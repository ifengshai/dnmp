<?php

use app\common\model\Category;
use fast\Form;
use fast\Tree;
use think\Db;

if (!function_exists('build_select')) {

    /**
     * 生成下拉列表
     * @param string $name
     * @param mixed $options
     * @param mixed $selected
     * @param mixed $attr
     * @return string
     */
    function build_select($name, $options, $selected = [], $attr = [])
    {
        $options = is_array($options) ? $options : explode(',', $options);
        $selected = is_array($selected) ? $selected : explode(',', $selected);
        return Form::select($name, $options, $selected, $attr);
    }
}

if (!function_exists('build_radios')) {

    /**
     * 生成单选按钮组
     * @param string $name
     * @param array $list
     * @param mixed $selected
     * @return string
     */
    function build_radios($name, $list = [], $selected = null)
    {
        $html = [];
        $selected = is_null($selected) ? key($list) : $selected;
        $selected = is_array($selected) ? $selected : explode(',', $selected);
        foreach ($list as $k => $v) {
            $html[] = sprintf(Form::label("{$name}-{$k}", "%s {$v}"), Form::radio($name, $k, in_array($k, $selected), ['id' => "{$name}-{$k}"]));
        }
        return '<div class="radio">' . implode(' ', $html) . '</div>';
    }
}

if (!function_exists('build_checkboxs')) {

    /**
     * 生成复选按钮组
     * @param string $name
     * @param array $list
     * @param mixed $selected
     * @return string
     */
    function build_checkboxs($name, $list = [], $selected = null)
    {
        $html = [];
        $selected = is_null($selected) ? [] : $selected;
        $selected = is_array($selected) ? $selected : explode(',', $selected);
        foreach ($list as $k => $v) {
            $html[] = sprintf(Form::label("{$name}-{$k}", "%s {$v}"), Form::checkbox($name, $k, in_array($k, $selected), ['id' => "{$name}-{$k}"]));
        }
        return '<div class="checkbox">' . implode(' ', $html) . '</div>';
    }
}


if (!function_exists('build_category_select')) {

    /**
     * 生成分类下拉列表框
     * @param string $name
     * @param string $type
     * @param mixed $selected
     * @param array $attr
     * @param array $header
     * @return string
     */
    function build_category_select($name, $type, $selected = null, $attr = [], $header = [])
    {
        $tree = Tree::instance();
        $tree->init(Category::getCategoryArray($type), 'pid');
        $categorylist = $tree->getTreeList($tree->getTreeArray(0), 'name');
        $categorydata = $header ? $header : [];
        foreach ($categorylist as $k => $v) {
            $categorydata[$v['id']] = $v['name'];
        }
        $attr = array_merge(['id' => "c-{$name}", 'class' => 'form-control selectpicker'], $attr);
        return build_select($name, $categorydata, $selected, $attr);
    }
}

if (!function_exists('build_toolbar')) {

    /**
     * 生成表格操作按钮栏
     * @param array $btns 按钮组
     * @param array $attr 按钮属性值
     * @return string
     */
    function build_toolbar($btns = null, $attr = [])
    {
        $auth = \app\admin\library\Auth::instance();
        $controller = str_replace('.', '/', strtolower(think\Request::instance()->controller()));
        $btns = $btns ? $btns : ['refresh', 'add', 'edit', 'del', 'import'];
        $btns = is_array($btns) ? $btns : explode(',', $btns);
        $index = array_search('delete', $btns);
        if ($index !== false) {
            $btns[$index] = 'del';
        }
        $btnAttr = [
            'refresh' => ['javascript:;', 'btn btn-primary btn-refresh', 'fa fa-refresh', '', __('Refresh')],
            'add'     => ['javascript:;', 'btn btn-success btn-add', 'fa fa-plus', __('Add'), __('Add')],
            'edit'    => ['javascript:;', 'btn btn-success btn-edit btn-disabled disabled', 'fa fa-pencil', __('Edit'), __('Edit')],
            'del'     => ['javascript:;', 'btn btn-danger btn-del btn-disabled disabled', 'fa fa-trash', __('Delete'), __('Delete')],
            'import'  => ['javascript:;', 'btn btn-info btn-import', 'fa fa-upload', __('Import'), __('Import')],
        ];
        $btnAttr = array_merge($btnAttr, $attr);
        $html = [];
        foreach ($btns as $k => $v) {
            //如果未定义或没有权限
            if (!isset($btnAttr[$v]) || ($v !== 'refresh' && !$auth->check("{$controller}/{$v}"))) {
                continue;
            }
            list($href, $class, $icon, $text, $title) = $btnAttr[$v];
            //$extend = $v == 'import' ? 'id="btn-import-file" data-url="ajax/upload" data-mimetype="csv,xls,xlsx" data-multiple="false"' : '';
            //$html[] = '<a href="' . $href . '" class="' . $class . '" title="' . $title . '" ' . $extend . '><i class="' . $icon . '"></i> ' . $text . '</a>';
            if ($v == 'import') {
                $template = str_replace('/', '_', $controller);
                $download = '';
                if (file_exists("./template/{$template}.xlsx")) {
                    $download .= "<li><a href=\"/template/{$template}.xlsx\" target=\"_blank\">XLSX模版</a></li>";
                }
                if (file_exists("./template/{$template}.xls")) {
                    $download .= "<li><a href=\"/template/{$template}.xls\" target=\"_blank\">XLS模版</a></li>";
                }
                if (file_exists("./template/{$template}.csv")) {
                    $download .= empty($download) ? '' : "<li class=\"divider\"></li>";
                    $download .= "<li><a href=\"/template/{$template}.csv\" target=\"_blank\">CSV模版</a></li>";
                }
                $download .= empty($download) ? '' : "\n                            ";
                if (!empty($download)) {
                    $html[] = <<<EOT
                        <div class="btn-group">
                            <button type="button" href="{$href}" class="btn btn-info btn-import" title="{$title}" id="btn-import-file" data-url="ajax/upload" data-mimetype="csv,xls,xlsx" data-multiple="false"><i class="{$icon}"></i> {$text}</button>
                            <button type="button" class="btn btn-info dropdown-toggle" data-toggle="dropdown" title="下载批量导入模版">
                                <span class="caret"></span>
                                <span class="sr-only">Toggle Dropdown</span>
                            </button>
                            <ul class="dropdown-menu" role="menu">{$download}</ul>
                        </div>
EOT;
                } else {
                    $html[] = '<a href="' . $href . '" class="' . $class . '" title="' . $title . '" id="btn-import-file" data-url="ajax/upload" data-mimetype="csv,xls,xlsx" data-multiple="false"><i class="' . $icon . '"></i> ' . $text . '</a>';
                }
            } else {
                $html[] = '<a href="' . $href . '" class="' . $class . '" title="' . $title . '"><i class="' . $icon . '"></i> ' . $text . '</a>';
            }
        }
        return implode(' ', $html);
    }
}

if (!function_exists('build_heading')) {

    /**
     * 生成页面Heading
     *
     * @param string $path 指定的path
     * @return string
     */
    function build_heading($path = null, $container = true)
    {
        $title = $content = '';
        if (is_null($path)) {
            $action = request()->action();
            $controller = str_replace('.', '/', request()->controller());
            $path = strtolower($controller . ($action && $action != 'index' ? '/' . $action : ''));
        }
        // 根据当前的URI自动匹配父节点的标题和备注
        $data = Db::name('auth_rule')->where('name', $path)->field('title,remark')->find();
        if ($data) {
            $title = __($data['title']);
            $content = __($data['remark']);
        }
        if (!$content) {
            return '';
        }
        $result = '<div class="panel-lead"><em>' . $title . '</em>' . $content . '</div>';
        if ($container) {
            $result = '<div class="panel-heading">' . $result . '</div>';
        }
        return $result;
    }
}

if (!function_exists('trim_value')) {
    /**
     * 过滤数组空值
     */
    function trim_value(&$value)
    {
        $value  =  trim($value);
        return $value;
    }
<<<<<<< HEAD
=======
}


if (!function_exists('searchForId')) {
    /**
     * 二维数据根据值获取数组key
     *
     * @Description
     * @author wpl
     * @since 2020/04/15 18:09:59 
     * @param [type] $id
     * @param [type] $array
     * @return void
     */
    function searchForId($id, $array)
    {
        foreach ($array as $key => $val) {
            foreach($val as $v) {
                if ($v == $id) {
                    return $key;
                }
            }
        }
        return null;
    }
}
if (!function_exists('hasProcessPermission')) {
    /**
     * 判断用户是否有处理的权限
     * @param $recept_group_id
     * @param $work_id
     * @param $admin_id
     * @return bool
     * @throws \think\db\exception\DataNotFoundException
     * @throws \think\db\exception\ModelNotFoundException
     * @throws \think\exception\DbException
     */
    function hasProcessPermission($recept_group_id, $work_id, $admin_id)
    {
        $recept = \app\admin\model\saleaftermanage\WorkOrderRecept::where(['recept_group_id' => $recept_group_id, 'work_id' => $work_id, 'recept_person_id' => $admin_id])->find();
        return $recept ? true : false;
    }
>>>>>>> 42150fec
}<|MERGE_RESOLUTION|>--- conflicted
+++ resolved
@@ -204,8 +204,6 @@
         $value  =  trim($value);
         return $value;
     }
-<<<<<<< HEAD
-=======
 }
 
 
@@ -248,5 +246,4 @@
         $recept = \app\admin\model\saleaftermanage\WorkOrderRecept::where(['recept_group_id' => $recept_group_id, 'work_id' => $work_id, 'recept_person_id' => $admin_id])->find();
         return $recept ? true : false;
     }
->>>>>>> 42150fec
 }