--- conflicted
+++ resolved
@@ -198,15 +198,6 @@
     {
         $type = $this->request->request("type");
         switch ($type) {
-<<<<<<< HEAD
-            case 'content':
-                rmdirs(CACHE_PATH, false);
-                Cache::clear();
-                break;
-            case 'template':
-                rmdirs(TEMP_PATH, false);
-                break;
-=======
             case 'all':
             case 'content':
                 rmdirs(CACHE_PATH, false);
@@ -217,16 +208,10 @@
                 rmdirs(TEMP_PATH, false);
                 if ($type == 'template')
                     break;
->>>>>>> f71815a1
             case 'addons':
                 Service::refresh();
-                break;
-            case 'all':
-                rmdirs(CACHE_PATH, false);
-                Cache::clear();
-                rmdirs(TEMP_PATH, false);
-                Service::refresh();
-                break;
+                if ($type == 'addons')
+                    break;
         }
 
         \think\Hook::listen("wipecache_after");
