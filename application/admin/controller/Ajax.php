<?php

namespace app\admin\controller;

use app\common\controller\Backend;
use fast\Random;
use think\addons\Service;
use think\Cache;
use think\Config;
use think\Db;
use think\Lang;
use think\Request;
use app\admin\model\saleaftermanage\SaleAfterTask;

/**
 * Ajax异步请求接口
 * @internal
 */
class Ajax extends Backend
{

    protected $noNeedLogin = ['lang'];
    protected $noNeedRight = ['*'];
    protected $layout = '';

    public function _initialize()
    {
        parent::_initialize();

        //设置过滤方法
        $this->request->filter(['strip_tags', 'htmlspecialchars']);
    }

    /**
     * 加载语言包
     */
    public function lang()
    {
        header('Content-Type: application/javascript');
        $controllername = input("controllername");
        //默认只加载了控制器对应的语言名，你还根据控制器名来加载额外的语言包
        $this->loadlang($controllername);
        return jsonp(Lang::get(), 200, [], ['json_encode_param' => JSON_FORCE_OBJECT | JSON_UNESCAPED_UNICODE]);
    }

    /**
     * 上传文件
     */
    public function upload()
    {
        Config::set('default_return_type', 'json');
        $file = $this->request->file('file');
        if (empty($file)) {
            $this->error(__('No file upload or server upload limit exceeded'));
        }

        //判断是否已经存在附件
        $sha1 = $file->hash();
        $extparam = $this->request->post();
        $upload = Config::get('upload');

        preg_match('/(\d+)(\w+)/', $upload['maxsize'], $matches);
        $type = strtolower($matches[2]);
        $typeDict = ['b' => 0, 'k' => 1, 'kb' => 1, 'm' => 2, 'mb' => 2, 'gb' => 3, 'g' => 3];
        $size = (int) $upload['maxsize'] * pow(1024, isset($typeDict[$type]) ? $typeDict[$type] : 0);
        $fileInfo = $file->getInfo();
        $suffix = strtolower(pathinfo($fileInfo['name'], PATHINFO_EXTENSION));
        $suffix = $suffix && preg_match("/^[a-zA-Z0-9]+$/", $suffix) ? $suffix : 'file';

        $mimetypeArr = explode(',', strtolower($upload['mimetype']));
        $typeArr = explode('/', $fileInfo['type']);

        //禁止上传PHP和HTML文件
        if (in_array($fileInfo['type'], ['text/x-php', 'text/html']) || in_array($suffix, ['php', 'html', 'htm'])) {
            $this->error(__('Uploaded file format is limited'));
        }
        //验证文件后缀
        if (
            $upload['mimetype'] !== '*' && (!in_array($suffix, $mimetypeArr)
                || (stripos($typeArr[0] . '/', $upload['mimetype']) !== false && (!in_array($fileInfo['type'], $mimetypeArr) && !in_array($typeArr[0] . '/*', $mimetypeArr))))
        ) {
            $this->error(__('Uploaded file format is limited'));
        }
        //验证是否为图片文件
        $imagewidth = $imageheight = 0;
        if (in_array($fileInfo['type'], ['image/gif', 'image/jpg', 'image/jpeg', 'image/bmp', 'image/png', 'image/webp']) || in_array($suffix, ['gif', 'jpg', 'jpeg', 'bmp', 'png', 'webp'])) {
            $imgInfo = getimagesize($fileInfo['tmp_name']);
            if (!$imgInfo || !isset($imgInfo[0]) || !isset($imgInfo[1])) {
                $this->error(__('Uploaded file is not a valid image'));
            }
            $imagewidth = isset($imgInfo[0]) ? $imgInfo[0] : $imagewidth;
            $imageheight = isset($imgInfo[1]) ? $imgInfo[1] : $imageheight;
        }
        $replaceArr = [
            '{year}'     => date("Y"),
            '{mon}'      => date("m"),
            '{day}'      => date("d"),
            '{hour}'     => date("H"),
            '{min}'      => date("i"),
            '{sec}'      => date("s"),
            '{random}'   => Random::alnum(16),
            '{random32}' => Random::alnum(32),
            '{filename}' => $suffix ? substr($fileInfo['name'], 0, strripos($fileInfo['name'], '.')) : $fileInfo['name'],
            '{suffix}'   => $suffix,
            '{.suffix}'  => $suffix ? '.' . $suffix : '',
            '{filemd5}'  => md5_file($fileInfo['tmp_name']),
        ];

        $changeDir = $this->request->param('dir');

        //        //$savekey = $upload['savekey'];
        $savekey = $changeDir ? "/uploads/{$changeDir}/{year}{mon}{day}/{filemd5}{.suffix}" : $upload['savekey'];
        $savekey = str_replace(array_keys($replaceArr), array_values($replaceArr), $savekey);

        $uploadDir = substr($savekey, 0, strripos($savekey, '/') + 1);
        $fileName = substr($savekey, strripos($savekey, '/') + 1);
        //
        $splInfo = $file->validate(['size' => $size])->move(ROOT_PATH . '/public' . $uploadDir, $fileName);
        if ($splInfo) {
            $params = array(
                'admin_id'    => (int) $this->auth->id,
                'user_id'     => 0,
                'filesize'    => $fileInfo['size'],
                'imagewidth'  => $imagewidth,
                'imageheight' => $imageheight,
                'imagetype'   => $suffix,
                'imageframes' => 0,
                'mimetype'    => $fileInfo['type'],
                'url'         => $uploadDir . $splInfo->getSaveName(),
                'uploadtime'  => time(),
                'storage'     => 'local',
                'sha1'        => $sha1,
                'extparam'    => json_encode($extparam),
            );
            $attachment = model("attachment");
            $attachment->data(array_filter($params));
            $attachment->save();
            \think\Hook::listen("upload_after", $attachment);
            $this->success(__('Upload successful'), null, [
                'url' => $uploadDir . $splInfo->getSaveName()
            ]);
        } else {
            // 上传失败获取错误信息
            $this->error($file->getError());
        }
    }

    /**
     * 通用排序
     */
    public function weigh()
    {
        //排序的数组
        $ids = $this->request->post("ids");
        //拖动的记录ID
        $changeid = $this->request->post("changeid");
        //操作字段
        $field = $this->request->post("field");
        //操作的数据表
        $table = $this->request->post("table");
        //主键
        $pk = $this->request->post("pk");
        //排序的方式
        $orderway = $this->request->post("orderway", "", 'strtolower');
        $orderway = $orderway == 'asc' ? 'ASC' : 'DESC';
        $sour = $weighdata = [];
        $ids = explode(',', $ids);
        $prikey = $pk ? $pk : (Db::name($table)->getPk() ?: 'id');
        $pid = $this->request->post("pid");
        //限制更新的字段
        $field = in_array($field, ['weigh']) ? $field : 'weigh';

        // 如果设定了pid的值,此时只匹配满足条件的ID,其它忽略
        if ($pid !== '') {
            $hasids = [];
            $list = Db::name($table)->where($prikey, 'in', $ids)->where('pid', 'in', $pid)->field("{$prikey},pid")->select();
            foreach ($list as $k => $v) {
                $hasids[] = $v[$prikey];
            }
            $ids = array_values(array_intersect($ids, $hasids));
        }

        $list = Db::name($table)->field("$prikey,$field")->where($prikey, 'in', $ids)->order($field, $orderway)->select();
        foreach ($list as $k => $v) {
            $sour[] = $v[$prikey];
            $weighdata[$v[$prikey]] = $v[$field];
        }
        $position = array_search($changeid, $ids);
        $desc_id = $sour[$position];    //移动到目标的ID值,取出所处改变前位置的值
        $sour_id = $changeid;
        $weighids = array();
        $temp = array_values(array_diff_assoc($ids, $sour));
        foreach ($temp as $m => $n) {
            if ($n == $sour_id) {
                $offset = $desc_id;
            } else {
                if ($sour_id == $temp[0]) {
                    $offset = isset($temp[$m + 1]) ? $temp[$m + 1] : $sour_id;
                } else {
                    $offset = isset($temp[$m - 1]) ? $temp[$m - 1] : $sour_id;
                }
            }
            $weighids[$n] = $weighdata[$offset];
            Db::name($table)->where($prikey, $n)->update([$field => $weighdata[$offset]]);
        }
        $this->success();
    }

    /**
     * 清空系统缓存
     */
    public function wipecache()
    {
        $type = $this->request->request("type");
        switch ($type) {
            case 'all':
            case 'content':
                rmdirs(CACHE_PATH, false);
                Cache::clear();
                if ($type == 'content')
                    break;
            case 'template':
                rmdirs(TEMP_PATH, false);
                if ($type == 'template')
                    break;
            case 'addons':
                Service::refresh();
                if ($type == 'addons')
                    break;
        }

        \think\Hook::listen("wipecache_after");
        $this->success();
    }

    /**
     * 读取分类数据,联动列表
     */
    public function category()
    {
        $type = $this->request->get('type');
        $pid = $this->request->get('pid');
        $where = ['status' => 'normal'];
        $categorylist = null;
        if ($pid !== '') {
            if ($type) {
                $where['type'] = $type;
            }
            if ($pid) {
                $where['pid'] = $pid;
            }

            $categorylist = Db::name('category')->where($where)->field('id as value,name')->order('weigh desc,id desc')->select();
        }
        $this->success('', null, $categorylist);
    }

    /**
     * 读取省市区数据,联动列表
     */
    public function area()
    {
        $params = $this->request->get("row/a");
        if (!empty($params)) {
            $province = isset($params['province']) ? $params['province'] : '';
            $city = isset($params['city']) ? $params['city'] : null;
        } else {
            $province = $this->request->get('province');
            $city = $this->request->get('city');
        }
        $where = ['pid' => 0, 'level' => 1];
        $provincelist = null;
        if ($province !== '') {
            if ($province) {
                $where['pid'] = $province;
                $where['level'] = 2;
            }
            if ($city !== '') {
                if ($city) {
                    $where['pid'] = $city;
                    $where['level'] = 3;
                }
                $provincelist = Db::name('area')->where($where)->field('id as value,name')->select();
            }
        }
        $this->success('', null, $provincelist);
    }


    /**
     * 根据sku 匹配商品名称 供应商SKU 公用
     */
    public function getSkuList()
    {
        $sku = input('sku');
        $supplier_id = input('supplier_id');
        if (!$sku) {
            $this->error('参数错误！！');
        }

        //查询sku 商品名称
        $item = new \app\admin\model\itemmanage\Item;
        $data = $item->getGoodsInfo($sku);

        //查询供应商SKU
        $supplier = new \app\admin\model\purchase\SupplierSku;
        $sullier_sku = $supplier->getSupplierSkuData($sku, $supplier_id);
        if (!$sullier_sku) {
            $this->error('此SKU未绑定供应商SKU！！');
        }

        $data['supplier_sku'] = $sullier_sku;

        $this->success('', '', $data);
    }


    /***
     * 异步获取原始的sku(origin_sku)
     */
    public function ajaxGetLikeOriginSku()
    {
        if ($this->request->isAjax()) {
            $origin_sku = $this->request->post('origin_sku');
            $item = new \app\admin\model\itemmanage\Item;
            $result = $item->likeOriginSku($origin_sku);
            if (!$result) {
                return $this->error('商品SKU不存在，请重新尝试');
            }
            return $this->success('', '', $result, 0);
        } else {
            $this->error('404 not found');
        }
    }

    /**
     * 获取协同任务分类联动
     */
    public function cxselect()
    {
        $pid = $this->request->get('pid', 0);
        $list = null;
        if ($pid == 1) {
            $list = config('workorder.customer_problem_type');
            //转二维
            $list = arrayConversion($list);
            
        } elseif ($pid == 2) {
            $list = config('workorder.warehouse_problem_type');
            //转二维
            $list = arrayConversion($list);
            
        } elseif ($pid == 0) {
            $list = [
                [
                    'value' => 1,
                    'name' => '客服分类',
                ],
                [
                    'value' => 2,
                    'name' => '仓库分类',
                ],
            ];
        }
        
        $this->success('', null, $list);
    }

    /***
     * 异步查询模糊订单
     * @param Request $request
     */
    public function ajaxGetLikeOrder(Request $request)
    {
<<<<<<< HEAD
        $saleaftertask = new \app\admin\model\saleaftermanage\SaleAfterTask;
        if ($this->request->isAjax()) {
            $order_number = $request->post('order_number');
            $zeelool_order_number = $saleaftertask->getLikeOrder(1, $order_number);
            
            $voogueme_order_number = $saleaftertask->getLikeOrder(2, $order_number);
            
            $nihao_order_number = $saleaftertask->getLikeOrder(3, $order_number);
            $meeloog_order_number = $saleaftertask->getLikeOrder(4, $order_number);
            $zeelooles_order_number = $saleaftertask->getLikeOrder(9, $order_number);
            $zeeloolde_order_number = $saleaftertask->getLikeOrder(10, $order_number);
            $zeelooljp_order_number = $saleaftertask->getLikeOrder(11, $order_number);
            $result = array_merge($zeelool_order_number,$voogueme_order_number,$nihao_order_number,$meeloog_order_number,$zeelooles_order_number,$zeeloolde_order_number,$zeelooljp_order_number);
            if (!$result) {
                return $this->error('订单不存在，请重新尝试');
            }
            return $this->success('', '', $result, 0);
        } else {
            $this->error('404 not found');
        }
=======
        !$request->isAjax() && $this->error('404 not found');

        $order_number = $request->post('order_number');
        empty($order_number) && $this->error('订单号不能为空');

        $sale_after_task = new SaleAfterTask();
        $result = $sale_after_task->getLikeOrderNew($order_number);
        empty($result) && $this->error('订单不存在');

        $this->success('', '', $result, 0);
>>>>>>> 24383919
    }
}<|MERGE_RESOLUTION|>--- conflicted
+++ resolved
@@ -372,28 +372,6 @@
      */
     public function ajaxGetLikeOrder(Request $request)
     {
-<<<<<<< HEAD
-        $saleaftertask = new \app\admin\model\saleaftermanage\SaleAfterTask;
-        if ($this->request->isAjax()) {
-            $order_number = $request->post('order_number');
-            $zeelool_order_number = $saleaftertask->getLikeOrder(1, $order_number);
-            
-            $voogueme_order_number = $saleaftertask->getLikeOrder(2, $order_number);
-            
-            $nihao_order_number = $saleaftertask->getLikeOrder(3, $order_number);
-            $meeloog_order_number = $saleaftertask->getLikeOrder(4, $order_number);
-            $zeelooles_order_number = $saleaftertask->getLikeOrder(9, $order_number);
-            $zeeloolde_order_number = $saleaftertask->getLikeOrder(10, $order_number);
-            $zeelooljp_order_number = $saleaftertask->getLikeOrder(11, $order_number);
-            $result = array_merge($zeelool_order_number,$voogueme_order_number,$nihao_order_number,$meeloog_order_number,$zeelooles_order_number,$zeeloolde_order_number,$zeelooljp_order_number);
-            if (!$result) {
-                return $this->error('订单不存在，请重新尝试');
-            }
-            return $this->success('', '', $result, 0);
-        } else {
-            $this->error('404 not found');
-        }
-=======
         !$request->isAjax() && $this->error('404 not found');
 
         $order_number = $request->post('order_number');
@@ -404,6 +382,5 @@
         empty($result) && $this->error('订单不存在');
 
         $this->success('', '', $result, 0);
->>>>>>> 24383919
     }
 }