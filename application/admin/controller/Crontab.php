--- conflicted
+++ resolved
@@ -4071,12 +4071,7 @@
     {
 
         $skus = [
-<<<<<<< HEAD
-            'OP049594-01',
-            'OP01860-04',
-=======
             'OA01901-02'
->>>>>>> 9663a0b0
         ];
 
         foreach ($skus as $k => $v) {
@@ -4106,10 +4101,6 @@
         $this->itemplatformsku = new \app\admin\model\itemmanage\ItemPlatformSku;
         $this->item = new \app\admin\model\itemmanage\Item;
         $skus = [
-<<<<<<< HEAD
-            'OP049594-01',
-            'OP01860-04',
-=======
             'FP0044-06',
             'FX0206-01',
             'FA0457-01',
@@ -4122,7 +4113,6 @@
             'OA01451-03',
             'OT652438-02',
             'OT652438-04',
->>>>>>> 9663a0b0
         ];
         foreach ($skus as $k => $v) {
             $map = [];
@@ -4182,10 +4172,6 @@
         $this->itemplatformsku = new \app\admin\model\itemmanage\ItemPlatformSku;
         $this->item = new \app\admin\model\itemmanage\Item;
         $skus = [
-<<<<<<< HEAD
-            'OP049594-01',
-            'OP01860-04',
-=======
             'FP0044-06',
             'FX0206-01',
             'FA0457-01',
@@ -4198,7 +4184,6 @@
             'OA01451-03',
             'OT652438-02',
             'OT652438-04',
->>>>>>> 9663a0b0
         ];
         foreach ($skus as $k => $v) {
             $map = [];
@@ -4246,12 +4231,7 @@
         $this->item = new \app\admin\model\itemmanage\Item;
 
         $skus = [
-<<<<<<< HEAD
-            'OP049594-01',
-            'OP01860-04',
-=======
             'OA01901-02'
->>>>>>> 9663a0b0
         ];
         $list = $this->item->field('sku,stock,occupy_stock,available_stock,real_time_qty,distribution_occupy_stock')->where(['sku' => ['in', $skus]])->select();
         foreach ($list as $k => $v) {
