<?php

namespace app\admin\controller;

use app\admin\model\purchase\PurchaseOrder;
use app\admin\model\warehouse\LogisticsInfo;
use app\common\controller\Backend;
use think\Db;
use fast\Alibaba;



/**
 * 定时任务
 * @internal
 */
class Crontab extends Backend
{

    protected $noNeedLogin = [
        'get_sales_order_num',
        'zeelool_order_custom_order_prescription',
        'zeelool_order_item_process',
        'voogueme_order_custom_order_prescription',
        'voogueme_order_item_process',
        'nihao_order_custom_order_prescription',
        'nihao_order_item_process',
        'set_purchase_order_logistics',
        'product_grade_list_crontab',
<<<<<<< HEAD
		'changeItemNewToOld'
=======
        'get_sku_stock'
>>>>>>> fe32c291
    ];


    /**
     * 定时处理 订单列表分类
     * 1：仅镜架
     * 2：仅现货处方镜
     * 3：仅定制处方镜
     * 4：镜架+现货
     * 5：镜架+定制
     * 6：现片+定制片
     */
    public function  zeelool_order_custom_order_prescription()
    {
        $order_entity_id_querySql = "select sfo.entity_id from sales_flat_order sfo where sfo.custom_order_prescription_type is null order by entity_id asc limit 1000";
        $order_entity_id_list = Db::connect('database.db_zeelool')->query($order_entity_id_querySql);
        if (empty($order_entity_id_list)) {
            echo '处理完毕！';
            exit;
        }

        /**
         * 1：仅镜架
         * 2：仅现货处方镜
         * 3：仅定制处方镜
         * 4：镜架+现货
         * 5：镜架+定制
         * 6：现片+定制片
         */
        $type_1_entity_id = [];
        $type_2_entity_id = [];
        $type_3_entity_id = [];
        $type_4_entity_id = [];
        $type_5_entity_id = [];
        $type_6_entity_id = [];
        foreach ($order_entity_id_list as $key => $value) {

            $items = Db::connect('database.db_zeelool')->table('sales_flat_order_item_prescription')->where('order_id=' . $value['entity_id'])->select();
            if (!$items) {
                continue;
            }

            $label = [];
            foreach ($items as $k => $v) {
                //如果镜片参数为真 或 不等于 Plastic Lenses 并且不等于 FRAME ONLY则此订单为含处方
                if ($v['index_type'] == '' || $v['index_type'] == 'Plastic Lenses' || $v['index_type'] == 'FRAME ONLY') {
                    $label[] = 1; //仅镜架
                } else if (($v['index_type'] && $v['index_type'] != 'Plastic Lenses' && $v['index_type'] != 'FRAME ONLY') && $v['is_custom_lens'] == 0) {
                    $label[] = 2; //现片含处方
                } else if (($v['index_type'] && $v['index_type'] != 'Plastic Lenses' && $v['index_type'] != 'FRAME ONLY') && $v['is_custom_lens'] == 1) {
                    $label[] = 3; //定制含处方
                }
            }


            //如果订单包括 仅镜架和现货处方镜 类型则为 镜架 + 现货
            if (in_array(1, $label) && in_array(2, $label) && !in_array(3, $label)) {
                $type_4_entity_id[] = $value['entity_id']; //镜架 + 现货

                //如果订单包括 仅镜架和定制处方镜 类型则为 镜架 + 定制
            } elseif (in_array(1, $label) && in_array(3, $label) && !in_array(2, $label)) {
                $type_5_entity_id[] = $value['entity_id']; //镜架 + 定制

                //如果订单只有 仅镜架 类型则为 仅镜架
            } elseif (in_array(1, $label) && !in_array(3, $label) && !in_array(2, $label)) {
                $type_1_entity_id[] = $value['entity_id']; //仅镜架

                //如果订单只有 现货 类型则为 现货处方镜
            } elseif (!in_array(1, $label) && !in_array(3, $label) && in_array(2, $label)) {
                $type_2_entity_id[] = $value['entity_id']; //仅现货处方镜

                //如果订单只有 定制 类型则为 仅定制处方镜
            } elseif (!in_array(1, $label) && in_array(3, $label) && !in_array(2, $label)) {
                $type_3_entity_id[] = $value['entity_id']; //仅定制处方镜
            } elseif (in_array(2, $label) && in_array(3, $label)) {
                $type_6_entity_id[] = $value['entity_id']; //现片+定制片
            } else {
                $type_1_entity_id[] = $value['entity_id']; //仅镜架
            }
        }


        if ($type_1_entity_id) {
            $map['entity_id'] = ['in', $type_1_entity_id];
            Db::connect('database.db_zeelool')->table('sales_flat_order')->where($map)->update(['custom_order_prescription_type' => 1]);
        }

        if ($type_2_entity_id) {
            $map['entity_id'] = ['in', $type_2_entity_id];
            Db::connect('database.db_zeelool')->table('sales_flat_order')->where($map)->update(['custom_order_prescription_type' => 2]);
        }

        if ($type_3_entity_id) {
            $map['entity_id'] = ['in', $type_3_entity_id];
            Db::connect('database.db_zeelool')->table('sales_flat_order')->where($map)->update(['custom_order_prescription_type' => 3]);
        }


        if ($type_4_entity_id) {
            $map['entity_id'] = ['in', $type_4_entity_id];
            Db::connect('database.db_zeelool')->table('sales_flat_order')->where($map)->update(['custom_order_prescription_type' => 4]);
        }


        if ($type_5_entity_id) {
            $map['entity_id'] = ['in', $type_5_entity_id];
            Db::connect('database.db_zeelool')->table('sales_flat_order')->where($map)->update(['custom_order_prescription_type' => 5]);
        }


        if ($type_6_entity_id) {
            $map['entity_id'] = ['in', $type_6_entity_id];
            Db::connect('database.db_zeelool')->table('sales_flat_order')->where($map)->update(['custom_order_prescription_type' => 6]);
        }

        echo "执行成功！！";
    }



    protected function filter($origin_str)
    {
        return str_replace("'", "\'", $origin_str);
    }

    /**
     * 定时处理订单处方表序列化数据
     */
    public function zeelool_order_item_process()
    {
        $max_item_id_querySql = "select max(boi.item_id) max_item_id from sales_flat_order_item_prescription boi";
        $max_item_id_list = Db::connect('database.db_zeelool')->query($max_item_id_querySql);
        if ($max_item_id_list) {
            $max_item_id = $max_item_id_list[0]['max_item_id'];
        }

        $max_item_id = $max_item_id > 0 ? $max_item_id : 0;
        $order_item_prescription_querySql = "select sfoi.item_id,sfoi.order_id,sfoi.product_id,sfoi.`name`,sfoi.sku,sfoi.product_options,sfoi.created_at,sfoi.qty_ordered,sfoi.quote_item_id
from sales_flat_order_item sfoi where sfoi.item_id > $max_item_id
order by sfoi.item_id asc limit 1000";

        $order_item_list = Db::connect('database.db_zeelool')->query($order_item_prescription_querySql);

        foreach ($order_item_list as $order_item_key => $order_item_value) {

            $product_options = unserialize($order_item_value['product_options']);
            // dump($product_options);
            $final_params['coatiing_name'] = substr($product_options['info_buyRequest']['tmplens']['coatiing_name'], 0, 100);
            $final_params['index_type'] = substr($product_options['info_buyRequest']['tmplens']['index_type'], 0, 100);

            $final_params['frame_price'] = $product_options['info_buyRequest']['tmplens']['frame_price'];
            $final_params['index_price'] = $product_options['info_buyRequest']['tmplens']['index_price'];
            $final_params['coatiing_price'] = $product_options['info_buyRequest']['tmplens']['coatiing_price'];

            $items[$order_item_key]['frame_regural_price'] = $final_params['frame_regural_price'] = $product_options['info_buyRequest']['tmplens']['frame_regural_price'];
            $items[$order_item_key]['is_special_price'] = $final_params['is_special_price'] = $product_options['info_buyRequest']['tmplens']['is_special_price'];
            $items[$order_item_key]['index_price_old'] = $final_params['index_price_old'] = $product_options['info_buyRequest']['tmplens']['index_price_old'];
            $items[$order_item_key]['index_name'] = $final_params['index_name'] = $product_options['info_buyRequest']['tmplens']['index_name'];
            $items[$order_item_key]['index_id'] = $final_params['index_id'] = $product_options['info_buyRequest']['tmplens']['index_id'];
            $items[$order_item_key]['lens'] = $final_params['lens'] = $product_options['info_buyRequest']['tmplens']['lens'];
            $items[$order_item_key]['lens_old'] = $final_params['lens_old'] = $product_options['info_buyRequest']['tmplens']['lens_old'];
            $items[$order_item_key]['total'] = $final_params['total'] = $product_options['info_buyRequest']['tmplens']['total'];
            $items[$order_item_key]['total_old'] = $final_params['total_old'] = $product_options['info_buyRequest']['tmplens']['total_old'];

            $prescription_params = $product_options['info_buyRequest']['tmplens']['prescription'];
            // dump($final_params);
            $prescription_params = explode("&", $prescription_params);
            $lens_params = array();
            foreach ($prescription_params as $key => $value) {
                // dump($value);
                $arr_value = explode("=", $value);
                $lens_params[$arr_value[0]] = $arr_value[1];
            }
            // dump($lens_params);
            $final_params = array_merge($lens_params, $final_params);
            // dump($final_params);            

            $items[$order_item_key]['order_id'] = $order_item_value['order_id'];
            $items[$order_item_key]['item_id'] = $order_item_value['item_id'];
            $items[$order_item_key]['product_id'] = $order_item_value['product_id'];
            $items[$order_item_key]['name'] = $order_item_value['name'];
            $items[$order_item_key]['sku'] = $order_item_value['sku'];
            $items[$order_item_key]['created_at'] = $order_item_value['created_at'];
            $items[$order_item_key]['qty_ordered'] = $order_item_value['qty_ordered'];
            $items[$order_item_key]['quote_item_id'] = $order_item_value['quote_item_id'];

            $items[$order_item_key]['coatiing_name'] = $final_params['coatiing_name'];
            $items[$order_item_key]['index_type'] = $final_params['index_type'];
            $items[$order_item_key]['prescription_type'] = $final_params['prescription_type'];

            $items[$order_item_key]['frame_price'] = $final_params['frame_price'] ? $final_params['frame_price'] : 0;
            $items[$order_item_key]['index_price'] = $final_params['index_price'] ? $final_params['index_price'] : 0;
            $items[$order_item_key]['coatiing_price'] = $final_params['coatiing_price'] ? $final_params['coatiing_price'] : 0;

            $items[$order_item_key]['year'] = $final_params['year'] ? $final_params['year'] : '';
            $items[$order_item_key]['month'] = $final_params['month'] ? $final_params['month'] : '';

            $items[$order_item_key]['information'] = str_replace("+", " ", urldecode($final_params['information']));

            $items[$order_item_key]['od_sph'] = $final_params['od_sph'];
            $items[$order_item_key]['os_sph'] = $final_params['os_sph'];

            $items[$order_item_key]['od_cyl'] = $final_params['od_cyl'];
            $items[$order_item_key]['os_cyl'] = $final_params['os_cyl'];

            $items[$order_item_key]['od_axis'] = $final_params['od_axis'];
            $items[$order_item_key]['os_axis'] = $final_params['os_axis'];

            if ($final_params['os_add'] && $final_params['od_add']) {
                $items[$order_item_key]['os_add'] = $final_params['os_add'];
                $items[$order_item_key]['od_add'] = $final_params['od_add'];
            } else {
                $items[$order_item_key]['total_add'] = $final_params['os_add'];
            }

            if ($final_params['pdcheck'] == 'on') {
                $items[$order_item_key]['pd_l'] = $final_params['pd_l'];
                $items[$order_item_key]['pd_r'] = $final_params['pd_r'];
            } else {
                $items[$order_item_key]['pd'] = $final_params['pd'];
            }

            if ($final_params['prismcheck'] == 'on') {
                $items[$order_item_key]['od_pv'] = $final_params['od_pv'];
                $items[$order_item_key]['od_bd'] = $final_params['od_bd'];
                $items[$order_item_key]['od_pv_r'] = $final_params['od_pv_r'];
                $items[$order_item_key]['od_bd_r'] = $final_params['od_bd_r'];

                $items[$order_item_key]['os_pv'] = $final_params['os_pv'];
                $items[$order_item_key]['os_bd'] = $final_params['os_bd'];
                $items[$order_item_key]['os_pv_r'] = $final_params['os_pv_r'];
                $items[$order_item_key]['os_bd_r'] = $final_params['os_bd_r'];
            }

            /**
             * 判断定制现片逻辑
             * 1、渐进镜 Progressive
             * 2、偏光镜 镜片类型包含Polarized
             * 3、染色镜 镜片类型包含Lens with Color Tint
             * 4、当cyl<=-4或cyl>=4
             */

            if ($final_params['prescription_type'] == 'Progressive') {
                $items[$order_item_key]['is_custom_lens'] = 1;
            }

            if (strpos($final_params['index_type'], 'Polarized') !== false) {
                $items[$order_item_key]['is_custom_lens'] = 1;
            }

            if (strpos($final_params['index_type'], 'Lens with Color Tint') !== false) {
                $items[$order_item_key]['is_custom_lens'] = 1;
            }

            if ($final_params['od_cyl']) {
                if (urldecode($final_params['od_cyl']) * 1 <= -4 || urldecode($final_params['od_cyl']) * 1 >= 4) {
                    $items[$order_item_key]['is_custom_lens'] = 1;
                }
            }

            if ($final_params['os_cyl']) {
                if (urldecode($final_params['os_cyl']) * 1 <= -4 || urldecode($final_params['os_cyl']) * 1 >= 4) {
                    $items[$order_item_key]['is_custom_lens'] = 1;
                }
            }

            if ($final_params['od_sph']) {
                if (urldecode($final_params['od_sph']) * 1 < -8 || urldecode($final_params['od_sph']) * 1 > 8) {
                    $items[$order_item_key]['is_custom_lens'] = 1;
                }
            }

            if ($final_params['os_sph']) {
                if (urldecode($final_params['os_sph']) * 1 < -8 || urldecode($final_params['os_sph']) * 1 > 8) {
                    $items[$order_item_key]['is_custom_lens'] = 1;
                }
            }

            unset($final_params);
            unset($lens_params);
            unset($prescription_params);
            unset($product_options);
        }

        if ($items) {
            $batch_order_item_prescription_values = "";
            $frameArr = $orderArr = [];
            foreach ($items as $key => $value) {
                $frameArr[] = $value['sku'];
                $orderArr[] = $value['item_id'];
                $batch_order_item_prescription_values .= "("
                    . $value['order_id'] . ","
                    . $value['item_id'] . ","
                    . $value['product_id'] . ","
                    . $value['qty_ordered'] . ","
                    . $value['quote_item_id'] . ","

                    . "'" . $this->filter($value['name']) . "',"
                    . "'" . $value['sku'] . "',"
                    . "'" . $value['created_at'] . "',"

                    . "'" . $value['index_type'] . "',"
                    . "'" . $value['prescription_type'] . "',"
                    . "'" . $value['coatiing_name'] . "',"

                    . "'" . $value['year'] . "',"
                    . "'" . $value['month'] . "',"

                    . "'" . $value['frame_price'] . "',"
                    . "'" . $value['index_price'] . "',"
                    . "'" . $value['coatiing_price'] . "',"

                    . "'" . $value['frame_regural_price'] . "',"
                    . "'" . $value['is_special_price'] . "',"
                    . "'" . $value['index_price_old'] . "',"
                    . "'" . $value['index_name'] . "',"
                    . "'" . $value['index_id'] . "',"
                    . "'" . $value['lens'] . "',"
                    . "'" . $value['lens_old'] . "',"
                    . "'" . $value['total'] . "',"
                    . "'" . $value['total_old'] . "',"
                    . "'" . $this->filter($value['information']) . "',"

                    . "'" . $value['od_sph'] . "',"
                    . "'" . $value['os_sph'] . "',"
                    . "'" . $value['od_cyl'] . "',"
                    . "'" . $value['os_cyl'] . "',"
                    . "'" . $value['od_axis'] . "',"
                    . "'" . $value['os_axis'] . "',"
                    . "'" . $value['pd_l'] . "',"
                    . "'" . $value['pd_r'] . "',"
                    . "'" . $value['pd'] . "',"
                    . "'" . $value['os_add'] . "',"
                    . "'" . $value['od_add'] . "',"
                    . "'" . $value['total_add'] . "',"
                    . "'" . $value['od_pv'] . "',"
                    . "'" . $value['od_bd'] . "',"
                    . "'" . $value['od_pv_r'] . "',"
                    . "'" . $value['od_bd_r'] . "',"
                    . "'" . $value['os_pv'] . "',"
                    . "'" . $value['os_bd'] . "',"
                    . "'" . $value['os_pv_r'] . "',"
                    . "'" . $value['os_bd_r'] . "',"
                    . "'" . $value['is_custom_lens'] . "'"
                    . "),";
            }

            $batch_order_item_prescription_insertSql = "INSERT INTO sales_flat_order_item_prescription(order_id,item_id,product_id,qty_ordered,quote_item_id,name,sku,created_at,index_type,prescription_type,coatiing_name,year,month,frame_price,index_price,coatiing_price,
                frame_regural_price,is_special_price,index_price_old,index_name,index_id,lens,lens_old,total,total_old,information,od_sph,os_sph,od_cyl,os_cyl,od_axis,os_axis,pd_l,pd_r,pd,os_add,od_add,total_add,od_pv,od_bd,od_pv_r,od_bd_r,os_pv,os_bd,os_pv_r,os_bd_r,is_custom_lens) values$batch_order_item_prescription_values";
            $batch_order_item_prescription_insertSql = rtrim($batch_order_item_prescription_insertSql, ',');
            $result = Db::connect('database.db_zeelool')->execute($batch_order_item_prescription_insertSql);
            if ($result) {
                echo '<br>执行成功';
            } else {
                echo '<br>执行失败';
            }
            //新增镜架是否无框
            if ($frameArr) {
                $whereMap['platform_sku'] = ['in', $frameArr];
                $whereMap['platform_type'] = 1;
                $skuType = Db::connect('database.db_stock')->table('fa_item_platform_sku')->where($whereMap)->field('platform_sku,platform_frame_is_rimless')->select();
                if ($skuType) {
                    $skuType = collection($skuType)->toArray();
                    $frameRimless = [];
                    foreach ($skuType as $k => $v) {
                        if (2 == $v['platform_frame_is_rimless']) {
                            $frameRimless[] = $v['platform_sku'];
                        }
                    }
                }
                $wherePrescription['sku'] = ['in', $frameRimless];
                $wherePrescription['order_id'] = ['in', $orderArr];
                Db::connect('database.db_zeelool')->table('sales_flat_order_item_prescription')->where($wherePrescription)->update(['frame_type_is_rimless' => 2]);
            }
        } else {
            echo '执行完毕！';
        }
    }

    /**
     * 定时处理 订单列表分类
     * 1：仅镜架
     * 2：仅现货处方镜
     * 3：仅定制处方镜
     * 4：镜架+现货
     * 5：镜架+定制
     * 6：现片+定制片
     */
    public function  voogueme_order_custom_order_prescription()
    {
        $order_entity_id_querySql = "select sfo.entity_id from sales_flat_order sfo where sfo.custom_order_prescription_type is null order by entity_id desc limit 1000 ";
        $order_entity_id_list = Db::connect('database.db_voogueme')->query($order_entity_id_querySql);
        if (empty($order_entity_id_list)) {
            echo '处理完毕！';
            exit;
        }

        /**
         * 1：仅镜架
         * 2：仅现货处方镜
         * 3：仅定制处方镜
         * 4：镜架+现货
         * 5：镜架+定制
         * 6：现片+定制片
         */
        $type_1_entity_id = [];
        $type_2_entity_id = [];
        $type_3_entity_id = [];
        $type_4_entity_id = [];
        $type_5_entity_id = [];
        $type_6_entity_id = [];
        foreach ($order_entity_id_list as $key => $value) {

            $items = Db::connect('database.db_voogueme')->table('sales_flat_order_item_prescription')->where('order_id=' . $value['entity_id'])->select();
            if (!$items) {
                continue;
            }

            $label = [];
            foreach ($items as $k => $v) {
                //如果镜片参数为真 或 不等于 Plastic Lenses 并且不等于 FRAME ONLY则此订单为含处方
                if ($v['index_type'] == '' || $v['index_type'] == 'Plastic Lenses' || $v['index_type'] == 'FRAME ONLY') {
                    $label[] = 1; //仅镜架
                } else if (($v['index_type'] && $v['index_type'] != 'Plastic Lenses' && $v['index_type'] != 'FRAME ONLY') && $v['is_custom_lens'] == 0) {
                    $label[] = 2; //现片含处方
                } else if (($v['index_type'] && $v['index_type'] != 'Plastic Lenses' && $v['index_type'] != 'FRAME ONLY') && $v['is_custom_lens'] == 1) {
                    $label[] = 3; //定制含处方
                }
            }

            //如果订单包括 仅镜架和现货处方镜 类型则为 镜架 + 现货
            if (in_array(1, $label) && in_array(2, $label) && !in_array(3, $label)) {
                $type_4_entity_id[] = $value['entity_id']; //镜架 + 现货

                //如果订单包括 仅镜架和定制处方镜 类型则为 镜架 + 定制
            } elseif (in_array(1, $label) && in_array(3, $label) && !in_array(2, $label)) {
                $type_5_entity_id[] = $value['entity_id']; //镜架 + 定制

                //如果订单只有 仅镜架 类型则为 仅镜架
            } elseif (in_array(1, $label) && !in_array(3, $label) && !in_array(2, $label)) {
                $type_1_entity_id[] = $value['entity_id']; //仅镜架

                //如果订单只有 现货 类型则为 现货处方镜
            } elseif (!in_array(1, $label) && !in_array(3, $label) && in_array(2, $label)) {
                $type_2_entity_id[] = $value['entity_id']; //仅现货处方镜

                //如果订单只有 定制 类型则为 仅定制处方镜
            } elseif (!in_array(1, $label) && in_array(3, $label) && !in_array(2, $label)) {
                $type_3_entity_id[] = $value['entity_id']; //仅定制处方镜
            } elseif (in_array(2, $label) && in_array(3, $label)) {
                $type_6_entity_id[] = $value['entity_id']; //现片+定制片
            } else {
                $type_1_entity_id[] = $value['entity_id']; //仅镜架
            }
        }

        if ($type_1_entity_id) {
            $map['entity_id'] = ['in', $type_1_entity_id];
            Db::connect('database.db_voogueme')->table('sales_flat_order')->where($map)->update(['custom_order_prescription_type' => 1]);
        }

        if ($type_2_entity_id) {
            $map['entity_id'] = ['in', $type_2_entity_id];
            Db::connect('database.db_voogueme')->table('sales_flat_order')->where($map)->update(['custom_order_prescription_type' => 2]);
        }

        if ($type_3_entity_id) {
            $map['entity_id'] = ['in', $type_3_entity_id];
            Db::connect('database.db_voogueme')->table('sales_flat_order')->where($map)->update(['custom_order_prescription_type' => 3]);
        }


        if ($type_4_entity_id) {
            $map['entity_id'] = ['in', $type_4_entity_id];
            Db::connect('database.db_voogueme')->table('sales_flat_order')->where($map)->update(['custom_order_prescription_type' => 4]);
        }


        if ($type_5_entity_id) {
            $map['entity_id'] = ['in', $type_5_entity_id];
            Db::connect('database.db_voogueme')->table('sales_flat_order')->where($map)->update(['custom_order_prescription_type' => 5]);
        }


        if ($type_6_entity_id) {
            $map['entity_id'] = ['in', $type_6_entity_id];
            Db::connect('database.db_voogueme')->table('sales_flat_order')->where($map)->update(['custom_order_prescription_type' => 6]);
        }

        echo "执行成功！！";
    }

    /**
     * 定时处理订单处方表序列化数据
     */
    public function voogueme_order_item_process()
    {
        $max_item_id_querySql = "select max(boi.item_id) max_item_id from sales_flat_order_item_prescription boi";
        $max_item_id_list = Db::connect('database.db_voogueme')->query($max_item_id_querySql);
        if ($max_item_id_list) {
            $max_item_id = $max_item_id_list[0]['max_item_id'];
        }

        $max_item_id = $max_item_id > 0 ? $max_item_id : 0;
        $order_item_prescription_querySql = "select sfoi.item_id,sfoi.order_id,sfoi.product_id,sfoi.`name`,sfoi.sku,sfoi.product_options,sfoi.created_at,sfoi.qty_ordered,sfoi.quote_item_id
from sales_flat_order_item sfoi where sfoi.item_id > $max_item_id
order by sfoi.item_id asc limit 1000";
        $order_item_list = Db::connect('database.db_voogueme')->query($order_item_prescription_querySql);

        foreach ($order_item_list as $order_item_key => $order_item_value) {

            $product_options = unserialize($order_item_value['product_options']);

            $final_params['coatiing_name'] = substr($product_options['info_buyRequest']['tmplens']['coatiing_name'], 0, 100);
            $final_params['index_type'] = substr($product_options['info_buyRequest']['tmplens']['index_type'], 0, 100);

            $final_params['frame_price'] = $product_options['info_buyRequest']['tmplens']['frame_price'];
            $final_params['index_price'] = $product_options['info_buyRequest']['tmplens']['index_price'];
            $final_params['coatiing_price'] = $product_options['info_buyRequest']['tmplens']['coatiing_price'];

            $items[$order_item_key]['frame_regural_price'] = $final_params['frame_regural_price'] = $product_options['info_buyRequest']['tmplens']['frame_regural_price'];
            $items[$order_item_key]['is_special_price'] = $final_params['is_special_price'] = $product_options['info_buyRequest']['tmplens']['is_special_price'];
            $items[$order_item_key]['index_price_old'] = $final_params['index_price_old'] = $product_options['info_buyRequest']['tmplens']['index_price_old'];
            $items[$order_item_key]['index_name'] = $final_params['index_name'] = $product_options['info_buyRequest']['tmplens']['index_name'];
            $items[$order_item_key]['index_id'] = $final_params['index_id'] = $product_options['info_buyRequest']['tmplens']['index_id'];
            $items[$order_item_key]['lens'] = $final_params['lens'] = $product_options['info_buyRequest']['tmplens']['lens'];
            $items[$order_item_key]['lens_old'] = $final_params['lens_old'] = $product_options['info_buyRequest']['tmplens']['lens_old'];
            $items[$order_item_key]['total'] = $final_params['total'] = $product_options['info_buyRequest']['tmplens']['total'];
            $items[$order_item_key]['total_old'] = $final_params['total_old'] = $product_options['info_buyRequest']['tmplens']['total_old'];

            $prescription_params = $product_options['info_buyRequest']['tmplens']['prescription'];
            // dump($final_params);
            $prescription_params = explode("&", $prescription_params);
            $lens_params = array();
            foreach ($prescription_params as $key => $value) {
                // dump($value);
                $arr_value = explode("=", $value);
                $lens_params[$arr_value[0]] = $arr_value[1];
            }

            $final_params = array_merge($lens_params, $final_params);

            $items[$order_item_key]['order_id'] = $order_item_value['order_id'];
            $items[$order_item_key]['item_id'] = $order_item_value['item_id'];
            $items[$order_item_key]['product_id'] = $order_item_value['product_id'];
            $items[$order_item_key]['name'] = $order_item_value['name'];
            $items[$order_item_key]['sku'] = $order_item_value['sku'];
            $items[$order_item_key]['created_at'] = $order_item_value['created_at'];
            $items[$order_item_key]['qty_ordered'] = $order_item_value['qty_ordered'];
            $items[$order_item_key]['quote_item_id'] = $order_item_value['quote_item_id'];

            $items[$order_item_key]['coatiing_name'] = $final_params['coatiing_name'];
            $items[$order_item_key]['index_type'] = $final_params['index_type'];
            $items[$order_item_key]['prescription_type'] = $final_params['prescription_type'];

            $items[$order_item_key]['frame_price'] = $final_params['frame_price'] ? $final_params['frame_price'] : 0;
            $items[$order_item_key]['index_price'] = $final_params['index_price'] ? $final_params['index_price'] : 0;
            $items[$order_item_key]['coatiing_price'] = $final_params['coatiing_price'] ? $final_params['coatiing_price'] : 0;

            $items[$order_item_key]['year'] = $final_params['year'] ? $final_params['year'] : '';
            $items[$order_item_key]['month'] = $final_params['month'] ? $final_params['month'] : '';

            $items[$order_item_key]['information'] = str_replace("+", " ", urldecode($final_params['information']));

            $items[$order_item_key]['od_sph'] = $final_params['od_sph'];
            $items[$order_item_key]['os_sph'] = $final_params['os_sph'];

            $items[$order_item_key]['od_cyl'] = $final_params['od_cyl'];
            $items[$order_item_key]['os_cyl'] = $final_params['os_cyl'];

            $items[$order_item_key]['od_axis'] = $final_params['od_axis'];
            $items[$order_item_key]['os_axis'] = $final_params['os_axis'];

            if ($final_params['os_add'] && $final_params['od_add']) {
                $items[$order_item_key]['os_add'] = $final_params['os_add'];
                $items[$order_item_key]['od_add'] = $final_params['od_add'];
            } else {
                $items[$order_item_key]['total_add'] = $final_params['os_add'];
            }

            if ($final_params['pdcheck'] == 'on') {
                $items[$order_item_key]['pd_l'] = $final_params['pd_l'];
                $items[$order_item_key]['pd_r'] = $final_params['pd_r'];
            } else {
                $items[$order_item_key]['pd'] = $final_params['pd'];
            }

            if ($final_params['prismcheck'] == 'on') {
                $items[$order_item_key]['od_pv'] = $final_params['od_pv'];
                $items[$order_item_key]['od_bd'] = $final_params['od_bd'];
                $items[$order_item_key]['od_pv_r'] = $final_params['od_pv_r'];
                $items[$order_item_key]['od_bd_r'] = $final_params['od_bd_r'];

                $items[$order_item_key]['os_pv'] = $final_params['os_pv'];
                $items[$order_item_key]['os_bd'] = $final_params['os_bd'];
                $items[$order_item_key]['os_pv_r'] = $final_params['os_pv_r'];
                $items[$order_item_key]['os_bd_r'] = $final_params['os_bd_r'];
            }

            /**
             * 判断定制现片逻辑
             * 1、渐进镜 Progressive
             * 2、偏光镜 镜片类型包含Polarized
             * 3、染色镜 镜片类型包含Lens with Color Tint
             * 4、当cyl<=-4或cyl>=4
             */
            if ($final_params['prescription_type'] == 'Progressive') {
                $items[$order_item_key]['is_custom_lens'] = 1;
            }

            if (strpos($final_params['index_type'], 'Polarized') !== false) {
                $items[$order_item_key]['is_custom_lens'] = 1;
            }

            if (strpos($final_params['index_type'], 'Lens with Color Tint') !== false) {
                $items[$order_item_key]['is_custom_lens'] = 1;
            }

            if ($final_params['od_cyl']) {
                if ($final_params['od_cyl'] * 1 <= -4 || $final_params['od_cyl'] * 1 >= 4) {
                    $items[$order_item_key]['is_custom_lens'] = 1;
                }
            }

            if ($final_params['os_cyl']) {
                if ($final_params['os_cyl'] * 1 <= -4 || $final_params['os_cyl'] * 1 >= 4) {
                    $items[$order_item_key]['is_custom_lens'] = 1;
                }
            }

            if ($final_params['od_sph']) {
                if (urldecode($final_params['od_sph']) * 1 < -8 || urldecode($final_params['od_sph']) * 1 > 8) {
                    $items[$order_item_key]['is_custom_lens'] = 1;
                }
            }

            if ($final_params['os_sph']) {
                if (urldecode($final_params['os_sph']) * 1 < -8 || urldecode($final_params['os_sph']) * 1 > 8) {
                    $items[$order_item_key]['is_custom_lens'] = 1;
                }
            }

            unset($final_params);
            unset($lens_params);
            unset($prescription_params);
            unset($product_options);
        }


        if ($items) {
            $batch_order_item_prescription_values = "";
            $batch_order_item_updateSql = "";
            $batch_order_updateSql = "";
            $frameArr = $orderArr = [];
            foreach ($items as $key => $value) {
                $frameArr[] = $value['sku'];
                $orderArr[] = $value['item_id'];
                $batch_order_item_prescription_values .= "("
                    . $value['order_id'] . ","
                    . $value['item_id'] . ","
                    . $value['product_id'] . ","
                    . $value['qty_ordered'] . ","
                    . $value['quote_item_id'] . ","

                    . "'" . $this->filter($value['name']) . "',"
                    . "'" . $value['sku'] . "',"
                    . "'" . $value['created_at'] . "',"

                    . "'" . $value['index_type'] . "',"
                    . "'" . $value['prescription_type'] . "',"
                    . "'" . $value['coatiing_name'] . "',"

                    . "'" . $value['year'] . "',"
                    . "'" . $value['month'] . "',"

                    . "'" . $value['frame_price'] . "',"
                    . "'" . $value['index_price'] . "',"
                    . "'" . $value['coatiing_price'] . "',"

                    . "'" . $value['frame_regural_price'] . "',"
                    . "'" . $value['is_special_price'] . "',"
                    . "'" . $value['index_price_old'] . "',"
                    . "'" . $value['index_name'] . "',"
                    . "'" . $value['index_id'] . "',"
                    . "'" . $value['lens'] . "',"
                    . "'" . $value['lens_old'] . "',"
                    . "'" . $value['total'] . "',"
                    . "'" . $value['total_old'] . "',"
                    . "'" . $this->filter($value['information']) . "',"

                    . "'" . $value['od_sph'] . "',"
                    . "'" . $value['os_sph'] . "',"
                    . "'" . $value['od_cyl'] . "',"
                    . "'" . $value['os_cyl'] . "',"
                    . "'" . $value['od_axis'] . "',"
                    . "'" . $value['os_axis'] . "',"
                    . "'" . $value['pd_l'] . "',"
                    . "'" . $value['pd_r'] . "',"
                    . "'" . $value['pd'] . "',"
                    . "'" . $value['os_add'] . "',"
                    . "'" . $value['od_add'] . "',"
                    . "'" . $value['total_add'] . "',"
                    . "'" . $value['od_pv'] . "',"
                    . "'" . $value['od_bd'] . "',"
                    . "'" . $value['od_pv_r'] . "',"
                    . "'" . $value['od_bd_r'] . "',"
                    . "'" . $value['os_pv'] . "',"
                    . "'" . $value['os_bd'] . "',"
                    . "'" . $value['os_pv_r'] . "',"
                    . "'" . $value['os_bd_r'] . "',"
                    . "'" . $value['is_custom_lens'] . "'"
                    . "),";
            }

            $batch_order_item_prescription_insertSql = "INSERT INTO sales_flat_order_item_prescription(order_id,item_id,product_id,qty_ordered,quote_item_id,name,sku,created_at,index_type,prescription_type,coatiing_name,year,month,frame_price,index_price,coatiing_price,
                frame_regural_price,is_special_price,index_price_old,index_name,index_id,lens,lens_old,total,total_old,information,od_sph,os_sph,od_cyl,os_cyl,od_axis,os_axis,pd_l,pd_r,pd,os_add,od_add,total_add,od_pv,od_bd,od_pv_r,od_bd_r,os_pv,os_bd,os_pv_r,os_bd_r,is_custom_lens) values$batch_order_item_prescription_values";
            $batch_order_item_prescription_insertSql = rtrim($batch_order_item_prescription_insertSql, ',');

            $result = Db::connect('database.db_voogueme')->execute($batch_order_item_prescription_insertSql);
            if ($result) {
                echo '<br>执行成功';
            } else {
                echo '<br>执行失败';
            }
            //新增镜架是否无框
            if ($frameArr) {
                $whereMap['platform_sku'] = ['in', $frameArr];
                $whereMap['platform_type'] = 2;
                $skuType = Db::connect('database.db_stock')->table('fa_item_platform_sku')->where($whereMap)->field('platform_sku,platform_frame_is_rimless')->select();
                if ($skuType) {
                    $skuType = collection($skuType)->toArray();
                    $frameRimless = [];
                    foreach ($skuType as $k => $v) {
                        if (2 == $v['platform_frame_is_rimless']) {
                            $frameRimless[] = $v['platform_sku'];
                        }
                    }
                }
                $wherePrescription['sku'] = ['in', $frameRimless];
                $wherePrescription['order_id'] = ['in', $orderArr];
                Db::connect('database.db_zeelool')->table('sales_flat_order_item_prescription')->where($wherePrescription)->update(['frame_type_is_rimless' => 2]);
            }
        } else {
            echo '执行完毕！';
        }
    }


    /**
     * 定时处理 订单列表分类
     * 1：仅镜架
     * 2：仅现货处方镜
     * 3：仅定制处方镜
     * 4：镜架+现货
     * 5：镜架+定制
     * 6：现片+定制片
     */
    public function  nihao_order_custom_order_prescription()
    {
        $order_entity_id_querySql = "select sfo.entity_id from sales_flat_order sfo where sfo.custom_order_prescription_type is null order by entity_id desc limit 1000";
        $order_entity_id_list = Db::connect('database.db_nihao')->query($order_entity_id_querySql);
        if (empty($order_entity_id_list)) {
            echo '处理完毕！';
            exit;
        }

        /**
         * 1：仅镜架
         * 2：仅现货处方镜
         * 3：仅定制处方镜
         * 4：镜架+现货
         * 5：镜架+定制
         * 6：现片+定制片
         */
        $type_1_entity_id = [];
        $type_2_entity_id = [];
        $type_3_entity_id = [];
        $type_4_entity_id = [];
        $type_5_entity_id = [];
        $type_6_entity_id = [];
        foreach ($order_entity_id_list as $key => $value) {

            $items = Db::connect('database.db_nihao')->table('sales_flat_order_item_prescription')->where('order_id=' . $value['entity_id'])->select();
            if (!$items) {
                continue;
            }

            $label = [];
            foreach ($items as $k => $v) {
                //如果镜片参数为真 或 不等于 Plastic Lenses 并且不等于 FRAME ONLY则此订单为含处方
                if ($v['third_name'] == '' || $v['third_name'] == 'Plastic Lenses' || $v['third_name'] == 'FRAME ONLY') {
                    $label[] = 1; //仅镜架
                } else if (($v['third_name'] && $v['third_name'] != 'Plastic Lenses' && $v['third_name'] != 'FRAME ONLY') && $v['is_custom_lens'] == 0) {
                    $label[] = 2; //现片含处方
                } else if (($v['third_name'] && $v['third_name'] != 'Plastic Lenses' && $v['third_name'] != 'FRAME ONLY') && $v['is_custom_lens'] == 1) {
                    $label[] = 3; //定制含处方
                }
            }

            //如果订单包括 仅镜架和现货处方镜 类型则为 镜架 + 现货
            if (in_array(1, $label) && in_array(2, $label) && !in_array(3, $label)) {
                $type_4_entity_id[] = $value['entity_id']; //镜架 + 现货

                //如果订单包括 仅镜架和定制处方镜 类型则为 镜架 + 定制
            } elseif (in_array(1, $label) && in_array(3, $label) && !in_array(2, $label)) {
                $type_5_entity_id[] = $value['entity_id']; //镜架 + 定制

                //如果订单只有 仅镜架 类型则为 仅镜架
            } elseif (in_array(1, $label) && !in_array(3, $label) && !in_array(2, $label)) {
                $type_1_entity_id[] = $value['entity_id']; //仅镜架

                //如果订单只有 现货 类型则为 现货处方镜
            } elseif (!in_array(1, $label) && !in_array(3, $label) && in_array(2, $label)) {
                $type_2_entity_id[] = $value['entity_id']; //仅现货处方镜

                //如果订单只有 定制 类型则为 仅定制处方镜
            } elseif (!in_array(1, $label) && in_array(3, $label) && !in_array(2, $label)) {
                $type_3_entity_id[] = $value['entity_id']; //仅定制处方镜
            } elseif (in_array(2, $label) && in_array(3, $label)) {
                $type_6_entity_id[] = $value['entity_id']; //现片+定制片
            } else {
                $type_1_entity_id[] = $value['entity_id']; //仅镜架
            }
        }

        if ($type_1_entity_id) {
            $map['entity_id'] = ['in', $type_1_entity_id];
            Db::connect('database.db_nihao')->table('sales_flat_order')->where($map)->update(['custom_order_prescription_type' => 1]);
        }

        if ($type_2_entity_id) {
            $map['entity_id'] = ['in', $type_2_entity_id];
            Db::connect('database.db_nihao')->table('sales_flat_order')->where($map)->update(['custom_order_prescription_type' => 2]);
        }

        if ($type_3_entity_id) {
            $map['entity_id'] = ['in', $type_3_entity_id];
            Db::connect('database.db_nihao')->table('sales_flat_order')->where($map)->update(['custom_order_prescription_type' => 3]);
        }


        if ($type_4_entity_id) {
            $map['entity_id'] = ['in', $type_4_entity_id];
            Db::connect('database.db_nihao')->table('sales_flat_order')->where($map)->update(['custom_order_prescription_type' => 4]);
        }


        if ($type_5_entity_id) {
            $map['entity_id'] = ['in', $type_5_entity_id];
            Db::connect('database.db_nihao')->table('sales_flat_order')->where($map)->update(['custom_order_prescription_type' => 5]);
        }


        if ($type_6_entity_id) {
            $map['entity_id'] = ['in', $type_6_entity_id];
            Db::connect('database.db_nihao')->table('sales_flat_order')->where($map)->update(['custom_order_prescription_type' => 6]);
        }

        echo "执行成功！！";
    }

    /**
     * 定时处理订单处方表序列化数据
     */
    public function nihao_order_item_process()
    {

        $max_item_id_querySql = "select max(boi.item_id) max_item_id from sales_flat_order_item_prescription boi";
        $max_item_id_list = Db::connect('database.db_nihao')->query($max_item_id_querySql);
        if ($max_item_id_list) {
            $max_item_id = $max_item_id_list[0]['max_item_id'];
        }

        $max_item_id = $max_item_id > 0 ? $max_item_id : 0;

        $order_item_prescription_querySql = "select sfoi.item_id,sfoi.order_id,sfoi.product_id,sfoi.`name`,sfoi.sku,sfoi.product_options,sfoi.created_at,sfoi.qty_ordered,sfoi.quote_item_id
from sales_flat_order_item sfoi where sfoi.item_id > $max_item_id
order by sfoi.item_id asc limit 1000";
        $order_item_list = Db::connect('database.db_nihao')->query($order_item_prescription_querySql);

        $finalResult = array();
        foreach ($order_item_list as $key => $value) {
            $finalResult[$key]['item_id'] = $value['item_id'];
            $finalResult[$key]['quote_item_id'] = $value['quote_item_id'];
            $finalResult[$key]['order_id'] = $value['order_id'];
            $finalResult[$key]['sku'] = $value['sku'];
            $finalResult[$key]['qty_ordered'] = $value['qty_ordered'];
            $finalResult[$key]['created_at'] = $value['created_at'];
            $finalResult[$key]['name'] = $value['name'];
            unset($tmp_product_options);
            $tmp_product_options = unserialize($value['product_options']);

            $finalResult[$key]['second_id'] = $tmp_product_options['info_buyRequest']['tmplens']['second_id'];
            $finalResult[$key]['second_name'] = $tmp_product_options['info_buyRequest']['tmplens']['second_name'];
            $finalResult[$key]['second_price'] = $tmp_product_options['info_buyRequest']['tmplens']['second_price'];

            $finalResult[$key]['third_id'] = $tmp_product_options['info_buyRequest']['tmplens']['third_id'];
            $finalResult[$key]['third_price'] = $tmp_product_options['info_buyRequest']['tmplens']['third_price'];
            $finalResult[$key]['third_name'] = $tmp_product_options['info_buyRequest']['tmplens']['third_name'];

            $finalResult[$key]['four_id'] = $tmp_product_options['info_buyRequest']['tmplens']['four_id'];
            $finalResult[$key]['four_price'] = $tmp_product_options['info_buyRequest']['tmplens']['four_price'];
            $finalResult[$key]['four_name'] = $tmp_product_options['info_buyRequest']['tmplens']['four_name'];

            $finalResult[$key]['frame_price'] = $tmp_product_options['info_buyRequest']['tmplens']['frame_price'];
            $finalResult[$key]['frame_regural_price'] = $tmp_product_options['info_buyRequest']['tmplens']['frame_regural_price'];

            $finalResult[$key]['cart_currency'] = $tmp_product_options['info_buyRequest']['cart_currency'];

            $finalResult[$key]['is_frame_only'] = $tmp_product_options['info_buyRequest']['tmplens']['is_frame_only'];
            $finalResult[$key]['zsl'] = $tmp_product_options['info_buyRequest']['tmplens']['zsl'];

            $finalResult[$key]['lens_price'] = $tmp_product_options['info_buyRequest']['tmplens']['lens_price'];
            $finalResult[$key]['total'] = $tmp_product_options['info_buyRequest']['tmplens']['total'];

            $tmp_lens_params = array();
            $tmp_lens_params = json_decode($tmp_product_options['info_buyRequest']['tmplens']['prescription'], true);

            $finalResult[$key]['prescription_type'] = $tmp_product_options['info_buyRequest']['tmplens']['prescription_type'];
            // dump($tmp_lens_params);
            $finalResult[$key]['year'] = $tmp_lens_params['year'];
            $finalResult[$key]['month'] = $tmp_lens_params['month'];

            $finalResult[$key]['od_sph'] = $tmp_lens_params['od_sph'];
            $finalResult[$key]['od_cyl'] = $tmp_lens_params['od_cyl'];
            $finalResult[$key]['od_axis'] = $tmp_lens_params['od_axis'];

            $finalResult[$key]['os_sph'] = $tmp_lens_params['os_sph'];
            $finalResult[$key]['os_cyl'] = $tmp_lens_params['os_cyl'];
            $finalResult[$key]['os_axis'] = $tmp_lens_params['os_axis'];

            //处理ADD  当ReadingGlasses时 是 双ADD值
            if ($tmp_lens_params['prescription_type'] == 'Reading Glasses' &&  strlen($tmp_lens_params['os_add']) > 0 && strlen($tmp_lens_params['od_add']) > 0) {
                // echo '双ADD值';         
                $finalResult[$key]['od_add'] = $tmp_lens_params['od_add'];
                $finalResult[$key]['os_add'] = $tmp_lens_params['os_add'];
            } else {
                // echo '单ADD值';
                $finalResult[$key]['total_add'] = $tmp_lens_params['od_add'];
            }

            $finalResult[$key]['pdcheck'] = $tmp_lens_params['pdcheck'];

            //处理PD值
            if ($tmp_lens_params['pdcheck'] && strlen($tmp_lens_params['pd_r']) > 0 && strlen($tmp_lens_params['pd_l']) > 0) {
                // echo '双PD值';
                $finalResult[$key]['pd_r'] = $tmp_lens_params['pd_r'];
                $finalResult[$key]['pd_l'] = $tmp_lens_params['pd_l'];
            } else {
                // echo '单PD值';
                $finalResult[$key]['pd'] = $tmp_lens_params['pd'];
            }

            //斜视值
            if ($tmp_lens_params['prismcheck'] == 'on') {
                $finalResult[$key]['od_bd'] = $tmp_lens_params['od_bd'];
                $finalResult[$key]['od_pv'] = $tmp_lens_params['od_pv'];
                $finalResult[$key]['os_pv'] = $tmp_lens_params['os_pv'];
                $finalResult[$key]['os_bd'] = $tmp_lens_params['os_bd'];

                $finalResult[$key]['od_pv_r'] = $tmp_lens_params['od_pv_r'];
                $finalResult[$key]['od_bd_r'] = $tmp_lens_params['od_bd_r'];
                $finalResult[$key]['os_pv_r'] = $tmp_lens_params['os_pv_r'];
                $finalResult[$key]['os_bd_r'] = $tmp_lens_params['os_bd_r'];
            }

            //用户留言
            $finalResult[$key]['information'] = $tmp_lens_params['information'];


            /**
             * 判断定制现片逻辑
             * 1、渐进镜 Progressive
             * 2、偏光镜 镜片类型包含Polarized
             * 3、染色镜 镜片类型包含Lens with Color Tint
             * 4、当cyl<=-4或cyl>=4
             */
            if ($tmp_lens_params['prescription_type'] == 'Progressive') {
                $finalResult[$key]['is_custom_lens'] = 1;
            }

            if (strpos($tmp_product_options['info_buyRequest']['tmplens']['third_name'], 'Polarized') !== false) {
                $finalResult[$key]['is_custom_lens'] = 1;
            }

            if (strpos($tmp_product_options['info_buyRequest']['tmplens']['third_name'], 'Lens with Color Tint') !== false) {
                $finalResult[$key]['is_custom_lens'] = 1;
            }

            if ($tmp_lens_params['od_cyl']) {
                if ($tmp_lens_params['od_cyl'] * 1 <= -4 || $tmp_lens_params['od_cyl'] * 1 >= 4) {
                    $finalResult[$key]['is_custom_lens'] = 1;
                }
            }
            if ($tmp_lens_params['os_cyl']) {
                if ($tmp_lens_params['os_cyl'] * 1 <= -4 || $tmp_lens_params['os_cyl'] * 1 >= 4) {
                    $finalResult[$key]['is_custom_lens'] = 1;
                }
            }

            if ($tmp_lens_params['od_sph']) {
                if (urldecode($tmp_lens_params['od_sph']) * 1 < -8 || urldecode($tmp_lens_params['od_sph']) * 1 > 8) {
                    $finalResult[$key]['is_custom_lens'] = 1;
                }
            }

            if ($tmp_lens_params['os_sph']) {
                if (urldecode($tmp_lens_params['os_sph']) * 1 < -8 || urldecode($tmp_lens_params['os_sph']) * 1 > 8) {
                    $finalResult[$key]['is_custom_lens'] = 1;
                }
            }
        }


        if ($finalResult) {
            $batch_order_item_prescription_values = "";
            $frameArr = $orderArr = [];
            foreach ($finalResult as $key => $value) {
                $frameArr[] = $value['sku'];
                $orderArr[] = $value['item_id'];
                $batch_order_item_prescription_values .= "("
                    . "'" . $value['item_id'] . "',"
                    . "'" . $value['quote_item_id'] . "',"
                    . "'" . $value['order_id'] . "',"
                    . "'" . $value['sku'] . "',"
                    . "'" . $value['qty_ordered'] . "',"
                    . "'" . $value['created_at'] . "',"

                    . "'" . $this->filter($value['name']) . "',"

                    . "'" . $value['second_id'] . "',"
                    . "'" . $value['second_name'] . "',"
                    . "'" . $value['second_price'] . "',"

                    . "'" . $value['third_id'] . "',"
                    . "'" . $value['third_price'] . "',"
                    . "'" . $value['third_name'] . "',"

                    . "'" . $value['four_id'] . "',"
                    . "'" . $value['four_price'] . "',"
                    . "'" . $value['four_name'] . "',"

                    . "'" . $value['frame_price'] . "',"
                    . "'" . $value['frame_regural_price'] . "',"
                    . "'" . $value['cart_currency'] . "',"
                    . "'" . $value['is_frame_only'] . "',"
                    . "'" . $value['zsl'] . "',"
                    . "'" . $value['lens_price'] . "',"
                    . "'" . $value['total'] . "',"
                    . "'" . $value['prescription_type'] . "',"

                    . "'" . $value['year'] . "',"
                    . "'" . $value['month'] . "',"

                    . "'" . $value['od_sph'] . "',"
                    . "'" . $value['os_sph'] . "',"
                    . "'" . $value['od_cyl'] . "',"
                    . "'" . $value['os_cyl'] . "',"
                    . "'" . $value['od_axis'] . "',"
                    . "'" . $value['os_axis'] . "',"
                    . "'" . $value['pd_l'] . "',"
                    . "'" . $value['pd_r'] . "',"
                    . "'" . $value['pd'] . "',"
                    . "'" . $value['os_add'] . "',"
                    . "'" . $value['od_add'] . "',"
                    . "'" . $value['total_add'] . "',"
                    . "'" . $value['od_pv'] . "',"
                    . "'" . $value['od_bd'] . "',"
                    . "'" . $value['od_pv_r'] . "',"
                    . "'" . $value['od_bd_r'] . "',"
                    . "'" . $value['os_pv'] . "',"
                    . "'" . $value['os_bd'] . "',"
                    . "'" . $value['os_pv_r'] . "',"
                    . "'" . $value['os_bd_r'] . "',"
                    . "'" . $value['pdcheck'] . "',"
                    . "'" . $this->filter($value['information']) . "',"
                    . "'" . $value['is_custom_lens'] . "'"
                    . "),";
            }

            $batch_order_item_prescription_insertSql = "INSERT INTO sales_flat_order_item_prescription(item_id,quote_item_id,order_id,sku,qty_ordered,created_at,name,second_id,second_name,second_price,third_id,third_price,third_name,four_id,four_price,four_name,frame_price,frame_regural_price,
                cart_currency,is_frame_only,zsl,lens_price,total,prescription_type,year,month,od_sph,os_sph,od_cyl,os_cyl,od_axis,os_axis,pd_l,pd_r,pd,os_add,od_add,total_add,od_pv,od_bd,
                od_pv_r,od_bd_r,os_pv,os_bd,os_pv_r,os_bd_r,pdcheck,information,is_custom_lens) values$batch_order_item_prescription_values";
            $batch_order_item_prescription_insertSql = rtrim($batch_order_item_prescription_insertSql, ',');

            $result = Db::connect('database.db_nihao')->execute($batch_order_item_prescription_insertSql);

            if ($result) {
                echo '<br>执行成功';
            } else {
                echo '<br>执行失败';
            }
            //新增镜架是否无框
            if ($frameArr) {
                $whereMap['platform_sku'] = ['in', $frameArr];
                $whereMap['platform_type'] = 3;
                $skuType = Db::connect('database.db_stock')->table('fa_item_platform_sku')->where($whereMap)->field('platform_sku,platform_frame_is_rimless')->select();
                if ($skuType) {
                    $skuType = collection($skuType)->toArray();
                    $frameRimless = [];
                    foreach ($skuType as $k => $v) {
                        if (2 == $v['platform_frame_is_rimless']) {
                            $frameRimless[] = $v['platform_sku'];
                        }
                    }
                }
                $wherePrescription['sku'] = ['in', $frameRimless];
                $wherePrescription['order_id'] = ['in', $orderArr];
                Db::connect('database.db_zeelool')->table('sales_flat_order_item_prescription')->where($wherePrescription)->update(['frame_type_is_rimless' => 2]);
            }
        } else {
            echo '执行完毕！';
        }
    }


    /**
     * 定时统计每天的销量
     */
    public function get_sales_order_num()
    {
        Db::connect('database.db_zeelool')->table('sales_flat_order')->query("set time_zone='+8:00'");
        Db::connect('database.db_voogueme')->table('sales_flat_order')->query("set time_zone='+8:00'");
        Db::connect('database.db_nihao')->table('sales_flat_order')->query("set time_zone='+8:00'");

        //计算前一天的销量
        $stime = date("Y-m-d 00:00:00", strtotime("-1 day"));
        $etime = date("Y-m-d 23:59:59", strtotime("-1 day"));
        $map['created_at'] = ['between', [$stime, $etime]];
        $map['status'] = ['in', ['processing', 'complete', 'creditcard_proccessing']];
        $zeelool_count = Db::connect('database.db_zeelool')->table('sales_flat_order')->where($map)->count(1);
        $zeelool_total = Db::connect('database.db_zeelool')->table('sales_flat_order')->where($map)->sum('base_grand_total');

        $voogueme_count = Db::connect('database.db_voogueme')->table('sales_flat_order')->where($map)->count(1);
        $voogueme_total = Db::connect('database.db_voogueme')->table('sales_flat_order')->where($map)->sum('base_grand_total');

        $nihao_count = Db::connect('database.db_nihao')->table('sales_flat_order')->where($map)->count(1);
        $nihao_total = Db::connect('database.db_nihao')->table('sales_flat_order')->where($map)->sum('base_grand_total');

        $data['zeelool_sales_num'] = $zeelool_count;
        $data['voogueme_sales_num'] = $voogueme_count;
        $data['nihao_sales_num'] = $nihao_count;
        $data['all_sales_num'] = $zeelool_count + $voogueme_count + $nihao_count;
        $data['zeelool_sales_money'] = $zeelool_total;
        $data['voogueme_sales_money'] = $voogueme_total;
        $data['nihao_sales_money'] = $nihao_total;
        $data['all_sales_money'] = $zeelool_total + $voogueme_total + $nihao_total;
        $data['create_date'] = date("Y-m-d", strtotime("-1 day"));
        $data['createtime'] = date("Y-m-d H:i:s");
        Db::name('order_statistics')->insert($data);
        echo 'ok';
        die;
    }

    /**
     * 定时获取1688发货采购单 生成物流单绑定关系
     */
    public function set_purchase_order_logistics()
    {
        //查询线上已发货的采购单
        $purchase = new PurchaseOrder();
        $map['purchase_type'] = 2;
        $map['purchase_status'] = ['in', [6, 7]];
        $map['is_add_logistics'] = 0;
        $map['is_del'] = 1;
        $list = $purchase->where($map)->limit(50)->select();
        $list = collection($list)->toArray();

        foreach ($list as $k => $v) {
            $res = Alibaba::getOrderDetail($v['purchase_number']);
            if (!$res) {
                continue;
            }
            $res = collection($res)->toArray();
            if ($res['result']->nativeLogistics->logisticsItems[0]->logisticsBillNo) {
                $data[$k]['id'] = $v['id'];
                $data[$k]['logistics_number'] = $res['result']->nativeLogistics->logisticsItems[0]->logisticsBillNo;
                $data[$k]['logistics_company_no'] = $res['result']->nativeLogistics->logisticsItems[0]->logisticsCompanyNo;
                $data[$k]['logistics_company_name'] = $res['result']->nativeLogistics->logisticsItems[0]->logisticsCompanyName;
                $data[$k]['is_add_logistics'] = 1;

                $params[$k]['logistics_number'] = $res['result']->nativeLogistics->logisticsItems[0]->logisticsBillNo;
                $params[$k]['type'] = 1;
                $params[$k]['order_number'] = $v['purchase_number'];
                $params[$k]['purchase_id'] = $v['id'];
                $params[$k]['createtime'] = date('Y-m-d H:i:s');
                $params[$k]['create_person'] = 'Admin';
            }
        }

        $logistics = new LogisticsInfo();
        if ($data) {
            $purchase->saveAll($data);

            $logistics->saveAll($params);
        }

        echo 'ok';
    }



    /**
     * 每天9点 根据销量计算产品分级
     */
    public function product_grade_list_crontab()
    {
        $start = date("Y-m-d", strtotime("-3 month"));
        $end = date("Y-m-d", time());

        //$zeelool_model = Db::connect('database.db_zeelool')->table('sales_flat_order');

        $zeelool_model = new \app\admin\model\order\order\Zeelool;
        $voogueme_model = new \app\admin\model\order\order\Voogueme;
        $nihao_model = new \app\admin\model\order\order\Nihao;
        $intelligent_purchase_query_sql = "select sfoi.sku,round(sum(sfoi.qty_ordered),0) counter,IF
        ( datediff( now(),cpe.created_at) > 90, 90, datediff( now(),cpe.created_at ) ) days,cpe.created_at
 from sales_flat_order_item sfoi
 left join sales_flat_order sfo on sfo.entity_id=sfoi.order_id
 left join catalog_product_entity cpe on cpe.entity_id=sfoi.product_id
 where sfo.status in('complete','processing','creditcard_proccessing') and if (datediff(now(),cpe.created_at) > 90,sfo.created_at between '$start' and '$end',sfo.created_at between cpe.created_at and '$end')
 GROUP BY sfoi.sku order by counter desc";
        $zeelool_list = $zeelool_model->query($intelligent_purchase_query_sql);
        //查询sku映射关系表 
        $itemPlatFormSku = new \app\admin\model\itemmanage\ItemPlatformSku;
        $sku_list = $itemPlatFormSku->column('sku', 'platform_sku');

        //查询产品库sku
        foreach ($zeelool_list as $k => $v) {
            $true_sku = $sku_list[$v['sku']];
            $zeelool_list[$k]['true_sku'] = $true_sku;
            $zeelool_list[$k]['zeelool_sku'] = $v['sku'];
        }

        //$voogueme_model = Db::connect('database.db_voogueme')->table('sales_flat_order');
        $voogueme_list = $voogueme_model->query($intelligent_purchase_query_sql);
        //查询产品库sku
        foreach ($voogueme_list as $k => $v) {
            $true_sku = $sku_list[$v['sku']];
            $voogueme_list[$k]['true_sku'] = $true_sku;
            $voogueme_list[$k]['voogueme_sku'] = $v['sku'];
        }

        // $nihao_model = Db::connect('database.db_nihao')->table('sales_flat_order');
        $nihao_list = $nihao_model->query($intelligent_purchase_query_sql);
        //查询产品库sku
        foreach ($nihao_list as $k => $v) {
            $true_sku = $sku_list[$v['sku']];
            $nihao_list[$k]['true_sku'] = $true_sku;
            $nihao_list[$k]['nihao_sku'] = $v['sku'];
        }

        //合并数组
        $lists = array_merge($zeelool_list, $voogueme_list, $nihao_list);


        $data = [];
        foreach ($lists as $k => $v) {
            if ($data[$v['true_sku']]) {
                if ($v['voogueme_sku']) {
                    $data[$v['true_sku']]['voogueme_sku'] = $v['voogueme_sku'];
                }

                if ($v['nihao_sku']) {
                    $data[$v['true_sku']]['nihao_sku'] = $v['nihao_sku'];
                }

                $data[$v['true_sku']]['counter'] = $data[$v['true_sku']]['counter'] + $v['counter'];

                if ($v['days'] > $data[$v['true_sku']]['days']) {
                    $data[$v['true_sku']]['days'] = $v['days'];
                }
            } else {
                $data[$v['true_sku']] = $v;
            }
        }


        //查询供货商
        $supplier = new \app\admin\model\purchase\SupplierSku;
        $supplier_list = $supplier->alias('a')->join(['fa_supplier' => 'b'], 'a.supplier_id=b.id')->column('b.supplier_name', 'a.sku');


        //删除无用数组 释放内存
        unset($lists);
        unset($zeelool_list);
        unset($voogueme_list);
        //重置KEY
        $data = array_values($data);

        $AA_num = 0;
        $A_num = 0;
        $B_num = 0;
        $CA_num = 0;
        $C_num = 0;
        $D_num = 0;
        $E_num = 0;
        $F_num = 0;
        $list = [];
        foreach ($data as $k => $val) {
            $list[$k]['counter'] = $val['counter'];
            $list[$k]['days'] = $val['days'];
            $list[$k]['created_at'] = $val['created_at'];
            $list[$k]['true_sku'] = $val['true_sku'];
            $list[$k]['zeelool_sku'] = $val['zeelool_sku'] ? $val['zeelool_sku'] : '';
            $list[$k]['voogueme_sku'] = $val['voogueme_sku'] ? $val['voogueme_sku'] : '';
            $list[$k]['nihao_sku'] = $val['nihao_sku'] ? $val['nihao_sku'] : '';

            //分等级产品
            $num = round($val['counter'] * 1 / $val['days'] * 1 * 30);
            $list[$k]['num'] = $num;
            $list[$k]['supplier_name'] =  $supplier_list[$val['true_sku']];


            if ($num >= 300) {
                $list[$k]['grade'] = 'A+';
                $AA_num++;
            } elseif ($num >= 150 && $num < 300) {
                $list[$k]['grade'] = 'A';
                $A_num++;
            } elseif ($num >= 90 && $num < 150) {
                $list[$k]['grade'] = 'B';
                $B_num++;
            } elseif ($num >= 60 && $num < 90) {
                $list[$k]['grade'] = 'C+';
                $CA_num++;
            } elseif ($num >= 30 && $num < 60) {
                $list[$k]['grade'] = 'C';
                $C_num++;
            } elseif ($num >= 15 && $num < 30) {
                $list[$k]['grade'] = 'D';
                $D_num++;
            } elseif ($num >= 1 && $num < 15) {
                $list[$k]['grade'] = 'E';
                $E_num++;
            } else {
                $list[$k]['grade'] = 'F';
                $F_num++;
            }
            $list[$k]['createtime'] = date('Y-m-d H:i:s');
        }
        unset($data);


        $map = [];
        foreach ($list as $k => $v) {
            if ($v['grade'] == 'A+' || $v['grade'] == 'A') {
                if ($v['zeelool_sku']) {
                    $map['a.status'] = ['in', ['complete', 'processing', 'creditcard_proccessing']];
                    $map['a.created_at'] = ['between', [date("Y-m-d 00:00:00", strtotime("-2 day")), date("Y-m-d 00:00:00", time())]];
                    $map['b.sku'] = $v['zeelool_sku'];
                    $zeelool_num = $zeelool_model->alias('a')->where($map)->join(['sales_flat_order_item' => 'b'], 'a.entity_id=b.order_id')->group('b.sku')->sum('b.qty_ordered');
                }

                if ($v['voogueme_sku']) {
                    $map['a.status'] = ['in', ['complete', 'processing', 'creditcard_proccessing']];
                    $map['a.created_at'] = ['between', [date("Y-m-d 00:00:00", strtotime("-2 day")), date("Y-m-d 00:00:00", time())]];
                    $map['b.sku'] = $v['voogueme_sku'];
                    $voogueme_num = $voogueme_model->alias('a')->where($map)->join(['sales_flat_order_item' => 'b'], 'a.entity_id=b.order_id')->group('b.sku')->sum('b.qty_ordered');
                }

                if ($v['nihao_sku']) {
                    $map['a.status'] = ['in', ['complete', 'processing', 'creditcard_proccessing']];
                    $map['a.created_at'] = ['between', [date("Y-m-d 00:00:00", strtotime("-2 day")), date("Y-m-d 00:00:00", time())]];
                    $map['b.sku'] = $v['nihao_sku'];
                    $nihao_num = $nihao_model->alias('a')->where($map)->join(['sales_flat_order_item' => 'b'], 'a.entity_id=b.order_id')->group('b.sku')->sum('b.qty_ordered');
                }
                $list[$k]['days_sales_num'] = round(($zeelool_num + $voogueme_num + $nihao_num) / 2, 2);
            }

            if ($v['grade'] == 'B' || $v['grade'] == 'C' || $v['grade'] == 'C+') {
                if ($v['zeelool_sku']) {
                    $map['a.status'] = ['in', ['complete', 'processing', 'creditcard_proccessing']];
                    $map['a.created_at'] = ['between', [date("Y-m-d 00:00:00", strtotime("-5 day")), date("Y-m-d 00:00:00", time())]];
                    $map['b.sku'] = $v['zeelool_sku'];
                    $zeelool_num = $zeelool_model->alias('a')->where($map)->join(['sales_flat_order_item' => 'b'], 'a.entity_id=b.order_id')->group('b.sku')->sum('b.qty_ordered');
                }

                if ($v['voogueme_sku']) {
                    $map['a.status'] = ['in', ['complete', 'processing', 'creditcard_proccessing']];
                    $map['a.created_at'] = ['between', [date("Y-m-d 00:00:00", strtotime("-5 day")), date("Y-m-d 00:00:00", time())]];
                    $map['b.sku'] = $v['voogueme_sku'];
                    $voogueme_num = $voogueme_model->alias('a')->where($map)->join(['sales_flat_order_item' => 'b'], 'a.entity_id=b.order_id')->group('b.sku')->sum('b.qty_ordered');
                }

                if ($v['nihao_sku']) {
                    $map['a.status'] = ['in', ['complete', 'processing', 'creditcard_proccessing']];
                    $map['a.created_at'] = ['between', [date("Y-m-d 00:00:00", strtotime("-5 day")), date("Y-m-d 00:00:00", time())]];
                    $map['b.sku'] = $v['nihao_sku'];
                    $nihao_num = $nihao_model->alias('a')->where($map)->join(['sales_flat_order_item' => 'b'], 'a.entity_id=b.order_id')->group('b.sku')->sum('b.qty_ordered');
                }
                $list[$k]['days_sales_num'] = round(($zeelool_num + $voogueme_num + $nihao_num) / 5, 2);
            }

            if ($v['grade'] == 'D' || $v['grade'] == 'E' || $v['grade'] == 'F') {
                if ($v['zeelool_sku']) {
                    $zeelool_sku[] = $v['zeelool_sku'];
                }

                if ($v['voogueme_sku']) {
                    $voogueme_sku[] = $v['voogueme_sku'];
                }

                if ($v['nihao_sku']) {
                    $nihao_sku[] = $v['nihao_sku'];
                }
            }
        }

        $map = [];
        $map['a.status'] = ['in', ['complete', 'processing', 'creditcard_proccessing']];
        $map['a.created_at'] = ['between', [date("Y-m-d 00:00:00", strtotime("-30 day")), date("Y-m-d 00:00:00", time())]];
        //计算三个站最近30天销量
        if ($zeelool_sku) {
            $map['b.sku'] = ['in', $zeelool_sku];
            $zeelool = $zeelool_model->alias('a')->where($map)->join(['sales_flat_order_item' => 'b'], 'a.entity_id=b.order_id')->group('b.sku')->column('sum(b.qty_ordered) as num','b.sku');

        }

        if ($voogueme_sku) {
            $map['b.sku'] = ['in', $voogueme_sku];
            $voogueme = $voogueme_model->alias('a')->where($map)->join(['sales_flat_order_item' => 'b'], 'a.entity_id=b.order_id')->group('b.sku')->column('sum(b.qty_ordered) as num','b.sku');
        }

        if ($nihao_sku) {
            $map['b.sku'] = ['in', $nihao_sku];
            $nihao = $nihao_model->alias('a')->where($map)->join(['sales_flat_order_item' => 'b'], 'a.entity_id=b.order_id')->group('b.sku')->column('sum(b.qty_ordered) as num','b.sku');
        }

        foreach ($list as $k => $v) {
            if ($v['grade'] == 'D' || $v['grade'] == 'E' || $v['grade'] == 'F') {
                $list[$k]['days_sales_num'] = round(($zeelool[$v['zeelool_sku']] + $voogueme[$v['voogueme_sku']] + $nihao[$v['nihao_sku']]) / 30, 2);
            }
        }

        if ($list) {
            //清空表
            Db::execute("truncate table fa_product_grade;");
            //批量添加
            $res = Db::table('fa_product_grade')->insertAll($list);
        }
        echo 'ok';
    }

    /***
     * 定时把新品sku变成老品
     */
    public function changeItemNewToOld()
    {
        //select*from table where now() >SUBDATE(times,interval -1 day);
        $where['is_new'] = 1;
        $itemId = Db::connect('database.db_stock')->name('item')->where($where)->where("now() >SUBDATE(check_time,interval -15 day)")->column('id');
        if (false == $itemId) {
            return 'ok';
        }
        $map['id'] = ['in', $itemId];
        Db::connect('database.db_stock')->name('item')->where($map)->update(['is_new' => 2]);
    }
    
    /**
     * 记录每天商品库存变化日志
     *
     * @Description
     * @author wpl
     * @since 2020/02/19 16:23:27 
     * @return void
     */
    public function get_sku_stock()
    {
        $where['is_del'] = 1;
        $item = Db::connect('database.db_stock')->name('item')->where($where)->field('sku,available_stock as stock_num')->select();

        if ($item) {
            Db::name('goods_stock_log')->insertAll($item);
            echo 'ok';
        }
    }
}<|MERGE_RESOLUTION|>--- conflicted
+++ resolved
@@ -27,11 +27,8 @@
         'nihao_order_item_process',
         'set_purchase_order_logistics',
         'product_grade_list_crontab',
-<<<<<<< HEAD
-		'changeItemNewToOld'
-=======
+		'changeItemNewToOld',
         'get_sku_stock'
->>>>>>> fe32c291
     ];
 
 
