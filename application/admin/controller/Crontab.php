--- conflicted
+++ resolved
@@ -3026,7 +3026,6 @@
 
         return $purchase_price - $arrivals_price;
     }
-<<<<<<< HEAD
 
 
     /**
@@ -3077,7 +3076,6 @@
         }
        
     }
-=======
     /**
      * 更新order_statistics表字段
      *
@@ -3176,5 +3174,4 @@
         die;
     }
     
->>>>>>> 2aedfa37
 }