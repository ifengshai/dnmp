--- conflicted
+++ resolved
@@ -1736,7 +1736,7 @@
         $data['voogueme_unit_price']                        = $voogueme_unit_price;
         $data['nihao_unit_price']                           = $nihao_unit_price;
         $data['meeloog_unit_price']                         = $meeloog_unit_price;
-        $data['all_unit_price']                             = @round(($zeelool_unit_price + $voogueme_unit_price + $nihao_unit_price + $meeloog_unit_price) / 3, 2);
+        $data['all_unit_price']                             = @round(($zeelool_unit_price + $voogueme_unit_price + $nihao_unit_price + $meeloog_unit_price) / 4, 2);
         $data['zeelool_shoppingcart_total']                 = $zeelool_shoppingcart_total;
         $data['voogueme_shoppingcart_total']                = $voogueme_shoppingcart_total;
         $data['nihao_shoppingcart_total']                   = $nihao_shoppingcart_total;
@@ -1746,7 +1746,7 @@
         $data['voogueme_shoppingcart_conversion']           = $voogueme_shoppingcart_conversion;
         $data['nihao_shoppingcart_conversion']              = $nihao_shoppingcart_conversion;
         $data['meeloog_shoppingcart_conversion']            = $meeloog_shoppingcart_conversion;
-        $data['all_shoppingcart_conversion']                = @round(($zeelool_shoppingcart_conversion + $voogueme_shoppingcart_conversion + $nihao_shoppingcart_conversion + $meeloog_shoppingcart_conversion) / 3, 2);
+        $data['all_shoppingcart_conversion']                = @round(($zeelool_shoppingcart_conversion + $voogueme_shoppingcart_conversion + $nihao_shoppingcart_conversion + $meeloog_shoppingcart_conversion) / 4, 2);
         $data['zeelool_register_customer']                  = $zeelool_register_customer;
         $data['voogueme_register_customer']                 = $voogueme_register_customer;
         $data['nihao_register_customer']                    = $nihao_register_customer;
@@ -1761,11 +1761,7 @@
         $data['voogueme_shoppingcart_update_conversion']    = $voogueme_shoppingcart_update_conversion;
         $data['nihao_shoppingcart_update_conversion']       = $nihao_shoppingcart_update_conversion;
         $data['meeloog_shoppingcart_update_conversion']     = $meeloog_shoppingcart_update_conversion;
-<<<<<<< HEAD
-        $data['all_shoppingcart_update_conversion']       = @round(($zeelool_shoppingcart_update_conversion + $voogueme_shoppingcart_update_conversion + $nihao_shoppingcart_update_conversion + $meeloog_shoppingcart_update_conversion ) / 3, 2);
-=======
         $data['all_shoppingcart_update_conversion']       = @round(($zeelool_shoppingcart_update_conversion + $voogueme_shoppingcart_update_conversion + $nihao_shoppingcart_update_conversion + $meeloog_shoppingcart_update_conversion) / 4, 2);
->>>>>>> 6914e4e9
         $data['create_date'] = date("Y-m-d", strtotime("-1 day"));
         $data['createtime'] = date("Y-m-d H:i:s");
         Db::name('order_statistics')->insert($data);
