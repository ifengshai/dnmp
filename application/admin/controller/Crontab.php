<?php

namespace app\admin\controller;

use app\admin\model\purchase\PurchaseOrder;
use app\admin\model\warehouse\LogisticsInfo;
use app\common\controller\Backend;
use think\Db;
use fast\Alibaba;



/**
 * 定时任务
 * @internal
 */
class Crontab extends Backend
{

    protected $noNeedLogin = [
        'get_sales_order_num',
        'zeelool_order_custom_order_prescription',
        'zeelool_order_item_process',
        'voogueme_order_custom_order_prescription',
        'voogueme_order_item_process',
        'nihao_order_custom_order_prescription',
        'nihao_order_item_process',
        'set_purchase_order_logistics',
        'product_grade_list_crontab',
        'changeItemNewToOld',
        'get_sku_stock',
        'get_sku_price',
        'get_sku_allstock',
        'get_sales_order_data',
        'update_ashboard_data_one',
        'update_ashboard_data_two',
        'purchase_data',
        'stock_data',
        'warehouse_data',
        'select_product_data',
        'get_sales_order_update',
        'get_sales_order_update_two',
        'warehouse_data_everyday',
        'calculate_order_item_num'

    ];

    public function _initialize()
    {
        parent::_initialize();
        $this->zeelool = new \app\admin\model\order\order\Zeelool;
        $this->voogueme = new \app\admin\model\order\order\Voogueme;
        $this->nihao = new \app\admin\model\order\order\Nihao;
        $this->itemplatformsku = new \app\admin\model\itemmanage\ItemPlatformSku;
        $this->item = new \app\admin\model\itemmanage\Item;
        $this->lens = new \app\admin\model\lens\Index;
    }


    protected $order_status =  "and status in ('processing','complete','creditcard_proccessing','free_processing')";

    /**
     * 定时处理 订单列表分类
     * 1：仅镜架
     * 2：仅现货处方镜
     * 3：仅定制处方镜
     * 4：镜架+现货
     * 5：镜架+定制
     * 6：现片+定制片
     */
    public function  zeelool_order_custom_order_prescription()
    {
        $order_entity_id_querySql = "select sfo.entity_id from sales_flat_order sfo where sfo.custom_order_prescription_type is null order by entity_id asc limit 1000";
        $order_entity_id_list = Db::connect('database.db_zeelool')->query($order_entity_id_querySql);
        if (empty($order_entity_id_list)) {
            echo '处理完毕！';
            exit;
        }

        /**
         * 1：仅镜架
         * 2：仅现货处方镜
         * 3：仅定制处方镜
         * 4：镜架+现货
         * 5：镜架+定制
         * 6：现片+定制片
         */
        $type_1_entity_id = [];
        $type_2_entity_id = [];
        $type_3_entity_id = [];
        $type_4_entity_id = [];
        $type_5_entity_id = [];
        $type_6_entity_id = [];
        foreach ($order_entity_id_list as $key => $value) {

            $items = Db::connect('database.db_zeelool')->table('sales_flat_order_item_prescription')->where('order_id=' . $value['entity_id'])->select();
            if (!$items) {
                continue;
            }

            $label = [];
            foreach ($items as $k => $v) {
                //如果镜片参数为真 或 不等于 Plastic Lenses 并且不等于 FRAME ONLY则此订单为含处方
                if ($v['index_type'] == '' || $v['index_type'] == 'Plastic Lenses' || $v['index_type'] == 'FRAME ONLY') {
                    $label[] = 1; //仅镜架
                } else if (($v['index_type'] && $v['index_type'] != 'Plastic Lenses' && $v['index_type'] != 'FRAME ONLY') && $v['is_custom_lens'] == 0) {
                    $label[] = 2; //现片含处方
                } else if (($v['index_type'] && $v['index_type'] != 'Plastic Lenses' && $v['index_type'] != 'FRAME ONLY') && $v['is_custom_lens'] == 1) {
                    $label[] = 3; //定制含处方
                }
            }


            //如果订单包括 仅镜架和现货处方镜 类型则为 镜架 + 现货
            if (in_array(1, $label) && in_array(2, $label) && !in_array(3, $label)) {
                $type_4_entity_id[] = $value['entity_id']; //镜架 + 现货

                //如果订单包括 仅镜架和定制处方镜 类型则为 镜架 + 定制
            } elseif (in_array(1, $label) && in_array(3, $label) && !in_array(2, $label)) {
                $type_5_entity_id[] = $value['entity_id']; //镜架 + 定制

                //如果订单只有 仅镜架 类型则为 仅镜架
            } elseif (in_array(1, $label) && !in_array(3, $label) && !in_array(2, $label)) {
                $type_1_entity_id[] = $value['entity_id']; //仅镜架

                //如果订单只有 现货 类型则为 现货处方镜
            } elseif (!in_array(1, $label) && !in_array(3, $label) && in_array(2, $label)) {
                $type_2_entity_id[] = $value['entity_id']; //仅现货处方镜

                //如果订单只有 定制 类型则为 仅定制处方镜
            } elseif (!in_array(1, $label) && in_array(3, $label) && !in_array(2, $label)) {
                $type_3_entity_id[] = $value['entity_id']; //仅定制处方镜
            } elseif (in_array(2, $label) && in_array(3, $label)) {
                $type_6_entity_id[] = $value['entity_id']; //现片+定制片
            } else {
                $type_1_entity_id[] = $value['entity_id']; //仅镜架
            }
        }


        if ($type_1_entity_id) {
            $map['entity_id'] = ['in', $type_1_entity_id];
            Db::connect('database.db_zeelool')->table('sales_flat_order')->where($map)->update(['custom_order_prescription_type' => 1]);
        }

        if ($type_2_entity_id) {
            $map['entity_id'] = ['in', $type_2_entity_id];
            Db::connect('database.db_zeelool')->table('sales_flat_order')->where($map)->update(['custom_order_prescription_type' => 2]);
        }

        if ($type_3_entity_id) {
            $map['entity_id'] = ['in', $type_3_entity_id];
            Db::connect('database.db_zeelool')->table('sales_flat_order')->where($map)->update(['custom_order_prescription_type' => 3]);
        }


        if ($type_4_entity_id) {
            $map['entity_id'] = ['in', $type_4_entity_id];
            Db::connect('database.db_zeelool')->table('sales_flat_order')->where($map)->update(['custom_order_prescription_type' => 4]);
        }


        if ($type_5_entity_id) {
            $map['entity_id'] = ['in', $type_5_entity_id];
            Db::connect('database.db_zeelool')->table('sales_flat_order')->where($map)->update(['custom_order_prescription_type' => 5]);
        }


        if ($type_6_entity_id) {
            $map['entity_id'] = ['in', $type_6_entity_id];
            Db::connect('database.db_zeelool')->table('sales_flat_order')->where($map)->update(['custom_order_prescription_type' => 6]);
        }

        echo "执行成功！！";
    }



    protected function filter($origin_str)
    {
        return str_replace("'", "\'", $origin_str);
    }

    /**
     * 定时处理订单处方表序列化数据
     */
    public function zeelool_order_item_process()
    {
        $max_item_id_querySql = "select max(boi.item_id) max_item_id from sales_flat_order_item_prescription boi";
        $max_item_id_list = Db::connect('database.db_zeelool')->query($max_item_id_querySql);
        if ($max_item_id_list) {
            $max_item_id = $max_item_id_list[0]['max_item_id'];
        }

        $max_item_id = $max_item_id > 0 ? $max_item_id : 0;
        $order_item_prescription_querySql = "select sfoi.item_id,sfoi.order_id,sfoi.product_id,sfoi.`name`,sfoi.sku,sfoi.product_options,sfoi.created_at,sfoi.qty_ordered,sfoi.quote_item_id
from sales_flat_order_item sfoi where sfoi.item_id > $max_item_id
order by sfoi.item_id asc limit 1000";

        $order_item_list = Db::connect('database.db_zeelool')->query($order_item_prescription_querySql);

        foreach ($order_item_list as $order_item_key => $order_item_value) {

            $product_options = unserialize($order_item_value['product_options']);
            // dump($product_options);
            $final_params['coatiing_name'] = substr($product_options['info_buyRequest']['tmplens']['coatiing_name'], 0, 100);
            $final_params['index_type'] = substr($product_options['info_buyRequest']['tmplens']['index_type'], 0, 100);

            $final_params['frame_price'] = $product_options['info_buyRequest']['tmplens']['frame_price'];
            $final_params['index_price'] = $product_options['info_buyRequest']['tmplens']['index_price'];
            $final_params['coatiing_price'] = $product_options['info_buyRequest']['tmplens']['coatiing_price'];

            $items[$order_item_key]['frame_regural_price'] = $final_params['frame_regural_price'] = $product_options['info_buyRequest']['tmplens']['frame_regural_price'];
            $items[$order_item_key]['is_special_price'] = $final_params['is_special_price'] = $product_options['info_buyRequest']['tmplens']['is_special_price'];
            $items[$order_item_key]['index_price_old'] = $final_params['index_price_old'] = $product_options['info_buyRequest']['tmplens']['index_price_old'];
            $items[$order_item_key]['index_name'] = $final_params['index_name'] = $product_options['info_buyRequest']['tmplens']['index_name'];
            $items[$order_item_key]['index_id'] = $final_params['index_id'] = $product_options['info_buyRequest']['tmplens']['index_id'];
            $items[$order_item_key]['lens'] = $final_params['lens'] = $product_options['info_buyRequest']['tmplens']['lens'];
            $items[$order_item_key]['lens_old'] = $final_params['lens_old'] = $product_options['info_buyRequest']['tmplens']['lens_old'];
            $items[$order_item_key]['total'] = $final_params['total'] = $product_options['info_buyRequest']['tmplens']['total'];
            $items[$order_item_key]['total_old'] = $final_params['total_old'] = $product_options['info_buyRequest']['tmplens']['total_old'];

            $prescription_params = $product_options['info_buyRequest']['tmplens']['prescription'];
            // dump($final_params);
            $prescription_params = explode("&", $prescription_params);
            $lens_params = array();
            foreach ($prescription_params as $key => $value) {
                // dump($value);
                $arr_value = explode("=", $value);
                $lens_params[$arr_value[0]] = $arr_value[1];
            }
            // dump($lens_params);
            $final_params = array_merge($lens_params, $final_params);
            // dump($final_params);            

            $items[$order_item_key]['order_id'] = $order_item_value['order_id'];
            $items[$order_item_key]['item_id'] = $order_item_value['item_id'];
            $items[$order_item_key]['product_id'] = $order_item_value['product_id'];
            $items[$order_item_key]['name'] = $order_item_value['name'];
            $items[$order_item_key]['sku'] = $order_item_value['sku'];
            $items[$order_item_key]['created_at'] = $order_item_value['created_at'];
            $items[$order_item_key]['qty_ordered'] = $order_item_value['qty_ordered'];
            $items[$order_item_key]['quote_item_id'] = $order_item_value['quote_item_id'];

            $items[$order_item_key]['coatiing_name'] = $final_params['coatiing_name'];
            $items[$order_item_key]['index_type'] = $final_params['index_type'];
            $items[$order_item_key]['prescription_type'] = $final_params['prescription_type'];

            $items[$order_item_key]['frame_price'] = $final_params['frame_price'] ? $final_params['frame_price'] : 0;
            $items[$order_item_key]['index_price'] = $final_params['index_price'] ? $final_params['index_price'] : 0;
            $items[$order_item_key]['coatiing_price'] = $final_params['coatiing_price'] ? $final_params['coatiing_price'] : 0;

            $items[$order_item_key]['year'] = $final_params['year'] ? $final_params['year'] : '';
            $items[$order_item_key]['month'] = $final_params['month'] ? $final_params['month'] : '';

            $items[$order_item_key]['information'] = str_replace("+", " ", urldecode($final_params['information']));

            $items[$order_item_key]['od_sph'] = $final_params['od_sph'];
            $items[$order_item_key]['os_sph'] = $final_params['os_sph'];

            $items[$order_item_key]['od_cyl'] = $final_params['od_cyl'];
            $items[$order_item_key]['os_cyl'] = $final_params['os_cyl'];

            $items[$order_item_key]['od_axis'] = $final_params['od_axis'];
            $items[$order_item_key]['os_axis'] = $final_params['os_axis'];

            if ($final_params['os_add'] && $final_params['od_add']) {
                $items[$order_item_key]['os_add'] = $final_params['os_add'];
                $items[$order_item_key]['od_add'] = $final_params['od_add'];
            } else {
                $items[$order_item_key]['total_add'] = $final_params['os_add'];
            }

            if ($final_params['pdcheck'] == 'on') {
                $items[$order_item_key]['pd_l'] = $final_params['pd_l'];
                $items[$order_item_key]['pd_r'] = $final_params['pd_r'];
            } else {
                $items[$order_item_key]['pd'] = $final_params['pd'];
            }

            if ($final_params['prismcheck'] == 'on') {
                $items[$order_item_key]['od_pv'] = $final_params['od_pv'];
                $items[$order_item_key]['od_bd'] = $final_params['od_bd'];
                $items[$order_item_key]['od_pv_r'] = $final_params['od_pv_r'];
                $items[$order_item_key]['od_bd_r'] = $final_params['od_bd_r'];

                $items[$order_item_key]['os_pv'] = $final_params['os_pv'];
                $items[$order_item_key]['os_bd'] = $final_params['os_bd'];
                $items[$order_item_key]['os_pv_r'] = $final_params['os_pv_r'];
                $items[$order_item_key]['os_bd_r'] = $final_params['os_bd_r'];
            }

            /**
             * 判断定制现片逻辑
             * 1、渐进镜 Progressive
             * 2、偏光镜 镜片类型包含Polarized
             * 3、染色镜 镜片类型包含Lens with Color Tint
             * 4、当cyl<=-4或cyl>=4
             */

            if ($final_params['prescription_type'] == 'Progressive') {
                $items[$order_item_key]['is_custom_lens'] = 1;
            }

            if (strpos($final_params['index_type'], 'Polarized') !== false) {
                $items[$order_item_key]['is_custom_lens'] = 1;
            }

            if (strpos($final_params['index_type'], 'Lens with Color Tint') !== false) {
                $items[$order_item_key]['is_custom_lens'] = 1;
            }

            if ($final_params['od_cyl']) {
                if (urldecode($final_params['od_cyl']) * 1 <= -4 || urldecode($final_params['od_cyl']) * 1 >= 4) {
                    $items[$order_item_key]['is_custom_lens'] = 1;
                }
            }

            if ($final_params['os_cyl']) {
                if (urldecode($final_params['os_cyl']) * 1 <= -4 || urldecode($final_params['os_cyl']) * 1 >= 4) {
                    $items[$order_item_key]['is_custom_lens'] = 1;
                }
            }

            if ($final_params['od_sph']) {
                if (urldecode($final_params['od_sph']) * 1 < -8 || urldecode($final_params['od_sph']) * 1 > 8) {
                    $items[$order_item_key]['is_custom_lens'] = 1;
                }
            }

            if ($final_params['os_sph']) {
                if (urldecode($final_params['os_sph']) * 1 < -8 || urldecode($final_params['os_sph']) * 1 > 8) {
                    $items[$order_item_key]['is_custom_lens'] = 1;
                }
            }

            unset($final_params);
            unset($lens_params);
            unset($prescription_params);
            unset($product_options);
        }

        if ($items) {
            $batch_order_item_prescription_values = "";
            $frameArr = $orderArr = [];
            foreach ($items as $key => $value) {
                $frameArr[] = $value['sku'];
                $orderArr[] = $value['item_id'];
                $batch_order_item_prescription_values .= "("
                    . $value['order_id'] . ","
                    . $value['item_id'] . ","
                    . $value['product_id'] . ","
                    . $value['qty_ordered'] . ","
                    . $value['quote_item_id'] . ","

                    . "'" . $this->filter($value['name']) . "',"
                    . "'" . $value['sku'] . "',"
                    . "'" . $value['created_at'] . "',"

                    . "'" . $value['index_type'] . "',"
                    . "'" . $value['prescription_type'] . "',"
                    . "'" . $value['coatiing_name'] . "',"

                    . "'" . $value['year'] . "',"
                    . "'" . $value['month'] . "',"

                    . "'" . $value['frame_price'] . "',"
                    . "'" . $value['index_price'] . "',"
                    . "'" . $value['coatiing_price'] . "',"

                    . "'" . $value['frame_regural_price'] . "',"
                    . "'" . $value['is_special_price'] . "',"
                    . "'" . $value['index_price_old'] . "',"
                    . "'" . $value['index_name'] . "',"
                    . "'" . $value['index_id'] . "',"
                    . "'" . $value['lens'] . "',"
                    . "'" . $value['lens_old'] . "',"
                    . "'" . $value['total'] . "',"
                    . "'" . $value['total_old'] . "',"
                    . "'" . $this->filter($value['information']) . "',"

                    . "'" . $value['od_sph'] . "',"
                    . "'" . $value['os_sph'] . "',"
                    . "'" . $value['od_cyl'] . "',"
                    . "'" . $value['os_cyl'] . "',"
                    . "'" . $value['od_axis'] . "',"
                    . "'" . $value['os_axis'] . "',"
                    . "'" . $value['pd_l'] . "',"
                    . "'" . $value['pd_r'] . "',"
                    . "'" . $value['pd'] . "',"
                    . "'" . $value['os_add'] . "',"
                    . "'" . $value['od_add'] . "',"
                    . "'" . $value['total_add'] . "',"
                    . "'" . $value['od_pv'] . "',"
                    . "'" . $value['od_bd'] . "',"
                    . "'" . $value['od_pv_r'] . "',"
                    . "'" . $value['od_bd_r'] . "',"
                    . "'" . $value['os_pv'] . "',"
                    . "'" . $value['os_bd'] . "',"
                    . "'" . $value['os_pv_r'] . "',"
                    . "'" . $value['os_bd_r'] . "',"
                    . "'" . $value['is_custom_lens'] . "'"
                    . "),";
            }

            $batch_order_item_prescription_insertSql = "INSERT INTO sales_flat_order_item_prescription(order_id,item_id,product_id,qty_ordered,quote_item_id,name,sku,created_at,index_type,prescription_type,coatiing_name,year,month,frame_price,index_price,coatiing_price,
                frame_regural_price,is_special_price,index_price_old,index_name,index_id,lens,lens_old,total,total_old,information,od_sph,os_sph,od_cyl,os_cyl,od_axis,os_axis,pd_l,pd_r,pd,os_add,od_add,total_add,od_pv,od_bd,od_pv_r,od_bd_r,os_pv,os_bd,os_pv_r,os_bd_r,is_custom_lens) values$batch_order_item_prescription_values";
            $batch_order_item_prescription_insertSql = rtrim($batch_order_item_prescription_insertSql, ',');
            $result = Db::connect('database.db_zeelool')->execute($batch_order_item_prescription_insertSql);
            if ($result) {
                echo '<br>执行成功';
            } else {
                echo '<br>执行失败';
            }
            //新增镜架是否无框
            if ($frameArr) {
                $whereMap['platform_sku'] = ['in', $frameArr];
                $whereMap['platform_type'] = 1;
                $skuType = Db::connect('database.db_stock')->table('fa_item_platform_sku')->where($whereMap)->field('platform_sku,platform_frame_is_rimless')->select();
                if ($skuType) {
                    $skuType = collection($skuType)->toArray();
                    $frameRimless = [];
                    foreach ($skuType as $k => $v) {
                        if (2 == $v['platform_frame_is_rimless']) {
                            $frameRimless[] = $v['platform_sku'];
                        }
                    }
                }
                $wherePrescription['sku'] = ['in', $frameRimless];
                $wherePrescription['order_id'] = ['in', $orderArr];
                Db::connect('database.db_zeelool')->table('sales_flat_order_item_prescription')->where($wherePrescription)->update(['frame_type_is_rimless' => 2]);
            }
        } else {
            echo '执行完毕！';
        }
    }

    /**
     * 定时处理 订单列表分类
     * 1：仅镜架
     * 2：仅现货处方镜
     * 3：仅定制处方镜
     * 4：镜架+现货
     * 5：镜架+定制
     * 6：现片+定制片
     */
    public function  voogueme_order_custom_order_prescription()
    {
        $order_entity_id_querySql = "select sfo.entity_id from sales_flat_order sfo where sfo.custom_order_prescription_type is null order by entity_id desc limit 1000 ";
        $order_entity_id_list = Db::connect('database.db_voogueme')->query($order_entity_id_querySql);
        if (empty($order_entity_id_list)) {
            echo '处理完毕！';
            exit;
        }

        /**
         * 1：仅镜架
         * 2：仅现货处方镜
         * 3：仅定制处方镜
         * 4：镜架+现货
         * 5：镜架+定制
         * 6：现片+定制片
         */
        $type_1_entity_id = [];
        $type_2_entity_id = [];
        $type_3_entity_id = [];
        $type_4_entity_id = [];
        $type_5_entity_id = [];
        $type_6_entity_id = [];
        foreach ($order_entity_id_list as $key => $value) {

            $items = Db::connect('database.db_voogueme')->table('sales_flat_order_item_prescription')->where('order_id=' . $value['entity_id'])->select();
            if (!$items) {
                continue;
            }

            $label = [];
            foreach ($items as $k => $v) {
                //如果镜片参数为真 或 不等于 Plastic Lenses 并且不等于 FRAME ONLY则此订单为含处方
                if ($v['index_type'] == '' || $v['index_type'] == 'Plastic Lenses' || $v['index_type'] == 'FRAME ONLY') {
                    $label[] = 1; //仅镜架
                } else if (($v['index_type'] && $v['index_type'] != 'Plastic Lenses' && $v['index_type'] != 'FRAME ONLY') && $v['is_custom_lens'] == 0) {
                    $label[] = 2; //现片含处方
                } else if (($v['index_type'] && $v['index_type'] != 'Plastic Lenses' && $v['index_type'] != 'FRAME ONLY') && $v['is_custom_lens'] == 1) {
                    $label[] = 3; //定制含处方
                }
            }

            //如果订单包括 仅镜架和现货处方镜 类型则为 镜架 + 现货
            if (in_array(1, $label) && in_array(2, $label) && !in_array(3, $label)) {
                $type_4_entity_id[] = $value['entity_id']; //镜架 + 现货

                //如果订单包括 仅镜架和定制处方镜 类型则为 镜架 + 定制
            } elseif (in_array(1, $label) && in_array(3, $label) && !in_array(2, $label)) {
                $type_5_entity_id[] = $value['entity_id']; //镜架 + 定制

                //如果订单只有 仅镜架 类型则为 仅镜架
            } elseif (in_array(1, $label) && !in_array(3, $label) && !in_array(2, $label)) {
                $type_1_entity_id[] = $value['entity_id']; //仅镜架

                //如果订单只有 现货 类型则为 现货处方镜
            } elseif (!in_array(1, $label) && !in_array(3, $label) && in_array(2, $label)) {
                $type_2_entity_id[] = $value['entity_id']; //仅现货处方镜

                //如果订单只有 定制 类型则为 仅定制处方镜
            } elseif (!in_array(1, $label) && in_array(3, $label) && !in_array(2, $label)) {
                $type_3_entity_id[] = $value['entity_id']; //仅定制处方镜
            } elseif (in_array(2, $label) && in_array(3, $label)) {
                $type_6_entity_id[] = $value['entity_id']; //现片+定制片
            } else {
                $type_1_entity_id[] = $value['entity_id']; //仅镜架
            }
        }

        if ($type_1_entity_id) {
            $map['entity_id'] = ['in', $type_1_entity_id];
            Db::connect('database.db_voogueme')->table('sales_flat_order')->where($map)->update(['custom_order_prescription_type' => 1]);
        }

        if ($type_2_entity_id) {
            $map['entity_id'] = ['in', $type_2_entity_id];
            Db::connect('database.db_voogueme')->table('sales_flat_order')->where($map)->update(['custom_order_prescription_type' => 2]);
        }

        if ($type_3_entity_id) {
            $map['entity_id'] = ['in', $type_3_entity_id];
            Db::connect('database.db_voogueme')->table('sales_flat_order')->where($map)->update(['custom_order_prescription_type' => 3]);
        }


        if ($type_4_entity_id) {
            $map['entity_id'] = ['in', $type_4_entity_id];
            Db::connect('database.db_voogueme')->table('sales_flat_order')->where($map)->update(['custom_order_prescription_type' => 4]);
        }


        if ($type_5_entity_id) {
            $map['entity_id'] = ['in', $type_5_entity_id];
            Db::connect('database.db_voogueme')->table('sales_flat_order')->where($map)->update(['custom_order_prescription_type' => 5]);
        }


        if ($type_6_entity_id) {
            $map['entity_id'] = ['in', $type_6_entity_id];
            Db::connect('database.db_voogueme')->table('sales_flat_order')->where($map)->update(['custom_order_prescription_type' => 6]);
        }

        echo "执行成功！！";
    }

    /**
     * 定时处理订单处方表序列化数据
     */
    public function voogueme_order_item_process()
    {
        $max_item_id_querySql = "select max(boi.item_id) max_item_id from sales_flat_order_item_prescription boi";
        $max_item_id_list = Db::connect('database.db_voogueme')->query($max_item_id_querySql);
        if ($max_item_id_list) {
            $max_item_id = $max_item_id_list[0]['max_item_id'];
        }

        $max_item_id = $max_item_id > 0 ? $max_item_id : 0;
        $order_item_prescription_querySql = "select sfoi.item_id,sfoi.order_id,sfoi.product_id,sfoi.`name`,sfoi.sku,sfoi.product_options,sfoi.created_at,sfoi.qty_ordered,sfoi.quote_item_id
from sales_flat_order_item sfoi where sfoi.item_id > $max_item_id
order by sfoi.item_id asc limit 1000";
        $order_item_list = Db::connect('database.db_voogueme')->query($order_item_prescription_querySql);

        foreach ($order_item_list as $order_item_key => $order_item_value) {

            $product_options = unserialize($order_item_value['product_options']);

            $final_params['coatiing_name'] = substr($product_options['info_buyRequest']['tmplens']['coatiing_name'], 0, 100);
            $final_params['index_type'] = substr($product_options['info_buyRequest']['tmplens']['index_type'], 0, 100);

            $final_params['frame_price'] = $product_options['info_buyRequest']['tmplens']['frame_price'];
            $final_params['index_price'] = $product_options['info_buyRequest']['tmplens']['index_price'];
            $final_params['coatiing_price'] = $product_options['info_buyRequest']['tmplens']['coatiing_price'];

            $items[$order_item_key]['frame_regural_price'] = $final_params['frame_regural_price'] = $product_options['info_buyRequest']['tmplens']['frame_regural_price'];
            $items[$order_item_key]['is_special_price'] = $final_params['is_special_price'] = $product_options['info_buyRequest']['tmplens']['is_special_price'];
            $items[$order_item_key]['index_price_old'] = $final_params['index_price_old'] = $product_options['info_buyRequest']['tmplens']['index_price_old'];
            $items[$order_item_key]['index_name'] = $final_params['index_name'] = $product_options['info_buyRequest']['tmplens']['index_name'];
            $items[$order_item_key]['index_id'] = $final_params['index_id'] = $product_options['info_buyRequest']['tmplens']['index_id'];
            $items[$order_item_key]['lens'] = $final_params['lens'] = $product_options['info_buyRequest']['tmplens']['lens'];
            $items[$order_item_key]['lens_old'] = $final_params['lens_old'] = $product_options['info_buyRequest']['tmplens']['lens_old'];
            $items[$order_item_key]['total'] = $final_params['total'] = $product_options['info_buyRequest']['tmplens']['total'];
            $items[$order_item_key]['total_old'] = $final_params['total_old'] = $product_options['info_buyRequest']['tmplens']['total_old'];

            $prescription_params = $product_options['info_buyRequest']['tmplens']['prescription'];
            // dump($final_params);
            $prescription_params = explode("&", $prescription_params);
            $lens_params = array();
            foreach ($prescription_params as $key => $value) {
                // dump($value);
                $arr_value = explode("=", $value);
                $lens_params[$arr_value[0]] = $arr_value[1];
            }

            $final_params = array_merge($lens_params, $final_params);

            $items[$order_item_key]['order_id'] = $order_item_value['order_id'];
            $items[$order_item_key]['item_id'] = $order_item_value['item_id'];
            $items[$order_item_key]['product_id'] = $order_item_value['product_id'];
            $items[$order_item_key]['name'] = $order_item_value['name'];
            $items[$order_item_key]['sku'] = $order_item_value['sku'];
            $items[$order_item_key]['created_at'] = $order_item_value['created_at'];
            $items[$order_item_key]['qty_ordered'] = $order_item_value['qty_ordered'];
            $items[$order_item_key]['quote_item_id'] = $order_item_value['quote_item_id'];

            $items[$order_item_key]['coatiing_name'] = $final_params['coatiing_name'];
            $items[$order_item_key]['index_type'] = $final_params['index_type'];
            $items[$order_item_key]['prescription_type'] = $final_params['prescription_type'];

            $items[$order_item_key]['frame_price'] = $final_params['frame_price'] ? $final_params['frame_price'] : 0;
            $items[$order_item_key]['index_price'] = $final_params['index_price'] ? $final_params['index_price'] : 0;
            $items[$order_item_key]['coatiing_price'] = $final_params['coatiing_price'] ? $final_params['coatiing_price'] : 0;

            $items[$order_item_key]['year'] = $final_params['year'] ? $final_params['year'] : '';
            $items[$order_item_key]['month'] = $final_params['month'] ? $final_params['month'] : '';

            $items[$order_item_key]['information'] = str_replace("+", " ", urldecode($final_params['information']));

            $items[$order_item_key]['od_sph'] = $final_params['od_sph'];
            $items[$order_item_key]['os_sph'] = $final_params['os_sph'];

            $items[$order_item_key]['od_cyl'] = $final_params['od_cyl'];
            $items[$order_item_key]['os_cyl'] = $final_params['os_cyl'];

            $items[$order_item_key]['od_axis'] = $final_params['od_axis'];
            $items[$order_item_key]['os_axis'] = $final_params['os_axis'];

            if ($final_params['os_add'] && $final_params['od_add']) {
                $items[$order_item_key]['os_add'] = $final_params['os_add'];
                $items[$order_item_key]['od_add'] = $final_params['od_add'];
            } else {
                $items[$order_item_key]['total_add'] = $final_params['os_add'];
            }

            if ($final_params['pdcheck'] == 'on') {
                $items[$order_item_key]['pd_l'] = $final_params['pd_l'];
                $items[$order_item_key]['pd_r'] = $final_params['pd_r'];
            } else {
                $items[$order_item_key]['pd'] = $final_params['pd'];
            }

            if ($final_params['prismcheck'] == 'on') {
                $items[$order_item_key]['od_pv'] = $final_params['od_pv'];
                $items[$order_item_key]['od_bd'] = $final_params['od_bd'];
                $items[$order_item_key]['od_pv_r'] = $final_params['od_pv_r'];
                $items[$order_item_key]['od_bd_r'] = $final_params['od_bd_r'];

                $items[$order_item_key]['os_pv'] = $final_params['os_pv'];
                $items[$order_item_key]['os_bd'] = $final_params['os_bd'];
                $items[$order_item_key]['os_pv_r'] = $final_params['os_pv_r'];
                $items[$order_item_key]['os_bd_r'] = $final_params['os_bd_r'];
            }

            /**
             * 判断定制现片逻辑
             * 1、渐进镜 Progressive
             * 2、偏光镜 镜片类型包含Polarized
             * 3、染色镜 镜片类型包含Lens with Color Tint
             * 4、当cyl<=-4或cyl>=4
             */
            if ($final_params['prescription_type'] == 'Progressive') {
                $items[$order_item_key]['is_custom_lens'] = 1;
            }

            if (strpos($final_params['index_type'], 'Polarized') !== false) {
                $items[$order_item_key]['is_custom_lens'] = 1;
            }

            if (strpos($final_params['index_type'], 'Lens with Color Tint') !== false) {
                $items[$order_item_key]['is_custom_lens'] = 1;
            }

            if ($final_params['od_cyl']) {
                if ($final_params['od_cyl'] * 1 <= -4 || $final_params['od_cyl'] * 1 >= 4) {
                    $items[$order_item_key]['is_custom_lens'] = 1;
                }
            }

            if ($final_params['os_cyl']) {
                if ($final_params['os_cyl'] * 1 <= -4 || $final_params['os_cyl'] * 1 >= 4) {
                    $items[$order_item_key]['is_custom_lens'] = 1;
                }
            }

            if ($final_params['od_sph']) {
                if (urldecode($final_params['od_sph']) * 1 < -8 || urldecode($final_params['od_sph']) * 1 > 8) {
                    $items[$order_item_key]['is_custom_lens'] = 1;
                }
            }

            if ($final_params['os_sph']) {
                if (urldecode($final_params['os_sph']) * 1 < -8 || urldecode($final_params['os_sph']) * 1 > 8) {
                    $items[$order_item_key]['is_custom_lens'] = 1;
                }
            }

            unset($final_params);
            unset($lens_params);
            unset($prescription_params);
            unset($product_options);
        }


        if ($items) {
            $batch_order_item_prescription_values = "";
            $batch_order_item_updateSql = "";
            $batch_order_updateSql = "";
            $frameArr = $orderArr = [];
            foreach ($items as $key => $value) {
                $frameArr[] = $value['sku'];
                $orderArr[] = $value['item_id'];
                $batch_order_item_prescription_values .= "("
                    . $value['order_id'] . ","
                    . $value['item_id'] . ","
                    . $value['product_id'] . ","
                    . $value['qty_ordered'] . ","
                    . $value['quote_item_id'] . ","

                    . "'" . $this->filter($value['name']) . "',"
                    . "'" . $value['sku'] . "',"
                    . "'" . $value['created_at'] . "',"

                    . "'" . $value['index_type'] . "',"
                    . "'" . $value['prescription_type'] . "',"
                    . "'" . $value['coatiing_name'] . "',"

                    . "'" . $value['year'] . "',"
                    . "'" . $value['month'] . "',"

                    . "'" . $value['frame_price'] . "',"
                    . "'" . $value['index_price'] . "',"
                    . "'" . $value['coatiing_price'] . "',"

                    . "'" . $value['frame_regural_price'] . "',"
                    . "'" . $value['is_special_price'] . "',"
                    . "'" . $value['index_price_old'] . "',"
                    . "'" . $value['index_name'] . "',"
                    . "'" . $value['index_id'] . "',"
                    . "'" . $value['lens'] . "',"
                    . "'" . $value['lens_old'] . "',"
                    . "'" . $value['total'] . "',"
                    . "'" . $value['total_old'] . "',"
                    . "'" . $this->filter($value['information']) . "',"

                    . "'" . $value['od_sph'] . "',"
                    . "'" . $value['os_sph'] . "',"
                    . "'" . $value['od_cyl'] . "',"
                    . "'" . $value['os_cyl'] . "',"
                    . "'" . $value['od_axis'] . "',"
                    . "'" . $value['os_axis'] . "',"
                    . "'" . $value['pd_l'] . "',"
                    . "'" . $value['pd_r'] . "',"
                    . "'" . $value['pd'] . "',"
                    . "'" . $value['os_add'] . "',"
                    . "'" . $value['od_add'] . "',"
                    . "'" . $value['total_add'] . "',"
                    . "'" . $value['od_pv'] . "',"
                    . "'" . $value['od_bd'] . "',"
                    . "'" . $value['od_pv_r'] . "',"
                    . "'" . $value['od_bd_r'] . "',"
                    . "'" . $value['os_pv'] . "',"
                    . "'" . $value['os_bd'] . "',"
                    . "'" . $value['os_pv_r'] . "',"
                    . "'" . $value['os_bd_r'] . "',"
                    . "'" . $value['is_custom_lens'] . "'"
                    . "),";
            }

            $batch_order_item_prescription_insertSql = "INSERT INTO sales_flat_order_item_prescription(order_id,item_id,product_id,qty_ordered,quote_item_id,name,sku,created_at,index_type,prescription_type,coatiing_name,year,month,frame_price,index_price,coatiing_price,
                frame_regural_price,is_special_price,index_price_old,index_name,index_id,lens,lens_old,total,total_old,information,od_sph,os_sph,od_cyl,os_cyl,od_axis,os_axis,pd_l,pd_r,pd,os_add,od_add,total_add,od_pv,od_bd,od_pv_r,od_bd_r,os_pv,os_bd,os_pv_r,os_bd_r,is_custom_lens) values$batch_order_item_prescription_values";
            $batch_order_item_prescription_insertSql = rtrim($batch_order_item_prescription_insertSql, ',');

            $result = Db::connect('database.db_voogueme')->execute($batch_order_item_prescription_insertSql);
            if ($result) {
                echo '<br>执行成功';
            } else {
                echo '<br>执行失败';
            }
            //新增镜架是否无框
            if ($frameArr) {
                $whereMap['platform_sku'] = ['in', $frameArr];
                $whereMap['platform_type'] = 2;
                $skuType = Db::connect('database.db_stock')->table('fa_item_platform_sku')->where($whereMap)->field('platform_sku,platform_frame_is_rimless')->select();
                if ($skuType) {
                    $skuType = collection($skuType)->toArray();
                    $frameRimless = [];
                    foreach ($skuType as $k => $v) {
                        if (2 == $v['platform_frame_is_rimless']) {
                            $frameRimless[] = $v['platform_sku'];
                        }
                    }
                }
                $wherePrescription['sku'] = ['in', $frameRimless];
                $wherePrescription['order_id'] = ['in', $orderArr];
                Db::connect('database.db_zeelool')->table('sales_flat_order_item_prescription')->where($wherePrescription)->update(['frame_type_is_rimless' => 2]);
            }
        } else {
            echo '执行完毕！';
        }
    }


    /**
     * 定时处理 订单列表分类
     * 1：仅镜架
     * 2：仅现货处方镜
     * 3：仅定制处方镜
     * 4：镜架+现货
     * 5：镜架+定制
     * 6：现片+定制片
     */
    public function  nihao_order_custom_order_prescription()
    {
        $order_entity_id_querySql = "select sfo.entity_id from sales_flat_order sfo where sfo.custom_order_prescription_type is null order by entity_id desc limit 1000";
        $order_entity_id_list = Db::connect('database.db_nihao')->query($order_entity_id_querySql);
        if (empty($order_entity_id_list)) {
            echo '处理完毕！';
            exit;
        }

        /**
         * 1：仅镜架
         * 2：仅现货处方镜
         * 3：仅定制处方镜
         * 4：镜架+现货
         * 5：镜架+定制
         * 6：现片+定制片
         */
        $type_1_entity_id = [];
        $type_2_entity_id = [];
        $type_3_entity_id = [];
        $type_4_entity_id = [];
        $type_5_entity_id = [];
        $type_6_entity_id = [];
        foreach ($order_entity_id_list as $key => $value) {

            $items = Db::connect('database.db_nihao')->table('sales_flat_order_item_prescription')->where('order_id=' . $value['entity_id'])->select();
            if (!$items) {
                continue;
            }

            $label = [];
            foreach ($items as $k => $v) {
                //如果镜片参数为真 或 不等于 Plastic Lenses 并且不等于 FRAME ONLY则此订单为含处方
                if ($v['third_name'] == '' || $v['third_name'] == 'Plastic Lenses' || $v['third_name'] == 'FRAME ONLY') {
                    $label[] = 1; //仅镜架
                } else if (($v['third_name'] && $v['third_name'] != 'Plastic Lenses' && $v['third_name'] != 'FRAME ONLY') && $v['is_custom_lens'] == 0) {
                    $label[] = 2; //现片含处方
                } else if (($v['third_name'] && $v['third_name'] != 'Plastic Lenses' && $v['third_name'] != 'FRAME ONLY') && $v['is_custom_lens'] == 1) {
                    $label[] = 3; //定制含处方
                }
            }

            //如果订单包括 仅镜架和现货处方镜 类型则为 镜架 + 现货
            if (in_array(1, $label) && in_array(2, $label) && !in_array(3, $label)) {
                $type_4_entity_id[] = $value['entity_id']; //镜架 + 现货

                //如果订单包括 仅镜架和定制处方镜 类型则为 镜架 + 定制
            } elseif (in_array(1, $label) && in_array(3, $label) && !in_array(2, $label)) {
                $type_5_entity_id[] = $value['entity_id']; //镜架 + 定制

                //如果订单只有 仅镜架 类型则为 仅镜架
            } elseif (in_array(1, $label) && !in_array(3, $label) && !in_array(2, $label)) {
                $type_1_entity_id[] = $value['entity_id']; //仅镜架

                //如果订单只有 现货 类型则为 现货处方镜
            } elseif (!in_array(1, $label) && !in_array(3, $label) && in_array(2, $label)) {
                $type_2_entity_id[] = $value['entity_id']; //仅现货处方镜

                //如果订单只有 定制 类型则为 仅定制处方镜
            } elseif (!in_array(1, $label) && in_array(3, $label) && !in_array(2, $label)) {
                $type_3_entity_id[] = $value['entity_id']; //仅定制处方镜
            } elseif (in_array(2, $label) && in_array(3, $label)) {
                $type_6_entity_id[] = $value['entity_id']; //现片+定制片
            } else {
                $type_1_entity_id[] = $value['entity_id']; //仅镜架
            }
        }

        if ($type_1_entity_id) {
            $map['entity_id'] = ['in', $type_1_entity_id];
            Db::connect('database.db_nihao')->table('sales_flat_order')->where($map)->update(['custom_order_prescription_type' => 1]);
        }

        if ($type_2_entity_id) {
            $map['entity_id'] = ['in', $type_2_entity_id];
            Db::connect('database.db_nihao')->table('sales_flat_order')->where($map)->update(['custom_order_prescription_type' => 2]);
        }

        if ($type_3_entity_id) {
            $map['entity_id'] = ['in', $type_3_entity_id];
            Db::connect('database.db_nihao')->table('sales_flat_order')->where($map)->update(['custom_order_prescription_type' => 3]);
        }


        if ($type_4_entity_id) {
            $map['entity_id'] = ['in', $type_4_entity_id];
            Db::connect('database.db_nihao')->table('sales_flat_order')->where($map)->update(['custom_order_prescription_type' => 4]);
        }


        if ($type_5_entity_id) {
            $map['entity_id'] = ['in', $type_5_entity_id];
            Db::connect('database.db_nihao')->table('sales_flat_order')->where($map)->update(['custom_order_prescription_type' => 5]);
        }


        if ($type_6_entity_id) {
            $map['entity_id'] = ['in', $type_6_entity_id];
            Db::connect('database.db_nihao')->table('sales_flat_order')->where($map)->update(['custom_order_prescription_type' => 6]);
        }

        echo "执行成功！！";
    }

    /**
     * 定时处理订单处方表序列化数据
     */
    public function nihao_order_item_process()
    {

        $max_item_id_querySql = "select max(boi.item_id) max_item_id from sales_flat_order_item_prescription boi";
        $max_item_id_list = Db::connect('database.db_nihao')->query($max_item_id_querySql);
        if ($max_item_id_list) {
            $max_item_id = $max_item_id_list[0]['max_item_id'];
        }

        $max_item_id = $max_item_id > 0 ? $max_item_id : 0;

        $order_item_prescription_querySql = "select sfoi.item_id,sfoi.order_id,sfoi.product_id,sfoi.`name`,sfoi.sku,sfoi.product_options,sfoi.created_at,sfoi.qty_ordered,sfoi.quote_item_id
from sales_flat_order_item sfoi where sfoi.item_id > $max_item_id
order by sfoi.item_id asc limit 1000";
        $order_item_list = Db::connect('database.db_nihao')->query($order_item_prescription_querySql);

        $finalResult = array();
        foreach ($order_item_list as $key => $value) {
            $finalResult[$key]['item_id'] = $value['item_id'];
            $finalResult[$key]['quote_item_id'] = $value['quote_item_id'];
            $finalResult[$key]['order_id'] = $value['order_id'];
            $finalResult[$key]['sku'] = $value['sku'];
            $finalResult[$key]['qty_ordered'] = $value['qty_ordered'];
            $finalResult[$key]['created_at'] = $value['created_at'];
            $finalResult[$key]['name'] = $value['name'];
            unset($tmp_product_options);
            $tmp_product_options = unserialize($value['product_options']);

            $finalResult[$key]['second_id'] = $tmp_product_options['info_buyRequest']['tmplens']['second_id'];
            $finalResult[$key]['second_name'] = $tmp_product_options['info_buyRequest']['tmplens']['second_name'];
            $finalResult[$key]['second_price'] = $tmp_product_options['info_buyRequest']['tmplens']['second_price'];

            $finalResult[$key]['third_id'] = $tmp_product_options['info_buyRequest']['tmplens']['third_id'];
            $finalResult[$key]['third_price'] = $tmp_product_options['info_buyRequest']['tmplens']['third_price'];
            $finalResult[$key]['third_name'] = $tmp_product_options['info_buyRequest']['tmplens']['third_name'];

            $finalResult[$key]['four_id'] = $tmp_product_options['info_buyRequest']['tmplens']['four_id'];
            $finalResult[$key]['four_price'] = $tmp_product_options['info_buyRequest']['tmplens']['four_price'];
            $finalResult[$key]['four_name'] = $tmp_product_options['info_buyRequest']['tmplens']['four_name'];

            $finalResult[$key]['frame_price'] = $tmp_product_options['info_buyRequest']['tmplens']['frame_price'];
            $finalResult[$key]['frame_regural_price'] = $tmp_product_options['info_buyRequest']['tmplens']['frame_regural_price'];

            $finalResult[$key]['cart_currency'] = $tmp_product_options['info_buyRequest']['cart_currency'];

            $finalResult[$key]['is_frame_only'] = $tmp_product_options['info_buyRequest']['tmplens']['is_frame_only'];
            $finalResult[$key]['zsl'] = $tmp_product_options['info_buyRequest']['tmplens']['zsl'];

            $finalResult[$key]['lens_price'] = $tmp_product_options['info_buyRequest']['tmplens']['lens_price'];
            $finalResult[$key]['total'] = $tmp_product_options['info_buyRequest']['tmplens']['total'];

            $tmp_lens_params = array();
            $tmp_lens_params = json_decode($tmp_product_options['info_buyRequest']['tmplens']['prescription'], true);

            $finalResult[$key]['prescription_type'] = $tmp_product_options['info_buyRequest']['tmplens']['prescription_type'];
            // dump($tmp_lens_params);
            $finalResult[$key]['year'] = $tmp_lens_params['year'];
            $finalResult[$key]['month'] = $tmp_lens_params['month'];

            $finalResult[$key]['od_sph'] = $tmp_lens_params['od_sph'];
            $finalResult[$key]['od_cyl'] = $tmp_lens_params['od_cyl'];
            $finalResult[$key]['od_axis'] = $tmp_lens_params['od_axis'];

            $finalResult[$key]['os_sph'] = $tmp_lens_params['os_sph'];
            $finalResult[$key]['os_cyl'] = $tmp_lens_params['os_cyl'];
            $finalResult[$key]['os_axis'] = $tmp_lens_params['os_axis'];

            //处理ADD  当ReadingGlasses时 是 双ADD值
            if ($tmp_lens_params['prescription_type'] == 'Reading Glasses' &&  strlen($tmp_lens_params['os_add']) > 0 && strlen($tmp_lens_params['od_add']) > 0) {
                // echo '双ADD值';         
                $finalResult[$key]['od_add'] = $tmp_lens_params['od_add'];
                $finalResult[$key]['os_add'] = $tmp_lens_params['os_add'];
            } else {
                // echo '单ADD值';
                $finalResult[$key]['total_add'] = $tmp_lens_params['od_add'];
            }

            $finalResult[$key]['pdcheck'] = $tmp_lens_params['pdcheck'];

            //处理PD值
            if ($tmp_lens_params['pdcheck'] && strlen($tmp_lens_params['pd_r']) > 0 && strlen($tmp_lens_params['pd_l']) > 0) {
                // echo '双PD值';
                $finalResult[$key]['pd_r'] = $tmp_lens_params['pd_r'];
                $finalResult[$key]['pd_l'] = $tmp_lens_params['pd_l'];
            } else {
                // echo '单PD值';
                $finalResult[$key]['pd'] = $tmp_lens_params['pd'];
            }

            //斜视值
            if ($tmp_lens_params['prismcheck'] == 'on') {
                $finalResult[$key]['od_bd'] = $tmp_lens_params['od_bd'];
                $finalResult[$key]['od_pv'] = $tmp_lens_params['od_pv'];
                $finalResult[$key]['os_pv'] = $tmp_lens_params['os_pv'];
                $finalResult[$key]['os_bd'] = $tmp_lens_params['os_bd'];

                $finalResult[$key]['od_pv_r'] = $tmp_lens_params['od_pv_r'];
                $finalResult[$key]['od_bd_r'] = $tmp_lens_params['od_bd_r'];
                $finalResult[$key]['os_pv_r'] = $tmp_lens_params['os_pv_r'];
                $finalResult[$key]['os_bd_r'] = $tmp_lens_params['os_bd_r'];
            }

            //用户留言
            $finalResult[$key]['information'] = $tmp_lens_params['information'];


            /**
             * 判断定制现片逻辑
             * 1、渐进镜 Progressive
             * 2、偏光镜 镜片类型包含Polarized
             * 3、染色镜 镜片类型包含Lens with Color Tint
             * 4、当cyl<=-4或cyl>=4
             */
            if ($tmp_lens_params['prescription_type'] == 'Progressive') {
                $finalResult[$key]['is_custom_lens'] = 1;
            }

            if (strpos($tmp_product_options['info_buyRequest']['tmplens']['third_name'], 'Polarized') !== false) {
                $finalResult[$key]['is_custom_lens'] = 1;
            }

            if (strpos($tmp_product_options['info_buyRequest']['tmplens']['third_name'], 'Lens with Color Tint') !== false) {
                $finalResult[$key]['is_custom_lens'] = 1;
            }

            if ($tmp_lens_params['od_cyl']) {
                if ($tmp_lens_params['od_cyl'] * 1 <= -4 || $tmp_lens_params['od_cyl'] * 1 >= 4) {
                    $finalResult[$key]['is_custom_lens'] = 1;
                }
            }
            if ($tmp_lens_params['os_cyl']) {
                if ($tmp_lens_params['os_cyl'] * 1 <= -4 || $tmp_lens_params['os_cyl'] * 1 >= 4) {
                    $finalResult[$key]['is_custom_lens'] = 1;
                }
            }

            if ($tmp_lens_params['od_sph']) {
                if (urldecode($tmp_lens_params['od_sph']) * 1 < -8 || urldecode($tmp_lens_params['od_sph']) * 1 > 8) {
                    $finalResult[$key]['is_custom_lens'] = 1;
                }
            }

            if ($tmp_lens_params['os_sph']) {
                if (urldecode($tmp_lens_params['os_sph']) * 1 < -8 || urldecode($tmp_lens_params['os_sph']) * 1 > 8) {
                    $finalResult[$key]['is_custom_lens'] = 1;
                }
            }
        }


        if ($finalResult) {
            $batch_order_item_prescription_values = "";
            $frameArr = $orderArr = [];
            foreach ($finalResult as $key => $value) {
                $frameArr[] = $value['sku'];
                $orderArr[] = $value['item_id'];
                $batch_order_item_prescription_values .= "("
                    . "'" . $value['item_id'] . "',"
                    . "'" . $value['quote_item_id'] . "',"
                    . "'" . $value['order_id'] . "',"
                    . "'" . $value['sku'] . "',"
                    . "'" . $value['qty_ordered'] . "',"
                    . "'" . $value['created_at'] . "',"

                    . "'" . $this->filter($value['name']) . "',"

                    . "'" . $value['second_id'] . "',"
                    . "'" . $value['second_name'] . "',"
                    . "'" . $value['second_price'] . "',"

                    . "'" . $value['third_id'] . "',"
                    . "'" . $value['third_price'] . "',"
                    . "'" . $value['third_name'] . "',"

                    . "'" . $value['four_id'] . "',"
                    . "'" . $value['four_price'] . "',"
                    . "'" . $value['four_name'] . "',"

                    . "'" . $value['frame_price'] . "',"
                    . "'" . $value['frame_regural_price'] . "',"
                    . "'" . $value['cart_currency'] . "',"
                    . "'" . $value['is_frame_only'] . "',"
                    . "'" . $value['zsl'] . "',"
                    . "'" . $value['lens_price'] . "',"
                    . "'" . $value['total'] . "',"
                    . "'" . $value['prescription_type'] . "',"

                    . "'" . $value['year'] . "',"
                    . "'" . $value['month'] . "',"

                    . "'" . $value['od_sph'] . "',"
                    . "'" . $value['os_sph'] . "',"
                    . "'" . $value['od_cyl'] . "',"
                    . "'" . $value['os_cyl'] . "',"
                    . "'" . $value['od_axis'] . "',"
                    . "'" . $value['os_axis'] . "',"
                    . "'" . $value['pd_l'] . "',"
                    . "'" . $value['pd_r'] . "',"
                    . "'" . $value['pd'] . "',"
                    . "'" . $value['os_add'] . "',"
                    . "'" . $value['od_add'] . "',"
                    . "'" . $value['total_add'] . "',"
                    . "'" . $value['od_pv'] . "',"
                    . "'" . $value['od_bd'] . "',"
                    . "'" . $value['od_pv_r'] . "',"
                    . "'" . $value['od_bd_r'] . "',"
                    . "'" . $value['os_pv'] . "',"
                    . "'" . $value['os_bd'] . "',"
                    . "'" . $value['os_pv_r'] . "',"
                    . "'" . $value['os_bd_r'] . "',"
                    . "'" . $value['pdcheck'] . "',"
                    . "'" . $this->filter($value['information']) . "',"
                    . "'" . $value['is_custom_lens'] . "'"
                    . "),";
            }

            $batch_order_item_prescription_insertSql = "INSERT INTO sales_flat_order_item_prescription(item_id,quote_item_id,order_id,sku,qty_ordered,created_at,name,second_id,second_name,second_price,third_id,third_price,third_name,four_id,four_price,four_name,frame_price,frame_regural_price,
                cart_currency,is_frame_only,zsl,lens_price,total,prescription_type,year,month,od_sph,os_sph,od_cyl,os_cyl,od_axis,os_axis,pd_l,pd_r,pd,os_add,od_add,total_add,od_pv,od_bd,
                od_pv_r,od_bd_r,os_pv,os_bd,os_pv_r,os_bd_r,pdcheck,information,is_custom_lens) values$batch_order_item_prescription_values";
            $batch_order_item_prescription_insertSql = rtrim($batch_order_item_prescription_insertSql, ',');

            $result = Db::connect('database.db_nihao')->execute($batch_order_item_prescription_insertSql);

            if ($result) {
                echo '<br>执行成功';
            } else {
                echo '<br>执行失败';
            }
            //新增镜架是否无框
            if ($frameArr) {
                $whereMap['platform_sku'] = ['in', $frameArr];
                $whereMap['platform_type'] = 3;
                $skuType = Db::connect('database.db_stock')->table('fa_item_platform_sku')->where($whereMap)->field('platform_sku,platform_frame_is_rimless')->select();
                if ($skuType) {
                    $skuType = collection($skuType)->toArray();
                    $frameRimless = [];
                    foreach ($skuType as $k => $v) {
                        if (2 == $v['platform_frame_is_rimless']) {
                            $frameRimless[] = $v['platform_sku'];
                        }
                    }
                }
                $wherePrescription['sku'] = ['in', $frameRimless];
                $wherePrescription['order_id'] = ['in', $orderArr];
                Db::connect('database.db_zeelool')->table('sales_flat_order_item_prescription')->where($wherePrescription)->update(['frame_type_is_rimless' => 2]);
            }
        } else {
            echo '执行完毕！';
        }
    }


    /**
     * 定时统计每天的销量(弃用)
     */
    public function get_sales_order_num()
    {
        Db::connect('database.db_zeelool')->table('sales_flat_order')->query("set time_zone='+8:00'");
        Db::connect('database.db_voogueme')->table('sales_flat_order')->query("set time_zone='+8:00'");
        Db::connect('database.db_nihao')->table('sales_flat_order')->query("set time_zone='+8:00'");

        //计算前一天的销量
        $stime = date("Y-m-d 00:00:00", strtotime("-1 day"));
        $etime = date("Y-m-d 23:59:59", strtotime("-1 day"));
        $map['created_at'] = ['between', [$stime, $etime]];
        $map['status'] = ['in', ['processing', 'complete', 'creditcard_proccessing']];
        $zeelool_count = Db::connect('database.db_zeelool')->table('sales_flat_order')->where($map)->count(1);
        $zeelool_total = Db::connect('database.db_zeelool')->table('sales_flat_order')->where($map)->sum('base_grand_total');

        $voogueme_count = Db::connect('database.db_voogueme')->table('sales_flat_order')->where($map)->count(1);
        $voogueme_total = Db::connect('database.db_voogueme')->table('sales_flat_order')->where($map)->sum('base_grand_total');

        $nihao_count = Db::connect('database.db_nihao')->table('sales_flat_order')->where($map)->count(1);
        $nihao_total = Db::connect('database.db_nihao')->table('sales_flat_order')->where($map)->sum('base_grand_total');

        $data['zeelool_sales_num'] = $zeelool_count;
        $data['voogueme_sales_num'] = $voogueme_count;
        $data['nihao_sales_num'] = $nihao_count;
        $data['all_sales_num'] = $zeelool_count + $voogueme_count + $nihao_count;
        $data['zeelool_sales_money'] = $zeelool_total;
        $data['voogueme_sales_money'] = $voogueme_total;
        $data['nihao_sales_money'] = $nihao_total;
        $data['all_sales_money'] = $zeelool_total + $voogueme_total + $nihao_total;
        $data['create_date'] = date("Y-m-d", strtotime("-1 day"));
        $data['createtime'] = date("Y-m-d H:i:s");
        Db::name('order_statistics')->insert($data);
        echo 'ok';
        die;
    }

    /**
     * 定时统计每天的销量等数据
     *之后修改添加
     * @Description created by lsw
     * @author lsw
     * @since 2020/03/09 09:32:05 
     * @return void
     */
    public function get_sales_order_data()
    {
        $zeelool_model = Db::connect('database.db_zeelool');
        $voogueme_model = Db::connect('database.db_voogueme');
        $nihao_model    = Db::connect('database.db_nihao');
        $zeelool_model->table('sales_flat_order')->query("set time_zone='+8:00'");
        $zeelool_model->table('sales_flat_quote')->query("set time_zone='+8:00'");
        $zeelool_model->table('customer_entity')->query("set time_zone='+8:00'");
        $voogueme_model->table('sales_flat_order')->query("set time_zone='+8:00'");
        $voogueme_model->table('sales_flat_quote')->query("set time_zone='+8:00'");
        $voogueme_model->table('customer_entity')->query("set time_zone='+8:00'");
        $nihao_model->table('sales_flat_order')->query("set time_zone='+8:00'");
        $nihao_model->table('sales_flat_quote')->query("set time_zone='+8:00'");
        $nihao_model->table('customer_entity')->query("set time_zone='+8:00'");
        //计算前一天的销量
        $stime = date("Y-m-d 00:00:00", strtotime("-1 day"));
        $etime = date("Y-m-d 23:59:59", strtotime("-1 day"));
        $map['created_at'] = $date['created_at'] = $update['updated_at'] =  ['between', [$stime, $etime]];
        $map['status'] = ['in', ['processing', 'complete', 'creditcard_proccessing']];
        $zeelool_count = $zeelool_model->table('sales_flat_order')->where($map)->count(1);
        $zeelool_total = $zeelool_model->table('sales_flat_order')->where($map)->sum('base_grand_total');
        //zeelool客单价
        $zeelool_unit_price = @round(($zeelool_total / $zeelool_count), 2);
        //zeelool购物车数 SELECT count(*) counter from sales_flat_quote where base_grand_total>0
        $zeelool_shoppingcart_total = $zeelool_model->table('sales_flat_quote')->where($date)->where('base_grand_total', 'GT', 0)->count('*');
        //zeelool购物车更新数
        $zeelool_shoppingcart_update_total = $zeelool_model->table('sales_flat_quote')->where($update)->where('base_grand_total', 'GT', 0)->count('*');
        //zeelool购物车转化率
        $zeelool_shoppingcart_conversion = @round(($zeelool_count / $zeelool_shoppingcart_total) * 100, 2);
        //zeelool购物车更新转化率
        $zeelool_shoppingcart_update_conversion = @round(($zeelool_count / $zeelool_shoppingcart_update_total) * 100, 2);
        //zeelool注册用户数SELECT count(*) counter from customer_entity
        $zeelool_register_customer = $zeelool_model->table('customer_entity')->where($date)->count('*');
        $voogueme_count = $voogueme_model->table('sales_flat_order')->where($map)->count(1);
        $voogueme_total = $voogueme_model->table('sales_flat_order')->where($map)->sum('base_grand_total');
        //voogueme客单价
        $voogueme_unit_price = @round(($voogueme_total / $voogueme_count), 2);
        //voogueme购物车数
        $voogueme_shoppingcart_total = $voogueme_model->table('sales_flat_quote')->where($date)->where('base_grand_total', 'GT', 0)->count('*');
        //voogueme购物车更新数
        $voogueme_shoppingcart_update_total = $voogueme_model->table('sales_flat_quote')->where($update)->where('base_grand_total', 'GT', 0)->count('*');
        //voogueme购物车转化率
        $voogueme_shoppingcart_conversion = @round(($voogueme_count / $voogueme_shoppingcart_total) * 100, 2);
        //voogueme购物车更新转化率
        $voogueme_shoppingcart_update_conversion = @round(($voogueme_count / $voogueme_shoppingcart_update_total) * 100, 2);
        //voogueme注册用户数
        $voogueme_register_customer = $voogueme_model->table('customer_entity')->where($date)->count('*');
        $nihao_count = $nihao_model->table('sales_flat_order')->where($map)->count(1);
        $nihao_total = $nihao_model->table('sales_flat_order')->where($map)->sum('base_grand_total');
        //nihao客单价
        $nihao_unit_price = @round(($nihao_total / $nihao_count), 2);
        //nihao购物车数
        $nihao_shoppingcart_total = $nihao_model->table('sales_flat_quote')->where($date)->where('base_grand_total', 'GT', 0)->count('*');
        //nihao站购物车更新数
        $nihao_shoppingcart_update_total = $nihao_model->table('sales_flat_quote')->where($update)->where('base_grand_total', 'GT', 0)->count('*');
        //nihao购物车转化率
        $nihao_shoppingcart_conversion = @round(($nihao_count / $nihao_shoppingcart_total) * 100, 2);
        //nihao站购物车更新转化率
        $nihao_shoppingcart_update_conversion = @round(($nihao_count / $nihao_shoppingcart_update_total) * 100, 2);
        //nihao注册用户数
        $nihao_register_customer = $nihao_model->table('customer_entity')->where($date)->count('*');
        $data['zeelool_sales_num']                          = $zeelool_count;
        $data['voogueme_sales_num']                         = $voogueme_count;
        $data['nihao_sales_num']                            = $nihao_count;
        $data['all_sales_num']                              = $zeelool_count + $voogueme_count + $nihao_count;
        $data['zeelool_sales_money']                        = $zeelool_total;
        $data['voogueme_sales_money']                       = $voogueme_total;
        $data['nihao_sales_money']                          = $nihao_total;
        $data['all_sales_money']                            = $zeelool_total + $voogueme_total + $nihao_total;
        $data['zeelool_unit_price']                         = $zeelool_unit_price;
        $data['voogueme_unit_price']                        = $voogueme_unit_price;
        $data['nihao_unit_price']                           = $nihao_unit_price;
        $data['all_unit_price']                             = @round(($zeelool_unit_price + $voogueme_unit_price + $nihao_unit_price) / 3, 2);
        $data['zeelool_shoppingcart_total']                 = $zeelool_shoppingcart_total;
        $data['voogueme_shoppingcart_total']                = $voogueme_shoppingcart_total;
        $data['nihao_shoppingcart_total']                   = $nihao_shoppingcart_total;
        $data['all_shoppingcart_total']                     = $zeelool_shoppingcart_total + $voogueme_shoppingcart_total + $nihao_shoppingcart_total;
        $data['zeelool_shoppingcart_conversion']            = $zeelool_shoppingcart_conversion;
        $data['voogueme_shoppingcart_conversion']           = $voogueme_shoppingcart_conversion;
        $data['nihao_shoppingcart_conversion']              = $nihao_shoppingcart_conversion;
        $data['all_shoppingcart_conversion']                = @round(($zeelool_shoppingcart_conversion + $voogueme_shoppingcart_conversion + $nihao_shoppingcart_conversion) / 3, 2);
        $data['zeelool_register_customer']                  = $zeelool_register_customer;
        $data['voogueme_register_customer']                 = $voogueme_register_customer;
        $data['nihao_register_customer']                    = $nihao_register_customer;
        $data['all_register_customer']                      = $zeelool_register_customer + $voogueme_register_customer + $nihao_register_customer;
        $data['zeelool_shoppingcart_update_total']          = $zeelool_shoppingcart_update_total;
        $data['voogueme_shoppingcart_update_total']         = $voogueme_shoppingcart_update_total;
        $data['nihao_shoppingcart_update_total']            = $nihao_shoppingcart_update_total;
        $data['all_shoppingcart_update_total']              = $zeelool_shoppingcart_update_total + $voogueme_shoppingcart_update_total + $nihao_shoppingcart_update_total;
        $data['zeelool_shoppingcart_update_conversion']     = $zeelool_shoppingcart_update_conversion;
        $data['voogueme_shoppingcart_update_conversion']    = $voogueme_shoppingcart_update_conversion;
        $data['nihao_shoppingcart_update_conversion']       = $nihao_shoppingcart_update_conversion;
        $data['all_shoppingcart_update_conversion']       = @round(($zeelool_shoppingcart_update_conversion + $voogueme_shoppingcart_update_conversion + $nihao_shoppingcart_update_conversion) / 3, 2);
        $data['create_date'] = date("Y-m-d", strtotime("-1 day"));
        $data['createtime'] = date("Y-m-d H:i:s");
        Db::name('order_statistics')->insert($data);
        echo 'ok';
        die;
    }

    /**
     * 定时获取1688发货采购单 生成物流单绑定关系
     */
    public function set_purchase_order_logistics()
    {
        //查询线上已发货的采购单
        $purchase = new PurchaseOrder();
        $map['purchase_type'] = 2;
        $map['purchase_status'] = ['in', [6, 7]];
        $map['is_add_logistics'] = 0;
        $map['is_del'] = 1;
        $list = $purchase->where($map)->limit(50)->select();
        $list = collection($list)->toArray();

        foreach ($list as $k => $v) {
            $res = Alibaba::getOrderDetail($v['purchase_number']);
            if (!$res) {
                continue;
            }
            $res = collection($res)->toArray();
            if ($res['result']->nativeLogistics->logisticsItems[0]->logisticsBillNo) {
                $data[$k]['id'] = $v['id'];
                $data[$k]['logistics_number'] = $res['result']->nativeLogistics->logisticsItems[0]->logisticsBillNo;
                $data[$k]['logistics_company_no'] = $res['result']->nativeLogistics->logisticsItems[0]->logisticsCompanyNo;
                $data[$k]['logistics_company_name'] = $res['result']->nativeLogistics->logisticsItems[0]->logisticsCompanyName;
                $data[$k]['is_add_logistics'] = 1;

                $params[$k]['logistics_number'] = $res['result']->nativeLogistics->logisticsItems[0]->logisticsBillNo;
                $params[$k]['type'] = 1;
                $params[$k]['order_number'] = $v['purchase_number'];
                $params[$k]['purchase_id'] = $v['id'];
                $params[$k]['createtime'] = date('Y-m-d H:i:s');
                $params[$k]['create_person'] = 'Admin';
            }
        }

        $logistics = new LogisticsInfo();
        if ($data) {
            $purchase->saveAll($data);

            $logistics->saveAll($params);
        }

        echo 'ok';
    }


    /**
     * 每天9点 根据销量计算产品分级
     */
    public function product_grade_list_crontab()
    {
        set_time_limit(0);
        $start = date("Y-m-d", strtotime("-3 month"));
        $end = date("Y-m-d", time());

        //$zeelool_model = Db::connect('database.db_zeelool')->table('sales_flat_order');

        $zeelool_model = new \app\admin\model\order\order\Zeelool;
        $voogueme_model = new \app\admin\model\order\order\Voogueme;
        $nihao_model = new \app\admin\model\order\order\Nihao;
        $intelligent_purchase_query_sql = "SELECT a.sku, if(counter,counter,0) as counter, 
        IF ( datediff( now( ), a.created_at ) > 90, 90, datediff( now( ), a.created_at ) ) days, a.created_at 
        FROM catalog_product_entity a 
        LEFT JOIN ( SELECT sku, round( sum( qty_ordered ) ) as counter FROM sales_flat_order_item sfoi 
        INNER JOIN sales_flat_order sfo ON sfo.entity_id = sfoi.order_id 
        WHERE sfo.STATUS IN ( 'complete', 'processing', 'free_proccessing', 'paypal_reversed' ) 
        AND sfo.created_at BETWEEN '$start' AND '$end' GROUP BY sku ) b ON a.sku = b.sku where a.sku NOT LIKE '%Price%' ORDER BY counter DESC";

        $zeelool_list = $zeelool_model->query($intelligent_purchase_query_sql);
        //查询sku映射关系表 
        $itemPlatFormSku = new \app\admin\model\itemmanage\ItemPlatformSku;
        $sku_list = $itemPlatFormSku->column('sku', 'platform_sku');

        //查询产品库sku
        foreach ($zeelool_list as $k => $v) {
            $true_sku = $sku_list[$v['sku']];
            $zeelool_list[$k]['true_sku'] = $true_sku;
            $zeelool_list[$k]['zeelool_sku'] = $v['sku'];
        }

        $voogueme_list = $voogueme_model->query($intelligent_purchase_query_sql);
        //查询产品库sku
        foreach ($voogueme_list as $k => $v) {
            $true_sku = $sku_list[$v['sku']];
            $voogueme_list[$k]['true_sku'] = $true_sku;
            $voogueme_list[$k]['voogueme_sku'] = $v['sku'];
        }

        // $nihao_model = Db::connect('database.db_nihao')->table('sales_flat_order');
        $nihao_list = $nihao_model->query($intelligent_purchase_query_sql);
        //查询产品库sku
        foreach ($nihao_list as $k => $v) {
            $true_sku = $sku_list[$v['sku']];
            $nihao_list[$k]['true_sku'] = $true_sku;
            $nihao_list[$k]['nihao_sku'] = $v['sku'];
        }

        //合并数组
        $lists = array_merge($zeelool_list, $voogueme_list, $nihao_list);

        $data = [];
        foreach ($lists as $k => $v) {

            if ($v['true_sku'] == 'Express Shipping') {
                continue;
            }
            if ($data[$v['true_sku']]) {
                if ($v['voogueme_sku']) {
                    $data[$v['true_sku']]['voogueme_sku'] = $v['voogueme_sku'];
                }

                if ($v['nihao_sku']) {
                    $data[$v['true_sku']]['nihao_sku'] = $v['nihao_sku'];
                }

                $data[$v['true_sku']]['counter'] = $data[$v['true_sku']]['counter'] + $v['counter'];

                if ($v['days'] > $data[$v['true_sku']]['days']) {
                    $data[$v['true_sku']]['days'] = $v['days'];
                }
            } else {
                $data[$v['true_sku']] = $v;
            }
        }


        //查询供货商
        $supplier = new \app\admin\model\purchase\SupplierSku;
        $where['a.label'] = 1;
        $where['a.status'] = 1;
        $where['b.status'] = 1;
        $supplier_list = $supplier->alias('a')->join(['fa_supplier' => 'b'], 'a.supplier_id=b.id')->column('b.supplier_name,b.purchase_person', 'a.sku');


        //删除无用数组 释放内存
        unset($lists);
        unset($zeelool_list);
        unset($voogueme_list);
        //重置KEY
        $data = array_values($data);

        $AA_num = 0;
        $A_num = 0;
        $B_num = 0;
        $CA_num = 0;
        $C_num = 0;
        $D_num = 0;
        $E_num = 0;
        $F_num = 0;
        $list = [];
        foreach ($data as $k => $val) {
            $list[$k]['counter'] = $val['counter'] ?? 0;
            $list[$k]['days'] = $val['days'] == 0 ? 1 : $val['days'];
            $list[$k]['created_at'] = $val['created_at'];
            $list[$k]['true_sku'] = $val['true_sku'];
            $list[$k]['zeelool_sku'] = $val['zeelool_sku'] ? $val['zeelool_sku'] : '';
            $list[$k]['voogueme_sku'] = $val['voogueme_sku'] ? $val['voogueme_sku'] : '';
            $list[$k]['nihao_sku'] = $val['nihao_sku'] ? $val['nihao_sku'] : '';

            //分等级产品
            $days = $val['days'] == 0 ? 1 : $val['days'];
            $num = round($val['counter'] * 1 / $days * 1 * 30);
            $list[$k]['num'] = $num;
            $list[$k]['supplier_name'] =  $supplier_list[$val['true_sku']]['supplier_name'];
            $list[$k]['purchase_person'] =  $supplier_list[$val['true_sku']]['purchase_person'];


            if ($num >= 300) {
                $list[$k]['grade'] = 'A+';
                $AA_num++;
            } elseif ($num >= 150 && $num < 300) {
                $list[$k]['grade'] = 'A';
                $A_num++;
            } elseif ($num >= 90 && $num < 150) {
                $list[$k]['grade'] = 'B';
                $B_num++;
            } elseif ($num >= 60 && $num < 90) {
                $list[$k]['grade'] = 'C+';
                $CA_num++;
            } elseif ($num >= 30 && $num < 60) {
                $list[$k]['grade'] = 'C';
                $C_num++;
            } elseif ($num >= 15 && $num < 30) {
                $list[$k]['grade'] = 'D';
                $D_num++;
            } elseif ($num >= 1 && $num < 15) {
                $list[$k]['grade'] = 'E';
                $E_num++;
            } else {
                $list[$k]['grade'] = 'F';
                $F_num++;
            }
            $list[$k]['createtime'] = date('Y-m-d H:i:s');
        }
        unset($data);

        $map = [];
        foreach ($list as $k => $v) {
            if ($v['grade'] == 'A+' || $v['grade'] == 'A') {
                if ($v['zeelool_sku']) {
                    $map['a.status'] = ['in', ['complete', 'processing', 'creditcard_proccessing']];
                    $map['a.created_at'] = ['between', [date("Y-m-d 00:00:00", strtotime("-2 day")), date("Y-m-d 00:00:00", time())]];
                    $map['b.sku'] = $v['zeelool_sku'];
                    $zeelool_num = $zeelool_model->alias('a')->where($map)->join(['sales_flat_order_item' => 'b'], 'a.entity_id=b.order_id')->group('b.sku')->sum('b.qty_ordered');
                }

                if ($v['voogueme_sku']) {
                    $map['a.status'] = ['in', ['complete', 'processing', 'creditcard_proccessing']];
                    $map['a.created_at'] = ['between', [date("Y-m-d 00:00:00", strtotime("-2 day")), date("Y-m-d 00:00:00", time())]];
                    $map['b.sku'] = $v['voogueme_sku'];
                    $voogueme_num = $voogueme_model->alias('a')->where($map)->join(['sales_flat_order_item' => 'b'], 'a.entity_id=b.order_id')->group('b.sku')->sum('b.qty_ordered');
                }

                if ($v['nihao_sku']) {
                    $map['a.status'] = ['in', ['complete', 'processing', 'creditcard_proccessing']];
                    $map['a.created_at'] = ['between', [date("Y-m-d 00:00:00", strtotime("-2 day")), date("Y-m-d 00:00:00", time())]];
                    $map['b.sku'] = $v['nihao_sku'];
                    $nihao_num = $nihao_model->alias('a')->where($map)->join(['sales_flat_order_item' => 'b'], 'a.entity_id=b.order_id')->group('b.sku')->sum('b.qty_ordered');
                }
                $list[$k]['days_sales_num'] = round(($zeelool_num + $voogueme_num + $nihao_num) / 2, 2);
            }

            if ($v['grade'] == 'B' || $v['grade'] == 'C' || $v['grade'] == 'C+') {
                if ($v['zeelool_sku']) {
                    $map['a.status'] = ['in', ['complete', 'processing', 'creditcard_proccessing']];
                    $map['a.created_at'] = ['between', [date("Y-m-d 00:00:00", strtotime("-5 day")), date("Y-m-d 00:00:00", time())]];
                    $map['b.sku'] = $v['zeelool_sku'];
                    $zeelool_num = $zeelool_model->alias('a')->where($map)->join(['sales_flat_order_item' => 'b'], 'a.entity_id=b.order_id')->group('b.sku')->sum('b.qty_ordered');
                }

                if ($v['voogueme_sku']) {
                    $map['a.status'] = ['in', ['complete', 'processing', 'creditcard_proccessing']];
                    $map['a.created_at'] = ['between', [date("Y-m-d 00:00:00", strtotime("-5 day")), date("Y-m-d 00:00:00", time())]];
                    $map['b.sku'] = $v['voogueme_sku'];
                    $voogueme_num = $voogueme_model->alias('a')->where($map)->join(['sales_flat_order_item' => 'b'], 'a.entity_id=b.order_id')->group('b.sku')->sum('b.qty_ordered');
                }

                if ($v['nihao_sku']) {
                    $map['a.status'] = ['in', ['complete', 'processing', 'creditcard_proccessing']];
                    $map['a.created_at'] = ['between', [date("Y-m-d 00:00:00", strtotime("-5 day")), date("Y-m-d 00:00:00", time())]];
                    $map['b.sku'] = $v['nihao_sku'];
                    $nihao_num = $nihao_model->alias('a')->where($map)->join(['sales_flat_order_item' => 'b'], 'a.entity_id=b.order_id')->group('b.sku')->sum('b.qty_ordered');
                }
                $list[$k]['days_sales_num'] = round(($zeelool_num + $voogueme_num + $nihao_num) / 5, 2);
            }

            if ($v['grade'] == 'D' || $v['grade'] == 'E' || $v['grade'] == 'F') {
                if ($v['zeelool_sku']) {
                    $zeelool_sku[] = $v['zeelool_sku'];
                }

                if ($v['voogueme_sku']) {
                    $voogueme_sku[] = $v['voogueme_sku'];
                }

                if ($v['nihao_sku']) {
                    $nihao_sku[] = $v['nihao_sku'];
                }
            }
        }

        $map = [];
        $map['a.status'] = ['in', ['complete', 'processing', 'creditcard_proccessing']];
        $map['a.created_at'] = ['between', [date("Y-m-d 00:00:00", strtotime("-30 day")), date("Y-m-d 00:00:00", time())]];
        //计算三个站最近30天销量
        if ($zeelool_sku) {
            $map['b.sku'] = ['in', $zeelool_sku];
            $zeelool = $zeelool_model->alias('a')->where($map)->join(['sales_flat_order_item' => 'b'], 'a.entity_id=b.order_id')->group('b.sku')->column('sum(b.qty_ordered) as num', 'b.sku');
        }

        if ($voogueme_sku) {
            $map['b.sku'] = ['in', $voogueme_sku];
            $voogueme = $voogueme_model->alias('a')->where($map)->join(['sales_flat_order_item' => 'b'], 'a.entity_id=b.order_id')->group('b.sku')->column('sum(b.qty_ordered) as num', 'b.sku');
        }

        if ($nihao_sku) {
            $map['b.sku'] = ['in', $nihao_sku];
            $nihao = $nihao_model->alias('a')->where($map)->join(['sales_flat_order_item' => 'b'], 'a.entity_id=b.order_id')->group('b.sku')->column('sum(b.qty_ordered) as num', 'b.sku');
        }

        foreach ($list as $k => $v) {
            if ($v['grade'] == 'D' || $v['grade'] == 'E' || $v['grade'] == 'F') {
                $list[$k]['days_sales_num'] = round(($zeelool[$v['zeelool_sku']] + $voogueme[$v['voogueme_sku']] + $nihao[$v['nihao_sku']]) / 30, 2);
            }
        }

        if ($list) {
            //清空表
            Db::execute("truncate table fa_product_grade;");
            //批量添加
            $res = Db::table('fa_product_grade')->insertAll($list);
        }
        echo 'ok';
    }

    /***
     * 定时把新品sku变成老品
     */
    public function changeItemNewToOld()
    {
        //select*from table where now() >SUBDATE(times,interval -1 day);
        Db::connect('database.db_stock')->name('item')->query("set time_zone='+8:00'");
        $where['is_new'] = 1;
        $itemId = Db::connect('database.db_stock')->name('item')->where($where)->where("now() >SUBDATE(check_time,interval -15 day)")->column('id');
        if (false == $itemId) {
            return 'ok';
        }
        $map['id'] = ['in', $itemId];
        Db::connect('database.db_stock')->name('item')->where($map)->update(['is_new' => 2]);
    }

    /**
     * 记录每天商品库存变化日志
     *
     * @Description
     * @author wpl
     * @since 2020/02/19 16:23:27 
     * @return void
     */
    public function get_sku_stock()
    {
        $where['is_del'] = 1;
        $item = Db::connect('database.db_stock')->name('item')->where($where)->field('sku,available_stock as stock_num,stock,occupy_stock,distribution_occupy_stock')->select();

        if ($item) {
            Db::name('goods_stock_log')->insertAll($item);
            echo 'ok';
        }
    }

    /**
     * 定时获取SKU最新的采购单价
     *
     * @Description
     * @author wpl
     * @since 2020/02/19 16:23:27 
     * @return void
     */
    public function get_sku_price()
    {
        $purchase = new \app\admin\model\purchase\PurchaseOrder;
        $result = $purchase->alias('a')
            ->where('a.is_del', 1)
            ->field('sku,purchase_price,createtime')
            ->join(['fa_purchase_order_item' => 'b'], 'a.id=b.purchase_id')
            ->order('createtime desc')
            ->select();
        $arr = [];
        foreach ($result as $v) {
            if (!isset($arr[$v['sku']])) {
                $arr[$v['sku']] = $v['purchase_price'];
            } else {
                continue;
            }
        }

        $item = new \app\admin\model\itemmanage\Item();
        if ($arr) {
            $list = [];
            $i = 0;
            foreach ($arr as $k => $v) {
                $item->where('sku', $k)->update(['purchase_price' => $v]);

                $list[$i]['sku'] = $k;
                $list[$i]['price'] = $v;
                $list[$i]['createtime'] = date('Y-m-d H:i:s', time());
                $i++;
            }
            unset($arr);
        }

        if ($list) {
            //清空表
            Db::execute("truncate table fa_sku_price;");
            //批量添加
            $res = Db::table('fa_sku_price')->insertAll($list);
        }
        echo 'ok';
    }

    /**
     * 记录每天总库存数
     *
     * @Description
     * @author wpl
     * @since 2020/02/29 16:13:16 
     * @return void
     */
    public function get_sku_allstock()
    {
        $item = new \app\admin\model\itemmanage\Item;
        $num = $item->getAllStock();
        $data['allnum'] = $num;
        $data['createtime'] = date('Y-m-d H:i:s');
        $res = Db::table('fa_product_allstock_log')->insert($data);
    }
    /**
     * 更新zeelool站仪表盘数据
     *
     * z站今天的销售额($) 订单数	订单支付成功数	客单价($)	购物车总数	购物车总转化率(%)	新增购物车数	新增购物车转化率	新增注册用户数
     * @Description created by lsw
     * @author lsw
     * @since 2020/03/02 17:39:31 
     * @return void
     */
    public function update_ashboard_data_one()
    {
        //求出平台
        $platform = $this->request->get('platform');
        if (!$platform) {
            return false;
        }
        switch ($platform) {
            case 1:
                $model = Db::connect('database.db_zeelool');
                break;
            case 2:
                $model = Db::connect('database.db_voogueme');
                break;
            case 3:
                $model = Db::connect('database.db_nihao');
                break;
            default:
                $model = false;
                break;
        }
        if (false === $model) {
            return false;
        }
        $order_status = $this->order_status;
        //昨日销售额sql
        $yesterday_sales_money_sql = "SELECT round(sum(base_grand_total),2)  base_grand_total   FROM sales_flat_order WHERE DATEDIFF(created_at,NOW())=-1 $order_status";
        //过去7天销售额sql
        $pastsevenday_sales_money_sql = "SELECT round(sum(base_grand_total),2) base_grand_total FROM sales_flat_order WHERE DATE_SUB(CURDATE(),INTERVAL 7 DAY) <= date(created_at) and created_at< curdate() $order_status";
        //过去30天销售额sql
        $pastthirtyday_sales_money_sql = "SELECT round(sum(base_grand_total),2) base_grand_total FROM sales_flat_order WHERE DATE_SUB(CURDATE(),INTERVAL 30 DAY) <= date(created_at) and created_at< curdate() $order_status";
        //当月销售额sql
        $thismonth_sales_money_sql     = "SELECT round(sum(base_grand_total),2) base_grand_total FROM sales_flat_order WHERE DATE_FORMAT(created_at,'%Y%m') = DATE_FORMAT(CURDATE(),'%Y%m') $order_status";
        //上月销售额sql
        $lastmonth_sales_money_sql     = "SELECT round(sum(base_grand_total),2) base_grand_total FROM sales_flat_order WHERE PERIOD_DIFF(date_format(now(),'%Y%m'),date_format(created_at,'%Y%m')) =1 $order_status";
        //今年销售额sql
        $thisyear_sales_money_sql      = "SELECT round(sum(base_grand_total),2) base_grand_total FROM sales_flat_order WHERE YEAR(created_at)=YEAR(NOW()) $order_status";
        //上一年销售额sql
        $lastyear_sales_money_sql      = "SELECT round(sum(base_grand_total),2) base_grand_total FROM sales_flat_order WHERE year(created_at)=year(date_sub(now(),interval 1 year)) $order_status";
        //总共的销售额sql
        $total_sales_money_sql         = "SELECT round(sum(base_grand_total),2) base_grand_total FROM sales_flat_order WHERE 1 $order_status";
        //昨天订单数sql
        $yesterday_order_num_sql       = "SELECT count(*) counter FROM sales_flat_order WHERE DATEDIFF(created_at,NOW())=-1";
        //过去7天订单数sql
        $pastsevenday_order_num_sql    = "SELECT count(*) counter FROM sales_flat_order WHERE DATE_SUB(CURDATE(),INTERVAL 7 DAY) <= date(created_at) and created_at< curdate()";
        //过去30天订单数sql
        $pastthirtyday_order_num_sql   = "SELECT count(*) counter FROM sales_flat_order WHERE DATE_SUB(CURDATE(),INTERVAL 30 DAY) <= date(created_at) and created_at< curdate()";
        //当月订单数sql
        $thismonth_order_num_sql       = "SELECT count(*) counter FROM sales_flat_order WHERE DATE_FORMAT(created_at,'%Y%m') = DATE_FORMAT(CURDATE(),'%Y%m')";
        //上月订单数sql
        $lastmonth_order_num_sql       = "SELECT count(*) counter FROM sales_flat_order WHERE PERIOD_DIFF(date_format(now(),'%Y%m'),date_format(created_at,'%Y%m')) =1";
        //今年订单数sql
        $thisyear_order_num_sql        = "SELECT count(*) counter FROM sales_flat_order WHERE YEAR(created_at)=YEAR(NOW())";
        //上一年的订单数sql
        $lastyear_order_num_sql        = "SELECT count(*) counter FROM sales_flat_order WHERE year(created_at)=year(date_sub(now(),interval 1 year))";
        //总共的订单数sql
        $total_order_num_sql           = "SELECT count(*) counter FROM sales_flat_order";
        //昨天订单支付成功数sql
        $yesterday_order_success_sql   = "SELECT count(*) counter FROM sales_flat_order WHERE DATEDIFF(created_at,NOW())=-1 $order_status";
        //过去7天订单支付成功数sql
        $pastsevenday_order_success_sql    = "SELECT count(*) counter FROM sales_flat_order WHERE DATE_SUB(CURDATE(),INTERVAL 7 DAY) <= date(created_at) and created_at< curdate() $order_status";
        //过去30天订单支付成功数sql
        $pastthirtyday_order_success_sql   = "SELECT count(*) counter FROM sales_flat_order WHERE DATE_SUB(CURDATE(),INTERVAL 30 DAY) <= date(created_at) and created_at< curdate() $order_status";
        //当月订单支付成功数sql
        $thismonth_order_success_sql       = "SELECT count(*) counter FROM sales_flat_order WHERE DATE_FORMAT(created_at,'%Y%m') = DATE_FORMAT(CURDATE(),'%Y%m') $order_status";
        //上月订单支付成功数sql
        $lastmonth_order_success_sql       = "SELECT count(*) counter FROM sales_flat_order WHERE PERIOD_DIFF(date_format(now(),'%Y%m'),date_format(created_at,'%Y%m')) =1 $order_status";
        //今年订单支付成功数sql
        $thisyear_order_success_sql        = "SELECT count(*) counter FROM sales_flat_order WHERE YEAR(created_at)=YEAR(NOW()) $order_status";
        //上一年订单支付成功数sql
        $lastyear_order_success_sql        = "SELECT count(*) counter FROM sales_flat_order WHERE year(created_at)=year(date_sub(now(),interval 1 year)) $order_status";
        //总共订单支付成功数sql
        $total_order_success_sql           = "SELECT count(*) counter FROM sales_flat_order WHERE 1 $order_status";
        //昨天新增注册用户数sql
        $yesterday_register_customer_sql       = "SELECT count(*) counter from customer_entity where DATEDIFF(created_at,NOW())=-1";
        //过去7天新增注册用户数sql
        $pastsevenday_register_customer_sql    = "SELECT count(*) counter from customer_entity where DATE_SUB(CURDATE(),INTERVAL 7 DAY) <= date(created_at) and created_at< curdate()";
        //过去30天新增注册用户数sql
        $pastthirtyday_register_customer_sql   = "SELECT count(*) counter from customer_entity where DATE_SUB(CURDATE(),INTERVAL 30 DAY) <= date(created_at) and created_at< curdate()";
        //当月新增注册用户数sql
        $thismonth_register_customer_sql       = "SELECT count(*) counter from customer_entity where DATE_FORMAT(created_at,'%Y%m') = DATE_FORMAT(CURDATE(),'%Y%m')";
        //上月新增注册用户数sql
        $lastmonth_register_customer_sql       = "SELECT count(*) counter from customer_entity where PERIOD_DIFF(date_format(now(),'%Y%m'),date_format(created_at,'%Y%m')) =1";
        //今年新增注册用户数sql
        $thisyear_register_customer_sql        = "SELECT count(*) counter from customer_entity where YEAR(created_at)=YEAR(NOW())";
        //上年新增注册用户数sql
        $lastyear_register_customer_sql        = "SELECT count(*) counter FROM customer_entity WHERE year(created_at)=year(date_sub(now(),interval 1 year))";
        //总共新增注册用户数sql
        $total_register_customer_sql           = "SELECT count(*) counter from customer_entity";
        //昨天新增登录用户数sql
        $yesterday_sign_customer_sql           = "SELECT count(*) counter from customer_entity where DATEDIFF(updated_at,NOW())=-1";
        //过去7天新增登录用户数sql
        $pastsevenday_sign_customer_sql        = "SELECT count(*) counter from customer_entity where DATE_SUB(CURDATE(),INTERVAL 7 DAY) <= date(updated_at) and updated_at< curdate()";
        //过去30天新增注册用户数sql
        $pastthirtyday_sign_customer_sql   = "SELECT count(*) counter from customer_entity where DATE_SUB(CURDATE(),INTERVAL 30 DAY) <= date(updated_at) and updated_at< curdate()";
        //当月新增注册用户数sql
        $thismonth_sign_customer_sql       = "SELECT count(*) counter from customer_entity where DATE_FORMAT(updated_at,'%Y%m') = DATE_FORMAT(CURDATE(),'%Y%m')";
        //上月新增注册用户数sql
        $lastmonth_sign_customer_sql       = "SELECT count(*) counter from customer_entity where PERIOD_DIFF(date_format(now(),'%Y%m'),date_format(updated_at,'%Y%m')) =1";
        //今年新增注册用户数sql
        $thisyear_sign_customer_sql        = "SELECT count(*) counter from customer_entity where YEAR(updated_at)=YEAR(NOW())";
        //上年新增注册用户数sql
        $lastyear_sign_customer_sql        = "SELECT count(*) counter FROM customer_entity WHERE year(updated_at)=year(date_sub(now(),interval 1 year))";
        //总共新增注册用户数sql
        $total_sign_customer_sql           = "SELECT count(*) counter from customer_entity";
        $model->table('sales_flat_order')->query("set time_zone='+8:00'");
        $model->table('customer_entity')->query("set time_zone='+8:00'");
        //昨天销售额
        $yesterday_sales_money_rs                   = $model->query($yesterday_sales_money_sql);
        //过去7天销售额
        $pastsevenday_sales_money_rs                = $model->query($pastsevenday_sales_money_sql);
        //过去30天销售额
        $pastthirtyday_sales_money_rs               = $model->query($pastthirtyday_sales_money_sql);
        //当月销售额
        $thismonth_sales_money_rs                   = $model->query($thismonth_sales_money_sql);
        //上月销售额
        $lastmonth_sales_money_rs                   = $model->query($lastmonth_sales_money_sql);
        //今年销售额
        $thisyear_sales_money_rs                    = $model->query($thisyear_sales_money_sql);
        //上年销售额
        $lastyear_sales_money_rs                    = $model->query($lastyear_sales_money_sql);
        //总共销售额
        $total_sales_money_rs                       = $model->query($total_sales_money_sql);
        //昨天订单数
        $yesterday_order_num_rs                     = $model->query($yesterday_order_num_sql);
        //过去7天订单数
        $pastsevenday_order_num_rs                  = $model->query($pastsevenday_order_num_sql);
        //过去30天订单数
        $pastthirtyday_order_num_rs                 = $model->query($pastthirtyday_order_num_sql);
        //当月订单数
        $thismonth_order_num_rs                     = $model->query($thismonth_order_num_sql);
        //上月订单数
        $lastmonth_order_num_rs                     = $model->query($lastmonth_order_num_sql);
        //今年订单数
        $thisyear_order_num_rs                      = $model->query($thisyear_order_num_sql);
        //去年订单数
        $lastyear_order_num_rs                      = $model->query($lastyear_order_num_sql);
        //总共订单数
        $total_order_num_rs                         = $model->query($total_order_num_sql);
        //昨天支付成功数
        $yesterday_order_success_rs                 = $model->query($yesterday_order_success_sql);
        //过去7天支付成功数
        $pastsevenday_order_success_rs              = $model->query($pastsevenday_order_success_sql);
        //过去30天支付成功数
        $pastthirtyday_order_success_rs             = $model->query($pastthirtyday_order_success_sql);
        //当月支付成功数
        $thismonth_order_success_rs                 = $model->query($thismonth_order_success_sql);
        //上月支付成功数
        $lastmonth_order_success_rs                 = $model->query($lastmonth_order_success_sql);
        //今年支付成功数
        $thisyear_order_success_rs                  = $model->query($thisyear_order_success_sql);
        //上年支付成功数
        $lastyear_order_success_rs                  = $model->query($lastyear_order_success_sql);
        //总共支付成功数
        $total_order_success_rs                     = $model->query($total_order_success_sql);
        //昨天新增注册人数
        $yesterday_register_customer_rs             = $model->query($yesterday_register_customer_sql);
        //过去7天新增注册人数
        $pastsevenday_register_customer_rs          = $model->query($pastsevenday_register_customer_sql);
        //过去30天新增注册人数
        $pastthirtyday_register_customer_rs         = $model->query($pastthirtyday_register_customer_sql);
        //当月新增注册人数
        $thismonth_register_customer_rs             = $model->query($thismonth_register_customer_sql);
        //上月新增注册人数
        $lastmonth_register_customer_rs             = $model->query($lastmonth_register_customer_sql);
        //今年新增注册人数
        $thisyear_register_customer_rs              = $model->query($thisyear_register_customer_sql);
        //去年新增注册人数
        $lastyear_register_customer_rs              = $model->query($lastyear_register_customer_sql);
        //总共新增注册人数
        $total_register_customer_rs                 = $model->query($total_register_customer_sql);
        //昨天新增登录人数
        $yesterday_sign_customer_rs                 = $model->query($yesterday_sign_customer_sql);
        //过去7天新增登录人数
        $pastsevenday_sign_customer_rs              = $model->query($pastsevenday_sign_customer_sql);
        //过去30天新增登录人数
        $pastthirtyday_sign_customer_rs             = $model->query($pastthirtyday_sign_customer_sql);
        //当月新增登录人数
        $thismonth_sign_customer_rs                 = $model->query($thismonth_sign_customer_sql);
        //上月新增登录人数
        $lastmonth_sign_customer_rs                 = $model->query($lastmonth_sign_customer_sql);
        //今年新增登录人数
        $thisyear_sign_customer_rs                  = $model->query($thisyear_sign_customer_sql);
        //去年新增登录人数
        $lastyear_sign_customer_rs                  = $model->query($lastyear_sign_customer_sql);
        //总共新增登录人数
        $total_sign_customer_rs                     = $model->query($total_sign_customer_sql);
        //昨天销售额data
        $yesterday_sales_money_data                 = $yesterday_sales_money_rs[0]['base_grand_total'];
        //过去7天销售额data
        $pastsevenday_sales_money_data              = $pastsevenday_sales_money_rs[0]['base_grand_total'];
        //过去30天销售额data
        $pastthirtyday_sales_money_data             = $pastthirtyday_sales_money_rs[0]['base_grand_total'];
        //当月销售额data
        $thismonth_sales_money_data                 = $thismonth_sales_money_rs[0]['base_grand_total'];
        //上月销售额data
        $lastmonth_sales_money_data                 = $lastmonth_sales_money_rs[0]['base_grand_total'];
        //今年销售额data
        $thisyear_sales_money_data                  = $thisyear_sales_money_rs[0]['base_grand_total'];
        //去年销售额data
        $lastyear_sales_money_data                  = $lastyear_sales_money_rs[0]['base_grand_total'];
        //总计销售额data
        $total_sales_money_data                     = $total_sales_money_rs[0]['base_grand_total'];
        //昨日订单数data
        $yesterday_order_num_data                   = $yesterday_order_num_rs[0]['counter'];
        //过去7天订单数data
        $pastsevenday_order_num_data                = $pastsevenday_order_num_rs[0]['counter'];
        //过去30天订单数data
        $pastthirtyday_order_num_data               = $pastthirtyday_order_num_rs[0]['counter'];
        //当月订单数data
        $thismonth_order_num_data                   = $thismonth_order_num_rs[0]['counter'];
        //上月订单数data
        $lastmonth_order_num_data                   = $lastmonth_order_num_rs[0]['counter'];
        //今年订单数data
        $thisyear_order_num_data                    = $thisyear_order_num_rs[0]['counter'];
        //上年订单数data
        $lastyear_order_num_data                    = $lastyear_order_num_rs[0]['counter'];
        //总共订单数data
        $total_order_num_data                       = $total_order_num_rs[0]['counter'];
        //昨日支付成功数data
        $yesterday_order_success_data               = $yesterday_order_success_rs[0]['counter'];
        //过去7天支付成功数data
        $pastsevenday_order_success_data            = $pastsevenday_order_success_rs[0]['counter'];
        //过去30天支付成功数data
        $pastthirtyday_order_success_data           = $pastthirtyday_order_success_rs[0]['counter'];
        //当月支付成功数data
        $thismonth_order_success_data               = $thismonth_order_success_rs[0]['counter'];
        //上月支付成功数data
        $lastmonth_order_success_data               = $lastmonth_order_success_rs[0]['counter'];
        //今年支付成功数data
        $thisyear_order_success_data                = $thisyear_order_success_rs[0]['counter'];
        //去年支付成功数data
        $lastyear_order_success_data                = $lastyear_order_success_rs[0]['counter'];
        //总共支付成功数data
        $total_order_success_data                   = $total_order_success_rs[0]['counter'];
        //昨日客单价data
        $yesterday_unit_price_data                  = round(($yesterday_sales_money_data / $yesterday_order_success_data), 2);
        //过去7天客单价data
        $pastsevenday_unit_price_data               = round(($pastsevenday_sales_money_data / $pastsevenday_order_success_data), 2);
        //过去30天客单价data
        $pastthirtyday_unit_price_data              = round(($pastthirtyday_sales_money_data / $pastthirtyday_order_success_data), 2);
        //当月客单价data
        $thismonth_unit_price_data                  = round(($thismonth_sales_money_data / $thismonth_order_success_data), 2);
        //上月客单价data
        $lastmonth_unit_price_data                  = round(($lastmonth_sales_money_data / $lastmonth_order_success_data), 2);
        //今年客单价data
        $thisyear_unit_price_data                   = round(($thisyear_sales_money_data / $thisyear_order_success_data), 2);
        //上一年客单价data
        $lastyear_unit_price_data                   = round(($lastyear_sales_money_data / $lastyear_order_success_data), 2);
        //总共客单价data
        $total_unit_price_data                      = round(($total_sales_money_data / $total_order_success_data), 2);
        //昨天新增注册人数
        $yesterday_register_customer_data           = $yesterday_register_customer_rs[0]['counter'];
        //过去7天新增注册人数
        $pastsevenday_register_customer_data        = $pastsevenday_register_customer_rs[0]['counter'];
        //过去30天新增注册人数
        $pastthirtyday_register_customer_data       = $pastthirtyday_register_customer_rs[0]['counter'];
        //当月新增注册人数
        $thismonth_register_customer_data           = $thismonth_register_customer_rs[0]['counter'];
        //上月新增注册人数
        $lastmonth_register_customer_data           = $lastmonth_register_customer_rs[0]['counter'];
        //今年新增注册人数
        $thisyear_register_customer_data            = $thisyear_register_customer_rs[0]['counter'];
        //上年新增注册人数
        $lastyear_register_customer_data            = $lastyear_register_customer_rs[0]['counter'];
        //总共新增注册人数
        $total_register_customer_data               = $total_register_customer_rs[0]['counter'];
        //昨天新增登录人数
        $yesterday_sign_customer_data               = $yesterday_sign_customer_rs[0]['counter'];
        //过去7天新增登录人数
        $pastsevenday_sign_customer_data            = $pastsevenday_sign_customer_rs[0]['counter'];
        //过去30天新增登录人数
        $pastthirtyday_sign_customer_data           = $pastthirtyday_sign_customer_rs[0]['counter'];
        //当月新增登录人数
        $thismonth_sign_customer_data               = $thismonth_sign_customer_rs[0]['counter'];
        //上月新增登录人数
        $lastmonth_sign_customer_data               = $lastmonth_sign_customer_rs[0]['counter'];
        //今年新增登录人数
        $thisyear_sign_customer_data                = $thisyear_sign_customer_rs[0]['counter'];
        //上年新增登录人数
        $lastyear_sign_customer_data                = $lastyear_sign_customer_rs[0]['counter'];
        //总共新增登录人数
        $total_sign_customer_data                   = $total_sign_customer_rs[0]['counter'];
        $updateData['yesterday_sales_money']        = $yesterday_sales_money_data;
        $updateData['pastsevenday_sales_money']     = $pastsevenday_sales_money_data;
        $updateData['pastthirtyday_sales_money']    = $pastthirtyday_sales_money_data;
        $updateData['thismonth_sales_money']        = $thismonth_sales_money_data;
        $updateData['lastmonth_sales_money']        = $lastmonth_sales_money_data;
        $updateData['thisyear_sales_money']         = $thisyear_sales_money_data;
        $updateData['lastyear_sales_money']         = $lastyear_sales_money_data;
        $updateData['total_sales_money']            = $total_sales_money_data;

        $updateData['yesterday_order_num']         = $yesterday_order_num_data;
        $updateData['pastsevenday_order_num']      = $pastsevenday_order_num_data;
        $updateData['pastthirtyday_order_num']     = $pastthirtyday_order_num_data;
        $updateData['thismonth_order_num']         = $thismonth_order_num_data;
        $updateData['lastmonth_order_num']         = $lastmonth_order_num_data;
        $updateData['thisyear_order_num']          = $thisyear_order_num_data;
        $updateData['lastyear_order_num']          = $lastyear_order_num_data;
        $updateData['total_order_num']             = $total_order_num_data;

        $updateData['yesterday_order_success']      = $yesterday_order_success_data;
        $updateData['pastsevenday_order_success']   = $pastsevenday_order_success_data;
        $updateData['pastthirtyday_order_success']  = $pastthirtyday_order_success_data;
        $updateData['thismonth_order_success']      = $thismonth_order_success_data;
        $updateData['lastmonth_order_success']      = $lastmonth_order_success_data;
        $updateData['thisyear_order_success']       = $thisyear_order_success_data;
        $updateData['lastyear_order_success']       = $lastyear_order_success_data;
        $updateData['total_order_success']          = $total_order_success_data;

        $updateData['yesterday_unit_price']         = $yesterday_unit_price_data;
        $updateData['pastsevenday_unit_price']      = $pastsevenday_unit_price_data;
        $updateData['pastthirtyday_unit_price']     = $pastthirtyday_unit_price_data;
        $updateData['thismonth_unit_price']         = $thismonth_unit_price_data;
        $updateData['lastmonth_unit_price']         = $lastmonth_unit_price_data;
        $updateData['thisyear_unit_price']          = $thisyear_unit_price_data;
        $updateData['lastyear_unit_price']          = $lastyear_unit_price_data;
        $updateData['total_unit_price']             = $total_unit_price_data;

        $updateData['yesterday_register_customer']      = $yesterday_register_customer_data;
        $updateData['pastsevenday_register_customer']   = $pastsevenday_register_customer_data;
        $updateData['pastthirtyday_register_customer']  = $pastthirtyday_register_customer_data;
        $updateData['thismonth_register_customer']      = $thismonth_register_customer_data;
        $updateData['lastmonth_register_customer']      = $lastmonth_register_customer_data;
        $updateData['thisyear_register_customer']       = $thisyear_register_customer_data;
        $updateData['lastyear_register_customer']       = $lastyear_register_customer_data;
        $updateData['total_register_customer']          = $total_register_customer_data;

        $updateData['yesterday_sign_customer']      = $yesterday_sign_customer_data;
        $updateData['pastsevenday_sign_customer']   = $pastsevenday_sign_customer_data;
        $updateData['pastthirtyday_sign_customer']  = $pastthirtyday_sign_customer_data;
        $updateData['thismonth_sign_customer']      = $thismonth_sign_customer_data;
        $updateData['lastmonth_sign_customer']      = $lastmonth_sign_customer_data;
        $updateData['thisyear_sign_customer']       = $thisyear_sign_customer_data;
        $updateData['lastyear_sign_customer']       = $lastyear_sign_customer_data;
        $updateData['total_sign_customer']          = $total_sign_customer_data;
        //查找是否存在的记录
        $result = Db::name('operation_analysis')->where(['order_platform' => $platform])->field('id,order_platform')->find();
        if (!$result) {
            $updateData['order_platform'] = $platform;
            $updateData['create_time']    = date('Y-m-d h:i:s', time());
            $info = Db::name('operation_analysis')->insert($updateData);
        } else {
            $updateData['update_time']    = date('Y-m-d h:i:s', time());
            $info = Db::name('operation_analysis')->where(['order_platform' => $platform])->update($updateData);
        }
        if ($info) {
            echo 'ok';
        } else {
            echo 'error';
        }
    }
    /**
     * 更新zeelool站仪表盘数据
     *
     * z站今天的销售额($) 订单数	订单支付成功数	客单价($)	购物车总数	购物车总转化率(%)	新增购物车数	新增购物车转化率	新增注册用户数
     * @Description created by lsw
     * @author lsw
     * @since 2020/03/02 17:39:31 
     * @return void
     */
    public function update_ashboard_data_two()
    {
        //求出平台
        $platform = $this->request->get('platform');
        if (!$platform) {
            return false;
        }
        switch ($platform) {
            case 1:
                $model = Db::connect('database.db_zeelool');
                break;
            case 2:
                $model = Db::connect('database.db_voogueme');
                break;
            case 3:
                $model = Db::connect('database.db_nihao');
                break;
            default:
                $model = false;
                break;
        }
        if (false === $model) {
            return false;
        }
        $order_status = $this->order_status;
        //昨天订单支付成功数sql
        $yesterday_order_success_sql   = "SELECT count(*) counter FROM sales_flat_order WHERE DATEDIFF(created_at,NOW())=-1 $order_status";
        //过去7天订单支付成功数sql
        $pastsevenday_order_success_sql    = "SELECT count(*) counter FROM sales_flat_order WHERE DATE_SUB(CURDATE(),INTERVAL 7 DAY) <= date(created_at) and created_at< curdate() $order_status";
        //过去30天订单支付成功数sql
        $pastthirtyday_order_success_sql   = "SELECT count(*) counter FROM sales_flat_order WHERE DATE_SUB(CURDATE(),INTERVAL 30 DAY) <= date(created_at) and created_at< curdate() $order_status";
        //当月订单支付成功数sql
        $thismonth_order_success_sql       = "SELECT count(*) counter FROM sales_flat_order WHERE DATE_FORMAT(created_at,'%Y%m') = DATE_FORMAT(CURDATE(),'%Y%m') $order_status";
        //上月订单支付成功数sql
        $lastmonth_order_success_sql       = "SELECT count(*) counter FROM sales_flat_order WHERE PERIOD_DIFF(date_format(now(),'%Y%m'),date_format(created_at,'%Y%m')) =1 $order_status";
        //今年订单支付成功数sql
        $thisyear_order_success_sql        = "SELECT count(*) counter FROM sales_flat_order WHERE YEAR(created_at)=YEAR(NOW()) $order_status";
        //上一年订单支付成功数sql
        $lastyear_order_success_sql        = "SELECT count(*) counter FROM sales_flat_order WHERE year(created_at)=year(date_sub(now(),interval 1 year)) $order_status";
        //总共订单支付成功数sql
        $total_order_success_sql           = "SELECT count(*) counter FROM sales_flat_order WHERE 1 $order_status";
        //昨天购物车总数sql
        $yesterday_shoppingcart_total_sql     = "SELECT count(*) counter from sales_flat_quote where base_grand_total>0 AND DATEDIFF(created_at,NOW())=-1";
        //过去7天购物车总数sql
        $pastsevenday_shoppingcart_total_sql  = "SELECT count(*) counter from sales_flat_quote where base_grand_total>0 AND DATE_SUB(CURDATE(),INTERVAL 7 DAY) <= date(created_at) and created_at< curdate()";
        //过去30天购物车总数sql
        $pastthirtyday_shoppingcart_total_sql = "SELECT count(*) counter from sales_flat_quote where base_grand_total>0 AND DATE_SUB(CURDATE(),INTERVAL 30 DAY) <= date(created_at) and created_at< curdate()";
        //当月购物车总数sql
        $thismonth_shoppingcart_total_sql     = "SELECT count(*) counter from sales_flat_quote where base_grand_total>0 AND DATE_FORMAT(created_at,'%Y%m') = DATE_FORMAT(CURDATE(),'%Y%m')";
        //上月购物车总数sql
        $lastmonth_shoppingcart_total_sql     = "SELECT count(*) counter from sales_flat_quote where base_grand_total>0 AND PERIOD_DIFF(date_format(now(),'%Y%m'),date_format(created_at,'%Y%m')) =1";
        //今年购物车总数sql
        $thisyear_shoppingcart_total_sql      = "SELECT count(*) counter from sales_flat_quote where base_grand_total>0 AND YEAR(created_at)=YEAR(NOW())";
        //上年购物车总数sql
        $lastyear_shoppingcart_total_sql      = "SELECT count(*) counter FROM sales_flat_quote WHERE year(created_at)=year(date_sub(now(),interval 1 year))";
        //总共购物车总数sql
        $total_shoppingcart_total_sql         = "SELECT count(*) counter from sales_flat_quote where base_grand_total>0";
        //昨天新增购物车总数sql
        $yesterday_shoppingcart_new_sql = "SELECT count(*) counter from sales_flat_quote where base_grand_total>0 AND DATEDIFF(updated_at,NOW())=-1";
        //过去7天新增购物车总数sql
        $pastsevenday_shoppingcart_new_sql = "SELECT count(*) counter from sales_flat_quote where base_grand_total>0 AND DATE_SUB(CURDATE(),INTERVAL 7 DAY) <= date(updated_at) and created_at< curdate()";
        //过去30天新增购物车总数sql
        $pastthirtyday_shoppingcart_new_sql = "SELECT count(*) counter from sales_flat_quote where base_grand_total>0 AND DATE_SUB(CURDATE(),INTERVAL 30 DAY) <= date(updated_at) and created_at< curdate()";
        //当月新增购物车总数sql
        $thismonth_shoppingcart_new_sql = "SELECT count(*) counter from sales_flat_quote where base_grand_total>0 AND  DATE_FORMAT(updated_at,'%Y%m') = DATE_FORMAT(CURDATE(),'%Y%m')";
        //上月新增购物车总数sql
        $lastmonth_shoppingcart_new_sql = "SELECT count(*) counter from sales_flat_quote where base_grand_total>0 AND PERIOD_DIFF(date_format(now(),'%Y%m'),date_format(updated_at,'%Y%m')) =1";
        //今年新增购物车总数sql
        $thisyear_shoppingcart_new_sql = "SELECT count(*) counter from sales_flat_quote where base_grand_total>0 AND YEAR(updated_at)=YEAR(NOW())";
        //上年新增购物车总数sql
        $lastyear_shoppingcart_new_sql = "SELECT count(*) counter FROM sales_flat_quote WHERE base_grand_total>0 AND year(updated_at)=year(date_sub(now(),interval 1 year))";
        //总共新增购物车总数sql
        $total_shoppingcart_new_sql = "SELECT count(*) counter from sales_flat_quote where base_grand_total>0";
        $model->table('sales_flat_order')->query("set time_zone='+8:00'");
        $model->table('sales_flat_quote')->query("set time_zone='+8:00'");
        //昨天支付成功数
        $yesterday_order_success_rs                 = $model->query($yesterday_order_success_sql);
        //过去7天支付成功数
        $pastsevenday_order_success_rs              = $model->query($pastsevenday_order_success_sql);
        //过去30天支付成功数
        $pastthirtyday_order_success_rs             = $model->query($pastthirtyday_order_success_sql);
        //当月支付成功数
        $thismonth_order_success_rs                 = $model->query($thismonth_order_success_sql);
        //上月支付成功数
        $lastmonth_order_success_rs                 = $model->query($lastmonth_order_success_sql);
        //今年支付成功数
        $thisyear_order_success_rs                  = $model->query($thisyear_order_success_sql);
        //上年支付成功数
        $lastyear_order_success_rs                  = $model->query($lastyear_order_success_sql);
        //总共支付成功数
        $total_order_success_rs                     = $model->query($total_order_success_sql);
        //昨天购物车总数
        $yesterday_shoppingcart_total_rs            = $model->query($yesterday_shoppingcart_total_sql);
        //过去7天购物车总数
        $pastsevenday_shoppingcart_total_rs         = $model->query($pastsevenday_shoppingcart_total_sql);
        //过去30天购物车总数
        $pastthirtyday_shoppingcart_total_rs        = $model->query($pastthirtyday_shoppingcart_total_sql);
        //当月购物车总数
        $thismonth_shoppingcart_total_rs            = $model->query($thismonth_shoppingcart_total_sql);
        //上月购物车总数
        $lastmonth_shoppingcart_total_rs            = $model->query($lastmonth_shoppingcart_total_sql);
        //今年购物车总数
        $thisyear_shoppingcart_total_rs             = $model->query($thisyear_shoppingcart_total_sql);
        //上年购物车总数
        $lastyear_shoppingcart_total_rs             = $model->query($lastyear_shoppingcart_total_sql);
        //总共购物车总数
        $total_shoppingcart_total_rs                = $model->query($total_shoppingcart_total_sql);
        //昨天新增购物车总数
        $yesterday_shoppingcart_new_rs              = $model->query($yesterday_shoppingcart_new_sql);
        //过去7天新增购物车总数
        $pastsevenday_shoppingcart_new_rs           = $model->query($pastsevenday_shoppingcart_new_sql);
        //过去30天新增购物车总数
        $pastthirtyday_shoppingcart_new_rs          = $model->query($pastthirtyday_shoppingcart_new_sql);
        //当月新增购物车总数
        $thismonth_shoppingcart_new_rs              = $model->query($thismonth_shoppingcart_new_sql);
        //上月新增购物车总数
        $lastmonth_shoppingcart_new_rs              = $model->query($lastmonth_shoppingcart_new_sql);
        //今年新增购物车总数
        $thisyear_shoppingcart_new_rs               = $model->query($thisyear_shoppingcart_new_sql);
        //上年新增购物车总数
        $lastyear_shoppingcart_new_rs               = $model->query($lastyear_shoppingcart_new_sql);
        //总共新增购物车总数
        $total_shoppingcart_new_rs                  = $model->query($total_shoppingcart_new_sql);
        //昨日支付成功数data
        $yesterday_order_success_data               = $yesterday_order_success_rs[0]['counter'];
        //过去7天支付成功数data
        $pastsevenday_order_success_data            = $pastsevenday_order_success_rs[0]['counter'];
        //过去30天支付成功数data
        $pastthirtyday_order_success_data           = $pastthirtyday_order_success_rs[0]['counter'];
        //当月支付成功数data
        $thismonth_order_success_data               = $thismonth_order_success_rs[0]['counter'];
        //上月支付成功数data
        $lastmonth_order_success_data               = $lastmonth_order_success_rs[0]['counter'];
        //今年支付成功数data
        $thisyear_order_success_data                = $thisyear_order_success_rs[0]['counter'];
        //去年支付成功数data
        $lastyear_order_success_data                = $lastyear_order_success_rs[0]['counter'];
        //总共支付成功数data
        $total_order_success_data                   = $total_order_success_rs[0]['counter'];
        //昨天购物车总数data
        $yesterday_shoppingcart_total_data          = $yesterday_shoppingcart_total_rs[0]['counter'];
        //过去7天购物车总数data
        $pastsevenday_shoppingcart_total_data       = $pastsevenday_shoppingcart_total_rs[0]['counter'];
        //过去30天购物车总数data
        $pastthirtyday_shoppingcart_total_data      = $pastthirtyday_shoppingcart_total_rs[0]['counter'];
        //当月购物车总数data
        $thismonth_shoppingcart_total_data          = $thismonth_shoppingcart_total_rs[0]['counter'];
        //上月购物车总数data
        $lastmonth_shoppingcart_total_data          = $lastmonth_shoppingcart_total_rs[0]['counter'];
        //今年购物车总数data
        $thisyear_shoppingcart_total_data           = $thisyear_shoppingcart_total_rs[0]['counter'];
        //上一年购物车总数data
        $lastyear_shoppingcart_total_data           = $lastyear_shoppingcart_total_rs[0]['counter'];
        //总共购物车总数data
        $total_shoppingcart_total_data              = $total_shoppingcart_total_rs[0]['counter'];
        //昨天购物车转化率data
        $yesterday_shoppingcart_conversion_data     = round(($yesterday_order_success_data / $yesterday_shoppingcart_total_data), 4) * 100;
        //过去7天购物车转化率data
        $pastsevenday_shoppingcart_conversion_data  = round(($pastsevenday_order_success_data / $pastsevenday_shoppingcart_total_data), 4) * 100;
        //过去30天购物车转化率data
        $pastthirtyday_shoppingcart_conversion_data = round(($pastthirtyday_order_success_data / $pastthirtyday_shoppingcart_total_data), 4) * 100;
        //当月购物车转化率data
        $thismonth_shoppingcart_conversion_data     = round(($thismonth_order_success_data / $thismonth_shoppingcart_total_data), 4) * 100;
        //上月购物车转化率data
        $lastmonth_shoppingcart_conversion_data     = round(($lastmonth_order_success_data / $lastmonth_shoppingcart_total_data), 4) * 100;
        //今年购物车转化率
        $thisyear_shoppingcart_conversion_data      = round(($thisyear_order_success_data / $thisyear_shoppingcart_total_data), 4) * 100;
        //上年购物车总数sql
        $lastyear_shoppingcart_conversion_data      = round(($lastyear_order_success_data / $lastyear_shoppingcart_total_data), 4) * 100;
        //总共购物车转化率
        $total_shoppingcart_conversion_data         = round(($total_order_success_data / $total_shoppingcart_total_data), 4) * 100;
        //昨天新增购物车数
        $yesterday_shoppingcart_new_data            = $yesterday_shoppingcart_new_rs[0]['counter'];
        //过去7天新增购物车数
        $pastsevenday_shoppingcart_new_data         = $pastsevenday_shoppingcart_new_rs[0]['counter'];
        //过去30天新增购物车数
        $pastthirtyday_shoppingcart_new_data        = $pastthirtyday_shoppingcart_new_rs[0]['counter'];
        //当月新增购物车数
        $thismonth_shoppingcart_new_data            = $thismonth_shoppingcart_new_rs[0]['counter'];
        //上月新增购物车数
        $lastmonth_shoppingcart_new_data            = $lastmonth_shoppingcart_new_rs[0]['counter'];
        //今年新增购物车数
        $thisyear_shoppingcart_new_data             = $thisyear_shoppingcart_new_rs[0]['counter'];
        //上年新增购物车数
        $lastyear_shoppingcart_new_data             = $lastyear_shoppingcart_new_rs[0]['counter'];
        //总共新增购物车数
        $total_shoppingcart_new_data                = $total_shoppingcart_new_rs[0]['counter'];
        //昨天新增购物车转化率
        $yesterday_shoppingcart_newconversion_data  = round(($yesterday_order_success_data / $yesterday_shoppingcart_new_data), 4) * 100;
        //过去7天新增购物车转化率
        $pastsevenday_shoppingcart_newconversion_data = round(($pastsevenday_order_success_data / $pastsevenday_shoppingcart_new_data), 4) * 100;
        //过去30天新增购物车转化率
        $pastthirtyday_shoppingcart_newconversion_data = round(($pastthirtyday_order_success_data / $pastthirtyday_shoppingcart_new_data), 4) * 100;
        //当月新增购物车转化率
        $thismonth_shoppingcart_newconversion_data = round(($thismonth_order_success_data / $thismonth_shoppingcart_new_data), 4) * 100;
        //上月新增购物车转化率
        $lastmonth_shoppingcart_newconversion_data = round(($lastmonth_order_success_data / $lastmonth_shoppingcart_new_data), 4) * 100;
        //今年新增购物车转化率
        $thisyear_shoppingcart_newconversion_data  = round(($thisyear_order_success_data / $thisyear_shoppingcart_new_data), 4) * 100;
        //上年新增购物车总数sql
        $lastyear_shoppingcart_newconversion_data  = round(($lastyear_order_success_data / $lastyear_shoppingcart_new_data), 4) * 100;
        //总共新增购物车转化率
        $total_shoppingcart_newconversion_data     = round(($total_order_success_data / $total_shoppingcart_new_data), 4) * 100;

        $updateData['yesterday_shoppingcart_total']        = $yesterday_shoppingcart_total_data;
        $updateData['pastsevenday_shoppingcart_total']     = $pastsevenday_shoppingcart_total_data;
        $updateData['pastthirtyday_shoppingcart_total']    = $pastthirtyday_shoppingcart_total_data;
        $updateData['thismonth_shoppingcart_total']        = $thismonth_shoppingcart_total_data;
        $updateData['lastmonth_shoppingcart_total']        = $lastmonth_shoppingcart_total_data;
        $updateData['thisyear_shoppingcart_total']         = $thisyear_shoppingcart_total_data;
        $updateData['lastyear_shoppingcart_total']         = $lastyear_shoppingcart_total_data;
        $updateData['total_shoppingcart_total']            = $total_shoppingcart_total_data;

        $updateData['yesterday_shoppingcart_conversion']         = $yesterday_shoppingcart_conversion_data;
        $updateData['pastsevenday_shoppingcart_conversion']      = $pastsevenday_shoppingcart_conversion_data;
        $updateData['pastthirtyday_shoppingcart_conversion']     = $pastthirtyday_shoppingcart_conversion_data;
        $updateData['thismonth_shoppingcart_conversion']         = $thismonth_shoppingcart_conversion_data;
        $updateData['lastmonth_shoppingcart_conversion']         = $lastmonth_shoppingcart_conversion_data;
        $updateData['thisyear_shoppingcart_conversion']          = $thisyear_shoppingcart_conversion_data;
        $updateData['lastyear_shoppingcart_conversion']          = $lastyear_shoppingcart_conversion_data;
        $updateData['total_shoppingcart_conversion']             = $total_shoppingcart_conversion_data;

        $updateData['yesterday_shoppingcart_new']         = $yesterday_shoppingcart_new_data;
        $updateData['pastsevenday_shoppingcart_new']      = $pastsevenday_shoppingcart_new_data;
        $updateData['pastthirtyday_shoppingcart_new']     = $pastthirtyday_shoppingcart_new_data;
        $updateData['thismonth_shoppingcart_new']         = $thismonth_shoppingcart_new_data;
        $updateData['lastmonth_shoppingcart_new']         = $lastmonth_shoppingcart_new_data;
        $updateData['thisyear_shoppingcart_new']          = $thisyear_shoppingcart_new_data;
        $updateData['lastyear_shoppingcart_new']          = $lastyear_shoppingcart_new_data;
        $updateData['total_shoppingcart_new']             = $total_shoppingcart_new_data;

        $updateData['yesterday_shoppingcart_newconversion']      = $yesterday_shoppingcart_newconversion_data;
        $updateData['pastsevenday_shoppingcart_newconversion']   = $pastsevenday_shoppingcart_newconversion_data;
        $updateData['pastthirtyday_shoppingcart_newconversion']  = $pastthirtyday_shoppingcart_newconversion_data;
        $updateData['thismonth_shoppingcart_newconversion']      = $thismonth_shoppingcart_newconversion_data;
        $updateData['lastmonth_shoppingcart_newconversion']      = $lastmonth_shoppingcart_newconversion_data;
        $updateData['thisyear_shoppingcart_newconversion']       = $thisyear_shoppingcart_newconversion_data;
        $updateData['lastyear_shoppingcart_newconversion']       = $lastyear_shoppingcart_newconversion_data;
        $updateData['total_shoppingcart_newconversion']          = $total_shoppingcart_newconversion_data;
        //查找是否存在的记录
        $result = Db::name('operation_analysis')->where(['order_platform' => $platform])->field('id,order_platform')->find();
        if (!$result) {
            $updateData['order_platform'] = $platform;
            $updateData['create_time']    = date('Y-m-d h:i:s', time());
            $info = Db::name('operation_analysis')->insert($updateData);
        } else {
            $updateData['update_time']    = date('Y-m-d h:i:s', time());
            $info = Db::name('operation_analysis')->where(['order_platform' => $platform])->update($updateData);
        }
        if ($info) {
            echo 'ok';
        } else {
            echo 'error';
        }
    }
    /**
     * 定时更新供应链大屏-采购数据
     *
     * @Description
     * @author wpl
     * @since 2020/03/09 11:35:05 
     * @return void
     */
    public function purchase_data()
    {
        //当月采购总数
        $purchase = new \app\admin\model\purchase\PurchaseOrder();
        $purchaseNum = $purchase->getPurchaseNum();

        //当月采购总金额
        $purchasePrice = $purchase->getPurchasePrice();

        //当月采购镜架总数
        $purchaseFrameNum = $purchase->getPurchaseFrameNum();

        //当月采购总SKU数
        $purchaseSkuNum = $purchase->getPurchaseSkuNum();

        //当月销售总数
        $zeeloolSkuNum = $this->zeelool->getOrderSkuNum();
        $vooguemeSkuNum = $this->voogueme->getOrderSkuNum();
        $nihaoSkuNum = $this->nihao->getOrderSkuNum();
        $salesNum = $zeeloolSkuNum + $vooguemeSkuNum + $nihaoSkuNum;

        //当月销售总成本
        $zeeloolSalesCost = $this->zeelool->getOrderSalesCost();
        $vooguemeSalesCost = $this->voogueme->getOrderSalesCost();
        $nihaoSalesCost = $this->nihao->getOrderSalesCost();
        $salesCost = $zeeloolSalesCost + $vooguemeSalesCost + $nihaoSalesCost;


        //当月到货总数
        $check = new \app\admin\model\warehouse\Check();
        $arrivalsNum = $check->getArrivalsNum();

        //当月质检合格数量
        $quantityNum = $check->getQuantityNum();

        //合格率
        if ($arrivalsNum > 0) {
            $quantityPercent = round($quantityNum / $arrivalsNum * 100, 2);
        }

        $dataConfig = new \app\admin\model\DataConfig();

        $data['value'] = $purchaseNum;
        $data['updatetime'] = date('Y-m-d H:i:s', time());
        $dataConfig->where('key', 'purchaseNum')->update($data);

        $data['value'] = $purchasePrice;
        $data['updatetime'] = date('Y-m-d H:i:s', time());
        $dataConfig->where('key', 'purchasePrice')->update($data);

        $data['value'] = $purchaseFrameNum;
        $data['updatetime'] = date('Y-m-d H:i:s', time());
        $dataConfig->where('key', 'purchaseFrameNum')->update($data);

        $data['value'] = $purchaseSkuNum;
        $data['updatetime'] = date('Y-m-d H:i:s', time());
        $dataConfig->where('key', 'purchaseSkuNum')->update($data);

        $data['value'] = $arrivalsNum;
        $data['updatetime'] = date('Y-m-d H:i:s', time());
        $dataConfig->where('key', 'arrivalsNum')->update($data);

        $data['value'] = $salesNum;
        $data['updatetime'] = date('Y-m-d H:i:s', time());
        $dataConfig->where('key', 'salesNum')->update($data);

        $data['value'] = $quantityNum;
        $data['updatetime'] = date('Y-m-d H:i:s', time());
        $dataConfig->where('key', 'quantityNum')->update($data);

        $data['value'] = $quantityPercent ?? 0;
        $data['updatetime'] = date('Y-m-d H:i:s', time());
        $dataConfig->where('key', 'quantityPercent')->update($data);

        $data['value'] = $purchaseNum ? round($purchasePrice / $purchaseNum, 2) : 0;
        $data['updatetime'] = date('Y-m-d H:i:s', time());
        $dataConfig->where('key', 'purchaseAveragePrice')->update($data);

        $data['value'] = $salesCost;
        $data['updatetime'] = date('Y-m-d H:i:s', time());
        $dataConfig->where('key', 'salesCost')->update($data);

        $data['value'] = $customSkuNum ?? 0;
        $data['updatetime'] = date('Y-m-d H:i:s', time());
        $dataConfig->where('key', 'customSkuNum')->update($data);

        $data['value'] = $customSkuNumMoney ?? 0;
        $data['updatetime'] = date('Y-m-d H:i:s', time());
        $dataConfig->where('key', 'customSkuNumMoney')->update($data);

        $data['value'] = $customSkuQty ?? 0;
        $data['updatetime'] = date('Y-m-d H:i:s', time());
        $dataConfig->where('key', 'customSkuQty')->update($data);

        $data['value'] = $customSkuPrice ?? 0;
        $data['updatetime'] = date('Y-m-d H:i:s', time());
        $dataConfig->where('key', 'customSkuPrice')->update($data);
    }

    /**
     * 定时更新供应链大屏-库存数据
     *
     * @Description
     * @author wpl
     * @since 2020/03/09 11:42:50 
     * @return void
     */
    public function stock_data()
    {
        $dataConfig = new \app\admin\model\DataConfig();
        //仓库总库存
        $allStock = $this->item->getAllStock();
        $data['value'] = $allStock;
        $data['updatetime'] = date('Y-m-d H:i:s', time());
        $dataConfig->where('key', 'allStock')->update($data);

        //仓库库存总金额
        $allStockPrice = $this->item->getAllStockPrice();
        $data['value'] = $allStockPrice;
        $data['updatetime'] = date('Y-m-d H:i:s', time());
        $dataConfig->where('key', 'allStockPrice')->update($data);

        //镜架库存统计
        $frameStock = $this->item->getFrameStock();
        $data['value'] = $frameStock;
        $data['updatetime'] = date('Y-m-d H:i:s', time());
        $dataConfig->where('key', 'frameStock')->update($data);

        //镜架总金额 
        $frameStockPrice = $this->item->getFrameStockPrice();
        $data['value'] = $frameStockPrice;
        $data['updatetime'] = date('Y-m-d H:i:s', time());
        $dataConfig->where('key', 'frameStockPrice')->update($data);

        //镜片库存
        $lensStock = $this->lens->getLensStock();
        $data['value'] = $lensStock;
        $data['updatetime'] = date('Y-m-d H:i:s', time());
        $dataConfig->where('key', 'lensStock')->update($data);

        //镜片库存总金额
        $lensStockPrice = $this->lens->getLensStockPrice();
        $data['value'] = $lensStockPrice;
        $data['updatetime'] = date('Y-m-d H:i:s', time());
        $dataConfig->where('key', 'lensStockPrice')->update($data);

        //饰品库存
        $ornamentsStock = $this->item->getOrnamentsStock();
        $data['value'] = $ornamentsStock;
        $data['updatetime'] = date('Y-m-d H:i:s', time());
        $dataConfig->where('key', 'ornamentsStock')->update($data);

        //饰品库存总金额
        $ornamentsStockPrice = $this->item->getOrnamentsStockPrice();
        $data['value'] = $ornamentsStockPrice;
        $data['updatetime'] = date('Y-m-d H:i:s', time());
        $dataConfig->where('key', 'ornamentsStockPrice')->update($data);

        //样品库存
        $sampleNumStock = $this->item->getSampleNumStock();
        $data['value'] = $sampleNumStock;
        $data['updatetime'] = date('Y-m-d H:i:s', time());
        $dataConfig->where('key', 'sampleNumStock')->update($data);

        //样品库存总金额
        $sampleNumStockPrice = $this->item->getSampleNumStockPrice();
        $data['value'] = $sampleNumStockPrice;
        $data['updatetime'] = date('Y-m-d H:i:s', time());
        $dataConfig->where('key', 'sampleNumStockPrice')->update($data);

        //查询总SKU数
        $skuNum = $this->item->getSkuNum();
        $data['value'] = $skuNum;
        $data['updatetime'] = date('Y-m-d H:i:s', time());
        $dataConfig->where('key', 'skuNum')->update($data);

        //查询待处理事件 售后未处理 + 协同未处理
        //售后事件个数
        $saleTask = new \app\admin\model\saleaftermanage\SaleAfterTask;
        $salesNum = $saleTask->getTaskNum();

        //查询协同任务待处理事件
        $infoTask = new \app\admin\model\infosynergytaskmanage\InfoSynergyTask();
        $infoNum = $infoTask->getTaskNum();
        $taskAllNum = $salesNum + $infoNum;
        $data['value'] = $taskAllNum;
        $data['updatetime'] = date('Y-m-d H:i:s', time());
        $dataConfig->where('key', 'taskAllNum')->update($data);

        //三个站待处理订单
        $zeeloolNum = $this->zeelool->getPendingOrderNum();
        $vooguemeNum = $this->voogueme->getPendingOrderNum();
        $nihaoNum = $this->nihao->getPendingOrderNum();
        $allPendingOrderNum = $zeeloolNum + $vooguemeNum + $nihaoNum;
        $data['value'] = $allPendingOrderNum;
        $data['updatetime'] = date('Y-m-d H:i:s', time());
        $dataConfig->where('key', 'allPendingOrderNum')->update($data);

        /***
         * 库存周转天数 库存周转率
         * 库存周转天数 = 7*(期初总库存+期末总库存)/2/7天总销量
         * 库存周转率 =  360/库存周转天数
         */

        //查询最近7天总销量
        $orderStatistics = new \app\admin\model\OrderStatistics();
        $stime = date("Y-m-d", strtotime("-7 day"));
        $etime = date("Y-m-d", strtotime("-1 day"));
        $map['create_date'] = ['between', [$stime, $etime]];
        $allSalesNum = $orderStatistics->where($map)->sum('all_sales_num');
        $data['value'] = $allSalesNum;
        $data['updatetime'] = date('Y-m-d H:i:s', time());
        $dataConfig->where('key', 'allSalesNum')->update($data);



        //期初总库存
        $productAllStockLog = new \app\admin\model\ProductAllStock();
        $start7days = $productAllStockLog->where('createtime', 'like', $stime . '%')->value('allnum');
        $end7days = $productAllStockLog->where('createtime', 'like', $etime . '%')->value('allnum');
        //库存周转天数
        if ($allSalesNum) {
            $stock7days = round(7 * ($start7days + $end7days) / 2 / $allSalesNum, 2);
            $data['value'] = $stock7days;
            $data['updatetime'] = date('Y-m-d H:i:s', time());
            $dataConfig->where('key', 'stock7days')->update($data);
        }

        //库存周转率
        if ($stock7days) {
            $stock7daysPercent = round(360 / $stock7days, 2);
            $data['value'] = $stock7daysPercent;
            $data['updatetime'] = date('Y-m-d H:i:s', time());
            $dataConfig->where('key', 'stock7daysPercent')->update($data);
        }

        //在途库存
        $onwayAllStock = $this->onway_all_stock();
        $data['value'] = $onwayAllStock;
        $data['updatetime'] = date('Y-m-d H:i:s', time());
        $dataConfig->where('key', 'onwayAllStock')->update($data);

        //在途库存总金额
        $onwayAllStockPrice = $this->onway_all_stock_price();
        $data['value'] = $onwayAllStockPrice;
        $data['updatetime'] = date('Y-m-d H:i:s', time());
        $dataConfig->where('key', 'onwayAllStockPrice')->update($data);

        //在途镜架库存
        $onwayFrameAllStock = $this->onway_frame_all_stock();
        $data['value'] = $onwayFrameAllStock;
        $data['updatetime'] = date('Y-m-d H:i:s', time());
        $dataConfig->where('key', 'onwayFrameAllStock')->update($data);

        //在途镜架库存总金额
        $onwayFrameAllStockPrice = $this->onway_frame_all_stock_price();
        $data['value'] = $onwayFrameAllStockPrice;
        $data['updatetime'] = date('Y-m-d H:i:s', time());
        $dataConfig->where('key', 'onwayFrameAllStockPrice')->update($data);

        //在途饰品库存
        $onwayOrnamentAllStock = $this->onway_ornament_all_stock();
        $data['value'] = $onwayOrnamentAllStock;
        $data['updatetime'] = date('Y-m-d H:i:s', time());
        $dataConfig->where('key', 'onwayOrnamentAllStock')->update($data);

        //在途饰品库存总金额
        $onwayOrnamentAllStockPrice = $this->onway_ornament_all_stock_price();
        $data['value'] = $onwayOrnamentAllStockPrice;
        $data['updatetime'] = date('Y-m-d H:i:s', time());
        $dataConfig->where('key', 'onwayOrnamentAllStockPrice')->update($data);
    }

    /**
     * 定时更新供应链大屏-仓库数据
     *
     * @Description
     * @author wpl
     * @since 2020/03/04 17:05:15 
     * @return void
     */
    public function warehouse_data()
    {
        $dataConfig = new \app\admin\model\DataConfig();
        //当月总单量
        $orderStatistics = new \app\admin\model\OrderStatistics();
        $stime = date("Y-m-01 00:00:00");
        $etime = date("Y-m-d H:i:s", time());
        $map['create_date'] = ['between', [$stime, $etime]];
        $lastMonthAllSalesNum = $orderStatistics->where($map)->sum('all_sales_num');
        $data['value'] = $lastMonthAllSalesNum;
        $data['updatetime'] = date('Y-m-d H:i:s', time());
        $dataConfig->where('key', 'lastMonthAllSalesNum')->update($data);

        //未出库订单总数
        $zeeloolUnorderNum = $this->zeelool->undeliveredOrder([]);
        $vooguemeUnorderNum = $this->voogueme->undeliveredOrder([]);
        $nihaoUnorderNum = $this->nihao->undeliveredOrder([]);
        $allUnorderNum = $zeeloolUnorderNum + $vooguemeUnorderNum + $nihaoUnorderNum;
        $data['value'] = $allUnorderNum;
        $data['updatetime'] = date('Y-m-d H:i:s', time());
        $dataConfig->where('key', 'allUnorderNum')->update($data);

        //7天未出库订单总数
        $map = [];
        $stime = date("Y-m-d H:i:s", strtotime("-7 day"));
        $etime = date("Y-m-d H:i:s", time());
        $map['a.created_at'] = ['between', [$stime, $etime]];
        $zeeloolUnorderNum = $this->zeelool->undeliveredOrder($map);
        $vooguemeUnorderNum = $this->voogueme->undeliveredOrder($map);
        $nihaoUnorderNum = $this->nihao->undeliveredOrder($map);
        $days7UnorderNum = $zeeloolUnorderNum + $vooguemeUnorderNum + $nihaoUnorderNum;
        $data['value'] = $days7UnorderNum;
        $data['updatetime'] = date('Y-m-d H:i:s', time());
        $dataConfig->where('key', 'days7UnorderNum')->update($data);

        //当月质检总数
        $orderLog = new \app\admin\model\OrderLog();
        $orderCheckNum = $orderLog->getOrderCheckNum();
        $data['value'] = $orderCheckNum;
        $data['updatetime'] = date('Y-m-d H:i:s', time());
        $dataConfig->where('key', 'orderCheckNum')->update($data);

        //当日配镜架总数
        $orderFrameNum = $orderLog->getOrderFrameNum();
        $data['value'] = $orderFrameNum;
        $data['updatetime'] = date('Y-m-d H:i:s', time());
        $dataConfig->where('key', 'orderFrameNum')->update($data);

        //当日配镜片总数
        $orderLensNum = $orderLog->getOrderLensNum();
        $data['value'] = $orderLensNum;
        $data['updatetime'] = date('Y-m-d H:i:s', time());
        $dataConfig->where('key', 'orderLensNum')->update($data);

        //当日加工总数
        $orderFactoryNum = $orderLog->getOrderFactoryNum();
        $data['value'] = $orderFactoryNum;
        $data['updatetime'] = date('Y-m-d H:i:s', time());
        $dataConfig->where('key', 'orderFactoryNum')->update($data);

        //当日质检总数
        $orderCheckNewNum = $orderLog->getOrderCheckNewNum();
        $data['value'] = $orderCheckNewNum;
        $data['updatetime'] = date('Y-m-d H:i:s', time());
        $dataConfig->where('key', 'orderCheckNewNum')->update($data);

        //当日出库总数
        $outStock = new \app\admin\model\warehouse\Outstock();
        $outStockNum = $outStock->getOutStockNum();
        $data['value'] = $outStockNum;
        $data['updatetime'] = date('Y-m-d H:i:s', time());
        $dataConfig->where('key', 'outStockNum')->update($data);

        //当日质检入库总数
        $inStock = new \app\admin\model\warehouse\Instock();
        $inStockNum = $inStock->getInStockNum();
        $data['value'] = $inStockNum;
        $data['updatetime'] = date('Y-m-d H:i:s', time());
        $dataConfig->where('key', 'inStockNum')->update($data);

        //总压单率
        $data['value'] = $pressureRate ?? 0;
        $data['updatetime'] = date('Y-m-d H:i:s', time());
        $dataConfig->where('key', 'pressureRate')->update($data);

        //7天压单率
        $data['value'] = $pressureRate7days ?? 0;
        $data['updatetime'] = date('Y-m-d H:i:s', time());
        $dataConfig->where('key', 'pressureRate7days')->update($data);

        //当月妥投总量
        $data['value'] = $monthAppropriate ?? 0;
        $data['updatetime'] = date('Y-m-d H:i:s', time());
        $dataConfig->where('key', 'monthAppropriate')->update($data);

        //当月妥投占比
        $data['value'] = $monthAppropriatePercent ?? 0;
        $data['updatetime'] = date('Y-m-d H:i:s', time());
        $dataConfig->where('key', 'monthAppropriatePercent')->update($data);

        //超时订单总数
        $data['value'] = $overtimeOrder ?? 0;
        $data['updatetime'] = date('Y-m-d H:i:s', time());
        $dataConfig->where('key', 'overtimeOrder')->update($data);
    }

    /**
     * 定时更新供应链大屏-选品数据
     *
     * @Description
     * @author wpl
     * @since 2020/03/10 09:56:39 
     * @return void
     */
    public function select_product_data()
    {
        $dataConfig = new \app\admin\model\DataConfig();
        //在售SKU总数
        $onSaleSkuNum = $this->itemplatformsku->onSaleSkuNum();
        $data['value'] = $onSaleSkuNum;
        $data['updatetime'] = date('Y-m-d H:i:s', time());
        $dataConfig->where('key', 'onSaleSkuNum')->update($data);

        //在售镜架总数
        $onSaleFrameNum = $this->itemplatformsku->onSaleFrameNum();
        $data['value'] = $onSaleFrameNum;
        $data['updatetime'] = date('Y-m-d H:i:s', time());
        $dataConfig->where('key', 'onSaleFrameNum')->update($data);

        //在售饰品总数
        $onSaleOrnamentsNum = $this->itemplatformsku->onSaleOrnamentsNum();
        $data['value'] = $onSaleOrnamentsNum;
        $data['updatetime'] = date('Y-m-d H:i:s', time());
        $dataConfig->where('key', 'onSaleOrnamentsNum')->update($data);


        //当月选品总数
        $new_product = new \app\admin\model\NewProduct();
        $selectProductNum = $new_product->selectProductNum();
        $data['value'] = $selectProductNum;
        $data['updatetime'] = date('Y-m-d H:i:s', time());
        $dataConfig->where('key', 'selectProductNum')->update($data);

        //当月新品上线总数
        $new_product = new \app\admin\model\NewProduct();
        $selectProductAdoptNum = $new_product->selectProductAdoptNum();
        $data['value'] = $selectProductAdoptNum;
        $data['updatetime'] = date('Y-m-d H:i:s', time());
        $dataConfig->where('key', 'selectProductAdoptNum')->update($data);

        // //查询新品SKU 待定
        // $newSkus = $this->item->getNewProductSku();
        // $where['status'] = ['in', ['free_processing', 'processing', 'complete', 'paypal_reversed']];
        // $stime = date("Y-m-d 00:00:00", strtotime("-10 day"));
        // $etime = date("Y-m-d H:i:s", time());
        // $where['a.created_at'] = ['between', [$stime, $etime]];

        // //Zeelool
        // $zeelool_res = $this->zeelool->alias('a')->join(['sales_flat_order_item' => 'b'], 'a.entity_id=b.order_id')->where($where)->group('b.sku')->column("sum(qty_ordered)", 'b.sku');
        // //Voogueme
        // $voogueme_res = $this->voogueme->alias('a')->join(['sales_flat_order_item' => 'b'], 'a.entity_id=b.order_id')->where($where)->group('b.sku')->column("sum(qty_ordered)", 'b.sku');
        // //Nihao
        // $nihao_res = $this->nihao->alias('a')->join(['sales_flat_order_item' => 'b'], 'a.entity_id=b.order_id')->where($where)->group('b.sku')->column("sum(qty_ordered)", 'b.sku');


        //新品十天内的销量
        $data['value'] = $days10SalesNum ?? 0;
        $data['updatetime'] = date('Y-m-d H:i:s', time());
        $dataConfig->where('key', 'days10SalesNum')->update($data);

        //新品十天内的销量占比
        $data['value'] = $days10SalesNumPercent ?? 0;
        $data['updatetime'] = date('Y-m-d H:i:s', time());
        $dataConfig->where('key', 'days10SalesNumPercent')->update($data);
    }

    /**
     * 记录仓库每天加工数据
     *
     * @Description
     * @author wpl
     * @since 2020/03/14 14:15:37 
     * @return void
     */
    public function warehouse_data_everyday()
    {
        $time = [];
        //到货数量
        $check = new \app\admin\model\warehouse\Check();
        $data['arrival_num'] = ($check->getArrivalsNumToday($time)) ?? 0;

        //质检数量
        $data['check_num'] = ($check->getCheckNumToday($time)) ?? 0;

        //打印标签
        $zeeloolPrintLabelNum = $this->zeelool->printLabelNum($time);
        $vooguemePrintLabelNum = $this->voogueme->printLabelNum($time);
        $nihaoPrintLabelNum = $this->nihao->printLabelNum($time);
        $data['print_label_num'] = ($zeeloolPrintLabelNum + $vooguemePrintLabelNum + $nihaoPrintLabelNum) ?? 0;
        //配镜架
        $zeeloolFrameNum = $this->zeelool->frameNum($time);
        $vooguemeFrameNum = $this->voogueme->frameNum($time);
        $nihaoFrameNum =  $this->nihao->frameNum($time);
        $data['frame_num'] = ($zeeloolFrameNum + $vooguemeFrameNum + $nihaoFrameNum) ?? 0;

        //配镜片
        $zeeloolLensNum = $this->zeelool->lensNum($time);
        $vooguemeLensNum = $this->voogueme->lensNum($time);
        $nihaoLensNum = $this->nihao->lensNum($time);
        $data['lens_num'] = ($zeeloolLensNum + $vooguemeLensNum + $nihaoLensNum) ?? 0;

        //加工
        $zeeloolfactoryNum = $this->zeelool->factoryNum($time);
        $vooguemefactoryNum = $this->voogueme->factoryNum($time);
        $nihaofactoryNum = $this->nihao->factoryNum($time);
        $data['machining_num'] = ($zeeloolfactoryNum + $vooguemefactoryNum + $nihaofactoryNum) ?? 0;

        //成品质检
        $zeeloolfactoryNum = $this->zeelool->checkNum($time);
        $vooguemefactoryNum = $this->voogueme->checkNum($time);
        $nihaofactoryNum = $this->nihao->checkNum($time);
        $data['quality_num'] = ($zeeloolfactoryNum + $vooguemefactoryNum + $nihaofactoryNum) ?? 0;

        $data['create_time'] = date('Y-m-d H:i:s', time());
        $data['create_date'] = date('Y-m-d');

        //计算每天采购数量
        $purchase = new \app\admin\model\purchase\PurchaseOrder();
        //总采购数量
        $data['all_purchase_num'] = $purchase->getPurchaseNumNow([], $time);
        //总采购金额
        $data['all_purchase_price'] = $purchase->getPurchasePriceNow([], $time);
        //线上采购数量
        $data['online_purchase_num'] = $purchase->getPurchaseNumNow(['purchase_type' => 2], $time);
        //线上采购金额
        $data['online_purchase_price'] = $purchase->getPurchasePriceNow(['purchase_type' => 2], $time);
        //线下采购数量
        $data['purchase_num'] = $data['all_purchase_num'] - $data['online_purchase_num'];
        //线下采购金额
        $data['purchase_price'] = $data['all_purchase_price'] - $data['online_purchase_price'];

        //添加数据
        $model = new \app\admin\model\WarehouseData();
        $model->save($data);
        echo 'ok';
    }

    /**
     * 在途库存
     *
     * @Description
     * @author wpl
     * @since 2020/03/02 17:20:21 
     * @return void
     */
    protected function onway_all_stock()
    {
        //计算SKU总采购数量
        $purchase = new \app\admin\model\purchase\PurchaseOrder;
        $purchase_map['purchase_status'] = ['in', [2, 5, 6, 7]];
        $purchase_map['stock_status'] = ['in', [0, 1]];
        $purchase_num = $purchase->alias('a')->join(['fa_purchase_order_item' => 'b'], 'a.id=b.purchase_id')
            ->where($purchase_map)
            ->whereExp('sku', 'is not null')
            ->cache(86400)
            ->sum('purchase_num');

        $check_map['a.status'] = 2;
        $check_map['a.type'] = 1;
        $check_map['b.purchase_status'] = ['in', [2, 5, 6, 7]];
        $check_map['b.stock_status'] = ['in', [0, 1]];
        $check = new \app\admin\model\warehouse\Check;
        $arrivals_num = $check->alias('a')
            ->where($check_map)
            ->join(['fa_purchase_order' => 'b'], 'b.id=a.purchase_id')
            ->join(['fa_check_order_item' => 'c'], 'a.id=c.check_id')
            ->cache(86400)
            ->sum('arrivals_num');
        return $purchase_num - $arrivals_num;
    }

    /**
     * 在途库存总金额
     *
     * @Description
     * @author wpl
     * @since 2020/03/02 17:20:21 
     * @return void
     */
    protected function onway_all_stock_price()
    {
        //计算SKU总采购金额
        $purchase = new \app\admin\model\purchase\PurchaseOrder;
        $purchase_map['purchase_status'] = ['in', [2, 5, 6, 7]];
        $purchase_map['stock_status'] = ['in', [0, 1]];
        $purchase_price = $purchase->alias('a')->join(['fa_purchase_order_item' => 'b'], 'a.id=b.purchase_id')
            ->where($purchase_map)
            ->whereExp('sku', 'is not null')
            ->cache(86400)
            ->sum('purchase_num*purchase_price');

        $check_map['a.status'] = 2;
        $check_map['a.type'] = 1;
        $check_map['b.purchase_status'] = ['in', [2, 5, 6, 7]];
        $check_map['b.stock_status'] = ['in', [0, 1]];
        $check = new \app\admin\model\warehouse\Check;
        $arrivals_price = $check->alias('a')
            ->where($check_map)
            ->join(['fa_purchase_order' => 'b'], 'b.id=a.purchase_id')
            ->join(['fa_check_order_item' => 'c'], 'a.id=c.check_id')
            ->join(['fa_purchase_order_item' => 'd'], 'd.purchase_id=c.purchase_id and c.sku=d.sku', 'left')
            ->cache(86400)
            ->sum('arrivals_num*purchase_price');
        return $purchase_price - $arrivals_price;
    }

    /**
     * 在途镜架库存
     *
     * @Description
     * @author wpl
     * @since 2020/03/02 17:20:21 
     * @return void
     */
    protected function onway_frame_all_stock()
    {
        //镜架SKU
        $skus = $this->item->getFrameSku();
        if ($skus) {
            $purchase_map['sku'] = ['in', $skus];
            //计算SKU总采购数量
            $purchase = new \app\admin\model\purchase\PurchaseOrder;
            $purchase_map['purchase_status'] = ['in', [2, 5, 6, 7]];
            $purchase_map['stock_status'] = ['in', [0, 1]];
            $purchase_num = $purchase->alias('a')->join(['fa_purchase_order_item' => 'b'], 'a.id=b.purchase_id')
                ->where($purchase_map)
                ->whereExp('sku', 'is not null')
                ->cache(86400)
                ->sum('purchase_num');

            $check_map['c.sku'] = ['in', $skus];
            $check_map['a.status'] = 2;
            $check_map['a.type'] = 1;
            $check_map['b.purchase_status'] = ['in', [2, 5, 6, 7]];
            $check_map['b.stock_status'] = ['in', [0, 1]];
            $check = new \app\admin\model\warehouse\Check;
            $arrivals_num = $check->alias('a')
                ->where($check_map)
                ->join(['fa_purchase_order' => 'b'], 'b.id=a.purchase_id')
                ->join(['fa_check_order_item' => 'c'], 'a.id=c.check_id')
                ->cache(86400)
                ->sum('arrivals_num');
        }
        return $purchase_num - $arrivals_num;
    }

    /**
     * 在途镜架库存总金额
     *
     * @Description
     * @author wpl
     * @since 2020/03/02 17:20:21 
     * @return void
     */
    protected function onway_frame_all_stock_price()
    {
        //镜架SKU
        $skus = $this->item->getFrameSku();
        if ($skus) {
            $purchase_map['sku'] = ['in', $skus];
            //计算SKU总采购金额
            $purchase = new \app\admin\model\purchase\PurchaseOrder;
            $purchase_map['purchase_status'] = ['in', [2, 5, 6, 7]];
            $purchase_map['stock_status'] = ['in', [0, 1]];
            $purchase_price = $purchase->alias('a')->join(['fa_purchase_order_item' => 'b'], 'a.id=b.purchase_id')
                ->where($purchase_map)
                ->whereExp('sku', 'is not null')
                ->cache(86400)
                ->sum('purchase_num*purchase_price');

            //计算到货sku总金额
            $check_map['c.sku'] = ['in', $skus];
            $check_map['a.status'] = 2;
            $check_map['a.type'] = 1;
            $check_map['b.purchase_status'] = ['in', [2, 5, 6, 7]];
            $check_map['b.stock_status'] = ['in', [0, 1]];
            $check = new \app\admin\model\warehouse\Check;
            $arrivals_price = $check->alias('a')
                ->where($check_map)
                ->join(['fa_purchase_order' => 'b'], 'b.id=a.purchase_id')
                ->join(['fa_check_order_item' => 'c'], 'a.id=c.check_id')
                ->join(['fa_purchase_order_item' => 'd'], 'd.purchase_id=c.purchase_id and c.sku=d.sku', 'left')
                ->cache(86400)
                ->sum('arrivals_num*purchase_price');
        }

        return $purchase_price - $arrivals_price;
    }

    /**
     * 在途镜架库存
     *
     * @Description
     * @author wpl
     * @since 2020/03/02 17:20:21 
     * @return void
     */
    protected function onway_ornament_all_stock()
    {
        //镜架SKU
        $skus = $this->item->getOrnamentsSku();
        if ($skus) {
            $purchase_map['sku'] = ['in', $skus];
            //计算SKU总采购数量
            $purchase = new \app\admin\model\purchase\PurchaseOrder;
            $purchase_map['purchase_status'] = ['in', [2, 5, 6, 7]];
            $purchase_map['stock_status'] = ['in', [0, 1]];
            $purchase_num = $purchase->alias('a')->join(['fa_purchase_order_item' => 'b'], 'a.id=b.purchase_id')
                ->where($purchase_map)
                ->whereExp('sku', 'is not null')
                ->cache(86400)
                ->sum('purchase_num');

            $check_map['c.sku'] = ['in', $skus];
            $check_map['a.status'] = 2;
            $check_map['a.type'] = 1;
            $check_map['b.purchase_status'] = ['in', [2, 5, 6, 7]];
            $check_map['b.stock_status'] = ['in', [0, 1]];
            $check = new \app\admin\model\warehouse\Check;
            $arrivals_num = $check->alias('a')
                ->where($check_map)
                ->join(['fa_purchase_order' => 'b'], 'b.id=a.purchase_id')
                ->join(['fa_check_order_item' => 'c'], 'a.id=c.check_id')
                ->cache(86400)
                ->sum('arrivals_num');
        }
        return $purchase_num - $arrivals_num;
    }

    /**
     * 在途镜架库存总金额
     *
     * @Description
     * @author wpl
     * @since 2020/03/02 17:20:21 
     * @return void
     */
    protected function onway_ornament_all_stock_price()
    {
        //镜架SKU
        $skus = $this->item->getOrnamentsSku();
        if ($skus) {
            $purchase_map['sku'] = ['in', $skus];
            //计算SKU总采购金额
            $purchase = new \app\admin\model\purchase\PurchaseOrder;
            $purchase_map['purchase_status'] = ['in', [2, 5, 6, 7]];
            $purchase_map['stock_status'] = ['in', [0, 1]];
            $purchase_price = $purchase->alias('a')->join(['fa_purchase_order_item' => 'b'], 'a.id=b.purchase_id')
                ->where($purchase_map)
                ->whereExp('sku', 'is not null')
                ->cache(86400)
                ->sum('purchase_num*purchase_price');

            //计算到货sku总金额
            $check_map['c.sku'] = ['in', $skus];
            $check_map['a.status'] = 2;
            $check_map['a.type'] = 1;
            $check_map['b.purchase_status'] = ['in', [2, 5, 6, 7]];
            $check_map['b.stock_status'] = ['in', [0, 1]];
            $check = new \app\admin\model\warehouse\Check;
            $arrivals_price = $check->alias('a')
                ->where($check_map)
                ->join(['fa_purchase_order' => 'b'], 'b.id=a.purchase_id')
                ->join(['fa_check_order_item' => 'c'], 'a.id=c.check_id')
                ->join(['fa_purchase_order_item' => 'd'], 'd.purchase_id=c.purchase_id and c.sku=d.sku', 'left')
                ->cache(86400)
                ->sum('arrivals_num*purchase_price');
        }

        return $purchase_price - $arrivals_price;
    }


    /**
     * 统计SKU每天的销售数量 
     * @todo 待定
     * @Description
     * @author wpl
     * @since 2020/03/10 17:16:04 
     * @return void
     */
    public function getSkuSalesNum()
    {
        set_time_limit(0);
        for ($i = 1; $i <= 10; $i++) {
            echo $i;
            echo "<br>";
            $data = [];
            $where['status'] = ['in', ['free_processing', 'processing', 'complete', 'paypal_reversed']];
            $stime = date("Y-m-d 00:00:00", strtotime("-$i day"));
            $etime = date("Y-m-d 23:59:59", strtotime("-$i day"));
            $where['a.created_at'] = ['between', [$stime, $etime]];

            //Zeelool
            $zeelool_res = $this->zeelool->alias('a')->join(['sales_flat_order_item' => 'b'], 'a.entity_id=b.order_id')->where($where)->group('b.sku')->column("sum(qty_ordered)", 'b.sku');
            //Voogueme
            $voogueme_res = $this->voogueme->alias('a')->join(['sales_flat_order_item' => 'b'], 'a.entity_id=b.order_id')->where($where)->group('b.sku')->column("sum(qty_ordered)", 'b.sku');
            //Nihao
            $nihao_res = $this->nihao->alias('a')->join(['sales_flat_order_item' => 'b'], 'a.entity_id=b.order_id')->where($where)->group('b.sku')->column("sum(qty_ordered)", 'b.sku');

            $itemPlatformSku = new \app\admin\model\itemmanage\ItemPlatformSku();
            $map['is_del'] = 1;
            $map['is_open'] = 1;
            $data = $this->item->where($map)->field('sku')->cache(3600)->select();
            $data = collection($data)->toArray();

            foreach ($data as  &$v) {
                $v['zeelool_sku'] = $itemPlatformSku->getWebSku($v['sku'], 1);
                $v['zeelool_sales_num'] = $zeelool_res[$v['zeelool_sku']] ?? 0; //zeelool销量
                $v['voogueme_sku'] = $itemPlatformSku->getWebSku($v['sku'], 2);
                $v['voogueme_sales_num'] = $voogueme_res[$v['voogueme_sku']] ?? 0; //voogueme销量
                $v['nihao_sku'] = $itemPlatformSku->getWebSku($v['sku'], 3);
                $v['nihao_sales_num'] = $nihao_res[$v['nihao_sku']] ?? 0; //nihao销量
                $v['all_sales_num'] = $v['zeelool_sales_num'] + $v['voogueme_sales_num'] + $v['nihao_sales_num']; //汇总销量
                $v['createtime'] = date('Y-m-d H:i:s', strtotime("-$i day"));
            }
            $salesSkuNum = new \app\admin\model\SkuSalesNum();

            $salesSkuNum->saveAll($data);
        }
    }

    /**
     * 更新order_statistics表字段
     *
     * @Description created by lsw
     * @author lsw
     * @since 2020/03/11 17:11:21 
     * @return void
     */
    public function get_sales_order_update()
    {
        $zeelool_model  = Db::connect('database.db_zeelool');
        $voogueme_model = Db::connect('database.db_voogueme');
        $nihao_model    = Db::connect('database.db_nihao');
        $zeelool_model->table('sales_flat_quote')->query("set time_zone='+8:00'");
        $zeelool_model->table('customer_entity')->query("set time_zone='+8:00'");
        $voogueme_model->table('sales_flat_quote')->query("set time_zone='+8:00'");
        $voogueme_model->table('customer_entity')->query("set time_zone='+8:00'");
        $nihao_model->table('sales_flat_quote')->query("set time_zone='+8:00'");
        $nihao_model->table('customer_entity')->query("set time_zone='+8:00'");
        $where['zeelool_shoppingcart_total'] = 0;
        $result = Db::name('order_statistics')->where($where)->limit(1)->select();
        if (!$result) {
            echo 'ok2';
            exit;
        }
        $data = [];
        foreach ($result as $v) {
            $starttime          = $v['create_date'] . ' ' . '00:00:00';
            $endtime            = $v['create_date'] . ' ' . '23:59:59';
            $map['created_at']  = $date['created_at'] = ['between', [$starttime, $endtime]];
            $map['status']      = ['in', ['processing', 'complete', 'creditcard_proccessing']];
            $data['all_unit_price'] = @round(($v['zeelool_unit_price'] + $v['voogueme_unit_price'] + $v['nihao_unit_price']) / 3, 2);
            //zeelool的购物车总数
            $data['zeelool_shoppingcart_total'] =  $zeelool_shoppingcart_total = $zeelool_model->table('sales_flat_quote')->where($date)->where('base_grand_total', 'GT', 0)->count('*');
            //zeelool购物车转化率
            $data['zeelool_shoppingcart_conversion'] = $zeelool_shoppingcart_conversion = @round(($v['zeelool_sales_num'] / $zeelool_shoppingcart_total) * 100, 2);
            //zeelool的注册人数
            $data['zeelool_register_customer'] = $zeelool_register_customer = $zeelool_model->table('customer_entity')->where($date)->count('*');
            //voogueme的购物车总数
            $data['voogueme_shoppingcart_total'] =  $voogueme_shoppingcart_total = $voogueme_model->table('sales_flat_quote')->where($date)->where('base_grand_total', 'GT', 0)->count('*');
            //voogueme的购物车转化率
            $data['voogueme_shoppingcart_conversion'] = $voogueme_shoppingcart_conversion = @round(($v['voogueme_sales_num'] / $voogueme_shoppingcart_total) * 100, 2);
            //voogueme的注册人数
            $data['voogueme_register_customer'] = $voogueme_register_customer = $voogueme_model->table('customer_entity')->where($date)->count('*');
            //nihao的购物车总数
            $data['nihao_shoppingcart_total']   = $nihao_shoppingcart_total = $nihao_model->table('sales_flat_quote')->where($date)->where('base_grand_total', 'GT', 0)->count('*');
            //nihao的购物车转化率
            $data['nihao_shoppingcart_conversion'] = $nihao_shoppingcart_conversion = @round(($v['nihao_sales_num'] / $nihao_shoppingcart_total) * 100, 2);
            //nihao的注册人数
            $data['nihao_register_customer'] = $nihao_register_customer = $nihao_model->table('customer_entity')->where($date)->count('*');
            $data['all_shoppingcart_total']  = $zeelool_shoppingcart_total + $voogueme_shoppingcart_total + $nihao_shoppingcart_total;
            $data['all_shoppingcart_conversion'] = @round(($zeelool_shoppingcart_conversion + $voogueme_shoppingcart_conversion + $nihao_shoppingcart_conversion) / 3, 2);
            $data['all_register_customer']   = $zeelool_register_customer + $voogueme_register_customer + $nihao_register_customer;
            Db::name('order_statistics')->where(['id' => $v['id']])->update($data);
        }
        echo 'ok';
        die;
    }
    /**
     * 更新order_statistics表字段
     *
     * @Description created by lsw
     * @author lsw
     * @since 2020/03/11 17:11:21 
     * @return void
     */
    public function get_sales_order_update_two()
    {
        $zeelool_model  = Db::connect('database.db_zeelool');
        $voogueme_model = Db::connect('database.db_voogueme');
        $nihao_model    = Db::connect('database.db_nihao');
        $zeelool_model->table('sales_flat_quote')->query("set time_zone='+8:00'");
        $zeelool_model->table('customer_entity')->query("set time_zone='+8:00'");
        $voogueme_model->table('sales_flat_quote')->query("set time_zone='+8:00'");
        $voogueme_model->table('customer_entity')->query("set time_zone='+8:00'");
        $nihao_model->table('sales_flat_quote')->query("set time_zone='+8:00'");
        $nihao_model->table('customer_entity')->query("set time_zone='+8:00'");
        $where['zeelool_shoppingcart_update_total'] = 0;
        $result = Db::name('order_statistics')->where($where)->limit(1)->select();
        if (!$result) {
            echo 'ok2';
            exit;
        }
        $data = [];
        foreach ($result as $v) {
            $starttime          = $v['create_date'] . ' ' . '00:00:00';
            $endtime            = $v['create_date'] . ' ' . '23:59:59';
            $date['updated_at'] = ['between', [$starttime, $endtime]];
            //zeelool的购物车总数
            $data['zeelool_shoppingcart_update_total'] =  $zeelool_shoppingcart_update_total = $zeelool_model->table('sales_flat_quote')->where($date)->where('base_grand_total', 'GT', 0)->count('*');
            //zeelool购物车转化率
            $data['zeelool_shoppingcart_update_conversion'] = $zeelool_shoppingcart_update_conversion = @round(($v['zeelool_sales_num'] / $zeelool_shoppingcart_update_total) * 100, 2);
            //voogueme的购物车总数
            $data['voogueme_shoppingcart_update_total'] =  $voogueme_shoppingcart_update_total = $voogueme_model->table('sales_flat_quote')->where($date)->where('base_grand_total', 'GT', 0)->count('*');
            //voogueme的购物车转化率
            $data['voogueme_shoppingcart_update_conversion'] = $voogueme_shoppingcart_update_conversion = @round(($v['voogueme_sales_num'] / $voogueme_shoppingcart_update_total) * 100, 2);
            //nihao的购物车总数
            $data['nihao_shoppingcart_update_total']   = $nihao_shoppingcart_update_total = $nihao_model->table('sales_flat_quote')->where($date)->where('base_grand_total', 'GT', 0)->count('*');
            //nihao的购物车转化率
            $data['nihao_shoppingcart_update_conversion'] = $nihao_shoppingcart_update_conversion = @round(($v['nihao_sales_num'] / $nihao_shoppingcart_update_total) * 100, 2);
            $data['all_shoppingcart_update_total']  = $zeelool_shoppingcart_update_total + $voogueme_shoppingcart_update_total + $nihao_shoppingcart_update_total;
            $data['all_shoppingcart_update_conversion'] = @round(($zeelool_shoppingcart_update_conversion + $voogueme_shoppingcart_update_conversion + $nihao_shoppingcart_update_conversion) / 3, 2);
            Db::name('order_statistics')->where(['id' => $v['id']])->update($data);
        }
        echo 'ok';
        die;
    }
    /**
     * 计算镜架销售副数和配饰销售副数
     *
     * @Description created by lsw
     * @author lsw
     * @since 2020/03/20 17:15:36 
     * @return void
     */
    public function calculate_order_item_num()
    {
        $platform = $this->request->get('platform');
        if (!$platform) {
            return 'error';
        }
        switch ($platform) {
            case 1:
                $model = Db::connect('database.db_zeelool');
                break;
            case 2:
                $model = Db::connect('database.db_voogueme');
                break;
            case 3:
                $model = Db::connect('database.db_nihao');
                break;
            default:
                $model = false;
                break;
        }
        if (false === $model) {
            return false;
        }
        $model->query("set time_zone='+8:00'");
        //计算前一天的销量
        $stime = date("Y-m-d 00:00:00", strtotime("-1 day"));
        $etime = date("Y-m-d 23:59:59", strtotime("-1 day"));
        $map['m.created_at'] =  ['between', [$stime, $etime]];
        $whereItem = " o.status in ('processing','complete','creditcard_proccessing','free_processing')";
        //求出眼镜所有sku
        $frame_sku  = $this->itemplatformsku->getDifferencePlatformSku(1,$platform);
        //求出饰品的所有sku
        $decoration_sku = $this->itemplatformsku->getDifferencePlatformSku(3,$platform);
        dump($frame_sku);
        dump($decoration_sku);
        exit;
        //眼镜销售副数
<<<<<<< HEAD
        $data['frame_sales_num']            = $model->table('sales_flat_order_item m')->join('sales_flat_order o','m.order_id=o.entity_id','left')->where($whereItem)->where($map)->where('m.skus','in',$frame_sku)->count('*');
        //眼镜动销数
        $data['frame_in_print_num']         = $model->table('sales_flat_order_item m')->join('sales_flat_order o','m.order_id=o.entity_id','left')->where($whereItem)->where($map)->where('m.sku','in',$frame_sku)->count('distinct m.sku');
        //配饰的销售副数
        $data['decoration_sales_num']       = $model->table('sales_flat_order_item m')->join('sales_flat_order o','m.order_id=o.entity_id','left')->where($whereItem)->where($map)->where('m.sku','in',$decoration_sku)->count('*');
        //配饰动销数
        $data['decoration_in_print_num']    = $model->table('sales_flat_order_item m')->join('sales_flat_order o','m.order_id=o.entity_id','left')->where($whereItem)->where($map)->where('m.sku','in',$decoration_sku)->count('distinct m.sku');
        $data['platform']    = $platform;
        $data['create_date'] = date("Y-m-d", strtotime("-1 day"));
        $data['createtime']  = date("Y-m-d H:i:s");
        Db::name('order_item_info')->insert($data);
        echo 'ok';
        die;
    }    
=======
        $data['frame_sales_num']            = $model->table('sales_flat_order_item m')->join('sales_flat_order o', 'm.order_id=o.entity_id', 'left')->where($whereItem)->where($map)->where('m.skus', 'in', $frame_sku)->count('*');
        exit;
        // //眼镜动销数
        // $data['frame_in_print_num']         = $model->table('sales_flat_order_item m')->join('sales_flat_order o','m.order_id=o.entity_id','left')->where($whereItem)->where($map)->where('m.sku','in',$frame_sku)->count('distinct m.sku');
        // //配饰的销售副数
        // $data['decoration_sales_num']       = $model->table('sales_flat_order_item m')->join('sales_flat_order o','m.order_id=o.entity_id','left')->where($whereItem)->where($map)->where('m.sku','in',$decoration_sku)->count('*');
        // //配饰动销数
        // $data['decoration_in_print_num']    = $model->table('sales_flat_order_item m')->join('sales_flat_order o','m.order_id=o.entity_id','left')->where($whereItem)->where($map)->where('m.sku','in',$decoration_sku)->count('distinct m.sku');
        // $data['platform']    = $platform;
        // $data['create_date'] = date("Y-m-d", strtotime("-1 day"));
        // $data['createtime']  = date("Y-m-d H:i:s");
        // Db::name('order_item_info')->insert($data);
        // echo 'ok';
        // die;
    }
>>>>>>> 6424bdb2
}<|MERGE_RESOLUTION|>--- conflicted
+++ resolved
@@ -3313,7 +3313,6 @@
         dump($decoration_sku);
         exit;
         //眼镜销售副数
-<<<<<<< HEAD
         $data['frame_sales_num']            = $model->table('sales_flat_order_item m')->join('sales_flat_order o','m.order_id=o.entity_id','left')->where($whereItem)->where($map)->where('m.skus','in',$frame_sku)->count('*');
         //眼镜动销数
         $data['frame_in_print_num']         = $model->table('sales_flat_order_item m')->join('sales_flat_order o','m.order_id=o.entity_id','left')->where($whereItem)->where($map)->where('m.sku','in',$frame_sku)->count('distinct m.sku');
@@ -3328,21 +3327,4 @@
         echo 'ok';
         die;
     }    
-=======
-        $data['frame_sales_num']            = $model->table('sales_flat_order_item m')->join('sales_flat_order o', 'm.order_id=o.entity_id', 'left')->where($whereItem)->where($map)->where('m.skus', 'in', $frame_sku)->count('*');
-        exit;
-        // //眼镜动销数
-        // $data['frame_in_print_num']         = $model->table('sales_flat_order_item m')->join('sales_flat_order o','m.order_id=o.entity_id','left')->where($whereItem)->where($map)->where('m.sku','in',$frame_sku)->count('distinct m.sku');
-        // //配饰的销售副数
-        // $data['decoration_sales_num']       = $model->table('sales_flat_order_item m')->join('sales_flat_order o','m.order_id=o.entity_id','left')->where($whereItem)->where($map)->where('m.sku','in',$decoration_sku)->count('*');
-        // //配饰动销数
-        // $data['decoration_in_print_num']    = $model->table('sales_flat_order_item m')->join('sales_flat_order o','m.order_id=o.entity_id','left')->where($whereItem)->where($map)->where('m.sku','in',$decoration_sku)->count('distinct m.sku');
-        // $data['platform']    = $platform;
-        // $data['create_date'] = date("Y-m-d", strtotime("-1 day"));
-        // $data['createtime']  = date("Y-m-d H:i:s");
-        // Db::name('order_item_info')->insert($data);
-        // echo 'ok';
-        // die;
-    }
->>>>>>> 6424bdb2
 }