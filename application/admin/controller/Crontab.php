<?php

namespace app\admin\controller;

use app\admin\model\purchase\PurchaseOrder;
use app\admin\model\warehouse\LogisticsInfo;
use app\common\controller\Backend;
use think\Db;
use fast\Alibaba;
use fast\Trackingmore;

/**
 * 定时任务
 * @internal
 */
class Crontab extends Backend
{
    protected $noNeedLogin = ['*'];

    public function _initialize()
    {
        parent::_initialize();
        $this->zeelool = new \app\admin\model\order\order\Zeelool;
        $this->voogueme = new \app\admin\model\order\order\Voogueme;
        $this->nihao = new \app\admin\model\order\order\Nihao;
        $this->itemplatformsku = new \app\admin\model\itemmanage\ItemPlatformSku;
        $this->item = new \app\admin\model\itemmanage\Item;
        $this->lens = new \app\admin\model\lens\Index;
    }


<<<<<<< HEAD
    // protected $order_status =  "and status in ('processing','complete','creditcard_proccessing','free_processing','paypal_canceled_reversal','paypal_reversed')";
=======
>>>>>>> cd717a65
    protected $order_status =  "and status in ('processing','complete','creditcard_proccessing','free_processing','paypal_canceled_reversal','paypal_reversed') and order_type =1";


    /**
     * 定时处理 订单列表分类
     * 1：仅镜架
     * 2：仅现货处方镜
     * 3：仅定制处方镜
     * 4：镜架+现货
     * 5：镜架+定制
     * 6：现片+定制片
     */
    public function zeelool_order_custom_order_prescription()
    {
        $order_entity_id_querySql = "select sfo.entity_id from sales_flat_order sfo where sfo.custom_order_prescription_type is null order by entity_id asc limit 1000";
        $order_entity_id_list = Db::connect('database.db_zeelool')->query($order_entity_id_querySql);
        if (empty($order_entity_id_list)) {
            echo '处理完毕！';
            exit;
        }

        /**
         * 1：仅镜架
         * 2：仅现货处方镜
         * 3：仅定制处方镜
         * 4：镜架+现货
         * 5：镜架+定制
         * 6：现片+定制片
         */
        $type_1_entity_id = [];
        $type_2_entity_id = [];
        $type_3_entity_id = [];
        $type_4_entity_id = [];
        $type_5_entity_id = [];
        $type_6_entity_id = [];
        foreach ($order_entity_id_list as $key => $value) {
            $items = Db::connect('database.db_zeelool')->table('sales_flat_order_item_prescription')->where('order_id=' . $value['entity_id'])->select();
            if (!$items) {
                continue;
            }

            $label = [];
            foreach ($items as $k => $v) {
                //如果镜片参数为真 或 不等于 Plastic Lenses 并且不等于 FRAME ONLY则此订单为含处方
                if ($v['index_type'] == '' || $v['index_type'] == 'Plastic Lenses' || $v['index_type'] == 'FRAME ONLY' || $v['index_type'] == 'Frame Only' || $v['index_type'] == 'Frameonly' || ($v['index_type'] == '1.57 Sunglasses Non Prescription' && !$v['options_color']) || ($v['index_type'] == 'Sunglasses Frameonly' && !$v['options_color'])) {
                    $label[] = 1; //仅镜架
                } elseif (($v['index_type'] && $v['index_type'] != 'Plastic Lenses' && $v['index_type'] != 'FRAME ONLY' && $v['index_type'] != 'Frame Only' && $v['index_type'] != 'Frameonly' || ($v['index_type'] == '1.57 Sunglasses Non Prescription' && $v['options_color']) || ($v['index_type'] == 'Sunglasses Frameonly' && $v['options_color'])) && $v['is_custom_lens'] == 0) {
                    $label[] = 2; //现片含处方
                } elseif (($v['index_type'] && $v['index_type'] != 'Plastic Lenses' && $v['index_type'] != 'FRAME ONLY' && $v['index_type'] != 'Frame Only' && $v['index_type'] != 'Frameonly' || ($v['index_type'] == '1.57 Sunglasses Non Prescription' && $v['options_color']) || ($v['index_type'] == 'Sunglasses Frameonly' && $v['options_color'])) && $v['is_custom_lens'] == 1) {
                    $label[] = 3; //定制含处方
                }
            }


            //如果订单包括 仅镜架和现货处方镜 类型则为 镜架 + 现货
            if (in_array(1, $label) && in_array(2, $label) && !in_array(3, $label)) {
                $type_4_entity_id[] = $value['entity_id']; //镜架 + 现货

                //如果订单包括 仅镜架和定制处方镜 类型则为 镜架 + 定制
            } elseif (in_array(1, $label) && in_array(3, $label) && !in_array(2, $label)) {
                $type_5_entity_id[] = $value['entity_id']; //镜架 + 定制

                //如果订单只有 仅镜架 类型则为 仅镜架
            } elseif (in_array(1, $label) && !in_array(3, $label) && !in_array(2, $label)) {
                $type_1_entity_id[] = $value['entity_id']; //仅镜架

                //如果订单只有 现货 类型则为 现货处方镜
            } elseif (!in_array(1, $label) && !in_array(3, $label) && in_array(2, $label)) {
                $type_2_entity_id[] = $value['entity_id']; //仅现货处方镜

                //如果订单只有 定制 类型则为 仅定制处方镜
            } elseif (!in_array(1, $label) && in_array(3, $label) && !in_array(2, $label)) {
                $type_3_entity_id[] = $value['entity_id']; //仅定制处方镜
            } elseif (in_array(2, $label) && in_array(3, $label)) {
                $type_6_entity_id[] = $value['entity_id']; //现片+定制片
            } else {
                $type_1_entity_id[] = $value['entity_id']; //仅镜架
            }
        }


        if ($type_1_entity_id) {
            $map['entity_id'] = ['in', $type_1_entity_id];
            Db::connect('database.db_zeelool')->table('sales_flat_order')->where($map)->update(['custom_order_prescription_type' => 1]);
        }

        if ($type_2_entity_id) {
            $map['entity_id'] = ['in', $type_2_entity_id];
            Db::connect('database.db_zeelool')->table('sales_flat_order')->where($map)->update(['custom_order_prescription_type' => 2]);
        }

        if ($type_3_entity_id) {
            $map['entity_id'] = ['in', $type_3_entity_id];
            Db::connect('database.db_zeelool')->table('sales_flat_order')->where($map)->update(['custom_order_prescription_type' => 3]);
        }


        if ($type_4_entity_id) {
            $map['entity_id'] = ['in', $type_4_entity_id];
            Db::connect('database.db_zeelool')->table('sales_flat_order')->where($map)->update(['custom_order_prescription_type' => 4]);
        }


        if ($type_5_entity_id) {
            $map['entity_id'] = ['in', $type_5_entity_id];
            Db::connect('database.db_zeelool')->table('sales_flat_order')->where($map)->update(['custom_order_prescription_type' => 5]);
        }


        if ($type_6_entity_id) {
            $map['entity_id'] = ['in', $type_6_entity_id];
            Db::connect('database.db_zeelool')->table('sales_flat_order')->where($map)->update(['custom_order_prescription_type' => 6]);
        }

        echo "执行成功！！";
    }



    protected function filter($origin_str)
    {
        return str_replace("'", "\'", $origin_str);
    }

    /**
     * 定时处理订单处方表序列化数据
     */
    public function zeelool_order_item_process()
    {
        $max_item_id_querySql = "select max(boi.item_id) max_item_id from sales_flat_order_item_prescription boi";
        $max_item_id_list = Db::connect('database.db_zeelool')->query($max_item_id_querySql);
        if ($max_item_id_list) {
            $max_item_id = $max_item_id_list[0]['max_item_id'];
        }

        $max_item_id = $max_item_id > 0 ? $max_item_id : 0;
        $order_item_prescription_querySql = "select sfoi.item_id,sfoi.order_id,sfoi.product_id,sfoi.`name`,sfoi.sku,sfoi.product_options,sfoi.created_at,sfoi.qty_ordered,sfoi.quote_item_id from sales_flat_order_item sfoi where sfoi.item_id > $max_item_id order by sfoi.item_id asc limit 1000";

        $order_item_list = Db::connect('database.db_zeelool')->query($order_item_prescription_querySql);

        foreach ($order_item_list as $order_item_key => $order_item_value) {
            $product_options = unserialize($order_item_value['product_options']);
            // dump($product_options);

            if ($product_options['info_buyRequest']['tmplens']['coating_name']) {
                $final_params['coatiing_name'] = substr($product_options['info_buyRequest']['tmplens']['coating_name'], 0, 100);
            } else {
                $final_params['coatiing_name'] = substr($product_options['info_buyRequest']['tmplens']['coatiing_name'], 0, 100);
            }

            if ($product_options['info_buyRequest']['tmplens']['lens_data_name']) {
                $final_params['index_type'] = substr($product_options['info_buyRequest']['tmplens']['lens_data_name'], 0, 100);
            } else {
                $final_params['index_type'] = substr($product_options['info_buyRequest']['tmplens']['index_type'], 0, 100);
            }

            $final_params['frame_price'] = $product_options['info_buyRequest']['tmplens']['frame_base_price'];
            if ($product_options['info_buyRequest']['tmplens']['lens_base_price']) {
                $final_params['index_price'] = $product_options['info_buyRequest']['tmplens']['lens_base_price'];
            } else {
                $final_params['index_price'] = $product_options['info_buyRequest']['tmplens']['index_price'];
            }

            if ($product_options['info_buyRequest']['tmplens']['coating_base_price']) {
                $final_params['coatiing_price'] = $product_options['info_buyRequest']['tmplens']['coating_base_price'];
            } else {
                $final_params['coatiing_price'] = $product_options['info_buyRequest']['tmplens']['coatiing_price'];
            }
            $final_params['coating_id'] = $product_options['info_buyRequest']['tmplens']['coating_id'];
            $items[$order_item_key]['frame_regural_price'] = $final_params['frame_regural_price'] = $product_options['info_buyRequest']['tmplens']['frame_regural_price'];
            $items[$order_item_key]['goods_type'] = $final_params['goods_type'] = $product_options['info_buyRequest']['tmplens']['goods_type'];
            $items[$order_item_key]['is_prescribe'] = $final_params['is_prescribe'] = $product_options['info_buyRequest']['tmplens']['is_prescribe'];
            $items[$order_item_key]['is_special_price'] = $final_params['is_special_price'] = $product_options['info_buyRequest']['tmplens']['is_special_price'];
            $items[$order_item_key]['index_price_old'] = $final_params['index_price_old'] = $product_options['info_buyRequest']['tmplens']['index_price_old'];
            $items[$order_item_key]['index_name'] = $final_params['index_name'] =  $final_params['index_type'];
            $items[$order_item_key]['index_id'] = $final_params['index_id'] = $product_options['info_buyRequest']['tmplens']['lens_id'] ?: $product_options['info_buyRequest']['tmplens']['index_id'];
            $items[$order_item_key]['lens'] = $final_params['lens'] = $product_options['info_buyRequest']['tmplens']['lens'];
            $items[$order_item_key]['lens_old'] = $final_params['lens_old'] = $product_options['info_buyRequest']['tmplens']['lens_old'];
            $items[$order_item_key]['total'] = $final_params['total'] = $product_options['info_buyRequest']['tmplens']['total'];
            $items[$order_item_key]['total_old'] = $final_params['total_old'] = $product_options['info_buyRequest']['tmplens']['total_old'];

            $prescription_params = $product_options['info_buyRequest']['tmplens']['prescription'];
            // dump($final_params);
            $prescription_params = explode("&", $prescription_params);
            $lens_params = array();
            foreach ($prescription_params as $key => $value) {
                // dump($value);
                $arr_value = explode("=", $value);
                $lens_params[$arr_value[0]] = $arr_value[1];
            }
            // dump($lens_params);
            $final_params = array_merge($lens_params, $final_params);
            // dump($final_params);

            $items[$order_item_key]['order_id'] = $order_item_value['order_id'];
            $items[$order_item_key]['item_id'] = $order_item_value['item_id'];
            $items[$order_item_key]['product_id'] = $order_item_value['product_id'];
            $items[$order_item_key]['name'] = $order_item_value['name'];
            $items[$order_item_key]['sku'] = $order_item_value['sku'];
            $items[$order_item_key]['created_at'] = $order_item_value['created_at'];
            $items[$order_item_key]['qty_ordered'] = $order_item_value['qty_ordered'];
            $items[$order_item_key]['quote_item_id'] = $order_item_value['quote_item_id'];

            $items[$order_item_key]['coating_id'] = $final_params['coating_id'];
            $items[$order_item_key]['coatiing_name'] = $final_params['coatiing_name'];
            $items[$order_item_key]['index_type'] = $final_params['index_type'];
            $items[$order_item_key]['prescription_type'] = $final_params['prescription_type'];
            $items[$order_item_key]['options_color'] = $product_options['info_buyRequest']['tmplens']['sungless_color_name'];

            $items[$order_item_key]['frame_price'] = $final_params['frame_price'] ? $final_params['frame_price'] : 0;
            $items[$order_item_key]['index_price'] = $final_params['index_price'] ? $final_params['index_price'] : 0;
            $items[$order_item_key]['coatiing_price'] = $final_params['coatiing_price'] ? $final_params['coatiing_price'] : 0;

            $items[$order_item_key]['year'] = $final_params['year'] ? $final_params['year'] : '';
            $items[$order_item_key]['month'] = $final_params['month'] ? $final_params['month'] : '';

            $items[$order_item_key]['information'] = str_replace("+", " ", urldecode($final_params['information']));

            $items[$order_item_key]['od_sph'] = $final_params['od_sph'];
            $items[$order_item_key]['os_sph'] = $final_params['os_sph'];

            $items[$order_item_key]['od_cyl'] = $final_params['od_cyl'];
            $items[$order_item_key]['os_cyl'] = $final_params['os_cyl'];

            $items[$order_item_key]['od_axis'] = $final_params['od_axis'];
            $items[$order_item_key]['os_axis'] = $final_params['os_axis'];

            $final_params['os_add'] = urldecode($final_params['os_add']);
            $final_params['od_add'] = urldecode($final_params['od_add']);

            //判断双ADD还是单ADD
            if ((float) $final_params['os_add'] && (float) $final_params['od_add'] && $final_params['os_add'] != '0.00' && $final_params['od_add'] * 1 != '0.00') {
                //如果新处方add 对调 因为旧处方add左右眼颠倒
                $items[$order_item_key]['os_add'] = $final_params['os_add'];
                $items[$order_item_key]['od_add'] = $final_params['od_add'];
            } else {
                if ($items[$order_item_key]['od_add'] && (float) $final_params['od_add'] * 1 != 0) {
                    $items[$order_item_key]['total_add'] = $final_params['od_add'];
                } else {
                    $items[$order_item_key]['total_add'] = $final_params['os_add'];
                }
            }

            if ($final_params['pdcheck'] == 'on') {
                $items[$order_item_key]['pd_l'] = $final_params['pd_l'];
                $items[$order_item_key]['pd_r'] = $final_params['pd_r'];
            } else {
                $items[$order_item_key]['pd'] = $final_params['pd'];
            }

            if ($final_params['prismcheck'] == 'on') {
                $items[$order_item_key]['od_pv'] = $final_params['od_pv'];
                $items[$order_item_key]['od_bd'] = $final_params['od_bd'];
                $items[$order_item_key]['od_pv_r'] = $final_params['od_pv_r'];
                $items[$order_item_key]['od_bd_r'] = $final_params['od_bd_r'];

                $items[$order_item_key]['os_pv'] = $final_params['os_pv'];
                $items[$order_item_key]['os_bd'] = $final_params['os_bd'];
                $items[$order_item_key]['os_pv_r'] = $final_params['os_pv_r'];
                $items[$order_item_key]['os_bd_r'] = $final_params['os_bd_r'];
            }

            /**
             * 判断定制现片逻辑
             * 1、渐进镜 Progressive
             * 2、偏光镜 镜片类型包含Polarized
             * 3、染色镜 镜片类型包含Lens with Color Tint
             * 4、当cyl<=-4或cyl>=4 或 sph < -8或 sph>8
             */

            if ($final_params['prescription_type'] == 'Progressive') {
                $items[$order_item_key]['is_custom_lens'] = 1;
            }


            if (strpos($final_params['index_type'], 'Polarized') !== false) {
                $items[$order_item_key]['is_custom_lens'] = 1;
            }

            if (strpos($final_params['index_type'], 'Lens with Color Tint') !== false) {
                $items[$order_item_key]['is_custom_lens'] = 1;
            }

            if (strpos($final_params['index_type'], 'Tinted') !== false) {
                $items[$order_item_key]['is_custom_lens'] = 1;
            }

            if (strpos($final_params['index_type'], 'Color Tint') !== false) {
                $items[$order_item_key]['is_custom_lens'] = 1;
            }

            if ($final_params['od_cyl']) {
                if ((float) urldecode($final_params['od_cyl']) * 1 <= -4 || (float) urldecode($final_params['od_cyl']) * 1 >= 4) {
                    $items[$order_item_key]['is_custom_lens'] = 1;
                }
            }

            if ($final_params['os_cyl']) {
                if ((float) urldecode($final_params['os_cyl']) * 1 <= -4 || (float) urldecode($final_params['os_cyl']) * 1 >= 4) {
                    $items[$order_item_key]['is_custom_lens'] = 1;
                }
            }

            if ($final_params['od_sph']) {
                if ((float) urldecode($final_params['od_sph']) * 1 < -8 || (float) urldecode($final_params['od_sph']) * 1 > 8) {
                    $items[$order_item_key]['is_custom_lens'] = 1;
                }
            }

            if ($final_params['os_sph']) {
                if ((float) urldecode($final_params['os_sph']) * 1 < -8 || (float) urldecode($final_params['os_sph']) * 1 > 8) {
                    $items[$order_item_key]['is_custom_lens'] = 1;
                }
            }

            unset($final_params);
            unset($lens_params);
            unset($prescription_params);
            unset($product_options);
        }

        if ($items) {
            $batch_order_item_prescription_values = "";
            $frameArr = $orderArr = [];
            foreach ($items as $key => $value) {
                $frameArr[] = $value['sku'];
                $orderArr[] = $value['item_id'];
                $batch_order_item_prescription_values .= "("
                    . $value['order_id'] . ","
                    . $value['item_id'] . ","
                    . $value['product_id'] . ","
                    . $value['qty_ordered'] . ","
                    . $value['quote_item_id'] . ","

                    . "'" . $this->filter($value['name']) . "',"
                    . "'" . $value['sku'] . "',"
                    . "'" . $value['created_at'] . "',"

                    . "'" . $value['index_type'] . "',"
                    . "'" . $value['prescription_type'] . "',"
                    . "'" . $value['coatiing_name'] . "',"
                    . "'" . $value['coating_id'] . "',"

                    . "'" . $value['year'] . "',"
                    . "'" . $value['month'] . "',"

                    . "'" . $value['frame_price'] . "',"
                    . "'" . $value['index_price'] . "',"
                    . "'" . $value['coatiing_price'] . "',"

                    . "'" . $value['frame_regural_price'] . "',"
                    . "'" . $value['goods_type'] . "',"
                    . "'" . $value['is_prescribe'] . "',"
                    . "'" . $value['is_special_price'] . "',"
                    . "'" . $value['index_price_old'] . "',"
                    . "'" . $value['index_name'] . "',"
                    . "'" . $value['index_id'] . "',"
                    . "'" . $value['lens'] . "',"
                    . "'" . $value['lens_old'] . "',"
                    . "'" . $value['total'] . "',"
                    . "'" . $value['total_old'] . "',"
                    . "'" . $this->filter($value['information']) . "',"

                    . "'" . $value['od_sph'] . "',"
                    . "'" . $value['os_sph'] . "',"
                    . "'" . $value['od_cyl'] . "',"
                    . "'" . $value['os_cyl'] . "',"
                    . "'" . $value['od_axis'] . "',"
                    . "'" . $value['os_axis'] . "',"
                    . "'" . $value['pd_l'] . "',"
                    . "'" . $value['pd_r'] . "',"
                    . "'" . $value['pd'] . "',"
                    . "'" . $value['os_add'] . "',"
                    . "'" . $value['od_add'] . "',"
                    . "'" . $value['total_add'] . "',"
                    . "'" . $value['od_pv'] . "',"
                    . "'" . $value['od_bd'] . "',"
                    . "'" . $value['od_pv_r'] . "',"
                    . "'" . $value['od_bd_r'] . "',"
                    . "'" . $value['os_pv'] . "',"
                    . "'" . $value['os_bd'] . "',"
                    . "'" . $value['os_pv_r'] . "',"
                    . "'" . $value['os_bd_r'] . "',"
                    . "'" . $value['is_custom_lens'] . "',"
                    . "'" . $value['options_color'] . "'"
                    . "),";
            }

            $batch_order_item_prescription_insertSql = "INSERT INTO sales_flat_order_item_prescription(order_id,item_id,product_id,qty_ordered,quote_item_id,name,sku,created_at,index_type,prescription_type,coatiing_name,coating_id,year,month,frame_price,index_price,coatiing_price,
                frame_regural_price,goods_type,is_prescribe,is_special_price,index_price_old,index_name,index_id,lens,lens_old,total,total_old,information,od_sph,os_sph,od_cyl,os_cyl,od_axis,os_axis,pd_l,pd_r,pd,os_add,od_add,total_add,od_pv,od_bd,od_pv_r,od_bd_r,os_pv,os_bd,os_pv_r,os_bd_r,is_custom_lens,options_color) values$batch_order_item_prescription_values";
            $batch_order_item_prescription_insertSql = rtrim($batch_order_item_prescription_insertSql, ',');
            $result = Db::connect('database.db_zeelool')->execute($batch_order_item_prescription_insertSql);
            if ($result) {
                echo '<br>执行成功';
            } else {
                echo '<br>执行失败';
            }
            //新增镜架是否无框
            if ($frameArr) {
                $whereMap['platform_sku'] = ['in', $frameArr];
                $whereMap['platform_type'] = 1;
                $skuType = Db::connect('database.db_stock')->table('fa_item_platform_sku')->where($whereMap)->field('platform_sku,platform_frame_is_rimless')->select();
                if ($skuType) {
                    $skuType = collection($skuType)->toArray();
                    $frameRimless = [];
                    foreach ($skuType as $k => $v) {
                        if (2 == $v['platform_frame_is_rimless']) {
                            $frameRimless[] = $v['platform_sku'];
                        }
                    }
                }
                $wherePrescription['sku'] = ['in', $frameRimless];
                $wherePrescription['order_id'] = ['in', $orderArr];
                Db::connect('database.db_zeelool')->table('sales_flat_order_item_prescription')->where($wherePrescription)->update(['frame_type_is_rimless' => 2]);
            }
        } else {
            echo '执行完毕！';
        }
    }

    /**
     * 定时处理 订单列表分类
     * 1：仅镜架
     * 2：仅现货处方镜
     * 3：仅定制处方镜
     * 4：镜架+现货
     * 5：镜架+定制
     * 6：现片+定制片
     */
    public function voogueme_order_custom_order_prescription()
    {
        $order_entity_id_querySql = "select sfo.entity_id from sales_flat_order sfo where sfo.custom_order_prescription_type is null order by entity_id desc limit 1000 ";
        $order_entity_id_list = Db::connect('database.db_voogueme')->query($order_entity_id_querySql);
        if (empty($order_entity_id_list)) {
            echo '处理完毕！';
            exit;
        }

        /**
         * 1：仅镜架
         * 2：仅现货处方镜
         * 3：仅定制处方镜
         * 4：镜架+现货
         * 5：镜架+定制
         * 6：现片+定制片
         */
        $type_1_entity_id = [];
        $type_2_entity_id = [];
        $type_3_entity_id = [];
        $type_4_entity_id = [];
        $type_5_entity_id = [];
        $type_6_entity_id = [];
        foreach ($order_entity_id_list as $key => $value) {
            $items = Db::connect('database.db_voogueme')->table('sales_flat_order_item_prescription')->where('order_id=' . $value['entity_id'])->select();
            if (!$items) {
                continue;
            }

            $label = [];
            foreach ($items as $k => $v) {
                //如果镜片参数为真 或 不等于 Plastic Lenses 并且不等于 FRAME ONLY则此订单为含处方
                if ($v['index_type'] == '' || $v['index_type'] == 'Plastic Lenses' || stripos($v['index_type'], 'FRAME ONLY') !== false || stripos($v['index_type'], 'FRAME ONLY (Plastic Lenses)') !== false) {
                    $label[] = 1; //仅镜架
                } elseif (($v['index_type'] && $v['index_type'] != 'Plastic Lenses' && stripos($v['index_type'], 'FRAME ONLY') === false && stripos($v['index_type'], 'FRAME ONLY (Plastic Lenses)') === false) && $v['is_custom_lens'] == 0) {
                    $label[] = 2; //现片含处方
                } elseif (($v['index_type'] && $v['index_type'] != 'Plastic Lenses' && stripos($v['index_type'], 'FRAME ONLY') === false && stripos($v['index_type'], 'FRAME ONLY (Plastic Lenses)') === false) && $v['is_custom_lens'] == 1) {
                    $label[] = 3; //定制含处方
                }
            }

            //如果订单包括 仅镜架和现货处方镜 类型则为 镜架 + 现货
            if (in_array(1, $label) && in_array(2, $label) && !in_array(3, $label)) {
                $type_4_entity_id[] = $value['entity_id']; //镜架 + 现货

                //如果订单包括 仅镜架和定制处方镜 类型则为 镜架 + 定制
            } elseif (in_array(1, $label) && in_array(3, $label) && !in_array(2, $label)) {
                $type_5_entity_id[] = $value['entity_id']; //镜架 + 定制

                //如果订单只有 仅镜架 类型则为 仅镜架
            } elseif (in_array(1, $label) && !in_array(3, $label) && !in_array(2, $label)) {
                $type_1_entity_id[] = $value['entity_id']; //仅镜架

                //如果订单只有 现货 类型则为 现货处方镜
            } elseif (!in_array(1, $label) && !in_array(3, $label) && in_array(2, $label)) {
                $type_2_entity_id[] = $value['entity_id']; //仅现货处方镜

                //如果订单只有 定制 类型则为 仅定制处方镜
            } elseif (!in_array(1, $label) && in_array(3, $label) && !in_array(2, $label)) {
                $type_3_entity_id[] = $value['entity_id']; //仅定制处方镜
            } elseif (in_array(2, $label) && in_array(3, $label)) {
                $type_6_entity_id[] = $value['entity_id']; //现片+定制片
            } else {
                $type_1_entity_id[] = $value['entity_id']; //仅镜架
            }
        }

        if ($type_1_entity_id) {
            $map['entity_id'] = ['in', $type_1_entity_id];
            Db::connect('database.db_voogueme')->table('sales_flat_order')->where($map)->update(['custom_order_prescription_type' => 1]);
        }

        if ($type_2_entity_id) {
            $map['entity_id'] = ['in', $type_2_entity_id];
            Db::connect('database.db_voogueme')->table('sales_flat_order')->where($map)->update(['custom_order_prescription_type' => 2]);
        }

        if ($type_3_entity_id) {
            $map['entity_id'] = ['in', $type_3_entity_id];
            Db::connect('database.db_voogueme')->table('sales_flat_order')->where($map)->update(['custom_order_prescription_type' => 3]);
        }


        if ($type_4_entity_id) {
            $map['entity_id'] = ['in', $type_4_entity_id];
            Db::connect('database.db_voogueme')->table('sales_flat_order')->where($map)->update(['custom_order_prescription_type' => 4]);
        }


        if ($type_5_entity_id) {
            $map['entity_id'] = ['in', $type_5_entity_id];
            Db::connect('database.db_voogueme')->table('sales_flat_order')->where($map)->update(['custom_order_prescription_type' => 5]);
        }


        if ($type_6_entity_id) {
            $map['entity_id'] = ['in', $type_6_entity_id];
            Db::connect('database.db_voogueme')->table('sales_flat_order')->where($map)->update(['custom_order_prescription_type' => 6]);
        }

        echo "执行成功！！";
    }

    /**
     * 定时处理订单处方表序列化数据
     */
    public function voogueme_order_item_process()
    {
        $max_item_id_querySql = "select max(boi.item_id) max_item_id from sales_flat_order_item_prescription boi";
        $max_item_id_list = Db::connect('database.db_voogueme')->query($max_item_id_querySql);
        if ($max_item_id_list) {
            $max_item_id = $max_item_id_list[0]['max_item_id'];
        }

        $max_item_id = $max_item_id > 0 ? $max_item_id : 0;
        $order_item_prescription_querySql = "select sfoi.item_id,sfoi.order_id,sfoi.product_id,sfoi.`name`,sfoi.sku,sfoi.product_options,sfoi.created_at,sfoi.qty_ordered,sfoi.quote_item_id from sales_flat_order_item sfoi where sfoi.item_id > $max_item_id order by sfoi.item_id asc limit 1000";
        $order_item_list = Db::connect('database.db_voogueme')->query($order_item_prescription_querySql);

        foreach ($order_item_list as $order_item_key => $order_item_value) {
            $product_options = unserialize($order_item_value['product_options']);

            $final_params['coatiing_name'] = substr($product_options['info_buyRequest']['tmplens']['coatiing_name'], 0, 100);
            $final_params['index_type'] = substr($product_options['info_buyRequest']['tmplens']['index_type'], 0, 100);

            $final_params['frame_price'] = $product_options['info_buyRequest']['tmplens']['frame_base_price'];
            $final_params['index_price'] = $product_options['info_buyRequest']['tmplens']['lens_base_price'];
            $final_params['coatiing_price'] = $product_options['info_buyRequest']['tmplens']['coating_base_price'];
            $final_params['coating_id'] = $product_options['info_buyRequest']['tmplens']['coating_id'];

            $items[$order_item_key]['frame_regural_price'] = $final_params['frame_regural_price'] = $product_options['info_buyRequest']['tmplens']['frame_regural_price'];
            $items[$order_item_key]['goods_type'] = $final_params['goods_type'] = $product_options['info_buyRequest']['tmplens']['goods_type'];
            $items[$order_item_key]['is_prescribe'] = $final_params['is_prescribe'] = $product_options['info_buyRequest']['tmplens']['is_prescribe'];
            $items[$order_item_key]['is_special_price'] = $final_params['is_special_price'] = $product_options['info_buyRequest']['tmplens']['is_special_price'];
            $items[$order_item_key]['index_price_old'] = $final_params['index_price_old'] = $product_options['info_buyRequest']['tmplens']['index_price_old'];
            $items[$order_item_key]['index_name'] = $final_params['index_name'] = $product_options['info_buyRequest']['tmplens']['index_name'];
            $items[$order_item_key]['index_id'] = $final_params['index_id'] = $product_options['info_buyRequest']['tmplens']['index_id'];
            $items[$order_item_key]['lens'] = $final_params['lens'] = $product_options['info_buyRequest']['tmplens']['lens'];
            $items[$order_item_key]['lens_old'] = $final_params['lens_old'] = $product_options['info_buyRequest']['tmplens']['lens_old'];
            $items[$order_item_key]['total'] = $final_params['total'] = $product_options['info_buyRequest']['tmplens']['total'];
            $items[$order_item_key]['total_old'] = $final_params['total_old'] = $product_options['info_buyRequest']['tmplens']['total_old'];

            $prescription_params = $product_options['info_buyRequest']['tmplens']['prescription'];
            // dump($final_params);
            $prescription_params = explode("&", $prescription_params);
            $lens_params = array();
            foreach ($prescription_params as $key => $value) {
                // dump($value);
                $arr_value = explode("=", $value);
                $lens_params[$arr_value[0]] = $arr_value[1];
            }

            $final_params = array_merge($lens_params, $final_params);

            $items[$order_item_key]['order_id'] = $order_item_value['order_id'];
            $items[$order_item_key]['item_id'] = $order_item_value['item_id'];
            $items[$order_item_key]['product_id'] = $order_item_value['product_id'];
            $items[$order_item_key]['name'] = $order_item_value['name'];
            $items[$order_item_key]['sku'] = $order_item_value['sku'];
            $items[$order_item_key]['created_at'] = $order_item_value['created_at'];
            $items[$order_item_key]['qty_ordered'] = $order_item_value['qty_ordered'];
            $items[$order_item_key]['quote_item_id'] = $order_item_value['quote_item_id'];

            $items[$order_item_key]['coating_id'] = $final_params['coating_id'];
            $items[$order_item_key]['coatiing_name'] = $final_params['coatiing_name'];
            $items[$order_item_key]['index_type'] = $final_params['index_type'];
            $items[$order_item_key]['prescription_type'] = $final_params['prescription_type'];

            $items[$order_item_key]['frame_price'] = $final_params['frame_price'] ? $final_params['frame_price'] : 0;
            $items[$order_item_key]['index_price'] = $final_params['index_price'] ? $final_params['index_price'] : 0;
            $items[$order_item_key]['coatiing_price'] = $final_params['coatiing_price'] ? $final_params['coatiing_price'] : 0;

            $items[$order_item_key]['year'] = $final_params['year'] ? $final_params['year'] : '';
            $items[$order_item_key]['month'] = $final_params['month'] ? $final_params['month'] : '';

            $items[$order_item_key]['information'] = str_replace("+", " ", urldecode($final_params['information']));

            $items[$order_item_key]['od_sph'] = $final_params['od_sph'];
            $items[$order_item_key]['os_sph'] = $final_params['os_sph'];

            $items[$order_item_key]['od_cyl'] = $final_params['od_cyl'];
            $items[$order_item_key]['os_cyl'] = $final_params['os_cyl'];

            $items[$order_item_key]['od_axis'] = $final_params['od_axis'];
            $items[$order_item_key]['os_axis'] = $final_params['os_axis'];

            if ($final_params['os_add'] && $final_params['od_add']) {
                $items[$order_item_key]['os_add'] = $final_params['os_add'];
                $items[$order_item_key]['od_add'] = $final_params['od_add'];
            } else {
                $items[$order_item_key]['total_add'] = $final_params['os_add'];
            }

            if ($final_params['pdcheck'] == 'on') {
                $items[$order_item_key]['pd_l'] = $final_params['pd_l'];
                $items[$order_item_key]['pd_r'] = $final_params['pd_r'];
            } else {
                $items[$order_item_key]['pd'] = $final_params['pd'];
            }

            if ($final_params['prismcheck'] == 'on') {
                $items[$order_item_key]['od_pv'] = $final_params['od_pv'];
                $items[$order_item_key]['od_bd'] = $final_params['od_bd'];
                $items[$order_item_key]['od_pv_r'] = $final_params['od_pv_r'];
                $items[$order_item_key]['od_bd_r'] = $final_params['od_bd_r'];

                $items[$order_item_key]['os_pv'] = $final_params['os_pv'];
                $items[$order_item_key]['os_bd'] = $final_params['os_bd'];
                $items[$order_item_key]['os_pv_r'] = $final_params['os_pv_r'];
                $items[$order_item_key]['os_bd_r'] = $final_params['os_bd_r'];
            }

            /**
             * 判断定制现片逻辑
             * 1、渐进镜 Progressive
             * 2、偏光镜 镜片类型包含Polarized
             * 3、染色镜 镜片类型包含Lens with Color Tint
             * 4、当cyl<=-4或cyl>=4
             */
            if ($final_params['prescription_type'] == 'Progressive') {
                $items[$order_item_key]['is_custom_lens'] = 1;
            }

            if (strpos($final_params['index_type'], 'Polarized') !== false) {
                $items[$order_item_key]['is_custom_lens'] = 1;
            }

            if (strpos($final_params['index_type'], 'Lens with Color Tint') !== false) {
                $items[$order_item_key]['is_custom_lens'] = 1;
            }

            if ($final_params['od_cyl']) {
                $final_params['od_cyl'] = urldecode($final_params['od_cyl']);
                if ((float) $final_params['od_cyl'] * 1 <= -4 || (float) $final_params['od_cyl'] * 1 >= 4) {
                    $items[$order_item_key]['is_custom_lens'] = 1;
                }
            }

            if ($final_params['os_cyl']) {
                $final_params['os_cyl'] = urldecode($final_params['os_cyl']);
                if ((float) $final_params['os_cyl'] * 1 <= -4 || (float) $final_params['os_cyl'] * 1 >= 4) {
                    $items[$order_item_key]['is_custom_lens'] = 1;
                }
            }

            if ($final_params['od_sph']) {
                if ((float) urldecode($final_params['od_sph']) * 1 < -8 || (float) urldecode($final_params['od_sph']) * 1 > 8) {
                    $items[$order_item_key]['is_custom_lens'] = 1;
                }
            }

            if ($final_params['os_sph']) {
                if ((float) urldecode($final_params['os_sph']) * 1 < -8 || (float) urldecode($final_params['os_sph']) * 1 > 8) {
                    $items[$order_item_key]['is_custom_lens'] = 1;
                }
            }

            unset($final_params);
            unset($lens_params);
            unset($prescription_params);
            unset($product_options);
        }


        if ($items) {
            $batch_order_item_prescription_values = "";
            $batch_order_item_updateSql = "";
            $batch_order_updateSql = "";
            $frameArr = $orderArr = [];
            foreach ($items as $key => $value) {
                $frameArr[] = $value['sku'];
                $orderArr[] = $value['item_id'];
                $batch_order_item_prescription_values .= "("
                    . $value['order_id'] . ","
                    . $value['item_id'] . ","
                    . $value['product_id'] . ","
                    . $value['qty_ordered'] . ","
                    . $value['quote_item_id'] . ","

                    . "'" . $this->filter($value['name']) . "',"
                    . "'" . $value['sku'] . "',"
                    . "'" . $value['created_at'] . "',"

                    . "'" . $value['index_type'] . "',"
                    . "'" . $value['prescription_type'] . "',"
                    . "'" . $value['coatiing_name'] . "',"
                    . "'" . $value['coating_id'] . "',"

                    . "'" . $value['year'] . "',"
                    . "'" . $value['month'] . "',"

                    . "'" . $value['frame_price'] . "',"
                    . "'" . $value['index_price'] . "',"
                    . "'" . $value['coatiing_price'] . "',"

                    . "'" . $value['frame_regural_price'] . "',"
                    . "'" . $value['goods_type'] . "',"
                    . "'" . $value['is_prescribe'] . "',"
                    . "'" . $value['is_special_price'] . "',"
                    . "'" . $value['index_price_old'] . "',"
                    . "'" . $value['index_name'] . "',"
                    . "'" . $value['index_id'] . "',"
                    . "'" . $value['lens'] . "',"
                    . "'" . $value['lens_old'] . "',"
                    . "'" . $value['total'] . "',"
                    . "'" . $value['total_old'] . "',"
                    . "'" . $this->filter($value['information']) . "',"

                    . "'" . $value['od_sph'] . "',"
                    . "'" . $value['os_sph'] . "',"
                    . "'" . $value['od_cyl'] . "',"
                    . "'" . $value['os_cyl'] . "',"
                    . "'" . $value['od_axis'] . "',"
                    . "'" . $value['os_axis'] . "',"
                    . "'" . $value['pd_l'] . "',"
                    . "'" . $value['pd_r'] . "',"
                    . "'" . $value['pd'] . "',"
                    . "'" . $value['os_add'] . "',"
                    . "'" . $value['od_add'] . "',"
                    . "'" . $value['total_add'] . "',"
                    . "'" . $value['od_pv'] . "',"
                    . "'" . $value['od_bd'] . "',"
                    . "'" . $value['od_pv_r'] . "',"
                    . "'" . $value['od_bd_r'] . "',"
                    . "'" . $value['os_pv'] . "',"
                    . "'" . $value['os_bd'] . "',"
                    . "'" . $value['os_pv_r'] . "',"
                    . "'" . $value['os_bd_r'] . "',"
                    . "'" . $value['is_custom_lens'] . "'"
                    . "),";
            }

            $batch_order_item_prescription_insertSql = "INSERT INTO sales_flat_order_item_prescription(order_id,item_id,product_id,qty_ordered,quote_item_id,name,sku,created_at,index_type,prescription_type,coatiing_name,coating_id,year,month,frame_price,index_price,coatiing_price,
                frame_regural_price,goods_type,is_prescribe,is_special_price,index_price_old,index_name,index_id,lens,lens_old,total,total_old,information,od_sph,os_sph,od_cyl,os_cyl,od_axis,os_axis,pd_l,pd_r,pd,os_add,od_add,total_add,od_pv,od_bd,od_pv_r,od_bd_r,os_pv,os_bd,os_pv_r,os_bd_r,is_custom_lens) values$batch_order_item_prescription_values";
            $batch_order_item_prescription_insertSql = rtrim($batch_order_item_prescription_insertSql, ',');

            $result = Db::connect('database.db_voogueme')->execute($batch_order_item_prescription_insertSql);
            if ($result) {
                echo '<br>执行成功';
            } else {
                echo '<br>执行失败';
            }
            //新增镜架是否无框
            if ($frameArr) {
                $whereMap['platform_sku'] = ['in', $frameArr];
                $whereMap['platform_type'] = 2;
                $skuType = Db::connect('database.db_stock')->table('fa_item_platform_sku')->where($whereMap)->field('platform_sku,platform_frame_is_rimless')->select();
                if ($skuType) {
                    $skuType = collection($skuType)->toArray();
                    $frameRimless = [];
                    foreach ($skuType as $k => $v) {
                        if (2 == $v['platform_frame_is_rimless']) {
                            $frameRimless[] = $v['platform_sku'];
                        }
                    }
                }
                $wherePrescription['sku'] = ['in', $frameRimless];
                $wherePrescription['order_id'] = ['in', $orderArr];
                Db::connect('database.db_zeelool')->table('sales_flat_order_item_prescription')->where($wherePrescription)->update(['frame_type_is_rimless' => 2]);
            }
        } else {
            echo '执行完毕！';
        }
    }


    /**
     * 定时处理 订单列表分类
     * 1：仅镜架
     * 2：仅现货处方镜
     * 3：仅定制处方镜
     * 4：镜架+现货
     * 5：镜架+定制
     * 6：现片+定制片
     */
    public function nihao_order_custom_order_prescription()
    {
        $order_entity_id_querySql = "select sfo.entity_id from sales_flat_order sfo where sfo.custom_order_prescription_type is null order by entity_id desc limit 1000";
        $order_entity_id_list = Db::connect('database.db_nihao')->query($order_entity_id_querySql);
        if (empty($order_entity_id_list)) {
            echo '处理完毕！';
            exit;
        }

        /**
         * 1：仅镜架
         * 2：仅现货处方镜
         * 3：仅定制处方镜
         * 4：镜架+现货
         * 5：镜架+定制
         * 6：现片+定制片
         */
        $type_1_entity_id = [];
        $type_2_entity_id = [];
        $type_3_entity_id = [];
        $type_4_entity_id = [];
        $type_5_entity_id = [];
        $type_6_entity_id = [];
        foreach ($order_entity_id_list as $key => $value) {
            $items = Db::connect('database.db_nihao')->table('sales_flat_order_item_prescription')->where('order_id=' . $value['entity_id'])->select();
            if (!$items) {
                continue;
            }

            $label = [];
            foreach ($items as $k => $v) {
                //如果镜片参数为真 或 不等于 Plastic Lenses 并且不等于 FRAME ONLY则此订单为含处方
                if ($v['third_name'] == '' || $v['third_name'] == 'Plastic Lenses' || $v['third_name'] == 'FRAME ONLY') {
                    $label[] = 1; //仅镜架
                } elseif (($v['third_name'] && $v['third_name'] != 'Plastic Lenses' && $v['third_name'] != 'FRAME ONLY') && $v['is_custom_lens'] == 0) {
                    $label[] = 2; //现片含处方
                } elseif (($v['third_name'] && $v['third_name'] != 'Plastic Lenses' && $v['third_name'] != 'FRAME ONLY') && $v['is_custom_lens'] == 1) {
                    $label[] = 3; //定制含处方
                }
            }

            //如果订单包括 仅镜架和现货处方镜 类型则为 镜架 + 现货
            if (in_array(1, $label) && in_array(2, $label) && !in_array(3, $label)) {
                $type_4_entity_id[] = $value['entity_id']; //镜架 + 现货

                //如果订单包括 仅镜架和定制处方镜 类型则为 镜架 + 定制
            } elseif (in_array(1, $label) && in_array(3, $label) && !in_array(2, $label)) {
                $type_5_entity_id[] = $value['entity_id']; //镜架 + 定制

                //如果订单只有 仅镜架 类型则为 仅镜架
            } elseif (in_array(1, $label) && !in_array(3, $label) && !in_array(2, $label)) {
                $type_1_entity_id[] = $value['entity_id']; //仅镜架

                //如果订单只有 现货 类型则为 现货处方镜
            } elseif (!in_array(1, $label) && !in_array(3, $label) && in_array(2, $label)) {
                $type_2_entity_id[] = $value['entity_id']; //仅现货处方镜

                //如果订单只有 定制 类型则为 仅定制处方镜
            } elseif (!in_array(1, $label) && in_array(3, $label) && !in_array(2, $label)) {
                $type_3_entity_id[] = $value['entity_id']; //仅定制处方镜
            } elseif (in_array(2, $label) && in_array(3, $label)) {
                $type_6_entity_id[] = $value['entity_id']; //现片+定制片
            } else {
                $type_1_entity_id[] = $value['entity_id']; //仅镜架
            }
        }

        if ($type_1_entity_id) {
            $map['entity_id'] = ['in', $type_1_entity_id];
            Db::connect('database.db_nihao')->table('sales_flat_order')->where($map)->update(['custom_order_prescription_type' => 1]);
        }

        if ($type_2_entity_id) {
            $map['entity_id'] = ['in', $type_2_entity_id];
            Db::connect('database.db_nihao')->table('sales_flat_order')->where($map)->update(['custom_order_prescription_type' => 2]);
        }

        if ($type_3_entity_id) {
            $map['entity_id'] = ['in', $type_3_entity_id];
            Db::connect('database.db_nihao')->table('sales_flat_order')->where($map)->update(['custom_order_prescription_type' => 3]);
        }


        if ($type_4_entity_id) {
            $map['entity_id'] = ['in', $type_4_entity_id];
            Db::connect('database.db_nihao')->table('sales_flat_order')->where($map)->update(['custom_order_prescription_type' => 4]);
        }


        if ($type_5_entity_id) {
            $map['entity_id'] = ['in', $type_5_entity_id];
            Db::connect('database.db_nihao')->table('sales_flat_order')->where($map)->update(['custom_order_prescription_type' => 5]);
        }


        if ($type_6_entity_id) {
            $map['entity_id'] = ['in', $type_6_entity_id];
            Db::connect('database.db_nihao')->table('sales_flat_order')->where($map)->update(['custom_order_prescription_type' => 6]);
        }

        echo "执行成功！！";
    }

    /**
     * 定时处理订单处方表序列化数据
     */
    public function nihao_order_item_process()
    {
        $max_item_id_querySql = "select max(boi.item_id) max_item_id from sales_flat_order_item_prescription boi";
        $max_item_id_list = Db::connect('database.db_nihao')->query($max_item_id_querySql);
        if ($max_item_id_list) {
            $max_item_id = $max_item_id_list[0]['max_item_id'];
        }

        $max_item_id = $max_item_id > 0 ? $max_item_id : 0;

        $order_item_prescription_querySql = "select sfoi.item_id,sfoi.order_id,sfoi.product_id,sfoi.`name`,sfoi.sku,sfoi.product_options,sfoi.created_at,sfoi.qty_ordered,sfoi.quote_item_id from sales_flat_order_item sfoi where sfoi.item_id > $max_item_id order by sfoi.item_id asc limit 1000";
        $order_item_list = Db::connect('database.db_nihao')->query($order_item_prescription_querySql);

        $finalResult = array();
        foreach ($order_item_list as $key => $value) {
            $finalResult[$key]['item_id'] = $value['item_id'];
            $finalResult[$key]['quote_item_id'] = $value['quote_item_id'];
            $finalResult[$key]['order_id'] = $value['order_id'];
            $finalResult[$key]['sku'] = $value['sku'];
            $finalResult[$key]['qty_ordered'] = $value['qty_ordered'];
            $finalResult[$key]['created_at'] = $value['created_at'];
            $finalResult[$key]['name'] = $value['name'];
            unset($tmp_product_options);
            $tmp_product_options = unserialize($value['product_options']);

            $finalResult[$key]['second_id'] = $tmp_product_options['info_buyRequest']['tmplens']['second_id'];
            $finalResult[$key]['second_name'] = $tmp_product_options['info_buyRequest']['tmplens']['second_name'];
            $finalResult[$key]['second_price'] = $tmp_product_options['info_buyRequest']['tmplens']['second_price'];

            $finalResult[$key]['third_id'] = $tmp_product_options['info_buyRequest']['tmplens']['third_id'];
            $finalResult[$key]['third_price'] = $tmp_product_options['info_buyRequest']['tmplens']['third_price'];
            $finalResult[$key]['third_name'] = $tmp_product_options['info_buyRequest']['tmplens']['third_name'];

            $finalResult[$key]['four_id'] = $tmp_product_options['info_buyRequest']['tmplens']['four_id'];
            $finalResult[$key]['four_price'] = $tmp_product_options['info_buyRequest']['tmplens']['four_price'];
            $finalResult[$key]['four_name'] = $tmp_product_options['info_buyRequest']['tmplens']['four_name'];
            $finalResult[$key]['index_price'] = $tmp_product_options['info_buyRequest']['tmplens']['lens_base_price'];
            $finalResult[$key]['frame_price'] = $tmp_product_options['info_buyRequest']['tmplens']['frame_base_price'];
            $finalResult[$key]['frame_regural_price'] = $tmp_product_options['info_buyRequest']['tmplens']['frame_regural_price'];
            $finalResult[$key]['goods_type'] = $tmp_product_options['info_buyRequest']['tmplens']['goods_type'];
            $finalResult[$key]['is_prescribe'] = $tmp_product_options['info_buyRequest']['tmplens']['is_prescribe'];


            $finalResult[$key]['cart_currency'] = $tmp_product_options['info_buyRequest']['cart_currency'];

            $finalResult[$key]['is_frame_only'] = $tmp_product_options['info_buyRequest']['tmplens']['is_frame_only'];
            $finalResult[$key]['zsl'] = $tmp_product_options['info_buyRequest']['tmplens']['zsl'];

            $finalResult[$key]['lens_price'] = $tmp_product_options['info_buyRequest']['tmplens']['lens_price'];
            $finalResult[$key]['total'] = $tmp_product_options['info_buyRequest']['tmplens']['total'];

            $tmp_lens_params = array();
            $tmp_lens_params = json_decode($tmp_product_options['info_buyRequest']['tmplens']['prescription'], true);

            $finalResult[$key]['prescription_type'] = $tmp_product_options['info_buyRequest']['tmplens']['prescription_type'];
            // dump($tmp_lens_params);
            $finalResult[$key]['year'] = $tmp_lens_params['year'];
            $finalResult[$key]['month'] = $tmp_lens_params['month'];

            $finalResult[$key]['od_sph'] = $tmp_lens_params['od_sph'];
            $finalResult[$key]['od_cyl'] = $tmp_lens_params['od_cyl'];
            $finalResult[$key]['od_axis'] = $tmp_lens_params['od_axis'];

            $finalResult[$key]['os_sph'] = $tmp_lens_params['os_sph'];
            $finalResult[$key]['os_cyl'] = $tmp_lens_params['os_cyl'];
            $finalResult[$key]['os_axis'] = $tmp_lens_params['os_axis'];

            //处理ADD  当ReadingGlasses时 是 双ADD值
            if ($tmp_lens_params['prescription_type'] == 'Reading Glasses' &&  strlen($tmp_lens_params['os_add']) > 0 && strlen($tmp_lens_params['od_add']) > 0) {
                // echo '双ADD值';
                $finalResult[$key]['od_add'] = $tmp_lens_params['od_add'];
                $finalResult[$key]['os_add'] = $tmp_lens_params['os_add'];
            } else {
                // echo '单ADD值';
                $finalResult[$key]['total_add'] = $tmp_lens_params['od_add'];
            }

            $finalResult[$key]['pdcheck'] = $tmp_lens_params['pdcheck'];

            //处理PD值
            if ($tmp_lens_params['pdcheck'] && strlen($tmp_lens_params['pd_r']) > 0 && strlen($tmp_lens_params['pd_l']) > 0) {
                // echo '双PD值';
                $finalResult[$key]['pd_r'] = $tmp_lens_params['pd_r'];
                $finalResult[$key]['pd_l'] = $tmp_lens_params['pd_l'];
            } else {
                // echo '单PD值';
                $finalResult[$key]['pd'] = $tmp_lens_params['pd'];
            }

            //斜视值
            if ($tmp_lens_params['prismcheck'] == 'on') {
                $finalResult[$key]['od_bd'] = $tmp_lens_params['od_bd'];
                $finalResult[$key]['od_pv'] = $tmp_lens_params['od_pv'];
                $finalResult[$key]['os_pv'] = $tmp_lens_params['os_pv'];
                $finalResult[$key]['os_bd'] = $tmp_lens_params['os_bd'];

                $finalResult[$key]['od_pv_r'] = $tmp_lens_params['od_pv_r'];
                $finalResult[$key]['od_bd_r'] = $tmp_lens_params['od_bd_r'];
                $finalResult[$key]['os_pv_r'] = $tmp_lens_params['os_pv_r'];
                $finalResult[$key]['os_bd_r'] = $tmp_lens_params['os_bd_r'];
            }

            //用户留言
            $finalResult[$key]['information'] = $tmp_lens_params['information'];


            /**
             * 判断定制现片逻辑
             * 1、渐进镜 Progressive
             * 2、偏光镜 镜片类型包含Polarized
             * 3、染色镜 镜片类型包含Lens with Color Tint
             * 4、当cyl<=-4或cyl>=4
             */
            if ($tmp_lens_params['prescription_type'] == 'Progressive') {
                $finalResult[$key]['is_custom_lens'] = 1;
            }

            if (strpos($tmp_product_options['info_buyRequest']['tmplens']['third_name'], 'Polarized') !== false) {
                $finalResult[$key]['is_custom_lens'] = 1;
            }

            if (strpos($tmp_product_options['info_buyRequest']['tmplens']['third_name'], 'Lens with Color Tint') !== false) {
                $finalResult[$key]['is_custom_lens'] = 1;
            }

            if ($tmp_lens_params['od_cyl']) {
                if ((float) $tmp_lens_params['od_cyl'] * 1 <= -4 || (float) $tmp_lens_params['od_cyl'] * 1 >= 4) {
                    $finalResult[$key]['is_custom_lens'] = 1;
                }
            }
            if ($tmp_lens_params['os_cyl']) {
                if ((float) $tmp_lens_params['os_cyl'] * 1 <= -4 || (float) $tmp_lens_params['os_cyl'] * 1 >= 4) {
                    $finalResult[$key]['is_custom_lens'] = 1;
                }
            }

            if ($tmp_lens_params['od_sph']) {
                if ((float) urldecode($tmp_lens_params['od_sph']) * 1 < -8 || (float) urldecode($tmp_lens_params['od_sph']) * 1 > 8) {
                    $finalResult[$key]['is_custom_lens'] = 1;
                }
            }

            if ($tmp_lens_params['os_sph']) {
                if ((float) urldecode($tmp_lens_params['os_sph']) * 1 < -8 || (float) urldecode($tmp_lens_params['os_sph']) * 1 > 8) {
                    $finalResult[$key]['is_custom_lens'] = 1;
                }
            }
        }


        if ($finalResult) {
            $batch_order_item_prescription_values = "";
            $frameArr = $orderArr = [];
            foreach ($finalResult as $key => $value) {
                $frameArr[] = $value['sku'];
                $orderArr[] = $value['item_id'];
                $batch_order_item_prescription_values .= "("
                    . "'" . $value['item_id'] . "',"
                    . "'" . $value['quote_item_id'] . "',"
                    . "'" . $value['order_id'] . "',"
                    . "'" . $value['sku'] . "',"
                    . "'" . $value['qty_ordered'] . "',"
                    . "'" . $value['created_at'] . "',"

                    . "'" . $this->filter($value['name']) . "',"

                    . "'" . $value['second_id'] . "',"
                    . "'" . $value['second_name'] . "',"
                    . "'" . $value['second_price'] . "',"

                    . "'" . $value['third_id'] . "',"
                    . "'" . $value['third_price'] . "',"
                    . "'" . $value['third_name'] . "',"

                    . "'" . $value['four_id'] . "',"
                    . "'" . $value['four_price'] . "',"
                    . "'" . $value['four_name'] . "',"
                    
                    . "'" . $value['index_price'] . "',"

                    . "'" . $value['frame_price'] . "',"
                    . "'" . $value['frame_regural_price'] . "',"
                    . "'" . $value['goods_type'] . "',"
                    . "'" . $value['is_prescribe'] . "',"
                    . "'" . $value['cart_currency'] . "',"
                    . "'" . $value['is_frame_only'] . "',"
                    . "'" . $value['zsl'] . "',"
                    . "'" . $value['lens_price'] . "',"
                    . "'" . $value['total'] . "',"
                    . "'" . $value['prescription_type'] . "',"

                    . "'" . $value['year'] . "',"
                    . "'" . $value['month'] . "',"

                    . "'" . $value['od_sph'] . "',"
                    . "'" . $value['os_sph'] . "',"
                    . "'" . $value['od_cyl'] . "',"
                    . "'" . $value['os_cyl'] . "',"
                    . "'" . $value['od_axis'] . "',"
                    . "'" . $value['os_axis'] . "',"
                    . "'" . $value['pd_l'] . "',"
                    . "'" . $value['pd_r'] . "',"
                    . "'" . $value['pd'] . "',"
                    . "'" . $value['os_add'] . "',"
                    . "'" . $value['od_add'] . "',"
                    . "'" . $value['total_add'] . "',"
                    . "'" . $value['od_pv'] . "',"
                    . "'" . $value['od_bd'] . "',"
                    . "'" . $value['od_pv_r'] . "',"
                    . "'" . $value['od_bd_r'] . "',"
                    . "'" . $value['os_pv'] . "',"
                    . "'" . $value['os_bd'] . "',"
                    . "'" . $value['os_pv_r'] . "',"
                    . "'" . $value['os_bd_r'] . "',"
                    . "'" . $value['pdcheck'] . "',"
                    . "'" . $this->filter($value['information']) . "',"
                    . "'" . $value['is_custom_lens'] . "'"
                    . "),";
            }

            $batch_order_item_prescription_insertSql = "INSERT INTO sales_flat_order_item_prescription(item_id,quote_item_id,order_id,sku,qty_ordered,created_at,name,second_id,second_name,second_price,third_id,third_price,third_name,four_id,four_price,four_name,index_price,frame_price,frame_regural_price,goods_type,is_prescribe,
                cart_currency,is_frame_only,zsl,lens_price,total,prescription_type,year,month,od_sph,os_sph,od_cyl,os_cyl,od_axis,os_axis,pd_l,pd_r,pd,os_add,od_add,total_add,od_pv,od_bd,
                od_pv_r,od_bd_r,os_pv,os_bd,os_pv_r,os_bd_r,pdcheck,information,is_custom_lens) values$batch_order_item_prescription_values";
            $batch_order_item_prescription_insertSql = rtrim($batch_order_item_prescription_insertSql, ',');

            $result = Db::connect('database.db_nihao')->execute($batch_order_item_prescription_insertSql);

            if ($result) {
                echo '<br>执行成功';
            } else {
                echo '<br>执行失败';
            }
            //新增镜架是否无框
            if ($frameArr) {
                $whereMap['platform_sku'] = ['in', $frameArr];
                $whereMap['platform_type'] = 3;
                $skuType = Db::connect('database.db_stock')->table('fa_item_platform_sku')->where($whereMap)->field('platform_sku,platform_frame_is_rimless')->select();
                if ($skuType) {
                    $skuType = collection($skuType)->toArray();
                    $frameRimless = [];
                    foreach ($skuType as $k => $v) {
                        if (2 == $v['platform_frame_is_rimless']) {
                            $frameRimless[] = $v['platform_sku'];
                        }
                    }
                }
                $wherePrescription['sku'] = ['in', $frameRimless];
                $wherePrescription['order_id'] = ['in', $orderArr];
                Db::connect('database.db_zeelool')->table('sales_flat_order_item_prescription')->where($wherePrescription)->update(['frame_type_is_rimless' => 2]);
            }
        } else {
            echo '执行完毕！';
        }
    }


    /**
     * 定时处理 订单列表分类 meeloog站点
     * 1：仅镜架
     * 2：仅现货处方镜
     * 3：仅定制处方镜
     * 4：镜架+现货
     * 5：镜架+定制
     * 6：现片+定制片
     */
    public function meeloog_order_custom_order_prescription()
    {
        $order_entity_id_querySql = "select sfo.entity_id from sales_flat_order sfo where sfo.custom_order_prescription_type is null order by entity_id desc limit 1000 ";
        $order_entity_id_list = Db::connect('database.db_meeloog')->query($order_entity_id_querySql);
        if (empty($order_entity_id_list)) {
            echo '处理完毕！';
            exit;
        }

        /**
         * 1：仅镜架
         * 2：仅现货处方镜
         * 3：仅定制处方镜
         * 4：镜架+现货
         * 5：镜架+定制
         * 6：现片+定制片
         */
        $type_1_entity_id = [];
        $type_2_entity_id = [];
        $type_3_entity_id = [];
        $type_4_entity_id = [];
        $type_5_entity_id = [];
        $type_6_entity_id = [];
        foreach ($order_entity_id_list as $key => $value) {
            $items = Db::connect('database.db_meeloog')->table('sales_flat_order_item_prescription')->where('order_id=' . $value['entity_id'])->select();
            if (!$items) {
                continue;
            }

            $label = [];
            foreach ($items as $k => $v) {
                //如果镜片参数为真 或 不等于 Plastic Lenses 并且不等于 FRAME ONLY则此订单为含处方
                if ($v['index_type'] == '' || $v['index_type'] == 'Plastic Lenses' || $v['index_type'] == 'FRAME ONLY' || $v['index_type'] == 'FRAME ONLY (Plastic lenses)') {
                    $label[] = 1; //仅镜架
                } elseif (($v['index_type'] && $v['index_type'] != 'Plastic Lenses' && $v['index_type'] != 'FRAME ONLY' && $v['index_type'] != 'FRAME ONLY (Plastic lenses)') && $v['is_custom_lens'] == 0) {
                    $label[] = 2; //现片含处方
                } elseif (($v['index_type'] && $v['index_type'] != 'Plastic Lenses' && $v['index_type'] != 'FRAME ONLY' && $v['index_type'] != 'FRAME ONLY (Plastic lenses)') && $v['is_custom_lens'] == 1) {
                    $label[] = 3; //定制含处方
                }
            }

            //如果订单包括 仅镜架和现货处方镜 类型则为 镜架 + 现货
            if (in_array(1, $label) && in_array(2, $label) && !in_array(3, $label)) {
                $type_4_entity_id[] = $value['entity_id']; //镜架 + 现货

                //如果订单包括 仅镜架和定制处方镜 类型则为 镜架 + 定制
            } elseif (in_array(1, $label) && in_array(3, $label) && !in_array(2, $label)) {
                $type_5_entity_id[] = $value['entity_id']; //镜架 + 定制

                //如果订单只有 仅镜架 类型则为 仅镜架
            } elseif (in_array(1, $label) && !in_array(3, $label) && !in_array(2, $label)) {
                $type_1_entity_id[] = $value['entity_id']; //仅镜架

                //如果订单只有 现货 类型则为 现货处方镜
            } elseif (!in_array(1, $label) && !in_array(3, $label) && in_array(2, $label)) {
                $type_2_entity_id[] = $value['entity_id']; //仅现货处方镜

                //如果订单只有 定制 类型则为 仅定制处方镜
            } elseif (!in_array(1, $label) && in_array(3, $label) && !in_array(2, $label)) {
                $type_3_entity_id[] = $value['entity_id']; //仅定制处方镜
            } elseif (in_array(2, $label) && in_array(3, $label)) {
                $type_6_entity_id[] = $value['entity_id']; //现片+定制片
            } else {
                $type_1_entity_id[] = $value['entity_id']; //仅镜架
            }
        }

        if ($type_1_entity_id) {
            $map['entity_id'] = ['in', $type_1_entity_id];
            Db::connect('database.db_meeloog')->table('sales_flat_order')->where($map)->update(['custom_order_prescription_type' => 1]);
        }

        if ($type_2_entity_id) {
            $map['entity_id'] = ['in', $type_2_entity_id];
            Db::connect('database.db_meeloog')->table('sales_flat_order')->where($map)->update(['custom_order_prescription_type' => 2]);
        }

        if ($type_3_entity_id) {
            $map['entity_id'] = ['in', $type_3_entity_id];
            Db::connect('database.db_meeloog')->table('sales_flat_order')->where($map)->update(['custom_order_prescription_type' => 3]);
        }


        if ($type_4_entity_id) {
            $map['entity_id'] = ['in', $type_4_entity_id];
            Db::connect('database.db_meeloog')->table('sales_flat_order')->where($map)->update(['custom_order_prescription_type' => 4]);
        }


        if ($type_5_entity_id) {
            $map['entity_id'] = ['in', $type_5_entity_id];
            Db::connect('database.db_meeloog')->table('sales_flat_order')->where($map)->update(['custom_order_prescription_type' => 5]);
        }


        if ($type_6_entity_id) {
            $map['entity_id'] = ['in', $type_6_entity_id];
            Db::connect('database.db_meeloog')->table('sales_flat_order')->where($map)->update(['custom_order_prescription_type' => 6]);
        }

        echo "执行成功！！";
    }

    /**
     * 定时处理订单处方表序列化数据
     */
    public function meeloog_order_item_process()
    {
        $max_item_id_querySql = "select max(boi.item_id) max_item_id from sales_flat_order_item_prescription boi";
        $max_item_id_list = Db::connect('database.db_meeloog')->query($max_item_id_querySql);
        if ($max_item_id_list) {
            $max_item_id = $max_item_id_list[0]['max_item_id'];
        }

        $max_item_id = $max_item_id > 0 ? $max_item_id : 0;
        $order_item_prescription_querySql = "select sfoi.item_id,sfoi.order_id,sfoi.product_id,sfoi.`name`,sfoi.sku,sfoi.product_options,sfoi.created_at,sfoi.qty_ordered,sfoi.quote_item_id from sales_flat_order_item sfoi where sfoi.item_id > $max_item_id order by sfoi.item_id asc limit 1000";
        $order_item_list = Db::connect('database.db_meeloog')->query($order_item_prescription_querySql);

        foreach ($order_item_list as $order_item_key => $order_item_value) {
            $product_options = unserialize($order_item_value['product_options']);

            $final_params['coatiing_name'] = substr($product_options['info_buyRequest']['tmplens']['coatiing_name'], 0, 100);
            $final_params['index_type'] = substr($product_options['info_buyRequest']['tmplens']['index_type'], 0, 100);

            $final_params['frame_price'] = $product_options['info_buyRequest']['tmplens']['frame_price'];
            $final_params['index_price'] = $product_options['info_buyRequest']['tmplens']['index_price'];
            $final_params['coatiing_price'] = $product_options['info_buyRequest']['tmplens']['coatiing_price'];

            $items[$order_item_key]['frame_regural_price'] = $final_params['frame_regural_price'] = $product_options['info_buyRequest']['tmplens']['frame_regural_price'];
            $items[$order_item_key]['is_special_price'] = $final_params['is_special_price'] = $product_options['info_buyRequest']['tmplens']['is_special_price'];
            $items[$order_item_key]['index_price_old'] = $final_params['index_price_old'] = $product_options['info_buyRequest']['tmplens']['index_price_old'];
            $items[$order_item_key]['index_name'] = $final_params['index_name'] = $product_options['info_buyRequest']['tmplens']['index_name'];
            $items[$order_item_key]['index_id'] = $final_params['index_id'] = $product_options['info_buyRequest']['tmplens']['index_id'];
            $items[$order_item_key]['lens'] = $final_params['lens'] = $product_options['info_buyRequest']['tmplens']['lens'];
            $items[$order_item_key]['lens_old'] = $final_params['lens_old'] = $product_options['info_buyRequest']['tmplens']['lens_old'];
            $items[$order_item_key]['total'] = $final_params['total'] = $product_options['info_buyRequest']['tmplens']['total'];
            $items[$order_item_key]['total_old'] = $final_params['total_old'] = $product_options['info_buyRequest']['tmplens']['total_old'];

            $prescription_params = $product_options['info_buyRequest']['tmplens']['prescription'];
            // dump($final_params);
            $prescription_params = explode("&", $prescription_params);
            $lens_params = array();
            foreach ($prescription_params as $key => $value) {
                // dump($value);
                $arr_value = explode("=", $value);
                $lens_params[$arr_value[0]] = $arr_value[1];
            }

            $final_params = array_merge($lens_params, $final_params);

            $items[$order_item_key]['order_id'] = $order_item_value['order_id'];
            $items[$order_item_key]['item_id'] = $order_item_value['item_id'];
            $items[$order_item_key]['product_id'] = $order_item_value['product_id'];
            $items[$order_item_key]['name'] = $order_item_value['name'];
            $items[$order_item_key]['sku'] = $order_item_value['sku'];
            $items[$order_item_key]['created_at'] = $order_item_value['created_at'];
            $items[$order_item_key]['qty_ordered'] = $order_item_value['qty_ordered'];
            $items[$order_item_key]['quote_item_id'] = $order_item_value['quote_item_id'];

            $items[$order_item_key]['coatiing_name'] = $final_params['coatiing_name'];
            $items[$order_item_key]['index_type'] = $final_params['index_type'];
            $items[$order_item_key]['prescription_type'] = $final_params['prescription_type'];

            $items[$order_item_key]['frame_price'] = $final_params['frame_price'] ? $final_params['frame_price'] : 0;
            $items[$order_item_key]['index_price'] = $final_params['index_price'] ? $final_params['index_price'] : 0;
            $items[$order_item_key]['coatiing_price'] = $final_params['coatiing_price'] ? $final_params['coatiing_price'] : 0;

            $items[$order_item_key]['year'] = $final_params['year'] ? $final_params['year'] : '';
            $items[$order_item_key]['month'] = $final_params['month'] ? $final_params['month'] : '';

            $items[$order_item_key]['information'] = str_replace("+", " ", urldecode($final_params['information']));

            $items[$order_item_key]['od_sph'] = $final_params['od_sph'];
            $items[$order_item_key]['os_sph'] = $final_params['os_sph'];

            $items[$order_item_key]['od_cyl'] = $final_params['od_cyl'];
            $items[$order_item_key]['os_cyl'] = $final_params['os_cyl'];

            $items[$order_item_key]['od_axis'] = $final_params['od_axis'];
            $items[$order_item_key]['os_axis'] = $final_params['os_axis'];

            if ($final_params['os_add'] && $final_params['od_add']) {
                $items[$order_item_key]['os_add'] = $final_params['os_add'];
                $items[$order_item_key]['od_add'] = $final_params['od_add'];
            } else {
                $items[$order_item_key]['total_add'] = $final_params['os_add'];
            }

            if ($final_params['pdcheck'] == 'on') {
                $items[$order_item_key]['pd_l'] = $final_params['pd_l'];
                $items[$order_item_key]['pd_r'] = $final_params['pd_r'];
            } else {
                $items[$order_item_key]['pd'] = $final_params['pd'];
            }

            if ($final_params['prismcheck'] == 'on') {
                $items[$order_item_key]['od_pv'] = $final_params['od_pv'];
                $items[$order_item_key]['od_bd'] = $final_params['od_bd'];
                $items[$order_item_key]['od_pv_r'] = $final_params['od_pv_r'];
                $items[$order_item_key]['od_bd_r'] = $final_params['od_bd_r'];

                $items[$order_item_key]['os_pv'] = $final_params['os_pv'];
                $items[$order_item_key]['os_bd'] = $final_params['os_bd'];
                $items[$order_item_key]['os_pv_r'] = $final_params['os_pv_r'];
                $items[$order_item_key]['os_bd_r'] = $final_params['os_bd_r'];
            }

            /**
             * 判断定制现片逻辑
             * 1、渐进镜 Progressive
             * 2、偏光镜 镜片类型包含Polarized
             * 3、染色镜 镜片类型包含Lens with Color Tint
             * 4、当cyl<=-4或cyl>=4
             */
            if ($final_params['prescription_type'] == 'Progressive') {
                $items[$order_item_key]['is_custom_lens'] = 1;
            }

            if (strpos($final_params['index_type'], 'Polarized') !== false) {
                $items[$order_item_key]['is_custom_lens'] = 1;
            }

            if (strpos($final_params['index_type'], 'Lens with Color Tint') !== false) {
                $items[$order_item_key]['is_custom_lens'] = 1;
            }

            if ($final_params['od_cyl']) {
                if ($final_params['od_cyl'] * 1 <= -4 || $final_params['od_cyl'] * 1 >= 4) {
                    $items[$order_item_key]['is_custom_lens'] = 1;
                }
            }

            if ($final_params['os_cyl']) {
                if ($final_params['os_cyl'] * 1 <= -4 || $final_params['os_cyl'] * 1 >= 4) {
                    $items[$order_item_key]['is_custom_lens'] = 1;
                }
            }

            if ($final_params['od_sph']) {
                if (urldecode($final_params['od_sph']) * 1 < -8 || urldecode($final_params['od_sph']) * 1 > 8) {
                    $items[$order_item_key]['is_custom_lens'] = 1;
                }
            }

            if ($final_params['os_sph']) {
                if (urldecode($final_params['os_sph']) * 1 < -8 || urldecode($final_params['os_sph']) * 1 > 8) {
                    $items[$order_item_key]['is_custom_lens'] = 1;
                }
            }

            unset($final_params);
            unset($lens_params);
            unset($prescription_params);
            unset($product_options);
        }


        if ($items) {
            $batch_order_item_prescription_values = "";
            $batch_order_item_updateSql = "";
            $batch_order_updateSql = "";
            $frameArr = $orderArr = [];
            foreach ($items as $key => $value) {
                $frameArr[] = $value['sku'];
                $orderArr[] = $value['item_id'];
                $batch_order_item_prescription_values .= "("
                    . $value['order_id'] . ","
                    . $value['item_id'] . ","
                    . $value['product_id'] . ","
                    . $value['qty_ordered'] . ","
                    . $value['quote_item_id'] . ","

                    . "'" . $this->filter($value['name']) . "',"
                    . "'" . $value['sku'] . "',"
                    . "'" . $value['created_at'] . "',"

                    . "'" . $value['index_type'] . "',"
                    . "'" . $value['prescription_type'] . "',"
                    . "'" . $value['coatiing_name'] . "',"

                    . "'" . $value['year'] . "',"
                    . "'" . $value['month'] . "',"

                    . "'" . $value['frame_price'] . "',"
                    . "'" . $value['index_price'] . "',"
                    . "'" . $value['coatiing_price'] . "',"

                    . "'" . $value['frame_regural_price'] . "',"
                    . "'" . $value['is_special_price'] . "',"
                    . "'" . $value['index_price_old'] . "',"
                    . "'" . $value['index_name'] . "',"
                    . "'" . $value['index_id'] . "',"
                    . "'" . $value['lens'] . "',"
                    . "'" . $value['lens_old'] . "',"
                    . "'" . $value['total'] . "',"
                    . "'" . $value['total_old'] . "',"
                    . "'" . $this->filter($value['information']) . "',"

                    . "'" . $value['od_sph'] . "',"
                    . "'" . $value['os_sph'] . "',"
                    . "'" . $value['od_cyl'] . "',"
                    . "'" . $value['os_cyl'] . "',"
                    . "'" . $value['od_axis'] . "',"
                    . "'" . $value['os_axis'] . "',"
                    . "'" . $value['pd_l'] . "',"
                    . "'" . $value['pd_r'] . "',"
                    . "'" . $value['pd'] . "',"
                    . "'" . $value['os_add'] . "',"
                    . "'" . $value['od_add'] . "',"
                    . "'" . $value['total_add'] . "',"
                    . "'" . $value['od_pv'] . "',"
                    . "'" . $value['od_bd'] . "',"
                    . "'" . $value['od_pv_r'] . "',"
                    . "'" . $value['od_bd_r'] . "',"
                    . "'" . $value['os_pv'] . "',"
                    . "'" . $value['os_bd'] . "',"
                    . "'" . $value['os_pv_r'] . "',"
                    . "'" . $value['os_bd_r'] . "',"
                    . "'" . $value['is_custom_lens'] . "'"
                    . "),";
            }

            $batch_order_item_prescription_insertSql = "INSERT INTO sales_flat_order_item_prescription(order_id,item_id,product_id,qty_ordered,quote_item_id,name,sku,created_at,index_type,prescription_type,coatiing_name,year,month,frame_price,index_price,coatiing_price,
                frame_regural_price,is_special_price,index_price_old,index_name,index_id,lens,lens_old,total,total_old,information,od_sph,os_sph,od_cyl,os_cyl,od_axis,os_axis,pd_l,pd_r,pd,os_add,od_add,total_add,od_pv,od_bd,od_pv_r,od_bd_r,os_pv,os_bd,os_pv_r,os_bd_r,is_custom_lens) values$batch_order_item_prescription_values";
            $batch_order_item_prescription_insertSql = rtrim($batch_order_item_prescription_insertSql, ',');

            $result = Db::connect('database.db_meeloog')->execute($batch_order_item_prescription_insertSql);
            if ($result) {
                echo '<br>执行成功';
            } else {
                echo '<br>执行失败';
            }
            //新增镜架是否无框
            if ($frameArr) {
                $whereMap['platform_sku'] = ['in', $frameArr];
                $whereMap['platform_type'] = 2;
                $skuType = Db::connect('database.db_stock')->table('fa_item_platform_sku')->where($whereMap)->field('platform_sku,platform_frame_is_rimless')->select();
                if ($skuType) {
                    $skuType = collection($skuType)->toArray();
                    $frameRimless = [];
                    foreach ($skuType as $k => $v) {
                        if (2 == $v['platform_frame_is_rimless']) {
                            $frameRimless[] = $v['platform_sku'];
                        }
                    }
                }
                $wherePrescription['sku'] = ['in', $frameRimless];
                $wherePrescription['order_id'] = ['in', $orderArr];
                Db::connect('database.db_meeloog')->table('sales_flat_order_item_prescription')->where($wherePrescription)->update(['frame_type_is_rimless' => 2]);
            }
        } else {
            echo '执行完毕！';
        }
    }


    /**
     * 定时处理 订单列表分类 meeloog站点
     * 1：仅镜架
     * 2：仅现货处方镜
     * 3：仅定制处方镜
     * 4：镜架+现货
     * 5：镜架+定制
     * 6：现片+定制片
     */
    public function wesee_order_custom_order_prescription()
    {
        $order_entity_id_querySql = "select sfo.entity_id from sales_flat_order sfo where sfo.custom_order_prescription_type > 0 order by entity_id desc limit 1000 ";
        $order_entity_id_list = Db::connect('database.db_weseeoptical')->query($order_entity_id_querySql);
        if (empty($order_entity_id_list)) {
            echo '处理完毕！';
            exit;
        }

        /**
         * 1：仅镜架
         * 2：仅现货处方镜
         * 3：仅定制处方镜
         * 4：镜架+现货
         * 5：镜架+定制
         * 6：现片+定制片
         */
        $type_1_entity_id = [];
        $type_2_entity_id = [];
        $type_3_entity_id = [];
        $type_4_entity_id = [];
        $type_5_entity_id = [];
        $type_6_entity_id = [];
        foreach ($order_entity_id_list as $key => $value) {
            $items = Db::connect('database.db_weseeoptical')->table('sales_flat_order_item_prescription')->where('order_id=' . $value['entity_id'])->select();
            if (!$items) {
                continue;
            }

            $label = [];
            foreach ($items as $k => $v) {
                //如果镜片参数为真 或 不等于 Plastic Lenses 并且不等于 FRAME ONLY则此订单为含处方
                if (($v['index_type'] == '' || !$v['index_type']) && !$v['sph_degree']) {
                    $label[] = 1; //仅镜架
                } elseif ($v['index_type'] && $v['is_custom_lens'] == 0) {
                    $label[] = 2; //现片含处方
                } elseif ($v['sph_degree'] && $v['is_custom_lens'] == 1) {
                    $label[] = 3; //定制含处方
                }
            }

            //如果订单包括 仅镜架和现货处方镜 类型则为 镜架 + 现货
            if (in_array(1, $label) && in_array(2, $label) && !in_array(3, $label)) {
                $type_4_entity_id[] = $value['entity_id']; //镜架 + 现货

                //如果订单包括 仅镜架和定制处方镜 类型则为 镜架 + 定制
            } elseif (in_array(1, $label) && in_array(3, $label) && !in_array(2, $label)) {
                $type_5_entity_id[] = $value['entity_id']; //镜架 + 定制

                //如果订单只有 仅镜架 类型则为 仅镜架
            } elseif (in_array(1, $label) && !in_array(3, $label) && !in_array(2, $label)) {
                $type_1_entity_id[] = $value['entity_id']; //仅镜架

                //如果订单只有 现货 类型则为 现货处方镜
            } elseif (!in_array(1, $label) && !in_array(3, $label) && in_array(2, $label)) {
                $type_2_entity_id[] = $value['entity_id']; //仅现货处方镜

                //如果订单只有 定制 类型则为 仅定制处方镜
            } elseif (!in_array(1, $label) && in_array(3, $label) && !in_array(2, $label)) {
                $type_3_entity_id[] = $value['entity_id']; //仅定制处方镜
            } elseif (in_array(2, $label) && in_array(3, $label)) {
                $type_6_entity_id[] = $value['entity_id']; //现片+定制片
            } else {
                $type_1_entity_id[] = $value['entity_id']; //仅镜架
            }
        }

        if ($type_1_entity_id) {
            $map['entity_id'] = ['in', $type_1_entity_id];
            Db::connect('database.db_weseeoptical')->table('sales_flat_order')->where($map)->update(['custom_order_prescription_type' => 1]);
        }

        if ($type_2_entity_id) {
            $map['entity_id'] = ['in', $type_2_entity_id];
            Db::connect('database.db_weseeoptical')->table('sales_flat_order')->where($map)->update(['custom_order_prescription_type' => 2]);
        }

        if ($type_3_entity_id) {
            $map['entity_id'] = ['in', $type_3_entity_id];
            Db::connect('database.db_weseeoptical')->table('sales_flat_order')->where($map)->update(['custom_order_prescription_type' => 3]);
        }


        if ($type_4_entity_id) {
            $map['entity_id'] = ['in', $type_4_entity_id];
            Db::connect('database.db_weseeoptical')->table('sales_flat_order')->where($map)->update(['custom_order_prescription_type' => 4]);
        }


        if ($type_5_entity_id) {
            $map['entity_id'] = ['in', $type_5_entity_id];
            Db::connect('database.db_weseeoptical')->table('sales_flat_order')->where($map)->update(['custom_order_prescription_type' => 5]);
        }


        if ($type_6_entity_id) {
            $map['entity_id'] = ['in', $type_6_entity_id];
            Db::connect('database.db_weseeoptical')->table('sales_flat_order')->where($map)->update(['custom_order_prescription_type' => 6]);
        }

        echo "执行成功！！";
    }

    /**
     * 定时处理订单处方表序列化数据
     */
    public function wesee_order_item_process()
    {
        $max_item_id_querySql = "select max(boi.item_id) max_item_id from sales_flat_order_item_prescription boi";
        $max_item_id_list = Db::connect('database.db_weseeoptical')->query($max_item_id_querySql);
        if ($max_item_id_list) {
            $max_item_id = $max_item_id_list[0]['max_item_id'];
        }

        $max_item_id = $max_item_id > 0 ? $max_item_id : 0;
        $order_item_prescription_querySql = "select sfoi.item_id,sfoi.order_id,sfoi.product_id,sfoi.`name`,sfoi.sku,sfoi.product_options,sfoi.created_at,sfoi.qty_ordered,sfoi.quote_item_id from sales_flat_order_item sfoi where sfoi.item_id > $max_item_id order by sfoi.item_id asc limit 1000";
        $order_item_list = Db::connect('database.db_weseeoptical')->query($order_item_prescription_querySql);
        foreach ($order_item_list as $order_item_key => $order_item_value) {
            $product_options = unserialize($order_item_value['product_options']);

            $final_params['coatiing_name'] = substr($product_options['info_buyRequest']['tmplens']['coatiing_name'], 0, 100);
            $final_params['index_type'] = substr($product_options['info_buyRequest']['tmplens']['index_type'], 0, 100);

            $final_params['frame_price'] = $product_options['info_buyRequest']['tmplens']['frame_price'];
            $final_params['index_price'] = $product_options['info_buyRequest']['tmplens']['index_price'];
            $final_params['coatiing_price'] = $product_options['info_buyRequest']['tmplens']['coatiing_price'];

            $items[$order_item_key]['frame_regural_price'] = $final_params['frame_regural_price'] = $product_options['info_buyRequest']['tmplens']['frame_regural_price'];
            $items[$order_item_key]['is_special_price'] = $final_params['is_special_price'] = $product_options['info_buyRequest']['tmplens']['is_special_price'];
            $items[$order_item_key]['index_price_old'] = $final_params['index_price_old'] = $product_options['info_buyRequest']['tmplens']['index_price_old'];
            $items[$order_item_key]['index_name'] = $final_params['index_name'] = $product_options['info_buyRequest']['tmplens']['index_name'];
            $items[$order_item_key]['index_id'] = $final_params['index_id'] = $product_options['info_buyRequest']['tmplens']['index_id'];
            $items[$order_item_key]['lens'] = $final_params['lens'] = $product_options['info_buyRequest']['tmplens']['lens'];
            $items[$order_item_key]['lens_old'] = $final_params['lens_old'] = $product_options['info_buyRequest']['tmplens']['lens_old'];
            $items[$order_item_key]['total'] = $final_params['total'] = $product_options['info_buyRequest']['tmplens']['total'];
            $items[$order_item_key]['total_old'] = $final_params['total_old'] = $product_options['info_buyRequest']['tmplens']['total_old'];
            $items[$order_item_key]['sph_degree'] = $final_params['degrees'] = $product_options['info_buyRequest']['tmplens']['degrees'];

            $items[$order_item_key]['order_id'] = $order_item_value['order_id'];
            $items[$order_item_key]['item_id'] = $order_item_value['item_id'];
            $items[$order_item_key]['product_id'] = $order_item_value['product_id'];
            $items[$order_item_key]['name'] = $order_item_value['name'];
            $items[$order_item_key]['sku'] = $order_item_value['sku'];
            $items[$order_item_key]['created_at'] = $order_item_value['created_at'];
            $items[$order_item_key]['qty_ordered'] = $order_item_value['qty_ordered'];
            $items[$order_item_key]['quote_item_id'] = $order_item_value['quote_item_id'];

            $items[$order_item_key]['coatiing_name'] = $final_params['coatiing_name'];
            $items[$order_item_key]['index_type'] = $final_params['index_type'];
            $items[$order_item_key]['prescription_type'] = $final_params['prescription_type'];

            $items[$order_item_key]['frame_price'] = $final_params['frame_price'] ? $final_params['frame_price'] : 0;
            $items[$order_item_key]['index_price'] = $final_params['index_price'] ? $final_params['index_price'] : 0;
            $items[$order_item_key]['coatiing_price'] = $final_params['coatiing_price'] ? $final_params['coatiing_price'] : 0;



            //如果为太阳镜 拼接颜色
            if (@$product_options['info_buyRequest']['tmplens']['sungless_color_name']) {
                $items[$order_item_key]['index_name'] .= ' ' . $product_options['info_buyRequest']['tmplens']['sungless_color_name'];
                $items[$order_item_key]['index_type'] .= ' ' . $product_options['info_buyRequest']['tmplens']['sungless_color_name'];
            }


            /**
             * 判断定制现片逻辑
             * 1、渐进镜 Progressive
             * 2、偏光镜 镜片类型包含Polarized
             * 3、染色镜 镜片类型包含Lens with Color Tint
             * 4、当cyl<=-4或cyl>=4
             */

            if (strpos($final_params['index_type'], 'Lens with Color Tint') !== false) {
                $items[$order_item_key]['is_custom_lens'] = 1;
            } else {
                $items[$order_item_key]['is_custom_lens'] = 0;
            }

            if ($final_params['degrees']) {
                $items[$order_item_key]['is_custom_lens'] = 1;
            } else {
                $items[$order_item_key]['is_custom_lens'] = 0;
            }

            unset($final_params);
            unset($prescription_params);
            unset($product_options);
        }
        if ($items) {
            $result = Db::connect('database.db_weseeoptical')->table('sales_flat_order_item_prescription')->insertAll($items);
            if ($result) {
                echo '<br>执行成功';
            } else {
                echo '<br>执行失败';
            }
        } else {
            echo '执行完毕！';
        }
    }



    /**
     * 西语站
     * 定时处理 订单列表分类
     * 1：仅镜架
     * 2：仅现货处方镜
     * 3：仅定制处方镜
     * 4：镜架+现货
     * 5：镜架+定制
     * 6：现片+定制片
     */
    public function zeelool_es_order_custom_order_prescription()
    {
        $order_entity_id_querySql = "select sfo.entity_id from sales_flat_order sfo where sfo.custom_order_prescription_type = 0 order by entity_id desc limit 1000 ";
        $order_entity_id_list = Db::connect('database.db_zeelool_es')->query($order_entity_id_querySql);
        if (empty($order_entity_id_list)) {
            echo '处理完毕！';
            exit;
        }

        /**
         * 1：仅镜架
         * 2：仅现货处方镜
         * 3：仅定制处方镜
         * 4：镜架+现货
         * 5：镜架+定制
         * 6：现片+定制片
         */
        $type_1_entity_id = [];
        $type_2_entity_id = [];
        $type_3_entity_id = [];
        $type_4_entity_id = [];
        $type_5_entity_id = [];
        $type_6_entity_id = [];
        foreach ($order_entity_id_list as $key => $value) {
            $items = Db::connect('database.db_zeelool_es')->table('sales_flat_order_item_prescription')->where('order_id=' . $value['entity_id'])->select();
            if (!$items) {
                continue;
            }

            $label = [];
            foreach ($items as $k => $v) {
                //如果镜片参数为真 或 不等于 Plastic Lenses 并且不等于 FRAME ONLY则此订单为含处方
                if ($v['index_type'] == '' || $v['index_type'] == 'Lentes  Plástico' || stripos($v['index_type'], 'SÓLO MONTURA') !== false || stripos($v['index_type'], 'SÓLO MONTURA (Lentes  Plástico)') !== false) {
                    $label[] = 1; //仅镜架
                } elseif (($v['index_type'] && $v['index_type'] != 'Lentes  Plástico' && stripos($v['index_type'], 'SÓLO MONTURA') === false && stripos($v['index_type'], 'SÓLO MONTURA (Lentes  Plástico)') === false) && $v['is_custom_lens'] == 0) {
                    $label[] = 2; //现片含处方
                } elseif (($v['index_type'] && $v['index_type'] != 'Lentes  Plástico' && stripos($v['index_type'], 'SÓLO MONTURA') === false && stripos($v['index_type'], 'SÓLO MONTURA (Lentes  Plástico)') === false) && $v['is_custom_lens'] == 1) {
                    $label[] = 3; //定制含处方
                }
            }

            //如果订单包括 仅镜架和现货处方镜 类型则为 镜架 + 现货
            if (in_array(1, $label) && in_array(2, $label) && !in_array(3, $label)) {
                $type_4_entity_id[] = $value['entity_id']; //镜架 + 现货

                //如果订单包括 仅镜架和定制处方镜 类型则为 镜架 + 定制
            } elseif (in_array(1, $label) && in_array(3, $label) && !in_array(2, $label)) {
                $type_5_entity_id[] = $value['entity_id']; //镜架 + 定制

                //如果订单只有 仅镜架 类型则为 仅镜架
            } elseif (in_array(1, $label) && !in_array(3, $label) && !in_array(2, $label)) {
                $type_1_entity_id[] = $value['entity_id']; //仅镜架

                //如果订单只有 现货 类型则为 现货处方镜
            } elseif (!in_array(1, $label) && !in_array(3, $label) && in_array(2, $label)) {
                $type_2_entity_id[] = $value['entity_id']; //仅现货处方镜

                //如果订单只有 定制 类型则为 仅定制处方镜
            } elseif (!in_array(1, $label) && in_array(3, $label) && !in_array(2, $label)) {
                $type_3_entity_id[] = $value['entity_id']; //仅定制处方镜
            } elseif (in_array(2, $label) && in_array(3, $label)) {
                $type_6_entity_id[] = $value['entity_id']; //现片+定制片
            } else {
                $type_1_entity_id[] = $value['entity_id']; //仅镜架
            }
        }

        if ($type_1_entity_id) {
            $map['entity_id'] = ['in', $type_1_entity_id];
            Db::connect('database.db_zeelool_es')->table('sales_flat_order')->where($map)->update(['custom_order_prescription_type' => 1]);
        }

        if ($type_2_entity_id) {
            $map['entity_id'] = ['in', $type_2_entity_id];
            Db::connect('database.db_zeelool_es')->table('sales_flat_order')->where($map)->update(['custom_order_prescription_type' => 2]);
        }

        if ($type_3_entity_id) {
            $map['entity_id'] = ['in', $type_3_entity_id];
            Db::connect('database.db_zeelool_es')->table('sales_flat_order')->where($map)->update(['custom_order_prescription_type' => 3]);
        }


        if ($type_4_entity_id) {
            $map['entity_id'] = ['in', $type_4_entity_id];
            Db::connect('database.db_zeelool_es')->table('sales_flat_order')->where($map)->update(['custom_order_prescription_type' => 4]);
        }


        if ($type_5_entity_id) {
            $map['entity_id'] = ['in', $type_5_entity_id];
            Db::connect('database.db_zeelool_es')->table('sales_flat_order')->where($map)->update(['custom_order_prescription_type' => 5]);
        }


        if ($type_6_entity_id) {
            $map['entity_id'] = ['in', $type_6_entity_id];
            Db::connect('database.db_zeelool_es')->table('sales_flat_order')->where($map)->update(['custom_order_prescription_type' => 6]);
        }

        echo "执行成功！！";
    }

    /**
     * 定时处理订单处方表序列化数据
     */
    public function zeelool_es_order_item_process()
    {
        $max_item_id_querySql = "select max(boi.item_id) max_item_id from sales_flat_order_item_prescription boi";
        $max_item_id_list = Db::connect('database.db_zeelool_es')->query($max_item_id_querySql);
        if ($max_item_id_list) {
            $max_item_id = $max_item_id_list[0]['max_item_id'];
        }

        $max_item_id = $max_item_id > 0 ? $max_item_id : 0;
        $order_item_prescription_querySql = "select sfoi.item_id,sfoi.order_id,sfoi.product_id,sfoi.`name`,sfoi.sku,sfoi.product_options,sfoi.created_at,sfoi.qty_ordered,sfoi.quote_item_id from sales_flat_order_item sfoi where sfoi.item_id > $max_item_id order by sfoi.item_id asc limit 1000";
        $order_item_list = Db::connect('database.db_zeelool_es')->query($order_item_prescription_querySql);

        foreach ($order_item_list as $order_item_key => $order_item_value) {
            $product_options = unserialize($order_item_value['product_options']);

            $final_params['coatiing_name'] = substr($product_options['info_buyRequest']['tmplens']['coatiing_name'], 0, 100);
            $final_params['index_type'] = substr($product_options['info_buyRequest']['tmplens']['index_type'], 0, 100);

            $final_params['frame_price'] = $product_options['info_buyRequest']['tmplens']['frame_price'];
            $final_params['index_price'] = $product_options['info_buyRequest']['tmplens']['index_price'];
            $final_params['coatiing_price'] = $product_options['info_buyRequest']['tmplens']['coatiing_price'];

            $items[$order_item_key]['frame_regural_price'] = $final_params['frame_regural_price'] = $product_options['info_buyRequest']['tmplens']['frame_regural_price'];
            $items[$order_item_key]['is_special_price'] = $final_params['is_special_price'] = $product_options['info_buyRequest']['tmplens']['is_special_price'];
            $items[$order_item_key]['index_price_old'] = $final_params['index_price_old'] = $product_options['info_buyRequest']['tmplens']['index_price_old'];
            $items[$order_item_key]['index_name'] = $final_params['index_name'] = $product_options['info_buyRequest']['tmplens']['index_name'];
            $items[$order_item_key]['index_id'] = $final_params['index_id'] = $product_options['info_buyRequest']['tmplens']['index_id'];
            $items[$order_item_key]['lens'] = $final_params['lens'] = $product_options['info_buyRequest']['tmplens']['lens'];
            $items[$order_item_key]['lens_old'] = $final_params['lens_old'] = $product_options['info_buyRequest']['tmplens']['lens_old'];
            $items[$order_item_key]['total'] = $final_params['total'] = $product_options['info_buyRequest']['tmplens']['total'];
            $items[$order_item_key]['total_old'] = $final_params['total_old'] = $product_options['info_buyRequest']['tmplens']['total_old'];

            $prescription_params = $product_options['info_buyRequest']['tmplens']['prescription'];
            $prescription_params = explode("&", $prescription_params);
            $lens_params = array();
            foreach ($prescription_params as $key => $value) {
                $arr_value = explode("=", $value);
                $lens_params[$arr_value[0]] = $arr_value[1];
            }

            $final_params = array_merge($lens_params, $final_params);

            $items[$order_item_key]['order_id'] = $order_item_value['order_id'];
            $items[$order_item_key]['item_id'] = $order_item_value['item_id'];
            $items[$order_item_key]['product_id'] = $order_item_value['product_id'];
            $items[$order_item_key]['name'] = $order_item_value['name'];
            $items[$order_item_key]['sku'] = $order_item_value['sku'];
            $items[$order_item_key]['created_at'] = $order_item_value['created_at'];
            $items[$order_item_key]['qty_ordered'] = $order_item_value['qty_ordered'];
            $items[$order_item_key]['quote_item_id'] = $order_item_value['quote_item_id'];

            $items[$order_item_key]['coatiing_name'] = $final_params['coatiing_name'];
            $items[$order_item_key]['index_type'] = $final_params['index_type'];
            $items[$order_item_key]['prescription_type'] = $final_params['prescription_type'];

            $items[$order_item_key]['frame_price'] = $final_params['frame_price'] ? $final_params['frame_price'] : 0;
            $items[$order_item_key]['index_price'] = $final_params['index_price'] ? $final_params['index_price'] : 0;
            $items[$order_item_key]['coatiing_price'] = $final_params['coatiing_price'] ? $final_params['coatiing_price'] : 0;

            $items[$order_item_key]['year'] = $final_params['year'] ? $final_params['year'] : '';
            $items[$order_item_key]['month'] = $final_params['month'] ? $final_params['month'] : '';

            $items[$order_item_key]['information'] = str_replace("+", " ", urldecode($final_params['information']));

            $items[$order_item_key]['od_sph'] = $final_params['od_sph'];
            $items[$order_item_key]['os_sph'] = $final_params['os_sph'];

            $items[$order_item_key]['od_cyl'] = $final_params['od_cyl'];
            $items[$order_item_key]['os_cyl'] = $final_params['os_cyl'];

            $items[$order_item_key]['od_axis'] = $final_params['od_axis'];
            $items[$order_item_key]['os_axis'] = $final_params['os_axis'];

            if ($final_params['os_add'] && $final_params['od_add']) {
                $items[$order_item_key]['os_add'] = $final_params['os_add'];
                $items[$order_item_key]['od_add'] = $final_params['od_add'];
            } else {
                $items[$order_item_key]['total_add'] = $final_params['os_add'];
            }

            if ($final_params['pdcheck'] == 'on') {
                $items[$order_item_key]['pd_l'] = $final_params['pd_l'];
                $items[$order_item_key]['pd_r'] = $final_params['pd_r'];
            } else {
                $items[$order_item_key]['pd'] = $final_params['pd'];
            }

            if ($final_params['prismcheck'] == 'on') {
                $items[$order_item_key]['od_pv'] = $final_params['od_pv'];
                $items[$order_item_key]['od_bd'] = $final_params['od_bd'];
                $items[$order_item_key]['od_pv_r'] = $final_params['od_pv_r'];
                $items[$order_item_key]['od_bd_r'] = $final_params['od_bd_r'];

                $items[$order_item_key]['os_pv'] = $final_params['os_pv'];
                $items[$order_item_key]['os_bd'] = $final_params['os_bd'];
                $items[$order_item_key]['os_pv_r'] = $final_params['os_pv_r'];
                $items[$order_item_key]['os_bd_r'] = $final_params['os_bd_r'];
            }

            /**
             * 判断定制现片逻辑
             * 1、渐进镜 Progressive
             * 2、偏光镜 镜片类型包含Polarized
             * 3、染色镜 镜片类型包含Lens with Color Tint
             * 4、当cyl<=-4或cyl>=4
             */
            if ($final_params['prescription_type'] == 'Progressive') {
                $items[$order_item_key]['is_custom_lens'] = 1;
            }

            if (strpos($final_params['index_type'], 'Polarizadas') !== false) {
                $items[$order_item_key]['is_custom_lens'] = 1;
            }

            if (strpos($final_params['index_type'], 'Tinte de color') !== false) {
                $items[$order_item_key]['is_custom_lens'] = 1;
            }

            if ($final_params['od_cyl']) {
                $final_params['od_cyl'] = urldecode($final_params['od_cyl']);
                if ((float) $final_params['od_cyl'] * 1 <= -4 || (float) $final_params['od_cyl'] * 1 >= 4) {
                    $items[$order_item_key]['is_custom_lens'] = 1;
                }
            }

            if ($final_params['os_cyl']) {
                $final_params['os_cyl'] = urldecode($final_params['os_cyl']);
                if ((float) $final_params['os_cyl'] * 1 <= -4 || (float) $final_params['os_cyl'] * 1 >= 4) {
                    $items[$order_item_key]['is_custom_lens'] = 1;
                }
            }

            if ($final_params['od_sph']) {
                if ((float) urldecode($final_params['od_sph']) * 1 < -8 || (float) urldecode($final_params['od_sph']) * 1 > 8) {
                    $items[$order_item_key]['is_custom_lens'] = 1;
                }
            }

            if ($final_params['os_sph']) {
                if ((float) urldecode($final_params['os_sph']) * 1 < -8 || (float) urldecode($final_params['os_sph']) * 1 > 8) {
                    $items[$order_item_key]['is_custom_lens'] = 1;
                }
            }

            unset($final_params);
            unset($lens_params);
            unset($prescription_params);
            unset($product_options);
        }


        if ($items) {
            $batch_order_item_prescription_values = "";
            $batch_order_item_updateSql = "";
            $batch_order_updateSql = "";
            $frameArr = $orderArr = [];
            foreach ($items as $key => $value) {
                $frameArr[] = $value['sku'];
                $orderArr[] = $value['item_id'];
                $batch_order_item_prescription_values .= "("
                    . $value['order_id'] . ","
                    . $value['item_id'] . ","
                    . $value['product_id'] . ","
                    . $value['qty_ordered'] . ","
                    . $value['quote_item_id'] . ","

                    . "'" . $this->filter($value['name']) . "',"
                    . "'" . $value['sku'] . "',"
                    . "'" . $value['created_at'] . "',"

                    . "'" . $value['index_type'] . "',"
                    . "'" . $value['prescription_type'] . "',"
                    . "'" . $value['coatiing_name'] . "',"

                    . "'" . $value['year'] . "',"
                    . "'" . $value['month'] . "',"

                    . "'" . $value['frame_price'] . "',"
                    . "'" . $value['index_price'] . "',"
                    . "'" . $value['coatiing_price'] . "',"

                    . "'" . $value['frame_regural_price'] . "',"
                    . "'" . $value['is_special_price'] . "',"
                    . "'" . $value['index_price_old'] . "',"
                    . "'" . $value['index_name'] . "',"
                    . "'" . $value['index_id'] . "',"
                    . "'" . $value['lens'] . "',"
                    . "'" . $value['lens_old'] . "',"
                    . "'" . $value['total'] . "',"
                    . "'" . $value['total_old'] . "',"
                    . "'" . $this->filter($value['information']) . "',"

                    . "'" . $value['od_sph'] . "',"
                    . "'" . $value['os_sph'] . "',"
                    . "'" . $value['od_cyl'] . "',"
                    . "'" . $value['os_cyl'] . "',"
                    . "'" . $value['od_axis'] . "',"
                    . "'" . $value['os_axis'] . "',"
                    . "'" . $value['pd_l'] . "',"
                    . "'" . $value['pd_r'] . "',"
                    . "'" . $value['pd'] . "',"
                    . "'" . $value['os_add'] . "',"
                    . "'" . $value['od_add'] . "',"
                    . "'" . $value['total_add'] . "',"
                    . "'" . $value['od_pv'] . "',"
                    . "'" . $value['od_bd'] . "',"
                    . "'" . $value['od_pv_r'] . "',"
                    . "'" . $value['od_bd_r'] . "',"
                    . "'" . $value['os_pv'] . "',"
                    . "'" . $value['os_bd'] . "',"
                    . "'" . $value['os_pv_r'] . "',"
                    . "'" . $value['os_bd_r'] . "',"
                    . "'" . $value['is_custom_lens'] . "'"
                    . "),";
            }

            $batch_order_item_prescription_insertSql = "INSERT INTO sales_flat_order_item_prescription(order_id,item_id,product_id,qty_ordered,quote_item_id,name,sku,created_at,index_type,prescription_type,coatiing_name,year,month,frame_price,index_price,coatiing_price,
                frame_regural_price,is_special_price,index_price_old,index_name,index_id,lens,lens_old,total,total_old,information,od_sph,os_sph,od_cyl,os_cyl,od_axis,os_axis,pd_l,pd_r,pd,os_add,od_add,total_add,od_pv,od_bd,od_pv_r,od_bd_r,os_pv,os_bd,os_pv_r,os_bd_r,is_custom_lens) values$batch_order_item_prescription_values";
            $batch_order_item_prescription_insertSql = rtrim($batch_order_item_prescription_insertSql, ',');

            $result = Db::connect('database.db_zeelool_es')->execute($batch_order_item_prescription_insertSql);
            if ($result) {
                echo '<br>执行成功';
            } else {
                echo '<br>执行失败';
            }
           
        } else {
            echo '执行完毕！';
        }
    }


    /**
     * 德语站
     * 定时处理 订单列表分类
     * 1：仅镜架
     * 2：仅现货处方镜
     * 3：仅定制处方镜
     * 4：镜架+现货
     * 5：镜架+定制
     * 6：现片+定制片
     */
    public function zeelool_de_order_custom_order_prescription()
    {
        $order_entity_id_querySql = "select sfo.entity_id from sales_flat_order sfo where sfo.custom_order_prescription_type = 0 order by entity_id desc limit 1000 ";
        $order_entity_id_list = Db::connect('database.db_zeelool_de')->query($order_entity_id_querySql);
        if (empty($order_entity_id_list)) {
            echo '处理完毕！';
            exit;
        }

        /**
         * 1：仅镜架
         * 2：仅现货处方镜
         * 3：仅定制处方镜
         * 4：镜架+现货
         * 5：镜架+定制
         * 6：现片+定制片
         */
        $type_1_entity_id = [];
        $type_2_entity_id = [];
        $type_3_entity_id = [];
        $type_4_entity_id = [];
        $type_5_entity_id = [];
        $type_6_entity_id = [];
        foreach ($order_entity_id_list as $key => $value) {
            $items = Db::connect('database.db_zeelool_de')->table('sales_flat_order_item_prescription')->where('order_id=' . $value['entity_id'])->select();
            if (!$items) {
                continue;
            }

            $label = [];
            foreach ($items as $k => $v) {
                //如果镜片参数为真 或 不等于 Plastic Lenses 并且不等于 FRAME ONLY则此订单为含处方
                if ($v['index_type'] == '' || $v['index_type'] == 'Kunstsbisffgläser' || stripos($v['index_type'], 'Nur Rahmen') !== false || stripos($v['index_type'], 'Nur Rahmen (Kunstsbisffgläser)') !== false) {
                    $label[] = 1; //仅镜架
                } elseif (($v['index_type'] && $v['index_type'] != 'Kunstsbisffgläser' && stripos($v['index_type'], 'Nur Rahmen') === false && stripos($v['index_type'], 'Nur Rahmen (Kunstsbisffgläser)') === false) && $v['is_custom_lens'] == 0) {
                    $label[] = 2; //现片含处方
                } elseif (($v['index_type'] && $v['index_type'] != 'Kunstsbisffgläser' && stripos($v['index_type'], 'Nur Rahmen') === false && stripos($v['index_type'], 'Nur Rahmen (Kunstsbisffgläser)') === false) && $v['is_custom_lens'] == 1) {
                    $label[] = 3; //定制含处方
                }
            }

            //如果订单包括 仅镜架和现货处方镜 类型则为 镜架 + 现货
            if (in_array(1, $label) && in_array(2, $label) && !in_array(3, $label)) {
                $type_4_entity_id[] = $value['entity_id']; //镜架 + 现货

                //如果订单包括 仅镜架和定制处方镜 类型则为 镜架 + 定制
            } elseif (in_array(1, $label) && in_array(3, $label) && !in_array(2, $label)) {
                $type_5_entity_id[] = $value['entity_id']; //镜架 + 定制

                //如果订单只有 仅镜架 类型则为 仅镜架
            } elseif (in_array(1, $label) && !in_array(3, $label) && !in_array(2, $label)) {
                $type_1_entity_id[] = $value['entity_id']; //仅镜架

                //如果订单只有 现货 类型则为 现货处方镜
            } elseif (!in_array(1, $label) && !in_array(3, $label) && in_array(2, $label)) {
                $type_2_entity_id[] = $value['entity_id']; //仅现货处方镜

                //如果订单只有 定制 类型则为 仅定制处方镜
            } elseif (!in_array(1, $label) && in_array(3, $label) && !in_array(2, $label)) {
                $type_3_entity_id[] = $value['entity_id']; //仅定制处方镜
            } elseif (in_array(2, $label) && in_array(3, $label)) {
                $type_6_entity_id[] = $value['entity_id']; //现片+定制片
            } else {
                $type_1_entity_id[] = $value['entity_id']; //仅镜架
            }
        }

        if ($type_1_entity_id) {
            $map['entity_id'] = ['in', $type_1_entity_id];
            Db::connect('database.db_zeelool_de')->table('sales_flat_order')->where($map)->update(['custom_order_prescription_type' => 1]);
        }

        if ($type_2_entity_id) {
            $map['entity_id'] = ['in', $type_2_entity_id];
            Db::connect('database.db_zeelool_de')->table('sales_flat_order')->where($map)->update(['custom_order_prescription_type' => 2]);
        }

        if ($type_3_entity_id) {
            $map['entity_id'] = ['in', $type_3_entity_id];
            Db::connect('database.db_zeelool_de')->table('sales_flat_order')->where($map)->update(['custom_order_prescription_type' => 3]);
        }


        if ($type_4_entity_id) {
            $map['entity_id'] = ['in', $type_4_entity_id];
            Db::connect('database.db_zeelool_de')->table('sales_flat_order')->where($map)->update(['custom_order_prescription_type' => 4]);
        }


        if ($type_5_entity_id) {
            $map['entity_id'] = ['in', $type_5_entity_id];
            Db::connect('database.db_zeelool_de')->table('sales_flat_order')->where($map)->update(['custom_order_prescription_type' => 5]);
        }


        if ($type_6_entity_id) {
            $map['entity_id'] = ['in', $type_6_entity_id];
            Db::connect('database.db_zeelool_de')->table('sales_flat_order')->where($map)->update(['custom_order_prescription_type' => 6]);
        }

        echo "执行成功！！";
    }

    /**
     * 定时处理订单处方表序列化数据
     */
    public function zeelool_de_order_item_process()
    {
        $max_item_id_querySql = "select max(boi.item_id) max_item_id from sales_flat_order_item_prescription boi";
        $max_item_id_list = Db::connect('database.db_zeelool_de')->query($max_item_id_querySql);
        if ($max_item_id_list) {
            $max_item_id = $max_item_id_list[0]['max_item_id'];
        }

        $max_item_id = $max_item_id > 0 ? $max_item_id : 0;
        $order_item_prescription_querySql = "select sfoi.item_id,sfoi.order_id,sfoi.product_id,sfoi.`name`,sfoi.sku,sfoi.product_options,sfoi.created_at,sfoi.qty_ordered,sfoi.quote_item_id from sales_flat_order_item sfoi where sfoi.item_id > $max_item_id order by sfoi.item_id asc limit 1000";
        $order_item_list = Db::connect('database.db_zeelool_de')->query($order_item_prescription_querySql);

        foreach ($order_item_list as $order_item_key => $order_item_value) {
            $product_options = unserialize($order_item_value['product_options']);

            $final_params['coatiing_name'] = substr($product_options['info_buyRequest']['tmplens']['coatiing_name'], 0, 100);
            $final_params['index_type'] = substr($product_options['info_buyRequest']['tmplens']['index_type'], 0, 100);

            $final_params['frame_price'] = $product_options['info_buyRequest']['tmplens']['frame_price'];
            $final_params['index_price'] = $product_options['info_buyRequest']['tmplens']['index_price'];
            $final_params['coatiing_price'] = $product_options['info_buyRequest']['tmplens']['coatiing_price'];

            $items[$order_item_key]['frame_regural_price'] = $final_params['frame_regural_price'] = $product_options['info_buyRequest']['tmplens']['frame_regural_price'];
            $items[$order_item_key]['is_special_price'] = $final_params['is_special_price'] = $product_options['info_buyRequest']['tmplens']['is_special_price'];
            $items[$order_item_key]['index_price_old'] = $final_params['index_price_old'] = $product_options['info_buyRequest']['tmplens']['index_price_old'];
            $items[$order_item_key]['index_name'] = $final_params['index_name'] = $product_options['info_buyRequest']['tmplens']['index_name'];
            $items[$order_item_key]['index_id'] = $final_params['index_id'] = $product_options['info_buyRequest']['tmplens']['index_id'];
            $items[$order_item_key]['lens'] = $final_params['lens'] = $product_options['info_buyRequest']['tmplens']['lens'];
            $items[$order_item_key]['lens_old'] = $final_params['lens_old'] = $product_options['info_buyRequest']['tmplens']['lens_old'];
            $items[$order_item_key]['total'] = $final_params['total'] = $product_options['info_buyRequest']['tmplens']['total'];
            $items[$order_item_key]['total_old'] = $final_params['total_old'] = $product_options['info_buyRequest']['tmplens']['total_old'];

            $prescription_params = $product_options['info_buyRequest']['tmplens']['prescription'];
            $prescription_params = explode("&", $prescription_params);
            $lens_params = array();
            foreach ($prescription_params as $key => $value) {
                $arr_value = explode("=", $value);
                $lens_params[$arr_value[0]] = $arr_value[1];
            }

            $final_params = array_merge($lens_params, $final_params);

            $items[$order_item_key]['order_id'] = $order_item_value['order_id'];
            $items[$order_item_key]['item_id'] = $order_item_value['item_id'];
            $items[$order_item_key]['product_id'] = $order_item_value['product_id'];
            $items[$order_item_key]['name'] = $order_item_value['name'];
            $items[$order_item_key]['sku'] = $order_item_value['sku'];
            $items[$order_item_key]['created_at'] = $order_item_value['created_at'];
            $items[$order_item_key]['qty_ordered'] = $order_item_value['qty_ordered'];
            $items[$order_item_key]['quote_item_id'] = $order_item_value['quote_item_id'];

            $items[$order_item_key]['coatiing_name'] = $final_params['coatiing_name'];
            $items[$order_item_key]['index_type'] = $final_params['index_type'];
            $items[$order_item_key]['prescription_type'] = $final_params['prescription_type'];

            $items[$order_item_key]['frame_price'] = $final_params['frame_price'] ? $final_params['frame_price'] : 0;
            $items[$order_item_key]['index_price'] = $final_params['index_price'] ? $final_params['index_price'] : 0;
            $items[$order_item_key]['coatiing_price'] = $final_params['coatiing_price'] ? $final_params['coatiing_price'] : 0;

            $items[$order_item_key]['year'] = $final_params['year'] ? $final_params['year'] : '';
            $items[$order_item_key]['month'] = $final_params['month'] ? $final_params['month'] : '';

            $items[$order_item_key]['information'] = str_replace("+", " ", urldecode($final_params['information']));

            $items[$order_item_key]['od_sph'] = $final_params['od_sph'];
            $items[$order_item_key]['os_sph'] = $final_params['os_sph'];

            $items[$order_item_key]['od_cyl'] = $final_params['od_cyl'];
            $items[$order_item_key]['os_cyl'] = $final_params['os_cyl'];

            $items[$order_item_key]['od_axis'] = $final_params['od_axis'];
            $items[$order_item_key]['os_axis'] = $final_params['os_axis'];

            if ($final_params['os_add'] && $final_params['od_add']) {
                $items[$order_item_key]['os_add'] = $final_params['os_add'];
                $items[$order_item_key]['od_add'] = $final_params['od_add'];
            } else {
                $items[$order_item_key]['total_add'] = $final_params['os_add'];
            }

            if ($final_params['pdcheck'] == 'on') {
                $items[$order_item_key]['pd_l'] = $final_params['pd_l'];
                $items[$order_item_key]['pd_r'] = $final_params['pd_r'];
            } else {
                $items[$order_item_key]['pd'] = $final_params['pd'];
            }

            if ($final_params['prismcheck'] == 'on') {
                $items[$order_item_key]['od_pv'] = $final_params['od_pv'];
                $items[$order_item_key]['od_bd'] = $final_params['od_bd'];
                $items[$order_item_key]['od_pv_r'] = $final_params['od_pv_r'];
                $items[$order_item_key]['od_bd_r'] = $final_params['od_bd_r'];

                $items[$order_item_key]['os_pv'] = $final_params['os_pv'];
                $items[$order_item_key]['os_bd'] = $final_params['os_bd'];
                $items[$order_item_key]['os_pv_r'] = $final_params['os_pv_r'];
                $items[$order_item_key]['os_bd_r'] = $final_params['os_bd_r'];
            }

            /**
             * 判断定制现片逻辑
             * 1、渐进镜 Progressive
             * 2、偏光镜 镜片类型包含Polarized
             * 3、染色镜 镜片类型包含Lens with Color Tint
             * 4、当cyl<=-4或cyl>=4
             */
            if ($final_params['prescription_type'] == 'Progressive') {
                $items[$order_item_key]['is_custom_lens'] = 1;
            }

            if (strpos($final_params['index_type'], 'Polarisierende') !== false) {
                $items[$order_item_key]['is_custom_lens'] = 1;
            }

            if (strpos($final_params['index_type'], 'Farbtönung') !== false) {
                $items[$order_item_key]['is_custom_lens'] = 1;
            }

            if ($final_params['od_cyl']) {
                $final_params['od_cyl'] = urldecode($final_params['od_cyl']);
                if ((float) $final_params['od_cyl'] * 1 <= -4 || (float) $final_params['od_cyl'] * 1 >= 4) {
                    $items[$order_item_key]['is_custom_lens'] = 1;
                }
            }

            if ($final_params['os_cyl']) {
                $final_params['os_cyl'] = urldecode($final_params['os_cyl']);
                if ((float) $final_params['os_cyl'] * 1 <= -4 || (float) $final_params['os_cyl'] * 1 >= 4) {
                    $items[$order_item_key]['is_custom_lens'] = 1;
                }
            }

            if ($final_params['od_sph']) {
                if ((float) urldecode($final_params['od_sph']) * 1 < -8 || (float) urldecode($final_params['od_sph']) * 1 > 8) {
                    $items[$order_item_key]['is_custom_lens'] = 1;
                }
            }

            if ($final_params['os_sph']) {
                if ((float) urldecode($final_params['os_sph']) * 1 < -8 || (float) urldecode($final_params['os_sph']) * 1 > 8) {
                    $items[$order_item_key]['is_custom_lens'] = 1;
                }
            }

            unset($final_params);
            unset($lens_params);
            unset($prescription_params);
            unset($product_options);
        }


        if ($items) {
            $batch_order_item_prescription_values = "";
            $batch_order_item_updateSql = "";
            $batch_order_updateSql = "";
            $frameArr = $orderArr = [];
            foreach ($items as $key => $value) {
                $frameArr[] = $value['sku'];
                $orderArr[] = $value['item_id'];
                $batch_order_item_prescription_values .= "("
                    . $value['order_id'] . ","
                    . $value['item_id'] . ","
                    . $value['product_id'] . ","
                    . $value['qty_ordered'] . ","
                    . $value['quote_item_id'] . ","

                    . "'" . $this->filter($value['name']) . "',"
                    . "'" . $value['sku'] . "',"
                    . "'" . $value['created_at'] . "',"

                    . "'" . $value['index_type'] . "',"
                    . "'" . $value['prescription_type'] . "',"
                    . "'" . $value['coatiing_name'] . "',"

                    . "'" . $value['year'] . "',"
                    . "'" . $value['month'] . "',"

                    . "'" . $value['frame_price'] . "',"
                    . "'" . $value['index_price'] . "',"
                    . "'" . $value['coatiing_price'] . "',"

                    . "'" . $value['frame_regural_price'] . "',"
                    . "'" . $value['is_special_price'] . "',"
                    . "'" . $value['index_price_old'] . "',"
                    . "'" . $value['index_name'] . "',"
                    . "'" . $value['index_id'] . "',"
                    . "'" . $value['lens'] . "',"
                    . "'" . $value['lens_old'] . "',"
                    . "'" . $value['total'] . "',"
                    . "'" . $value['total_old'] . "',"
                    . "'" . $this->filter($value['information']) . "',"

                    . "'" . $value['od_sph'] . "',"
                    . "'" . $value['os_sph'] . "',"
                    . "'" . $value['od_cyl'] . "',"
                    . "'" . $value['os_cyl'] . "',"
                    . "'" . $value['od_axis'] . "',"
                    . "'" . $value['os_axis'] . "',"
                    . "'" . $value['pd_l'] . "',"
                    . "'" . $value['pd_r'] . "',"
                    . "'" . $value['pd'] . "',"
                    . "'" . $value['os_add'] . "',"
                    . "'" . $value['od_add'] . "',"
                    . "'" . $value['total_add'] . "',"
                    . "'" . $value['od_pv'] . "',"
                    . "'" . $value['od_bd'] . "',"
                    . "'" . $value['od_pv_r'] . "',"
                    . "'" . $value['od_bd_r'] . "',"
                    . "'" . $value['os_pv'] . "',"
                    . "'" . $value['os_bd'] . "',"
                    . "'" . $value['os_pv_r'] . "',"
                    . "'" . $value['os_bd_r'] . "',"
                    . "'" . $value['is_custom_lens'] . "'"
                    . "),";
            }

            $batch_order_item_prescription_insertSql = "INSERT INTO sales_flat_order_item_prescription(order_id,item_id,product_id,qty_ordered,quote_item_id,name,sku,created_at,index_type,prescription_type,coatiing_name,year,month,frame_price,index_price,coatiing_price,
                frame_regural_price,is_special_price,index_price_old,index_name,index_id,lens,lens_old,total,total_old,information,od_sph,os_sph,od_cyl,os_cyl,od_axis,os_axis,pd_l,pd_r,pd,os_add,od_add,total_add,od_pv,od_bd,od_pv_r,od_bd_r,os_pv,os_bd,os_pv_r,os_bd_r,is_custom_lens) values$batch_order_item_prescription_values";
            $batch_order_item_prescription_insertSql = rtrim($batch_order_item_prescription_insertSql, ',');

            $result = Db::connect('database.db_zeelool_de')->execute($batch_order_item_prescription_insertSql);
            if ($result) {
                echo '<br>执行成功';
            } else {
                echo '<br>执行失败';
            }
           
        } else {
            echo '执行完毕！';
        }
    }


    /**
     * 定时统计每天的销量(弃用)
     */
    public function get_sales_order_num()
    {
        Db::connect('database.db_zeelool')->table('sales_flat_order')->query("set time_zone='+8:00'");
        Db::connect('database.db_voogueme')->table('sales_flat_order')->query("set time_zone='+8:00'");
        Db::connect('database.db_nihao')->table('sales_flat_order')->query("set time_zone='+8:00'");

        //计算前一天的销量
        $stime = date("Y-m-d 00:00:00", strtotime("-1 day"));
        $etime = date("Y-m-d 23:59:59", strtotime("-1 day"));
        $map['created_at'] = ['between', [$stime, $etime]];
        $map['status'] = ['in', ['processing', 'complete', 'creditcard_proccessing']];
        $zeelool_count = Db::connect('database.db_zeelool')->table('sales_flat_order')->where($map)->count(1);
        $zeelool_total = Db::connect('database.db_zeelool')->table('sales_flat_order')->where($map)->sum('base_grand_total');

        $voogueme_count = Db::connect('database.db_voogueme')->table('sales_flat_order')->where($map)->count(1);
        $voogueme_total = Db::connect('database.db_voogueme')->table('sales_flat_order')->where($map)->sum('base_grand_total');

        $nihao_count = Db::connect('database.db_nihao')->table('sales_flat_order')->where($map)->count(1);
        $nihao_total = Db::connect('database.db_nihao')->table('sales_flat_order')->where($map)->sum('base_grand_total');

        $data['zeelool_sales_num'] = $zeelool_count;
        $data['voogueme_sales_num'] = $voogueme_count;
        $data['nihao_sales_num'] = $nihao_count;
        $data['all_sales_num'] = $zeelool_count + $voogueme_count + $nihao_count;
        $data['zeelool_sales_money'] = $zeelool_total;
        $data['voogueme_sales_money'] = $voogueme_total;
        $data['nihao_sales_money'] = $nihao_total;
        $data['all_sales_money'] = $zeelool_total + $voogueme_total + $nihao_total;
        $data['create_date'] = date("Y-m-d", strtotime("-1 day"));
        $data['createtime'] = date("Y-m-d H:i:s");
        Db::name('order_statistics')->insert($data);
        echo 'ok';
        die;
    }

    /**
     * 定时统计每天的销量等数据
     *之后修改添加
     * @Description created by lsw
     * @author lsw
     * @since 2020/03/09 09:32:05
     * @return void
     */
    public function get_sales_order_data()
    {
        $zeelool_model = Db::connect('database.db_zeelool');
        $voogueme_model = Db::connect('database.db_voogueme');
        $nihao_model    = Db::connect('database.db_nihao');
        $meeloog_model  = Db::connect('database.db_meeloog');
        $zeelool_es_model = Db::connect('database.db_zeelool_es');
        $zeelool_de_model = Db::connect('database.db_zeelool_de');
        $zeelool_jp_model = Db::connect('database.db_zeelool_jp');
        $zeelool_model->table('sales_flat_order')->query("set time_zone='+8:00'");
        $zeelool_model->table('sales_flat_quote')->query("set time_zone='+8:00'");
        $zeelool_model->table('customer_entity')->query("set time_zone='+8:00'");
        $voogueme_model->table('sales_flat_order')->query("set time_zone='+8:00'");
        $voogueme_model->table('sales_flat_quote')->query("set time_zone='+8:00'");
        $voogueme_model->table('customer_entity')->query("set time_zone='+8:00'");
        $nihao_model->table('sales_flat_order')->query("set time_zone='+8:00'");
        $nihao_model->table('sales_flat_quote')->query("set time_zone='+8:00'");
        $nihao_model->table('customer_entity')->query("set time_zone='+8:00'");
        $meeloog_model->table('sales_flat_order')->query("set time_zone='+8:00'");
        $meeloog_model->table('sales_flat_quote')->query("set time_zone='+8:00'");
        $meeloog_model->table('customer_entity')->query("set time_zone='+8:00'");

        $zeelool_es_model->table('sales_flat_order')->query("set time_zone='+8:00'");
        $zeelool_es_model->table('sales_flat_quote')->query("set time_zone='+8:00'");
        $zeelool_es_model->table('customer_entity')->query("set time_zone='+8:00'");

        $zeelool_de_model->table('sales_flat_order')->query("set time_zone='+8:00'");
        $zeelool_de_model->table('sales_flat_quote')->query("set time_zone='+8:00'");
        $zeelool_de_model->table('customer_entity')->query("set time_zone='+8:00'");
        $zeelool_jp_model->table('sales_flat_order')->query("set time_zone='+8:00'");
        $zeelool_jp_model->table('sales_flat_quote')->query("set time_zone='+8:00'");
        $zeelool_jp_model->table('customer_entity')->query("set time_zone='+8:00'");

        //计算前一天的销量
        $stime = date("Y-m-d 00:00:00", strtotime("-1 day"));
        $etime = date("Y-m-d 23:59:59", strtotime("-1 day"));
        $map['created_at'] = $date['created_at'] = $update['updated_at'] =  ['between', [$stime, $etime]];
        $map['status'] = ['in', ['free_processing', 'processing', 'paypal_reversed', 'paypal_canceled_reversal', 'complete']];
<<<<<<< HEAD
=======
        $map['order_type'] = 1;
>>>>>>> cd717a65
        $zeelool_count = $zeelool_model->table('sales_flat_order')->where($map)->count(1);
        $zeelool_total = $zeelool_model->table('sales_flat_order')->where($map)->sum('base_grand_total');
        //zeelool客单价
        if ($zeelool_count > 0) {
            $zeelool_unit_price = round(($zeelool_total / $zeelool_count), 2);
        } else {
            $zeelool_unit_price = 0;
        }

        //zeelool购物车数 SELECT count(*) counter from sales_flat_quote where base_grand_total>0
        $zeelool_shoppingcart_total = $zeelool_model->table('sales_flat_quote')->where($date)->where('base_grand_total', 'GT', 0)->count('*');
        //zeelool购物车更新数
        $zeelool_shoppingcart_update_total = $zeelool_model->table('sales_flat_quote')->where($update)->where('base_grand_total', 'GT', 0)->count('*');
        //zeelool购物车转化率
        if ($zeelool_shoppingcart_total > 0) {
            $zeelool_shoppingcart_conversion = round(($zeelool_count / $zeelool_shoppingcart_total) * 100, 2);
        } else {
            $zeelool_shoppingcart_conversion = 0;
        }
        //zeelool购物车更新转化率
        if ($zeelool_shoppingcart_update_total > 0) {
            $zeelool_shoppingcart_update_conversion = round(($zeelool_count / $zeelool_shoppingcart_update_total) * 100, 2);
        } else {
            $zeelool_shoppingcart_update_conversion = 0;
        }

        //zeelool注册用户数SELECT count(*) counter from customer_entity
        $zeelool_register_customer = $zeelool_model->table('customer_entity')->where($date)->count('*');
        $voogueme_count = $voogueme_model->table('sales_flat_order')->where($map)->count(1);
        $voogueme_total = $voogueme_model->table('sales_flat_order')->where($map)->sum('base_grand_total');
        //voogueme客单价
        if ($voogueme_count > 0) {
            $voogueme_unit_price = round(($voogueme_total / $voogueme_count), 2);
        } else {
            $voogueme_unit_price = 0;
        }
        //voogueme购物车数
        $voogueme_shoppingcart_total = $voogueme_model->table('sales_flat_quote')->where($date)->where('base_grand_total', 'GT', 0)->count('*');
        //voogueme购物车更新数
        $voogueme_shoppingcart_update_total = $voogueme_model->table('sales_flat_quote')->where($update)->where('base_grand_total', 'GT', 0)->count('*');
        //voogueme购物车转化率
        if ($voogueme_shoppingcart_total > 0) {
            $voogueme_shoppingcart_conversion = round(($voogueme_count / $voogueme_shoppingcart_total) * 100, 2);
        } else {
            $voogueme_shoppingcart_conversion = 0;
        }
        //voogueme购物车更新转化率
        if ($voogueme_shoppingcart_update_total > 0) {
            $voogueme_shoppingcart_update_conversion = round(($voogueme_count / $voogueme_shoppingcart_update_total) * 100, 2);
        } else {
            $voogueme_shoppingcart_update_conversion = 0;
        }

        //voogueme注册用户数
        $voogueme_register_customer = $voogueme_model->table('customer_entity')->where($date)->count('*');
        $nihao_count = $nihao_model->table('sales_flat_order')->where($map)->count(1);
        $nihao_total = $nihao_model->table('sales_flat_order')->where($map)->sum('base_grand_total');
        //nihao客单价
        if ($nihao_count > 0) {
            $nihao_unit_price = round(($nihao_total / $nihao_count), 2);
        } else {
            $nihao_unit_price = 0;
        }

        //nihao购物车数
        $nihao_shoppingcart_total = $nihao_model->table('sales_flat_quote')->where($date)->where('base_grand_total', 'GT', 0)->count('*');
        //nihao站购物车更新数
        $nihao_shoppingcart_update_total = $nihao_model->table('sales_flat_quote')->where($update)->where('base_grand_total', 'GT', 0)->count('*');
        //nihao购物车转化率
        if ($nihao_shoppingcart_total > 0) {
            $nihao_shoppingcart_conversion = round(($nihao_count / $nihao_shoppingcart_total) * 100, 2);
        } else {
            $nihao_shoppingcart_conversion = 0;
        }

        //nihao站购物车更新转化率
        if ($nihao_shoppingcart_update_total > 0) {
            $nihao_shoppingcart_update_conversion = round(($nihao_count / $nihao_shoppingcart_update_total) * 100, 2);
        } else {
            $nihao_shoppingcart_update_conversion = 0;
        }

        //nihao注册用户数
        $nihao_register_customer = $nihao_model->table('customer_entity')->where($date)->count('*');

        $meeloog_count = $meeloog_model->table('sales_flat_order')->where($map)->count(1);
        $meeloog_total = $meeloog_model->table('sales_flat_order')->where($map)->sum('base_grand_total');
        //meeloog客单价
        if ($meeloog_count > 0) {
            $meeloog_unit_price = round(($meeloog_total / $meeloog_count), 2);
        } else {
            $meeloog_unit_price = 0;
        }

        //meeloog购物车数
        $meeloog_shoppingcart_total = $meeloog_model->table('sales_flat_quote')->where($date)->where('base_grand_total', 'GT', 0)->count('*');
        //meeloog购物车更新数
        $meeloog_shoppingcart_update_total = $meeloog_model->table('sales_flat_quote')->where($update)->where('base_grand_total', 'GT', 0)->count('*');
        //meeloog购物车转化率
        if ($meeloog_shoppingcart_total > 0) {
            $meeloog_shoppingcart_conversion = round(($meeloog_count / $meeloog_shoppingcart_total) * 100, 2);
        } else {
            $meeloog_shoppingcart_conversion = 0;
        }

        //meeloog购物车更新转化率
        if ($meeloog_shoppingcart_update_total > 0) {
            $meeloog_shoppingcart_update_conversion = round(($meeloog_count / $meeloog_shoppingcart_update_total) * 100, 2);
        } else {
            $meeloog_shoppingcart_update_conversion = 0;
        }
        //nihao注册用户数
        $meeloog_register_customer = $meeloog_model->table('customer_entity')->where($date)->count('*');
        
        //zeelool es
        $zeelool_es_count = $zeelool_es_model->table('sales_flat_order')->where($map)->count(1);
        $zeelool_es_total = $zeelool_es_model->table('sales_flat_order')->where($map)->sum('base_grand_total');
        //zeelool_es客单价
        if ($zeelool_es_count > 0) {
            $zeelool_es_unit_price = round(($zeelool_es_total / $zeelool_es_count), 2);
        } else {
            $zeelool_es_unit_price = 0;
        }

        //zeelool_es购物车数
        $zeelool_es_shoppingcart_total = $zeelool_es_model->table('sales_flat_quote')->where($date)->where('base_grand_total', 'GT', 0)->count('*');
        //zeelool_es购物车更新数
        $zeelool_es_shoppingcart_update_total = $zeelool_es_model->table('sales_flat_quote')->where($update)->where('base_grand_total', 'GT', 0)->count('*');
        //zeelool_es购物车转化率
        if ($zeelool_es_shoppingcart_total > 0) {
            $zeelool_es_shoppingcart_conversion = round(($zeelool_es_count / $zeelool_es_shoppingcart_total) * 100, 2);
        } else {
            $zeelool_es_shoppingcart_conversion = 0;
        }

        //zeelool_es购物车更新转化率
        if ($zeelool_es_shoppingcart_update_total > 0) {
            $zeelool_es_shoppingcart_update_conversion = round(($zeelool_es_count / $zeelool_es_shoppingcart_update_total) * 100, 2);
        } else {
            $zeelool_es_shoppingcart_update_conversion = 0;
        }

        //zeelool_es注册用户数
        $zeelool_es_register_customer = $zeelool_es_model->table('customer_entity')->where($date)->count('*');

        //zeelool de
        $zeelool_de_count = $zeelool_de_model->table('sales_flat_order')->where($map)->count(1);
        $zeelool_de_total = $zeelool_de_model->table('sales_flat_order')->where($map)->sum('base_grand_total');
        //zeelool_de客单价
        if ($zeelool_de_count > 0) {
            $zeelool_de_unit_price = round(($zeelool_de_total / $zeelool_de_count), 2);
        } else {
            $zeelool_de_unit_price = 0;
        }

        //zeelool_de购物车数
        $zeelool_de_shoppingcart_total = $zeelool_de_model->table('sales_flat_quote')->where($date)->where('base_grand_total', 'GT', 0)->count('*');
        //zeelool_de购物车更新数
        $zeelool_de_shoppingcart_update_total = $zeelool_de_model->table('sales_flat_quote')->where($update)->where('base_grand_total', 'GT', 0)->count('*');
        //zeelool_de购物车转化率
        if ($zeelool_de_shoppingcart_total > 0) {
            $zeelool_de_shoppingcart_conversion = round(($zeelool_de_count / $zeelool_de_shoppingcart_total) * 100, 2);
        } else {
            $zeelool_de_shoppingcart_conversion = 0;
        }

        //zeelool_de购物车更新转化率
        if ($zeelool_de_shoppingcart_update_total > 0) {
            $zeelool_de_shoppingcart_update_conversion = round(($zeelool_de_count / $zeelool_de_shoppingcart_update_total) * 100, 2);
        } else {
            $zeelool_de_shoppingcart_update_conversion = 0;
        }

        //zeelool_de注册用户数
        $zeelool_de_register_customer = $zeelool_de_model->table('customer_entity')->where($date)->count('*');


        //zeelool jp
        $zeelool_jp_count = $zeelool_jp_model->table('sales_flat_order')->where($map)->count(1);
        $zeelool_jp_total = $zeelool_jp_model->table('sales_flat_order')->where($map)->sum('base_grand_total');
        //zeelool_jp客单价
        if ($zeelool_jp_count > 0) {
            $zeelool_jp_unit_price = round(($zeelool_jp_total / $zeelool_jp_count), 2);
        } else {
            $zeelool_jp_unit_price = 0;
        }

        //zeelool_jp购物车数
        $zeelool_jp_shoppingcart_total = $zeelool_jp_model->table('sales_flat_quote')->where($date)->where('base_grand_total', 'GT', 0)->count('*');
        //zeelool_jp购物车更新数
        $zeelool_jp_shoppingcart_update_total = $zeelool_jp_model->table('sales_flat_quote')->where($update)->where('base_grand_total', 'GT', 0)->count('*');
        //zeelool_jp购物车转化率
        if ($zeelool_jp_shoppingcart_total > 0) {
            $zeelool_jp_shoppingcart_conversion = round(($zeelool_jp_count / $zeelool_jp_shoppingcart_total) * 100, 2);
        } else {
            $zeelool_jp_shoppingcart_conversion = 0;
        }

        //zeelool_jp购物车更新转化率
        if ($zeelool_jp_shoppingcart_update_total > 0) {
            $zeelool_jp_shoppingcart_update_conversion = round(($zeelool_jp_count / $zeelool_jp_shoppingcart_update_total) * 100, 2);
        } else {
            $zeelool_jp_shoppingcart_update_conversion = 0;
        }
        //zeelool_jp注册用户数
        $zeelool_jp_register_customer = $zeelool_jp_model->table('customer_entity')->where($date)->count('*');
        $data['zeelool_sales_num']                          = $zeelool_count;
        $data['voogueme_sales_num']                         = $voogueme_count;
        $data['nihao_sales_num']                            = $nihao_count;
        $data['meeloog_sales_num']                          = $meeloog_count;
        $data['zeelool_es_sales_num']                       = $zeelool_es_count;
        $data['zeelool_de_sales_num']                       = $zeelool_de_count;
        $data['zeelool_jp_sales_num']                       = $zeelool_jp_count;
        $data['all_sales_num']                              = $zeelool_count + $voogueme_count + $nihao_count + $meeloog_count;
        $data['zeelool_sales_money']                        = $zeelool_total;
        $data['voogueme_sales_money']                       = $voogueme_total;
        $data['nihao_sales_money']                          = $nihao_total;
        $data['meeloog_sales_money']                        = $meeloog_total;
        $data['zeelool_es_sales_money']                     = $zeelool_es_total;
        $data['zeelool_de_sales_money']                     = $zeelool_de_total;
        $data['zeelool_jp_sales_money']                     = $zeelool_jp_total;
        $data['all_sales_money']                            = $zeelool_total + $voogueme_total + $nihao_total + $meeloog_total;
        $data['zeelool_unit_price']                         = $zeelool_unit_price;
        $data['voogueme_unit_price']                        = $voogueme_unit_price;
        $data['nihao_unit_price']                           = $nihao_unit_price;
        $data['meeloog_unit_price']                         = $meeloog_unit_price;
        $data['zeelool_es_unit_price']                      = $zeelool_es_unit_price;
        $data['zeelool_de_unit_price']                      = $zeelool_de_unit_price;    
        $data['zeelool_jp_unit_price']                      = $zeelool_jp_unit_price;
        $data['all_unit_price']                             = $data['all_sales_num'] ? @round($data['all_sales_money'] / $data['all_sales_num']*100, 2) : 0;
        $data['zeelool_shoppingcart_total']                 = $zeelool_shoppingcart_total;
        $data['voogueme_shoppingcart_total']                = $voogueme_shoppingcart_total;
        $data['nihao_shoppingcart_total']                   = $nihao_shoppingcart_total;
        $data['meeloog_shoppingcart_total']                 = $meeloog_shoppingcart_total;
        $data['zeelool_es_shoppingcart_total']              = $zeelool_es_shoppingcart_total;
        $data['zeelool_de_shoppingcart_total']              = $zeelool_de_shoppingcart_total;
        $data['zeelool_jp_shoppingcart_total']              = $zeelool_jp_shoppingcart_total;
        $data['all_shoppingcart_total']                     = $zeelool_shoppingcart_total + $voogueme_shoppingcart_total + $nihao_shoppingcart_total + $meeloog_shoppingcart_total;
        $data['zeelool_shoppingcart_conversion']            = $zeelool_shoppingcart_conversion;
        $data['voogueme_shoppingcart_conversion']           = $voogueme_shoppingcart_conversion;
        $data['nihao_shoppingcart_conversion']              = $nihao_shoppingcart_conversion;
        $data['meeloog_shoppingcart_conversion']            = $meeloog_shoppingcart_conversion;
        $data['zeelool_es_shoppingcart_conversion']         = $zeelool_es_shoppingcart_conversion;
        $data['zeelool_de_shoppingcart_conversion']         = $zeelool_de_shoppingcart_conversion; 
        $data['zeelool_jp_shoppingcart_conversion']         = $zeelool_jp_shoppingcart_conversion;
        $data['all_shoppingcart_conversion']                = $data['all_shoppingcart_total'] ? @round($data['all_sales_num'] / $data['all_shoppingcart_total']*100, 2) : 0;
        $data['zeelool_register_customer']                  = $zeelool_register_customer;
        $data['voogueme_register_customer']                 = $voogueme_register_customer;
        $data['nihao_register_customer']                    = $nihao_register_customer;
        $data['meeloog_register_customer']                  = $meeloog_register_customer;
        $data['zeelool_es_register_customer']               = $zeelool_es_register_customer;
        $data['zeelool_de_register_customer']               = $zeelool_de_register_customer;
        $data['zeelool_jp_register_customer']               = $zeelool_jp_register_customer;
        $data['all_register_customer']                      = $zeelool_register_customer + $voogueme_register_customer + $nihao_register_customer + $meeloog_register_customer;
        $data['zeelool_shoppingcart_update_total']          = $zeelool_shoppingcart_update_total;
        $data['voogueme_shoppingcart_update_total']         = $voogueme_shoppingcart_update_total;
        $data['nihao_shoppingcart_update_total']            = $nihao_shoppingcart_update_total;
        $data['meeloog_shoppingcart_update_total']          = $meeloog_shoppingcart_update_total;
        $data['zeelool_es_shoppingcart_update_total']       = $zeelool_es_shoppingcart_update_total;
        $data['zeelool_de_shoppingcart_update_total']       = $zeelool_de_shoppingcart_update_total;
        $data['zeelool_jp_shoppingcart_update_total']       = $zeelool_jp_shoppingcart_update_total;
        $data['all_shoppingcart_update_total']              = $zeelool_shoppingcart_update_total + $voogueme_shoppingcart_update_total + $nihao_shoppingcart_update_total + $meeloog_shoppingcart_update_total;
        $data['zeelool_shoppingcart_update_conversion']     = $zeelool_shoppingcart_update_conversion;
        $data['voogueme_shoppingcart_update_conversion']    = $voogueme_shoppingcart_update_conversion;
        $data['nihao_shoppingcart_update_conversion']       = $nihao_shoppingcart_update_conversion;
        $data['meeloog_shoppingcart_update_conversion']     = $meeloog_shoppingcart_update_conversion;
        $data['zeelool_es_shoppingcart_update_conversion']  = $zeelool_es_shoppingcart_update_conversion;
        $data['zeelool_de_shoppingcart_update_conversion']  = $zeelool_de_shoppingcart_update_conversion;
        $data['zeelool_jp_shoppingcart_update_conversion']  = $zeelool_jp_shoppingcart_update_conversion;
        $data['all_shoppingcart_update_conversion']       = $data['all_shoppingcart_update_total'] ? @round($data['all_sales_num']/$data['all_shoppingcart_update_total']*100, 2) : 0;
        $data['create_date'] = date("Y-m-d", strtotime("-1 day"));
        $data['createtime'] = date("Y-m-d H:i:s");
        Db::name('order_statistics')->insert($data);
        echo 'ok';
        die;
    }

    /**
     * 定时获取1688发货采购单 生成物流单绑定关系
     */
    public function set_purchase_order_logistics()
    {
        //查询线上已发货的采购单
        $purchase = new PurchaseOrder();
        $map['purchase_type'] = 2;
        $map['purchase_status'] = ['in', [6, 7]];
        $map['is_add_logistics'] = 0;
        $map['is_del'] = 1;
        $list = $purchase->where($map)->limit(50)->select();
        $list = collection($list)->toArray();

        foreach ($list as $k => $v) {
            $res = Alibaba::getOrderDetail(trim($v['purchase_number']));
            if (!$res) {
                continue;
            }
            $res = collection($res)->toArray();
            if ($res['result']->nativeLogistics->logisticsItems[0]->logisticsBillNo) {
                $data[$k]['id'] = $v['id'];
                $data[$k]['logistics_number'] = $res['result']->nativeLogistics->logisticsItems[0]->logisticsBillNo;
                $data[$k]['logistics_company_no'] = $res['result']->nativeLogistics->logisticsItems[0]->logisticsCompanyNo;
                $data[$k]['logistics_company_name'] = $res['result']->nativeLogistics->logisticsItems[0]->logisticsCompanyName;
                $data[$k]['is_add_logistics'] = 1;

                $params[$k]['logistics_number'] = $res['result']->nativeLogistics->logisticsItems[0]->logisticsBillNo;
                $params[$k]['type'] = 1;
                $params[$k]['order_number'] = $v['purchase_number'];
                $params[$k]['purchase_id'] = $v['id'];
                $params[$k]['createtime'] = date('Y-m-d H:i:s');
                $params[$k]['create_person'] = 'Admin';
                $params[$k]['logistics_company_no'] = $res['result']->nativeLogistics->logisticsItems[0]->logisticsCompanyNo;
                $params[$k]['source'] = 2;
            }
        }

        $logistics = new LogisticsInfo();
        if ($data) {
            $purchase->saveAll($data);

            $logistics->saveAll($params);
        }

        echo 'ok';
    }


    /**
     * 每天9点 根据销量计算产品分级
     */
    public function product_grade_list_crontab()
    {
        set_time_limit(0);
        $start = date("Y-m-d", strtotime("-3 month"));
        $end = date("Y-m-d", time());

        //$zeelool_model = Db::connect('database.db_zeelool')->table('sales_flat_order');

        $zeelool_model = new \app\admin\model\order\order\Zeelool;
        $voogueme_model = new \app\admin\model\order\order\Voogueme;
        $nihao_model = new \app\admin\model\order\order\Nihao;
        $meeloog_model = new \app\admin\model\order\order\Meeloog;
        $intelligent_purchase_query_sql = "SELECT a.sku,if(counter,counter,0) as counter, 
        IF ( datediff( now( ), a.created_at ) > 90, 90, datediff( now( ), a.created_at ) ) days, a.created_at 
        FROM catalog_product_entity a 
        LEFT JOIN ( SELECT sku, round( sum( qty_ordered ) ) as counter FROM sales_flat_order_item sfoi 
        INNER JOIN sales_flat_order sfo ON sfo.entity_id = sfoi.order_id 
        WHERE sfo.STATUS IN ( 'complete', 'processing', 'free_proccessing', 'paypal_reversed' ) 
        AND sfo.created_at BETWEEN '$start' AND '$end' GROUP BY sku ) b ON substring_index(a.sku,'-',2) = b.sku where a.sku NOT LIKE 'Price%' ORDER BY counter DESC";

        $zeelool_list = $zeelool_model->query($intelligent_purchase_query_sql);
        //查询sku映射关系表
        $itemPlatFormSku = new \app\admin\model\itemmanage\ItemPlatformSku;
        $sku_list = $itemPlatFormSku->column('sku', 'platform_sku');

        //查询产品库sku
        $zeelool_sku = [];
        foreach ($zeelool_list as $k => $v) {
            //判断库存时去掉-s 等
            $arr = explode('-', $v['sku']);
            $sku = $arr[0] . '-' . $arr[1];
            if (in_array($sku, $zeelool_sku)) {
                unset($zeelool_list[$k]);
                continue;
            }
            $true_sku = $sku_list[$sku];
            $zeelool_list[$k]['true_sku'] = $true_sku;
            $zeelool_list[$k]['zeelool_sku'] = $sku;
            $zeelool_sku[] = $sku;
        }


        $voogueme_list = $voogueme_model->query($intelligent_purchase_query_sql);
        //查询产品库sku
        $voogueme_sku = [];
        foreach ($voogueme_list as $k => $v) {
            //判断库存时去掉-s 等
            $arr = explode('-', $v['sku']);
            $sku = $arr[0] . '-' . $arr[1];
            if (in_array($sku, $voogueme_sku)) {
                unset($voogueme_list[$k]);
                continue;
            }
            $true_sku = $sku_list[$sku];
            $voogueme_list[$k]['true_sku'] = $true_sku;
            $voogueme_list[$k]['voogueme_sku'] = $sku;
            $voogueme_sku[] = $sku;
        }

        // $nihao_model = Db::connect('database.db_nihao')->table('sales_flat_order');
        $nihao_list = $nihao_model->query($intelligent_purchase_query_sql);
        //查询产品库sku
        $nihao_sku = [];
        foreach ($nihao_list as $k => $v) {
            //判断库存时去掉-s 等
            $arr = explode('-', $v['sku']);
            $sku = $arr[0] . '-' . $arr[1];
            if (in_array($sku, $nihao_sku)) {
                unset($nihao_list[$k]);
                continue;
            }
            $true_sku = $sku_list[$sku];
            $nihao_list[$k]['true_sku'] = $true_sku;
            $nihao_list[$k]['nihao_sku'] = $sku;
            $nihao_sku[] = $sku;
        }

        //合并数组
        $lists = array_merge($zeelool_list, $voogueme_list, $nihao_list);

        $data = [];
        foreach ($lists as $k => $v) {
            if ($v['true_sku'] == 'Express Shipping') {
                continue;
            }
            if ($data[$v['true_sku']]) {
                if ($v['voogueme_sku']) {
                    $data[$v['true_sku']]['voogueme_sku'] = $v['voogueme_sku'];
                }

                if ($v['nihao_sku']) {
                    $data[$v['true_sku']]['nihao_sku'] = $v['nihao_sku'];
                }

                $data[$v['true_sku']]['counter'] = $data[$v['true_sku']]['counter'] + $v['counter'];

                if ($v['days'] > $data[$v['true_sku']]['days']) {
                    $data[$v['true_sku']]['days'] = $v['days'];
                }
            } else {
                $data[$v['true_sku']] = $v;
            }
        }


        //查询供货商
        $supplier = new \app\admin\model\purchase\SupplierSku;
        // $where['a.label'] = 1;
        $where['a.status'] = 1;
        $where['b.status'] = 1;
        $supplier_list = $supplier->alias('a')->where($where)->join(['fa_supplier' => 'b'], 'a.supplier_id=b.id')->column('b.supplier_name,b.purchase_person', 'a.sku');

        //查询产品库正常SKU
        $skus = $this->item->where(['is_open' => 1, 'is_del' => 1])->column('sku');

        //删除无用数组 释放内存
        unset($lists);
        unset($zeelool_list);
        unset($voogueme_list);
        //重置KEY
        $data = array_values($data);

        $AA_num = 0;
        $A_num = 0;
        $B_num = 0;
        $CA_num = 0;
        $C_num = 0;
        $D_num = 0;
        $E_num = 0;
        $F_num = 0;
        $list = [];
        foreach ($data as $k => $val) {
            if (!in_array($val['true_sku'], $skus)) {
                continue;
            }
            $list[$k]['counter'] = $val['counter'] ?? 0;
            $list[$k]['days'] = $val['days'] == 0 ? 1 : $val['days'];
            $list[$k]['created_at'] = $val['created_at'];
            $list[$k]['true_sku'] = $val['true_sku'];
            $list[$k]['zeelool_sku'] = $val['zeelool_sku'] ? $val['zeelool_sku'] : '';
            $list[$k]['voogueme_sku'] = $val['voogueme_sku'] ? $val['voogueme_sku'] : '';
            $list[$k]['nihao_sku'] = $val['nihao_sku'] ? $val['nihao_sku'] : '';

            //分等级产品
            $days = $val['days'] == 0 ? 1 : $val['days'];
            $num = round($val['counter'] * 1 / $days * 1 * 30);
            $list[$k]['num'] = $num;
            $list[$k]['supplier_name'] =  $supplier_list[$val['true_sku']]['supplier_name'];
            $list[$k]['purchase_person'] =  $supplier_list[$val['true_sku']]['purchase_person'];


            if ($num >= 300) {
                $list[$k]['grade'] = 'A+';
                $AA_num++;
            } elseif ($num >= 150 && $num < 300) {
                $list[$k]['grade'] = 'A';
                $A_num++;
            } elseif ($num >= 90 && $num < 150) {
                $list[$k]['grade'] = 'B';
                $B_num++;
            } elseif ($num >= 60 && $num < 90) {
                $list[$k]['grade'] = 'C+';
                $CA_num++;
            } elseif ($num >= 30 && $num < 60) {
                $list[$k]['grade'] = 'C';
                $C_num++;
            } elseif ($num >= 15 && $num < 30) {
                $list[$k]['grade'] = 'D';
                $D_num++;
            } elseif ($num >= 1 && $num < 15) {
                $list[$k]['grade'] = 'E';
                $E_num++;
            } else {
                $list[$k]['grade'] = 'F';
                $F_num++;
            }
            $list[$k]['createtime'] = date('Y-m-d H:i:s');
        }
        unset($data);

        $map = [];
        foreach ($list as $k => $v) {
            $zeelool_num = 0;
            $voogueme_num = 0;
            $nihao_num = 0;
            if ($v['grade'] == 'A+' || $v['grade'] == 'A') {
                if ($v['zeelool_sku']) {
                    $map['a.status'] = ['in', ['complete', 'processing', 'creditcard_proccessing']];
                    $map['a.created_at'] = ['between', [date("Y-m-d 00:00:00", strtotime("-2 day")), date("Y-m-d 00:00:00", time())]];
                    $map['b.sku'] = $v['zeelool_sku'];
                    $zeelool_num = $zeelool_model->alias('a')->where($map)->join(['sales_flat_order_item' => 'b'], 'a.entity_id=b.order_id')->group('b.sku')->sum('b.qty_ordered');
                }

                if ($v['voogueme_sku']) {
                    $map['a.status'] = ['in', ['complete', 'processing', 'creditcard_proccessing']];
                    $map['a.created_at'] = ['between', [date("Y-m-d 00:00:00", strtotime("-2 day")), date("Y-m-d 00:00:00", time())]];
                    $map['b.sku'] = $v['voogueme_sku'];
                    $voogueme_num = $voogueme_model->alias('a')->where($map)->join(['sales_flat_order_item' => 'b'], 'a.entity_id=b.order_id')->group('b.sku')->sum('b.qty_ordered');
                }

                if ($v['nihao_sku']) {
                    $map['a.status'] = ['in', ['complete', 'processing', 'creditcard_proccessing']];
                    $map['a.created_at'] = ['between', [date("Y-m-d 00:00:00", strtotime("-2 day")), date("Y-m-d 00:00:00", time())]];
                    $map['b.sku'] = $v['nihao_sku'];
                    $nihao_num = $nihao_model->alias('a')->where($map)->join(['sales_flat_order_item' => 'b'], 'a.entity_id=b.order_id')->group('b.sku')->sum('b.qty_ordered');
                }

                $list[$k]['days_sales_num'] = round(($zeelool_num + $voogueme_num + $nihao_num) / 2, 2);
            }

            if ($v['grade'] == 'B' || $v['grade'] == 'C' || $v['grade'] == 'C+') {
                if ($v['zeelool_sku']) {
                    $map['a.status'] = ['in', ['complete', 'processing', 'creditcard_proccessing']];
                    $map['a.created_at'] = ['between', [date("Y-m-d 00:00:00", strtotime("-5 day")), date("Y-m-d 00:00:00", time())]];
                    $map['b.sku'] = $v['zeelool_sku'];
                    $zeelool_num = $zeelool_model->alias('a')->where($map)->join(['sales_flat_order_item' => 'b'], 'a.entity_id=b.order_id')->group('b.sku')->sum('b.qty_ordered');
                }

                if ($v['voogueme_sku']) {
                    $map['a.status'] = ['in', ['complete', 'processing', 'creditcard_proccessing']];
                    $map['a.created_at'] = ['between', [date("Y-m-d 00:00:00", strtotime("-5 day")), date("Y-m-d 00:00:00", time())]];
                    $map['b.sku'] = $v['voogueme_sku'];
                    $voogueme_num = $voogueme_model->alias('a')->where($map)->join(['sales_flat_order_item' => 'b'], 'a.entity_id=b.order_id')->group('b.sku')->sum('b.qty_ordered');
                }

                if ($v['nihao_sku']) {
                    $map['a.status'] = ['in', ['complete', 'processing', 'creditcard_proccessing']];
                    $map['a.created_at'] = ['between', [date("Y-m-d 00:00:00", strtotime("-5 day")), date("Y-m-d 00:00:00", time())]];
                    $map['b.sku'] = $v['nihao_sku'];
                    $nihao_num = $nihao_model->alias('a')->where($map)->join(['sales_flat_order_item' => 'b'], 'a.entity_id=b.order_id')->group('b.sku')->sum('b.qty_ordered');
                }
                $list[$k]['days_sales_num'] = round(($zeelool_num + $voogueme_num + $nihao_num) / 5, 2);
            }

            if ($v['grade'] == 'D' || $v['grade'] == 'E' || $v['grade'] == 'F') {
                if ($v['zeelool_sku']) {
                    $zeelool_sku[] = $v['zeelool_sku'];
                }

                if ($v['voogueme_sku']) {
                    $voogueme_sku[] = $v['voogueme_sku'];
                }

                if ($v['nihao_sku']) {
                    $nihao_sku[] = $v['nihao_sku'];
                }
            }
        }
        $map = [];
        $map['a.status'] = ['in', ['complete', 'processing', 'creditcard_proccessing']];
        $map['a.created_at'] = ['between', [date("Y-m-d 00:00:00", strtotime("-30 day")), date("Y-m-d 00:00:00", time())]];
        //计算三个站最近30天销量
        if ($zeelool_sku) {
            $map['b.sku'] = ['in', $zeelool_sku];
            $zeelool = $zeelool_model->alias('a')->where($map)->join(['sales_flat_order_item' => 'b'], 'a.entity_id=b.order_id')->group('b.sku')->column('sum(b.qty_ordered) as num', 'b.sku');
        }

        if ($voogueme_sku) {
            $map['b.sku'] = ['in', $voogueme_sku];
            $voogueme = $voogueme_model->alias('a')->where($map)->join(['sales_flat_order_item' => 'b'], 'a.entity_id=b.order_id')->group('b.sku')->column('sum(b.qty_ordered) as num', 'b.sku');
        }

        if ($nihao_sku) {
            $map['b.sku'] = ['in', $nihao_sku];
            $nihao = $nihao_model->alias('a')->where($map)->join(['sales_flat_order_item' => 'b'], 'a.entity_id=b.order_id')->group('b.sku')->column('sum(b.qty_ordered) as num', 'b.sku');
        }

        foreach ($list as $k => $v) {
            if ($v['grade'] == 'D' || $v['grade'] == 'E' || $v['grade'] == 'F') {
                $list[$k]['days_sales_num'] = round(($zeelool[$v['zeelool_sku']] + $voogueme[$v['voogueme_sku']] + $nihao[$v['nihao_sku']]) / 30, 2);
            }
        }

        if ($list) {
            //清空表
            Db::execute("truncate table fa_product_grade;");
            //批量添加
            $res = Db::table('fa_product_grade')->insertAll($list);
        }
        echo 'ok';
    }

    /***
     * 定时把新品sku变成老品
     */
    public function changeItemNewToOld()
    {
        //select*from table where now() >SUBDATE(times,interval -1 day);
        Db::connect('database.db_stock')->name('item')->query("set time_zone='+8:00'");
        $where['is_new'] = 1;
        $itemId = Db::connect('database.db_stock')->name('item')->where($where)->where("now() >SUBDATE(sku_putaway_time,interval -15 day)")->column('id');
        if (false == $itemId) {
            return 'ok';
        }
        $map['id'] = ['in', $itemId];
        Db::connect('database.db_stock')->name('item')->where($map)->update(['is_new' => 2]);
    }

    /**
     * 记录每天商品库存变化日志
     *
     * @Description
     * @author wpl
     * @since 2020/02/19 16:23:27
     * @return void
     */
    public function get_sku_stock()
    {
        $where['is_del'] = 1;
        $item = Db::connect('database.db_stock')->name('item')->where($where)->field('sku,available_stock as stock_num,stock,occupy_stock,distribution_occupy_stock')->select();

        if ($item) {
            Db::name('goods_stock_log')->insertAll($item);
            echo 'ok';
        }
    }

    /**
     * 定时获取SKU最新的采购单价
     *
     * @Description
     * @author wpl
     * @since 2020/02/19 16:23:27
     * @return void
     */
    public function get_sku_price()
    {
        $purchase = new \app\admin\model\purchase\PurchaseOrder;
        $result = $purchase->alias('a')
            ->where('a.is_del', 1)
            ->field('sku,purchase_price,createtime')
            ->join(['fa_purchase_order_item' => 'b'], 'a.id=b.purchase_id')
            ->order('createtime desc')
            ->select();
        $arr = [];
        foreach ($result as $v) {
            if (!isset($arr[$v['sku']])) {
                $arr[$v['sku']] = $v['purchase_price'];
            } else {
                continue;
            }
        }

        $item = new \app\admin\model\itemmanage\Item();
        if ($arr) {
            $list = [];
            $i = 0;
            foreach ($arr as $k => $v) {
                $item->where('sku', $k)->update(['purchase_price' => $v]);

                $list[$i]['sku'] = $k;
                $list[$i]['price'] = $v;
                $list[$i]['createtime'] = date('Y-m-d H:i:s', time());
                $i++;
            }
            unset($arr);
        }

        if ($list) {
            //清空表
            Db::execute("truncate table fa_sku_price;");
            //批量添加
            $res = Db::table('fa_sku_price')->insertAll($list);
        }
        echo 'ok';
    }

    /**
     * 记录每天总库存数
     *
     * @Description
     * @author wpl
     * @since 2020/02/29 16:13:16
     * @return void
     */
    public function get_sku_allstock()
    {
        $item = new \app\admin\model\itemmanage\Item;
        $num = $item->getAllStock();
        $data['allnum'] = $num;
        $data['createtime'] = date('Y-m-d H:i:s');
        $res = Db::table('fa_product_allstock_log')->insert($data);
    }
    /**
     * 更新zeelool站仪表盘数据
     *
     * z站今天的销售额($) 订单数	订单支付成功数	客单价($)	购物车总数	购物车总转化率(%)	新增购物车数	新增购物车转化率	新增注册用户数
     * @Description created by lsw
     * @author lsw
     * @since 2020/03/02 17:39:31
     * @return void
     */
    public function update_ashboard_data_one()
    {
        //求出平台
        $platform = $this->request->get('platform');
        if (!$platform) {
            return false;
        }
        switch ($platform) {
            case 1:
                $model = Db::connect('database.db_zeelool');
                break;
            case 2:
                $model = Db::connect('database.db_voogueme');
                break;
            case 3:
                $model = Db::connect('database.db_nihao');
                break;
            case 4:
                $model = Db::connect('database.db_meeloog');
                break;
            case 9:
                $model = Db::connect('database.db_zeelool_es');
                break;
            case 10:
                $model = Db::connect('database.db_zeelool_de');
                break;
            case 11:
                $model = Db::connect('database.db_zeelool_jp');
                break;
            default:
                $model = false;
                break;
        }
        if (false === $model) {
            return false;
        }
        $today = date('Y-m-d 23:59:59');
        $model->table('sales_flat_order')->query("set time_zone='+8:00'");
        $model->table('customer_entity')->query("set time_zone='+8:00'");
        //昨天销售额
        $order_where['order_type'] = 1;
        $order_success_where['status'] = ['in', ['free_processing', 'processing', 'complete', 'paypal_reversed', 'payment_review', 'paypal_canceled_reversal']];
        $yes_date = date("Y-m-d",strtotime("-1 day"));
        $yestime_where = [];
        $yestime_where1 = [];
        $yestime_where[] = ['exp', Db::raw("DATE_FORMAT(created_at, '%Y-%m-%d') = '" . $yes_date . "'")];
        $yestime_where1[] = ['exp', Db::raw("DATE_FORMAT(updated_at, '%Y-%m-%d') = '" . $yes_date . "'")];
        $yesterday_sales_money = $model->table('sales_flat_order')->where($yestime_where)->where($order_where)->where($order_success_where)->field('sum(base_grand_total) base_grand_total,count(entity_id) order_num')->find();
        $yesterday_sales_money_data           = round($yesterday_sales_money['base_grand_total'],2);
        //过去7天销售额
        $seven_start = date("Y-m-d", strtotime("-7 day"));
        $seven_end = date("Y-m-d 23:59:59",strtotime("-1 day"));
        $sev_where['created_at'] = $sev_where1['updated_at'] = ['between', [$seven_start, $seven_end]];
        $pastsevenday_sales_money = $model->table('sales_flat_order')->where($sev_where)->where($order_where)->where($order_success_where)->field('sum(base_grand_total) base_grand_total,count(entity_id) order_num')->find();
        $pastsevenday_sales_money_data        = round($pastsevenday_sales_money['base_grand_total'],2);
        //过去30天销售额
        $thirty_start = date("Y-m-d", strtotime("-30 day"));
        $thirty_end = date("Y-m-d 23:59:59",strtotime("-1 day"));
        $thirty_where['created_at'] = $thirty_where1['updated_at'] = ['between', [$thirty_start, $thirty_end]];
        $pastthirtyday_sales_money = $model->table('sales_flat_order')->where($thirty_where)->where($order_where)->where($order_success_where)->field('sum(base_grand_total) base_grand_total,count(entity_id) order_num')->find();
        $pastthirtyday_sales_money_data       = round($pastthirtyday_sales_money['base_grand_total'],2);
        //当月销售额
        $thismonth_start = date('Y-m-01', strtotime($today));
        $thismonth_end =  $today;
        $thismonth_where['created_at'] = $thismonth_where1['updated_at'] = ['between', [$thismonth_start, $thismonth_end]];
        $thismonth_sales_money = $model->table('sales_flat_order')->where($thismonth_where)->where($order_where)->where($order_success_where)->field('sum(base_grand_total) base_grand_total,count(entity_id) order_num')->find();
        $thismonth_sales_money_data           = round($thismonth_sales_money['base_grand_total'],2);
        //上月销售额
        $lastmonth_start = date('Y-m-01', strtotime("$today -1 month"));
        $lastmonth_end = date('Y-m-t 23:59:59', strtotime("$today -1 month"));
        $lastmonth_where['created_at'] = $lastmonth_where1['updated_at'] = ['between', [$lastmonth_start, $lastmonth_end]];
        $lastmonth_sales_money = $model->table('sales_flat_order')->where($lastmonth_where)->where($order_where)->where($order_success_where)->field('sum(base_grand_total) base_grand_total,count(entity_id) order_num')->find();
        $lastmonth_sales_money_data           = round($lastmonth_sales_money['base_grand_total'],2);
        //今年销售额
        $thisyear_start = date("Y",time())."-1"."-1"; //本年开始
        $thisyear_end = $today;
        $thisyear_where['created_at'] = $thisyear_where1['updated_at'] = ['between', [$thisyear_start, $thisyear_end]];
        $thisyear_sales_money = $model->table('sales_flat_order')->where($thisyear_where)->where($order_where)->where($order_success_where)->field('sum(base_grand_total) base_grand_total,count(entity_id) order_num')->find();
        $thisyear_sales_money_data            = round($thisyear_sales_money['base_grand_total'],2);
        //上年销售额
        $lastyear_start = date('Y-01-01 00:00:00', strtotime('last year'));
        $lastyear_end = date('Y-12-31 23:59:59', strtotime('last year'));
        $lastyear_where['created_at'] = $lastyear_where1['updated_at'] = ['between', [$lastyear_start, $lastyear_end]];
        $lastyear_sales_money = $model->table('sales_flat_order')->where($lastyear_where)->where($order_where)->where($order_success_where)->field('sum(base_grand_total) base_grand_total,count(entity_id) order_num')->find();
        $lastyear_sales_money_data            = round($lastyear_sales_money['base_grand_total'],2);
        //总共销售额
        $total_sales_money = $model->table('sales_flat_order')->where($order_where)->where($order_success_where)->field('sum(base_grand_total) base_grand_total,count(entity_id) order_num')->find();
        $total_sales_money_data               = round($total_sales_money['base_grand_total'],2);
        //昨天订单数
        $yesterday_order_num_data             = $model->table('sales_flat_order')->where($yestime_where)->where($order_where)->count();
        //过去7天订单数
        $pastsevenday_order_num_data          = $model->table('sales_flat_order')->where($sev_where)->where($order_where)->count();
        //过去30天订单数
        $pastthirtyday_order_num_data         = $model->table('sales_flat_order')->where($thirty_where)->where($order_where)->count();
        //当月订单数
        $thismonth_order_num_data             = $model->table('sales_flat_order')->where($thismonth_where)->where($order_where)->count();
        //上月订单数
        $lastmonth_order_num_data             = $model->table('sales_flat_order')->where($lastmonth_where)->where($order_where)->count();
        //今年订单数
        $thisyear_order_num_data              = $model->table('sales_flat_order')->where($thisyear_where)->where($order_where)->count();
        //去年订单数
        $lastyear_order_num_data              = $model->table('sales_flat_order')->where($lastyear_where)->where($order_where)->count();
        //总共订单数
        $total_order_num_data                 = $model->table('sales_flat_order')->where($order_where)->count();
        //昨天支付成功数
        $yesterday_order_success_data         = $yesterday_sales_money['order_num'];
        //过去7天支付成功数
        $pastsevenday_order_success_data      = $pastsevenday_sales_money['order_num'];
        //过去30天支付成功数
        $pastthirtyday_order_success_data     = $pastthirtyday_sales_money['order_num'];
        //当月支付成功数
        $thismonth_order_success_data         = $thismonth_sales_money['order_num'];
        //上月支付成功数
        $lastmonth_order_success_data         = $lastmonth_sales_money['order_num'];
        //今年支付成功数
        $thisyear_order_success_data          = $thisyear_sales_money['order_num'];
        //上年支付成功数
        $lastyear_order_success_data          = $lastyear_sales_money['order_num'];
        //总共支付成功数
        $total_order_success_data             = $total_sales_money['order_num'];
        //昨天新增注册人数
        //昨天新增注册用户数sql
        $yesterday_register_customer_data     = $model->table('customer_entity')->where($yestime_where)->count();
        //过去7天新增注册人数
        $pastsevenday_register_customer_data  = $model->table('customer_entity')->where($sev_where)->count();
        //过去30天新增注册人数
        $pastthirtyday_register_customer_data = $model->table('customer_entity')->where($thirty_where)->count();
        //当月新增注册人数
        $thismonth_register_customer_data     = $model->table('customer_entity')->where($thismonth_where)->count();
        //上月新增注册人数
        $lastmonth_register_customer_data     = $model->table('customer_entity')->where($lastmonth_where)->count();
        //今年新增注册人数
        $thisyear_register_customer_data      = $model->table('customer_entity')->where($thisyear_where)->count();
        //去年新增注册人数
        $lastyear_register_customer_data      = $model->table('customer_entity')->where($lastyear_where)->count();
        //总共新增注册人数
        $total_register_customer_data         = $model->table('customer_entity')->count();
        //昨天新增登录人数
        //昨天新增登录用户数sql
        $yesterday_sign_customer_data         = $model->table('customer_entity')->where($yestime_where1)->count();
        //过去7天新增登录人数
        $pastsevenday_sign_customer_data      = $model->table('customer_entity')->where($sev_where1)->count();
        //过去30天新增登录人数
        $pastthirtyday_sign_customer_data     = $model->table('customer_entity')->where($thirty_where1)->count();
        //当月新增登录人数
        $thismonth_sign_customer_data         = $model->table('customer_entity')->where($thismonth_where1)->count();
        //上月新增登录人数
        $lastmonth_sign_customer_data         = $model->table('customer_entity')->where($lastmonth_where1)->count();
        //今年新增登录人数
        $thisyear_sign_customer_data          = $model->table('customer_entity')->where($thisyear_where1)->count();
        //去年新增登录人数
        $lastyear_sign_customer_data          = $model->table('customer_entity')->where($lastyear_where1)->count();
        //总共新增登录人数
        $total_sign_customer_data             = $total_register_customer_data;

        //昨日客单价data
        $yesterday_unit_price_data                  = @round(($yesterday_sales_money_data / $yesterday_order_success_data), 2);
        //过去7天客单价data
        $pastsevenday_unit_price_data               = @round(($pastsevenday_sales_money_data / $pastsevenday_order_success_data), 2);
        //过去30天客单价data
        $pastthirtyday_unit_price_data              = @round(($pastthirtyday_sales_money_data / $pastthirtyday_order_success_data), 2);
        //当月客单价data
        $thismonth_unit_price_data                  = @round(($thismonth_sales_money_data / $thismonth_order_success_data), 2);
        //上月客单价data
        $lastmonth_unit_price_data                  = @round(($lastmonth_sales_money_data / $lastmonth_order_success_data), 2);
        //今年客单价data
        $thisyear_unit_price_data                   = @round(($thisyear_sales_money_data / $thisyear_order_success_data), 2);
        //上一年客单价data
        $lastyear_unit_price_data                   = @round(($lastyear_sales_money_data / $lastyear_order_success_data), 2);
        //总共客单价data
        $total_unit_price_data                      = @round(($total_sales_money_data / $total_order_success_data), 2);

        $updateData['yesterday_sales_money']        = $yesterday_sales_money_data ?? 0;
        $updateData['pastsevenday_sales_money']     = $pastsevenday_sales_money_data ?? 0;
        $updateData['pastthirtyday_sales_money']    = $pastthirtyday_sales_money_data ?? 0;
        $updateData['thismonth_sales_money']        = $thismonth_sales_money_data ?? 0;
        $updateData['lastmonth_sales_money']        = $lastmonth_sales_money_data ?? 0;
        $updateData['thisyear_sales_money']         = $thisyear_sales_money_data ?? 0;
        $updateData['lastyear_sales_money']         = $lastyear_sales_money_data ?? 0;
        $updateData['total_sales_money']            = $total_sales_money_data ?? 0;

        $updateData['yesterday_order_num']         = $yesterday_order_num_data ?? 0;
        $updateData['pastsevenday_order_num']      = $pastsevenday_order_num_data ?? 0;
        $updateData['pastthirtyday_order_num']     = $pastthirtyday_order_num_data ?? 0;
        $updateData['thismonth_order_num']         = $thismonth_order_num_data ?? 0;
        $updateData['lastmonth_order_num']         = $lastmonth_order_num_data ?? 0;
        $updateData['thisyear_order_num']          = $thisyear_order_num_data ?? 0;
        $updateData['lastyear_order_num']          = $lastyear_order_num_data ?? 0;
        $updateData['total_order_num']             = $total_order_num_data ?? 0;

        $updateData['yesterday_order_success']      = $yesterday_order_success_data ?? 0;
        $updateData['pastsevenday_order_success']   = $pastsevenday_order_success_data ?? 0;
        $updateData['pastthirtyday_order_success']  = $pastthirtyday_order_success_data ?? 0;
        $updateData['thismonth_order_success']      = $thismonth_order_success_data ?? 0;
        $updateData['lastmonth_order_success']      = $lastmonth_order_success_data ?? 0;
        $updateData['thisyear_order_success']       = $thisyear_order_success_data ?? 0;
        $updateData['lastyear_order_success']       = $lastyear_order_success_data ?? 0;
        $updateData['total_order_success']          = $total_order_success_data ?? 0;

        $updateData['yesterday_unit_price']         = $yesterday_unit_price_data ?? 0;
        $updateData['pastsevenday_unit_price']      = $pastsevenday_unit_price_data ?? 0;
        $updateData['pastthirtyday_unit_price']     = $pastthirtyday_unit_price_data ?? 0;
        $updateData['thismonth_unit_price']         = $thismonth_unit_price_data ?? 0;
        $updateData['lastmonth_unit_price']         = $lastmonth_unit_price_data ?? 0;
        $updateData['thisyear_unit_price']          = $thisyear_unit_price_data ?? 0;
        $updateData['lastyear_unit_price']          = $lastyear_unit_price_data ?? 0;
        $updateData['total_unit_price']             = $total_unit_price_data ?? 0;

        $updateData['yesterday_register_customer']      = $yesterday_register_customer_data ?? 0;
        $updateData['pastsevenday_register_customer']   = $pastsevenday_register_customer_data ?? 0;
        $updateData['pastthirtyday_register_customer']  = $pastthirtyday_register_customer_data ?? 0;
        $updateData['thismonth_register_customer']      = $thismonth_register_customer_data ?? 0;
        $updateData['lastmonth_register_customer']      = $lastmonth_register_customer_data ?? 0;
        $updateData['thisyear_register_customer']       = $thisyear_register_customer_data ?? 0;
        $updateData['lastyear_register_customer']       = $lastyear_register_customer_data ?? 0;
        $updateData['total_register_customer']          = $total_register_customer_data ?? 0;

        $updateData['yesterday_sign_customer']      = $yesterday_sign_customer_data ?? 0;
        $updateData['pastsevenday_sign_customer']   = $pastsevenday_sign_customer_data ?? 0;
        $updateData['pastthirtyday_sign_customer']  = $pastthirtyday_sign_customer_data ?? 0;
        $updateData['thismonth_sign_customer']      = $thismonth_sign_customer_data ?? 0;
        $updateData['lastmonth_sign_customer']      = $lastmonth_sign_customer_data ?? 0;
        $updateData['thisyear_sign_customer']       = $thisyear_sign_customer_data ?? 0;
        $updateData['lastyear_sign_customer']       = $lastyear_sign_customer_data ?? 0;
        $updateData['total_sign_customer']          = $total_sign_customer_data ?? 0;
        //查找是否存在的记录
        $result = Db::name('operation_analysis')->where(['order_platform' => $platform])->field('id,order_platform')->find();
        if (!$result) {
            $updateData['order_platform'] = $platform;
            $updateData['create_time']    = date('Y-m-d h:i:s', time());
            $info = Db::name('operation_analysis')->insert($updateData);
        } else {
            $updateData['update_time']    = date('Y-m-d h:i:s', time());
            $info = Db::name('operation_analysis')->where(['order_platform' => $platform])->update($updateData);
        }
        if ($info) {
            echo 'ok';
        } else {
            echo 'error';
        }
    }
    /**
     * 更新zeelool站仪表盘数据
     *
     * z站今天的销售额($) 订单数	订单支付成功数	客单价($)	购物车总数	购物车总转化率(%)	新增购物车数	新增购物车转化率	新增注册用户数
     * @Description created by lsw
     * @author lsw
     * @since 2020/03/02 17:39:31
     * @return void
     */
    public function update_ashboard_data_two()
    {
        //求出平台
        $platform = $this->request->get('platform');
        if (!$platform) {
            return false;
        }
        switch ($platform) {
            case 1:
                $model = Db::connect('database.db_zeelool');
                break;
            case 2:
                $model = Db::connect('database.db_voogueme');
                break;
            case 3:
                $model = Db::connect('database.db_nihao');
                break;
            case 4:
                $model = Db::connect('database.db_meeloog');
                break;
            case 9:
                $model = Db::connect('database.db_zeelool_es');
                break;
            case 10:
                $model = Db::connect('database.db_zeelool_de');
                break;
            case 11:
                $model = Db::connect('database.db_zeelool_jp');
                break;
            default:
                $model = false;
                break;
        }
        if (false === $model) {
            return false;
        }
        $today = date('Y-m-d 23:59:59');
        $model->table('sales_flat_order')->query("set time_zone='+8:00'");
        $model->table('sales_flat_quote')->query("set time_zone='+8:00'");
        //昨天支付成功数
        $order_where['order_type'] = 1;
        $order_success_where['status'] = ['in', ['free_processing', 'processing', 'complete', 'paypal_reversed', 'payment_review', 'paypal_canceled_reversal']];
        $yes_date = date("Y-m-d",strtotime("-1 day"));
        $yestime_where = [];
        $yestime_where1 = [];
        $yestime_where[] = ['exp', Db::raw("DATE_FORMAT(created_at, '%Y-%m-%d') = '" . $yes_date . "'")];
        $yestime_where1[] = ['exp', Db::raw("DATE_FORMAT(updated_at, '%Y-%m-%d') = '" . $yes_date . "'")];
        $yesterday_order_success_data = $model->table('sales_flat_order')->where($yestime_where)->where($order_where)->where($order_success_where)->count();
        //过去7天支付成功数
        $seven_start = date("Y-m-d", strtotime("-7 day"));
        $seven_end = date("Y-m-d 23:59:59",strtotime("-1 day"));
        $sev_where['created_at'] = $sev_where1['updated_at'] = ['between', [$seven_start, $seven_end]];
        $pastsevenday_order_success_data = $model->table('sales_flat_order')->where($sev_where)->where($order_where)->where($order_success_where)->count();
        //过去30天支付成功数
        $thirty_start = date("Y-m-d", strtotime("-30 day"));
        $thirty_end = date("Y-m-d 23:59:59",strtotime("-1 day"));
        $thirty_where['created_at'] = $thirty_where1['updated_at'] = ['between', [$thirty_start, $thirty_end]];
        $pastthirtyday_order_success_data = $model->table('sales_flat_order')->where($thirty_where)->where($order_where)->where($order_success_where)->count();
        //当月支付成功数
        $thismonth_start = date('Y-m-01', strtotime($today));
        $thismonth_end =  $today;
        $thismonth_where['created_at'] = ['between', [$thismonth_start, $thismonth_end]];
        $thismonth_where1['updated_at'] = ['between', [$thismonth_start, $thismonth_end]];
        $thismonth_order_success_data = $model->table('sales_flat_order')->where($thismonth_where)->where($order_where)->where($order_success_where)->count();
        //上月支付成功数
        $lastmonth_start = date('Y-m-01', strtotime("$today -1 month"));
        $lastmonth_end = date('Y-m-t 23:59:59', strtotime("$today -1 month"));
        $lastmonth_where['created_at'] = $lastmonth_where1['updated_at'] = ['between', [$lastmonth_start, $lastmonth_end]];
        $lastmonth_order_success_data = $model->table('sales_flat_order')->where($lastmonth_where)->where($order_where)->where($order_success_where)->count();
        //今年支付成功数
        $thisyear_start = date("Y",time())."-1"."-1"; //本年开始
        $thisyear_end = $today;
        $thisyear_where['created_at'] = $thisyear_where1['updated_at'] = ['between', [$thisyear_start, $thisyear_end]];
        $thisyear_order_success_data = $model->table('sales_flat_order')->where($thisyear_where)->where($order_where)->where($order_success_where)->count();
        //上年支付成功数
        $lastyear_start = date('Y-01-01 00:00:00', strtotime('last year'));
        $lastyear_end = date('Y-12-31 23:59:59', strtotime('last year'));
        $lastyear_where['created_at'] = $lastyear_where1['updated_at'] = ['between', [$lastyear_start, $lastyear_end]];
        $lastyear_order_success_data = $model->table('sales_flat_order')->where($lastyear_where)->where($order_where)->where($order_success_where)->count();
        //总共支付成功数
        $total_order_success_data = $model->table('sales_flat_order')->where($order_where)->where($order_success_where)->count();
        //昨天购物车总数
        $quote_where['base_grand_total'] = ['>',0];
        $yesterday_shoppingcart_total_data = $model->table('sales_flat_quote')->where($yestime_where)->where($quote_where)->count();
        //过去7天购物车总数
        $pastsevenday_shoppingcart_total_data = $model->table('sales_flat_quote')->where($sev_where)->where($quote_where)->count();
        //过去30天购物车总数
        $pastthirtyday_shoppingcart_total_data = $model->table('sales_flat_quote')->where($thirty_where)->where($quote_where)->count();
        //当月购物车总数
        $thismonth_shoppingcart_total_data = $model->table('sales_flat_quote')->where($thismonth_where)->where($quote_where)->count();
        //上月购物车总数
        $lastmonth_shoppingcart_total_data = $model->table('sales_flat_quote')->where($lastmonth_where)->where($quote_where)->count();
        //今年购物车总数
        $thisyear_shoppingcart_total_data = $model->table('sales_flat_quote')->where($thisyear_where)->where($quote_where)->count();
        //上年购物车总数
        $lastyear_shoppingcart_total_data = $model->table('sales_flat_quote')->where($lastyear_where)->where($quote_where)->count();
        //总共购物车总数
        $total_shoppingcart_total_data = $model->table('sales_flat_quote')->where($quote_where)->count();
        //昨天新增购物车总数
        $yesterday_shoppingcart_new_data = $model->table('sales_flat_quote')->where($yestime_where1)->where($quote_where)->count();
        //过去7天新增购物车总数
        $pastsevenday_shoppingcart_new_data = $model->table('sales_flat_quote')->where($sev_where1)->where($quote_where)->count();
        //过去30天新增购物车总数
        $pastthirtyday_shoppingcart_new_data = $model->table('sales_flat_quote')->where($thirty_where1)->where($quote_where)->count();
        //当月新增购物车总数
        $thismonth_shoppingcart_new_data = $model->table('sales_flat_quote')->where($thismonth_where1)->where($quote_where)->count();
        //上月新增购物车总数
        $lastmonth_shoppingcart_new_data = $model->table('sales_flat_quote')->where($lastmonth_where1)->where($quote_where)->count();
        //今年新增购物车总数
        $thisyear_shoppingcart_new_data = $model->table('sales_flat_quote')->where($thisyear_where1)->where($quote_where)->count();
        //上年新增购物车总数
        $lastyear_shoppingcart_new_data = $model->table('sales_flat_quote')->where($lastyear_where1)->where($quote_where)->count();
        //总共新增购物车总数
        $total_shoppingcart_new_data  = $total_shoppingcart_total_data;

        //昨天购物车转化率data
        $yesterday_shoppingcart_conversion_data     = @round(($yesterday_order_success_data / $yesterday_shoppingcart_total_data), 4) * 100;
        //过去7天购物车转化率data
        $pastsevenday_shoppingcart_conversion_data  = @round(($pastsevenday_order_success_data / $pastsevenday_shoppingcart_total_data), 4) * 100;
        //过去30天购物车转化率data
        $pastthirtyday_shoppingcart_conversion_data = @round(($pastthirtyday_order_success_data / $pastthirtyday_shoppingcart_total_data), 4) * 100;
        //当月购物车转化率data
        $thismonth_shoppingcart_conversion_data     = @round(($thismonth_order_success_data / $thismonth_shoppingcart_total_data), 4) * 100;
        //上月购物车转化率data
        $lastmonth_shoppingcart_conversion_data     = @round(($lastmonth_order_success_data / $lastmonth_shoppingcart_total_data), 4) * 100;
        //今年购物车转化率
        $thisyear_shoppingcart_conversion_data      = @round(($thisyear_order_success_data / $thisyear_shoppingcart_total_data), 4) * 100;
        //上年购物车总数sql
        $lastyear_shoppingcart_conversion_data      = @round(($lastyear_order_success_data / $lastyear_shoppingcart_total_data), 4) * 100;
        //总共购物车转化率
        $total_shoppingcart_conversion_data         = @round(($total_order_success_data / $total_shoppingcart_total_data), 4) * 100;

        //昨天新增购物车转化率
        $yesterday_shoppingcart_newconversion_data  = @round(($yesterday_order_success_data / $yesterday_shoppingcart_new_data), 4) * 100;
        //过去7天新增购物车转化率
        $pastsevenday_shoppingcart_newconversion_data = @round(($pastsevenday_order_success_data / $pastsevenday_shoppingcart_new_data), 4) * 100;
        //过去30天新增购物车转化率
        $pastthirtyday_shoppingcart_newconversion_data = @round(($pastthirtyday_order_success_data / $pastthirtyday_shoppingcart_new_data), 4) * 100;
        //当月新增购物车转化率
        $thismonth_shoppingcart_newconversion_data = @round(($thismonth_order_success_data / $thismonth_shoppingcart_new_data), 4) * 100;
        //上月新增购物车转化率
        $lastmonth_shoppingcart_newconversion_data = @round(($lastmonth_order_success_data / $lastmonth_shoppingcart_new_data), 4) * 100;
        //今年新增购物车转化率
        $thisyear_shoppingcart_newconversion_data  = @round(($thisyear_order_success_data / $thisyear_shoppingcart_new_data), 4) * 100;
        //上年新增购物车总数sql
        $lastyear_shoppingcart_newconversion_data  = @round(($lastyear_order_success_data / $lastyear_shoppingcart_new_data), 4) * 100;
        //总共新增购物车转化率
        $total_shoppingcart_newconversion_data     = @round(($total_order_success_data / $total_shoppingcart_new_data), 4) * 100;

        $updateData['yesterday_shoppingcart_total']        = $yesterday_shoppingcart_total_data ?? 0;
        $updateData['pastsevenday_shoppingcart_total']     = $pastsevenday_shoppingcart_total_data ?? 0;
        $updateData['pastthirtyday_shoppingcart_total']    = $pastthirtyday_shoppingcart_total_data ?? 0;
        $updateData['thismonth_shoppingcart_total']        = $thismonth_shoppingcart_total_data ?? 0;
        $updateData['lastmonth_shoppingcart_total']        = $lastmonth_shoppingcart_total_data ?? 0;
        $updateData['thisyear_shoppingcart_total']         = $thisyear_shoppingcart_total_data ?? 0;
        $updateData['lastyear_shoppingcart_total']         = $lastyear_shoppingcart_total_data ?? 0;
        $updateData['total_shoppingcart_total']            = $total_shoppingcart_total_data ?? 0;

        $updateData['yesterday_shoppingcart_conversion']         = $yesterday_shoppingcart_conversion_data ?? 0;
        $updateData['pastsevenday_shoppingcart_conversion']      = $pastsevenday_shoppingcart_conversion_data ?? 0;
        $updateData['pastthirtyday_shoppingcart_conversion']     = $pastthirtyday_shoppingcart_conversion_data ?? 0;
        $updateData['thismonth_shoppingcart_conversion']         = $thismonth_shoppingcart_conversion_data ?? 0;
        $updateData['lastmonth_shoppingcart_conversion']         = $lastmonth_shoppingcart_conversion_data ?? 0;
        $updateData['thisyear_shoppingcart_conversion']          = $thisyear_shoppingcart_conversion_data ?? 0;
        $updateData['lastyear_shoppingcart_conversion']          = $lastyear_shoppingcart_conversion_data ?? 0;
        $updateData['total_shoppingcart_conversion']             = $total_shoppingcart_conversion_data ?? 0;

        $updateData['yesterday_shoppingcart_new']         = $yesterday_shoppingcart_new_data ?? 0;
        $updateData['pastsevenday_shoppingcart_new']      = $pastsevenday_shoppingcart_new_data ?? 0;
        $updateData['pastthirtyday_shoppingcart_new']     = $pastthirtyday_shoppingcart_new_data ?? 0;
        $updateData['thismonth_shoppingcart_new']         = $thismonth_shoppingcart_new_data ?? 0;
        $updateData['lastmonth_shoppingcart_new']         = $lastmonth_shoppingcart_new_data ?? 0;
        $updateData['thisyear_shoppingcart_new']          = $thisyear_shoppingcart_new_data ?? 0;
        $updateData['lastyear_shoppingcart_new']          = $lastyear_shoppingcart_new_data ?? 0;
        $updateData['total_shoppingcart_new']             = $total_shoppingcart_new_data ?? 0;

        $updateData['yesterday_shoppingcart_newconversion']      = $yesterday_shoppingcart_newconversion_data ?? 0;
        $updateData['pastsevenday_shoppingcart_newconversion']   = $pastsevenday_shoppingcart_newconversion_data ?? 0;
        $updateData['pastthirtyday_shoppingcart_newconversion']  = $pastthirtyday_shoppingcart_newconversion_data ?? 0;
        $updateData['thismonth_shoppingcart_newconversion']      = $thismonth_shoppingcart_newconversion_data ?? 0;
        $updateData['lastmonth_shoppingcart_newconversion']      = $lastmonth_shoppingcart_newconversion_data ?? 0;
        $updateData['thisyear_shoppingcart_newconversion']       = $thisyear_shoppingcart_newconversion_data ?? 0;
        $updateData['lastyear_shoppingcart_newconversion']       = $lastyear_shoppingcart_newconversion_data ?? 0;
        $updateData['total_shoppingcart_newconversion']          = $total_shoppingcart_newconversion_data ?? 0;
        //查找是否存在的记录
        $result = Db::name('operation_analysis')->where(['order_platform' => $platform])->field('id,order_platform')->find();
        if (!$result) {
            $updateData['order_platform'] = $platform;
            $updateData['create_time']    = date('Y-m-d h:i:s', time());
            $info = Db::name('operation_analysis')->insert($updateData);
        } else {
            $updateData['update_time']    = date('Y-m-d h:i:s', time());
            $info = Db::name('operation_analysis')->where(['order_platform' => $platform])->update($updateData);
        }
        if ($info) {
            echo 'ok';
        } else {
            echo 'error';
        }
    }
    /**
     * 定时更新供应链大屏-采购数据
     *
     * @Description
     * @author wpl
     * @since 2020/03/09 11:35:05
     * @return void
     */
    public function purchase_data()
    {
        //当月采购总数
        $purchase = new \app\admin\model\purchase\PurchaseOrder();
        $purchaseNum = $purchase->getPurchaseNum();

        //当月采购总金额
        $purchasePrice = $purchase->getPurchasePrice();

        //当月采购镜架总数
        $purchaseFrameNum = $purchase->getPurchaseFrameNum();

        //当月采购镜架总金额
        $purchaseFramePrice = $purchase->getPurchaseFramePrice();

        //当月采购总SKU数
        $purchaseSkuNum = $purchase->getPurchaseSkuNum();

        //当月销售总数
        $zeeloolSkuNum = $this->zeelool->getOrderSkuNum();
        $vooguemeSkuNum = $this->voogueme->getOrderSkuNum();
        $nihaoSkuNum = $this->nihao->getOrderSkuNum();
        $salesNum = $zeeloolSkuNum + $vooguemeSkuNum + $nihaoSkuNum;

        //当月销售总成本
        $zeeloolSalesCost = $this->zeelool->getOrderSalesCost();
        $vooguemeSalesCost = $this->voogueme->getOrderSalesCost();
        $nihaoSalesCost = $this->nihao->getOrderSalesCost();
        $salesCost = $zeeloolSalesCost + $vooguemeSalesCost + $nihaoSalesCost;


        //当月到货总数
        $check = new \app\admin\model\warehouse\Check();
        $arrivalsNum = $check->getArrivalsNum();

        //当月质检合格数量
        $quantityNum = $check->getQuantityNum();

        //合格率
        if ($arrivalsNum > 0) {
            $quantityPercent = round($quantityNum / $arrivalsNum * 100, 2);
        }

        $dataConfig = new \app\admin\model\DataConfig();

        $data['value'] = $purchaseNum;
        $data['updatetime'] = date('Y-m-d H:i:s', time());
        $dataConfig->where('key', 'purchaseNum')->update($data);

        $data['value'] = $purchasePrice;
        $data['updatetime'] = date('Y-m-d H:i:s', time());
        $dataConfig->where('key', 'purchasePrice')->update($data);

        $data['value'] = $purchaseFrameNum;
        $data['updatetime'] = date('Y-m-d H:i:s', time());
        $dataConfig->where('key', 'purchaseFrameNum')->update($data);

        $data['value'] = $purchaseFramePrice;
        $data['updatetime'] = date('Y-m-d H:i:s', time());
        $dataConfig->where('key', 'purchaseFramePrice')->update($data);

        $data['value'] = $purchaseSkuNum;
        $data['updatetime'] = date('Y-m-d H:i:s', time());
        $dataConfig->where('key', 'purchaseSkuNum')->update($data);

        $data['value'] = $arrivalsNum;
        $data['updatetime'] = date('Y-m-d H:i:s', time());
        $dataConfig->where('key', 'arrivalsNum')->update($data);

        $data['value'] = $salesNum;
        $data['updatetime'] = date('Y-m-d H:i:s', time());
        $dataConfig->where('key', 'salesNum')->update($data);

        $data['value'] = $quantityNum;
        $data['updatetime'] = date('Y-m-d H:i:s', time());
        $dataConfig->where('key', 'quantityNum')->update($data);

        $data['value'] = $quantityPercent ?? 0;
        $data['updatetime'] = date('Y-m-d H:i:s', time());
        $dataConfig->where('key', 'quantityPercent')->update($data);

        $data['value'] = $purchaseNum ? round($purchasePrice / $purchaseNum, 2) : 0;
        $data['updatetime'] = date('Y-m-d H:i:s', time());
        $dataConfig->where('key', 'purchaseAveragePrice')->update($data);

        $data['value'] = $salesCost;
        $data['updatetime'] = date('Y-m-d H:i:s', time());
        $dataConfig->where('key', 'salesCost')->update($data);

        $data['value'] = $customSkuNum ?? 0;
        $data['updatetime'] = date('Y-m-d H:i:s', time());
        $dataConfig->where('key', 'customSkuNum')->update($data);

        $data['value'] = $customSkuNumMoney ?? 0;
        $data['updatetime'] = date('Y-m-d H:i:s', time());
        $dataConfig->where('key', 'customSkuNumMoney')->update($data);

        $data['value'] = $customSkuQty ?? 0;
        $data['updatetime'] = date('Y-m-d H:i:s', time());
        $dataConfig->where('key', 'customSkuQty')->update($data);

        $data['value'] = $customSkuPrice ?? 0;
        $data['updatetime'] = date('Y-m-d H:i:s', time());
        $dataConfig->where('key', 'customSkuPrice')->update($data);
    }

    /**
     * 定时更新供应链大屏-库存数据
     *
     * @Description
     * @author wpl
     * @since 2020/03/09 11:42:50
     * @return void
     */
    public function stock_data()
    {
        $dataConfig = new \app\admin\model\DataConfig();
        //仓库总库存
        $allStock = $this->item->getAllStock();
        $data['value'] = $allStock;
        $data['updatetime'] = date('Y-m-d H:i:s', time());
        $dataConfig->where('key', 'allStock')->update($data);

        //仓库库存总金额
        $allStockPrice = $this->item->getAllStockPrice();
        $data['value'] = $allStockPrice;
        $data['updatetime'] = date('Y-m-d H:i:s', time());
        $dataConfig->where('key', 'allStockPrice')->update($data);

        //镜架库存统计
        $frameStock = $this->item->getFrameStock();
        $data['value'] = $frameStock;
        $data['updatetime'] = date('Y-m-d H:i:s', time());
        $dataConfig->where('key', 'frameStock')->update($data);

        //镜架总金额
        $frameStockPrice = $this->item->getFrameStockPrice();
        $data['value'] = $frameStockPrice;
        $data['updatetime'] = date('Y-m-d H:i:s', time());
        $dataConfig->where('key', 'frameStockPrice')->update($data);

        //镜片库存
        $lensStock = $this->lens->getLensStock();
        $data['value'] = $lensStock;
        $data['updatetime'] = date('Y-m-d H:i:s', time());
        $dataConfig->where('key', 'lensStock')->update($data);

        //镜片库存总金额
        $lensStockPrice = $this->lens->getLensStockPrice();
        $data['value'] = $lensStockPrice;
        $data['updatetime'] = date('Y-m-d H:i:s', time());
        $dataConfig->where('key', 'lensStockPrice')->update($data);

        //饰品库存
        $ornamentsStock = $this->item->getOrnamentsStock();
        $data['value'] = $ornamentsStock;
        $data['updatetime'] = date('Y-m-d H:i:s', time());
        $dataConfig->where('key', 'ornamentsStock')->update($data);

        //饰品库存总金额
        $ornamentsStockPrice = $this->item->getOrnamentsStockPrice();
        $data['value'] = $ornamentsStockPrice;
        $data['updatetime'] = date('Y-m-d H:i:s', time());
        $dataConfig->where('key', 'ornamentsStockPrice')->update($data);

        //样品库存
        $sampleNumStock = $this->item->getSampleNumStock();
        $data['value'] = $sampleNumStock;
        $data['updatetime'] = date('Y-m-d H:i:s', time());
        $dataConfig->where('key', 'sampleNumStock')->update($data);

        //样品库存总金额
        $sampleNumStockPrice = $this->item->getSampleNumStockPrice();
        $data['value'] = $sampleNumStockPrice;
        $data['updatetime'] = date('Y-m-d H:i:s', time());
        $dataConfig->where('key', 'sampleNumStockPrice')->update($data);

        //查询总SKU数
        $skuNum = $this->item->getSkuNum();
        $data['value'] = $skuNum;
        $data['updatetime'] = date('Y-m-d H:i:s', time());
        $dataConfig->where('key', 'skuNum')->update($data);

        //三个站待处理订单
        $zeeloolNum = $this->zeelool->getPendingOrderNum();
        $vooguemeNum = $this->voogueme->getPendingOrderNum();
        $nihaoNum = $this->nihao->getPendingOrderNum();
        $allPendingOrderNum = $zeeloolNum + $vooguemeNum + $nihaoNum;
        $data['value'] = $allPendingOrderNum;
        $data['updatetime'] = date('Y-m-d H:i:s', time());
        $dataConfig->where('key', 'allPendingOrderNum')->update($data);

        /***
         * 库存周转天数 库存周转率
         * 库存周转天数 = 7*(期初总库存+期末总库存)/2/7天总销量
         * 库存周转率 =  360/库存周转天数
         */

        //查询最近7天总销量
        $orderStatistics = new \app\admin\model\OrderStatistics();
        $stime = date("Y-m-d", strtotime("-7 day"));
        $etime = date("Y-m-d", strtotime("-1 day"));
        $map['create_date'] = ['between', [$stime, $etime]];
        $allSalesNum = $orderStatistics->where($map)->sum('all_sales_num');
        $data['value'] = $allSalesNum;
        $data['updatetime'] = date('Y-m-d H:i:s', time());
        $dataConfig->where('key', 'allSalesNum')->update($data);

        //期初总库存
        $productAllStockLog = new \app\admin\model\ProductAllStock();
        $start7days = $productAllStockLog->where('createtime', 'like', $stime . '%')->value('allnum');
        $end7days = $productAllStockLog->where('createtime', 'like', $etime . '%')->value('allnum');
        //库存周转天数
        if ($allSalesNum) {
            $stock7days = round(7 * ($start7days + $end7days) / 2 / $allSalesNum, 2);
            $data['value'] = $stock7days;
            $data['updatetime'] = date('Y-m-d H:i:s', time());
            $dataConfig->where('key', 'stock7days')->update($data);
        }

        //库存周转率
        if ($stock7days) {
            $stock7daysPercent = round(360 / $stock7days, 2);
            $data['value'] = $stock7daysPercent;
            $data['updatetime'] = date('Y-m-d H:i:s', time());
            $dataConfig->where('key', 'stock7daysPercent')->update($data);
        }

        //在途库存
        $onwayAllStock = $this->onway_all_stock();
        $data['value'] = $onwayAllStock;
        $data['updatetime'] = date('Y-m-d H:i:s', time());
        $dataConfig->where('key', 'onwayAllStock')->update($data);

        //在途库存总金额
        $onwayAllStockPrice = $this->onway_all_stock_price();
        $data['value'] = $onwayAllStockPrice;
        $data['updatetime'] = date('Y-m-d H:i:s', time());
        $dataConfig->where('key', 'onwayAllStockPrice')->update($data);

        //在途镜架库存
        $onwayFrameAllStock = $this->onway_frame_all_stock();
        $data['value'] = $onwayFrameAllStock;
        $data['updatetime'] = date('Y-m-d H:i:s', time());
        $dataConfig->where('key', 'onwayFrameAllStock')->update($data);

        //在途镜架库存总金额
        $onwayFrameAllStockPrice = $this->onway_frame_all_stock_price();
        $data['value'] = $onwayFrameAllStockPrice;
        $data['updatetime'] = date('Y-m-d H:i:s', time());
        $dataConfig->where('key', 'onwayFrameAllStockPrice')->update($data);

        //在途饰品库存
        $onwayOrnamentAllStock = $this->onway_ornament_all_stock();
        $data['value'] = $onwayOrnamentAllStock;
        $data['updatetime'] = date('Y-m-d H:i:s', time());
        $dataConfig->where('key', 'onwayOrnamentAllStock')->update($data);

        //在途饰品库存总金额
        $onwayOrnamentAllStockPrice = $this->onway_ornament_all_stock_price();
        $data['value'] = $onwayOrnamentAllStockPrice;
        $data['updatetime'] = date('Y-m-d H:i:s', time());
        $dataConfig->where('key', 'onwayOrnamentAllStockPrice')->update($data);
    }

    /**
     * 定时更新供应链大屏-仓库数据
     *
     * @Description
     * @author wpl
     * @since 2020/03/04 17:05:15
     * @return void
     */
    public function warehouse_data()
    {
        $dataConfig = new \app\admin\model\DataConfig();
        //当月总单量
        $orderStatistics = new \app\admin\model\OrderStatistics();
        $stime = date("Y-m-01 00:00:00");
        $etime = date("Y-m-d H:i:s", time());
        $map['create_date'] = ['between', [$stime, $etime]];
        $lastMonthAllSalesNum = $orderStatistics->where($map)->sum('all_sales_num');
        $data['value'] = $lastMonthAllSalesNum;
        $data['updatetime'] = date('Y-m-d H:i:s', time());
        $dataConfig->where('key', 'lastMonthAllSalesNum')->update($data);

        //未出库订单总数
        $zeeloolUnorderNum = $this->zeelool->undeliveredOrder([]);
        $vooguemeUnorderNum = $this->voogueme->undeliveredOrder([]);
        $nihaoUnorderNum = $this->nihao->undeliveredOrder([]);
        $allUnorderNum = $zeeloolUnorderNum + $vooguemeUnorderNum + $nihaoUnorderNum;
        $data['value'] = $allUnorderNum;
        $data['updatetime'] = date('Y-m-d H:i:s', time());
        $dataConfig->where('key', 'allUnorderNum')->update($data);

        //7天未出库订单总数
        $map = [];
        $stime = date("Y-m-d H:i:s", strtotime("-7 day"));
        $etime = date("Y-m-d H:i:s", time());
        $map['a.created_at'] = ['between', [$stime, $etime]];
        $zeeloolUnorderNum = $this->zeelool->undeliveredOrder($map);
        $vooguemeUnorderNum = $this->voogueme->undeliveredOrder($map);
        $nihaoUnorderNum = $this->nihao->undeliveredOrder($map);
        $days7UnorderNum = $zeeloolUnorderNum + $vooguemeUnorderNum + $nihaoUnorderNum;
        $data['value'] = $days7UnorderNum;
        $data['updatetime'] = date('Y-m-d H:i:s', time());
        $dataConfig->where('key', 'days7UnorderNum')->update($data);

        //当月质检总数
        $orderLog = new \app\admin\model\OrderLog();
        $orderCheckNum = $orderLog->getOrderCheckNum();
        $data['value'] = $orderCheckNum;
        $data['updatetime'] = date('Y-m-d H:i:s', time());
        $dataConfig->where('key', 'orderCheckNum')->update($data);

        //当日配镜架总数
        $orderFrameNum = $orderLog->getOrderFrameNum();
        $data['value'] = $orderFrameNum;
        $data['updatetime'] = date('Y-m-d H:i:s', time());
        $dataConfig->where('key', 'orderFrameNum')->update($data);

        //当日配镜片总数
        $orderLensNum = $orderLog->getOrderLensNum();
        $data['value'] = $orderLensNum;
        $data['updatetime'] = date('Y-m-d H:i:s', time());
        $dataConfig->where('key', 'orderLensNum')->update($data);

        //当日加工总数
        $orderFactoryNum = $orderLog->getOrderFactoryNum();
        $data['value'] = $orderFactoryNum;
        $data['updatetime'] = date('Y-m-d H:i:s', time());
        $dataConfig->where('key', 'orderFactoryNum')->update($data);

        //当日质检总数
        $orderCheckNewNum = $orderLog->getOrderCheckNewNum();
        $data['value'] = $orderCheckNewNum;
        $data['updatetime'] = date('Y-m-d H:i:s', time());
        $dataConfig->where('key', 'orderCheckNewNum')->update($data);

        //当日出库总数
        $outStock = new \app\admin\model\warehouse\Outstock();
        $outStockNum = $outStock->getOutStockNum();
        $data['value'] = $outStockNum;
        $data['updatetime'] = date('Y-m-d H:i:s', time());
        $dataConfig->where('key', 'outStockNum')->update($data);

        //当日质检入库总数
        $inStock = new \app\admin\model\warehouse\Instock();
        $inStockNum = $inStock->getInStockNum();
        $data['value'] = $inStockNum;
        $data['updatetime'] = date('Y-m-d H:i:s', time());
        $dataConfig->where('key', 'inStockNum')->update($data);

        //总压单率
        $data['value'] = $pressureRate ?? 0;
        $data['updatetime'] = date('Y-m-d H:i:s', time());
        $dataConfig->where('key', 'pressureRate')->update($data);

        //7天压单率
        $data['value'] = $pressureRate7days ?? 0;
        $data['updatetime'] = date('Y-m-d H:i:s', time());
        $dataConfig->where('key', 'pressureRate7days')->update($data);

        //获取当月物流妥投数量
        $list = $this->getTrackingMoreStatusNumberCount();
        $monthAppropriate = $list['delivered'];

        //当月妥投总量
        $data['value'] = $monthAppropriate ?? 0;
        $data['updatetime'] = date('Y-m-d H:i:s', time());
        $dataConfig->where('key', 'monthAppropriate')->update($data);

        $allAppropriateNum = array_sum($list);
        $monthAppropriatePercent = $allAppropriateNum ? $list['delivered'] / $allAppropriateNum * 100 : 0;

        //当月妥投占比
        $data['value'] = $monthAppropriatePercent ?? 0;
        $data['updatetime'] = date('Y-m-d H:i:s', time());
        $dataConfig->where('key', 'monthAppropriatePercent')->update($data);

        //超时订单总数
        $data['value'] = $overtimeOrder ?? 0;
        $data['updatetime'] = date('Y-m-d H:i:s', time());
        $dataConfig->where('key', 'overtimeOrder')->update($data);
    }

    /**
     * 获取当月物流妥投数量
     *
     * @Description
     * @author wpl
     * @since 2020/03/24 14:04:27
     * @return void
     */
    protected function getTrackingMoreStatusNumberCount()
    {
        //转国内时间
        $starttime = strtotime(date('Y-m-01 00:00:00', time())) - 8 * 3600;
        $endtime = strtotime(date('Y-m-d H:i:s', time()));
        $track = new Trackingmore();
        $track = $track->getStatusNumberCount($starttime, $endtime);
        return $track['data'];
    }



    /**
     * 定时更新供应链大屏-选品数据
     *
     * @Description
     * @author wpl
     * @since 2020/03/10 09:56:39
     * @return void
     */
    public function select_product_data()
    {
        $dataConfig = new \app\admin\model\DataConfig();
        //在售SKU总数
        $onSaleSkuNum = $this->itemplatformsku->onSaleSkuNum();
        $data['value'] = $onSaleSkuNum;
        $data['updatetime'] = date('Y-m-d H:i:s', time());
        $dataConfig->where('key', 'onSaleSkuNum')->update($data);

        //在售镜架总数
        $onSaleFrameNum = $this->itemplatformsku->onSaleFrameNum();
        $data['value'] = $onSaleFrameNum;
        $data['updatetime'] = date('Y-m-d H:i:s', time());
        $dataConfig->where('key', 'onSaleFrameNum')->update($data);

        //在售饰品总数
        $onSaleOrnamentsNum = $this->itemplatformsku->onSaleOrnamentsNum();
        $data['value'] = $onSaleOrnamentsNum;
        $data['updatetime'] = date('Y-m-d H:i:s', time());
        $dataConfig->where('key', 'onSaleOrnamentsNum')->update($data);


        //当月选品总数
        $new_product = new \app\admin\model\NewProduct();
        $selectProductNum = $new_product->selectProductNum();
        $data['value'] = $selectProductNum;
        $data['updatetime'] = date('Y-m-d H:i:s', time());
        $dataConfig->where('key', 'selectProductNum')->update($data);

        //当月新品上线总数
        $new_product = new \app\admin\model\NewProduct();
        $selectProductAdoptNum = $new_product->selectProductAdoptNum();
        $data['value'] = $selectProductAdoptNum;
        $data['updatetime'] = date('Y-m-d H:i:s', time());
        $dataConfig->where('key', 'selectProductAdoptNum')->update($data);

        // //查询新品SKU 待定
        // $newSkus = $this->item->getNewProductSku();
        // $where['status'] = ['in', ['free_processing', 'processing', 'complete', 'paypal_reversed']];
        // $stime = date("Y-m-d 00:00:00", strtotime("-10 day"));
        // $etime = date("Y-m-d H:i:s", time());
        // $where['a.created_at'] = ['between', [$stime, $etime]];

        // //Zeelool
        // $zeelool_res = $this->zeelool->alias('a')->join(['sales_flat_order_item' => 'b'], 'a.entity_id=b.order_id')->where($where)->group('b.sku')->column("sum(qty_ordered)", 'b.sku');
        // //Voogueme
        // $voogueme_res = $this->voogueme->alias('a')->join(['sales_flat_order_item' => 'b'], 'a.entity_id=b.order_id')->where($where)->group('b.sku')->column("sum(qty_ordered)", 'b.sku');
        // //Nihao
        // $nihao_res = $this->nihao->alias('a')->join(['sales_flat_order_item' => 'b'], 'a.entity_id=b.order_id')->where($where)->group('b.sku')->column("sum(qty_ordered)", 'b.sku');


        //新品十天内的销量
        $data['value'] = $days10SalesNum ?? 0;
        $data['updatetime'] = date('Y-m-d H:i:s', time());
        $dataConfig->where('key', 'days10SalesNum')->update($data);

        //新品十天内的销量占比
        $data['value'] = $days10SalesNumPercent ?? 0;
        $data['updatetime'] = date('Y-m-d H:i:s', time());
        $dataConfig->where('key', 'days10SalesNumPercent')->update($data);
    }

    /**
     * 记录仓库每天加工数据
     *
     * @Description
     * @author wpl
     * @since 2020/03/14 14:15:37
     * @return void
     */
    public function warehouse_data_everyday()
    {
        $time = [];
        //到货数量
        $check = new \app\admin\model\warehouse\Check();
        $data['arrival_num'] = ($check->getArrivalsNumToday($time)) ?? 0;

        //质检数量
        $data['check_num'] = ($check->getCheckNumToday($time)) ?? 0;

        //打印标签
        $zeeloolPrintLabelNum = $this->zeelool->printLabelNum($time);
        $vooguemePrintLabelNum = $this->voogueme->printLabelNum($time);
        $nihaoPrintLabelNum = $this->nihao->printLabelNum($time);
        $data['print_label_num'] = ($zeeloolPrintLabelNum + $vooguemePrintLabelNum + $nihaoPrintLabelNum) ?? 0;
        //配镜架
        $zeeloolFrameNum = $this->zeelool->frameNum($time);
        $vooguemeFrameNum = $this->voogueme->frameNum($time);
        $nihaoFrameNum =  $this->nihao->frameNum($time);
        $data['frame_num'] = ($zeeloolFrameNum + $vooguemeFrameNum + $nihaoFrameNum) ?? 0;

        //配镜片
        $zeeloolLensNum = $this->zeelool->lensNum($time);
        $vooguemeLensNum = $this->voogueme->lensNum($time);
        $nihaoLensNum = $this->nihao->lensNum($time);
        $data['lens_num'] = ($zeeloolLensNum + $vooguemeLensNum + $nihaoLensNum) ?? 0;

        //加工
        $zeeloolfactoryNum = $this->zeelool->factoryNum($time);
        $vooguemefactoryNum = $this->voogueme->factoryNum($time);
        $nihaofactoryNum = $this->nihao->factoryNum($time);
        $data['machining_num'] = ($zeeloolfactoryNum + $vooguemefactoryNum + $nihaofactoryNum) ?? 0;

        //成品质检
        $zeeloolfactoryNum = $this->zeelool->checkNum($time);
        $vooguemefactoryNum = $this->voogueme->checkNum($time);
        $nihaofactoryNum = $this->nihao->checkNum($time);
        $data['quality_num'] = ($zeeloolfactoryNum + $vooguemefactoryNum + $nihaofactoryNum) ?? 0;

        $data['create_time'] = date('Y-m-d H:i:s', time());
        $data['create_date'] = date('Y-m-d');

        //计算每天采购数量
        $purchase = new \app\admin\model\purchase\PurchaseOrder();
        //总采购数量
        $data['all_purchase_num'] = $purchase->getPurchaseNumNow([], $time);
        //总采购金额
        $data['all_purchase_price'] = $purchase->getPurchasePriceNow([], $time);
        //线上采购数量
        $data['online_purchase_num'] = $purchase->getPurchaseNumNow(['purchase_type' => 2], $time);
        //线上采购金额
        $data['online_purchase_price'] = $purchase->getPurchasePriceNow(['purchase_type' => 2], $time);
        //线下采购数量
        $data['purchase_num'] = $data['all_purchase_num'] - $data['online_purchase_num'];
        //线下采购金额
        $data['purchase_price'] = $data['all_purchase_price'] - $data['online_purchase_price'];

        //添加数据
        $model = new \app\admin\model\WarehouseData();
        $model->save($data);
        echo 'ok';
    }

    /**
     * 在途库存
     *
     * @Description
     * @author wpl
     * @since 2020/03/02 17:20:21
     * @return void
     */
    protected function onway_all_stock()
    {
        //计算SKU总采购数量
        $item = new \app\admin\model\itemmanage\Item();
        $on_way_stock = $item->where(['is_del' => 1, 'is_open' => 1])->sum('on_way_stock');
        return $on_way_stock;
    }

    /**
     * 在途库存总金额
     *
     * @Description
     * @author wpl
     * @since 2020/03/02 17:20:21
     * @return void
     */
    protected function onway_all_stock_price()
    {
        //计算SKU总采购数量
        $item = new \app\admin\model\itemmanage\Item();
        $on_way_stock_price = $item->where(['is_del' => 1, 'is_open' => 1])->sum('on_way_stock*purchase_price');
        return $on_way_stock_price;
    }

    /**
     * 在途镜架库存
     *
     * @Description
     * @author wpl
     * @since 2020/03/02 17:20:21
     * @return void
     */
    protected function onway_frame_all_stock()
    {
        $item = new \app\admin\model\itemmanage\Item();
        //查询镜框分类有哪些
        $category = new \app\admin\model\itemmanage\ItemCategory;
        $map['attribute_group_id'] = 1;
        $map['is_del'] = 1;
        $ids = $category->where($map)->column('id');

        $where['category_id']  = ['in', $ids];
        $where['is_del']  = 1;
        $where['is_open']  = 1;
        $on_way_stock = $item->where($where)->sum('on_way_stock');
        return $on_way_stock;
    }

    /**
     * 在途镜架库存总金额
     *
     * @Description
     * @author wpl
     * @since 2020/03/02 17:20:21
     * @return void
     */
    protected function onway_frame_all_stock_price()
    {
        $item = new \app\admin\model\itemmanage\Item();
        //查询镜框分类有哪些
        $category = new \app\admin\model\itemmanage\ItemCategory;
        $map['attribute_group_id'] = 1;
        $map['is_del'] = 1;
        $ids = $category->where($map)->column('id');

        $where['category_id']  = ['in', $ids];
        $where['is_del']  = 1;
        $where['is_open']  = 1;
        $on_way_stock_price = $item->where($where)->sum('on_way_stock*purchase_price');
        return $on_way_stock_price;
    }

    /**
     * 在途镜架库存
     *
     * @Description
     * @author wpl
     * @since 2020/03/02 17:20:21
     * @return void
     */
    protected function onway_ornament_all_stock()
    {
        $item = new \app\admin\model\itemmanage\Item();
        //查询镜框分类有哪些
        $category = new \app\admin\model\itemmanage\ItemCategory;
        $map['attribute_group_id'] = 3;
        $map['is_del'] = 1;
        $ids = $category->where($map)->column('id');

        $where['category_id']  = ['in', $ids];
        $where['is_del']  = 1;
        $where['is_open']  = 1;
        $on_way_stock = $item->where($where)->sum('on_way_stock');
        return $on_way_stock;
    }

    /**
     * 在途镜架库存总金额
     *
     * @Description
     * @author wpl
     * @since 2020/03/02 17:20:21
     * @return void
     */
    protected function onway_ornament_all_stock_price()
    {
        $item = new \app\admin\model\itemmanage\Item();
        //查询镜框分类有哪些
        $category = new \app\admin\model\itemmanage\ItemCategory;
        $map['attribute_group_id'] = 3;
        $map['is_del'] = 1;
        $ids = $category->where($map)->column('id');

        $where['category_id']  = ['in', $ids];
        $where['is_del']  = 1;
        $where['is_open']  = 1;
        $on_way_stock_price = $item->where($where)->sum('on_way_stock*purchase_price');
        return $on_way_stock_price;
    }



    /**
     * 更新order_statistics表字段
     *
     * @Description created by lsw
     * @author lsw
     * @since 2020/03/11 17:11:21
     * @return void
     */
    public function get_sales_order_update()
    {
        $zeelool_model  = Db::connect('database.db_zeelool');
        $voogueme_model = Db::connect('database.db_voogueme');
        $nihao_model    = Db::connect('database.db_nihao');
        $zeelool_model->table('sales_flat_quote')->query("set time_zone='+8:00'");
        $zeelool_model->table('customer_entity')->query("set time_zone='+8:00'");
        $voogueme_model->table('sales_flat_quote')->query("set time_zone='+8:00'");
        $voogueme_model->table('customer_entity')->query("set time_zone='+8:00'");
        $nihao_model->table('sales_flat_quote')->query("set time_zone='+8:00'");
        $nihao_model->table('customer_entity')->query("set time_zone='+8:00'");
        $where['zeelool_shoppingcart_total'] = 0;
        $result = Db::name('order_statistics')->where($where)->limit(1)->select();
        if (!$result) {
            echo 'ok2';
            exit;
        }
        $data = [];
        foreach ($result as $v) {
            $starttime          = $v['create_date'] . ' ' . '00:00:00';
            $endtime            = $v['create_date'] . ' ' . '23:59:59';
            $map['created_at']  = $date['created_at'] = ['between', [$starttime, $endtime]];
            $map['status']      = ['in', ['processing', 'complete', 'creditcard_proccessing']];
            $data['all_unit_price'] = @round(($v['zeelool_unit_price'] + $v['voogueme_unit_price'] + $v['nihao_unit_price']) / 3, 2);
            //zeelool的购物车总数
            $data['zeelool_shoppingcart_total'] =  $zeelool_shoppingcart_total = $zeelool_model->table('sales_flat_quote')->where($date)->where('base_grand_total', 'GT', 0)->count('*');
            //zeelool购物车转化率
            $data['zeelool_shoppingcart_conversion'] = $zeelool_shoppingcart_conversion = @round(($v['zeelool_sales_num'] / $zeelool_shoppingcart_total) * 100, 2);
            //zeelool的注册人数
            $data['zeelool_register_customer'] = $zeelool_register_customer = $zeelool_model->table('customer_entity')->where($date)->count('*');
            //voogueme的购物车总数
            $data['voogueme_shoppingcart_total'] =  $voogueme_shoppingcart_total = $voogueme_model->table('sales_flat_quote')->where($date)->where('base_grand_total', 'GT', 0)->count('*');
            //voogueme的购物车转化率
            $data['voogueme_shoppingcart_conversion'] = $voogueme_shoppingcart_conversion = @round(($v['voogueme_sales_num'] / $voogueme_shoppingcart_total) * 100, 2);
            //voogueme的注册人数
            $data['voogueme_register_customer'] = $voogueme_register_customer = $voogueme_model->table('customer_entity')->where($date)->count('*');
            //nihao的购物车总数
            $data['nihao_shoppingcart_total']   = $nihao_shoppingcart_total = $nihao_model->table('sales_flat_quote')->where($date)->where('base_grand_total', 'GT', 0)->count('*');
            //nihao的购物车转化率
            $data['nihao_shoppingcart_conversion'] = $nihao_shoppingcart_conversion = @round(($v['nihao_sales_num'] / $nihao_shoppingcart_total) * 100, 2);
            //nihao的注册人数
            $data['nihao_register_customer'] = $nihao_register_customer = $nihao_model->table('customer_entity')->where($date)->count('*');
            $data['all_shoppingcart_total']  = $zeelool_shoppingcart_total + $voogueme_shoppingcart_total + $nihao_shoppingcart_total;
            $data['all_shoppingcart_conversion'] = @round(($zeelool_shoppingcart_conversion + $voogueme_shoppingcart_conversion + $nihao_shoppingcart_conversion) / 3, 2);
            $data['all_register_customer']   = $zeelool_register_customer + $voogueme_register_customer + $nihao_register_customer;
            Db::name('order_statistics')->where(['id' => $v['id']])->update($data);
        }
        echo 'ok';
        die;
    }
    /**
     * 更新order_statistics表字段
     *
     * @Description created by lsw
     * @author lsw
     * @since 2020/03/11 17:11:21
     * @return void
     */
    public function get_sales_order_update_two()
    {
        $zeelool_model  = Db::connect('database.db_zeelool');
        $voogueme_model = Db::connect('database.db_voogueme');
        $nihao_model    = Db::connect('database.db_nihao');
        $zeelool_model->table('sales_flat_quote')->query("set time_zone='+8:00'");
        $zeelool_model->table('customer_entity')->query("set time_zone='+8:00'");
        $voogueme_model->table('sales_flat_quote')->query("set time_zone='+8:00'");
        $voogueme_model->table('customer_entity')->query("set time_zone='+8:00'");
        $nihao_model->table('sales_flat_quote')->query("set time_zone='+8:00'");
        $nihao_model->table('customer_entity')->query("set time_zone='+8:00'");
        $where['zeelool_shoppingcart_update_total'] = 0;
        $result = Db::name('order_statistics')->where($where)->limit(1)->select();
        if (!$result) {
            echo 'ok2';
            exit;
        }
        $data = [];
        foreach ($result as $v) {
            $starttime          = $v['create_date'] . ' ' . '00:00:00';
            $endtime            = $v['create_date'] . ' ' . '23:59:59';
            $date['updated_at'] = ['between', [$starttime, $endtime]];
            //zeelool的购物车总数
            $data['zeelool_shoppingcart_update_total'] =  $zeelool_shoppingcart_update_total = $zeelool_model->table('sales_flat_quote')->where($date)->where('base_grand_total', 'GT', 0)->count('*');
            //zeelool购物车转化率
            $data['zeelool_shoppingcart_update_conversion'] = $zeelool_shoppingcart_update_conversion = @round(($v['zeelool_sales_num'] / $zeelool_shoppingcart_update_total) * 100, 2);
            //voogueme的购物车总数
            $data['voogueme_shoppingcart_update_total'] =  $voogueme_shoppingcart_update_total = $voogueme_model->table('sales_flat_quote')->where($date)->where('base_grand_total', 'GT', 0)->count('*');
            //voogueme的购物车转化率
            $data['voogueme_shoppingcart_update_conversion'] = $voogueme_shoppingcart_update_conversion = @round(($v['voogueme_sales_num'] / $voogueme_shoppingcart_update_total) * 100, 2);
            //nihao的购物车总数
            $data['nihao_shoppingcart_update_total']   = $nihao_shoppingcart_update_total = $nihao_model->table('sales_flat_quote')->where($date)->where('base_grand_total', 'GT', 0)->count('*');
            //nihao的购物车转化率
            $data['nihao_shoppingcart_update_conversion'] = $nihao_shoppingcart_update_conversion = @round(($v['nihao_sales_num'] / $nihao_shoppingcart_update_total) * 100, 2);
            $data['all_shoppingcart_update_total']  = $zeelool_shoppingcart_update_total + $voogueme_shoppingcart_update_total + $nihao_shoppingcart_update_total;
            $data['all_shoppingcart_update_conversion'] = @round(($zeelool_shoppingcart_update_conversion + $voogueme_shoppingcart_update_conversion + $nihao_shoppingcart_update_conversion) / 3, 2);
            Db::name('order_statistics')->where(['id' => $v['id']])->update($data);
        }
        echo 'ok';
        die;
    }
    /**
     * 计算镜架销售副数和配饰销售副数
     *
     * @Description created by lsw
     * @author lsw
     * @since 2020/03/20 17:15:36
     * @return void
     */
    public function calculate_order_item_num()
    {
        $platform = $this->request->get('platform');
        if (!$platform) {
            return 'error';
        }
        switch ($platform) {
            case 1:
                $model = Db::connect('database.db_zeelool');
                break;
            case 2:
                $model = Db::connect('database.db_voogueme');
                break;
            case 3:
                $model = Db::connect('database.db_nihao');
                break;
            case 4:
                $model = Db::connect('database.db_meeloog');
                break;
            default:
                $model = false;
                break;
        }
        if (false === $model) {
            return false;
        }
        $model->query("set time_zone='+8:00'");
        //计算前一天的销量
        $stime = date("Y-m-d 00:00:00", strtotime("-1 day"));
        $etime = date("Y-m-d 23:59:59", strtotime("-1 day"));
        $map['m.created_at'] =  ['between', [$stime, $etime]];
        $whereItem = " o.status in ('processing','complete','creditcard_proccessing','free_processing','paypal_canceled_reversal','paypal_reversed')";
        //求出眼镜所有sku
        $frame_sku  = $this->itemplatformsku->getDifferencePlatformSku(1, $platform);
        //求出饰品的所有sku
        $decoration_sku = $this->itemplatformsku->getDifferencePlatformSku(3, $platform);
        //眼镜销售副数
        $data['frame_sales_num']            = $model->table('sales_flat_order_item m')->join('sales_flat_order o', 'm.order_id=o.entity_id', 'left')->where($whereItem)->where($map)->where('m.sku', 'in', $frame_sku)->count('*');
        //眼镜动销数
        $data['frame_in_print_num']         = $model->table('sales_flat_order_item m')->join('sales_flat_order o', 'm.order_id=o.entity_id', 'left')->where($whereItem)->where($map)->where('m.sku', 'in', $frame_sku)->count('distinct m.sku');
        //配饰的销售副数
        $data['decoration_sales_num']       = $model->table('sales_flat_order_item m')->join('sales_flat_order o', 'm.order_id=o.entity_id', 'left')->where($whereItem)->where($map)->where('m.sku', 'in', $decoration_sku)->count('*');
        //配饰动销数
        $data['decoration_in_print_num']    = $model->table('sales_flat_order_item m')->join('sales_flat_order o', 'm.order_id=o.entity_id', 'left')->where($whereItem)->where($map)->where('m.sku', 'in', $decoration_sku)->count('distinct m.sku');
        $data['platform']    = $platform;
        $data['create_date'] = date("Y-m-d", strtotime("-1 day"));
        $data['createtime']  = date("Y-m-d H:i:s");
        Db::name('order_item_info')->insert($data);
        echo 'ok';
        die;
    }

    /**
     * 每天定时获取库存数据
     *
     * @Description
     * @author wpl
     * @since 2020/04/27 09:48:05
     * @return void
     */
    public function get_stock_data()
    {
        //清空表
        Db::execute("truncate table fa_temp_stock;");

        //查询当天所有有库存的数据
        $map['item_status'] = 3;
        $map['is_open'] = 1;
        $map['is_del'] = 1;
        $map['available_stock'] = ['>', 0];
        $list = $this->item->field('sku,available_stock as stock')->where($map)->select();
        $list = collection($list)->toArray();
        foreach ($list as &$v) {
            $v['type'] = 1;
            $v['createtime'] = date('Y-m-d H:i:s');
        }
        unset($v);
        Db::table('fa_temp_stock')->insertAll($list);


        //查询当天所有无库存数据
        $map['available_stock'] = ['<=', 0];
        $info = $this->item->field('sku,available_stock as stock')->where($map)->select();
        $info = collection($info)->toArray();
        foreach ($info as &$v) {
            $v['type'] = 2;
            $v['createtime'] = date('Y-m-d H:i:s');
        }
        unset($v);
        Db::table('fa_temp_stock')->insertAll($info);
        echo 'ok';
    }

    /**
     * 定时统计SKU变化情况
     *
     * @Description
     * @author wpl
     * @since 2020/04/27 10:34:10
     * @return void
     */
    public function set_stock_change()
    {
        //查询
        $list = Db::table('fa_temp_stock')->select();

        //查询当天所有有库存的数据
        $map['item_status'] = 3;
        $map['is_open'] = 1;
        $map['is_del'] = 1;
        $res = $this->item->where($map)->column('available_stock as stock', 'sku');
        $info = [];
        foreach ($list as $k => $v) {
            //从有库存到无库存
            if ($v['type'] == 1 && $res[$v['sku']] <= 0) {
                $info[$k]['sku'] = $v['sku'];
                $info[$k]['type'] = 1;
                $info[$k]['change_num'] = $v['stock'] - $res[$v['sku']];
                $info[$k]['createtime'] = date('Y-m-d H:i:s', time());

                Db::table('fa_temp_stock')->where(['sku' => $v['sku']])->update([
                    'stock' => $res[$v['sku']],
                    'type'  => 2
                ]);
            }
            //从无到有
            if ($v['type'] == 2 && $res[$v['sku']] > 0) {
                $info[$k]['sku'] = $v['sku'];
                $info[$k]['type'] = 2;
                $info[$k]['change_num'] = $res[$v['sku']] - $v['stock'];
                $info[$k]['createtime'] = date('Y-m-d H:i:s', time());

                Db::table('fa_temp_stock')->where(['sku' => $v['sku']])->update([
                    'stock' => $res[$v['sku']],
                    'type'  => 1
                ]);
            }
        }

        Db::table('fa_goods_stock_change')->insertAll(array_values($info));
    }
    public function get_workload_data()
    {
        //求出平台
        $platform = $this->request->get('platform');
        if (!$platform) {
            return false;
        }
        $where['type'] = $whereComments['platform'] = $platform;
        $whereComments['author_id']    = ['neq', '382940274852'];
        $whereComments['is_admin']  = 1;
        //zendesk
        $zendesk_model = Db::name('zendesk');
        $zendesk_comments = Db::name('zendesk_comments');
        $zendesk_model->query("set time_zone='+8:00'");
        $zendesk_comments->query("set time_zone='+8:00'");
        //zendesk_comments
        //$zendesk_comments = Db::name('zendesk_comments');
        //计算前一天的销量
        $stime = date("Y-m-d 00:00:00", strtotime("-1 day"));
        $etime = date("Y-m-d 23:59:59", strtotime("-1 day"));
        $map['create_time'] = $date['c.create_time'] = $update['zendesk_update_time'] =  ['between', [$stime, $etime]];
        //获取昨天待处理的open、new量
        $wait_num = $zendesk_model->where($where)->where(['status' => ['in', '1,2'], 'channel' => ['neq', 'voice']])->count("*");
        //获取昨天新增的open、new量
        $increment_num = $zendesk_model->where($where)->where(['status' => ['in', '1,2'], 'channel' => ['neq', 'voice']])->where($update)->count("*");
        //获取昨天已回复量
        $reply_num  = $zendesk_comments->where($map)->where(['is_public' => 1])->where($whereComments)->count('*');
        //获取昨天待分配的open、new量
        $waiting_num = $zendesk_model->where($where)->where(['status' => ['in', '1,2'], 'channel' => ['neq', 'voice']])->where(['assign_id' => 0])->where($update)->count("*");
        //获取昨天的pendding量
        $pending_num = $zendesk_model->where($where)->where(['status' => ['eq', '3'], 'channel' => ['neq', 'voice']])->where($update)->count("*");
        $data['platform']       = $platform;
        $data['wait_num']       = $wait_num;
        $data['increment_num']  = $increment_num;
        $data['reply_num']      = $reply_num;
        $data['waiting_num']    = $waiting_num;
        $data['pending_num']    = $pending_num;
        $data['create_date'] = date("Y-m-d", strtotime("-1 day"));
        $data['createtime'] = date("Y-m-d H:i:s");
        Db::name('workload_statistics')->insert($data);
        echo 'ok';
        die;
    }
}<|MERGE_RESOLUTION|>--- conflicted
+++ resolved
@@ -29,10 +29,6 @@
     }
 
 
-<<<<<<< HEAD
-    // protected $order_status =  "and status in ('processing','complete','creditcard_proccessing','free_processing','paypal_canceled_reversal','paypal_reversed')";
-=======
->>>>>>> cd717a65
     protected $order_status =  "and status in ('processing','complete','creditcard_proccessing','free_processing','paypal_canceled_reversal','paypal_reversed') and order_type =1";
 
 
@@ -2556,10 +2552,7 @@
         $etime = date("Y-m-d 23:59:59", strtotime("-1 day"));
         $map['created_at'] = $date['created_at'] = $update['updated_at'] =  ['between', [$stime, $etime]];
         $map['status'] = ['in', ['free_processing', 'processing', 'paypal_reversed', 'paypal_canceled_reversal', 'complete']];
-<<<<<<< HEAD
-=======
         $map['order_type'] = 1;
->>>>>>> cd717a65
         $zeelool_count = $zeelool_model->table('sales_flat_order')->where($map)->count(1);
         $zeelool_total = $zeelool_model->table('sales_flat_order')->where($map)->sum('base_grand_total');
         //zeelool客单价
@@ -4054,27 +4047,27 @@
         $data['updatetime'] = date('Y-m-d H:i:s', time());
         $dataConfig->where('key', 'orderCheckNum')->update($data);
 
-        //当日配镜架总数
-        $orderFrameNum = $orderLog->getOrderFrameNum();
-        $data['value'] = $orderFrameNum;
+        //当日配镜架总数 弃用
+        // $orderFrameNum = $orderLog->getOrderFrameNum();
+        $data['value'] = 0;
         $data['updatetime'] = date('Y-m-d H:i:s', time());
         $dataConfig->where('key', 'orderFrameNum')->update($data);
 
-        //当日配镜片总数
-        $orderLensNum = $orderLog->getOrderLensNum();
-        $data['value'] = $orderLensNum;
+        //当日配镜片总数 弃用
+        // $orderLensNum = $orderLog->getOrderLensNum();
+        $data['value'] = 0;
         $data['updatetime'] = date('Y-m-d H:i:s', time());
         $dataConfig->where('key', 'orderLensNum')->update($data);
 
-        //当日加工总数
-        $orderFactoryNum = $orderLog->getOrderFactoryNum();
-        $data['value'] = $orderFactoryNum;
+        //当日加工总数 弃用
+        // $orderFactoryNum = $orderLog->getOrderFactoryNum();
+        $data['value'] = 0;
         $data['updatetime'] = date('Y-m-d H:i:s', time());
         $dataConfig->where('key', 'orderFactoryNum')->update($data);
 
-        //当日质检总数
-        $orderCheckNewNum = $orderLog->getOrderCheckNewNum();
-        $data['value'] = $orderCheckNewNum;
+        //当日质检总数 弃用
+        // $orderCheckNewNum = $orderLog->getOrderCheckNewNum();
+        $data['value'] = 0;
         $data['updatetime'] = date('Y-m-d H:i:s', time());
         $dataConfig->where('key', 'orderCheckNewNum')->update($data);
 
