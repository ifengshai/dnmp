--- conflicted
+++ resolved
@@ -2494,11 +2494,7 @@
             $product_options = unserialize($order_item_value['product_options']);
 
             $final_params['coatiing_name'] = substr($product_options['info_buyRequest']['tmplens']['coatiing_name'], 0, 100);
-<<<<<<< HEAD
-            $final_params['index_type'] = substr($product_options['info_buyRequest']['tmplens']['index_type'], 0, 80);;
-=======
             $final_params['index_type'] = $product_options['info_buyRequest']['tmplens']['index_type'];
->>>>>>> 8fb0b925
 
             $final_params['frame_price'] = $product_options['info_buyRequest']['tmplens']['frame_price'];
             $final_params['index_price'] = $product_options['info_buyRequest']['tmplens']['index_price'];
