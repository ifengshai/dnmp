--- conflicted
+++ resolved
@@ -2973,11 +2973,7 @@
         $data['nihao_unit_price']                           = $nihao_unit_price;
         $data['meeloog_unit_price']                         = $meeloog_unit_price;
         $data['zeelool_es_unit_price']                      = $zeelool_es_unit_price;
-<<<<<<< HEAD
-        $data['zeelool_de_unit_price']                      = $zeelool_de_unit_price;    
-=======
         $data['zeelool_de_unit_price']                      = $zeelool_de_unit_price;
->>>>>>> 83a0a539
         $data['zeelool_jp_unit_price']                      = $zeelool_jp_unit_price;
         $data['all_unit_price']                             = $data['all_sales_num'] ? @round($data['all_sales_money'] / $data['all_sales_num']*100, 2) : 0;
         $data['zeelool_shoppingcart_total']                 = $zeelool_shoppingcart_total;
@@ -2993,11 +2989,7 @@
         $data['nihao_shoppingcart_conversion']              = $nihao_shoppingcart_conversion;
         $data['meeloog_shoppingcart_conversion']            = $meeloog_shoppingcart_conversion;
         $data['zeelool_es_shoppingcart_conversion']         = $zeelool_es_shoppingcart_conversion;
-<<<<<<< HEAD
-        $data['zeelool_de_shoppingcart_conversion']         = $zeelool_de_shoppingcart_conversion; 
-=======
         $data['zeelool_de_shoppingcart_conversion']         = $zeelool_de_shoppingcart_conversion;
->>>>>>> 83a0a539
         $data['zeelool_jp_shoppingcart_conversion']         = $zeelool_jp_shoppingcart_conversion;
         $data['all_shoppingcart_conversion']                = $data['all_shoppingcart_total'] ? @round($data['all_sales_num'] / $data['all_shoppingcart_total']*100, 2) : 0;
         $data['zeelool_register_customer']                  = $zeelool_register_customer;
@@ -3840,8 +3832,6 @@
         //总共新增购物车总数
         $total_shoppingcart_new_data  = $total_shoppingcart_total_data;
 
-<<<<<<< HEAD
-=======
         //2020-11-25 更换仪表盘页面新增购物车转化率(%)的计算方法 start
         //昨天购物车总数 的所有ids
         $quote_where['base_grand_total'] = ['>',0];
@@ -3913,7 +3903,6 @@
         $total_order_success_data1 = $model->table('sales_flat_order')->where($quote_where8)->where($order_where)->where($order_success_where)->count();
         //2020-11-25 更换仪表盘页面新增购物车转化率(%)的计算方法 end
 
->>>>>>> 83a0a539
         //昨天购物车转化率data
         $yesterday_shoppingcart_conversion_data     = @round(($yesterday_order_success_data1 / $yesterday_shoppingcart_total_data), 4) * 100;
         //过去7天购物车转化率data
@@ -3929,11 +3918,7 @@
         //上年购物车总数sql
         $lastyear_shoppingcart_conversion_data      = @round(($lastyear_order_success_data1 / $lastyear_shoppingcart_total_data), 4) * 100;
         //总共购物车转化率
-<<<<<<< HEAD
-        $total_shoppingcart_conversion_data         = @round(($total_order_success_data / $total_shoppingcart_total_data), 4) * 100;
-=======
         $total_shoppingcart_conversion_data         = @round(($total_order_success_data1 / $total_shoppingcart_total_data), 4) * 100;
->>>>>>> 83a0a539
 
         //昨天新增购物车转化率
         $yesterday_shoppingcart_newconversion_data  = @round(($yesterday_order_success_data / $yesterday_shoppingcart_new_data), 4) * 100;
