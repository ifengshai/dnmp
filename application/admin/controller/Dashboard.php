--- conflicted
+++ resolved
@@ -53,10 +53,7 @@
         $where['created_at'] = ['between', [$stime, $etime]];
         $zelool = new \app\admin\model\order\order\Zeelool;
         $where['status'] = ['in', ['processing', 'complete', 'creditcard_proccessing']];
-<<<<<<< HEAD
-=======
         //$where['order_type'] = ['not in',[4,5]];
->>>>>>> 2eb92904
         $zeelool_count = $zelool->where($where)->count(1);
         $zeelool_total = $zelool->where($where)->sum('base_grand_total');
 
