<?php

namespace app\admin\controller;

use app\admin\model\OrderStatistics;
use app\common\controller\Backend;
use think\Config;
use think\Db;
use think\Cache;


/**
 * 控制台
 *
 * @icon fa fa-dashboard
 * @remark 用于展示当前系统中的统计数据、统计报表及重要实时数据
 */
class Dashboard extends Backend
{

    /**
     * 查看
     */
    public function index()
    {
        //查询三个站数据
        $orderStatistics = new OrderStatistics();
        $list = $orderStatistics->getAllData();
        $zeeloolSalesNumList = $vooguemeSalesNumList = $nihaoSalesNumList = [];
        foreach ($list as $k => $v) {
            $zeeloolSalesNumList[$v['create_date']] = $v['zeelool_sales_num'];
            $vooguemeSalesNumList[$v['create_date']] = $v['voogueme_sales_num'];
            $nihaoSalesNumList[$v['create_date']] = $v['nihao_sales_num'];
        }


        //查询昨日数据
        $time = date("Y-m-d", strtotime("-1 day"));
        $map['create_date'] = $time;
        $yestoday = $orderStatistics->where($map)->find();

        //查询最近7天
        $stime = date("Y-m-d", strtotime("-7 day"));
        $etime = date("Y-m-d", strtotime("-1 day"));
        $map['create_date'] = ['between', [$stime, $etime]];
        $last7days = $orderStatistics->where($map)->field('sum(all_sales_money) as all_sales_money,sum(all_sales_num) as all_sales_num')->find();


        //查询实时订单数
        //计算当天的销量
        $stime = date("Y-m-d 00:00:00", time());
        $etime = date("Y-m-d H:i:s", time());
        $where['created_at'] = ['between', [$stime, $etime]];
        $zelool = new \app\admin\model\order\order\Zeelool;
        $where['status'] = ['in', ['processing', 'complete', 'creditcard_proccessing']];
        $zeelool_count = $zelool->where($where)->count(1);
        $zeelool_total = $zelool->where($where)->sum('base_grand_total');

        $voogume = new \app\admin\model\order\order\Voogueme;
        $voogueme_count = $voogume->where($where)->count(1);
        $voogueme_total = $voogume->where($where)->sum('base_grand_total');

        $nihao = new \app\admin\model\order\order\Nihao;
        $nihao_count = $nihao->where($where)->count(1);
        $nihao_total = $nihao->where($where)->sum('base_grand_total');

        //实时查询当天购物车数量
        $total_quote_count = Cache::get('dashboard_total_quote_count');
        if (!$total_quote_count) {
            $stime = date("Y-m-d 00:00:00", time());
            $etime = date("Y-m-d H:i:s", time());
            $swhere['created_at'] = ['between', [$stime, $etime]];
            $zeelool_quote_count = Db::connect('database.db_zeelool')->table('sales_flat_quote')->where($swhere)->count(1);
            $voogueme_quote_count = Db::connect('database.db_voogueme')->table('sales_flat_quote')->where($swhere)->count(1);
            $nihao_quote_count = Db::connect('database.db_nihao')->table('sales_flat_quote')->where($swhere)->count(1);
            $total_quote_count = $zeelool_quote_count + $voogueme_quote_count + $nihao_quote_count;
            Cache::set('dashboard_total_quote_count', $total_quote_count, 3600);
        }

        //实时用户数量
        $total_customer_count = Cache::get('dashboard_total_customer_count');
        if (!$total_customer_count) {
            $stime = date("Y-m-d 00:00:00", time());
            $etime = date("Y-m-d H:i:s", time());
            $swhere['created_at'] = ['between', [$stime, $etime]];
            $total_zeelool_customer_count = Db::connect('database.db_zeelool')->table('customer_entity')->where($swhere)->count(1);
            $total_voogueme_customer_count = Db::connect('database.db_voogueme')->table('customer_entity')->where($swhere)->count(1);
            $total_nihao_customer_count = Db::connect('database.db_nihao')->table('customer_entity')->where($swhere)->count(1);
            $total_customer_count = $total_zeelool_customer_count + $total_voogueme_customer_count + $total_nihao_customer_count;
            Cache::set('dashboard_total_customer_count', $total_customer_count, 3600);
        }

        //总会员数
        $totaluser = Cache::get('dashboard_totaluser');
        if (!$totaluser) {
            $zeelool_customer_count = Db::connect('database.db_zeelool')->table('customer_entity')->count(1);
            $voogueme_customer_count = Db::connect('database.db_voogueme')->table('customer_entity')->count(1);
            $nihao_customer_count = Db::connect('database.db_nihao')->table('customer_entity')->count(1);
            $totaluser = $zeelool_customer_count + $voogueme_customer_count + $nihao_customer_count;
            Cache::set('dashboard_totaluser', $totaluser, 3600);
        }

        $where = [];
        $where['status'] = ['in', ['processing', 'complete', 'creditcard_proccessing']];

        //总订单数
        $totalorder = Cache::get('dashboard_totalorder');
        if (!$totalorder) {
            $zeelool_order_count = Db::connect('database.db_zeelool')->where($where)->table('sales_flat_order')->count(1);
            $voogueme_order_count = Db::connect('database.db_voogueme')->where($where)->table('sales_flat_order')->count(1);
            $nihao_order_count = Db::connect('database.db_nihao')->where($where)->table('sales_flat_order')->count(1);
            $totalorder = $zeelool_order_count + $voogueme_order_count + $nihao_order_count;
            Cache::set('dashboard_totalorder', $totalorder, 3600);
        }

        //总金额
        $totalorderamount = Cache::get('dashboard_totalorderamount');
        if (!$totalorderamount) {
            $zeelool_order_money = Db::connect('database.db_zeelool')->where($where)->table('sales_flat_order')->sum('base_grand_total');
            $voogueme_order_money = Db::connect('database.db_voogueme')->where($where)->table('sales_flat_order')->sum('base_grand_total');
            $nihao_order_money = Db::connect('database.db_nihao')->where($where)->table('sales_flat_order')->sum('base_grand_total');
            $totalorderamount = $zeelool_order_money + $voogueme_order_money + $nihao_order_money;
            Cache::set('dashboard_totalorderamount', $totalorderamount, 3600);
        }




        $this->view->assign([
            'order_num'                 => $zeelool_count + $voogueme_count + $nihao_count, //实时订单总数
            'order_sales_money'         => $zeelool_total + $voogueme_total + $nihao_total, //实时销售额
            'zeelool_count'             => $zeelool_count, //Z站实时订单数
            'voogueme_count'            => $voogueme_count, //V站实时订单数
            'nihao_count'               => $nihao_count, //nihao站实时订单数
            'zeelool_total'             => $zeelool_total, //Z站实时销售额
            'voogueme_total'            => $voogueme_total, //V站实时销售额
            'nihao_total'               => $nihao_total, //nihao站实时销售额
            'totalorder'                => $totalorder,
            'totalorderamount'          => $totalorderamount,
            'totaluser'                 => $totaluser,
            'zeeloolSalesNumList'       => $zeeloolSalesNumList, //折线图数据
            'vooguemeSalesNumList'      => $vooguemeSalesNumList,
            'nihaoSalesNumList'         => $nihaoSalesNumList,
            'yestoday'                  => $yestoday, //昨天的销量
            'last7days'                 => $last7days, //最近7天
            'yestoday_date'             => date("Y-m-d", strtotime("-1 day")),
            'today_date'                => date("Y-m-d"),
            'total_quote_count'         => $total_quote_count,
            'total_customer_count'      => $total_customer_count,

        ]);



        return $this->view->fetch();
    }

    //获取
    public function tempTest()
    {
        $map['is_visable'] = 1;
        $res = Db::table('zeelool_product')->where($map)->select();
        $list = Db::table('fa_store_house')->column('id', 'coding');
        $i = 0;
        foreach ($res as $k => $v) {
            if ($v['cargo_location_number']) {
                $data[$i]['sku'] = $v['magento_sku'];
                $data[$i]['store_id'] = $list[$v['cargo_location_number']];
                $data[$i]['createtime'] = date('Y-m-d H:i:s');
                $data[$i]['create_person'] = session('admin.nickname');
                $i++;
            }
        }
        Db::table('fa_store_sku')->insertAll($data);
    }


    //测试 zeelool 
    public function get_info_test()
    {
        set_time_limit(0);
        $where['a.is_visable'] = 1;
        $where['a.is_show'] = 0;

        $data = Db::table('zeelool_service_collaboration')->alias('a')->field('a.*,b.name')
            ->join(['zeelool_service_collaboration_category' => 'b'], 'a.cate_id=b.id')
            ->where($where)
            ->limit(2000)
            ->select();
        //查询用户角色
        $user = Db::table('fa_admin')->alias('a')
            ->join(['fa_auth_group_access' => 'b'], 'a.id=b.uid')
            ->join(['fa_auth_group' => 'c'], 'c.id=b.group_id')
            ->column('b.group_id,a.id', 'a.nickname');

        //任务分类
        $task = Db::table('fa_info_synergy_task_category')->where('is_del', 1)->column('id', 'name');
        $ids = [];
        foreach ($data as $v) {
            //处理完成
            if ($v['complate'] == 1) {
                $list['synergy_status'] = 2;
            } elseif ($v['feedback'] == 2 && $v['reply'] == 2 && $v['processing'] == 2 && $v['complate'] == 2) {
                $list['synergy_status'] = 0;
            } else {
                $list['synergy_status'] = 1;
            }
            $list['synergy_number'] = 'WO' . date('YmdHis') . rand(100, 999) . rand(100, 999);
            $list['synergy_order_id'] = 2;
            $list['synergy_order_number'] = $v['increment_id'];
            $list['order_platform'] = 1;
            $list['refund_money'] = $v['refund_amount'] ?? 0;
            $list['refund_mode'] = $v['refund_mode'];
            $task_operator = explode(',', $v['task_operator']);
            $task_user = '';
            $task_dept = '';
            foreach ($task_operator as $val) {
                $task_user .= $user[$val]['id'] . '+';
                $task_dept .= $user[$val]['group_id'] . '+';
            }
            $list['dept_id'] = rtrim($task_dept, '+');
            $list['rep_id'] = rtrim($task_user, '+');
            $list['synergy_task_id'] = $task[$v['name']];
            $list['problem_desc'] = $v['description'];
            $list['create_person'] = $v['created_operator'];
            $list['create_time'] = $v['created_at'];
            $list['prty_id'] = 2;
            $tid = Db::table('fa_info_synergy_task')->insertGetId($list);
            $info = [];
            if ($v['feedback'] == 1 && $v['feedback_remark']) {
                $info['tid'] = $tid;
                $info['remark_record'] = $v['feedback_remark'];
                $info['create_person'] = $v['feedback_operator'] ?? '';
                $info['create_time'] = $v['feedback_at'];
                Db::table('fa_info_synergy_task_remark')->insertGetId($info);
            }

            if ($v['reply'] == 1 && $v['reply_remark']) {
                $info['tid'] = $tid;
                $info['remark_record'] = $v['reply_remark'];
                $info['create_person'] = $v['reply_operator'] ?? '';
                $info['create_time'] = $v['reply_at'];
                Db::table('fa_info_synergy_task_remark')->insertGetId($info);
            }

            if ($v['processing'] == 1) {
                $info['tid'] = $tid;
                $info['remark_record'] = $v['processing_remark'];
                $info['create_person'] = $v['processing_operator'] ?? '';
                $info['create_time'] = $v['processing_at'];
                Db::table('fa_info_synergy_task_remark')->insertGetId($info);
            }

            if ($v['complate'] == 1) {
                $info['tid'] = $tid;
                $info['remark_record'] = '处理完成';
                $info['create_person'] = $v['complate_operator'] ?? '';
                $info['create_time'] = $v['complate_at'];
                Db::table('fa_info_synergy_task_remark')->insertGetId($info);
            }

            //查询是否存在日志
            $logs = Db::table('zeelool_service_collaboration_log')->where(['increment_id' => $v['increment_id'], 'is_visable' => 1])->select();
            $linfo = [];
            foreach ($logs as $ka => $va) {
                $linfo[$ka]['tid'] = $tid;
                $linfo[$ka]['remark_record'] = $va['remark'];
                $linfo[$ka]['create_person'] = $va['created_operater'] ?? '';
                $linfo[$ka]['create_time'] = $va['created_at'];
            }

            if ($linfo) {
                Db::table('fa_info_synergy_task_remark')->insertAll($linfo);
            }


            //是否存在更换镜架
            $lchange_skus = Db::table('zeelool_service_collaboration_change_sku')->where(['collaboration_id' => $v['id'], 'is_visable' => 1])->select();
            $leinfo = [];
            foreach ($lchange_skus as $kal => $vae) {
                $leinfo[$kal]['tid'] = $tid;
                $leinfo[$kal]['increment_id'] = $v['increment_id'];
                $leinfo[$kal]['platform_type'] = 1;
                $leinfo[$kal]['original_sku'] = $vae['origin_sku'];
                $leinfo[$kal]['original_number'] = $vae['origin_sku_qty'];
                $leinfo[$kal]['change_type'] = 1;
                $leinfo[$kal]['change_sku'] = $vae['new_sku'];
                $leinfo[$kal]['change_number'] = $vae['new_sku_qty'];
                $leinfo[$kal]['create_person'] = $vae['created_operater'];
                $leinfo[$kal]['create_time'] = $vae['created_at'];
            }
            if ($leinfo) {
                Db::table('fa_info_synergy_task_change_sku')->insertAll($leinfo);
            }

            $ids[] = $v['id'];
        }

        $map['id'] = ['in', $ids];

        Db::table('zeelool_service_collaboration')->where($map)->update(['is_show' => 1]);

        echo 'ok';
    }





    //测试 voogueme
    public function get_info_test_voogueme()
    {
        set_time_limit(0);
        $where['a.is_visable'] = 1;
        $where['a.is_show'] = 0;

        $data = Db::table('voogueme_service_collaboration')->alias('a')->field('a.*,b.name')
            ->join(['voogueme_service_collaboration_category' => 'b'], 'a.cate_id=b.id')
            ->where($where)
            ->limit(2000)
            ->select();
        //查询用户角色
        $user = Db::table('fa_admin')->alias('a')
            ->join(['fa_auth_group_access' => 'b'], 'a.id=b.uid')
            ->join(['fa_auth_group' => 'c'], 'c.id=b.group_id')
            ->column('b.group_id,a.id', 'a.nickname');

        //任务分类
        $task = Db::table('fa_info_synergy_task_category')->where('is_del', 1)->column('id', 'name');
        $ids = [];
        foreach ($data as $v) {
            //处理完成
            if ($v['complate'] == 1) {
                $list['synergy_status'] = 2;
            } elseif ($v['feedback'] == 2 && $v['reply'] == 2 && $v['processing'] == 2 && $v['complate'] == 2) {
                $list['synergy_status'] = 0;
            } else {
                $list['synergy_status'] = 1;
            }
            $list['synergy_number'] = 'WO' . date('YmdHis') . rand(100, 999) . rand(100, 999);
            $list['synergy_order_id'] = 2;
            $list['synergy_order_number'] = $v['increment_id'];
            $list['order_platform'] = 2;
            $list['refund_money'] = $v['refund_amount'] ?? 0;
            $list['refund_mode'] = $v['refund_mode'];
            $task_operator = explode(',', $v['task_operator']);
            $task_user = '';
            $task_dept = '';
            foreach ($task_operator as $val) {
                $task_user .= $user[$val]['id'] . '+';
                $task_dept .= $user[$val]['group_id'] . '+';
            }
            $list['dept_id'] = rtrim($task_dept, '+');
            $list['rep_id'] = rtrim($task_user, '+');
            $list['synergy_task_id'] = $task[$v['name']] ?? '';
            $list['problem_desc'] = $v['description'];
            $list['create_person'] = $v['created_operator'];
            $list['create_time'] = $v['created_at'];
            $list['prty_id'] = 2;
            $tid = Db::table('fa_info_synergy_task')->insertGetId($list);
            $info = [];
            if ($v['feedback'] == 1 && $v['feedback_remark']) {
                $info['tid'] = $tid;
                $info['remark_record'] = $v['feedback_remark'];
                $info['create_person'] = $v['feedback_operator'] ?? '';
                $info['create_time'] = $v['feedback_at'];
                Db::table('fa_info_synergy_task_remark')->insertGetId($info);
            }

            if ($v['reply'] == 1 && $v['reply_remark']) {
                $info['tid'] = $tid;
                $info['remark_record'] = $v['reply_remark'];
                $info['create_person'] = $v['reply_operator'] ?? '';
                $info['create_time'] = $v['reply_at'];
                Db::table('fa_info_synergy_task_remark')->insertGetId($info);
            }

            if ($v['processing'] == 1) {
                $info['tid'] = $tid;
                $info['remark_record'] = $v['processing_remark'];
                $info['create_person'] = $v['processing_operator'] ?? '';
                $info['create_time'] = $v['processing_at'];
                Db::table('fa_info_synergy_task_remark')->insertGetId($info);
            }

            if ($v['complate'] == 1) {
                $info['tid'] = $tid;
                $info['remark_record'] = '处理完成';
                $info['create_person'] = $v['complate_operator'] ?? '';
                $info['create_time'] = $v['complate_at'];
                Db::table('fa_info_synergy_task_remark')->insertGetId($info);
            }

            //查询是否存在日志
            $logs = Db::table('voogueme_service_collaboration_log')->where(['increment_id' => $v['increment_id'], 'is_visable' => 1])->select();
            $linfo = [];
            foreach ($logs as $ka => $va) {
                $linfo[$ka]['tid'] = $tid;
                $linfo[$ka]['remark_record'] = $va['remark'];
                $linfo[$ka]['create_person'] = $va['created_operater'] ?? '';
                $linfo[$ka]['create_time'] = $va['created_at'];
            }

            if ($linfo) {
                Db::table('fa_info_synergy_task_remark')->insertAll($linfo);
            }


            //是否存在更换镜架
            $lchange_skus = Db::table('voogueme_service_collaboration_change_sku')->where(['collaboration_id' => $v['id'], 'is_visable' => 1])->select();
            $leinfo = [];
            foreach ($lchange_skus as $kal => $vae) {
                $leinfo[$kal]['tid'] = $tid;
                $leinfo[$kal]['increment_id'] = $v['increment_id'];
                $leinfo[$kal]['platform_type'] = 2;
                $leinfo[$kal]['original_sku'] = $vae['origin_sku'];
                $leinfo[$kal]['original_number'] = $vae['origin_sku_qty'];
                $leinfo[$kal]['change_type'] = 1;
                $leinfo[$kal]['change_sku'] = $vae['new_sku'];
                $leinfo[$kal]['change_number'] = $vae['new_sku_qty'];
                $leinfo[$kal]['create_person'] = $vae['created_operater'];
                $leinfo[$kal]['create_time'] = $vae['created_at'];
            }
            if ($leinfo) {
                Db::table('fa_info_synergy_task_change_sku')->insertAll($leinfo);
            }

            $ids[] = $v['id'];
        }

        $map['id'] = ['in', $ids];

        Db::table('voogueme_service_collaboration')->where($map)->update(['is_show' => 1]);

        echo 'ok';
    }


    //测试 nihao
    public function get_info_test_nihao()
    {
        set_time_limit(0);
        $where['a.is_visable'] = 1;
        $where['a.is_show'] = 0;

        $data = Db::table('nihao_service_collaboration')->alias('a')->field('a.*,b.name')
            ->join(['nihao_service_collaboration_category' => 'b'], 'a.cate_id=b.id')
            ->where($where)
            ->limit(1000)
            ->select();
        //查询用户角色
        $user = Db::table('fa_admin')->alias('a')
            ->join(['fa_auth_group_access' => 'b'], 'a.id=b.uid')
            ->join(['fa_auth_group' => 'c'], 'c.id=b.group_id')
            ->column('b.group_id,a.id', 'a.nickname');

        //任务分类
        $task = Db::table('fa_info_synergy_task_category')->where('is_del', 1)->column('id', 'name');
        $ids = [];
        foreach ($data as $v) {
            //处理完成
            if ($v['complate'] == 1) {
                $list['synergy_status'] = 2;
            } elseif ($v['feedback'] == 2 && $v['reply'] == 2 && $v['processing'] == 2 && $v['complate'] == 2) {
                $list['synergy_status'] = 0;
            } else {
                $list['synergy_status'] = 1;
            }
            $list['synergy_number'] = 'WO' . date('YmdHis') . rand(100, 999) . rand(100, 999);
            $list['synergy_order_id'] = 2;
            $list['synergy_order_number'] = $v['increment_id'];
            $list['order_platform'] = 3;
            $list['refund_money'] = $v['refund_amount'] ?? 0;
            $list['refund_mode'] = $v['refund_mode'];
            $task_operator = explode(',', $v['task_operator']);
            $task_user = '';
            $task_dept = '';
            foreach ($task_operator as $val) {
                $task_user .= $user[$val]['id'] . '+';
                $task_dept .= $user[$val]['group_id'] . '+';
            }
            $list['dept_id'] = rtrim($task_dept, '+');
            $list['rep_id'] = rtrim($task_user, '+');
            $list['synergy_task_id'] = $task[$v['name']] ?? '';
            $list['problem_desc'] = $v['description'];
            $list['create_person'] = $v['created_operator'];
            $list['create_time'] = $v['created_at'];
            $list['prty_id'] = 2;
            $tid = Db::table('fa_info_synergy_task')->insertGetId($list);
            $info = [];
            if ($v['feedback'] == 1 && $v['feedback_remark']) {
                $info['tid'] = $tid;
                $info['remark_record'] = $v['feedback_remark'];
                $info['create_person'] = $v['feedback_operator'] ?? '';
                $info['create_time'] = $v['feedback_at'];
                Db::table('fa_info_synergy_task_remark')->insertGetId($info);
            }

            if ($v['reply'] == 1 && $v['reply_remark']) {
                $info['tid'] = $tid;
                $info['remark_record'] = $v['reply_remark'];
                $info['create_person'] = $v['reply_operator'] ?? '';
                $info['create_time'] = $v['reply_at'];
                Db::table('fa_info_synergy_task_remark')->insertGetId($info);
            }

            if ($v['processing'] == 1) {
                $info['tid'] = $tid;
                $info['remark_record'] = $v['processing_remark'];
                $info['create_person'] = $v['processing_operator'] ?? '';
                $info['create_time'] = $v['processing_at'];
                Db::table('fa_info_synergy_task_remark')->insertGetId($info);
            }

            if ($v['complate'] == 1) {
                $info['tid'] = $tid;
                $info['remark_record'] = '处理完成';
                $info['create_person'] = $v['complate_operator'] ?? '';
                $info['create_time'] = $v['complate_at'];
                Db::table('fa_info_synergy_task_remark')->insertGetId($info);
            }



            //是否存在更换镜架
            $lchange_skus = Db::table('nihao_service_collaboration_change_sku')->where(['collaboration_id' => $v['id'], 'is_visable' => 1])->select();
            $leinfo = [];
            foreach ($lchange_skus as $kal => $vae) {
                $leinfo[$kal]['tid'] = $tid;
                $leinfo[$kal]['increment_id'] = $v['increment_id'];
                $leinfo[$kal]['platform_type'] = 3;
                $leinfo[$kal]['original_sku'] = $vae['origin_sku'];
                $leinfo[$kal]['original_number'] = $vae['origin_sku_qty'];
                $leinfo[$kal]['change_type'] = 1;
                $leinfo[$kal]['change_sku'] = $vae['new_sku'];
                $leinfo[$kal]['change_number'] = $vae['new_sku_qty'];
                $leinfo[$kal]['create_person'] = $vae['created_operater'];
                $leinfo[$kal]['create_time'] = $vae['created_at'];
            }
            if ($leinfo) {
                Db::table('fa_info_synergy_task_change_sku')->insertAll($leinfo);
            }

            $ids[] = $v['id'];
        }

        $map['id'] = ['in', $ids];

        Db::table('nihao_service_collaboration')->where($map)->update(['is_show' => 1]);

        echo 'ok';
    }


    /**
     * 处理采购单旧数据
     */
    protected function purchase_test()
    {
        set_time_limit(0);

        $map['a.is_visable'] = 1;
        $map['a.id'] = ['between', [10485, 10803]];
        $res = Db::table('zeelool_purchase')
            ->alias('a')
            ->where($map)->cache(3600)->select();

        //查询供应商
        $supplier = Db::table('fa_supplier')->column('id', 'supplier_name');

        foreach ($res as $v) {
            $list = [];
            $list['purchase_number'] = $v['purchase_order_id'];
            $list['purchase_name'] = $v['purchase_name'];
            $list['purchase_remark'] = $v['purchase_remark'];
            if (is_numeric($v['purchase_order_id'])) {
                $list['purchase_type'] = 2;
            } else {
                $list['purchase_type'] = 1;
            }

            $count = Db::table('fa_purchase_order')->where('old_purchase_id', $v['id'])->count();
            if ($count > 0) {
                continue;
            }

            $list['purchase_remark'] = $v['purchase_remark'];
            $list['supplier_type'] = 2;
            $list['create_person'] = $v['create_person'];
            $list['createtime'] = $v['created_at'];
            $list['product_total'] = $v['purchase_total'] - $v['purchase_freight'];
            $list['purchase_freight'] = $v['purchase_freight'];
            $list['purchase_total'] = $v['purchase_total'];
            $list['old_purchase_id'] = $v['id'];
            $list['check_remark'] = $v['check_remark'];

            if ($v['status']  == 1) {
                $list['purchase_status'] = 6;
            } else {
                $list['purchase_status'] = 7;
            }


            if ($v['status'] == 5) {
                $list['check_status'] = 2;
                $list['stock_status'] = 2;
            } elseif ($v['status'] == 6) {
                $list['check_status'] = 1;
                $list['stock_status'] = 1;
            }


            //查询明细表
            $item = Db::table('zeelool_purchase_item')
                ->alias('a')
                ->where(['a.purchase_id' => $v['id']])
                ->field('a.*,b.name,b.address')
                ->join(['zeelool_supplier' => 'b'], 'a.supplier_id=b.id', 'left')
                ->select();

            foreach ($item as $val) {
                if ($val['name']) {
                    $list['supplier_id'] = $supplier[$val['name']] ?? '';
                    $list['supplier_address'] = $val['address'];
                }

                if ($val['deposit_ratio']) {
                    $list['deposit_ratio'] = $val['deposit_ratio'];
                    $list['deposit_amount'] = $list['product_total'] * $val['deposit_ratio'] / 100;
                    $list['final_amount'] = $list['product_total'] - ($list['product_total'] * $val['deposit_ratio'] / 100);
                    $list['settlement_method'] = 3;
                } else {
                    $list['settlement_method'] = 1;
                }
            }
            $tid = Db::table('fa_purchase_order')->insertGetId($list);

            $info = [];
            foreach ($item as $key => $val) {
                $info[$key]['purchase_id'] = $tid;
                $info[$key]['purchase_order_number'] = $v['purchase_order_id'];
                $info[$key]['sku'] = $val['product_sku'];
                $info[$key]['supplier_sku'] = $val['supplier_sku'];
                $info[$key]['purchase_num'] = $val['purchase_qty'];
                $info[$key]['purchase_price'] = $val['purchase_unit_price'];
                $info[$key]['purchase_total'] = $val['purchase_row_total'];
                $info[$key]['instock_num'] = $val['check_qty'];
                $info[$key]['old_purchase_id'] = $v['id'];
                $info[$key]['old_item_id'] = $val['id'];
            }
            if ($info) {
                Db::table('fa_purchase_order_item')->insertAll($info);
            }
        }
        echo 'ok';
    }


    public function check_test()
    {
        set_time_limit(0);
        //查询采购单数据
        $where['is_process'] = 0;
        $res = Db::table('fa_purchase_order')->where($where)->limit(500)->select();
 
        foreach ($res as $value) {
            if (!$value['old_purchase_id']) {
                continue;
            }
            //查询明细表
            $item = Db::table('zeelool_hander_input_stock')
                ->alias('a')
                ->where(['b.purchase_id' => $value['old_purchase_id'], 'a.is_visible' => 1])
                ->join(['zeelool_hander_input_stock_item' => 'b'], 'a.id=b.input_stock_id')
                ->select();
            if (!$item) {
                continue;
            }
           
            $list = [];
            foreach ($item as $kl => $v) {
                $list[$v['input_stock_id']]['status'] = $v['status'];
                $list[$v['input_stock_id']]['remark'] = $v['remark'];
                $list[$v['input_stock_id']]['stock_operator'] = $v['stock_operator'];
                $list[$v['input_stock_id']]['stock_created_at'] = $v['stock_created_at'];
                $list[$v['input_stock_id']]['created_operator'] = $v['created_operator'];
                $list[$v['input_stock_id']]['created_at'] = $v['created_at'];
                $list[$v['input_stock_id']]['purchase_order_id'] = $v['purchase_order_id'];
                $list[$v['input_stock_id']]['item'][$kl] = $v;
            }

           
            $params = [];
            $instock = [];
            foreach ($list as $k => $val) {
                $params['check_order_number'] = 'QC' . date('YmdHis') . rand(100, 999) . rand(100, 999);
                $params['type'] = 1;
                $params['purchase_id'] = $value['id'];
                $params['supplier_id'] = $value['supplier_id'];
                $params['remark'] = $value['check_remark'];
                $params['createtime'] = $val['created_at'];
                $params['create_person'] = $val['created_operator'];
                $params['is_add_stock'] = 1;
                $params['status'] = 2;
                $params['is_stock'] = 1;
                $id = Db::table('fa_check_order')->insertGetId($params);

                $instock['in_stock_number'] = 'IN' . date('YmdHis') . rand(100, 999) . rand(100, 999);
                $instock['type_id'] = 1;
                $instock['check_id'] = $id;
                $instock['remark'] = $value['check_remark'];
                if ($val['status'] == 'new') {
                    $instock['status'] = 0;
                } elseif ($val['status'] == 'stock') {
                    $instock['status'] = 2;
                }

                $instock['createtime'] = $val['created_at'];
                $instock['create_person'] = $val['created_operator'];
                $instock['check_time'] = $val['stock_created_at'];
                $instock['check_person'] = $val['stock_operator'];
                $in_id = Db::table('fa_in_stock')->insertGetId($instock);

                $info = [];
                $instocks = [];
                foreach ($val['item'] as $key => $va) {
                    $info[$key]['check_id'] = $id;
                    $info[$key]['sku'] = $va['input_sku'];
                    $info[$key]['supplier_sku'] = $va['supplier_sku'] ?? '';
                    $info[$key]['purchase_id'] = $va['purchase_id'];
                    $info[$key]['purchase_num'] = $va['purchase_qty'] ?? 0;
                    $info[$key]['arrivals_num'] = $va['arrival_qty'] ?? 0;
                    $info[$key]['quantity_num'] = $va['check_qty'] ?? 0;
                    $info[$key]['sample_num'] = $va['sample_qty'] ?? 0;
                    $info[$key]['unqualified_num'] = $va['arrival_qty'] - $va['check_qty'];
                    if ($va['arrival_qty']) {
                        $info[$key]['quantity_rate'] = round($va['check_qty'] / $va['arrival_qty'] * 100, 2);
                    } else {
                        $info[$key]['quantity_rate'] = 0;
                    }

                    $info[$key]['remark'] = $va['return_remark'];



                    $instocks[$key]['in_stock_id'] = $in_id;
                    $instocks[$key]['sku'] = $va['input_sku'];
                    $instocks[$key]['in_stock_num'] = $va['input_sku_qty'];
                    $instocks[$key]['purchase_id'] = $value['id'];
                    $instocks[$key]['sample_num'] = $va['sample_qty'] ?? 0;
                }

                if ($info) {
                    Db::table('fa_check_order_item')->insertAll($info);
                }

                if ($instocks) {
                    Db::table('fa_in_stock_item')->insertAll($instocks);
                }
            }
        }

        $ids = array_column($res, 'id');
        $map['id'] = ['in', $ids];
        Db::table('fa_purchase_order')->where($map)->update(['is_process' => 1]);

        echo 'ok';
    }


    //出库记录
    public function outstock()
    {
        set_time_limit(0);
        //查询采购单数据
        $res = Db::table('zeelool_hander_output_stock')->cache(3600)->select();
        foreach ($res as $k => $v) {
            $list['out_stock_number'] = 'OUT' . date('YmdHis') . rand(100, 999) . rand(100, 999);
            $list['type_id'] = $v['cate_id'];
            $list['order_number'] = $v['increment_id'];
            $list['status'] = 2;
            $list['remark'] = $v['remark'];
            $list['createtime'] = $v['created_at'];
            $list['create_person'] = $v['created_operator'];
            $outid = Db::table('fa_out_stock')->insertGetId($list);
            $info = Db::table('zeelool_hander_output_stock_item')->where('output_stock_id', $v['id'])->select();
            $params = [];
            foreach ($info as $key => $val) {
                $params[$key]['sku'] = $val['output_sku'];
                $params[$key]['out_stock_num'] = $val['output_sku_qty'];
                $params[$key]['out_stock_id'] = $outid;
            }
            if ($params) {
                Db::table('fa_out_stock_item')->insertAll($params);
            }
        }
        echo 'ok';
    }


    public function test()
    {
        $str = 'a:2:{s:15:"info_buyRequest";a:6:{s:7:"product";s:3:"411";s:8:"form_key";s:16:"EsFwFRQTCxV5JjHg";s:3:"qty";i:1;s:7:"options";a:1:{i:405;s:3:"933";}s:13:"cart_currency";s:3:"GBP";s:7:"tmplens";a:19:{s:13:"is_frame_only";s:1:"1";s:12:"prescription";s:296:"{"customer_rx":"0","od_sph":"2.25","od_cyl":"-1.00","od_axis":"90","od_add":"1.25","os_sph":"2.00","os_cyl":"-0.50","os_axis":"60","os_add":"0.00","pd_r":"31.00","pd_l":"32.00","pdcheck":"on","od_pv":"0.00","od_pv_r":"0.00","os_pv":"0.00","os_pv_r":"0.00","year":"Year","month":"Month","save":""}";s:17:"prescription_type";s:11:"Progressive";s:11:"frame_price";d:12.15;s:19:"frame_regural_price";d:17.489999999999998;s:9:"second_id";s:6:"base-1";s:11:"second_name";s:12:"Resin Lenses";s:12:"second_price";i:0;s:16:"is_special_price";s:1:"1";s:8:"third_id";s:13:"refractive_21";s:10:"third_type";s:0:"";s:10:"third_name";s:58:"1.61 Digital Free Form Progressive Beyond UV Blue Blockers";s:11:"third_price";d:45.340000000000003;s:7:"four_id";s:10:"coatings-2";s:9:"four_name";s:25:"Super Hydrophobic Coating";s:10:"four_price";d:5.2999999999999998;s:10:"lens_price";d:50.640000000000001;s:3:"zsl";s:0:"";s:5:"total";d:62.789999999999999;}}s:7:"options";a:1:{i:0;a:7:{s:5:"label";s:5:"Color";s:5:"value";s:7:"Crystal";s:11:"print_value";s:7:"Crystal";s:9:"option_id";s:3:"405";s:11:"option_type";s:9:"drop_down";s:12:"option_value";s:3:"933";s:11:"custom_view";b:0;}}}';
        $arr = unserialize($str);
        dump($arr);die;
    }
<<<<<<< HEAD
=======
    
>>>>>>> 1cf71359
}<|MERGE_RESOLUTION|>--- conflicted
+++ resolved
@@ -804,8 +804,5 @@
         $arr = unserialize($str);
         dump($arr);die;
     }
-<<<<<<< HEAD
-=======
     
->>>>>>> 1cf71359
 }