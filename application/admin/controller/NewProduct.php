<?php

namespace app\admin\controller;

use app\common\controller\Backend;
use think\Request;
use think\Db;
use think\Exception;
use think\exception\PDOException;
use think\exception\ValidateException;
use app\admin\model\itemmanage\ItemBrand;
use app\admin\model\purchase\Supplier;
use think\Loader;
use fast\Alibaba;
use app\admin\model\NewProductMappingLog;
use PhpOffice\PhpSpreadsheet\Cell\Coordinate;
use PhpOffice\PhpSpreadsheet\Reader\Csv;
use PhpOffice\PhpSpreadsheet\Reader\Xls;
use PhpOffice\PhpSpreadsheet\Reader\Xlsx;
use PhpOffice\PhpSpreadsheet\Spreadsheet;

/**
 * 商品管理
 *
 * @icon fa fa-circle-o
 */
class NewProduct extends Backend
{
    /**
     * NewProduct模型对象
     * @var \app\admin\model\NewProduct
     */
    protected $model = null;

    /**
     * 无需鉴权的方法,但需要登录
     * @var array
     */
    protected $noNeedRight = ['batch_export_xls'];

    public function _initialize()
    {
        parent::_initialize();
        $this->model = new \app\admin\model\NewProduct;
        $this->attribute = new \app\admin\model\NewProductAttribute;
        $this->itemAttribute = new \app\admin\model\itemmanage\attribute\ItemAttribute;
        $this->category = new \app\admin\model\itemmanage\ItemCategory;
        $this->view->assign('categoryList', $this->category->categoryList());
        $this->view->assign('brandList', (new ItemBrand())->getBrandList());
        $this->view->assign('AllFrameColor', $this->itemAttribute->getFrameColor());
        $this->item = new \app\admin\model\itemmanage\Item;
        $num = $this->item->getOriginSku();
        $idStr = sprintf("%06d", $num);
        $this->assign('IdStr', $idStr);
        $this->platformsku = new \app\admin\model\itemmanage\ItemPlatformSku();
        $this->magentoplatform = new \app\admin\model\platformmanage\MagentoPlatform();
        $this->magentoplatformarr = $this->magentoplatform->column('name', 'id');
        $this->assign('platform_plat', $this->magentoplatform->field('id,name')->select());
    }

    /**
     * 默认生成的控制器所继承的父类中有index/add/edit/del/multi五个基础方法、destroy/restore/recyclebin三个回收站方法
     * 因此在当前控制器中可不用编写增删改查的代码,除非需要自己控制这部分逻辑
     * 需要将application/admin/library/traits/Backend.php中对应的方法复制到当前控制器,然后进行修改
     */


    /**
     * 查看
     */
    public function index()
    {
        //当前是否为关联查询
        $this->relationSearch = true;
        //设置过滤方法
        $this->request->filter(['strip_tags']);
        if ($this->request->isAjax()) {
            //如果发送的来源是Selectpage，则转发到Selectpage
            if ($this->request->request('keyField')) {
                return $this->selectpage();
            }
            //如果切换站点清除默认值
            $filter = json_decode($this->request->get('filter'), true);
            //可用库存搜索
            if ($filter['available_stock']) {
                $item = new \app\admin\model\itemmanage\Item();
                $item_where['available_stock'] = ['between', explode(',', $filter['available_stock'])];
                $skus = $item->where($item_where)->where(['is_del' => 1, 'is_open' => 1])->column('sku');
                $map['sku'] = ['in', $skus];
                unset($filter['available_stock']);
                $this->request->get(['filter' => json_encode($filter)]);
            }

            //平台搜索 (单选)
            if ($filter['platform_type']) {
                if ($filter['platform_type'] == 10) {
                    $map['item_status'] = ['=', 1];
                } else {
                    $skus = $this->platformsku->where(['platform_type' => $filter['platform_type']])->column('sku');
                    $map1['sku'] = ['in', $skus];
                }
                unset($filter['platform_type']);
                $this->request->get(['filter' => json_encode($filter)]);
            }
            //平台搜索 改为多选2020.08.17
            // if ($filter['platform_plat']) {
            //     // $new_product_mapping = new \app\admin\model\NewProductMapping();
            //     $wheres['platform_type'] = ['in',$filter['platform_plat']];
            //     dump($wheres);
            //     $skus = $this->platformsku
            //         ->where($wheres)
            //         // ->field('sku,platform_type,id')
            //         // ->select();
            //         ->column('sku,platform_type');
            //     foreach ($skus as $k=>$v){
            //
            //     }
            //     dump($skus);die;
            //     $map1['sku'] = ['in', $skus];
            //     unset($filter['platform_plat']);
            //     $this->request->get(['filter' => json_encode($filter)]);
            // }

            list($where, $sort, $order, $offset, $limit) = $this->buildparams();
            $total = $this->model
                ->with(['supplier', 'newproductattribute'])
                ->where($where)
                ->where($map)
                ->where($map1)
                ->order($sort, $order)
                ->count();

            $list = $this->model
                ->with(['supplier', 'newproductattribute'])
                ->where($where)
                ->where($map)
                ->where($map1)
                ->order($sort, $order)
                ->limit($offset, $limit)
                ->select();
            $list = collection($list)->toArray();
            $skus = array_column($list, 'sku');
            //查询商品分类
            $category = $this->category->where('is_del', 1)->column('name', 'id');
            //查询可用库存
            $stock = $this->item->where(['sku' => ['in', $skus], 'is_del' => 1, 'is_open' => 1])->column('available_stock', 'sku');

            //查询平台
            $platform = new \app\admin\model\itemmanage\ItemPlatformSku();
            $platformarr = $platform->where(['sku' => ['in', $skus]])->select();
            $platformarr = collection($platformarr)->toArray();
            $arrs = [];
            foreach ($platformarr as $ka => $va) {
                if ($arrs[$va['sku']]) {
                    $arrs[$va['sku']] = $arrs[$va['sku']] + $va['sales_num_90days'];
                } else {
                    $arrs[$va['sku']] = $va['sales_num_90days'];
                }
            }

            //查询对应平台
            $magentoplatformarr = $this->magentoplatformarr;

            $arr = [];
            foreach ($platformarr as $v) {
                $arr[$v['sku']] .= $magentoplatformarr[$v['platform_type']] . ',';
            }
            foreach ($list as &$v) {
                $v['category_name'] = $category[$v['category_id']];
                if ($v['item_status'] == 1) {
                    $v['item_status_text'] = '待选品';
                } elseif ($v['item_status'] == 2) {
                    $v['item_status_text'] = '选品通过';
                } elseif ($v['item_status'] == 3) {
                    $v['item_status_text'] = '选品拒绝';
                } elseif ($v['item_status'] == 4) {
                    $v['item_status_text'] = '已取消';
                } elseif ($v['item_status'] == 0) {
                    $v['item_status_text'] = '新建';
                }
                //90天总销量
                $v['sales_num_90days'] = $arrs[$v['sku']] ?: 0;
                $v['available_stock'] = $stock[$v['sku']] ?: 0;
                $v['platform_type'] = trim($arr[$v['sku']], ',');
            }
            $result = array("total" => $total, "rows" => $list);
            return json($result);
        }
        return $this->view->fetch();
    }

    /**
     * 新增商品
     *
     * @Description
     * @author wpl
     * @since 2020/08/20 10:58:37 
     * @return void
     */
    public function add()
    {
        if ($this->request->isPost()) {
            $params = $this->request->post("row/a");
            //            dump($params);die;
            if ($params) {
                $params = $this->preExcludeFields($params);
                $itemName = $params['name'];
                $itemColor = $params['color'];
                $supplierSku = $params['supplier_sku'];
                $price = $params['price'];
                $skuId = $params['skuid'];
                //区分是镜架还是配饰
                $item_type = $params['item_type'];
                $data = $itemAttribute = [];
                if (3 == $item_type) { //配饰

                    if (!$params['supplier_id']) {
                        $this->error('供应商不能为空');
                    }

                    if (!array_filter($itemName)) {
                        $this->error('商品名称不能为空！！');
                    }

                    //求出对应的sku编码规则
                    $resultEncode = $this->category->getCategoryTexture($params['category_id']);
                    $textureEncodeInfo = $resultEncode['typeResult'];
                    if (false !== strpos($textureEncodeInfo, '-')) {
                        $textureArr = explode('-', $textureEncodeInfo);
                        $textureEncode = $textureArr[0];
                    } else {
                        $textureEncode = $textureEncodeInfo;
                    }
                    if (!$textureEncode) {
                        $this->error(__('The corresponding encoding rule does not exist, please try again'));
                    }

                    //如果是后来添加的
                    if (!empty($params['origin_skus']) && $params['item_count'] >= 1) { //正常情况
                        $count = $params['item_count'];
                        $row = Db::connect('database.db_stock')->name('item')->where(['sku' => $params['origin_skus']])->field('id,sku')->find();
                        $attributeWhere = [];
                        $attributeWhere['item_id'] = $row['id'];
                        $attributeWhere['accessory_color'] = ['in', $itemColor];
                        $attributeInfo = Db::connect('database.db_stock')->name('item_attribute')->where($attributeWhere)->field('id,accessory_color')->find();
                        if ($attributeInfo) {
                            $this->error('追加的商品SKU不能添加之前的颜色');
                        }
                        $params['origin_sku'] = substr($params['origin_skus'], 0, strpos($params['origin_skus'], '-'));
                    } elseif (empty($params['origin_skus']) && $params['item_count'] >= 1) { //去掉原始sku情况
                        $this->error(__('Make sure the original sku code exists'));
                    } elseif (!empty($params['origin_skus']) && $params['item_count'] < 1) { //原始sku失败情况
                        $this->error(__('Make sure the original sku code is the correct sku code'));
                    }

                    if (!empty($params['origin_skus'])) {
                        $data['origin_sku'] = $params['origin_sku'];
                    } else {
                        $data['origin_sku'] = $textureEncode . $params['origin_sku'];
                    }

                    Db::startTrans();
                    try {
                        foreach ($itemName as $k => $v) {
                            $data['name'] = $v;
                            $data['category_id'] = $params['category_id'];
                            $data['item_status'] = $params['item_status'];
                            $data['brand_id'] = $params['brand_id'];
                            $data['price'] = $price[$k];
                            $data['supplier_id'] = $params['supplier_id'];
                            $data['supplier_sku'] = $supplierSku[$k];
                            $data['create_person'] = session('admin.nickname');
                            $data['create_time'] = date("Y-m-d H:i:s", time());
                            $data['link'] = $params['link'];
                            //后来添加的商品数据
                            if (!empty($params['origin_skus'])) {
                                $data['sku'] = $params['origin_sku'] . '-' . sprintf("%02d", $count + 1);
                                ++$count;
                            } else {
                                $data['sku'] = $textureEncode . $params['origin_sku'] . '-' . sprintf("%02d", $k + 1);
                            }

                            $lastInsertId = Db::name('new_product')->insertGetId($data);

                            if ($lastInsertId !== false) {
                                $itemAttribute['item_id'] = $lastInsertId;
                                $itemAttribute['attribute_type'] = 3;
                                $itemAttribute['accessory_texture'] = $params['frame_texture'];
                                $itemAttribute['accessory_color'] = $itemColor[$k];
                                $itemAttribute['frame_remark'] = $params['frame_remark'];
                                $itemAttribute['frame_images'] = $params['frame_images'];

                                $res = Db::name('new_product_attribute')->insert($itemAttribute);
                                if (!$res) {
                                    throw new Exception('添加失败！！');
                                }
                                //绑定供应商SKU关系
                                $supplier_data['sku'] = $data['sku'];
                                $supplier_data['supplier_sku'] = $supplierSku[$k];
                                $supplier_data['supplier_id'] = $data['supplier_id'];
                                $supplier_data['createtime'] = date("Y-m-d H:i:s", time());
                                $supplier_data['create_person'] = session('admin.nickname');
                                $supplier_data['link'] = $data['link'];
                                $supplier_data['is_matching'] = 1;
                                $supplier_data['skuid'] = $skuId[$k];
                                Db::name('supplier_sku')->insert($supplier_data);
                            }
                        }
                        Db::commit();
                    } catch (ValidateException $e) {
                        Db::rollback();
                        $this->error($e->getMessage());
                    } catch (PDOException $e) {
                        Db::rollback();
                        $this->error($e->getMessage());
                    } catch (Exception $e) {
                        Db::rollback();
                        $this->error($e->getMessage());
                    }
                    if ($lastInsertId !== false) {
                        $this->success();
                    } else {
                        $this->error(__('No rows were inserted'));
                    }
                } else {

                    //求出材质对应的编码
                    if ($params['frame_texture']) {
                        $textureEncode = $this->itemAttribute->getTextureEncode($params['frame_texture']);
                    } else {
                        $textureEncode = 'O';
                    }

                    //如果是后来添加的
                    if (!empty($params['origin_skus']) && $params['item_count'] >= 1) { //正常情况
                        $count = $params['item_count'];
                        $params['origin_sku'] = substr($params['origin_skus'], 0, strpos($params['origin_skus'], '-'));
                    } elseif (empty($params['origin_skus']) && $params['item_count'] >= 1) { //去掉原始sku情况
                        $this->error(__('Make sure the original sku code exists'));
                    } elseif (!empty($params['origin_skus']) && $params['item_count'] < 1) { //原始sku失败情况
                        $this->error(__('Make sure the original sku code is the correct sku code'));
                    }

                    if (!$params['supplier_id']) {
                        $this->error('供应商不能为空');
                    }

                    Db::startTrans();
                    try {
                        if (empty($itemName)) {
                            throw new Exception('商品不能为空！！');
                        }
                        if (!array_filter($itemName)) {
                            throw new Exception('商品名称不能为空！！');
                        }


                        foreach (array_filter($itemName) as $k => $v) {
                            $data['name'] = $v;
                            $data['category_id'] = $params['category_id'];
                            $data['item_status'] = $params['item_status'];
                            $data['brand_id'] = $params['brand_id'];
                            $data['supplier_id'] = $params['supplier_id'];
                            $data['supplier_sku'] = $supplierSku[$k];
                            $data['link'] = $params['link'];
                            $data['frame_is_rimless'] = $params['shape'] == 1 ? 2 : 1;
                            $data['price'] = $price[$k];
                            $data['create_person'] = session('admin.nickname');
                            $data['create_time'] = date("Y-m-d H:i:s", time());
                            //后来添加的商品数据
                            if (!empty($params['origin_skus'])) {
                                $data['origin_sku'] = $params['origin_sku'];
                                $data['sku'] = $params['origin_sku'] . '-' . sprintf("%02d", $count + 1);
                                ++$count;
                            } else {
                                $data['origin_sku'] = $params['procurement_origin'] . $textureEncode . $params['origin_sku'];
                                $data['sku'] = $params['procurement_origin'] . $textureEncode . $params['origin_sku'] . '-' . sprintf("%02d", $k + 1);
                            }
                            $lastInsertId = Db::name('new_product')->insertGetId($data);
                            if ($lastInsertId !== false) {

                                //添加商品属性
                                $itemAttribute['item_id'] = $lastInsertId;
                                $itemAttribute['attribute_type'] = $params['attribute_type'];
                                $itemAttribute['glasses_type'] = $params['glasses_type'];
                                $itemAttribute['frame_height'] = $params['frame_height'];
                                $itemAttribute['frame_width'] = $params['frame_width'];
                                $itemAttribute['frame_color'] = $itemColor[$k];
                                $itemAttribute['frame_weight'] = $params['weight'];
                                $itemAttribute['procurement_type'] = $params['procurement_type'];
                                $itemAttribute['procurement_origin'] = $params['procurement_origin'];
                                $itemAttribute['frame_length'] = $params['frame_length'];
                                $itemAttribute['frame_temple_length'] = $params['frame_temple_length'];
                                $itemAttribute['shape'] = $params['shape'];
                                $itemAttribute['frame_bridge'] = $params['frame_bridge'];
                                $itemAttribute['mirror_width'] = $params['mirror_width'];
                                $itemAttribute['frame_type'] = $params['frame_type'];
                                $itemAttribute['frame_texture'] = $params['frame_texture'];
                                $itemAttribute['frame_shape'] = $params['frame_shape'];
                                $itemAttribute['frame_gender'] = $params['frame_gender'];
                                $itemAttribute['frame_size'] = $params['frame_size'];
                                $itemAttribute['frame_is_recipe'] = $params['frame_is_recipe'];
                                $itemAttribute['frame_piece'] = $params['frame_piece'];
                                $itemAttribute['frame_is_advance'] = $params['frame_is_advance'];
                                $itemAttribute['frame_temple_is_spring'] = $params['frame_temple_is_spring'];
                                $itemAttribute['frame_is_adjust_nose_pad'] = $params['frame_is_adjust_nose_pad'];
                                $itemAttribute['frame_remark'] = $params['frame_remark'];
                                $itemAttribute['frame_images'] = $params['frame_images'];
                                $res = Db::name('new_product_attribute')->insert($itemAttribute);
                                if (!$res) {
                                    throw new Exception('添加失败！！');
                                }
                                //绑定供应商SKU关系
                                $supplier_data['sku'] = $data['sku'];
                                $supplier_data['supplier_sku'] = $supplierSku[$k];
                                $supplier_data['skuid'] = $skuId[$k];
                                $supplier_data['supplier_id'] = $data['supplier_id'];
                                $supplier_data['createtime'] = date("Y-m-d H:i:s", time());
                                $supplier_data['create_person'] = session('admin.nickname');
                                $supplier_data['link'] = $data['link'];
                                $supplier_data['is_matching'] = 1;
                                Db::name('supplier_sku')->insert($supplier_data);
                            } else {
                                throw new Exception('添加失败！！');
                            }
                        }
                        Db::commit();
                    } catch (ValidateException $e) {
                        Db::rollback();
                        $this->error($e->getMessage());
                    } catch (PDOException $e) {
                        Db::rollback();
                        $this->error($e->getMessage());
                    } catch (Exception $e) {
                        Db::rollback();
                        $this->error($e->getMessage());
                    }
                }

                if ($res !== false) {
                    $this->success();
                } else {
                    $this->error(__('No rows were inserted'));
                }
            }
            $this->error(__('Parameter %s can not be empty', ''));
        }
        return $this->view->fetch();
    }

    /**
     * 编辑
     */
    public function edit($ids = null)
    {
        $row = $this->model->get($ids, 'newproductattribute');
        if (!$row) {
            $this->error(__('No Results were found'));
        }
        if ($row['item_status'] == 2) {
            $this->error(__('The goods have been submitted for review and cannot be edited'));
        }
        $adminIds = $this->getDataLimitAdminIds();
        if (is_array($adminIds)) {
            if (!in_array($row[$this->dataLimitField], $adminIds)) {
                $this->error(__('You have no permission'));
            }
        }
        if ($this->request->isPost()) {
            $params = $this->request->post("row/a");
            if ($params) {
                $params = $this->preExcludeFields($params);
                $result = false;
                Db::startTrans();
                try {
                    //是否采用模型验证
                    if ($this->modelValidate) {
                        $name = str_replace("\\model\\", "\\validate\\", get_class($this->model));
                        $validate = is_bool($this->modelValidate) ? ($this->modelSceneValidate ? $name . '.edit' : $name) : $this->modelValidate;
                        $row->validateFailException(true)->validate($validate);
                    }
                    $result = $row->allowField(true)->save($params);

                    //属性表
                    $this->attribute->allowField(true)->save($params, ['item_id' => $ids]);
                    Db::commit();
                } catch (ValidateException $e) {
                    Db::rollback();
                    $this->error($e->getMessage());
                } catch (PDOException $e) {
                    Db::rollback();
                    $this->error($e->getMessage());
                } catch (Exception $e) {
                    Db::rollback();
                    $this->error($e->getMessage());
                }
                if ($result !== false) {
                    $this->success();
                } else {
                    $this->error(__('No rows were updated'));
                }
            }

            $this->error(__('Parameter %s can not be empty', ''));
        }
        $result = $this->category->getAttrCategoryById($row['category_id']);
        if (3 <= $result) {
            $info = $this->category->getCategoryTexture($row['category_id']);
            $this->assign('AllTexture', $info['textureResult']);
            $this->assign('AllFrameColor', $info['colorResult']);
        } else {

            $allShape = $this->itemAttribute->getAllShape();
            //获取所有材质
            $allTexture = $this->itemAttribute->getAllTexture();
            //获取所有镜架形状
            $allFrameShape = $this->itemAttribute->getAllFrameShape();
            //获取所有适合性别
            $allFrameGender = $this->itemAttribute->getFrameGender();
            //获取所有型号
            $allFrameSize = $this->itemAttribute->getFrameSize();
            //获取所有眼镜类型
            $allGlassesType = $this->itemAttribute->getGlassesType();
            //获取所有采购产地
            $allOrigin = $this->itemAttribute->getOrigin();
            //获取配镜类型
            $allFrameType = $this->itemAttribute->getFrameType();

            $this->assign('AllFrameType', $allFrameType);
            $this->assign('AllOrigin', $allOrigin);
            $this->assign('AllGlassesType', $allGlassesType);
            $this->assign('AllFrameSize', $allFrameSize);
            $this->assign('AllFrameGender', $allFrameGender);
            $this->assign('AllFrameShape', $allFrameShape);
            $this->assign('AllShape', $allShape);
            $this->assign('AllTexture', $allTexture);
        }
        //获取供应商
        $allSupplier = (new Supplier())->getSupplierData();
        $this->assign('AllSupplier', $allSupplier);
        $this->view->assign('template', $this->category->getAttrCategoryById($row['category_id']));
        $this->view->assign("row", $row);
        return $this->view->fetch();
    }

    /**
     * 详情
     */
    public function detail($ids = null)
    {
        $row = $this->model->get($ids, 'newproductattribute');

        if (!$row) {
            $this->error(__('No Results were found'));
        }
        $adminIds = $this->getDataLimitAdminIds();
        if (is_array($adminIds)) {
            if (!in_array($row[$this->dataLimitField], $adminIds)) {
                $this->error(__('You have no permission'));
            }
        }
        $result = $this->category->getAttrCategoryById($row['category_id']);
        if (3 <= $result) {
            $info = $this->category->getCategoryTexture($row['category_id']);
            $this->assign('AllTexture', $info['textureResult']);
            $this->assign('AllFrameColor', $info['colorResult']);
        } else {

            $allShape = $this->itemAttribute->getAllShape();
            //获取所有材质
            $allTexture = $this->itemAttribute->getAllTexture();
            //获取所有镜架形状
            $allFrameShape = $this->itemAttribute->getAllFrameShape();
            //获取所有适合性别
            $allFrameGender = $this->itemAttribute->getFrameGender();
            //获取所有型号
            $allFrameSize = $this->itemAttribute->getFrameSize();
            //获取所有眼镜类型
            $allGlassesType = $this->itemAttribute->getGlassesType();
            //获取所有采购产地
            $allOrigin = $this->itemAttribute->getOrigin();
            //获取配镜类型
            $allFrameType = $this->itemAttribute->getFrameType();

            $this->assign('AllFrameType', $allFrameType);
            $this->assign('AllOrigin', $allOrigin);
            $this->assign('AllGlassesType', $allGlassesType);
            $this->assign('AllFrameSize', $allFrameSize);
            $this->assign('AllFrameGender', $allFrameGender);
            $this->assign('AllFrameShape', $allFrameShape);
            $this->assign('AllShape', $allShape);
            $this->assign('AllTexture', $allTexture);
        }
        //获取供应商
        $allSupplier = (new Supplier())->getSupplierData();
        $this->assign('AllSupplier', $allSupplier);
        $this->view->assign('template', $this->category->getAttrCategoryById($row['category_id']));
        $this->view->assign("row", $row);
        return $this->view->fetch();
    }

    /***
     * 异步获取商品分类的信息之后（更改之后）
     */
    public function ajaxCategoryInfo()
    {
        if ($this->request->isAjax()) {
            $categoryId = $this->request->post('categoryId');
            if (!$categoryId) {
                $this->error('参数错误，请重新尝试');
            }
            $result = $this->category->getAttrCategoryById($categoryId);
            if (!$result) {
                return $this->error('对应分类不存在,请重新尝试');
            } elseif ($result == -1) {
                return $this->error('对应分类存在下级分类,请重新选择');
            }
            $this->view->engine->layout(false);
            //传递最后一个key值
            if ($result == 1) { //商品是镜架类型
                //获取所有框型
                $allShape = $this->itemAttribute->getAllShape();
                //获取所有材质
                $allTexture = $this->itemAttribute->getAllTexture();
                //获取所有镜架形状
                $allFrameShape = $this->itemAttribute->getAllFrameShape();
                //获取所有适合性别
                $allFrameGender = $this->itemAttribute->getFrameGender();
                //获取所有型号
                $allFrameSize = $this->itemAttribute->getFrameSize();
                //获取所有眼镜类型
                $allGlassesType = $this->itemAttribute->getGlassesType();
                //获取所有采购产地
                $allOrigin = $this->itemAttribute->getOrigin();
                //获取配镜类型
                $allFrameType = $this->itemAttribute->getFrameType();
                //获取供应商
                $allSupplier = (new Supplier())->getSupplierData();

                $this->assign('AllFrameType', $allFrameType);
                $this->assign('AllOrigin', $allOrigin);
                $this->assign('AllGlassesType', $allGlassesType);
                $this->assign('AllFrameSize', $allFrameSize);
                $this->assign('AllFrameGender', $allFrameGender);
                $this->assign('AllFrameShape', $allFrameShape);
                $this->assign('AllShape', $allShape);
                $this->assign('AllTexture', $allTexture);
                $this->assign('AllSupplier', $allSupplier);
                //把选择的模板值传递给模板
                $this->assign('Result', $result);
                $data = $this->fetch('frame');
            } elseif ($result == 2) { //商品是镜片类型
                $data = $this->fetch('eyeglass');
            } elseif ($result >= 3) { //商品是饰品类型
                $info = $this->category->getCategoryTexture($categoryId);
                $this->assign('AllTexture', $info['textureResult']);
                $this->assign('AllFrameColor', $info['colorResult']);
                //获取供应商
                $allSupplier = (new Supplier())->getSupplierData();
                $this->assign('AllSupplier', $allSupplier);
                $data = $this->fetch('decoration');
            } else {
                $data = $this->fetch('attribute');
            }
            return $this->success('ok', '', $data);
        } else {
            return $this->error(__('404 Not Found'));
        }
    }

    /***
     * 异步请求线下采购城市
     */
    public function ajaxGetProOrigin()
    {
        if ($this->request->isAjax()) {
            $data = $this->itemAttribute->getOrigin();
            if (!$data) {
                return $this->error('现在没有采购城市,请去添加', '', 'error', 0);
            }
            return $this->success('', '', $data, 0);
        } else {
            return $this->error(__('404 Not Found'));
        }
    }

    /***
     * 异步获取原始的sku(origin_sku)
     */
    public function ajaxGetLikeOriginSku(Request $request)
    {
        if ($this->request->isAjax()) {
            $origin_sku = $request->post('origin_sku');
            $result = $this->model->likeOriginSku($origin_sku);
            if (!$result) {
                $this->error('商品SKU不存在，请重新尝试');
            }
            $this->success('', '', $result, 0);
        } else {
            $this->error('404 not found');
        }
    }


    /***
     * 根据商品分类和sku求出所有的商品
     */
    public function ajaxItemInfo()
    {
        if ($this->request->isAjax()) {
            $categoryId = $this->request->post('categoryId');
            $sku = $this->request->post('sku');
            if (!$categoryId || !$sku) {
                $this->error('参数错误，请重新尝试');
            }
            $result = $this->category->getAttrCategoryById($categoryId);
            if (!$result) {
                $this->error('对应分类不存在,请从新尝试');
            } elseif ($result == -1) {
                $this->error('对应分类存在下级分类,请从新选择');
            }
            $allSupplier = (new Supplier())->getSupplierData();
            if ($result == 1) {
                $row = $this->model->getItemInfo($sku, 1);
                $this->assign('row', $row);
                $this->assign('AllSupplier', $allSupplier);

                //获取所有框型
                $allShape = $this->itemAttribute->getAllShape();
                //获取所有材质
                $allTexture = $this->itemAttribute->getAllTexture();
                //获取所有镜架形状
                $allFrameShape = $this->itemAttribute->getAllFrameShape();
                //获取所有适合性别
                $allFrameGender = $this->itemAttribute->getFrameGender();
                //获取所有型号
                $allFrameSize = $this->itemAttribute->getFrameSize();
                //获取所有眼镜类型
                $allGlassesType = $this->itemAttribute->getGlassesType();
                //获取所有采购产地
                $allOrigin = $this->itemAttribute->getOrigin();
                //获取配镜类型
                $allFrameType = $this->itemAttribute->getFrameType();
                //获取供应商
                $allSupplier = (new Supplier())->getSupplierData();

                $this->assign('AllFrameType', $allFrameType);
                $this->assign('AllOrigin', $allOrigin);
                $this->assign('AllGlassesType', $allGlassesType);
                $this->assign('AllFrameSize', $allFrameSize);
                $this->assign('AllFrameGender', $allFrameGender);
                $this->assign('AllFrameShape', $allFrameShape);
                $this->assign('AllShape', $allShape);
                $this->assign('AllTexture', $allTexture);
                $this->assign('AllSupplier', $allSupplier);
                $data = $this->fetch('frame');
            } elseif ($result == 2) { //商品是镜片类型
                $data = $this->fetch('eyeglass');
            } elseif ($result >= 3) { //商品是饰品类型
                $row = $this->model->getItemInfo($sku, 3);
                $result = $this->category->getCategoryTexture($categoryId);
                $this->assign('AllTexture', $result['textureResult'] ?? []);
                $this->assign('AllFrameColor', $result['colorResult'] ?? []);
                $this->assign('row', $row ?? []);
                $this->assign('AllSupplier', $allSupplier);
                $data = $this->fetch('decoration');
            } else {
                $data = $this->fetch('attribute');
            }
            $this->success('ok', '', $data);
        } else {
            $this->error(__('404 Not Found'));
        }
    }

    /***
     *异步获取商品分类列表
     */
    public function ajaxGetItemCategoryList()
    {
        if ($this->request->isAjax()) {
            $json = $this->category->getItemCategoryList();
            if (!$json) {
                $json = [0 => '请添加商品分类'];
            }
            return json($json);
        } else {
            $this->error('404 Not found');
        }
    }

    /***
     * 异步获取品牌分类列表
     */
    public function ajaxGetItemBrandList()
    {
        if ($this->request->isAjax()) {
            $json = (new ItemBrand())->getBrandList();
            if (!$json) {
                $json = [0 => '请添加商品分类'];
            }
            return json($json);
        } else {
            $this->error('请求出错！！');
        }
    }


    /***
     * 编辑之后提交审核
     */
    public function audit()
    {
        if ($this->request->isAjax()) {
            $id = $this->request->param('ids');
            $row = $this->model->get($id);
            if ($row['item_status'] != 1) {
                $this->error('此商品状态不能提交审核');
            }
            $map['id'] = $id;
            $data['item_status'] = 2;
            $res = $this->model->allowField(true)->isUpdate(true, $map)->save($data);
            if ($res) {
                $this->success('提交审核成功');
            } else {
                $this->error('提交审核失败');
            }
        } else {
            $this->error('404 Not found');
        }
    }

    /***
     * 审核通过
     */
    public function passAudit()
    {
        if ($this->request->isAjax()) {
            $ids = input('id');
            $site = input('site');
            //查询所选择的数据
            $where['new_product.id'] = $ids;
            $row = $this->model->where($where)->with(['newproductattribute'])->find();
            if (!$row) {
                $this->error('未查询到数据');
            }

            $row = $row->toArray();
            if ($row['item_status'] != 1 && $row['item_status'] != 2) {
                $this->error('此状态不能同步');
            }

            $map['id'] = $ids;
            $map['item_status'] = 1;
            $data['item_status'] = 2;
            $res = $this->model->allowField(true)->isUpdate(true, $map)->save($data);
            if ($res !== false) {
                $params = $row;
                $params['create_person'] = session('admin.nickname');
                $params['create_time'] = date('Y-m-d H:i:s', time());
                $params['item_status'] = 1;
                unset($params['id']);
                unset($params['newproductattribute']);
                //查询商品表SKU是否存在
                $t_where['sku'] = $params['sku'];
                $t_where['is_del'] = 1;
                $count = $this->item->where($t_where)->count();
                //此SKU已存在 跳过
                if ($count < 1) {
                    //添加商品主表信息
                    $this->item->allowField(true)->save($params);
                    $attributeParams = $row['newproductattribute'];
                    unset($attributeParams['id']);
                    unset($attributeParams['frame_images']);
                    unset($attributeParams['frame_color']);
                    $attributeParams['item_id'] = $this->item->id;
                    //添加商品属性表信息
                    $this->itemAttribute->allowField(true)->save($attributeParams);
                }

                //添加对应平台映射关系
                $skuParams['site'] = $site;
                $skuParams['sku'] = $params['sku'];
                $skuParams['frame_is_rimless'] = $row['frame_is_rimless'];
                $skuParams['name'] = $row['name'];
                $skuParams['category_id'] = $row['category_id'];
                (new \app\admin\model\itemmanage\ItemPlatformSku())->addPlatformSku($skuParams);

                $this->success('审核成功');
            } else {
                $this->error('审核失败');
            }
        }

        //查询对应平台
        $magentoplatformarr = $this->magentoplatformarr;
        $magentoplatformarr = array_column($this->magentoplatform->getAuthSite(), 'name', 'id');

        $this->assign('platformarr', $magentoplatformarr);
        return $this->fetch('check');
    }

    /***
     * 多个一起审核拒绝
     */
    public function auditRefused($ids = null)
    {

        $ids = input('idd');
        if ($this->request->isAjax()) {
            $map['id'] = ['in', $ids];
            //查询所选择的数据
            $where['new_product.id'] = ['in', $ids];
            $row = $this->model->where($where)->with(['newproductattribute'])->select();
            $row = collection($row)->toArray();
            //            dump($row);die;
            foreach ($row as $k => $v) {
                if ($v['item_status'] != 1) {
                    $this->error('此状态不能审核！！');
                }
            }


            $map['item_status'] = 1;
            $data['item_status'] = 3;
            $res = $this->model->allowField(true)->isUpdate(true, $map)->save($data);
            if ($res !== false) {
                $this->success('操作成功');
            } else {
                $this->error('操作失败');
            }
        } else {
            $this->error('加载错误！！');
        }
    }


    /***
     * 取消商品
     */
    public function cancel()
    {
        if ($this->request->isAjax()) {
            $id = $this->request->param('ids');
            $map['id'] = $id;
            $data['item_status'] = 4;
            $res = $this->model->allowField(true)->isUpdate(true, $map)->save($data);
            if ($res) {
                $this->success('取消成功');
            } else {
                $this->error('取消失败');
            }
        } else {
            $this->error('404 Not found');
        }
    }


    /**
     * 采集1688商品信息
     */
    public function ajaxCollectionGoodsDetail()
    {
        $row['link'] = input('link');
        if (!$row['link']) {
            $this->error('商品链接不能为空！！');
        }
        //获取缓存名称
        $controllername = Loader::parseName($this->request->controller());
        $actionname = strtolower($this->request->action());
        $path = str_replace('.', '1', $controllername) . '_' . $actionname . '_' . md5($row['link']);
        //是否存在缓存
        $result = session($path);
        if (!$result) {
            //截取出商品id
            $name = parse_url($row['link']);
            preg_match('/\d+/', $name['path'], $goodsId);
            //先添加到铺货列表
            Alibaba::getGoodsPush([$goodsId[0]]);
            //获取商品详情
            $result = Alibaba::getGoodsDetail($goodsId[0]);
            session($path, $result);
        }

        $list = [];
        foreach ($result->productInfo->skuInfos as $k => $v) {
            $list[$k]['id'] = $k + 1;
            $list[$k]['title'] = $result->productInfo->subject;
            if (count($v->attributes) > 1) {
                $list[$k]['color'] = $v->attributes[0]->attributeValue . ':' . $v->attributes[1]->attributeValue;
            } else {
                $list[$k]['color'] = $v->attributes[0]->attributeValue;
            }
            $list[$k]['cargoNumber'] = $v->cargoNumber;
            $list[$k]['price'] = @$v->price ? @$v->price : @$v->consignPrice;
            $list[$k]['skuId'] = $v->skuId;
        }

        $categoryId = input('categoryId');
        $info = $this->category->getCategoryTexture($categoryId);
        if ($list) {
            $data['list'] = $list;
            $data['colorResult'] = $info['colorResult'];
            $this->success('采集成功！！', '', $data);
        } else {
            $this->error('未采集到数据！！', '', $list);
        }
    }

    /**
     * 需求提报列表
     *
     * @Description
     * @author wpl
     * @since 2020/07/13 13:56:00 
     * @return void
     */
    public function replenishEscalationList()
    {
        //        $this->relationSearch = true;
        //设置过滤方法
        $this->request->filter(['strip_tags']);

        if ($this->request->isAjax()) {
            $this->model = new \app\admin\model\itemmanage\ItemPlatformSku();
            //如果发送的来源是Selectpage，则转发到Selectpage
            if ($this->request->request('keyField')) {
                return $this->selectpage();
            }
            //默认站点
            $platform_type = input('label');
            if ($platform_type) {
                $map['platform_type'] = $platform_type;
            }
            //如果切换站点清除默认值
            $filter = json_decode($this->request->get('filter'), true);

            if ($filter['platform_type']) {
                unset($map['platform_type']);
            }

            $this->request->get(['filter' => json_encode($filter)]);
            $params = $this->request->get();
            if ($filter['sku']) {
                $where['a.sku'] = ['like', '%' . trim($filter['sku']) . '%'];
            }
            if ($filter['category_id']) {
                $where['a.category_id'] = ['=', $filter['category_id']];
            }
            if ($filter['available_stock']) {
                $where['b.available_stock'] = ['between', explode(',', $filter['available_stock'])];
            }
            if ($filter['platform_type']) {
                $where['a.platform_type'] = ['=', $filter['platform_type']];
            }
            //            list($where, $sort, $order, $offset, $limit) = $this->buildparams();
            $total = $this->model
                ->alias('a')
                ->field('a.*,b.sku,b.available_stock')
                ->join(['fa_item' => 'b'], 'a.sku=b.sku')
                ->where($where)
                ->where($map)
                ->order('a.id', 'desc')
                ->count();

            $list = $this->model
                ->alias('a')
                ->field('a.*,b.sku,b.available_stock')
                ->join(['fa_item' => 'b'], 'a.sku=b.sku')
                ->where($where)
                ->where($map)
                ->order('a.id', 'desc')
                ->limit($params['offset'], $params['limit'])
                ->select();
            $list = collection($list)->toArray();
            $skus = array_column($list, 'sku');
            //查询商品分类
            $category = $this->category->where('is_del', 1)->column('name', 'id');

            //查询生产周期
            $suppliersku = new \app\admin\model\purchase\SupplierSku();
            $product_cycle_arr = $suppliersku->where(['label' => 1, 'status' => 1, 'sku' => ['in', $skus]])->column('product_cycle', 'sku');
            //查询可用库存
            $stock = $this->item->where(['sku' => ['in', $skus]])->column('available_stock,on_way_stock,purchase_price', 'sku');
            //查询待入库数量
            $purchase = new \app\admin\model\purchase\PurchaseOrder();
            $wait_in_arr = $purchase->getWaitInStockNum($skus);
            //查询板材类sku
            $this->item = new \app\admin\model\itemmanage\Item();
            $skus = $this->item->getTextureSku();
            foreach ($list as &$v) {
                $v['category_name'] = $category[$v['category_id']];
                $v['available_stock'] = $stock[$v['sku']]['available_stock'] ?: 0;
                $v['on_way_stock'] = $stock[$v['sku']]['on_way_stock'] ?: 0;
                $v['product_cycle'] = $product_cycle_arr[$v['sku']] ?: 7;
                $v['wait_in_num'] = $wait_in_arr[$v['sku']] ?: 0;
                $v['sales_days'] = $v['average_90days_sales_num'] > 0 ? round($v['stock'] / $v['average_90days_sales_num']) : 0;
                $num = $v['stock'] - ($v['average_90days_sales_num'] * 30);
                $v['replenish_num'] = $num > 0 ? $num : 0;
                $v['purchase_price'] = $stock[$v['sku']]['purchase_price'];
                if (in_array($v['sku'], $skus)) {
                    $v['start_replenish_num'] = 50;
                }else{
                    $v['start_replenish_num'] = 300;
                }
            }

            $result = array("total" => $total, "rows" => $list);
            return json($result);
        }

        //查询对应平台权限
        $magentoplatformarr = $this->magentoplatform->getAuthSite();
        //取第一个key为默认站点
        $site = input('site', $magentoplatformarr[0]['id']);

        $this->assignconfig('label', $site);
        $this->assign('site', $site);
        $this->assign('magentoplatformarr', $magentoplatformarr);
        return $this->view->fetch();
    }

    /**
     * 加入补货清单
     *
     * @Description
     * @author wpl
     * @since 2020/07/14 10:31:27 
     * @return void
     */
    public function addReplenishOrder($ids = null)
    {
        $platform = new \app\admin\model\itemmanage\ItemPlatformSku();
        $row = $platform->get($ids);
        if (!$row) {
            $this->error(__('No Results were found'));
        }
        if ($this->request->isAjax()) {
            $params = $this->request->post("row/a");
            $mapping = new \app\admin\model\NewProductMapping();
            //判断如果有此SKU 则累加补货数量 否则添加
            $count = $mapping->where(['website_type' => $params['website_type'], 'sku' => $params['sku'], 'type' => $params['type'], 'is_show' => 1])->count();
            $params['create_time'] = date('Y-m-d H:i:s');
            $params['create_person'] = session('admin.nickname');
            if ($count > 0) {
                $result = $mapping->where(['website_type' => $params['website_type'], 'sku' => $params['sku'], 'type' => $params['type']])->setInc('replenish_num', $params['replenish_num']);
            } else {
                $result = $mapping->allowField(true)->save($params);
            }
            if ($result !== false) {
                //记录日志
                (new NewProductMappingLog)->addLog($params);
                $this->success('操作成功');
            } else {
                $this->error('操作失败');
            }
        }

        //查询对应平台
        $magentoplatformarr = $this->magentoplatform->getAuthSite();
        $this->assign('platformarr', $magentoplatformarr);
        $this->assign('row', $row);
        return $this->fetch();
    }

    /**
     * 补货需求清单
     *
     * @Description
     * @author wpl
     * @since 2020/07/13 13:56:00 
     * @return void
     */
    public function productMappingList()
    {
        //设置过滤方法
        $this->request->filter(['strip_tags']);

        if ($this->request->isAjax()) {
            $this->model = new \app\admin\model\NewProductMapping();
            //如果发送的来源是Selectpage，则转发到Selectpage
            if ($this->request->request('keyField')) {
                return $this->selectpage();
            }
            //默认站点
            $platform_type = input('label');
            if ($platform_type) {
                $map['website_type'] = $platform_type;
            }
            //如果切换站点清除默认值
            $filter = json_decode($this->request->get('filter'), true);
            if ($filter['website_type']) {
                unset($map['website_type']);
            }

            list($where, $sort, $order, $offset, $limit) = $this->buildparams();
            $total = $this->model
                ->where($where)
                ->where('is_show', 1)
                ->where($map)
                ->order($sort, $order)
                ->count();

            $list = $this->model
                ->where($where)
                ->where('is_show', 1)
                ->where($map)
                ->order($sort, $order)
                ->limit($offset, $limit)
                ->select();
            $list = collection($list)->toArray();

            $skus = array_column($list, 'sku');
            //查询商品分类
            $category = $this->category->where('is_del', 1)->column('name', 'id');
            //查询90天总销量
            $productgrade = new \app\admin\model\ProductGrade();
            $productarr = $productgrade->where(['true_sku' => ['in', $skus]])->column('counter,grade', 'true_sku');
            //查询可用库存
            $stock = $this->item->where(['sku' => ['in', $skus]])->column('available_stock,on_way_stock', 'sku');

            foreach ($list as &$v) {
                $v['category_name'] = $category[$v['category_id']];
                //90天总销量
                $v['sales_num'] = $productarr[$v['sku']]['counter'] ?: 0;
                $v['grade'] = $productarr[$v['sku']]['grade'];
                $v['available_stock'] = $stock[$v['sku']]['available_stock'] ?: 0;
                $v['on_way_stock'] = $stock[$v['sku']]['on_way_stock'] ?: 0;
            }
            $result = array("total" => $total, "rows" => $list);
            return json($result);
        }

        //查询对应平台权限
        $magentoplatformarr = $this->magentoplatform->getAuthSite();
        //取第一个key为默认站点
        $site = input('site', $magentoplatformarr[0]['id']);

        $this->assignconfig('label', $site);
        $this->assign('site', $site);
        $this->assign('magentoplatformarr', $magentoplatformarr);
        return $this->view->fetch();
    }

    /**
     * 编辑补货需求数量
     *
     * @Description
     * @author wpl
     * @since 2020/07/15 13:42:19 
     * @return void
     */
    public function mappingEdit()
    {
        $this->model = new \app\admin\model\NewProductMapping();
        $ids = input('ids');
        $row = $this->model->get($ids);
        if (!$row) {
            $this->error(__('No Results were found'));
        }
        $adminIds = $this->getDataLimitAdminIds();
        if (is_array($adminIds)) {
            if (!in_array($row[$this->dataLimitField], $adminIds)) {
                $this->error(__('You have no permission'));
            }
        }
        if ($this->request->isPost()) {
            $params = $this->request->post("row/a");
            if ($params) {
                $params = $this->preExcludeFields($params);
                $result = false;
                Db::startTrans();
                try {
                    //是否采用模型验证
                    if ($this->modelValidate) {
                        $name = str_replace("\\model\\", "\\validate\\", get_class($this->item));
                        $validate = is_bool($this->modelValidate) ? ($this->modelSceneValidate ? $name . '.edit' : $name) : $this->modelValidate;
                        $row->validateFailException(true)->validate($validate);
                    }
                    $result = $row->allowField(true)->save($params);
                    Db::commit();
                } catch (ValidateException $e) {
                    Db::rollback();
                    $this->error($e->getMessage());
                } catch (PDOException $e) {
                    Db::rollback();
                    $this->error($e->getMessage());
                } catch (Exception $e) {
                    Db::rollback();
                    $this->error($e->getMessage());
                }
                if ($result !== false) {
                    $this->success('操作成功！！');
                } else {
                    $this->error(__('No rows were updated'));
                }
            }
            $this->error(__('Parameter %s can not be empty', ''));
        }
    }

    /**
     * *@param  [type] $arr [二维数组]
     * @param  [type] $key [键名]
     * @return [type]      [新的二维数组]
     * Created by Phpstorm.
     * User: jhh
     * Date: 2020/7/22
     * Time: 11:37
     */
    function array_group_by($arr, $key)
    {
        $grouped = array();
        foreach ($arr as $value) {
            $grouped[$value[$key]][] = $value;
        }
        if (func_num_args() > 2) {
            $args = func_get_args();
            foreach ($grouped as $key => $value) {
                $parms = array_merge($value, array_slice($args, 2, func_num_args()));
                $grouped[$key] = call_user_func_array('array_group_by', $parms);
            }
        }
        return $grouped;
    }


    /**
     * 紧急补货  2020.09.07改为计划任务周计划执行时间为每周三的24点，汇总各站提报的SKU及数量
     *
     * Created by Phpstorm.
     * User: jhh
     * Date: 2020/7/17
     * Time: 9:22
     */
    // public function emergency_replenishment()
    // {
    //     $this->model = new \app\admin\model\NewProductMapping();
    //     $this->order = new \app\admin\model\purchase\NewProductReplenishOrder();
    //     //紧急补货分站点
    //     $platform_type = input('label');
    //     //统计计划补货数据
    //     $list = $this->model
    //         ->where(['is_show' => 1, 'type' => 2])
    //         // ->where(['is_show' => 1, 'type' => 2,'website_type'=>$platform_type]) //分站点统计补货需求 2020.9.4改为计划补货 不分站点
    //
    //         ->whereTime('create_time', 'between', [date('Y-m-d H:i:s', strtotime("-1 month")), date('Y-m-d H:i:s')])
    //         ->group('sku')
    //         ->column("sku,sum(replenish_num) as sum");
    //
    //     if (empty($list)) {
    //         $this->error('暂时没有紧急补货单需要处理');
    //     }
    //
    //     //统计各个站计划某个sku计划补货的总数 以及比例 用于回写平台sku映射表中
    //     $sku_list = $this->model
    //         ->where(['is_show' => 1, 'type' => 2])
    //
    //         ->whereTime('create_time', 'between', [date('Y-m-d H:i:s', strtotime("-1 month")), date('Y-m-d H:i:s')])
    //         ->field('id,sku,website_type,replenish_num')
    //         ->select();
    //     //根据sku对数组进行重新分配
    //     $sku_list = $this->array_group_by($sku_list, 'sku');
    //
    //     $result = false;
    //     Db::startTrans();
    //     try {
    //         //首先插入主表 获取主表id new_product_replenish
    //         $data['type'] = 2;
    //         $data['create_person'] = session('admin.nickname');
    //         $data['create_time'] = date('Y-m-d H:i:s');
    //         $res = Db::name('new_product_replenish')->insertGetId($data);
    //
    //         //遍历以更新平台sku映射表的 关联补货需求单id 以及各站虚拟仓占比
    //         $int = 0;
    //         foreach ($sku_list as $k => $v) {
    //             //求出此sku在此补货单中的总数量
    //             $sku_whole_num = array_sum(array_map(function ($val) {
    //                 return $val['replenish_num'];
    //             }, $v));
    //             //求出比例赋予新数组
    //             foreach ($v as $ko => $vo) {
    //                 $date[$int]['id'] = $vo['id'];
    //                 $date[$int]['rate'] = $vo['replenish_num'] / $sku_whole_num;
    //                 $date[$int]['replenish_id'] = $res;
    //                 $int += 1;
    //             }
    //         }
    //         //批量更新补货需求清单 中的补货需求单id以及虚拟仓比例
    //         $res1 = $this->model->allowField(true)->saveAll($date);
    //
    //         $number = 0;
    //         foreach ($list as $k => $v) {
    //             $arr[$number]['sku'] = $k;
    //             $arr[$number]['replenishment_num'] = $v;
    //             $arr[$number]['create_person'] = session('admin.nickname');
    //             $arr[$number]['create_time'] = date('Y-m-d H:i:s');
    //             $arr[$number]['type'] = 2;
    //             $arr[$number]['replenish_id'] = $res;
    //             $number += 1;
    //         }
    //         //插入补货需求单表
    //         $result = $this->order->allowField(true)->saveAll($arr);
    //         //更新计划补货列表
    //         $ids = $this->model
    //             ->where(['is_show' => 1, 'type' => 2])
    //
    //             ->whereTime('create_time', 'between', [date('Y-m-d H:i:s', strtotime("-1 month")), date('Y-m-d H:i:s')])
    //             ->setField('is_show', 0);
    //         Db::commit();
    //     } catch (ValidateException $e) {
    //         Db::rollback();
    //         $this->error($e->getMessage());
    //     } catch (PDOException $e) {
    //         Db::rollback();
    //         $this->error($e->getMessage());
    //     } catch (Exception $e) {
    //         Db::rollback();
    //         $this->error($e->getMessage());
    //     }
    //     if ($result !== false) {
    //         $this->success('操作成功！！');
    //     } else {
    //         $this->error(__('No rows were updated'));
    //     }
    // }


    /**
     * 不满足起订量列表
     *
     * @Description
     * @author wpl
     * @since 2020/09/08 09:43:46 
     * @return void
     */
    public function notSatisfiedOrderQuantityList()
    {
        //统计不满足起订量数据
        $this->notSatisfiedOrderQuantity();
        //设置过滤方法
        $this->request->filter(['strip_tags']);
        if ($this->request->isAjax()) {
            //如果发送的来源是Selectpage，则转发到Selectpage
            if ($this->request->request('keyField')) {
                return $this->selectpage();
            }
            $this->model = new \app\admin\model\NewProductNotSatisfied();
            list($where, $sort, $order, $offset, $limit) = $this->buildparams();
            $total = $this->model
                ->where($where)
                ->where('type',1)
                ->order($sort, $order)
                ->count();

            $list = $this->model
                ->where($where)
                ->where('type',1)
                ->order($sort, $order)
                ->limit($offset, $limit)
                ->select();
            $list = collection($list)->toArray();

            $result = array("total" => $total, "rows" => $list);
            return json($result);
        }
        return $this->view->fetch();
    }

    /**
     * 不满足起订量
     *
     * @Description
     * @author wpl
     * @since 2020/09/08 09:43:46 
     * @return void
     */
    protected function notSatisfiedOrderQuantity()
    {
        $this->mapping = new \app\admin\model\NewProductMapping();
        $list = $this->mapping->where(['is_show'=>1,'type'=>1])->field('type,sku,sum(replenish_num) as replenish_num,website_type')->group('sku,type')->select();

        //查询板材类sku
        $this->item = new \app\admin\model\itemmanage\Item();
        $skus = $this->item->getTextureSku();

        //统计同款补货量
        $rows = $this->mapping->where(['is_show'=>1,'type'=>1])->field("substring_index(sku, '-', 1) as origin_sku,sum(replenish_num) as replenish_num")->group('origin_sku,type')->select();
        $rows = collection($rows)->toArray();
        $spus = [];
        foreach ($rows as $k => $v) {
            $spus[$v['origin_sku']] = $v['replenish_num'];
        }

        $data = [];
        foreach ($list as $k => $v) {
            //判断sku材质是否为板材
            if (in_array($v['sku'], $skus)) {
                //判断板材补货量小于50 为不满足起订量
                if ($v['replenish_num'] < 50) {
                    $data[$k]['sku'] = $v['sku'];
                    //各个站的sku统计的数量
                    $data[$k]['z_sku_num'] = $this->mapping->where(['is_show'=>1,'sku'=>$v['sku'],'website_type'=>1,'type'=>1])->value('replenish_num');
                    $data[$k]['v_sku_num'] = $this->mapping->where(['is_show'=>1,'sku'=>$v['sku'],'website_type'=>2,'type'=>1])->value('replenish_num');
                    $data[$k]['nihao_sku_num'] = $this->mapping->where(['is_show'=>1,'sku'=>$v['sku'],'website_type'=>3,'type'=>1])->value('replenish_num');
                    $data[$k]['m_sku_num'] = $this->mapping->where(['is_show'=>1,'sku'=>$v['sku'],'website_type'=>4,'type'=>1])->value('replenish_num');
                    $data[$k]['w_sku_num'] = $this->mapping->where(['is_show'=>1,'sku'=>$v['sku'],'website_type'=>5,'type'=>1])->value('replenish_num');
                    $data[$k]['a_sku_num'] = $this->mapping->where(['is_show'=>1,'sku'=>$v['sku'],'website_type'=>8,'type'=>1])->value('replenish_num');
                    $data[$k]['type'] = $v['type'];
                    $data[$k]['replenish_num'] = $v['replenish_num'];
                }
            } else {
                $spu = substr($v['sku'], 0, strrpos($v['sku'], '-'));
                if ($spus[$spu] < 300) {
                    $data[$k]['sku'] = $v['sku'];
                    $data[$k]['z_sku_num'] = $this->mapping->where(['is_show'=>1,'sku'=>$v['sku'],'website_type'=>1,'type'=>1])->value('replenish_num');
                    $data[$k]['v_sku_num'] = $this->mapping->where(['is_show'=>1,'sku'=>$v['sku'],'website_type'=>2,'type'=>1])->value('replenish_num');
                    $data[$k]['nihao_sku_num'] = $this->mapping->where(['is_show'=>1,'sku'=>$v['sku'],'website_type'=>3,'type'=>1])->value('replenish_num');
                    $data[$k]['m_sku_num'] = $this->mapping->where(['is_show'=>1,'sku'=>$v['sku'],'website_type'=>4,'type'=>1])->value('replenish_num');
                    $data[$k]['w_sku_num'] = $this->mapping->where(['is_show'=>1,'sku'=>$v['sku'],'website_type'=>5,'type'=>1])->value('replenish_num');
                    $data[$k]['a_sku_num'] = $this->mapping->where(['is_show'=>1,'sku'=>$v['sku'],'website_type'=>8,'type'=>1])->value('replenish_num');
                    $data[$k]['type'] = $v['type'];
                    $data[$k]['replenish_num'] = $v['replenish_num'];
                }
            }
        }
        //清空表
        Db::execute("truncate table fa_new_product_not_satisfied;");
        Db::table('fa_new_product_not_satisfied')->insertAll($data);
    }

    /**
     * 选品批量导出xls
     *
     * @Description
     * @return void
     * @since 2020/02/28 14:45:39
     * @author wpl
     */
    public function batch_export_xls()
    {
        set_time_limit(0);
        ini_set('memory_limit', '512M');
        $ids = input('ids');
        if ($ids) {
            $map['a.id'] = ['in', $ids];
        }

        //如果切换站点清除默认值
        $filter = json_decode($this->request->get('filter'), true);
        if ($filter['create_person']) {
            $map['a.create_person'] = $filter['create_person'];
            unset($filter['create_person']);
            $this->request->get(['filter' => json_encode($filter)]);
        }

        //可用库存搜索
        if ($filter['available_stock']) {
            $item = new \app\admin\model\itemmanage\Item();
            $item_where['available_stock'] = ['between', explode(',', $filter['available_stock'])];
            $skus = $item->where($item_where)->where(['is_del' => 1, 'is_open' => 1])->column('sku');
            $map['sku'] = ['in', $skus];
            unset($filter['available_stock']);
            $this->request->get(['filter' => json_encode($filter)]);
        }

        //平台搜索 (单选)
        if ($filter['platform_type']) {
            if ($filter['platform_type'] == 10) {
                $map['item_status'] = ['=', 1];
            } else {
                $skus = $this->platformsku->where(['platform_type' => $filter['platform_type']])->column('sku');
                $map1['sku'] = ['in', $skus];
            }
            unset($filter['platform_type']);
            $this->request->get(['filter' => json_encode($filter)]);
        }


        list($where) = $this->buildparams();

        $list = $this->model->alias('a')
            ->join(['fa_supplier' => 'b'], 'a.supplier_id=b.id')
            ->where($where)
            ->where($map)
            ->where($map1)
            ->select();
        $list = collection($list)->toArray();
        //从数据库查询需要的数据
        $spreadsheet = new Spreadsheet();

        //常规方式：利用setCellValue()填充数据
        $spreadsheet->setActiveSheetIndex(0)->setCellValue("A1", "SKU")
            ->setCellValue("B1", "供应商SKU")
            ->setCellValue("C1", "供应商名称");   //利用setCellValues()填充数据
        $spreadsheet->setActiveSheetIndex(0)->setCellValue("D1", "单价")
            ->setCellValue("E1", "选品状态");

        foreach ($list as $key => $value) {
            $spreadsheet->getActiveSheet()->setCellValue("A" . ($key * 1 + 2), $value['sku']);
            $spreadsheet->getActiveSheet()->setCellValue("B" . ($key * 1 + 2), $value['supplier_sku']);
            $spreadsheet->getActiveSheet()->setCellValue("C" . ($key * 1 + 2), $value['supplier_name']);
            $spreadsheet->getActiveSheet()->setCellValue("D" . ($key * 1 + 2), $value['price']);
            if ($value['item_status'] == 1) {
                $status = '待选品';
            } elseif ($value['item_status'] == 2) {
                $status = '选品通过';
            } elseif ($value['item_status'] == 3) {
                $status = '选品拒绝';
            } elseif ($value['item_status'] == 4) {
                $status = '取消';
            } else {
                $status = '新建';
            }
            $spreadsheet->getActiveSheet()->setCellValue("E" . ($key * 1 + 2), $status);
        }

        //设置宽度
        $spreadsheet->getActiveSheet()->getColumnDimension('A')->setWidth(20);
        $spreadsheet->getActiveSheet()->getColumnDimension('B')->setWidth(20);
        $spreadsheet->getActiveSheet()->getColumnDimension('C')->setWidth(40);
        $spreadsheet->getActiveSheet()->getColumnDimension('D')->setWidth(20);
        $spreadsheet->getActiveSheet()->getColumnDimension('E')->setWidth(20);

        //设置边框
        $border = [
            'borders' => [
                'allBorders' => [
                    'borderStyle' => \PhpOffice\PhpSpreadsheet\Style\Border::BORDER_THIN, // 设置border样式
                    'color' => ['argb' => 'FF000000'], // 设置border颜色
                ],
            ],
        ];

        $spreadsheet->getDefaultStyle()->getFont()->setName('微软雅黑')->setSize(12);


        $setBorder = 'A1:' . $spreadsheet->getActiveSheet()->getHighestColumn() . $spreadsheet->getActiveSheet()->getHighestRow();
        $spreadsheet->getActiveSheet()->getStyle($setBorder)->applyFromArray($border);

        $spreadsheet->getActiveSheet()->getStyle('A1:E' . $spreadsheet->getActiveSheet()->getHighestRow())->getAlignment()->setHorizontal(\PhpOffice\PhpSpreadsheet\Style\Alignment::HORIZONTAL_CENTER);
        $spreadsheet->setActiveSheetIndex(0);

        $format = 'xlsx';
        $savename = '选品数据' . date("YmdHis", time());;

        if ($format == 'xls') {
            //输出Excel03版本
            header('Content-Type:application/vnd.ms-excel');
            $class = "\PhpOffice\PhpSpreadsheet\Writer\Xls";
        } elseif ($format == 'xlsx') {
            //输出07Excel版本
            header('Content-Type: application/vnd.openxmlformats-officedocument.spreadsheetml.sheet');
            $class = "\PhpOffice\PhpSpreadsheet\Writer\Xlsx";
        }

        //输出名称
        header('Content-Disposition: attachment;filename="' . $savename . '.' . $format . '"');
        //禁止缓存
        header('Cache-Control: max-age=0');
        $writer = new $class($spreadsheet);

        $writer->save('php://output');
    }

    //运营补货需求购物车删除（真删除）
    public function replenish_cart_del($ids = "")
    {

        Db::startTrans();
        try {
            $res = Db::name('new_product_mapping')->where('id', $ids)->delete();
            Db::commit();
        } catch (PDOException $e) {
            Db::rollback();
            $this->error($e->getMessage());
        } catch (Exception $e) {
            Db::rollback();
            $this->error($e->getMessage());
        }
        if ($res) {
            $this->success();
        } else {
            $this->error(__('No rows were deleted'));
        }
        $this->error(__('Parameter %s can not be empty', 'ids'));
    }

    /**
     * 提报历史
     *
     * @Description
     * @author wpl
     * @since 2020/07/13 13:56:00 
     * @return void
     */
    public function productMappingListHistory()
    {
        //设置过滤方法
        $this->request->filter(['strip_tags']);

        if ($this->request->isAjax()) {
            $this->model = new \app\admin\model\NewProductMapping();
            //如果发送的来源是Selectpage，则转发到Selectpage
            if ($this->request->request('keyField')) {
                return $this->selectpage();
            }
            //默认站点
            $platform_type = input('label');
            if ($platform_type) {
                $map['website_type'] = $platform_type;
            }
            //如果切换站点清除默认值
            $filter = json_decode($this->request->get('filter'), true);
            if ($filter['website_type']) {
                unset($map['website_type']);
            }

            //sku
            if ($filter['sku']) {
                $map['a.sku'] = $filter['sku'];
                $map['d.purchase_name'] = ['like',$filter['sku']];
                unset($filter['sku']);
                $this->request->get(['filter' => json_encode($filter)]);
            }

            //补货类型
            if ($filter['type']) {
                $map['a.type'] = $filter['type'];
                unset($filter['type']);
                $this->request->get(['filter' => json_encode($filter)]);
            }

            //提报时间
            if ($filter['create_time']) {
                $arr = explode(' ', $filter['create_time']);
                $map['a.create_time'] = ['between', [$arr[0] . ' ' . $arr[1], $arr[3] . ' ' . $arr[4]]];
                unset($filter['create_time']);
                $this->request->get(['filter' => json_encode($filter)]);
            }

            $check_order_item = new \app\admin\model\warehouse\CheckItem();
            $in_stock_item = new \app\admin\model\warehouse\InstockItem();
            list($where, $sort, $order, $offset, $limit) = $this->buildparams();
            $total = $this->model->alias('a')
                ->join(['fa_new_product_replenish' => 'b'], 'a.replenish_id=b.id')
                ->join(['fa_new_product_replenish_list' => 'c'], 'a.replenish_id=c.replenish_id and a.sku = c.sku', 'left')
                ->join(['fa_purchase_order' => 'd'], 'a.replenish_id=d.replenish_id and c.supplier_id = d.supplier_id and d.purchase_name = a.sku', 'left')
                ->where($where)
                // ->where('d.purchase_name', 'like','a.sku')
                ->where('is_show', 0)
                ->where('a.replenish_id<>0')
                ->where($map)
                ->order($sort, $order)
                ->count();

            $list = $this->model->alias('a')
                ->field('a.*,b.status,c.real_dis_num,d.purchase_number,d.arrival_time,d.purchase_status,d.id as purchase_id,c.distribute_num')
                ->join(['fa_new_product_replenish' => 'b'], 'a.replenish_id=b.id')
                ->join(['fa_new_product_replenish_list' => 'c'], 'a.replenish_id=c.replenish_id and a.sku = c.sku', 'left')
                ->join(['fa_purchase_order' => 'd'], 'a.replenish_id=d.replenish_id and c.supplier_id = d.supplier_id and d.purchase_name = a.sku', 'left')
                ->where($where)
                // ->where('d.purchase_name', 'like','a.sku')
                ->where('is_show', 0)
                ->where('a.replenish_id<>0')
                ->where($map)
                ->order($sort, $order)
                ->limit($offset, $limit)
                // ->getLastSql();
                ->select();
            $list = collection($list)->toArray();
            // dump($list);die;
            //根据采购单id 查询质检单
            $purchase_id = array_column($list, 'purchase_id');
            $rows = $check_order_item->field("sum(arrivals_num) as arrivals_num,sum(quantity_num) as quantity_num,purchase_id,sku")->where(['purchase_id' => ['in', $purchase_id]])->group('purchase_id,sku')->select();
            $rows = collection($rows)->toArray();
            //重组数组
            $check_list = [];
            foreach ($rows as $k => $v) {
                $check_list[$v['purchase_id']][$v['sku']] = $v;
            }

            //查询入库数量
            $in_stock_rows = $in_stock_item->field("sum(in_stock_num) as in_stock_num,purchase_id,sku")->where(['purchase_id' => ['in', $purchase_id]])->group('purchase_id,sku')->select();
            $in_stock_rows = collection($in_stock_rows)->toArray();
            //重组数组
            $in_stock_list = [];
            foreach ($in_stock_rows as $k => $v) {
                $in_stock_list[$v['purchase_id']][$v['sku']] = $v;
            }

            foreach ($list as &$v) {
<<<<<<< HEAD
                $purchase_detail = Db::name('purchase_order')->where('purchase_name',$v['sku'])->find();
=======
                $purchase_detail = Db::name('purchase_order')->where(['purchase_name'=>$v['sku']])->find();
>>>>>>> 0f944fcf
                if (!$purchase_detail){
                    unset($v);
                }else{
                    $v['arrivals_num'] = $check_list[$v['purchase_id']][$v['sku']]['arrivals_num'];
                    $v['quantity_num'] = $check_list[$v['purchase_id']][$v['sku']]['quantity_num'];
                    $v['in_stock_num'] = $in_stock_list[$v['purchase_id']][$v['sku']]['in_stock_num'];
                }
            }
            unset($v);
            $result = array("total" => $total, "rows" => $list);
            return json($result);
        }

        //查询对应平台权限
        $magentoplatformarr = $this->magentoplatform->getAuthSite();
        //取第一个key为默认站点
        $site = input('site', $magentoplatformarr[0]['id']);

        $this->assignconfig('label', $site);
        $this->assign('site', $site);
        $this->assign('magentoplatformarr', $magentoplatformarr);
        return $this->view->fetch();
    }

    /**
     * 详情
     *
     * @Description
     * @author wpl
     * @since 2020/09/07 10:48:34 
     * @return void
     */
    public function productMappingDetail()
    {
        //设置过滤方法
        $this->request->filter(['strip_tags']);

        if ($this->request->isAjax()) {
            $this->model = new \app\admin\model\purchase\PurchaseBatch();
            //如果发送的来源是Selectpage，则转发到Selectpage
            if ($this->request->request('keyField')) {
                return $this->selectpage();
            }
            $purchase_id = input('purchase_id');
            $check_order_item = new \app\admin\model\warehouse\CheckItem();
            $in_stock = new \app\admin\model\warehouse\Instock();
            $in_stock_item = new \app\admin\model\warehouse\InstockItem();
            list($where, $sort, $order, $offset, $limit) = $this->buildparams();
            $map['a.purchase_id'] = $purchase_id;
            $total = $this->model->alias('a')
                ->join(['fa_purchase_batch_item' => 'b'], 'a.id=b.purchase_batch_id')
                ->where($where)
                ->where($map)
                ->order($sort, $order)
                ->count();
            //查询分批到货
            $list = $this->model->alias('a')
                ->field('a.purchase_id,a.id,a.arrival_time,b.sku,b.arrival_num as wait_arrival_num,c.status,c.id as check_id')
                ->join(['fa_purchase_batch_item' => 'b'], 'a.id=b.purchase_batch_id')
                ->join(['fa_check_order' => 'c'], 'a.id=c.batch_id', 'left')
                ->where($where)
                ->where($map)
                ->order($sort, $order)
                ->limit($offset, $limit)
                ->select();
            $list = collection($list)->toArray();
            foreach ($list as &$v) {
                $check_list = [];
                $in_stock_list = [];
                if ($v['check_id']) {
                    //查询质检合格数量
                    $check_list = $check_order_item->where(['check_id' => $v['check_id'], 'sku' => $v['sku']])->find();
                    //查询入库状态及入库数量
                    $in_stock_list = $in_stock->where(['check_id' => $v['check_id']])->find();
                }
                $v['quantity_num'] = $check_list['quantity_num'] ?: 0;
                $v['arrivals_num'] = $check_list['arrivals_num'] ?: 0;
                $v['instock_status'] = $in_stock_list['status'];
                $v['instock_num'] = $in_stock_item->where(['in_stock_id' => $in_stock_list['id'], 'sku' => $v['sku']])->value('in_stock_num');
            }
            unset($v);
            $result = array("total" => $total, "rows" => $list);
            return json($result);
        }

        $this->assignconfig('purchase_id', input('purchase_id'));
        return $this->view->fetch();
    }

    /**
     * 选品批量导入
     *
     * @Description
     * @author lzh
     * @since 2020/09/04 09:38:39
     * @return void
     */
    public function import()
    {
        $this->model = new \app\admin\model\NewProductMapping();
        $_item = new \app\admin\model\itemmanage\Item();
        $_platform = new \app\admin\model\itemmanage\ItemPlatformSku();

        //校验参数空值
        $file = $this->request->request('file');
        !$file && $this->error(__('Parameter %s can not be empty', 'file'));
        $label = $this->request->request('label');
        !$label && $this->error(__('Parameter %s can not be empty', 'label'));

        //查询对应平台权限
        $plat_form = array_column($this->magentoplatform->getAuthSite(), 'id');
        !in_array($label, $plat_form) && $this->error(__('站点类型错误'));

        //校验文件路径
        $filePath = ROOT_PATH . DS . 'public' . DS . $file;
        !is_file($filePath) && $this->error(__('No results were found'));

        //实例化reader
        $ext = pathinfo($filePath, PATHINFO_EXTENSION);
        !in_array($ext, ['csv', 'xls', 'xlsx']) && $this->error(__('Unknown data format'));
        if ('csv' === $ext) {
            $file = fopen($filePath, 'r');
            $filePath = tempnam(sys_get_temp_dir(), 'import_csv');
            $fp = fopen($filePath, "w");
            $n = 0;
            while ($line = fgets($file)) {
                $line = rtrim($line, "\n\r\0");
                $encoding = mb_detect_encoding($line, ['utf-8', 'gbk', 'latin1', 'big5']);
                if ($encoding != 'utf-8') {
                    $line = mb_convert_encoding($line, 'utf-8', $encoding);
                }
                if (0 == $n || preg_match('/^".*"$/', $line)) {
                    fwrite($fp, $line . "\n");
                } else {
                    fwrite($fp, '"' . str_replace(['"', ','], ['""', '","'], $line) . "\"\n");
                }
                $n++;
            }
            fclose($file) || fclose($fp);

            $reader = new Csv();
        } elseif ('xls' === $ext) {
            $reader = new Xls();
        } else {
            $reader = new Xlsx();
        }

        //模板文件列名
        try {
            if (!$PHPExcel = $reader->load($filePath)) {
                $this->error(__('Unknown data format'));
            }
            $currentSheet = $PHPExcel->getSheet(0);  //读取文件中的第一个工作表
            $allColumn = $currentSheet->getHighestDataColumn(); //取得最大的列号
            $allRow = $currentSheet->getHighestRow(); //取得一共有多少行
            $maxColumnNumber = Coordinate::columnIndexFromString($allColumn);

            $fields = [];
            for ($currentRow = 1; $currentRow <= 1; $currentRow++) {
                for ($currentColumn = 1; $currentColumn <= 11; $currentColumn++) {
                    $val = $currentSheet->getCellByColumnAndRow($currentColumn, $currentRow)->getValue();
                    if (!empty($val)) {
                        $fields[] = $val;
                    }
                }
            }

            //校验模板文件格式
            $listName = ['商品SKU', '类型', '补货需求数量'];
            $listName !== $fields && $this->error(__('模板文件格式错误！'));

            $data = [];
            for ($currentRow = 2; $currentRow <= $allRow; $currentRow++) {
                for ($currentColumn = 1; $currentColumn <= $maxColumnNumber; $currentColumn++) {
                    $val = $currentSheet->getCellByColumnAndRow($currentColumn, $currentRow)->getCalculatedValue();
                    $data[$currentRow - 2][$currentColumn - 1] = is_null($val) ? '' : $val;
                }
            }
            empty($data) && $this->error('表格数据为空！');

            //获取表格中sku集合
            $sku_arr = [];
            foreach ($data as $k=>$v) {
                //获取sku
                $sku = trim($v[0]);
                empty($sku) && $this->error(__('导入失败,第 '.($k+1).' 行SKU为空！'));
                $sku_arr[] = $sku;
            }

            //获取池子中现有数据
            $list = $this->model
                ->where('website_type', $label)
                ->where('is_show', 1)
                ->field('type,sku')
                ->select();
            $mapping_arr = array_column(collection($list)->toArray(), 'type', 'sku');

            //获取站点sku列表
            $list = $_platform
                ->where('platform_type', $label)
                ->where(['sku' => ['in', $sku_arr]])
                ->field('sku')
                ->select();
            $platform_arr = array_column(collection($list)->toArray(), 'sku');

            //获取sku所属分类列表
            $list = $_item
                ->where(['sku' => ['in', $sku_arr]])
                ->where('is_del',1)
                ->where('is_open',1)
                ->field('sku,category_id')
                ->select();
            $category_arr = array_column(collection($list)->toArray(), 'category_id', 'sku');

            //类型
            $type_arr = ['月度计划' => 1, '周度计划' => 2];

            //批量导入
            $params = [];
            foreach ($data as $v) {
                //获取sku
                $sku = trim($v[0]);

                //校验sku是否重复
                isset($params[$sku]) && $this->error(__('导入失败,商品 '.$sku.' 重复！'));

                //获取类型
                $type_name = trim($v[1]);
                !isset($type_arr[$type_name]) && $this->error('导入失败,商品 '.$sku.' 类型错误！');

                //校验池子中商品是否有相同sku
                // isset($mapping_arr[$sku]) && $mapping_arr[$sku] == $type_arr[$type_name] && $this->error(__('导入失败,商品 '.$sku.' 已在补货列表中！'));
                //有重复数据的时候以导入的数据为准，覆盖掉系统中重复的数据，没有重复的数据还留在系统中
                isset($mapping_arr[$sku]) && $mapping_arr[$sku] == $type_arr[$type_name] && $this->model->where(['website_type'=>$label,'sku'=>$sku,'type'=>$type_arr[$type_name]])->delete();

                //校验商品是否存在
                !in_array($sku,$platform_arr) && $this->error(__('导入失败,商品 '.$sku.' 不存在！'));

                //获取商品分类
                $category_id = isset($category_arr[$sku]) ? $category_arr[$sku] : 0;

                //获取补货量
                $replenish_num = (int)$v[2];
                empty($replenish_num) && $this->error(__('导入失败,商品 '.$sku.' 补货数量不能为空！'));

                $params[$sku] = [
                    'website_type' => $label,
                    'sku' => $sku,
                    'create_time' => date('Y-m-d H:i:s'),
                    'create_person' => session('admin.nickname'),
                    'replenish_num' => $replenish_num,
                    'type' => $type_arr[$type_name],
                    'category_id' => $category_id,
                ];
            }

            $this->model->allowField(true)->saveAll($params) ? $this->success('导入成功！') : $this->error('导入失败！');
        } catch (Exception $e) {
            $this->error($e->getMessage());
        }
    }

    //数据已跑完 2020 08.25 14:47
    // public function amazon_sku()
    // {
    //     $item = new \app\admin\model\itemmanage\Item();
    //     $item_platform_sku = new \app\admin\model\itemmanage\ItemPlatformSku();
    //     $skus = Db::name('zzzzzzz_temp')->field('sku')->select();
    //     $a = 0;
    //     $b = 0;
    //     foreach ($skus as $k => $v) {
    //         if (!empty($v['sku'])) {
    //             $b += 1;
    //             $item_detail = $item->where('sku', $v['sku'])->find();
    //             $params['sku'] = $v['sku'];
    //             $params['platform_sku'] = $v['sku'];
    //             if (empty($item_detail['name'])) {
    //                 $params['name'] = '';
    //             } else {
    //                 $params['name'] = $item_detail['name'];
    //             }
    //             $params['platform_type'] = 8;
    //             $params['create_person'] = 'Admin';
    //             $params['create_time'] = date("Y-m-d H:i:s");
    //             if (empty($item_detail['frame_is_rimless'])) {
    //                 $params['platform_frame_is_rimless'] = '';
    //             } else {
    //                 $params['platform_frame_is_rimless'] = $item_detail['frame_is_rimless'];
    //             }
    //             if (empty($item_detail['category_id'])) {
    //                 $params['category_id'] = '';
    //             } else {
    //                 $params['category_id'] = $item_detail['category_id'];
    //             }
    //
    //             $params['stock'] = 0;
    //             $params['presell_status'] = 0;
    //             $res = $item_platform_sku->insert($params);
    //             if ($res) {
    //                 $a += 1;
    //             }
    //         }
    //     }
    //     dump($a);
    //     dump($b);
    // }


    //已跑完
    // public function transfer_wesee_amazon()
    // {
    //     $item_platform_sku = new \app\admin\model\itemmanage\ItemPlatformSku();
    //     $skus = Db::name('zzzzzzzzzzz_amazonsku')->field('sku')->select();
    //     //50个sku一组
    //     $skus = array_chunk($skus, 50);
    //     foreach ($skus as $k => $v) {
    //         //生成调拨单号 插入主表
    //         $params['transfer_order_number'] = 'TO' . date('YmdHis') . rand(100, 999) . rand(100, 999);
    //         $params['call_out_site'] = 5;
    //         $params['call_in_site'] = 8;
    //         $params['status'] = 0;
    //         $params['create_time'] = date("Y-m-d H:i:s");
    //         $params['create_person'] = '陈鹏';
    //
    //         $transfer_order_number = Db::name('transfer_order')->insertGetId($params);
    //
    //         foreach ($v as $kk => $vv){
    //             $sku_detail = $item_platform_sku->where(['sku'=>$vv['sku'],'platform_type'=>5])->value('stock');
    //             if ($sku_detail == 0){
    //                 echo 'sku'.$vv['sku'].'在批发站的库存为0';
    //             }else{
    //                 $data['transfer_order_id'] = $transfer_order_number;
    //                 $data['sku'] = $vv['sku'];
    //                 //调出数量
    //                 $data['num'] = $sku_detail;
    //                 //调出的虚拟仓库存
    //                 $data['stock'] = $sku_detail;
    //
    //                 $res = Db::name('transfer_order_item')->insert($data);
    //             }
    //         }
    //     }
    //
    //
    //
    // }
}<|MERGE_RESOLUTION|>--- conflicted
+++ resolved
@@ -1790,11 +1790,7 @@
             }
 
             foreach ($list as &$v) {
-<<<<<<< HEAD
-                $purchase_detail = Db::name('purchase_order')->where('purchase_name',$v['sku'])->find();
-=======
                 $purchase_detail = Db::name('purchase_order')->where(['purchase_name'=>$v['sku']])->find();
->>>>>>> 0f944fcf
                 if (!$purchase_detail){
                     unset($v);
                 }else{
