--- conflicted
+++ resolved
@@ -1640,9 +1640,6 @@
         $writer->save('php://output');
     }
 
-<<<<<<< HEAD
-    
-=======
     //运营补货需求购物车删除（真删除）
     public function replenish_cart_del($ids = "")
     {
@@ -2105,5 +2102,4 @@
     //
     //
     // }
->>>>>>> 2a0caf83
 }