--- conflicted
+++ resolved
@@ -84,20 +84,13 @@
                 unset($filter['available_stock']);
                 $this->request->get(['filter' => json_encode($filter)]);
             }
+
             //平台搜索 (单选)
             if ($filter['platform_type']) {
-<<<<<<< HEAD
-                $new_product_mapping = new \app\admin\model\NewProductMapping();
-                if ($filter['platform_type'] == 10){
-                    $map['item_status'] = ['=', 1];
-                }else{
-                    $skus = $new_product_mapping->where(['website_type' => $filter['platform_type']])->column('sku');
-=======
                 if ($filter['platform_type'] == 10){
                     $map['item_status'] = ['=', 1];
                 }else{
                     $skus = $this->platformsku->where(['platform_type' => $filter['platform_type']])->column('sku');
->>>>>>> c7c95e71
                     $map1['sku'] = ['in', $skus];
                 }
                 unset($filter['platform_type']);
@@ -153,12 +146,6 @@
             $platform = new \app\admin\model\itemmanage\ItemPlatformSku();
             $platformarr = $platform->where(['sku' => ['in', $skus]])->select();
             $platformarr = collection($platformarr)->toArray();
-<<<<<<< HEAD
-            $platformarr1 = $platform->where(['sku' => ['in', $skus]])->column('sku,sales_num_90days');
-            $platformarr1 = collection($platformarr1)->toArray();
-            // dump($platformarr);
-            // dump($platformarr1);
-=======
 
             $platformarr1 = $platform->where(['sku' => ['in', $skus]])->column('sku,sales_num_90days');
             $platformarr1 = collection($platformarr1)->toArray();
@@ -170,7 +157,6 @@
                 }
             }
 
->>>>>>> c7c95e71
             //查询对应平台
             $magentoplatformarr = $this->magentoplatformarr;
 
@@ -178,8 +164,6 @@
             foreach ($platformarr as $v) {
                 $arr[$v['sku']] .= $magentoplatformarr[$v['platform_type']] . ',';
             }
-            // dump($list);
-            // dump($arr);
             foreach ($list as &$v) {
                 $v['category_name'] = $category[$v['category_id']];
                 if ($v['item_status'] == 1) {
@@ -195,15 +179,10 @@
                 }
                 //90天总销量
                 $v['sales_num'] = $productarr[$v['sku']] ?: 0;
-<<<<<<< HEAD
-                $v['sales_num_90days'] = $platformarr1[$v['sku']] ?: 0;
-=======
                 $v['sales_num_90days'] = $arrs[$v['sku']] ?: 0;
->>>>>>> c7c95e71
                 $v['available_stock'] = $stock[$v['sku']] ?: 0;
                 $v['platform_type'] = trim($arr[$v['sku']], ',');
             }
-            // dump($list);die;
             $result = array("total" => $total, "rows" => $list);
             return json($result);
         }
@@ -1038,8 +1017,7 @@
      */
     public function replenishEscalationList()
     {
-//        $this->relationSearch = true;
-
+        //        $this->relationSearch = true;
         //设置过滤方法
         $this->request->filter(['strip_tags']);
 
@@ -1063,7 +1041,6 @@
 
             $this->request->get(['filter' => json_encode($filter)]);
             $params = $this->request->get();
-
             if ($filter['sku']) {
                 $where['a.sku'] = ['like', '%' . $filter['sku'] . '%'];
             }
