<?php

namespace app\admin\controller;

use app\admin\model\itemmanage\ItemPlatformSku;
use app\common\controller\Backend;
use think\Log;
use think\Request;
use think\Db;
use think\Exception;
use think\exception\PDOException;
use think\exception\ValidateException;
use app\admin\model\itemmanage\ItemBrand;
use app\admin\model\purchase\Supplier;
use think\Loader;
use fast\Alibaba;
use app\admin\model\NewProductMappingLog;
use PhpOffice\PhpSpreadsheet\Cell\Coordinate;
use PhpOffice\PhpSpreadsheet\Reader\Csv;
use PhpOffice\PhpSpreadsheet\Reader\Xls;
use PhpOffice\PhpSpreadsheet\Reader\Xlsx;
use PhpOffice\PhpSpreadsheet\Spreadsheet;

/**
 * 商品管理
 *
 * @icon fa fa-circle-o
 */
class NewProduct extends Backend
{
    /**
     * NewProduct模型对象
     * @var \app\admin\model\NewProduct
     */
    protected $model = null;

    /**
     * 无需鉴权的方法,但需要登录
     * @var array
     */
    protected $noNeedRight = ['batch_export_xls'];

    public function _initialize()
    {
        parent::_initialize();
        $this->model = new \app\admin\model\NewProduct;
        $this->attribute = new \app\admin\model\NewProductAttribute;
        $this->itemAttribute = new \app\admin\model\itemmanage\attribute\ItemAttribute;
        $this->category = new \app\admin\model\itemmanage\ItemCategory;
        $this->view->assign('categoryList', $this->category->categoryList());
        $this->view->assign('brandList', (new ItemBrand())->getBrandList());
        $this->view->assign('AllFrameColor', $this->itemAttribute->getFrameColor());
        $this->view->assign('AllProductSize', config('FRAME_SIZE'));
        $this->item = new \app\admin\model\itemmanage\Item;
        $num = $this->item->getOriginSku();
        $idStr = sprintf("%06d", $num);
        $this->assign('IdStr', $idStr);
        $this->platformsku = new \app\admin\model\itemmanage\ItemPlatformSku();
        $this->magentoplatform = new \app\admin\model\platformmanage\MagentoPlatform();
        $this->magentoplatformarr = $this->magentoplatform->column('name', 'id');
        $this->assign('platform_plat', $this->magentoplatform->field('id,name')->select());
    }

    /**
     * 默认生成的控制器所继承的父类中有index/add/edit/del/multi五个基础方法、destroy/restore/recyclebin三个回收站方法
     * 因此在当前控制器中可不用编写增删改查的代码,除非需要自己控制这部分逻辑
     * 需要将application/admin/library/traits/Backend.php中对应的方法复制到当前控制器,然后进行修改
     */


    /**
     * 查看
     */
    public function index()
    {
        //当前是否为关联查询
        $this->relationSearch = true;
        //设置过滤方法
        $this->request->filter(['strip_tags']);
        if ($this->request->isAjax()) {

            //如果发送的来源是Selectpage，则转发到Selectpage
            if ($this->request->request('keyField')) {
                return $this->selectpage();
            }
            //如果切换站点清除默认值
            $filter = json_decode($this->request->get('filter'), true);
            if (!empty($filter['sku'])) {
                if (preg_match("/\s/", $filter['sku'])) {
                    $map['sku'] = ['in', preg_split("/\s+/", $filter['sku'])];
                    unset($filter['sku']);
                    $this->request->get(['filter' => json_encode($filter)]);
                }
            }
            //可用库存搜索
            if ($filter['available_stock']) {
                $item = new \app\admin\model\itemmanage\Item();
                $item_where['available_stock'] = ['between', explode(',', $filter['available_stock'])];
                $skus = $item->where($item_where)->where(['is_del' => 1, 'is_open' => 1])->column('sku');
                $map['sku'] = ['in', $skus];
                unset($filter['available_stock']);
                $this->request->get(['filter' => json_encode($filter)]);
            }

            //平台搜索 (单选)
            if ($filter['platform_type']) {
                if ($filter['platform_type'] == 10) {
                    $map['item_status'] = ['=', 1];
                } else {
                    $skus = $this->platformsku->where(['platform_type' => $filter['platform_type']])->column('sku');
                    $map1['sku'] = ['in', $skus];
                }
                unset($filter['platform_type']);
                $this->request->get(['filter' => json_encode($filter)]);
            }
            //平台搜索 改为多选2020.08.17
            // if ($filter['platform_plat']) {
            //     // $new_product_mapping = new \app\admin\model\NewProductMapping();
            //     $wheres['platform_type'] = ['in',$filter['platform_plat']];
            //     dump($wheres);
            //     $skus = $this->platformsku
            //         ->where($wheres)
            //         // ->field('sku,platform_type,id')
            //         // ->select();
            //         ->column('sku,platform_type');
            //     foreach ($skus as $k=>$v){
            //
            //     }
            //     dump($skus);die;
            //     $map1['sku'] = ['in', $skus];
            //     unset($filter['platform_plat']);
            //     $this->request->get(['filter' => json_encode($filter)]);
            // }

            list($where, $sort, $order, $offset, $limit) = $this->buildparams();

            $total = $this->model
                ->with(['supplier', 'newproductattribute'])
                ->where($where)
                ->where($map)
                ->where($map1)
                ->order($sort, $order)
                ->count();

            $list = $this->model
                ->with(['supplier', 'newproductattribute'])
                ->where($where)
                ->where($map)
                ->where($map1)
                ->order($sort, $order)
                ->limit($offset, $limit)
                ->select();
            $list = collection($list)->toArray();
            $skus = array_column($list, 'sku');
            //查询商品分类
            $category = $this->category->where('is_del', 1)->column('name', 'id');
            //查询可用库存
            $stock = $this->item->where(['sku' => ['in', $skus], 'is_del' => 1, 'is_open' => 1])->column('available_stock', 'sku');

            //查询平台
            $platform = new \app\admin\model\itemmanage\ItemPlatformSku();
            $platformarr = $platform->where(['sku' => ['in', $skus]])->select();
            $platformarr = collection($platformarr)->toArray();
            $arrs = [];
            foreach ($platformarr as $ka => $va) {
                if ($arrs[$va['sku']]) {
                    $arrs[$va['sku']] = $arrs[$va['sku']] + $va['sales_num_90days'];
                } else {
                    $arrs[$va['sku']] = $va['sales_num_90days'];
                }
            }

            //查询对应平台
            $magentoplatformarr = $this->magentoplatformarr;

            $arr = [];
            foreach ($platformarr as $v) {
                $arr[$v['sku']] .= $magentoplatformarr[$v['platform_type']] . ',';
            }
            foreach ($list as &$v) {
                $v['category_name'] = $category[$v['category_id']];
                if ($v['item_status'] == 1) {
                    $v['item_status_text'] = '待选品';
                } elseif ($v['item_status'] == 2) {
                    $v['item_status_text'] = '选品通过';
                } elseif ($v['item_status'] == 3) {
                    $v['item_status_text'] = '选品拒绝';
                } elseif ($v['item_status'] == 4) {
                    $v['item_status_text'] = '已取消';
                } elseif ($v['item_status'] == 0) {
                    $v['item_status_text'] = '新建';
                }
                //90天总销量
                $v['sales_num_90days'] = $arrs[$v['sku']] ?: 0;
                $v['available_stock'] = $stock[$v['sku']] ?: 0;
                $v['platform_type'] = trim($arr[$v['sku']], ',');
            }
            $result = array("total" => $total, "rows" => $list);
            return json($result);
        }
        return $this->view->fetch();
    }

    /**
     * 新增商品
     *
     * @Description
     * @author wpl
     * @since 2020/08/20 10:58:37 
     * @return void
     */
    public function add()
    {
        if ($this->request->isPost()) {
            $params = $this->request->post("row/a");
            //            dump($params);die;
            if ($params) {
                $params = $this->preExcludeFields($params);
                $itemName = $params['name'];
                $itemColor = $params['color'];
                $supplierSku = $params['supplier_sku'];
                $price = $params['price'];
                $skuId = $params['skuid'];
                $frame_size = $params['frame_size'] ?: [];
                //区分是镜架还是配饰
                $item_type = $params['item_type'];
                $data = $itemAttribute = [];
                if (3 == $item_type) { //配饰

                    if (count(array_filter($frame_size)) != count(array_unique(array_filter($frame_size)))) {
                        $this->error('尺寸不能重复');
                    }

                    if (!$params['supplier_id']) {
                        $this->error('供应商不能为空');
                    }

                    if (!array_filter($itemName)) {
                        $this->error('商品名称不能为空！！');
                    }

                    //求出对应的sku编码规则
                    $resultEncode = $this->category->getCategoryTexture($params['category_id']);
                    $textureEncodeInfo = $resultEncode['typeResult'];
                    if (false !== strpos($textureEncodeInfo, '-')) {
                        $textureArr = explode('-', $textureEncodeInfo);
                        $textureEncode = $textureArr[0];
                    } else {
                        $textureEncode = $textureEncodeInfo;
                    }
                    if (!$textureEncode) {
                        $this->error(__('The corresponding encoding rule does not exist, please try again'));
                    }

                    //如果是后来添加的
                    if (!empty($params['origin_skus']) && $params['item_count'] >= 1 && $params['category_id'] != 53) { //正常情况
                        $count = $params['item_count'];
                        $row = Db::connect('database.db_stock')->name('item')->where(['sku' => $params['origin_skus']])->field('id,sku')->find();
                        $attributeWhere = [];
                        $attributeWhere['item_id'] = $row['id'];
                        $attributeWhere['accessory_color'] = ['in', $itemColor];
                        $attributeInfo = Db::connect('database.db_stock')->name('item_attribute')->where($attributeWhere)->field('id,accessory_color')->find();
                        if ($attributeInfo) {
                            $this->error('追加的商品SKU不能添加之前的颜色');
                        }
                        $params['origin_sku'] = substr($params['origin_skus'], 0, strpos($params['origin_skus'], '-'));
                    } elseif (empty($params['origin_skus']) && $params['item_count'] >= 1 && $params['category_id'] != 53) { //去掉原始sku情况
                        $this->error(__('Make sure the original sku code exists'));
                    } elseif (!empty($params['origin_skus']) && $params['item_count'] < 1 && $params['category_id'] != 53) { //原始sku失败情况
                        $this->error(__('Make sure the original sku code is the correct sku code'));
                    }

                    if (!empty($params['origin_skus'])) {
                        $data['origin_sku'] = $params['origin_sku'];
                    } else {
                        $data['origin_sku'] = $textureEncode . $params['origin_sku'];
                    }

                    Db::startTrans();
                    try {
                        foreach (array_filter($itemName) as $k => $v) {
                            $data['name'] = $v;
                            $data['category_id'] = $params['category_id'];
                            $data['item_status'] = $params['item_status'];
                            $data['brand_id'] = $params['brand_id'];
                            $data['price'] = $price[$k];
                            $data['supplier_id'] = $params['supplier_id'];
                            $data['supplier_sku'] = $supplierSku[$k];
                            $data['create_person'] = session('admin.nickname');
                            $data['create_time'] = date("Y-m-d H:i:s", time());
                            $data['link'] = $params['link'];
                            //后来添加的商品数据
                            if (!empty($params['origin_skus']) && $params['category_id'] != 53) {
                                $data['sku'] = $params['origin_sku'] . '-' . sprintf("%02d", $count + 1);
                                ++$count;
                            } elseif ($params['category_id'] == 53) {
                                //如果存在原始SKU
                                if ($params['origin_skus']) {
                                    $params['origin_sku'] = substr($params['origin_skus'], 0, strpos($params['origin_skus'], '-'));
                                    $textureEncode = '';
                                }

                                if ($frame_size[$k] == 0) {
                                    $data['sku'] = $textureEncode . $params['origin_sku'] . '-66';
                                } else {
                                    if ($frame_size[$k] < 10) {
                                        $data['sku'] = $textureEncode . $params['origin_sku'] . '-0' . $frame_size[$k];
                                    } else {
                                        $data['sku'] = $textureEncode . $params['origin_sku'] . '-' . $frame_size[$k];
                                    }
                                }
                                $count = Db::name('new_product')->where(['sku' => $data['sku']])->count();
                                if ($count > 0) {
                                    throw new  Exception('此SKU尺寸已存在');
                                }
                            } else {
                                $data['sku'] = $textureEncode . $params['origin_sku'] . '-' . sprintf("%02d", $k + 1);
                            }

                            $lastInsertId = Db::name('new_product')->insertGetId($data);

                            if ($lastInsertId !== false) {
                                $itemAttribute['item_id'] = $lastInsertId;
                                $itemAttribute['attribute_type'] = 3;
                                $itemAttribute['accessory_texture'] = $params['frame_texture'];
                                $itemAttribute['accessory_color'] = $itemColor[$k];
                                $itemAttribute['frame_remark'] = $params['frame_remark'];
                                $itemAttribute['frame_images'] = $params['frame_images'];
                                $itemAttribute['frame_size'] = $frame_size[$k] ?: 0;

                                $res = Db::name('new_product_attribute')->insert($itemAttribute);
                                if (!$res) {
                                    throw new Exception('添加失败！！');
                                }
                                //绑定供应商SKU关系
                                $supplier_data['sku'] = $data['sku'];
                                $supplier_data['supplier_sku'] = $supplierSku[$k];
                                $supplier_data['supplier_id'] = $data['supplier_id'];
                                $supplier_data['createtime'] = date("Y-m-d H:i:s", time());
                                $supplier_data['create_person'] = session('admin.nickname');
                                $supplier_data['link'] = $data['link'];
                                $supplier_data['is_matching'] = 1;
                                $supplier_data['skuid'] = $skuId[$k];
                                Db::name('supplier_sku')->insert($supplier_data);
                            }
                        }
                        Db::commit();
                    } catch (ValidateException $e) {
                        Db::rollback();
                        $this->error($e->getMessage());
                    } catch (PDOException $e) {
                        Db::rollback();
                        $this->error($e->getMessage());
                    } catch (Exception $e) {
                        Db::rollback();
                        $this->error($e->getMessage());
                    }
                    if ($lastInsertId !== false) {
                        $this->success();
                    } else {
                        $this->error(__('No rows were inserted'));
                    }
                } else {

                    //求出材质对应的编码
                    if ($params['frame_texture']) {
                        $textureEncode = $this->itemAttribute->getTextureEncode($params['frame_texture']);
                    } else {
                        $textureEncode = 'O';
                    }

                    //如果是后来添加的
                    if (!empty($params['origin_skus']) && $params['item_count'] >= 1) { //正常情况
                        $count = $params['item_count'];
                        $params['origin_sku'] = substr($params['origin_skus'], 0, strpos($params['origin_skus'], '-'));
                    } elseif (empty($params['origin_skus']) && $params['item_count'] >= 1) { //去掉原始sku情况
                        $this->error(__('Make sure the original sku code exists'));
                    } elseif (!empty($params['origin_skus']) && $params['item_count'] < 1) { //原始sku失败情况
                        $this->error(__('Make sure the original sku code is the correct sku code'));
                    }

                    if (!$params['supplier_id']) {
                        $this->error('供应商不能为空');
                    }

                    Db::startTrans();
                    try {
                        if (empty($itemName)) {
                            throw new Exception('商品不能为空！！');
                        }
                        if (!array_filter($itemName)) {
                            throw new Exception('商品名称不能为空！！');
                        }


                        foreach (array_filter($itemName) as $k => $v) {
                            $data['name'] = $v;
                            $data['category_id'] = $params['category_id'];
                            $data['item_status'] = $params['item_status'];
                            $data['brand_id'] = $params['brand_id'];
                            $data['supplier_id'] = $params['supplier_id'];
                            $data['supplier_sku'] = $supplierSku[$k];
                            $data['link'] = $params['link'];
                            $data['frame_is_rimless'] = $params['shape'] == 1 ? 2 : 1;
                            $data['price'] = $price[$k];
                            $data['create_person'] = session('admin.nickname');
                            $data['create_time'] = date("Y-m-d H:i:s", time());
                            //后来添加的商品数据
                            if (!empty($params['origin_skus'])) {
                                $data['origin_sku'] = $params['origin_sku'];
                                $data['sku'] = $params['origin_sku'] . '-' . sprintf("%02d", $count + 1);
                                ++$count;
                            } else {
                                $data['origin_sku'] = $params['procurement_origin'] . $textureEncode . $params['origin_sku'];
                                $data['sku'] = $params['procurement_origin'] . $textureEncode . $params['origin_sku'] . '-' . sprintf("%02d", $k + 1);
                            }
                            $lastInsertId = Db::name('new_product')->insertGetId($data);
                            if ($lastInsertId !== false) {

                                //添加商品属性
                                $itemAttribute['item_id'] = $lastInsertId;
                                $itemAttribute['attribute_type'] = $params['attribute_type'];
                                $itemAttribute['glasses_type'] = $params['glasses_type'];
                                $itemAttribute['frame_height'] = $params['frame_height'];
                                $itemAttribute['frame_width'] = $params['frame_width'];
                                $itemAttribute['frame_color'] = $itemColor[$k];
                                $itemAttribute['frame_weight'] = $params['weight'];
                                $itemAttribute['procurement_type'] = $params['procurement_type'];
                                $itemAttribute['procurement_origin'] = $params['procurement_origin'];
                                $itemAttribute['frame_length'] = $params['frame_length'];
                                $itemAttribute['frame_temple_length'] = $params['frame_temple_length'];
                                $itemAttribute['shape'] = $params['shape'];
                                $itemAttribute['frame_bridge'] = $params['frame_bridge'];
                                $itemAttribute['mirror_width'] = $params['mirror_width'];
                                $itemAttribute['frame_type'] = $params['frame_type'];
                                $itemAttribute['frame_texture'] = $params['frame_texture'];
                                $itemAttribute['frame_shape'] = $params['frame_shape'];
                                $itemAttribute['frame_gender'] = $params['frame_gender'];
                                $itemAttribute['frame_size'] = $params['frame_size'];
                                $itemAttribute['frame_is_recipe'] = $params['frame_is_recipe'];
                                $itemAttribute['frame_piece'] = $params['frame_piece'];
                                $itemAttribute['frame_is_advance'] = $params['frame_is_advance'];
                                $itemAttribute['frame_temple_is_spring'] = $params['frame_temple_is_spring'];
                                $itemAttribute['frame_is_adjust_nose_pad'] = $params['frame_is_adjust_nose_pad'];
                                $itemAttribute['frame_remark'] = $params['frame_remark'];
                                $itemAttribute['frame_images'] = $params['frame_images'];
                                $res = Db::name('new_product_attribute')->insert($itemAttribute);
                                if (!$res) {
                                    throw new Exception('添加失败！！');
                                }
                                //绑定供应商SKU关系
                                $supplier_data['sku'] = $data['sku'];
                                $supplier_data['supplier_sku'] = $supplierSku[$k];
                                $supplier_data['skuid'] = $skuId[$k];
                                $supplier_data['supplier_id'] = $data['supplier_id'];
                                $supplier_data['createtime'] = date("Y-m-d H:i:s", time());
                                $supplier_data['create_person'] = session('admin.nickname');
                                $supplier_data['link'] = $data['link'];
                                $supplier_data['is_matching'] = 1;
                                Db::name('supplier_sku')->insert($supplier_data);
                            } else {
                                throw new Exception('添加失败！！');
                            }
                        }
                        Db::commit();
                    } catch (ValidateException $e) {
                        Db::rollback();
                        $this->error($e->getMessage());
                    } catch (PDOException $e) {
                        Db::rollback();
                        $this->error($e->getMessage());
                    } catch (Exception $e) {
                        Db::rollback();
                        $this->error($e->getMessage());
                    }
                }

                if ($res !== false) {
                    $this->success();
                } else {
                    $this->error(__('No rows were inserted'));
                }
            }
            $this->error(__('Parameter %s can not be empty', ''));
        }
        return $this->view->fetch();
    }

    /**
     * 编辑
     */
    public function edit($ids = null)
    {
        $row = $this->model->get($ids, 'newproductattribute');
        if (!$row) {
            $this->error(__('No Results were found'));
        }
        if ($row['item_status'] == 2) {
            $this->error(__('The goods have been submitted for review and cannot be edited'));
        }
        $adminIds = $this->getDataLimitAdminIds();
        if (is_array($adminIds)) {
            if (!in_array($row[$this->dataLimitField], $adminIds)) {
                $this->error(__('You have no permission'));
            }
        }
        if ($this->request->isPost()) {
            $params = $this->request->post("row/a");
            if ($params) {
                $params = $this->preExcludeFields($params);
                $result = false;
                Db::startTrans();
                try {
                    //是否采用模型验证
                    if ($this->modelValidate) {
                        $name = str_replace("\\model\\", "\\validate\\", get_class($this->model));
                        $validate = is_bool($this->modelValidate) ? ($this->modelSceneValidate ? $name . '.edit' : $name) : $this->modelValidate;
                        $row->validateFailException(true)->validate($validate);
                    }
                    $result = $row->allowField(true)->save($params);

                    //属性表
                    $this->attribute->allowField(true)->save($params, ['item_id' => $ids]);
                    Db::commit();
                } catch (ValidateException $e) {
                    Db::rollback();
                    $this->error($e->getMessage());
                } catch (PDOException $e) {
                    Db::rollback();
                    $this->error($e->getMessage());
                } catch (Exception $e) {
                    Db::rollback();
                    $this->error($e->getMessage());
                }
                if ($result !== false) {
                    $this->success();
                } else {
                    $this->error(__('No rows were updated'));
                }
            }

            $this->error(__('Parameter %s can not be empty', ''));
        }
        $result = $this->category->getAttrCategoryById($row['category_id']);
        if (3 <= $result) {
            $info = $this->category->getCategoryTexture($row['category_id']);
            $this->assign('AllTexture', $info['textureResult']);
            $this->assign('AllFrameColor', $info['colorResult']);
        } else {

            $allShape = $this->itemAttribute->getAllShape();
            //获取所有材质
            $allTexture = $this->itemAttribute->getAllTexture();
            //获取所有镜架形状
            $allFrameShape = $this->itemAttribute->getAllFrameShape();
            //获取所有适合性别
            $allFrameGender = $this->itemAttribute->getFrameGender();
            //获取所有型号
            $allFrameSize = $this->itemAttribute->getFrameSize();
            //获取所有眼镜类型
            $allGlassesType = $this->itemAttribute->getGlassesType();
            //获取所有采购产地
            $allOrigin = $this->itemAttribute->getOrigin();
            //获取配镜类型
            $allFrameType = $this->itemAttribute->getFrameType();

            $this->assign('AllFrameType', $allFrameType);
            $this->assign('AllOrigin', $allOrigin);
            $this->assign('AllGlassesType', $allGlassesType);
            $this->assign('AllFrameSize', $allFrameSize);
            $this->assign('AllFrameGender', $allFrameGender);
            $this->assign('AllFrameShape', $allFrameShape);
            $this->assign('AllShape', $allShape);
            $this->assign('AllTexture', $allTexture);
        }
        //获取供应商
        $allSupplier = (new Supplier())->getSupplierData();
        $this->assign('AllSupplier', $allSupplier);
        $this->view->assign('template', $this->category->getAttrCategoryById($row['category_id']));
        $this->view->assign("row", $row);
        return $this->view->fetch();
    }

    /**
     * 详情
     */
    public function detail($ids = null)
    {
        $row = $this->model->get($ids, 'newproductattribute')->toArray();

        if (!$row) {
            $this->error(__('No Results were found'));
        }
        $adminIds = $this->getDataLimitAdminIds();
        if (is_array($adminIds)) {
            if (!in_array($row[$this->dataLimitField], $adminIds)) {
                $this->error(__('You have no permission'));
            }
        }
        $result = $this->category->getAttrCategoryById($row['category_id']);
        if (3 <= $result) {
            $info = $this->category->getCategoryTexture($row['category_id']);
            $this->assign('AllTexture', $info['textureResult']);
            $this->assign('AllFrameColor', $info['colorResult']);
        } else {

            $allShape = $this->itemAttribute->getAllShape();
            //获取所有材质
            $allTexture = $this->itemAttribute->getAllTexture();
            //获取所有镜架形状
            $allFrameShape = $this->itemAttribute->getAllFrameShape();
            //获取所有适合性别
            $allFrameGender = $this->itemAttribute->getFrameGender();
            //获取所有型号
            $allFrameSize = $this->itemAttribute->getFrameSize();
            //获取所有眼镜类型
            $allGlassesType = $this->itemAttribute->getGlassesType();
            //获取所有采购产地
            $allOrigin = $this->itemAttribute->getOrigin();
            //获取配镜类型
            $allFrameType = $this->itemAttribute->getFrameType();

            $this->assign('AllFrameType', $allFrameType);
            $this->assign('AllOrigin', $allOrigin);
            $this->assign('AllGlassesType', $allGlassesType);
            $this->assign('AllFrameSize', $allFrameSize);
            $this->assign('AllFrameGender', $allFrameGender);
            $this->assign('AllFrameShape', $allFrameShape);
            $this->assign('AllShape', $allShape);
            $this->assign('AllTexture', $allTexture);
        }

        //获取供应商
        $allSupplier = (new Supplier())->getSupplierData();
        $this->assign('AllSupplier', $allSupplier);
        $this->view->assign('template', $this->category->getAttrCategoryById($row['category_id']));
        $this->view->assign("row", $row);
        return $this->view->fetch();
    }

    /***
     * 异步获取商品分类的信息之后（更改之后）
     */
    public function ajaxCategoryInfo()
    {
        if ($this->request->isAjax()) {
            $categoryId = $this->request->post('categoryId');
            if (!$categoryId) {
                $this->error('参数错误，请重新尝试');
            }
            $result = $this->category->getAttrCategoryById($categoryId);
            if (!$result) {
                return $this->error('对应分类不存在,请重新尝试');
            } elseif ($result == -1) {
                return $this->error('对应分类存在下级分类,请重新选择');
            }
            $this->view->engine->layout(false);
            //传递最后一个key值
            if ($result == 1) { //商品是镜架类型
                //获取所有框型
                $allShape = $this->itemAttribute->getAllShape();
                //获取所有材质
                $allTexture = $this->itemAttribute->getAllTexture();
                //获取所有镜架形状
                $allFrameShape = $this->itemAttribute->getAllFrameShape();
                //获取所有适合性别
                $allFrameGender = $this->itemAttribute->getFrameGender();
                //获取所有型号
                $allFrameSize = $this->itemAttribute->getFrameSize();
                //获取所有眼镜类型
                $allGlassesType = $this->itemAttribute->getGlassesType();
                //获取所有采购产地
                $allOrigin = $this->itemAttribute->getOrigin();
                //获取配镜类型
                $allFrameType = $this->itemAttribute->getFrameType();
                //获取供应商
                $allSupplier = (new Supplier())->getSupplierData();

                $this->assign('AllFrameType', $allFrameType);
                $this->assign('AllOrigin', $allOrigin);
                $this->assign('AllGlassesType', $allGlassesType);
                $this->assign('AllFrameSize', $allFrameSize);
                $this->assign('AllFrameGender', $allFrameGender);
                $this->assign('AllFrameShape', $allFrameShape);
                $this->assign('AllShape', $allShape);
                $this->assign('AllTexture', $allTexture);
                $this->assign('AllSupplier', $allSupplier);
                //把选择的模板值传递给模板
                $this->assign('Result', $result);
                $data = $this->fetch('frame');
            } elseif ($result == 2) { //商品是镜片类型
                $data = $this->fetch('eyeglass');
            } elseif ($result >= 3) { //商品是饰品类型
                $info = $this->category->getCategoryTexture($categoryId);
                $this->assign('AllTexture', $info['textureResult']);
                $this->assign('AllFrameColor', $info['colorResult']);
                //获取供应商
                $allSupplier = (new Supplier())->getSupplierData();
                $this->assign('AllSupplier', $allSupplier);
                $this->assign('categoryId', $categoryId);
                $data = $this->fetch('decoration');
            } else {
                $data = $this->fetch('attribute');
            }
            return $this->success('ok', '', $data);
        } else {
            return $this->error(__('404 Not Found'));
        }
    }

    /***
     * 异步请求线下采购城市
     */
    public function ajaxGetProOrigin()
    {
        if ($this->request->isAjax()) {
            $data = $this->itemAttribute->getOrigin();
            if (!$data) {
                return $this->error('现在没有采购城市,请去添加', '', 'error', 0);
            }
            return $this->success('', '', $data, 0);
        } else {
            return $this->error(__('404 Not Found'));
        }
    }

    /***
     * 异步获取原始的sku(origin_sku)
     */
    public function ajaxGetLikeOriginSku(Request $request)
    {
        if ($this->request->isAjax()) {
            $origin_sku = $request->post('origin_sku');
            $result = $this->model->likeOriginSku($origin_sku);
            if (!$result) {
                $this->error('商品SKU不存在，请重新尝试');
            }
            $this->success('', '', $result, 0);
        } else {
            $this->error('404 not found');
        }
    }


    /***
     * 根据商品分类和sku求出所有的商品
     */
    public function ajaxItemInfo()
    {
        if ($this->request->isAjax()) {
            $categoryId = $this->request->post('categoryId');
            $sku = $this->request->post('sku');
            if (!$categoryId || !$sku) {
                $this->error('参数错误，请重新尝试');
            }
            $result = $this->category->getAttrCategoryById($categoryId);
            if (!$result) {
                $this->error('对应分类不存在,请从新尝试');
            } elseif ($result == -1) {
                $this->error('对应分类存在下级分类,请从新选择');
            }
            $allSupplier = (new Supplier())->getSupplierData();
            if ($result == 1) {
                $row = $this->model->getItemInfo($sku, 1);
                $this->assign('row', $row);
                $this->assign('AllSupplier', $allSupplier);

                //获取所有框型
                $allShape = $this->itemAttribute->getAllShape();
                //获取所有材质
                $allTexture = $this->itemAttribute->getAllTexture();
                //获取所有镜架形状
                $allFrameShape = $this->itemAttribute->getAllFrameShape();
                //获取所有适合性别
                $allFrameGender = $this->itemAttribute->getFrameGender();
                //获取所有型号
                $allFrameSize = $this->itemAttribute->getFrameSize();
                //获取所有眼镜类型
                $allGlassesType = $this->itemAttribute->getGlassesType();
                //获取所有采购产地
                $allOrigin = $this->itemAttribute->getOrigin();
                //获取配镜类型
                $allFrameType = $this->itemAttribute->getFrameType();
                //获取供应商
                $allSupplier = (new Supplier())->getSupplierData();

                $this->assign('AllFrameType', $allFrameType);
                $this->assign('AllOrigin', $allOrigin);
                $this->assign('AllGlassesType', $allGlassesType);
                $this->assign('AllFrameSize', $allFrameSize);
                $this->assign('AllFrameGender', $allFrameGender);
                $this->assign('AllFrameShape', $allFrameShape);
                $this->assign('AllShape', $allShape);
                $this->assign('AllTexture', $allTexture);
                $this->assign('AllSupplier', $allSupplier);
                $data = $this->fetch('frame');
            } elseif ($result == 2) { //商品是镜片类型
                $data = $this->fetch('eyeglass');
            } elseif ($result >= 3) { //商品是饰品类型
                $row = $this->model->getItemInfo($sku, 3);
                $result = $this->category->getCategoryTexture($categoryId);
                $this->assign('AllTexture', $result['textureResult'] ?? []);
                $this->assign('AllFrameColor', $result['colorResult'] ?? []);
                $this->assign('row', $row ?? []);
                $this->assign('AllSupplier', $allSupplier);
                $this->assign('categoryId', $categoryId);
                $data = $this->fetch('decoration');
            } else {
                $data = $this->fetch('attribute');
            }
            $this->success('ok', '', $data);
        } else {
            $this->error(__('404 Not Found'));
        }
    }

    /***
     *异步获取商品分类列表
     */
    public function ajaxGetItemCategoryList()
    {
        if ($this->request->isAjax()) {
            $json = $this->category->getItemCategoryList();
            if (!$json) {
                $json = [0 => '请添加商品分类'];
            }
            return json($json);
        } else {
            $this->error('404 Not found');
        }
    }

    /***
     * 异步获取品牌分类列表
     */
    public function ajaxGetItemBrandList()
    {
        if ($this->request->isAjax()) {
            $json = (new ItemBrand())->getBrandList();
            if (!$json) {
                $json = [0 => '请添加商品分类'];
            }
            return json($json);
        } else {
            $this->error('请求出错！！');
        }
    }


    /***
     * 编辑之后提交审核
     */
    public function audit()
    {
        if ($this->request->isAjax()) {
            $id = $this->request->param('ids');
            $row = $this->model->get($id);
            if ($row['item_status'] != 1) {
                $this->error('此商品状态不能提交审核');
            }
            $map['id'] = $id;
            $data['item_status'] = 2;
            $res = $this->model->allowField(true)->isUpdate(true, $map)->save($data);
            if ($res) {
                $this->success('提交审核成功');
            } else {
                $this->error('提交审核失败');
            }
        } else {
            $this->error('404 Not found');
        }
    }

    /***
     * 审核通过
     */
    public function passAudit()
    {
        if ($this->request->isAjax()) {
            $ids = input('id');
            $site = input('site');
            //查询所选择的数据
            $where['new_product.id'] = $ids;
            $row = $this->model->where($where)->with(['newproductattribute'])->find();
            if (!$row) {
                $this->error('未查询到数据');
            }
            $row = $row->toArray();
            if ($row['item_status'] != 1 && $row['item_status'] != 2) {
                $this->error('此状态不能同步');
            }
            $map['id'] = $ids;
            $map['item_status'] = 1;
            $data['item_status'] = 2;
            $res = $this->model->allowField(true)->isUpdate(true, $map)->save($data);
            if ($res !== false) {
                $params = $row;
                $params['create_person'] = session('admin.nickname');
                $params['create_time'] = date('Y-m-d H:i:s', time());
                $params['item_status'] = 1;
                unset($params['id']);
                unset($params['newproductattribute']);
                //查询商品表SKU是否存在
                $t_where['sku'] = $params['sku'];
                $t_where['is_del'] = 1;
                $count = $this->item->where($t_where)->count();
                //此SKU已存在 跳过
                if ($count < 1) {
                    //添加商品主表信息
                    $this->item->allowField(true)->save($params);
                    $attributeParams = $row['newproductattribute'];
                    unset($attributeParams['id']);
                    unset($attributeParams['frame_images']);
                    unset($attributeParams['frame_color']);
                    $attributeParams['item_id'] = $this->item->id;
                    //添加商品属性表信息
                    $this->itemAttribute->allowField(true)->save($attributeParams);
                }

                //添加对应平台映射关系
                $skuParams['site'] = $site;
                $skuParams['sku'] = $params['sku'];
                $skuParams['frame_is_rimless'] = $row['frame_is_rimless'];
                $skuParams['name'] = $row['name'];
                $skuParams['category_id'] = $row['category_id'];

                $result = (new \app\admin\model\itemmanage\ItemPlatformSku())->addPlatformSku($skuParams);
                $this->success('审核成功');
            } else {
                $this->error('审核失败');
            }
        }

        //查询对应平台
        $magentoplatformarr = $this->magentoplatformarr;
        $magentoplatformarr = array_column($this->magentoplatform->getAuthSite(), 'name', 'id');

        $this->assign('platformarr', $magentoplatformarr);
        return $this->fetch('check');
    }

    /**
     * 批量审核通过
     */

    public function passaudits()
    {
        $ids  = input('param.ids');

        if ($this->request->isAjax()) {

            $site = input('site');
            //查询所选择的数据
            $where['new_product.id'] =   ['in', $ids];
            $row = $this->model->where($where)->with(['newproductattribute'])->select();

            if (!$row) {
                $this->error('未查询到数据');
            }
            $row = collection($row)->toArray();

            $test = array();
            foreach ($row  as $key => $item) {
                if ($item['item_status'] != 1 && $item['item_status'] != 2) {
                    $this->error($item['sku'] . '数据状态不能同步');
                }
                $test[$key] = $item['id'];

                $map['id'] = $item['id'];
                $map['item_status'] = 1;
                $data['item_status'] = 2;
                $res = $this->model->where($map)->update($data);
                if ($res !== false) {
                    $params = $item;
                    $params['create_person'] = session('admin.nickname');
                    $params['create_time'] = date('Y-m-d H:i:s', time());
                    $params['item_status'] = 1;
                    unset($params['id']);
                    unset($params['newproductattribute']);
                    //查询商品表SKU是否存在
                    $t_where['sku'] = $params['sku'];
                    $t_where['is_del'] = 1;
                    $count = $this->item->where($t_where)->count();
                    //此SKU已存在 跳过
                    if ($count < 1) {
                        //添加商品主表信息
                        $this->item->allowField(true)->isUpdate(false)->data($params)->save();
                        $attributeParams = $item['newproductattribute'];
                        unset($attributeParams['id']);
                        unset($attributeParams['frame_images']);
                        unset($attributeParams['frame_color']);
                        $attributeParams['item_id'] = $this->item->id;
                        //添加商品属性表信息
                        $this->itemAttribute->allowField(true)->isUpdate(false)->data($attributeParams)->save();
                    }

                    //添加对应平台映射关系
                    $skuParams['site'] = $site;
                    $skuParams['sku'] = $params['sku'];
                    $skuParams['frame_is_rimless'] = $item['frame_is_rimless'];
                    $skuParams['name'] = $item['name'];
                    $skuParams['category_id'] = $item['category_id'];
                    $result = (new \app\admin\model\itemmanage\ItemPlatformSku())->addPlatformSku($skuParams);
                } else {
                    $this->error('审核失败');
                }
            }
            $this->success('审核成功');
        } else {
            if ($ids)
                $where['id'] = ['in', $ids];
            $find = $this->model->where($where)->field('sku')->select();
            $sku = implode(',', array_column($find, 'sku'));
            //查询对应平台
            $magentoplatformarr = $this->magentoplatformarr;
            $magentoplatformarr = array_column($this->magentoplatform->getAuthSite(), 'name', 'id');

            $this->assign('platformarr', $magentoplatformarr);
            $this->assign('sku', $sku);
            $this->assign('ids', $ids);
            return $this->fetch('checkall');
        }
    }

    /***
     * 多个一起审核拒绝
     */
    public function auditRefused($ids = null)
    {

        $ids = input('idd');
        if ($this->request->isAjax()) {
            $map['id'] = ['in', $ids];
            //查询所选择的数据
            $where['new_product.id'] = ['in', $ids];
            $row = $this->model->where($where)->with(['newproductattribute'])->select();
            $row = collection($row)->toArray();
            //            dump($row);die;
            foreach ($row as $k => $v) {
                if ($v['item_status'] != 1) {
                    $this->error('此状态不能审核！！');
                }
            }


            $map['item_status'] = 1;
            $data['item_status'] = 3;
            $res = $this->model->allowField(true)->isUpdate(true, $map)->save($data);
            if ($res !== false) {
                $this->success('操作成功');
            } else {
                $this->error('操作失败');
            }
        } else {
            $this->error('加载错误！！');
        }
    }


    /***
     * 取消商品
     */
    public function cancel()
    {
        if ($this->request->isAjax()) {
            $id = $this->request->param('ids');
            $map['id'] = $id;
            $data['item_status'] = 4;
            $res = $this->model->allowField(true)->isUpdate(true, $map)->save($data);
            if ($res) {
                $this->success('取消成功');
            } else {
                $this->error('取消失败');
            }
        } else {
            $this->error('404 Not found');
        }
    }


    /**
     * 采集1688商品信息
     */
    public function ajaxCollectionGoodsDetail()
    {
        $row['link'] = input('link');
        if (!$row['link']) {
            $this->error('商品链接不能为空！！');
        }
        //获取缓存名称
        $controllername = Loader::parseName($this->request->controller());
        $actionname = strtolower($this->request->action());
        $path = str_replace('.', '1', $controllername) . '_' . $actionname . '_' . md5($row['link']);
        //是否存在缓存
        $result = session($path);
        if (!$result) {
            //截取出商品id
            $name = parse_url($row['link']);
            preg_match('/\d+/', $name['path'], $goodsId);
            //先添加到铺货列表
            Alibaba::getGoodsPush([$goodsId[0]]);
            //获取商品详情
            $result = Alibaba::getGoodsDetail($goodsId[0]);
            session($path, $result);
        }

        $list = [];
        foreach ($result->productInfo->skuInfos as $k => $v) {
            $list[$k]['id'] = $k + 1;
            $list[$k]['title'] = $result->productInfo->subject;
            if (count($v->attributes) > 1) {
                $list[$k]['color'] = $v->attributes[0]->attributeValue . ':' . $v->attributes[1]->attributeValue;
            } else {
                $list[$k]['color'] = $v->attributes[0]->attributeValue;
            }
            $list[$k]['cargoNumber'] = $v->cargoNumber;
            $list[$k]['price'] = @$v->price ? @$v->price : @$v->consignPrice;
            $list[$k]['skuId'] = $v->skuId;
        }

        $categoryId = input('categoryId');
        $info = $this->category->getCategoryTexture($categoryId);
        if ($list) {
            $data['list'] = $list;
            $data['colorResult'] = $info['colorResult'];
            $this->success('采集成功！！', '', $data);
        } else {
            $this->error('未采集到数据！！', '', $list);
        }
    }

    /**
     * 需求提报列表
     *
     * @Description
     * @author wpl
     * @since 2020/07/13 13:56:00 
     * @return void
     */
    public function replenishEscalationList()
    {
        //        $this->relationSearch = true;
        //设置过滤方法
        $this->request->filter(['strip_tags']);

        if ($this->request->isAjax()) {
            $this->model = new \app\admin\model\itemmanage\ItemPlatformSku();
            //如果发送的来源是Selectpage，则转发到Selectpage
            if ($this->request->request('keyField')) {
                return $this->selectpage();
            }
            //默认站点
            $platform_type = input('label');
            if ($platform_type) {
                $map['platform_type'] = $platform_type;
            }
            //如果切换站点清除默认值
            $filter = json_decode($this->request->get('filter'), true);

            if ($filter['platform_type']) {
                unset($map['platform_type']);
            }

            $this->request->get(['filter' => json_encode($filter)]);
            $params = $this->request->get();
            if ($filter['sku']) {
                $where['a.sku'] = ['like', '%' . trim($filter['sku']) . '%'];
            }
            if ($filter['category_id']) {
                $where['a.category_id'] = ['=', $filter['category_id']];
            }
            if ($filter['available_stock']) {
                $where['b.available_stock'] = ['between', explode(',', $filter['available_stock'])];
            }
            if ($filter['platform_type']) {
                $where['a.platform_type'] = ['=', $filter['platform_type']];
            }
            //            list($where, $sort, $order, $offset, $limit) = $this->buildparams();
            $total = $this->model
                ->alias('a')
                ->field('a.*,b.sku,b.available_stock')
                ->join(['fa_item' => 'b'], 'a.sku=b.sku')
                ->where($where)
                ->where($map)
                ->order('a.id', 'desc')
                ->count();

            $list = $this->model
                ->alias('a')
                ->field('a.*,b.sku,b.available_stock')
                ->join(['fa_item' => 'b'], 'a.sku=b.sku')
                ->where($where)
                ->where($map)
                ->order('a.id', 'desc')
                ->limit($params['offset'], $params['limit'])
                ->select();
            $list = collection($list)->toArray();
            $skus = array_column($list, 'sku');
            //查询商品分类
            $category = $this->category->where('is_del', 1)->column('name', 'id');

            //查询生产周期
            $suppliersku = new \app\admin\model\purchase\SupplierSku();
            $product_cycle_arr = $suppliersku->where(['label' => 1, 'status' => 1, 'sku' => ['in', $skus]])->column('product_cycle', 'sku');
            //查询可用库存
            $stock = $this->item->where(['sku' => ['in', $skus]])->column('available_stock,on_way_stock,purchase_price', 'sku');
            //查询待入库数量
            $purchase = new \app\admin\model\purchase\PurchaseOrder();
            $wait_in_arr = $purchase->getWaitInStockNum($skus);
            //查询板材类sku
            $this->item = new \app\admin\model\itemmanage\Item();
            $skus = $this->item->getTextureSku();
            foreach ($list as &$v) {
                $v['category_name'] = $category[$v['category_id']];
                $v['available_stock'] = $stock[$v['sku']]['available_stock'] ?: 0;
                $v['on_way_stock'] = $stock[$v['sku']]['on_way_stock'] ?: 0;
                $v['product_cycle'] = $product_cycle_arr[$v['sku']] ?: 7;
                $v['wait_in_num'] = $wait_in_arr[$v['sku']] ?: 0;
                $v['sales_days'] = $v['average_90days_sales_num'] > 0 ? round($v['stock'] / $v['average_90days_sales_num']) : 0;
                $num = $v['stock'] - ($v['average_90days_sales_num'] * 30);
                $v['replenish_num'] = $num > 0 ? $num : 0;
                $v['purchase_price'] = $stock[$v['sku']]['purchase_price'];
                if (in_array($v['sku'], $skus)) {
                    $v['start_replenish_num'] = 50;
                } else {
                    $v['start_replenish_num'] = 300;
                }
            }

            $result = array("total" => $total, "rows" => $list);
            return json($result);
        }

        //查询对应平台权限
        $magentoplatformarr = $this->magentoplatform->getAuthSite();
        //取第一个key为默认站点
        $site = input('site', $magentoplatformarr[0]['id']);

        $this->assignconfig('label', $site);
        $this->assign('site', $site);
        $this->assign('magentoplatformarr', $magentoplatformarr);
        return $this->view->fetch();
    }

    /**
     * 加入补货清单
     *
     * @Description
     * @author wpl
     * @since 2020/07/14 10:31:27 
     * @return void
     */
    public function addReplenishOrder($ids = null)
    {
        $platform = new \app\admin\model\itemmanage\ItemPlatformSku();
        $row = $platform->get($ids);
        if (!$row) {
            $this->error(__('No Results were found'));
        }
        if ($this->request->isAjax()) {
            $params = $this->request->post("row/a");
            $mapping = new \app\admin\model\NewProductMapping();
            //判断如果有此SKU 则累加补货数量 否则添加
            $count = $mapping->where(['website_type' => $params['website_type'], 'sku' => $params['sku'], 'type' => $params['type'], 'is_show' => 1])->count();
            $params['create_time'] = date('Y-m-d H:i:s');
            $params['create_person'] = session('admin.nickname');
            if ($count > 0) {
                $result = $mapping->where(['website_type' => $params['website_type'], 'sku' => $params['sku'], 'type' => $params['type']])->setInc('replenish_num', $params['replenish_num']);
            } else {
                $result = $mapping->allowField(true)->save($params);
            }
            if ($result !== false) {
                //记录日志
                (new NewProductMappingLog)->addLog($params);
                $this->success('操作成功');
            } else {
                $this->error('操作失败');
            }
        }

        //查询对应平台
        $magentoplatformarr = $this->magentoplatform->getAuthSite();
        $this->assign('platformarr', $magentoplatformarr);
        $this->assign('row', $row);
        return $this->fetch();
    }

    /**
     * 补货需求清单
     *
     * @Description
     * @author wpl
     * @since 2020/07/13 13:56:00 
     * @return void
     */
    public function productMappingList()
    {
        //设置过滤方法
        $this->request->filter(['strip_tags']);

        if ($this->request->isAjax()) {
            $this->model = new \app\admin\model\NewProductMapping();
            //如果发送的来源是Selectpage，则转发到Selectpage
            if ($this->request->request('keyField')) {
                return $this->selectpage();
            }
            //默认站点
            $platform_type = input('label');
            if ($platform_type) {
                $map['website_type'] = $platform_type;
            }
            //如果切换站点清除默认值
            $filter = json_decode($this->request->get('filter'), true);
            if ($filter['website_type']) {
                unset($map['website_type']);
            }

            list($where, $sort, $order, $offset, $limit) = $this->buildparams();
            $total = $this->model
                ->where($where)
                ->where('is_show', 1)
                ->where($map)
                ->order($sort, $order)
                ->count();

            $list = $this->model
                ->where($where)
                ->where('is_show', 1)
                ->where($map)
                ->order($sort, $order)
                ->limit($offset, $limit)
                ->select();
            $list = collection($list)->toArray();

            $skus = array_column($list, 'sku');
            //查询商品分类
            $category = $this->category->where('is_del', 1)->column('name', 'id');
            //查询90天总销量
            $productgrade = new \app\admin\model\ProductGrade();
            $productarr = $productgrade->where(['true_sku' => ['in', $skus]])->column('counter,grade', 'true_sku');
            //查询可用库存
            $stock = $this->item->where(['sku' => ['in', $skus]])->column('available_stock,on_way_stock', 'sku');

            foreach ($list as &$v) {
                $v['category_name'] = $category[$v['category_id']];
                //90天总销量
                $v['sales_num'] = $productarr[$v['sku']]['counter'] ?: 0;
                $v['grade'] = $productarr[$v['sku']]['grade'];
                $v['available_stock'] = $stock[$v['sku']]['available_stock'] ?: 0;
                $v['on_way_stock'] = $stock[$v['sku']]['on_way_stock'] ?: 0;
            }
            $result = array("total" => $total, "rows" => $list);
            return json($result);
        }

        //查询对应平台权限
        $magentoplatformarr = $this->magentoplatform->getAuthSite();
        //取第一个key为默认站点
        $site = input('site', $magentoplatformarr[0]['id']);

        $this->assignconfig('label', $site);
        $this->assign('site', $site);
        $this->assign('magentoplatformarr', $magentoplatformarr);
        return $this->view->fetch();
    }

    /**
     * 编辑补货需求数量
     *
     * @Description
     * @author wpl
     * @since 2020/07/15 13:42:19 
     * @return void
     */
    public function mappingEdit()
    {
        $this->model = new \app\admin\model\NewProductMapping();
        $ids = input('ids');
        $row = $this->model->get($ids);
        if (!$row) {
            $this->error(__('No Results were found'));
        }
        $adminIds = $this->getDataLimitAdminIds();
        if (is_array($adminIds)) {
            if (!in_array($row[$this->dataLimitField], $adminIds)) {
                $this->error(__('You have no permission'));
            }
        }
        if ($this->request->isPost()) {
            $params = $this->request->post("row/a");
            if ($params) {
                $params = $this->preExcludeFields($params);
                $result = false;
                Db::startTrans();
                try {
                    //是否采用模型验证
                    if ($this->modelValidate) {
                        $name = str_replace("\\model\\", "\\validate\\", get_class($this->item));
                        $validate = is_bool($this->modelValidate) ? ($this->modelSceneValidate ? $name . '.edit' : $name) : $this->modelValidate;
                        $row->validateFailException(true)->validate($validate);
                    }
                    $result = $row->allowField(true)->save($params);
                    Db::commit();
                } catch (ValidateException $e) {
                    Db::rollback();
                    $this->error($e->getMessage());
                } catch (PDOException $e) {
                    Db::rollback();
                    $this->error($e->getMessage());
                } catch (Exception $e) {
                    Db::rollback();
                    $this->error($e->getMessage());
                }
                if ($result !== false) {
                    $this->success('操作成功！！');
                } else {
                    $this->error(__('No rows were updated'));
                }
            }
            $this->error(__('Parameter %s can not be empty', ''));
        }
    }

    /**
     * *@param  [type] $arr [二维数组]
     * @param  [type] $key [键名]
     * @return [type]      [新的二维数组]
     * Created by Phpstorm.
     * User: jhh
     * Date: 2020/7/22
     * Time: 11:37
     */
    function array_group_by($arr, $key)
    {
        $grouped = array();
        foreach ($arr as $value) {
            $grouped[$value[$key]][] = $value;
        }
        if (func_num_args() > 2) {
            $args = func_get_args();
            foreach ($grouped as $key => $value) {
                $parms = array_merge($value, array_slice($args, 2, func_num_args()));
                $grouped[$key] = call_user_func_array('array_group_by', $parms);
            }
        }
        return $grouped;
    }


    /**
     * 紧急补货  2020.09.07改为计划任务周计划执行时间为每周三的24点，汇总各站提报的SKU及数量
     *
     * Created by Phpstorm.
     * User: jhh
     * Date: 2020/7/17
     * Time: 9:22
     */
    // public function emergency_replenishment()
    // {
    //     $this->model = new \app\admin\model\NewProductMapping();
    //     $this->order = new \app\admin\model\purchase\NewProductReplenishOrder();
    //     //紧急补货分站点
    //     $platform_type = input('label');
    //     //统计计划补货数据
    //     $list = $this->model
    //         ->where(['is_show' => 1, 'type' => 2])
    //         // ->where(['is_show' => 1, 'type' => 2,'website_type'=>$platform_type]) //分站点统计补货需求 2020.9.4改为计划补货 不分站点
    //
    //         ->whereTime('create_time', 'between', [date('Y-m-d H:i:s', strtotime("-1 month")), date('Y-m-d H:i:s')])
    //         ->group('sku')
    //         ->column("sku,sum(replenish_num) as sum");
    //
    //     if (empty($list)) {
    //         $this->error('暂时没有紧急补货单需要处理');
    //     }
    //
    //     //统计各个站计划某个sku计划补货的总数 以及比例 用于回写平台sku映射表中
    //     $sku_list = $this->model
    //         ->where(['is_show' => 1, 'type' => 2])
    //
    //         ->whereTime('create_time', 'between', [date('Y-m-d H:i:s', strtotime("-1 month")), date('Y-m-d H:i:s')])
    //         ->field('id,sku,website_type,replenish_num')
    //         ->select();
    //     //根据sku对数组进行重新分配
    //     $sku_list = $this->array_group_by($sku_list, 'sku');
    //
    //     $result = false;
    //     Db::startTrans();
    //     try {
    //         //首先插入主表 获取主表id new_product_replenish
    //         $data['type'] = 2;
    //         $data['create_person'] = session('admin.nickname');
    //         $data['create_time'] = date('Y-m-d H:i:s');
    //         $res = Db::name('new_product_replenish')->insertGetId($data);
    //
    //         //遍历以更新平台sku映射表的 关联补货需求单id 以及各站虚拟仓占比
    //         $int = 0;
    //         foreach ($sku_list as $k => $v) {
    //             //求出此sku在此补货单中的总数量
    //             $sku_whole_num = array_sum(array_map(function ($val) {
    //                 return $val['replenish_num'];
    //             }, $v));
    //             //求出比例赋予新数组
    //             foreach ($v as $ko => $vo) {
    //                 $date[$int]['id'] = $vo['id'];
    //                 $date[$int]['rate'] = $vo['replenish_num'] / $sku_whole_num;
    //                 $date[$int]['replenish_id'] = $res;
    //                 $int += 1;
    //             }
    //         }
    //         //批量更新补货需求清单 中的补货需求单id以及虚拟仓比例
    //         $res1 = $this->model->allowField(true)->saveAll($date);
    //
    //         $number = 0;
    //         foreach ($list as $k => $v) {
    //             $arr[$number]['sku'] = $k;
    //             $arr[$number]['replenishment_num'] = $v;
    //             $arr[$number]['create_person'] = session('admin.nickname');
    //             $arr[$number]['create_time'] = date('Y-m-d H:i:s');
    //             $arr[$number]['type'] = 2;
    //             $arr[$number]['replenish_id'] = $res;
    //             $number += 1;
    //         }
    //         //插入补货需求单表
    //         $result = $this->order->allowField(true)->saveAll($arr);
    //         //更新计划补货列表
    //         $ids = $this->model
    //             ->where(['is_show' => 1, 'type' => 2])
    //
    //             ->whereTime('create_time', 'between', [date('Y-m-d H:i:s', strtotime("-1 month")), date('Y-m-d H:i:s')])
    //             ->setField('is_show', 0);
    //         Db::commit();
    //     } catch (ValidateException $e) {
    //         Db::rollback();
    //         $this->error($e->getMessage());
    //     } catch (PDOException $e) {
    //         Db::rollback();
    //         $this->error($e->getMessage());
    //     } catch (Exception $e) {
    //         Db::rollback();
    //         $this->error($e->getMessage());
    //     }
    //     if ($result !== false) {
    //         $this->success('操作成功！！');
    //     } else {
    //         $this->error(__('No rows were updated'));
    //     }
    // }


    /**
     * 不满足起订量列表
     *
     * @Description
     * @author wpl
     * @since 2020/09/08 09:43:46 
     * @return void
     */
    public function notSatisfiedOrderQuantityList()
    {
        //统计不满足起订量数据
        $this->notSatisfiedOrderQuantity();
        //设置过滤方法
        $this->request->filter(['strip_tags']);
        if ($this->request->isAjax()) {
            //如果发送的来源是Selectpage，则转发到Selectpage
            if ($this->request->request('keyField')) {
                return $this->selectpage();
            }
            $this->model = new \app\admin\model\NewProductNotSatisfied();
            list($where, $sort, $order, $offset, $limit) = $this->buildparams();
            $total = $this->model
                ->where($where)
                ->where('type', 1)
                ->order($sort, $order)
                ->count();

            $list = $this->model
                ->where($where)
                ->where('type', 1)
                ->order($sort, $order)
                ->limit($offset, $limit)
                ->select();
            $list = collection($list)->toArray();

            $result = array("total" => $total, "rows" => $list);
            return json($result);
        }
        return $this->view->fetch();
    }

    /**
     * 不满足起订量
     *
     * @Description
     * @author wpl
     * @since 2020/09/08 09:43:46 
     * @return void
     */
    protected function notSatisfiedOrderQuantity()
    {
        $this->mapping = new \app\admin\model\NewProductMapping();
        $list = $this->mapping->where(['is_show' => 1, 'type' => 1])->field('type,sku,sum(replenish_num) as replenish_num,website_type')->group('sku,type')->select();

        //查询板材类sku
        $this->item = new \app\admin\model\itemmanage\Item();
        $skus = $this->item->getTextureSku();

        //统计同款补货量
        $rows = $this->mapping->where(['is_show' => 1, 'type' => 1])->field("substring_index(sku, '-', 1) as origin_sku,sum(replenish_num) as replenish_num")->group('origin_sku,type')->select();
        $rows = collection($rows)->toArray();
        $spus = [];
        foreach ($rows as $k => $v) {
            $spus[$v['origin_sku']] = $v['replenish_num'];
        }

        $data = [];
        foreach ($list as $k => $v) {
            //判断sku材质是否为板材
            if (in_array($v['sku'], $skus)) {
                //判断板材补货量小于50 为不满足起订量
                if ($v['replenish_num'] < 50) {
                    $data[$k]['sku'] = $v['sku'];
                    //各个站的sku统计的数量
                    $data[$k]['z_sku_num'] = $this->mapping->where(['is_show' => 1, 'sku' => $v['sku'], 'website_type' => 1, 'type' => 1])->value('replenish_num') ?: 0;
                    $data[$k]['v_sku_num'] = $this->mapping->where(['is_show' => 1, 'sku' => $v['sku'], 'website_type' => 2, 'type' => 1])->value('replenish_num') ?: 0;
                    $data[$k]['nihao_sku_num'] = $this->mapping->where(['is_show' => 1, 'sku' => $v['sku'], 'website_type' => 3, 'type' => 1])->value('replenish_num') ?: 0;
                    $data[$k]['m_sku_num'] = $this->mapping->where(['is_show' => 1, 'sku' => $v['sku'], 'website_type' => 4, 'type' => 1])->value('replenish_num') ?: 0;
                    $data[$k]['w_sku_num'] = $this->mapping->where(['is_show' => 1, 'sku' => $v['sku'], 'website_type' => 5, 'type' => 1])->value('replenish_num') ?: 0;
                    $data[$k]['a_sku_num'] = $this->mapping->where(['is_show' => 1, 'sku' => $v['sku'], 'website_type' => 8, 'type' => 1])->value('replenish_num') ?: 0;
                    $data[$k]['z_es_sku_num'] = $this->mapping->where(['is_show' => 1, 'sku' => $v['sku'], 'website_type' => 9, 'type' => 1])->value('replenish_num') ?: 0;
                    $data[$k]['z_de_sku_num'] = $this->mapping->where(['is_show' => 1, 'sku' => $v['sku'], 'website_type' => 10, 'type' => 1])->value('replenish_num') ?: 0;
                    $data[$k]['type'] = $v['type'];
                    $data[$k]['replenish_num'] = $v['replenish_num'];
                }
            } else {
                $spu = substr($v['sku'], 0, strrpos($v['sku'], '-'));
                if ($spus[$spu] < 300) {
                    $data[$k]['sku'] = $v['sku'];
                    $data[$k]['z_sku_num'] = $this->mapping->where(['is_show' => 1, 'sku' => $v['sku'], 'website_type' => 1, 'type' => 1])->value('replenish_num') ?: 0;
                    $data[$k]['v_sku_num'] = $this->mapping->where(['is_show' => 1, 'sku' => $v['sku'], 'website_type' => 2, 'type' => 1])->value('replenish_num') ?: 0;
                    $data[$k]['nihao_sku_num'] = $this->mapping->where(['is_show' => 1, 'sku' => $v['sku'], 'website_type' => 3, 'type' => 1])->value('replenish_num') ?: 0;
                    $data[$k]['m_sku_num'] = $this->mapping->where(['is_show' => 1, 'sku' => $v['sku'], 'website_type' => 4, 'type' => 1])->value('replenish_num') ?: 0;
                    $data[$k]['w_sku_num'] = $this->mapping->where(['is_show' => 1, 'sku' => $v['sku'], 'website_type' => 5, 'type' => 1])->value('replenish_num') ?: 0;
                    $data[$k]['a_sku_num'] = $this->mapping->where(['is_show' => 1, 'sku' => $v['sku'], 'website_type' => 8, 'type' => 1])->value('replenish_num') ?: 0;
                    $data[$k]['z_es_sku_num'] = $this->mapping->where(['is_show' => 1, 'sku' => $v['sku'], 'website_type' => 9, 'type' => 1])->value('replenish_num') ?: 0;
                    $data[$k]['z_de_sku_num'] = $this->mapping->where(['is_show' => 1, 'sku' => $v['sku'], 'website_type' => 10, 'type' => 1])->value('replenish_num') ?: 0;
                    $data[$k]['type'] = $v['type'];
                    $data[$k]['replenish_num'] = $v['replenish_num'];
                }
            }
        }
        //清空表
        Db::execute("truncate table fa_new_product_not_satisfied;");
        Db::table('fa_new_product_not_satisfied')->insertAll($data);
    }

    /**
     * 选品批量导出xls
     *
     * @Description
     * @return void
     * @since 2020/02/28 14:45:39
     * @author wpl
     */
    public function batch_export_xls()
    {

        set_time_limit(0);
        ini_set('memory_limit', '512M');
        $ids = input('ids');
        if ($ids) {
            $map['a.id'] = ['in', $ids];
        }

        //如果切换站点清除默认值
        $filter = json_decode($this->request->get('filter'), true);
        if ($filter['create_person']) {
            $map['a.create_person'] = $filter['create_person'];
            unset($filter['create_person']);
            $this->request->get(['filter' => json_encode($filter)]);
        }

        //可用库存搜索
        if ($filter['available_stock']) {
            $item = new \app\admin\model\itemmanage\Item();
            $item_where['available_stock'] = ['between', explode(',', $filter['available_stock'])];
            $skus = $item->where($item_where)->where(['is_del' => 1, 'is_open' => 1])->column('sku');
            $map['sku'] = ['in', $skus];
            unset($filter['available_stock']);
            $this->request->get(['filter' => json_encode($filter)]);
        }

        //平台搜索 (单选)
        if ($filter['platform_type']) {
            if ($filter['platform_type'] == 10) {
                $map['item_status'] = ['=', 1];
            } else {
                $skus = $this->platformsku->where(['platform_type' => $filter['platform_type']])->column('sku');
                $map1['sku'] = ['in', $skus];
            }
            unset($filter['platform_type']);
            $this->request->get(['filter' => json_encode($filter)]);
        }


        list($where) = $this->buildparams();

        $list = $this->model->alias('a')
            ->join(['fa_supplier' => 'b'], 'a.supplier_id=b.id')
            ->where($where)
            ->where($map)
            ->where($map1)
            ->select();
        $list = collection($list)->toArray();
        //从数据库查询需要的数据
        $spreadsheet = new Spreadsheet();

        //常规方式：利用setCellValue()填充数据
        $spreadsheet->setActiveSheetIndex(0)->setCellValue("A1", "SKU")
            ->setCellValue("B1", "供应商SKU")
            ->setCellValue("C1", "供应商名称");   //利用setCellValues()填充数据
        $spreadsheet->setActiveSheetIndex(0)->setCellValue("D1", "单价")
            ->setCellValue("E1", "选品状态");

        foreach ($list as $key => $value) {
            $spreadsheet->getActiveSheet()->setCellValue("A" . ($key * 1 + 2), $value['sku']);
            $spreadsheet->getActiveSheet()->setCellValue("B" . ($key * 1 + 2), $value['supplier_sku']);
            $spreadsheet->getActiveSheet()->setCellValue("C" . ($key * 1 + 2), $value['supplier_name']);
            $spreadsheet->getActiveSheet()->setCellValue("D" . ($key * 1 + 2), $value['price']);
            if ($value['item_status'] == 1) {
                $status = '待选品';
            } elseif ($value['item_status'] == 2) {
                $status = '选品通过';
            } elseif ($value['item_status'] == 3) {
                $status = '选品拒绝';
            } elseif ($value['item_status'] == 4) {
                $status = '取消';
            } else {
                $status = '新建';
            }
            $spreadsheet->getActiveSheet()->setCellValue("E" . ($key * 1 + 2), $status);
        }

        //设置宽度
        $spreadsheet->getActiveSheet()->getColumnDimension('A')->setWidth(20);
        $spreadsheet->getActiveSheet()->getColumnDimension('B')->setWidth(20);
        $spreadsheet->getActiveSheet()->getColumnDimension('C')->setWidth(40);
        $spreadsheet->getActiveSheet()->getColumnDimension('D')->setWidth(20);
        $spreadsheet->getActiveSheet()->getColumnDimension('E')->setWidth(20);

        //设置边框
        $border = [
            'borders' => [
                'allBorders' => [
                    'borderStyle' => \PhpOffice\PhpSpreadsheet\Style\Border::BORDER_THIN, // 设置border样式
                    'color' => ['argb' => 'FF000000'], // 设置border颜色
                ],
            ],
        ];

        $spreadsheet->getDefaultStyle()->getFont()->setName('微软雅黑')->setSize(12);


        $setBorder = 'A1:' . $spreadsheet->getActiveSheet()->getHighestColumn() . $spreadsheet->getActiveSheet()->getHighestRow();
        $spreadsheet->getActiveSheet()->getStyle($setBorder)->applyFromArray($border);

        $spreadsheet->getActiveSheet()->getStyle('A1:E' . $spreadsheet->getActiveSheet()->getHighestRow())->getAlignment()->setHorizontal(\PhpOffice\PhpSpreadsheet\Style\Alignment::HORIZONTAL_CENTER);
        $spreadsheet->setActiveSheetIndex(0);

        $format = 'xlsx';
        $savename = '选品数据' . date("YmdHis", time());;

        if ($format == 'xls') {
            //输出Excel03版本
            header('Content-Type:application/vnd.ms-excel');
            $class = "\PhpOffice\PhpSpreadsheet\Writer\Xls";
        } elseif ($format == 'xlsx') {
            //输出07Excel版本
            header('Content-Type: application/vnd.openxmlformats-officedocument.spreadsheetml.sheet');
            $class = "\PhpOffice\PhpSpreadsheet\Writer\Xlsx";
        }

        //输出名称
        header('Content-Disposition: attachment;filename="' . $savename . '.' . $format . '"');
        //禁止缓存
        header('Cache-Control: max-age=0');
        $writer = new $class($spreadsheet);

        $writer->save('php://output');
    }


    public function batch_export_xls_copy()
    {

        set_time_limit(0);
        ini_set('memory_limit', '512M');

        $where['a.origin_sku'] = ['like', '%' . 'RN' . '%'];
        $list = $this->model
            ->alias('a')
<<<<<<< HEAD
            ->join(['fa_new_product_attribute'=>'b'],'a.id = b.item_id')
            ->field('a.*,b.accessory_color,b.accessory_texture')
=======

            ->join(['fa_new_product_attribute'=>'b'],'a.id = b.item_id')
            ->join(['fa_supplier' => 'c'], 'a.supplier_id=c.id')
            ->field('a.*,b.accessory_color,b.accessory_texture,c.supplier_name')
>>>>>>> 52342787
            ->where($where)->select();
        $list = collection($list)->toArray();

        //从数据库查询需要的数据
        $spreadsheet = new Spreadsheet();

        //常规方式：利用setCellValue()填充数据
        $spreadsheet->setActiveSheetIndex(0)->setCellValue("A1", "SKU")
            ->setCellValue("B1", "供应商SKU")
            ->setCellValue("C1", "供应商名称");   //利用setCellValues()填充数据
        $spreadsheet->setActiveSheetIndex(0)->setCellValue("D1", "单价")
            ->setCellValue("E1", "选品状态")
            ->setCellValue("F1", "商品名称")
            ->setCellValue("G1", "商品颜色")
            ->setCellValue("H1", "材质");

        foreach ($list as $key => $value) {
            $spreadsheet->getActiveSheet()->setCellValue("A" . ($key * 1 + 2), $value['sku']);
            $spreadsheet->getActiveSheet()->setCellValue("B" . ($key * 1 + 2), $value['supplier_sku']);
            $spreadsheet->getActiveSheet()->setCellValue("C" . ($key * 1 + 2), $value['supplier_name']);
            $spreadsheet->getActiveSheet()->setCellValue("D" . ($key * 1 + 2), $value['price']);
            if ($value['item_status'] == 1) {
                $status = '待选品';
            } elseif ($value['item_status'] == 2) {
                $status = '选品通过';
            } elseif ($value['item_status'] == 3) {
                $status = '选品拒绝';
            } elseif ($value['item_status'] == 4) {
                $status = '取消';
            } else {
                $status = '新建';
            }


            $spreadsheet->getActiveSheet()->setCellValue("E" . ($key * 1 + 2), $status);
            $spreadsheet->getActiveSheet()->setCellValue("F" . ($key * 1 + 2), $value['name']);
            $spreadsheet->getActiveSheet()->setCellValue("G" . ($key * 1 + 2), $value['accessory_color']);
            $spreadsheet->getActiveSheet()->setCellValue("H" . ($key * 1 + 2), $value['accessory_texture']);
        }

        //设置宽度
        $spreadsheet->getActiveSheet()->getColumnDimension('A')->setWidth(20);
        $spreadsheet->getActiveSheet()->getColumnDimension('B')->setWidth(20);
        $spreadsheet->getActiveSheet()->getColumnDimension('C')->setWidth(40);
        $spreadsheet->getActiveSheet()->getColumnDimension('D')->setWidth(20);
        $spreadsheet->getActiveSheet()->getColumnDimension('E')->setWidth(20);
        $spreadsheet->getActiveSheet()->getColumnDimension('F')->setWidth(20);
        $spreadsheet->getActiveSheet()->getColumnDimension('G')->setWidth(20);
        $spreadsheet->getActiveSheet()->getColumnDimension('H')->setWidth(20);

        //设置边框
        $border = [
            'borders' => [
                'allBorders' => [
                    'borderStyle' => \PhpOffice\PhpSpreadsheet\Style\Border::BORDER_THIN, // 设置border样式
                    'color' => ['argb' => 'FF000000'], // 设置border颜色
                ],
            ],
        ];

        $spreadsheet->getDefaultStyle()->getFont()->setName('微软雅黑')->setSize(12);


        $setBorder = 'A1:' . $spreadsheet->getActiveSheet()->getHighestColumn() . $spreadsheet->getActiveSheet()->getHighestRow();
        $spreadsheet->getActiveSheet()->getStyle($setBorder)->applyFromArray($border);

        $spreadsheet->getActiveSheet()->getStyle('A1:H' . $spreadsheet->getActiveSheet()->getHighestRow())->getAlignment()->setHorizontal(\PhpOffice\PhpSpreadsheet\Style\Alignment::HORIZONTAL_CENTER);
        $spreadsheet->setActiveSheetIndex(0);

        $format = 'xlsx';
        $savename = '选品数据RN' . date("YmdHis", time());;

        if ($format == 'xls') {
            //输出Excel03版本
            header('Content-Type:application/vnd.ms-excel');
            $class = "\PhpOffice\PhpSpreadsheet\Writer\Xls";
        } elseif ($format == 'xlsx') {
            //输出07Excel版本
            header('Content-Type: application/vnd.openxmlformats-officedocument.spreadsheetml.sheet');
            $class = "\PhpOffice\PhpSpreadsheet\Writer\Xlsx";
        }

        //输出名称
        header('Content-Disposition: attachment;filename="' . $savename . '.' . $format . '"');
        //禁止缓存
        header('Cache-Control: max-age=0');
        $writer = new $class($spreadsheet);

        $writer->save('php://output');
    }

<<<<<<< HEAD

=======
>>>>>>> 52342787
    //运营补货需求购物车删除（真删除）
    public function replenish_cart_del($ids = "")
    {

        Db::startTrans();
        try {
            $res = Db::name('new_product_mapping')->where('id', $ids)->delete();
            Db::commit();
        } catch (PDOException $e) {
            Db::rollback();
            $this->error($e->getMessage());
        } catch (Exception $e) {
            Db::rollback();
            $this->error($e->getMessage());
        }
        if ($res) {
            $this->success();
        } else {
            $this->error(__('No rows were deleted'));
        }
        $this->error(__('Parameter %s can not be empty', 'ids'));
    }

    /**
     * 提报历史
     *
     * @Description
     * @author wpl
     * @since 2020/07/13 13:56:00 
     * @return void
     */
    public function productMappingListHistory()
    {
        //设置过滤方法
        $this->request->filter(['strip_tags']);

        if ($this->request->isAjax()) {
            $this->model = new \app\admin\model\NewProductMapping();
            //如果发送的来源是Selectpage，则转发到Selectpage
            if ($this->request->request('keyField')) {
                return $this->selectpage();
            }

            //默认站点
            $platform_type = input('label');
            $map['website_type'] = $platform_type;

            //如果切换站点清除默认值
            $filter = json_decode($this->request->get('filter'), true);
            if ($filter['website_type']) {
                $platform_type = $filter['website_type'];
                unset($map['website_type']);
                if (100 == $filter['website_type']) {
                    unset($filter['website_type']);
                    $this->request->get(['filter' => json_encode($filter)]);
                }
            }

            //sku
            if ($filter['sku']) {
                //改为模糊搜索
                $map['a.sku'] = ['LIKE', '%' . trim($filter['sku'] . '%')];
                unset($filter['sku']);
                $this->request->get(['filter' => json_encode($filter)]);
            }

            //补货类型
            if ($filter['type']) {
                $map['a.type'] = $filter['type'];
                unset($filter['type']);
                $this->request->get(['filter' => json_encode($filter)]);
            }

            //提报时间
            if ($filter['create_time']) {
                $arr = explode(' ', $filter['create_time']);
                $map['a.create_time'] = ['between', [$arr[0] . ' ' . $arr[1], $arr[3] . ' ' . $arr[4]]];
                unset($filter['create_time']);
                $this->request->get(['filter' => json_encode($filter)]);
            }

            $check_order_item = new \app\admin\model\warehouse\CheckItem();
            $in_stock_item = new \app\admin\model\warehouse\InstockItem();
            list($where, $sort, $order, $offset, $limit) = $this->buildparams();
            $total = $this->model->alias('a')
                ->join(['fa_new_product_replenish' => 'b'], 'a.replenish_id=b.id')
                ->join(['fa_new_product_replenish_list' => 'c'], 'a.replenish_id=c.replenish_id and a.sku = c.sku', 'left')
                ->join(['fa_purchase_order' => 'd'], 'a.replenish_id=d.replenish_id and c.supplier_id = d.supplier_id and d.purchase_name = a.sku', 'left')
                ->where($where)
                ->where('is_show', 0)
                ->where('a.replenish_id<>0')
                ->where($map)
                ->group('d.id')
                ->order($sort, $order)
                ->count();

            $list = $this->model->alias('a')
                ->field('a.*,sum(a.replenish_num) as replenish_count,b.status,c.real_dis_num,d.purchase_number,d.arrival_time,d.purchase_status,d.check_status,d.stock_status,d.id as purchase_id,sum(c.distribute_num) as distribute_count')
                ->join(['fa_new_product_replenish' => 'b'], 'a.replenish_id=b.id')
                ->join(['fa_new_product_replenish_list' => 'c'], 'a.replenish_id=c.replenish_id and a.sku = c.sku', 'left')
                ->join(['fa_purchase_order' => 'd'], 'a.replenish_id=d.replenish_id and c.supplier_id = d.supplier_id and d.purchase_name = a.sku', 'left')
                ->where($where)
                ->where('is_show', 0)
                ->where('a.replenish_id<>0')
                ->where($map)
                ->group('d.id')
                ->order($sort, $order)
                ->limit($offset, $limit)
                // ->getLastSql();
                ->select();
            $list = collection($list)->toArray();

            //根据采购单id 查询质检单
            $purchase_id = array_column($list, 'purchase_id');
            $rows = $check_order_item->field("sum(purchase_num) as purchase_num,sum(arrivals_num) as arrivals_num,sum(quantity_num) as quantity_num,purchase_id,sku")->where(['purchase_id' => ['in', $purchase_id]])->group('purchase_id,sku')->select();
            $rows = collection($rows)->toArray();
            //重组数组
            $check_list = [];
            foreach ($rows as $k => $v) {
                $check_list[$v['purchase_id']][$v['sku']] = $v;
            }

            //查询入库数量
            $in_stock_rows = $in_stock_item->field("sum(in_stock_num) as in_stock_num,purchase_id,sku")->where(['purchase_id' => ['in', $purchase_id]])->group('purchase_id,sku')->select();
            $in_stock_rows = collection($in_stock_rows)->toArray();
            //重组数组
            $in_stock_list = [];
            foreach ($in_stock_rows as $k => $v) {
                $in_stock_list[$v['purchase_id']][$v['sku']] = $v;
            }

            foreach ($list as &$v) {
                $purchase_detail = Db::name('purchase_order')->where(['purchase_name' => $v['sku']])->find();
                if (!$purchase_detail) {
                    unset($v);
                } else {
                    $v['purchase_num'] = $check_list[$v['purchase_id']][$v['sku']]['purchase_num'];
                    $v['arrivals_num'] = $check_list[$v['purchase_id']][$v['sku']]['arrivals_num'];
                    $v['quantity_num'] = $check_list[$v['purchase_id']][$v['sku']]['quantity_num'];
                    $v['in_stock_num'] = $in_stock_list[$v['purchase_id']][$v['sku']]['in_stock_num'];
                }
                $v['platform_type'] = $platform_type;
            }
            unset($v);
            $result = array("total" => $total, "rows" => $list);
            return json($result);
        }

        //查询对应平台权限
        $magentoplatformarr = array_values($this->magentoplatform->getNewAuthSite1());

        //取第一个key为默认站点
        $site = input('site', $magentoplatformarr[0]['id']);
        $this->assignconfig('label', $site);
        $this->assign('site', $site);
        $this->assign('magentoplatformarr', $magentoplatformarr);
        return $this->view->fetch();
    }

    /**
     * 详情
     *
     * @Description
     * @author wpl
     * @since 2020/09/07 10:48:34 
     * @return void
     */
    public function productMappingDetail()
    {
        //设置过滤方法
        $this->request->filter(['strip_tags']);

        if ($this->request->isAjax()) {
            $this->model = new \app\admin\model\purchase\PurchaseBatch();
            //如果发送的来源是Selectpage，则转发到Selectpage
            if ($this->request->request('keyField')) {
                return $this->selectpage();
            }
            $purchase_id = input('purchase_id');
            $platform_type = input('platform_type');
            $check_order_item = new \app\admin\model\warehouse\CheckItem();
            $in_stock = new \app\admin\model\warehouse\Instock();
            $in_stock_item = new \app\admin\model\warehouse\InstockItem();
            list($where, $sort, $order, $offset, $limit) = $this->buildparams();
            $map['a.purchase_id'] = $purchase_id;
            $total = $this->model->alias('a')
                ->join(['fa_purchase_batch_item' => 'b'], 'a.id=b.purchase_batch_id')
                ->join(['fa_check_order' => 'c'], 'a.id=c.batch_id', 'left')
                ->where($where)
                ->where($map)
                ->order($sort, $order)
                ->count();
            //查询分批到货
            $list = $this->model->alias('a')
                ->field('a.purchase_id,a.id,a.arrival_time,a.replenish_id,b.sku,b.arrival_num as wait_arrival_num,c.status,c.id as check_id')
                ->join(['fa_purchase_batch_item' => 'b'], 'a.id=b.purchase_batch_id')
                ->join(['fa_check_order' => 'c'], 'a.id=c.batch_id', 'left')
                ->where($where)
                ->where($map)
                ->order($sort, $order)
                ->limit($offset, $limit)
                ->select();
            $list = collection($list)->toArray();
            foreach ($list as &$v) {
                $check_list = [];
                $in_stock_list = [];
                if ($v['check_id']) {
                    //查询质检合格数量
                    $check_list = $check_order_item->where(['check_id' => $v['check_id'], 'sku' => $v['sku']])->find();
                    //查询入库状态及入库数量
                    $in_stock_list = $in_stock->where(['check_id' => $v['check_id']])->find();
                }
                $quantity_num = $check_list['quantity_num'] ?: 0;
                $arrivals_num = $check_list['arrivals_num'] ?: 0;
                $wait_arrival_num = $v['wait_arrival_num'];
                $instock_num = $in_stock_item->where(['in_stock_id' => $in_stock_list['id'], 'sku' => $v['sku']])->value('in_stock_num');
                if (100 != $platform_type) {
                    $rate = $in_stock_item->where(['replenish_id' => $v['replenish_id'], 'sku' => $v['sku'], 'website_type' => $platform_type])->value('rate');
                    $quantity_num = round($quantity_num * $rate);
                    $arrivals_num = round($arrivals_num * $rate);
                    $wait_arrival_num = round($wait_arrival_num * $rate);
                    $instock_num = round($instock_num * $rate);
                }
                $v['instock_status'] = $in_stock_list['status'];
                $v['quantity_num'] = $quantity_num;
                $v['arrivals_num'] = $arrivals_num;
                $v['wait_arrival_num'] = $wait_arrival_num;
                $v['instock_num'] = $instock_num;
            }
            unset($v);
            $result = array("total" => $total, "rows" => $list);
            return json($result);
        }

        $this->assignconfig('purchase_id', input('purchase_id'));
        return $this->view->fetch();
    }

    /**
     * 选品批量导入
     *
     * @Description
     * @author lzh
     * @since 2020/09/04 09:38:39
     * @return void
     */
    public function import()
    {
        $this->model = new \app\admin\model\NewProductMapping();
        $_item = new \app\admin\model\itemmanage\Item();
        $_platform = new \app\admin\model\itemmanage\ItemPlatformSku();

        //校验参数空值
        $file = $this->request->request('file');
        !$file && $this->error(__('Parameter %s can not be empty', 'file'));
        $label = $this->request->request('label');
        !$label && $this->error(__('Parameter %s can not be empty', 'label'));

        //查询对应平台权限
        $plat_form = array_column($this->magentoplatform->getAuthSite(), 'id');
        !in_array($label, $plat_form) && $this->error(__('站点类型错误'));

        //校验文件路径
        $filePath = ROOT_PATH . DS . 'public' . DS . $file;
        !is_file($filePath) && $this->error(__('No results were found'));

        //实例化reader
        $ext = pathinfo($filePath, PATHINFO_EXTENSION);
        !in_array($ext, ['csv', 'xls', 'xlsx']) && $this->error(__('Unknown data format'));
        if ('csv' === $ext) {
            $file = fopen($filePath, 'r');
            $filePath = tempnam(sys_get_temp_dir(), 'import_csv');
            $fp = fopen($filePath, "w");
            $n = 0;
            while ($line = fgets($file)) {
                $line = rtrim($line, "\n\r\0");
                $encoding = mb_detect_encoding($line, ['utf-8', 'gbk', 'latin1', 'big5']);
                if ($encoding != 'utf-8') {
                    $line = mb_convert_encoding($line, 'utf-8', $encoding);
                }
                if (0 == $n || preg_match('/^".*"$/', $line)) {
                    fwrite($fp, $line . "\n");
                } else {
                    fwrite($fp, '"' . str_replace(['"', ','], ['""', '","'], $line) . "\"\n");
                }
                $n++;
            }
            fclose($file) || fclose($fp);

            $reader = new Csv();
        } elseif ('xls' === $ext) {
            $reader = new Xls();
        } else {
            $reader = new Xlsx();
        }

        //模板文件列名
        try {
            if (!$PHPExcel = $reader->load($filePath)) {
                $this->error(__('Unknown data format'));
            }
            $currentSheet = $PHPExcel->getSheet(0);  //读取文件中的第一个工作表
            $allColumn = $currentSheet->getHighestDataColumn(); //取得最大的列号
            $allRow = $currentSheet->getHighestRow(); //取得一共有多少行
            $maxColumnNumber = Coordinate::columnIndexFromString($allColumn);

            $fields = [];
            for ($currentRow = 1; $currentRow <= 1; $currentRow++) {
                for ($currentColumn = 1; $currentColumn <= 11; $currentColumn++) {
                    $val = $currentSheet->getCellByColumnAndRow($currentColumn, $currentRow)->getValue();
                    if (!empty($val)) {
                        $fields[] = $val;
                    }
                }
            }

            //校验模板文件格式
            $listName = ['商品SKU', '类型', '补货需求数量'];
            $listName !== $fields && $this->error(__('模板文件格式错误！'));

            $data = [];
            for ($currentRow = 2; $currentRow <= $allRow; $currentRow++) {
                for ($currentColumn = 1; $currentColumn <= $maxColumnNumber; $currentColumn++) {
                    $val = $currentSheet->getCellByColumnAndRow($currentColumn, $currentRow)->getCalculatedValue();
                    $data[$currentRow - 2][$currentColumn - 1] = is_null($val) ? '' : $val;
                }
            }
            empty($data) && $this->error('表格数据为空！');

            //获取表格中sku集合
            $sku_arr = [];
            foreach ($data as $k => $v) {
                //获取sku
                $sku = trim($v[0]);
                empty($sku) && $this->error(__('导入失败,第 ' . ($k + 1) . ' 行SKU为空！'));
                $sku_arr[] = $sku;
            }

            //获取池子中现有数据
            $list = $this->model
                ->where('website_type', $label)
                ->where('is_show', 1)
                ->field('type,sku')
                ->select();
            $mapping_arr = array_column(collection($list)->toArray(), 'type', 'sku');

            //获取站点sku列表
            $list = $_platform
                ->where('platform_type', $label)
                ->where(['sku' => ['in', $sku_arr]])
                ->field('sku')
                ->select();
            $platform_arr = array_column(collection($list)->toArray(), 'sku');

            //获取sku所属分类列表
            $list = $_item
                ->where(['sku' => ['in', $sku_arr]])
                ->where('is_del', 1)
                ->where('is_open', 1)
                ->field('sku,category_id')
                ->select();
            $category_arr = array_column(collection($list)->toArray(), 'category_id', 'sku');

            //类型
            $type_arr = ['月度计划' => 1, '周度计划' => 2];

            //批量导入
            $params = [];
            foreach ($data as $v) {
                //获取sku
                $sku = trim($v[0]);

                //校验sku是否重复
                isset($params[$sku]) && $this->error(__('导入失败,商品 ' . $sku . ' 重复！'));

                //获取类型
                $type_name = trim($v[1]);
                !isset($type_arr[$type_name]) && $this->error('导入失败,商品 ' . $sku . ' 类型错误！');

                //校验池子中商品是否有相同sku
                // isset($mapping_arr[$sku]) && $mapping_arr[$sku] == $type_arr[$type_name] && $this->error(__('导入失败,商品 '.$sku.' 已在补货列表中！'));
                //有重复数据的时候以导入的数据为准，覆盖掉系统中重复的数据，没有重复的数据还留在系统中
                isset($mapping_arr[$sku]) && $mapping_arr[$sku] == $type_arr[$type_name] && $this->model->where(['website_type' => $label, 'sku' => $sku, 'type' => $type_arr[$type_name]])->delete();

                //校验商品是否存在
                !in_array($sku, $platform_arr) && $this->error(__('导入失败,商品 ' . $sku . ' 不存在！'));

                //获取商品分类
                $category_id = isset($category_arr[$sku]) ? $category_arr[$sku] : 0;

                //获取补货量
                $replenish_num = (int)$v[2];
                empty($replenish_num) && $this->error(__('导入失败,商品 ' . $sku . ' 补货数量不能为空！'));

                $params[$sku] = [
                    'website_type' => $label,
                    'sku' => $sku,
                    'create_time' => date('Y-m-d H:i:s'),
                    'create_person' => session('admin.nickname'),
                    'replenish_num' => $replenish_num,
                    'type' => $type_arr[$type_name],
                    'category_id' => $category_id,
                ];
            }

            $this->model->allowField(true)->saveAll($params) ? $this->success('导入成功！') : $this->error('导入失败！');
        } catch (Exception $e) {
            $this->error($e->getMessage());
        }
    }



    //已跑完
    // public function transfer_wesee_amazon()
    // {
    //     $item_platform_sku = new \app\admin\model\itemmanage\ItemPlatformSku();
    //     $skus = Db::name('zzzzzzzzzzz_amazonsku')->field('sku')->select();
    //     //50个sku一组
    //     $skus = array_chunk($skus, 50);
    //     foreach ($skus as $k => $v) {
    //         //生成调拨单号 插入主表
    //         $params['transfer_order_number'] = 'TO' . date('YmdHis') . rand(100, 999) . rand(100, 999);
    //         $params['call_out_site'] = 5;
    //         $params['call_in_site'] = 8;
    //         $params['status'] = 0;
    //         $params['create_time'] = date("Y-m-d H:i:s");
    //         $params['create_person'] = '陈鹏';
    //
    //         $transfer_order_number = Db::name('transfer_order')->insertGetId($params);
    //
    //         foreach ($v as $kk => $vv){
    //             $sku_detail = $item_platform_sku->where(['sku'=>$vv['sku'],'platform_type'=>5])->value('stock');
    //             if ($sku_detail == 0){
    //                 echo 'sku'.$vv['sku'].'在批发站的库存为0';
    //             }else{
    //                 $data['transfer_order_id'] = $transfer_order_number;
    //                 $data['sku'] = $vv['sku'];
    //                 //调出数量
    //                 $data['num'] = $sku_detail;
    //                 //调出的虚拟仓库存
    //                 $data['stock'] = $sku_detail;
    //
    //                 $res = Db::name('transfer_order_item')->insert($data);
    //             }
    //         }
    //     }
    //
    //
    //
    // }

    // public function transfer_zeelool_es()
    // {
    //     //西语站
    //     $item_platform_sku = new \app\admin\model\itemmanage\ItemPlatformSku();
    //     $skus = Db::name('zzzz_es')->field('sku')->select();
    //
    //     //50个sku一组
    //     $skus = array_chunk($skus, 200);
    //     foreach ($skus as $k => $v) {
    //         //生成调拨单号 插入主表
    //         $params['transfer_order_number'] = 'TO' . date('YmdHis') . rand(100, 999) . rand(100, 999);
    //         $params['call_out_site'] = 1;
    //         $params['call_in_site'] = 9;
    //         $params['status'] = 0;
    //         $params['create_time'] = date("Y-m-d H:i:s");
    //         $params['create_person'] = '张俊杰';
    //
    //         $transfer_order_number = Db::name('transfer_order')->insertGetId($params);
    //
    //         foreach ($v as $kk => $vv){
    //             $sku_detail = $item_platform_sku->where(['sku'=>$vv['sku'],'platform_type'=>1])->value('stock');
    //             if ($sku_detail == 0){
    //                 echo 'sku'.$vv['sku'].'库存为0';
    //             }else{
    //                 $data['transfer_order_id'] = $transfer_order_number;
    //                 $data['sku'] = $vv['sku'];
    //                 //调出数量
    //                 $data['num'] = '10';
    //                 //调出的虚拟仓库存
    //                 $data['stock'] = $sku_detail;
    //
    //                 $res = Db::name('transfer_order_item')->insert($data);
    //                 if ($res){
    //                     echo $vv['sku'].'插入成功';
    //                 }
    //             }
    //         }
    //     }
    //
    //
    //
    // }
    //
    // public function transfer_zeelool_de()
    // {
    //     //德语站
    //     $item_platform_sku = new \app\admin\model\itemmanage\ItemPlatformSku();
    //     $de_skus = Db::name('zzzz_de')->field('sku')->select();
    //     //50个sku一组
    //     $de_skus = array_chunk($de_skus, 200);
    //     foreach ($de_skus as $k => $v) {
    //         //生成调拨单号 插入主表
    //         $params['transfer_order_number'] = 'TO' . date('YmdHis') . rand(100, 999) . rand(100, 999);
    //         $params['call_out_site'] = 1;
    //         $params['call_in_site'] = 10;
    //         $params['status'] = 0;
    //         $params['create_time'] = date("Y-m-d H:i:s");
    //         $params['create_person'] = '张俊杰';
    //
    //         $transfer_order_number = Db::name('transfer_order')->insertGetId($params);
    //
    //         foreach ($v as $kk => $vv){
    //             $sku_detail = $item_platform_sku->where(['sku'=>$vv['sku'],'platform_type'=>1])->value('stock');
    //             if ($sku_detail == 0){
    //                 echo 'sku'.$vv['sku'].'库存为0';
    //             }else{
    //                 $data['transfer_order_id'] = $transfer_order_number;
    //                 $data['sku'] = $vv['sku'];
    //                 //调出数量
    //                 $data['num'] = '10';
    //                 //调出的虚拟仓库存
    //                 $data['stock'] = $sku_detail;
    //
    //                 $res = Db::name('transfer_order_item')->insert($data);
    //                 if ($res){
    //                     echo $vv['sku'].'插入成功';
    //                 }
    //             }
    //         }
    //     }
    // }

<<<<<<< HEAD
=======


>>>>>>> 52342787
    /**
     * M站饰品站脚本数据
     *
     */
    public function cat_import_data(){
<<<<<<< HEAD
        $data = Db::table('Sheet1')->select();
=======
        $data = Db::table('Sheet3')->select();
>>>>>>> 52342787
        $list = collection($data)->toArray();
        Db::startTrans();
        try {
            foreach ($list as $key=>$value){
                $supplier_id =  Db::table('fa_supplier')->where('supplier_name',$value['供应商名称'])->value('id');
                if (empty($supplier_id)){
                    $supplier_id = 0;
                }
<<<<<<< HEAD
                $add['category_id'] = 53;
                //直接设置选品通过
                $add['item_status'] = 2;
                $add['price'] = $value['单价'];
                $add['sku'] = $value['SKU'];
                $add['link'] = $value['1688商品购买页链接'];
                $add['create_time'] = date('Y-m-d H:i:s',time());
                $add['supplier_id'] =$supplier_id;
                $add['create_person'] =$value['创建人'];
                $add['name'] =$value['商品名称'];
                $add['supplier_sku'] =$value['供应商SKU'];

                //添加商品表信息
                $lastInsertId = Db::name('new_product')->insertGetId($add);
                if ($lastInsertId !==false){
                    $itemAttribute['item_id'] = $lastInsertId;
                    $itemAttribute['attribute_type'] = 3;
                    $itemAttribute['accessory_texture'] = $value['材质'];
                    $itemAttribute['accessory_color'] = $value['商品颜色'];
                    $itemAttribute['frame_size'] = $value['尺寸'];
                    //添加商品属性表
                    $res = Db::name('new_product_attribute')->insert($itemAttribute);
                    if (!$res) {
                        throw new Exception('添加失败！！');
                    }
                    //绑定供应商SKU关系
                    $supplier_data['sku'] = $value['SKU'];
                    $supplier_data['supplier_id'] = $supplier_id;
                    $supplier_data['createtime'] = date("Y-m-d H:i:s", time());
                    $supplier_data['create_person'] = session('admin.nickname');
                    $supplier_data['link'] = $value['1688商品购买页链接'];
                    $supplier_data['is_matching'] = 1;
                    $supplier_data['status'] = 1;
                    if ($value['是否为主供应商'] =='是'){
                        $label  = 1;
                    }else{
                        $label = 0;
                    }
                    $supplier_data['label'] = $label;
                    $supplier_data['is_big_goods'] = 0;
                    $add['product_cycle'] = $supplier_data['product_cycle'] = $value['生产周期'];
                    $supplier_data['supplier_sku'] = $value['供应商SKU'];
                    Db::name('supplier_sku')->insert($supplier_data);
=======
//                $add['category_id'] = 53;
//                //直接设置选品通过
//                $add['item_status'] = 2;
//                $add['price'] = $value['单价'];
//                $add['sku'] = $value['SKU'];
//                $add['link'] = $value['1688商品购买页链接'];
//                $add['create_time'] = date('Y-m-d H:i:s',time());
//                $add['supplier_id'] =$supplier_id;
//                $add['create_person'] =$value['创建人'];
//                $add['name'] =$value['商品名称'];
//                $add['supplier_sku'] =$value['供应商SKU'];
//
//                //添加商品表信息
//                $lastInsertId = Db::name('new_product')->insertGetId($add);
//                if ($lastInsertId !==false){
//                    $itemAttribute['item_id'] = $lastInsertId;
//                    $itemAttribute['attribute_type'] = 3;
//                    $itemAttribute['accessory_texture'] = $value['材质'];
//                    $itemAttribute['accessory_color'] = $value['商品颜色'];
//                    $itemAttribute['frame_size'] = $value['尺寸'];
//                    //添加商品属性表
//                    $res = Db::name('new_product_attribute')->insert($itemAttribute);
//                    if (!$res) {
//                        throw new Exception('添加失败！！');
//                    }
//                    //绑定供应商SKU关系
//                    $supplier_data['sku'] = $value['SKU'];
//                    $supplier_data['supplier_id'] = $supplier_id;
//                    $supplier_data['createtime'] = date("Y-m-d H:i:s", time());
//                    $supplier_data['create_person'] = session('admin.nickname');
//                    $supplier_data['link'] = $value['1688商品购买页链接'];
//                    $supplier_data['is_matching'] = 1;
//                    $supplier_data['status'] = 1;
//                    if ($value['是否为主供应商'] =='是'){
//                        $label  = 1;
//                    }else{
//                        $label = 0;
//                    }
//                    $supplier_data['label'] = $label;
//                    $supplier_data['is_big_goods'] = 0;
//                    $add['product_cycle'] = $supplier_data['product_cycle'] = $value['生产周期'];
//                    $supplier_data['supplier_sku'] = $value['供应商SKU'];
//                    Db::name('supplier_sku')->insert($supplier_data);
>>>>>>> 52342787

                    //添加对应平台映射关系
                    $skuParams['platform_type'] = 4;
                    $skuParams['sku'] = $value['SKU'];
                    $skuParams['platform_sku'] = $value['SKU'];
                    $skuParams['name'] = $value['商品名称'];
                    $skuParams['category_id'] = 53;
                    $add['presell_status'] = $skuParams['presell_status'] = 1;
                    $add['presell_residue_num'] = $skuParams['presell_residue_num'] = 100;
<<<<<<< HEAD
=======
                    $add['presell_num'] = $skuParams['presell_num'] = 100;
>>>>>>> 52342787
                    $add['presell_create_time'] = $skuParams['presell_start_time'] = '2021-01-21 00:00:00';
                    $add['presell_end_time'] = $skuParams['presell_end_time'] =  '2022-01-21 00:00:00';
                    $magento_platform = new \app\admin\model\platformManage\MagentoPlatform();
                    $prefix = $magento_platform->getMagentoPrefix($skuParams['platform_type']);
                    //判断前缀是否存在
                    if (false == $prefix) {
                        return false;
                    }
                    //监测平台sku是否存在
                    $itemPlatfromSku = new  ItemPlatformSku();
                    $platformSkuExists = $itemPlatfromSku->getTrueSku($prefix .  $skuParams['site']['sku'],  $skuParams['site']['site']);
                    if ($platformSkuExists) {
                        return false;
                    }
                    $skuParams['platform_sku'] = $prefix . $value['SKU'];
                    $skuParams['platform_frame_is_rimless'] = '';
                    $skuParams['create_person'] = $value['创建人'];
                    $skuParams['create_time'] = date("Y-m-d H:i:s", time());
                    //添加stock库商品表信息
                    $Stock =  Db::connect('database.db_stock');
                    $Stock->table('fa_item_platform_sku')->insert($skuParams);
<<<<<<< HEAD
                    $add['item_status'] = 3;
                    unset($add['link']);
                    unset($add['supplier_id']);
                    unset($add['supplier_sku']);

//                    $Stock->table('fa_item')->insert($add);
                    unset($add);
                    $itemAttribute['frame_texture'] = 0;
                    $Stock->table('fa_item_attribute')->insert($itemAttribute);

                }
=======
//                    $add['item_status'] = 3;
//                    unset($add['link']);
//                    unset($add['supplier_id']);
//                    unset($add['supplier_sku']);
//
//                    $Stock->table('fa_item')->insert($add);
//                    unset($add);
//                    $itemAttribute['frame_texture'] = 0;
//                    $Stock->table('fa_item_attribute')->insert($itemAttribute);
//
//                }
>>>>>>> 52342787
            }
            Db::commit();
        }catch (ValidateException $e) {
            Db::rollback();
            $this->error($e->getMessage());
        } catch (PDOException $e) {
            Db::rollback();
            $this->error($e->getMessage());
        } catch (Exception $e) {
            Db::rollback();
            $this->error($e->getMessage());
        }

    }
<<<<<<< HEAD
=======

>>>>>>> 52342787
}<|MERGE_RESOLUTION|>--- conflicted
+++ resolved
@@ -586,7 +586,7 @@
      */
     public function detail($ids = null)
     {
-        $row = $this->model->get($ids, 'newproductattribute')->toArray();
+        $row = $this->model->get($ids, 'newproductattribute');
 
         if (!$row) {
             $this->error(__('No Results were found'));
@@ -629,7 +629,6 @@
             $this->assign('AllShape', $allShape);
             $this->assign('AllTexture', $allTexture);
         }
-
         //获取供应商
         $allSupplier = (new Supplier())->getSupplierData();
         $this->assign('AllSupplier', $allSupplier);
@@ -1665,7 +1664,6 @@
      */
     public function batch_export_xls()
     {
-
         set_time_limit(0);
         ini_set('memory_limit', '512M');
         $ids = input('ids');
@@ -1800,15 +1798,10 @@
         $where['a.origin_sku'] = ['like', '%' . 'RN' . '%'];
         $list = $this->model
             ->alias('a')
-<<<<<<< HEAD
-            ->join(['fa_new_product_attribute'=>'b'],'a.id = b.item_id')
-            ->field('a.*,b.accessory_color,b.accessory_texture')
-=======
 
             ->join(['fa_new_product_attribute'=>'b'],'a.id = b.item_id')
             ->join(['fa_supplier' => 'c'], 'a.supplier_id=c.id')
             ->field('a.*,b.accessory_color,b.accessory_texture,c.supplier_name')
->>>>>>> 52342787
             ->where($where)->select();
         $list = collection($list)->toArray();
 
@@ -1900,10 +1893,6 @@
         $writer->save('php://output');
     }
 
-<<<<<<< HEAD
-
-=======
->>>>>>> 52342787
     //运营补货需求购物车删除（真删除）
     public function replenish_cart_del($ids = "")
     {
@@ -2438,21 +2427,14 @@
     //     }
     // }
 
-<<<<<<< HEAD
-=======
-
-
->>>>>>> 52342787
+
+
     /**
      * M站饰品站脚本数据
      *
      */
     public function cat_import_data(){
-<<<<<<< HEAD
-        $data = Db::table('Sheet1')->select();
-=======
         $data = Db::table('Sheet3')->select();
->>>>>>> 52342787
         $list = collection($data)->toArray();
         Db::startTrans();
         try {
@@ -2461,51 +2443,6 @@
                 if (empty($supplier_id)){
                     $supplier_id = 0;
                 }
-<<<<<<< HEAD
-                $add['category_id'] = 53;
-                //直接设置选品通过
-                $add['item_status'] = 2;
-                $add['price'] = $value['单价'];
-                $add['sku'] = $value['SKU'];
-                $add['link'] = $value['1688商品购买页链接'];
-                $add['create_time'] = date('Y-m-d H:i:s',time());
-                $add['supplier_id'] =$supplier_id;
-                $add['create_person'] =$value['创建人'];
-                $add['name'] =$value['商品名称'];
-                $add['supplier_sku'] =$value['供应商SKU'];
-
-                //添加商品表信息
-                $lastInsertId = Db::name('new_product')->insertGetId($add);
-                if ($lastInsertId !==false){
-                    $itemAttribute['item_id'] = $lastInsertId;
-                    $itemAttribute['attribute_type'] = 3;
-                    $itemAttribute['accessory_texture'] = $value['材质'];
-                    $itemAttribute['accessory_color'] = $value['商品颜色'];
-                    $itemAttribute['frame_size'] = $value['尺寸'];
-                    //添加商品属性表
-                    $res = Db::name('new_product_attribute')->insert($itemAttribute);
-                    if (!$res) {
-                        throw new Exception('添加失败！！');
-                    }
-                    //绑定供应商SKU关系
-                    $supplier_data['sku'] = $value['SKU'];
-                    $supplier_data['supplier_id'] = $supplier_id;
-                    $supplier_data['createtime'] = date("Y-m-d H:i:s", time());
-                    $supplier_data['create_person'] = session('admin.nickname');
-                    $supplier_data['link'] = $value['1688商品购买页链接'];
-                    $supplier_data['is_matching'] = 1;
-                    $supplier_data['status'] = 1;
-                    if ($value['是否为主供应商'] =='是'){
-                        $label  = 1;
-                    }else{
-                        $label = 0;
-                    }
-                    $supplier_data['label'] = $label;
-                    $supplier_data['is_big_goods'] = 0;
-                    $add['product_cycle'] = $supplier_data['product_cycle'] = $value['生产周期'];
-                    $supplier_data['supplier_sku'] = $value['供应商SKU'];
-                    Db::name('supplier_sku')->insert($supplier_data);
-=======
 //                $add['category_id'] = 53;
 //                //直接设置选品通过
 //                $add['item_status'] = 2;
@@ -2549,7 +2486,6 @@
 //                    $add['product_cycle'] = $supplier_data['product_cycle'] = $value['生产周期'];
 //                    $supplier_data['supplier_sku'] = $value['供应商SKU'];
 //                    Db::name('supplier_sku')->insert($supplier_data);
->>>>>>> 52342787
 
                     //添加对应平台映射关系
                     $skuParams['platform_type'] = 4;
@@ -2559,10 +2495,7 @@
                     $skuParams['category_id'] = 53;
                     $add['presell_status'] = $skuParams['presell_status'] = 1;
                     $add['presell_residue_num'] = $skuParams['presell_residue_num'] = 100;
-<<<<<<< HEAD
-=======
                     $add['presell_num'] = $skuParams['presell_num'] = 100;
->>>>>>> 52342787
                     $add['presell_create_time'] = $skuParams['presell_start_time'] = '2021-01-21 00:00:00';
                     $add['presell_end_time'] = $skuParams['presell_end_time'] =  '2022-01-21 00:00:00';
                     $magento_platform = new \app\admin\model\platformManage\MagentoPlatform();
@@ -2584,19 +2517,6 @@
                     //添加stock库商品表信息
                     $Stock =  Db::connect('database.db_stock');
                     $Stock->table('fa_item_platform_sku')->insert($skuParams);
-<<<<<<< HEAD
-                    $add['item_status'] = 3;
-                    unset($add['link']);
-                    unset($add['supplier_id']);
-                    unset($add['supplier_sku']);
-
-//                    $Stock->table('fa_item')->insert($add);
-                    unset($add);
-                    $itemAttribute['frame_texture'] = 0;
-                    $Stock->table('fa_item_attribute')->insert($itemAttribute);
-
-                }
-=======
 //                    $add['item_status'] = 3;
 //                    unset($add['link']);
 //                    unset($add['supplier_id']);
@@ -2608,7 +2528,6 @@
 //                    $Stock->table('fa_item_attribute')->insert($itemAttribute);
 //
 //                }
->>>>>>> 52342787
             }
             Db::commit();
         }catch (ValidateException $e) {
@@ -2623,8 +2542,5 @@
         }
 
     }
-<<<<<<< HEAD
-=======
-
->>>>>>> 52342787
+
 }