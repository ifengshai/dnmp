--- conflicted
+++ resolved
@@ -144,24 +144,13 @@
             $platformarr = $platform->where(['sku' => ['in', $skus]])->select();
             $platformarr = collection($platformarr)->toArray();
             $arrs = [];
-<<<<<<< HEAD
-            foreach ($platformarr as $k => $v){
-                if ($arrs[$v['sku']]){
-                    $arrs[$v['sku']] = $arrs[$v['sku']] + $v['sales_num_90days'];
-                }else{
-                    $arrs[$v['sku']] = $v['sales_num_90days'];
-=======
             foreach ($platformarr as $ka => $va) {
                 if ($arrs[$va['sku']]) {
                     $arrs[$va['sku']] =  $arrs[$va['sku']] + $va['sales_num_90days'];
                 } else {
                     $arrs[$va['sku']] = $va['sales_num_90days'];
->>>>>>> 200aa93c
                 }
             }
-            // dump($platformarr);
-            // dump($arrs);
-            // dump($platformarr1);
 
             //查询对应平台
             $magentoplatformarr = $this->magentoplatformarr;
