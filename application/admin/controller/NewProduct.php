--- conflicted
+++ resolved
@@ -1998,7 +1998,7 @@
                 ->where('is_show', 0)
                 ->where('a.replenish_id<>0')
                 ->where($map)
-                ->group('d.id,a.type,a.sku')
+                ->group('d.id')
                 ->order($sort, $order)
                 ->limit($offset, $limit)
                 // ->getLastSql();
@@ -2427,11 +2427,8 @@
     //     }
     // }
 
-<<<<<<< HEAD
-=======
-
-
->>>>>>> abfe491d
+
+
     /**
      * M站饰品站脚本数据
      *
@@ -2446,54 +2443,6 @@
                 if (empty($supplier_id)){
                     $supplier_id = 0;
                 }
-<<<<<<< HEAD
-                $add['category_id'] = 53;
-                //直接设置选品通过
-                $add['item_status'] = 2;
-                $add['price'] = $value['单价'];
-                $add['sku'] = $value['SKU'];
-                $add['link'] = $value['1688商品购买页链接'];
-                $add['create_time'] = date('Y-m-d H:i:s',time());
-                $add['supplier_id'] =$supplier_id;
-                $add['create_person'] =$value['创建人'];
-                $add['name'] =$value['商品名称'];
-                $add['supplier_sku'] =$value['供应商SKU'];
-
-                //添加商品表信息
-                $lastInsertId = Db::name('new_product')->insertGetId($add);
-                if ($lastInsertId !==false){
-                    $itemAttribute['item_id'] = $lastInsertId;
-                    $itemAttribute['attribute_type'] = 3;
-                    $itemAttribute['accessory_texture'] = $value['材质'];
-                    $itemAttribute['accessory_color'] = $value['商品颜色'];
-                    $itemAttribute['frame_size'] = $value['尺寸'];
-                    //添加商品属性表
-                    $res = Db::name('new_product_attribute')->insert($itemAttribute);
-                    if (!$res) {
-                        throw new Exception('添加失败！！');
-                    }
-                    //绑定供应商SKU关系
-                    $supplier_data['sku'] = $value['SKU'];
-                    $supplier_data['supplier_id'] = $supplier_id;
-                    $supplier_data['createtime'] = date("Y-m-d H:i:s", time());
-                    $supplier_data['create_person'] = session('admin.nickname');
-                    $supplier_data['link'] = $value['1688商品购买页链接'];
-                    $supplier_data['is_matching'] = 1;
-                    $supplier_data['status'] = 1;
-                    if ($value['是否为主供应商'] =='是'){
-                        $label  = 1;
-                    }else{
-                        $label = 0;
-                    }
-                    $supplier_data['label'] = $label;
-                    $supplier_data['is_big_goods'] = 0;
-                    $add['product_cycle'] = $supplier_data['product_cycle'] = $value['生产周期'];
-                    $supplier_data['supplier_sku'] = $value['供应商SKU'];
-                    Db::name('supplier_sku')->insert($supplier_data);
-
-                    //添加对应平台映射关系
-                    $skuParams['platform_type'] = 12;
-=======
 //                $add['category_id'] = 53;
 //                //直接设置选品通过
 //                $add['item_status'] = 2;
@@ -2540,7 +2489,6 @@
 
                     //添加对应平台映射关系
                     $skuParams['platform_type'] = 4;
->>>>>>> abfe491d
                     $skuParams['sku'] = $value['SKU'];
                     $skuParams['platform_sku'] = $value['SKU'];
                     $skuParams['name'] = $value['商品名称'];
@@ -2569,19 +2517,6 @@
                     //添加stock库商品表信息
                     $Stock =  Db::connect('database.db_stock');
                     $Stock->table('fa_item_platform_sku')->insert($skuParams);
-<<<<<<< HEAD
-                    $add['item_status'] = 3;
-                    unset($add['link']);
-                    unset($add['supplier_id']);
-                    unset($add['supplier_sku']);
-
-                    $Stock->table('fa_item')->insert($add);
-                    unset($add);
-                    $itemAttribute['frame_texture'] = 0;
-                    $Stock->table('fa_item_attribute')->insert($itemAttribute);
-
-                }
-=======
 //                    $add['item_status'] = 3;
 //                    unset($add['link']);
 //                    unset($add['supplier_id']);
@@ -2593,7 +2528,6 @@
 //                    $Stock->table('fa_item_attribute')->insert($itemAttribute);
 //
 //                }
->>>>>>> abfe491d
             }
             Db::commit();
         }catch (ValidateException $e) {
