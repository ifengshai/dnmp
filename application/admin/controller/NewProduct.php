<?php

namespace app\admin\controller;

use app\admin\model\NewProductMapping;
use app\admin\model\purchase\NewProductReplenishOrder;
use app\common\controller\Backend;
use function fast\array_except;
use think\Request;
use think\Db;
use think\Exception;
use think\exception\PDOException;
use think\exception\ValidateException;
use app\admin\model\itemmanage\ItemBrand;
use app\admin\model\purchase\Supplier;
use app\admin\model\itemmanage\ItemPlatformSku;
use think\Loader;
use fast\Alibaba;
use app\admin\model\NewProductMappingLog;

/**
 * 商品管理
 *
 * @icon fa fa-circle-o
 */
class NewProduct extends Backend
{

    /**
     * NewProduct模型对象
     * @var \app\admin\model\NewProduct
     */
    protected $model = null;

    public function _initialize()
    {
        parent::_initialize();
        $this->model = new \app\admin\model\NewProduct;
        $this->attribute = new \app\admin\model\NewProductAttribute;
        $this->itemAttribute = new \app\admin\model\itemmanage\attribute\ItemAttribute;
        $this->category = new \app\admin\model\itemmanage\ItemCategory;
        $this->view->assign('categoryList', $this->category->categoryList());
        $this->view->assign('brandList', (new ItemBrand())->getBrandList());
        $this->view->assign('AllFrameColor', $this->itemAttribute->getFrameColor());
        $this->item = new \app\admin\model\itemmanage\Item;
        $num = $this->item->getOriginSku();
        $idStr = sprintf("%06d", $num);
        $this->assign('IdStr', $idStr);
        $this->platformsku = new \app\admin\model\itemmanage\ItemPlatformSku();
        $this->magentoplatform = new \app\admin\model\platformmanage\MagentoPlatform();
        $this->magentoplatformarr = $this->magentoplatform->column('name', 'id');
        $this->assign('platform_plat',$this->magentoplatform->field('id,name')->select());
    }

    /**
     * 默认生成的控制器所继承的父类中有index/add/edit/del/multi五个基础方法、destroy/restore/recyclebin三个回收站方法
     * 因此在当前控制器中可不用编写增删改查的代码,除非需要自己控制这部分逻辑
     * 需要将application/admin/library/traits/Backend.php中对应的方法复制到当前控制器,然后进行修改
     */


    /**
     * 查看
     */
    public function index()
    {
        //当前是否为关联查询
        $this->relationSearch = true;
        //设置过滤方法
        $this->request->filter(['strip_tags']);
        if ($this->request->isAjax()) {
            //如果发送的来源是Selectpage，则转发到Selectpage
            if ($this->request->request('keyField')) {
                return $this->selectpage();
            }
            //如果切换站点清除默认值
            $filter = json_decode($this->request->get('filter'), true);
            //可用库存搜索
            if ($filter['available_stock']) {
                $item = new \app\admin\model\itemmanage\Item();
                $item_where['available_stock'] = ['between', explode(',', $filter['available_stock'])];
                $skus = $item->where($item_where)->where(['is_del' => 1, 'is_open' => 1])->column('sku');
                $map['sku'] = ['in', $skus];
                unset($filter['available_stock']);
                $this->request->get(['filter' => json_encode($filter)]);
            }
            //平台搜索 (单选)
            if ($filter['platform_type']) {
<<<<<<< HEAD
                $new_product_mapping = new \app\admin\model\NewProductMapping();
                if ($filter['platform_type'] == 10){
                    $map['item_status'] = ['=', 1];
                }else{
                    $skus = $new_product_mapping->where(['website_type' => $filter['platform_type']])->column('sku');
=======
                if ($filter['platform_type'] == 10){
                    $map['item_status'] = ['=', 1];
                }else{
                    $skus = $this->platformsku->where(['platform_type' => $filter['platform_type']])->column('sku');
>>>>>>> 6802d8ea
                    $map1['sku'] = ['in', $skus];
                }
                unset($filter['platform_type']);
                $this->request->get(['filter' => json_encode($filter)]);
            }
            //平台搜索 改为多选2020.08.17
            // if ($filter['platform_plat']) {
            //     // $new_product_mapping = new \app\admin\model\NewProductMapping();
            //     $wheres['platform_type'] = ['in',$filter['platform_plat']];
            //     dump($wheres);
            //     $skus = $this->platformsku
            //         ->where($wheres)
            //         // ->field('sku,platform_type,id')
            //         // ->select();
            //         ->column('sku,platform_type');
            //     foreach ($skus as $k=>$v){
            //
            //     }
            //     dump($skus);die;
            //     $map1['sku'] = ['in', $skus];
            //     unset($filter['platform_plat']);
            //     $this->request->get(['filter' => json_encode($filter)]);
            // }

            list($where, $sort, $order, $offset, $limit) = $this->buildparams();
            $total = $this->model
                ->with(['supplier', 'newproductattribute'])
                ->where($where)
                ->where($map)
                ->where($map1)
                ->order($sort, $order)
                ->count();

            $list = $this->model
                ->with(['supplier', 'newproductattribute'])
                ->where($where)
                ->where($map)
                ->where($map1)
                ->order($sort, $order)
                ->limit($offset, $limit)
                ->select();
            $list = collection($list)->toArray();
            $skus = array_column($list, 'sku');
            //查询商品分类
            $category = $this->category->where('is_del', 1)->column('name', 'id');
            //查询90天总销量
            $productgrade = new \app\admin\model\ProductGrade();
            $productarr = $productgrade->where(['true_sku' => ['in', $skus]])->column('counter', 'true_sku');
            //查询可用库存
            $stock = $this->item->where(['sku' => ['in', $skus]])->column('available_stock', 'sku');

            //查询平台
            $platform = new \app\admin\model\itemmanage\ItemPlatformSku();
            $platformarr = $platform->where(['sku' => ['in', $skus]])->select();
            $platformarr = collection($platformarr)->toArray();
<<<<<<< HEAD
            $platformarr1 = $platform->where(['sku' => ['in', $skus]])->field('sku,sales_num_90days')->select();
            $platformarr1 = collection($platformarr1)->toArray();
            foreach ($platformarr1 as $k => $v){
                if ($arrs[$v['sku']]){
                    $arrs[$v['sku']] = $arrs[$v['sku']] + $v['sales_num_90days'];
                }else{
                    $arrs[$v['sku']] = $v['sales_num_90days'];
                }
            }
            // dump($platformarr);
            // dump($arrs);
            // dump($platformarr1);
=======

            $platformarr1 = $platform->where(['sku' => ['in', $skus]])->column('sku,sales_num_90days');
            $platformarr1 = collection($platformarr1)->toArray();
            foreach ($platformarr1 as $ka => $va){
                if ($arrs[$va['sku']]){
                    $arrs[$va['sku']] =  $arrs[$va['sku']] + $va['sales_num_90days'];
                }else{
                    $arrs[$va['sku']] = $va['sales_num_90days'];
                }
            }

>>>>>>> 6802d8ea
            //查询对应平台
            $magentoplatformarr = $this->magentoplatformarr;

            $arr = [];
            foreach ($platformarr as $v) {
                $arr[$v['sku']] .= $magentoplatformarr[$v['platform_type']] . ',';
            }
            // dump($list);
            // dump($arr);
            foreach ($list as &$v) {
                $v['category_name'] = $category[$v['category_id']];
                if ($v['item_status'] == 1) {
                    $v['item_status_text'] = '待选品';
                } elseif ($v['item_status'] == 2) {
                    $v['item_status_text'] = '选品通过';
                } elseif ($v['item_status'] == 3) {
                    $v['item_status_text'] = '选品拒绝';
                } elseif ($v['item_status'] == 4) {
                    $v['item_status_text'] = '已取消';
                } elseif ($v['item_status'] == 0) {
                    $v['item_status_text'] = '新建';
                }
                //90天总销量
                $v['sales_num'] = $productarr[$v['sku']] ?: 0;
                $v['sales_num_90days'] = $arrs[$v['sku']] ?: 0;
                $v['available_stock'] = $stock[$v['sku']] ?: 0;
                $v['platform_type'] = trim($arr[$v['sku']], ',');
            }
            // dump($list);die;
            $result = array("total" => $total, "rows" => $list);
            return json($result);
        }
        return $this->view->fetch();
    }


    //新增商品
    public function add()
    {
        if ($this->request->isPost()) {
            $params = $this->request->post("row/a");
            //            dump($params);die;
            if ($params) {
                $params = $this->preExcludeFields($params);
                $itemName = $params['name'];
                $itemColor = $params['color'];
                $supplierSku = $params['supplier_sku'];
                $price = $params['price'];
                $skuId = $params['skuid'];
                //区分是镜架还是配饰
                $item_type = $params['item_type'];
                $data = $itemAttribute = [];
                if (3 == $item_type) { //配饰

                    if (!$params['supplier_id']) {
                        $this->error('供应商不能为空');
                    }

                    if (!array_filter($itemName)) {
                        $this->error('商品名称不能为空！！');
                    }

                    //求出对应的sku编码规则
                    $resultEncode = $this->category->getCategoryTexture($params['category_id']);
                    $textureEncodeInfo = $resultEncode['typeResult'];
                    if (false !== strpos($textureEncodeInfo, '-')) {
                        $textureArr = explode('-', $textureEncodeInfo);
                        $textureEncode = $textureArr[0];
                    } else {
                        $textureEncode = $textureEncodeInfo;
                    }
                    if (!$textureEncode) {
                        $this->error(__('The corresponding encoding rule does not exist, please try again'));
                    }

                    //如果是后来添加的
                    if (!empty($params['origin_skus']) && $params['item_count'] >= 1) { //正常情况
                        $count = $params['item_count'];
                        $row = Db::connect('database.db_stock')->name('item')->where(['sku' => $params['origin_skus']])->field('id,sku')->find();
                        $attributeWhere = [];
                        $attributeWhere['item_id'] = $row['id'];
                        $attributeWhere['accessory_color'] = ['in', $itemColor];
                        $attributeInfo = Db::connect('database.db_stock')->name('item_attribute')->where($attributeWhere)->field('id,accessory_color')->find();
                        if ($attributeInfo) {
                            $this->error('追加的商品SKU不能添加之前的颜色');
                        }
                        $params['origin_sku'] = substr($params['origin_skus'], 0, strpos($params['origin_skus'], '-'));
                    } elseif (empty($params['origin_skus']) && $params['item_count'] >= 1) { //去掉原始sku情况
                        $this->error(__('Make sure the original sku code exists'));
                    } elseif (!empty($params['origin_skus']) && $params['item_count'] < 1) { //原始sku失败情况
                        $this->error(__('Make sure the original sku code is the correct sku code'));
                    }

                    if (!empty($params['origin_skus'])) {
                        $data['origin_sku'] = $params['origin_sku'];
                    } else {
                        $data['origin_sku'] = $textureEncode . $params['origin_sku'];
                    }

                    Db::startTrans();
                    try {
                        foreach ($itemName as $k => $v) {
                            $data['name'] = $v;
                            $data['category_id'] = $params['category_id'];
                            $data['item_status'] = $params['item_status'];
                            $data['brand_id'] = $params['brand_id'];
                            $data['price'] = $price[$k];
                            $data['supplier_id'] = $params['supplier_id'];
                            $data['supplier_sku'] = $supplierSku[$k];
                            $data['create_person'] = session('admin.nickname');
                            $data['create_time'] = date("Y-m-d H:i:s", time());
                            $data['link'] = $params['link'];
                            //后来添加的商品数据
                            if (!empty($params['origin_skus'])) {
                                $data['sku'] = $params['origin_sku'] . '-' . sprintf("%02d", $count + 1);
                                ++$count;
                            } else {
                                $data['sku'] = $textureEncode . $params['origin_sku'] . '-' . sprintf("%02d", $k + 1);
                            }

                            $lastInsertId = Db::name('new_product')->insertGetId($data);

                            if ($lastInsertId !== false) {
                                $itemAttribute['item_id'] = $lastInsertId;
                                $itemAttribute['attribute_type'] = 3;
                                $itemAttribute['accessory_texture'] = $params['frame_texture'];
                                $itemAttribute['accessory_color'] = $itemColor[$k];
                                $itemAttribute['frame_remark'] = $params['frame_remark'];
                                $itemAttribute['frame_images'] = $params['frame_images'];

                                $res = Db::name('new_product_attribute')->insert($itemAttribute);
                                if (!$res) {
                                    throw new Exception('添加失败！！');
                                }
                                //绑定供应商SKU关系
                                $supplier_data['sku'] = $data['sku'];
                                $supplier_data['supplier_sku'] = $supplierSku[$k];
                                $supplier_data['supplier_id'] = $data['supplier_id'];
                                $supplier_data['createtime'] = date("Y-m-d H:i:s", time());
                                $supplier_data['create_person'] = session('admin.nickname');
                                $supplier_data['link'] = $data['link'];
                                $supplier_data['is_matching'] = 1;
                                $supplier_data['skuid'] = $skuId[$k];
                                Db::name('supplier_sku')->insert($supplier_data);
                            }
                        }
                        Db::commit();
                    } catch (ValidateException $e) {
                        Db::rollback();
                        $this->error($e->getMessage());
                    } catch (PDOException $e) {
                        Db::rollback();
                        $this->error($e->getMessage());
                    } catch (Exception $e) {
                        Db::rollback();
                        $this->error($e->getMessage());
                    }
                    if ($lastInsertId !== false) {
                        $this->success();
                    } else {
                        $this->error(__('No rows were inserted'));
                    }
                } else {

                    //求出材质对应的编码
                    if ($params['frame_texture']) {
                        $textureEncode = $this->itemAttribute->getTextureEncode($params['frame_texture']);
                    } else {
                        $textureEncode = 'O';
                    }

                    //如果是后来添加的
                    if (!empty($params['origin_skus']) && $params['item_count'] >= 1) { //正常情况
                        $count = $params['item_count'];
                        $params['origin_sku'] = substr($params['origin_skus'], 0, strpos($params['origin_skus'], '-'));
                    } elseif (empty($params['origin_skus']) && $params['item_count'] >= 1) { //去掉原始sku情况
                        $this->error(__('Make sure the original sku code exists'));
                    } elseif (!empty($params['origin_skus']) && $params['item_count'] < 1) { //原始sku失败情况
                        $this->error(__('Make sure the original sku code is the correct sku code'));
                    }

                    if (!$params['supplier_id']) {
                        $this->error('供应商不能为空');
                    }

                    Db::startTrans();
                    try {
                        if (empty($itemName)){
                            throw new Exception('商品不能为空！！');
                        }
                        if (!array_filter($itemName)) {
                            throw new Exception('商品名称不能为空！！');
                        }


                        foreach (array_filter($itemName) as $k => $v) {
                            $data['name'] = $v;
                            $data['category_id'] = $params['category_id'];
                            $data['item_status'] = $params['item_status'];
                            $data['brand_id'] = $params['brand_id'];
                            $data['supplier_id'] = $params['supplier_id'];
                            $data['supplier_sku'] = $supplierSku[$k];
                            $data['link'] = $params['link'];
                            $data['frame_is_rimless'] = $params['shape'] == 1 ? 2 : 1;
                            $data['price'] = $price[$k];
                            $data['create_person'] = session('admin.nickname');
                            $data['create_time'] = date("Y-m-d H:i:s", time());
                            //后来添加的商品数据
                            if (!empty($params['origin_skus'])) {
                                $data['origin_sku'] = $params['origin_sku'];
                                $data['sku'] = $params['origin_sku'] . '-' . sprintf("%02d", $count + 1);
                                ++$count;
                            } else {
                                $data['origin_sku'] = $params['procurement_origin'] . $textureEncode . $params['origin_sku'];
                                $data['sku'] = $params['procurement_origin'] . $textureEncode . $params['origin_sku'] . '-' . sprintf("%02d", $k + 1);
                            }
                            $lastInsertId = Db::name('new_product')->insertGetId($data);
                            if ($lastInsertId !== false) {

                                //添加商品属性
                                $itemAttribute['item_id'] = $lastInsertId;
                                $itemAttribute['attribute_type'] = $params['attribute_type'];
                                $itemAttribute['glasses_type'] = $params['glasses_type'];
                                $itemAttribute['frame_height'] = $params['frame_height'];
                                $itemAttribute['frame_width'] = $params['frame_width'];
                                $itemAttribute['frame_color'] = $itemColor[$k];
                                $itemAttribute['frame_weight'] = $params['weight'];
                                $itemAttribute['procurement_type'] = $params['procurement_type'];
                                $itemAttribute['procurement_origin'] = $params['procurement_origin'];
                                $itemAttribute['frame_length'] = $params['frame_length'];
                                $itemAttribute['frame_temple_length'] = $params['frame_temple_length'];
                                $itemAttribute['shape'] = $params['shape'];
                                $itemAttribute['frame_bridge'] = $params['frame_bridge'];
                                $itemAttribute['mirror_width'] = $params['mirror_width'];
                                $itemAttribute['frame_type'] = $params['frame_type'];
                                $itemAttribute['frame_texture'] = $params['frame_texture'];
                                $itemAttribute['frame_shape'] = $params['frame_shape'];
                                $itemAttribute['frame_gender'] = $params['frame_gender'];
                                $itemAttribute['frame_size'] = $params['frame_size'];
                                $itemAttribute['frame_is_recipe'] = $params['frame_is_recipe'];
                                $itemAttribute['frame_piece'] = $params['frame_piece'];
                                $itemAttribute['frame_is_advance'] = $params['frame_is_advance'];
                                $itemAttribute['frame_temple_is_spring'] = $params['frame_temple_is_spring'];
                                $itemAttribute['frame_is_adjust_nose_pad'] = $params['frame_is_adjust_nose_pad'];
                                $itemAttribute['frame_remark'] = $params['frame_remark'];
                                $itemAttribute['frame_images'] = $params['frame_images'];
                                $res = Db::name('new_product_attribute')->insert($itemAttribute);
                                if (!$res) {
                                    throw new Exception('添加失败！！');
                                }
                                //绑定供应商SKU关系
                                $supplier_data['sku'] = $data['sku'];
                                $supplier_data['supplier_sku'] = $supplierSku[$k];
                                $supplier_data['skuid'] = $skuId[$k];
                                $supplier_data['supplier_id'] = $data['supplier_id'];
                                $supplier_data['createtime'] = date("Y-m-d H:i:s", time());
                                $supplier_data['create_person'] = session('admin.nickname');
                                $supplier_data['link'] = $data['link'];
                                $supplier_data['is_matching'] = 1;
                                Db::name('supplier_sku')->insert($supplier_data);
                            } else {
                                throw new Exception('添加失败！！');
                            }
                        }
                        Db::commit();
                    } catch (ValidateException $e) {
                        Db::rollback();
                        $this->error($e->getMessage());
                    } catch (PDOException $e) {
                        Db::rollback();
                        $this->error($e->getMessage());
                    } catch (Exception $e) {
                        Db::rollback();
                        $this->error($e->getMessage());
                    }
                }

                if ($res !== false) {
                    $this->success();
                } else {
                    $this->error(__('No rows were inserted'));
                }
            }
            $this->error(__('Parameter %s can not be empty', ''));
        }
        return $this->view->fetch();
    }

    public function submit()
    {
        if ($this->request->isPost()) {
            $params = $this->request->post("row/a");
            if ($params) {
                $params = $this->preExcludeFields($params);
                $itemName = $params['name'];
                $itemColor = $params['color'];
                $supplierSku = $params['supplier_sku'];
                $price = $params['price'];
                $skuId = $params['skuid'];
                //区分是镜架还是配饰
                $item_type = $params['item_type'];
                $data = $itemAttribute = [];
                if (3 == $item_type) { //配饰

                    if (!$params['supplier_id']) {
                        $this->error('供应商不能为空');
                    }

                    if (!array_filter($itemName)) {
                        $this->error('商品名称不能为空！！');
                    }

                    //求出对应的sku编码规则
                    $resultEncode = $this->category->getCategoryTexture($params['category_id']);
                    $textureEncodeInfo = $resultEncode['typeResult'];
                    if (false !== strpos($textureEncodeInfo, '-')) {
                        $textureArr = explode('-', $textureEncodeInfo);
                        $textureEncode = $textureArr[0];
                    } else {
                        $textureEncode = $textureEncodeInfo;
                    }
                    if (!$textureEncode) {
                        $this->error(__('The corresponding encoding rule does not exist, please try again'));
                    }

                    //如果是后来添加的
                    if (!empty($params['origin_skus']) && $params['item_count'] >= 1) { //正常情况
                        $count = $params['item_count'];
                        $row = Db::connect('database.db_stock')->name('item')->where(['sku' => $params['origin_skus']])->field('id,sku')->find();
                        $attributeWhere = [];
                        $attributeWhere['item_id'] = $row['id'];
                        $attributeWhere['accessory_color'] = ['in', $itemColor];
                        $attributeInfo = Db::connect('database.db_stock')->name('item_attribute')->where($attributeWhere)->field('id,accessory_color')->find();
                        if ($attributeInfo) {
                            $this->error('追加的商品SKU不能添加之前的颜色');
                        }
                        $params['origin_sku'] = substr($params['origin_skus'], 0, strpos($params['origin_skus'], '-'));
                    } elseif (empty($params['origin_skus']) && $params['item_count'] >= 1) { //去掉原始sku情况
                        $this->error(__('Make sure the original sku code exists'));
                    } elseif (!empty($params['origin_skus']) && $params['item_count'] < 1) { //原始sku失败情况
                        $this->error(__('Make sure the original sku code is the correct sku code'));
                    }

                    if (!empty($params['origin_skus'])) {
                        $data['origin_sku'] = $params['origin_sku'];
                    } else {
                        $data['origin_sku'] = $textureEncode . $params['origin_sku'];
                    }

                    Db::startTrans();
                    try {
                        foreach ($itemName as $k => $v) {
                            $data['name'] = $v;
                            $data['category_id'] = $params['category_id'];
                            $data['item_status'] = $params['item_status'];
                            $data['brand_id'] = $params['brand_id'];
                            $data['price'] = $price[$k];
                            $data['supplier_id'] = $params['supplier_id'];
                            $data['supplier_sku'] = $supplierSku[$k];
                            $data['create_person'] = session('admin.nickname');
                            $data['create_time'] = date("Y-m-d H:i:s", time());
                            $data['link'] = $params['link'];
                            //后来添加的商品数据
                            if (!empty($params['origin_skus'])) {
                                $data['sku'] = $params['origin_sku'] . '-' . sprintf("%02d", $count + 1);
                                ++$count;
                            } else {
                                $data['sku'] = $textureEncode . $params['origin_sku'] . '-' . sprintf("%02d", $k + 1);
                            }

                            $lastInsertId = Db::name('new_product')->insertGetId($data);

                            if ($lastInsertId !== false) {
                                $itemAttribute['item_id'] = $lastInsertId;
                                $itemAttribute['attribute_type'] = 3;
                                $itemAttribute['accessory_texture'] = $params['frame_texture'];
                                $itemAttribute['accessory_color'] = $itemColor[$k];
                                $itemAttribute['frame_remark'] = $params['frame_remark'];
                                $itemAttribute['frame_images'] = $params['frame_images'];

                                $res = Db::name('new_product_attribute')->insert($itemAttribute);
                                if (!$res) {
                                    throw new Exception('添加失败！！');
                                }
                                //绑定供应商SKU关系
                                $supplier_data['sku'] = $data['sku'];
                                $supplier_data['supplier_sku'] = $supplierSku[$k];
                                $supplier_data['supplier_id'] = $data['supplier_id'];
                                $supplier_data['createtime'] = date("Y-m-d H:i:s", time());
                                $supplier_data['create_person'] = session('admin.nickname');
                                $supplier_data['link'] = $data['link'];
                                $supplier_data['is_matching'] = 1;
                                $supplier_data['skuid'] = $skuId[$k];
                                Db::name('supplier_sku')->insert($supplier_data);
                            }
                        }
                        Db::commit();
                    } catch (ValidateException $e) {
                        Db::rollback();
                        $this->error($e->getMessage());
                    } catch (PDOException $e) {
                        Db::rollback();
                        $this->error($e->getMessage());
                    } catch (Exception $e) {
                        Db::rollback();
                        $this->error($e->getMessage());
                    }
                    if ($lastInsertId !== false) {
                        $this->success();
                    } else {
                        $this->error(__('No rows were inserted'));
                    }
                } else {

                    //求出材质对应的编码
                    if ($params['frame_texture']) {
                        $textureEncode = $this->itemAttribute->getTextureEncode($params['frame_texture']);
                    } else {
                        $textureEncode = 'O';
                    }

                    //如果是后来添加的
                    if (!empty($params['origin_skus']) && $params['item_count'] >= 1) { //正常情况
                        $count = $params['item_count'];
                        $params['origin_sku'] = substr($params['origin_skus'], 0, strpos($params['origin_skus'], '-'));
                    } elseif (empty($params['origin_skus']) && $params['item_count'] >= 1) { //去掉原始sku情况
                        $this->error(__('Make sure the original sku code exists'));
                    } elseif (!empty($params['origin_skus']) && $params['item_count'] < 1) { //原始sku失败情况
                        $this->error(__('Make sure the original sku code is the correct sku code'));
                    }

                    if (!$params['supplier_id']) {
                        $this->error('供应商不能为空');
                    }

                    Db::startTrans();
                    try {

                        if (!array_filter($itemName)) {
                            throw new Exception('商品名称不能为空！！');
                        }


                        foreach (array_filter($itemName) as $k => $v) {
                            $data['name'] = $v;
                            $data['category_id'] = $params['category_id'];
                            $data['item_status'] = $params['item_status'];
                            $data['brand_id'] = $params['brand_id'];
                            $data['supplier_id'] = $params['supplier_id'];
                            $data['supplier_sku'] = $supplierSku[$k];
                            $data['link'] = $params['link'];
                            $data['frame_is_rimless'] = $params['shape'] == 1 ? 2 : 1;
                            $data['price'] = $price[$k];
                            $data['create_person'] = session('admin.nickname');
                            $data['create_time'] = date("Y-m-d H:i:s", time());
                            //后来添加的商品数据
                            if (!empty($params['origin_skus'])) {
                                $data['origin_sku'] = $params['origin_sku'];
                                $data['sku'] = $params['origin_sku'] . '-' . sprintf("%02d", $count + 1);
                                ++$count;
                            } else {
                                $data['origin_sku'] = $params['procurement_origin'] . $textureEncode . $params['origin_sku'];
                                $data['sku'] = $params['procurement_origin'] . $textureEncode . $params['origin_sku'] . '-' . sprintf("%02d", $k + 1);
                            }
                            $lastInsertId = Db::name('new_product')->insertGetId($data);
                            if ($lastInsertId !== false) {

                                //添加商品属性
                                $itemAttribute['item_id'] = $lastInsertId;
                                $itemAttribute['attribute_type'] = $params['attribute_type'];
                                $itemAttribute['glasses_type'] = $params['glasses_type'];
                                $itemAttribute['frame_height'] = $params['frame_height'];
                                $itemAttribute['frame_width'] = $params['frame_width'];
                                $itemAttribute['frame_color'] = $itemColor[$k];
                                $itemAttribute['frame_weight'] = $params['weight'];
                                $itemAttribute['procurement_type'] = $params['procurement_type'];
                                $itemAttribute['procurement_origin'] = $params['procurement_origin'];
                                $itemAttribute['frame_length'] = $params['frame_length'];
                                $itemAttribute['frame_temple_length'] = $params['frame_temple_length'];
                                $itemAttribute['shape'] = $params['shape'];
                                $itemAttribute['frame_bridge'] = $params['frame_bridge'];
                                $itemAttribute['mirror_width'] = $params['mirror_width'];
                                $itemAttribute['frame_type'] = $params['frame_type'];
                                $itemAttribute['frame_texture'] = $params['frame_texture'];
                                $itemAttribute['frame_shape'] = $params['frame_shape'];
                                $itemAttribute['frame_gender'] = $params['frame_gender'];
                                $itemAttribute['frame_size'] = $params['frame_size'];
                                $itemAttribute['frame_is_recipe'] = $params['frame_is_recipe'];
                                $itemAttribute['frame_piece'] = $params['frame_piece'];
                                $itemAttribute['frame_is_advance'] = $params['frame_is_advance'];
                                $itemAttribute['frame_temple_is_spring'] = $params['frame_temple_is_spring'];
                                $itemAttribute['frame_is_adjust_nose_pad'] = $params['frame_is_adjust_nose_pad'];
                                $itemAttribute['frame_remark'] = $params['frame_remark'];
                                $itemAttribute['frame_images'] = $params['frame_images'];
                                $res = Db::name('new_product_attribute')->insert($itemAttribute);
                                if (!$res) {
                                    throw new Exception('添加失败！！');
                                }
                                //绑定供应商SKU关系
                                $supplier_data['sku'] = $data['sku'];
                                $supplier_data['supplier_sku'] = $supplierSku[$k];
                                $supplier_data['skuid'] = $skuId[$k];
                                $supplier_data['supplier_id'] = $data['supplier_id'];
                                $supplier_data['createtime'] = date("Y-m-d H:i:s", time());
                                $supplier_data['create_person'] = session('admin.nickname');
                                $supplier_data['link'] = $data['link'];
                                $supplier_data['is_matching'] = 1;
                                Db::name('supplier_sku')->insert($supplier_data);
                            } else {
                                throw new Exception('添加失败！！');
                            }
                        }
                        Db::commit();
                    } catch (ValidateException $e) {
                        Db::rollback();
                        $this->error($e->getMessage());
                    } catch (PDOException $e) {
                        Db::rollback();
                        $this->error($e->getMessage());
                    } catch (Exception $e) {
                        Db::rollback();
                        $this->error($e->getMessage());
                    }
                }

                if ($res !== false) {
                    $this->success();
                } else {
                    $this->error(__('No rows were inserted'));
                }
            }
            $this->error(__('Parameter %s can not be empty', ''));
        }
        return $this->view->fetch();
    }

    /**
     * 编辑
     */
    public function edit($ids = null)
    {
        $row = $this->model->get($ids, 'newproductattribute');
        if (!$row) {
            $this->error(__('No Results were found'));
        }
        if ($row['item_status'] == 2) {
            $this->error(__('The goods have been submitted for review and cannot be edited'));
        }
        $adminIds = $this->getDataLimitAdminIds();
        if (is_array($adminIds)) {
            if (!in_array($row[$this->dataLimitField], $adminIds)) {
                $this->error(__('You have no permission'));
            }
        }
        if ($this->request->isPost()) {
            $params = $this->request->post("row/a");
//                        dump($params);die;
            //编辑保存的选品状态改为待选品
//            $params['item_status'] = 1;
            if ($params) {
                $params = $this->preExcludeFields($params);
                $result = false;
                Db::startTrans();
                try {
                    //是否采用模型验证
                    if ($this->modelValidate) {
                        $name = str_replace("\\model\\", "\\validate\\", get_class($this->model));
                        $validate = is_bool($this->modelValidate) ? ($this->modelSceneValidate ? $name . '.edit' : $name) : $this->modelValidate;
                        $row->validateFailException(true)->validate($validate);
                    }
                    $result = $row->allowField(true)->save($params);

                    //属性表
                    $this->attribute->allowField(true)->save($params, ['item_id' => $ids]);
                    Db::commit();
                } catch (ValidateException $e) {
                    Db::rollback();
                    $this->error($e->getMessage());
                } catch (PDOException $e) {
                    Db::rollback();
                    $this->error($e->getMessage());
                } catch (Exception $e) {
                    Db::rollback();
                    $this->error($e->getMessage());
                }
                if ($result !== false) {
                    $this->success();
                } else {
                    $this->error(__('No rows were updated'));
                }
            }

            $this->error(__('Parameter %s can not be empty', ''));
        }
        $result = $this->category->getAttrCategoryById($row['category_id']);
        if (3 <= $result) {
            $info = $this->category->getCategoryTexture($row['category_id']);
            $this->assign('AllTexture', $info['textureResult']);
            $this->assign('AllFrameColor', $info['colorResult']);
        } else {

            $allShape = $this->itemAttribute->getAllShape();
            //获取所有材质
            $allTexture = $this->itemAttribute->getAllTexture();
            //获取所有镜架形状
            $allFrameShape = $this->itemAttribute->getAllFrameShape();
            //获取所有适合性别
            $allFrameGender = $this->itemAttribute->getFrameGender();
            //获取所有型号
            $allFrameSize = $this->itemAttribute->getFrameSize();
            //获取所有眼镜类型
            $allGlassesType = $this->itemAttribute->getGlassesType();
            //获取所有采购产地
            $allOrigin = $this->itemAttribute->getOrigin();
            //获取配镜类型
            $allFrameType = $this->itemAttribute->getFrameType();

            $this->assign('AllFrameType', $allFrameType);
            $this->assign('AllOrigin', $allOrigin);
            $this->assign('AllGlassesType', $allGlassesType);
            $this->assign('AllFrameSize', $allFrameSize);
            $this->assign('AllFrameGender', $allFrameGender);
            $this->assign('AllFrameShape', $allFrameShape);
            $this->assign('AllShape', $allShape);
            $this->assign('AllTexture', $allTexture);
        }
        //获取供应商
        $allSupplier = (new Supplier())->getSupplierData();
        $this->assign('AllSupplier', $allSupplier);
        $this->view->assign('template', $this->category->getAttrCategoryById($row['category_id']));
        $this->view->assign("row", $row);
        return $this->view->fetch();
    }

    /**
     * 详情
     */
    public function detail($ids = null)
    {
        $row = $this->model->get($ids, 'newproductattribute');

        if (!$row) {
            $this->error(__('No Results were found'));
        }
        $adminIds = $this->getDataLimitAdminIds();
        if (is_array($adminIds)) {
            if (!in_array($row[$this->dataLimitField], $adminIds)) {
                $this->error(__('You have no permission'));
            }
        }
        $result = $this->category->getAttrCategoryById($row['category_id']);
        if (3 <= $result) {
            $info = $this->category->getCategoryTexture($row['category_id']);
            $this->assign('AllTexture', $info['textureResult']);
            $this->assign('AllFrameColor', $info['colorResult']);
        } else {

            $allShape = $this->itemAttribute->getAllShape();
            //获取所有材质
            $allTexture = $this->itemAttribute->getAllTexture();
            //获取所有镜架形状
            $allFrameShape = $this->itemAttribute->getAllFrameShape();
            //获取所有适合性别
            $allFrameGender = $this->itemAttribute->getFrameGender();
            //获取所有型号
            $allFrameSize = $this->itemAttribute->getFrameSize();
            //获取所有眼镜类型
            $allGlassesType = $this->itemAttribute->getGlassesType();
            //获取所有采购产地
            $allOrigin = $this->itemAttribute->getOrigin();
            //获取配镜类型
            $allFrameType = $this->itemAttribute->getFrameType();

            $this->assign('AllFrameType', $allFrameType);
            $this->assign('AllOrigin', $allOrigin);
            $this->assign('AllGlassesType', $allGlassesType);
            $this->assign('AllFrameSize', $allFrameSize);
            $this->assign('AllFrameGender', $allFrameGender);
            $this->assign('AllFrameShape', $allFrameShape);
            $this->assign('AllShape', $allShape);
            $this->assign('AllTexture', $allTexture);
        }
        //获取供应商
        $allSupplier = (new Supplier())->getSupplierData();
        $this->assign('AllSupplier', $allSupplier);
        $this->view->assign('template', $this->category->getAttrCategoryById($row['category_id']));
        $this->view->assign("row", $row);
        return $this->view->fetch();
    }

    /***
     * 异步获取商品分类的信息之后（更改之后）
     */
    public function ajaxCategoryInfo()
    {
        if ($this->request->isAjax()) {
            $categoryId = $this->request->post('categoryId');
            if (!$categoryId) {
                $this->error('参数错误，请重新尝试');
            }
            $result = $this->category->getAttrCategoryById($categoryId);
            if (!$result) {
                return $this->error('对应分类不存在,请重新尝试');
            } elseif ($result == -1) {
                return $this->error('对应分类存在下级分类,请重新选择');
            }
            $this->view->engine->layout(false);
            //传递最后一个key值
            if ($result == 1) { //商品是镜架类型
                //获取所有框型
                $allShape = $this->itemAttribute->getAllShape();
                //获取所有材质
                $allTexture = $this->itemAttribute->getAllTexture();
                //获取所有镜架形状
                $allFrameShape = $this->itemAttribute->getAllFrameShape();
                //获取所有适合性别
                $allFrameGender = $this->itemAttribute->getFrameGender();
                //获取所有型号
                $allFrameSize = $this->itemAttribute->getFrameSize();
                //获取所有眼镜类型
                $allGlassesType = $this->itemAttribute->getGlassesType();
                //获取所有采购产地
                $allOrigin = $this->itemAttribute->getOrigin();
                //获取配镜类型
                $allFrameType = $this->itemAttribute->getFrameType();
                //获取供应商
                $allSupplier = (new Supplier())->getSupplierData();

                $this->assign('AllFrameType', $allFrameType);
                $this->assign('AllOrigin', $allOrigin);
                $this->assign('AllGlassesType', $allGlassesType);
                $this->assign('AllFrameSize', $allFrameSize);
                $this->assign('AllFrameGender', $allFrameGender);
                $this->assign('AllFrameShape', $allFrameShape);
                $this->assign('AllShape', $allShape);
                $this->assign('AllTexture', $allTexture);
                $this->assign('AllSupplier', $allSupplier);
                //把选择的模板值传递给模板
                $this->assign('Result', $result);
                $data = $this->fetch('frame');
            } elseif ($result == 2) { //商品是镜片类型
                $data = $this->fetch('eyeglass');
            } elseif ($result >= 3) { //商品是饰品类型
                $info = $this->category->getCategoryTexture($categoryId);
                $this->assign('AllTexture', $info['textureResult']);
                $this->assign('AllFrameColor', $info['colorResult']);
                //获取供应商
                $allSupplier = (new Supplier())->getSupplierData();
                $this->assign('AllSupplier', $allSupplier);
                $data = $this->fetch('decoration');
            } else {
                $data = $this->fetch('attribute');
            }
            return $this->success('ok', '', $data);
        } else {
            return $this->error(__('404 Not Found'));
        }
    }

    /***
     * 异步请求线下采购城市
     */
    public function ajaxGetProOrigin()
    {
        if ($this->request->isAjax()) {
            $data = $this->itemAttribute->getOrigin();
            if (!$data) {
                return $this->error('现在没有采购城市,请去添加', '', 'error', 0);
            }
            return $this->success('', '', $data, 0);
        } else {
            return $this->error(__('404 Not Found'));
        }
    }

    /***
     * 异步获取原始的sku(origin_sku)
     */
    public function ajaxGetLikeOriginSku(Request $request)
    {
        if ($this->request->isAjax()) {
            $origin_sku = $request->post('origin_sku');
            $result = $this->model->likeOriginSku($origin_sku);
            if (!$result) {
                $this->error('商品SKU不存在，请重新尝试');
            }
            $this->success('', '', $result, 0);
        } else {
            $this->error('404 not found');
        }
    }


    /***
     * 根据商品分类和sku求出所有的商品
     */
    public function ajaxItemInfo()
    {
        if ($this->request->isAjax()) {
            $categoryId = $this->request->post('categoryId');
            $sku = $this->request->post('sku');
            if (!$categoryId || !$sku) {
                $this->error('参数错误，请重新尝试');
            }
            $result = $this->category->getAttrCategoryById($categoryId);
            if (!$result) {
                $this->error('对应分类不存在,请从新尝试');
            } elseif ($result == -1) {
                $this->error('对应分类存在下级分类,请从新选择');
            }
            $allSupplier = (new Supplier())->getSupplierData();
            if ($result == 1) {
                $row = $this->model->getItemInfo($sku, 1);
                $this->assign('row', $row);
                $this->assign('AllSupplier', $allSupplier);

                //获取所有框型
                $allShape = $this->itemAttribute->getAllShape();
                //获取所有材质
                $allTexture = $this->itemAttribute->getAllTexture();
                //获取所有镜架形状
                $allFrameShape = $this->itemAttribute->getAllFrameShape();
                //获取所有适合性别
                $allFrameGender = $this->itemAttribute->getFrameGender();
                //获取所有型号
                $allFrameSize = $this->itemAttribute->getFrameSize();
                //获取所有眼镜类型
                $allGlassesType = $this->itemAttribute->getGlassesType();
                //获取所有采购产地
                $allOrigin = $this->itemAttribute->getOrigin();
                //获取配镜类型
                $allFrameType = $this->itemAttribute->getFrameType();
                //获取供应商
                $allSupplier = (new Supplier())->getSupplierData();

                $this->assign('AllFrameType', $allFrameType);
                $this->assign('AllOrigin', $allOrigin);
                $this->assign('AllGlassesType', $allGlassesType);
                $this->assign('AllFrameSize', $allFrameSize);
                $this->assign('AllFrameGender', $allFrameGender);
                $this->assign('AllFrameShape', $allFrameShape);
                $this->assign('AllShape', $allShape);
                $this->assign('AllTexture', $allTexture);
                $this->assign('AllSupplier', $allSupplier);
                $data = $this->fetch('frame');
            } elseif ($result == 2) { //商品是镜片类型
                $data = $this->fetch('eyeglass');
            } elseif ($result >= 3) { //商品是饰品类型
                $row = $this->model->getItemInfo($sku, 3);
                $result = $this->category->getCategoryTexture($categoryId);
                $this->assign('AllTexture', $result['textureResult'] ?? []);
                $this->assign('AllFrameColor', $result['colorResult'] ?? []);
                $this->assign('row', $row ?? []);
                $this->assign('AllSupplier', $allSupplier);
                $data = $this->fetch('decoration');
            } else {
                $data = $this->fetch('attribute');
            }
            $this->success('ok', '', $data);
        } else {
            $this->error(__('404 Not Found'));
        }
    }

    /***
     *异步获取商品分类列表
     */
    public function ajaxGetItemCategoryList()
    {
        if ($this->request->isAjax()) {
            $json = $this->category->getItemCategoryList();
            if (!$json) {
                $json = [0 => '请添加商品分类'];
            }
            return json($json);
        } else {
            $this->error('404 Not found');
        }
    }

    /***
     * 异步获取品牌分类列表
     */
    public function ajaxGetItemBrandList()
    {
        if ($this->request->isAjax()) {
            $json = (new ItemBrand())->getBrandList();
            if (!$json) {
                $json = [0 => '请添加商品分类'];
            }
            return json($json);
        } else {
            $this->error('请求出错！！');
        }
    }


    /***
     * 编辑之后提交审核
     */
    public function audit()
    {
        if ($this->request->isAjax()) {
            $id = $this->request->param('ids');
            $row = $this->model->get($id);
            if ($row['item_status'] != 1) {
                $this->error('此商品状态不能提交审核');
            }
            $map['id'] = $id;
            $data['item_status'] = 2;
            $res = $this->model->allowField(true)->isUpdate(true, $map)->save($data);
            if ($res) {
                $this->success('提交审核成功');
            } else {
                $this->error('提交审核失败');
            }
        } else {
            $this->error('404 Not found');
        }
    }

    /***
     * 审核通过
     */
    public function passAudit()
    {
        if ($this->request->isAjax()) {
            $ids = input('id');
            $site = input('site');
            //查询所选择的数据
            $where['new_product.id'] = $ids;
            $row = $this->model->where($where)->with(['newproductattribute'])->find();
            if (!$row) {
                $this->error('未查询到数据');
            }

            $row = $row->toArray();
            if ($row['item_status'] != 1 && $row['item_status'] != 2) {
                $this->error('此状态不能同步');
            }

            $map['id'] = $ids;
            $map['item_status'] = 1;
            $data['item_status'] = 2;
            $res = $this->model->allowField(true)->isUpdate(true, $map)->save($data);
            if ($res !== false) {
                $params = $row;
                $params['create_person'] = session('admin.nickname');
                $params['create_time'] = date('Y-m-d H:i:s', time());
                $params['item_status'] = 1;
                unset($params['id']);
                unset($params['newproductattribute']);
                //查询商品表SKU是否存在
                $t_where['sku'] = $params['sku'];
                $t_where['is_del'] = 1;
                $count = $this->item->where($t_where)->count();
                //此SKU已存在 跳过
                if ($count < 1) {
                    //添加商品主表信息
                    $this->item->allowField(true)->save($params);
                    $attributeParams = $row['newproductattribute'];
                    unset($attributeParams['id']);
                    unset($attributeParams['frame_images']);
                    unset($attributeParams['frame_color']);
                    $attributeParams['item_id'] = $this->item->id;
                    //添加商品属性表信息
                    $this->itemAttribute->allowField(true)->save($attributeParams);
                }

                //添加对应平台映射关系
                $skuParams['site'] = $site;
                $skuParams['sku'] = $params['sku'];
                $skuParams['frame_is_rimless'] = $row['frame_is_rimless'];
                $skuParams['name'] = $row['name'];
                $skuParams['category_id'] = $row['category_id'];
                (new \app\admin\model\itemmanage\ItemPlatformSku())->addPlatformSku($skuParams);

                $this->success('审核成功');
            } else {
                $this->error('审核失败');
            }
        }

        //查询对应平台
        $magentoplatformarr = $this->magentoplatformarr;
        $magentoplatformarr = array_column($this->magentoplatform->getAuthSite(), 'name','id');

        $this->assign('platformarr', $magentoplatformarr);
        return $this->fetch('check');
    }

    /***
     * 多个一起审核拒绝
     */
    public function auditRefused($ids = null)
    {

        $ids = input('idd');
        if ($this->request->isAjax()) {
            $map['id'] = ['in', $ids];
            //查询所选择的数据
            $where['new_product.id'] = ['in', $ids];
            $row = $this->model->where($where)->with(['newproductattribute'])->select();
            $row = collection($row)->toArray();
            //            dump($row);die;
            foreach ($row as $k => $v) {
                if ($v['item_status'] != 1) {
                    $this->error('此状态不能审核！！');
                }
            }


            $map['item_status'] = 1;
            $data['item_status'] = 3;
            $res = $this->model->allowField(true)->isUpdate(true, $map)->save($data);
            if ($res !== false) {
                $this->success('操作成功');
            } else {
                $this->error('操作失败');
            }
        } else {
            $this->error('加载错误！！');
        }
    }


    /***
     * 取消商品
     */
    public function cancel()
    {
        if ($this->request->isAjax()) {
            $id = $this->request->param('ids');
            $map['id'] = $id;
            $data['item_status'] = 4;
            $res = $this->model->allowField(true)->isUpdate(true, $map)->save($data);
            if ($res) {
                $this->success('取消成功');
            } else {
                $this->error('取消失败');
            }
        } else {
            $this->error('404 Not found');
        }
    }


    /**
     * 采集1688商品信息
     */
    public function ajaxCollectionGoodsDetail()
    {
        $row['link'] = input('link');
        if (!$row['link']) {
            $this->error('商品链接不能为空！！');
        }
        //获取缓存名称
        $controllername = Loader::parseName($this->request->controller());
        $actionname = strtolower($this->request->action());
        $path = str_replace('.', '1', $controllername) . '_' . $actionname . '_' . md5($row['link']);
        //是否存在缓存
        $result = session($path);
        if (!$result) {
            //截取出商品id
            $name = parse_url($row['link']);
            preg_match('/\d+/', $name['path'], $goodsId);
            //先添加到铺货列表
            Alibaba::getGoodsPush([$goodsId[0]]);
            //获取商品详情
            $result = Alibaba::getGoodsDetail($goodsId[0]);
            session($path, $result);
        }

        $list = [];
        foreach ($result->productInfo->skuInfos as $k => $v) {
            $list[$k]['id'] = $k + 1;
            $list[$k]['title'] = $result->productInfo->subject;
            if (count($v->attributes) > 1) {
                $list[$k]['color'] = $v->attributes[0]->attributeValue . ':' . $v->attributes[1]->attributeValue;
            } else {
                $list[$k]['color'] = $v->attributes[0]->attributeValue;
            }
            $list[$k]['cargoNumber'] = $v->cargoNumber;
            $list[$k]['price'] = @$v->price ? @$v->price : @$v->consignPrice;
            $list[$k]['skuId'] = $v->skuId;
        }

        $categoryId = input('categoryId');
        $info = $this->category->getCategoryTexture($categoryId);
        if ($list) {
            $data['list'] = $list;
            $data['colorResult'] = $info['colorResult'];
            $this->success('采集成功！！', '', $data);
        } else {
            $this->error('未采集到数据！！', '', $list);
        }
    }

    /**
     * 需求提报列表
     *
     * @Description
     * @author wpl
     * @since 2020/07/13 13:56:00 
     * @return void
     */
    public function replenishEscalationList()
    {
//        $this->relationSearch = true;

        //设置过滤方法
        $this->request->filter(['strip_tags']);

        if ($this->request->isAjax()) {
            $this->model = new \app\admin\model\itemmanage\ItemPlatformSku();
            //如果发送的来源是Selectpage，则转发到Selectpage
            if ($this->request->request('keyField')) {
                return $this->selectpage();
            }
            //默认站点
            $platform_type = input('label');
            if ($platform_type) {
                $map['platform_type'] = $platform_type;
            }
            //如果切换站点清除默认值
            $filter = json_decode($this->request->get('filter'), true);

            if ($filter['platform_type']) {
                unset($map['platform_type']);
            }

            $this->request->get(['filter' => json_encode($filter)]);
            $params = $this->request->get();

            if ($filter['sku']) {
                $where['a.sku'] = ['like', '%' . $filter['sku'] . '%'];
            }
            if ($filter['category_id']) {
                $where['a.category_id'] = ['=', $filter['category_id']];
            }
            if ($filter['available_stock']) {
                $where['b.available_stock'] = ['between', explode(',', $filter['available_stock'])];
            }
            if ($filter['platform_type']) {
                $where['a.platform_type'] = ['=', $filter['platform_type']];
            }
            //            list($where, $sort, $order, $offset, $limit) = $this->buildparams();
            $total = $this->model
                ->alias('a')
                ->field('a.*,b.sku,b.available_stock')
                ->join(['fa_item' => 'b'], 'a.sku=b.sku')
                ->where($where)
                ->where($map)
                ->order('a.id', 'desc')
                ->count();

            $list = $this->model
                ->alias('a')
                ->field('a.*,b.sku,b.available_stock')
                ->join(['fa_item' => 'b'], 'a.sku=b.sku')
                ->where($where)
                ->where($map)
                ->order('a.id', 'desc')
                ->limit($params['offset'], $params['limit'])
                ->select();
            $list = collection($list)->toArray();
            $skus = array_column($list, 'sku');
            //查询商品分类
            $category = $this->category->where('is_del', 1)->column('name', 'id');

            //查询生产周期
            $suppliersku = new \app\admin\model\purchase\SupplierSku();
            $product_cycle_arr = $suppliersku->where(['label' => 1, 'status' => 1, 'sku' => ['in', $skus]])->column('product_cycle', 'sku');
            //查询可用库存
            $stock = $this->item->where(['sku' => ['in', $skus]])->column('available_stock,on_way_stock', 'sku');
            //查询待入库数量
            $purchase = new \app\admin\model\purchase\PurchaseOrder();
            $wait_in_arr = $purchase->getWaitInStockNum($skus);
            foreach ($list as &$v) {
                $v['category_name'] = $category[$v['category_id']];
                $v['available_stock'] = $stock[$v['sku']]['available_stock'] ?: 0;
                $v['on_way_stock'] = $stock[$v['sku']]['on_way_stock'] ?: 0;
                $v['product_cycle'] = $product_cycle_arr[$v['sku']] ?: 7;
                $v['wait_in_num'] = $wait_in_arr[$v['sku']] ?: 0;
                $v['sales_days'] = $v['sales_num_90days'] > 0 ? round($v['stock'] / $v['sales_num_90days']) : 0;
                $num = $v['stock'] - ($v['sales_num_90days'] * 30);
                $v['replenish_num'] =  $num > 0 ? $num : 0;
            }

            $result = array("total" => $total, "rows" => $list);
            return json($result);
        }

        //查询对应平台权限
        $magentoplatformarr = $this->magentoplatform->getAuthSite();
        //取第一个key为默认站点
        $site = input('site', $magentoplatformarr[0]['id']);

        $this->assignconfig('label', $site);
        $this->assign('site', $site);
        $this->assign('magentoplatformarr', $magentoplatformarr);
        return $this->view->fetch();
    }

    /**
     * 加入补货清单
     *
     * @Description
     * @author wpl
     * @since 2020/07/14 10:31:27 
     * @return void
     */
    public function addReplenishOrder($ids = null)
    {
        $platform = new \app\admin\model\itemmanage\ItemPlatformSku();
        $row = $platform->get($ids);
        if (!$row) {
            $this->error(__('No Results were found'));
        }
        if ($this->request->isAjax()) {
            $params = $this->request->post("row/a");
            $mapping = new \app\admin\model\NewProductMapping();
            //判断如果有此SKU 则累加补货数量 否则添加
            $count = $mapping->where(['website_type' => $params['website_type'], 'sku' => $params['sku'], 'type' => $params['type'], 'is_show' => 1])->count();
            $params['create_time'] = date('Y-m-d H:i:s');
            $params['create_person'] = session('admin.nickname');
            if ($count > 0) {
                $result = $mapping->where(['website_type' => $params['website_type'], 'sku' => $params['sku'], 'type' => $params['type']])->setInc('replenish_num', $params['replenish_num']);
            } else {
                $result = $mapping->allowField(true)->save($params);
            }
            if ($result !== false) {
                //记录日志
                (new NewProductMappingLog)->addLog($params);
                $this->success('操作成功');
            } else {
                $this->error('操作失败');
            }
        }

        //查询对应平台
        $magentoplatformarr = $this->magentoplatform->getAuthSite();
        $this->assign('platformarr', $magentoplatformarr);
        $this->assign('row', $row);
        return $this->fetch();
    }

    /**
     * 补货需求清单
     *
     * @Description
     * @author wpl
     * @since 2020/07/13 13:56:00 
     * @return void
     */
    public function productMappingList()
    {
        //设置过滤方法
        $this->request->filter(['strip_tags']);

        if ($this->request->isAjax()) {
            $this->model = new \app\admin\model\NewProductMapping();
            //如果发送的来源是Selectpage，则转发到Selectpage
            if ($this->request->request('keyField')) {
                return $this->selectpage();
            }
            //默认站点
            $platform_type = input('label');
            if ($platform_type) {
                $map['website_type'] = $platform_type;
            }
            //如果切换站点清除默认值
            $filter = json_decode($this->request->get('filter'), true);
            if ($filter['website_type']) {
                unset($map['website_type']);
            }

            list($where, $sort, $order, $offset, $limit) = $this->buildparams();
            $total = $this->model
                ->where($where)
                ->where('is_show', 1)
                ->where($map)
                ->order($sort, $order)
                ->count();

            $list = $this->model
                ->where($where)
                ->where('is_show', 1)
                ->where($map)
                ->order($sort, $order)
                ->limit($offset, $limit)
                ->select();
            $list = collection($list)->toArray();

            $skus = array_column($list, 'sku');
            //查询商品分类
            $category = $this->category->where('is_del', 1)->column('name', 'id');
            //查询90天总销量
            $productgrade = new \app\admin\model\ProductGrade();
            $productarr = $productgrade->where(['true_sku' => ['in', $skus]])->column('counter,grade', 'true_sku');
            //查询可用库存
            $stock = $this->item->where(['sku' => ['in', $skus]])->column('available_stock,on_way_stock', 'sku');

            foreach ($list as &$v) {
                $v['category_name'] = $category[$v['category_id']];
                //90天总销量
                $v['sales_num'] = $productarr[$v['sku']]['counter'] ?: 0;
                $v['grade'] = $productarr[$v['sku']]['grade'];
                $v['available_stock'] = $stock[$v['sku']]['available_stock'] ?: 0;
                $v['on_way_stock'] = $stock[$v['sku']]['on_way_stock'] ?: 0;
            }
            $result = array("total" => $total, "rows" => $list);
            return json($result);
        }

        //查询对应平台权限
        $magentoplatformarr = $this->magentoplatform->getAuthSite();
        //取第一个key为默认站点
        $site = input('site', $magentoplatformarr[0]['id']);

        $this->assignconfig('label', $site);
        $this->assign('site', $site);
        $this->assign('magentoplatformarr', $magentoplatformarr);
        return $this->view->fetch();
    }

    /**
     * 编辑补货需求数量
     *
     * @Description
     * @author wpl
     * @since 2020/07/15 13:42:19 
     * @return void
     */
    public function mappingEdit()
    {
        $this->model = new \app\admin\model\NewProductMapping();
        $ids = input('ids');
        $row = $this->model->get($ids);
        if (!$row) {
            $this->error(__('No Results were found'));
        }
        $adminIds = $this->getDataLimitAdminIds();
        if (is_array($adminIds)) {
            if (!in_array($row[$this->dataLimitField], $adminIds)) {
                $this->error(__('You have no permission'));
            }
        }
        if ($this->request->isPost()) {
            $params = $this->request->post("row/a");
            if ($params) {
                $params = $this->preExcludeFields($params);
                $result = false;
                Db::startTrans();
                try {
                    //是否采用模型验证
                    if ($this->modelValidate) {
                        $name = str_replace("\\model\\", "\\validate\\", get_class($this->item));
                        $validate = is_bool($this->modelValidate) ? ($this->modelSceneValidate ? $name . '.edit' : $name) : $this->modelValidate;
                        $row->validateFailException(true)->validate($validate);
                    }
                    $result = $row->allowField(true)->save($params);
                    Db::commit();
                } catch (ValidateException $e) {
                    Db::rollback();
                    $this->error($e->getMessage());
                } catch (PDOException $e) {
                    Db::rollback();
                    $this->error($e->getMessage());
                } catch (Exception $e) {
                    Db::rollback();
                    $this->error($e->getMessage());
                }
                if ($result !== false) {
                    $this->success('操作成功！！');
                } else {
                    $this->error(__('No rows were updated'));
                }
            }
            $this->error(__('Parameter %s can not be empty', ''));
        }
    }

    /**
     * 计划任务 计划补货 每月7号执行一次 汇总各个平台原始sku相同的品的补货需求数量 加入补货需求单以供采购分配处理 汇总过后更新字段 is_show 的值 列表不显示
     *
     * Created by Phpstorm.
     * User: jhh
     * Date: 2020/7/16
     * Time: 15:46
     */
    public function plan_replenishment()
    {
        //补货需求清单表
        $this->model = new \app\admin\model\NewProductMapping();
        //补货需求单子表
        $this->order = new \app\admin\model\purchase\NewProductReplenishOrder();
        //补货需求单主表
        $this->replenish = new \app\admin\model\purchase\NewProductReplenish();
        //统计计划补货数据
        $list = $this->model
            ->where(['is_show' => 1, 'type' => 1])
            ->whereTime('create_time', 'between', [date('Y-m-d H:i:s', strtotime("-1 month")), date('Y-m-d H:i:s')])
            ->group('sku')
            ->column("sku,sum(replenish_num) as sum");
        if (empty($list)) {
            echo ('暂时没有紧急补货单需要处理');
            die;
        }
        //统计各个站计划某个sku计划补货的总数 以及比例 用于回写平台sku映射表中
        $sku_list = $this->model
            ->where(['is_show' => 1, 'type' => 1])
            ->whereTime('create_time', 'between', [date('Y-m-d H:i:s', strtotime("-1 month")), date('Y-m-d H:i:s')])
            ->field('id,sku,website_type,replenish_num')
            ->select();
        //根据sku对数组进行重新分配
        $sku_list = $this->array_group_by($sku_list, 'sku');

        $result = false;
        Db::startTrans();
        try {
            //首先插入主表 获取主表id new_product_replenish
            $data['type'] = 1;
            $data['create_person'] = 'Admin';
            $data['create_time'] = date('Y-m-d H:i:s');
            $res = $this->replenish->insertGetId($data);

            //遍历以更新平台sku映射表的 关联补货需求单id 以及各站虚拟仓占比
            $int = 0;
            foreach ($sku_list as $k => $v) {
                //求出此sku在此补货单中的总数量
                $sku_whole_num = array_sum(array_map(function ($val) {
                    return $val['replenish_num'];
                }, $v));
                //求出比例赋予新数组
                foreach ($v as $ko => $vo) {
                    $date[$int]['id'] = $vo['id'];
                    $date[$int]['rate'] = $vo['replenish_num'] / $sku_whole_num;
                    $date[$int]['replenish_id'] = $res;
                    $int += 1;
                }
            }
            //批量更新补货需求清单 中的补货需求单id以及虚拟仓比例
            $res1 = $this->model->allowField(true)->saveAll($date);

            $number = 0;
            foreach ($list as $k => $v) {
                $arr[$number]['sku'] = $k;
                $arr[$number]['replenishment_num'] = $v;
                $arr[$number]['create_person'] = 'Admin';
                $arr[$number]['create_time'] = date('Y-m-d H:i:s');
                $arr[$number]['type'] = 1;
                $arr[$number]['replenish_id'] = $res;
                $number += 1;
            }
            //插入补货需求单子表 关联主表 new_product_replenish_order 关联字段replenish_id
            $result = $this->order->allowField(true)->saveAll($arr);
            //更新计划补货列表
            $ids = $this->model
                ->where(['is_show' => 1, 'type' => 1])
                ->whereTime('create_time', 'between', [date('Y-m-d H:i:s', strtotime("-1 month")), date('Y-m-d H:i:s')])
                ->setField('is_show', 0);
            Db::commit();
        } catch (ValidateException $e) {
            Db::rollback();
            echo $e->getMessage();
        } catch (PDOException $e) {
            Db::rollback();
            echo $e->getMessage();
        } catch (Exception $e) {
            Db::rollback();
            echo $e->getMessage();
        }
    }

    /**
     * *@param  [type] $arr [二维数组]
     * @param  [type] $key [键名]
     * @return [type]      [新的二维数组]
     * Created by Phpstorm.
     * User: jhh
     * Date: 2020/7/22
     * Time: 11:37
     */
    function array_group_by($arr, $key)
    {
        $grouped = array();
        foreach ($arr as $value) {
            $grouped[$value[$key]][] = $value;
        }
        if (func_num_args() > 2) {
            $args = func_get_args();
            foreach ($grouped as $key => $value) {
                $parms = array_merge($value, array_slice($args, 2, func_num_args()));
                $grouped[$key] = call_user_func_array('array_group_by', $parms);
            }
        }
        return $grouped;
    }


    /**
     * 紧急补货
     *
     * Created by Phpstorm.
     * User: jhh
     * Date: 2020/7/17
     * Time: 9:22
     */
    public function emergency_replenishment()
    {
        $this->model = new \app\admin\model\NewProductMapping();
        $this->order = new \app\admin\model\purchase\NewProductReplenishOrder();
        //统计计划补货数据
        $list = $this->model
            ->where(['is_show' => 1, 'type' => 2])
            ->whereTime('create_time', 'between', [date('Y-m-d H:i:s', strtotime("-1 month")), date('Y-m-d H:i:s')])
            ->group('sku')
            ->column("sku,sum(replenish_num) as sum");

        if (empty($list)) {
            $this->error('暂时没有紧急补货单需要处理');
        }

        //统计各个站计划某个sku计划补货的总数 以及比例 用于回写平台sku映射表中
        $sku_list = $this->model
            ->where(['is_show' => 1, 'type' => 2])
            ->whereTime('create_time', 'between', [date('Y-m-d H:i:s', strtotime("-1 month")), date('Y-m-d H:i:s')])
            ->field('id,sku,website_type,replenish_num')
            ->select();
        //根据sku对数组进行重新分配
        $sku_list = $this->array_group_by($sku_list, 'sku');

        $result = false;
        Db::startTrans();
        try {
            //首先插入主表 获取主表id new_product_replenish
            $data['type'] = 2;
            $data['create_person'] = session('admin.nickname');
            $data['create_time'] = date('Y-m-d H:i:s');
            $res = Db::name('new_product_replenish')->insertGetId($data);

            //遍历以更新平台sku映射表的 关联补货需求单id 以及各站虚拟仓占比
            $int = 0;
            foreach ($sku_list as $k => $v) {
                //求出此sku在此补货单中的总数量
                $sku_whole_num = array_sum(array_map(function ($val) {
                    return $val['replenish_num'];
                }, $v));
                //求出比例赋予新数组
                foreach ($v as $ko => $vo) {
                    $date[$int]['id'] = $vo['id'];
                    $date[$int]['rate'] = $vo['replenish_num'] / $sku_whole_num;
                    $date[$int]['replenish_id'] = $res;
                    $int += 1;
                }
            }
            //批量更新补货需求清单 中的补货需求单id以及虚拟仓比例
            $res1 = $this->model->allowField(true)->saveAll($date);

            $number = 0;
            foreach ($list as $k => $v) {
                $arr[$number]['sku'] = $k;
                $arr[$number]['replenishment_num'] = $v;
                $arr[$number]['create_person'] = session('admin.nickname');
                $arr[$number]['create_time'] = date('Y-m-d H:i:s');
                $arr[$number]['type'] = 2;
                $arr[$number]['replenish_id'] = $res;
                $number += 1;
            }
            //插入补货需求单表
            $result = $this->order->allowField(true)->saveAll($arr);
            //更新计划补货列表
            $ids = $this->model
                ->where(['is_show' => 1, 'type' => 2])
                ->whereTime('create_time', 'between', [date('Y-m-d H:i:s', strtotime("-1 month")), date('Y-m-d H:i:s')])
                ->setField('is_show', 0);
            Db::commit();
        } catch (ValidateException $e) {
            Db::rollback();
            $this->error($e->getMessage());
        } catch (PDOException $e) {
            Db::rollback();
            $this->error($e->getMessage());
        } catch (Exception $e) {
            Db::rollback();
            $this->error($e->getMessage());
        }
        if ($result !== false) {
            $this->success('操作成功！！');
        } else {
            $this->error(__('No rows were updated'));
        }
    }
}<|MERGE_RESOLUTION|>--- conflicted
+++ resolved
@@ -86,18 +86,11 @@
             }
             //平台搜索 (单选)
             if ($filter['platform_type']) {
-<<<<<<< HEAD
-                $new_product_mapping = new \app\admin\model\NewProductMapping();
-                if ($filter['platform_type'] == 10){
-                    $map['item_status'] = ['=', 1];
-                }else{
-                    $skus = $new_product_mapping->where(['website_type' => $filter['platform_type']])->column('sku');
-=======
+
                 if ($filter['platform_type'] == 10){
                     $map['item_status'] = ['=', 1];
                 }else{
                     $skus = $this->platformsku->where(['platform_type' => $filter['platform_type']])->column('sku');
->>>>>>> 6802d8ea
                     $map1['sku'] = ['in', $skus];
                 }
                 unset($filter['platform_type']);
@@ -153,7 +146,6 @@
             $platform = new \app\admin\model\itemmanage\ItemPlatformSku();
             $platformarr = $platform->where(['sku' => ['in', $skus]])->select();
             $platformarr = collection($platformarr)->toArray();
-<<<<<<< HEAD
             $platformarr1 = $platform->where(['sku' => ['in', $skus]])->field('sku,sales_num_90days')->select();
             $platformarr1 = collection($platformarr1)->toArray();
             foreach ($platformarr1 as $k => $v){
@@ -166,19 +158,7 @@
             // dump($platformarr);
             // dump($arrs);
             // dump($platformarr1);
-=======
-
-            $platformarr1 = $platform->where(['sku' => ['in', $skus]])->column('sku,sales_num_90days');
-            $platformarr1 = collection($platformarr1)->toArray();
-            foreach ($platformarr1 as $ka => $va){
-                if ($arrs[$va['sku']]){
-                    $arrs[$va['sku']] =  $arrs[$va['sku']] + $va['sales_num_90days'];
-                }else{
-                    $arrs[$va['sku']] = $va['sales_num_90days'];
-                }
-            }
-
->>>>>>> 6802d8ea
+
             //查询对应平台
             $magentoplatformarr = $this->magentoplatformarr;
 
