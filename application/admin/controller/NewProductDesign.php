<?php

namespace app\admin\controller;

use app\admin\model\Admin;
use app\admin\model\AuthGroup;
use app\admin\model\AuthGroupAccess;
use app\admin\model\DistributionLog;
use app\admin\model\itemmanage\attribute\ItemAttribute;
use app\admin\model\itemmanage\Item;
use app\admin\model\itemmanage\ItemBrand;
use app\admin\model\order\Order;
use app\common\controller\Backend;
use app\common\model\Auth;
use Aws\S3\S3Client;
use PhpOffice\PhpSpreadsheet\Spreadsheet;
use think\Db;
use think\Exception;
use think\exception\PDOException;
use think\exception\ValidateException;
use app\admin\model\itemmanage\ItemPlatformSku;
use app\admin\model\NewProductDesignLog;

/**
 * 选品设计管理
 *
 * @icon fa fa-circle-o
 */
class NewProductDesign extends Backend
{

    /**
     * NewProductDesign模型对象
     * @var \app\admin\model\NewProductDesign
     */
    protected $model = null;
    protected $noNeedRight = ['detail','designRecording'];
    public function _initialize()
    {
        parent::_initialize();
        $this->model = new \app\admin\model\NewProductDesign;
        $this->itemAttribute = new \app\admin\model\itemmanage\attribute\ItemAttribute;
        $this->magentoplatform = new \app\admin\model\platformmanage\MagentoPlatform();
        $this->category = new \app\admin\model\itemmanage\ItemCategory;
        $this->view->assign('getTabList', $this->model->getTabList());
        $this->view->assign('categoryList', $this->category->categoryList());
        $this->view->assign('brandList', (new ItemBrand())->getBrandList());
        $this->view->assign('AllFrameColor', $this->itemAttribute->getFrameColor());
        $this->view->assign('AllDecorationColor', $this->itemAttribute->getFrameColor(3));
        $this->view->assign('AllProductSize', config('FRAME_SIZE'));
        $this->client = new S3Client([
            'version' => 'latest',
            'region' => 'us-west-2', # 可用区必须是这个
            'credentials' => [
                'key' => 'AKIAT2RCARUTCLJLTCDL',
                'secret' => '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',
            ],
        ]);

        $this->assignconfig('record_size', $this->auth->check('new_product_design/record_size'));//录尺寸
        $this->assignconfig('allocate_personnel', $this->auth->check('new_product_design/allocate_personnel'));//分配人员信息
        $this->assignconfig('shooting', $this->auth->check('new_product_design/shooting')); //拍摄开始 拍摄完成
        $this->assignconfig('making', $this->auth->check('new_product_design/making')); //开始制作
        $this->assignconfig('review_the_operation', $this->auth->check('new_product_design/review_the_operation')); //审核操作
        $this->assignconfig('add_img', $this->auth->check('new_product_design/add_img')); //图片上传操作
        $this->assignconfig('change_designer', $this->auth->check('new_product_design/change_designer')); //修改人员
    }

    /**
     * 默认生成的控制器所继承的父类中有index/add/edit/del/multi五个基础方法、destroy/restore/recyclebin三个回收站方法
     * 因此在当前控制器中可不用编写增删改查的代码,除非需要自己控制这部分逻辑
     * 需要将application/admin/library/traits/Backend.php中对应的方法复制到当前控制器,然后进行修改
     */


    /**
     * 查看
     */
    public function index()
    {
        $admin = new Admin();
        $Item = new Item();
        //当前是否为关联查询
        $this->relationSearch = false;
        //设置过滤方法
        $this->request->filter(['strip_tags']);
        if ($this->request->isAjax()) {
            $filter = json_decode($this->request->get('filter'), true);

            if ($filter['label']) {
                if ($filter['label'] == 5 || $filter['label'] == 6){
                    $adminId = session('admin.id');
                    $map['responsible_id'] = ['eq',$adminId];
                }
                $map['status'] = $filter['label'];
            }
            if ($filter['sku']) {
                $map['sku'] = ['like','%'.$filter['sku'].'%'];
            }

            if ($filter['site'] || $filter['item_status'] || $filter['is_new']){
                if ($filter['site']){
                    $cat['b.platform_type'] = ['eq',$filter['site']];
                    unset($filter['site']);
                }
                if ($filter['item_status']){
                    $cat['a.item_status'] = ['eq',$filter['item_status']];
                    unset($filter['item_status']);
                }
                if ($filter['is_new']){
                    $cat['a.is_new'] = ['eq',$filter['is_new']];
                    unset($filter['is_new']);
                }
                $sku =  $Item->alias('a')
                    ->join(['fa_item_platform_sku'=>'b'],'a.sku = b.sku')
                    ->where($cat)
                    ->column('a.sku');
                $sku = array_unique($sku);
                $map['sku'] = ['in',$sku];
            }
            unset($filter['label']);
            if ($filter['responsible_id']){
                $wheLike['nickname'] = ['like','%'.$filter['responsible_id'].'%'];
                $responsibleId =  $admin->where($wheLike)->column('id');
                if ($responsibleId){
                    $map['responsible_id'] = ['in',$responsibleId];
                }else{
                    $map['responsible_id'] = ['eq','999999999'];
                }
            }
            unset($filter['responsible_id']);
            unset($filter['sku']);
            $this->request->get(['filter' => json_encode($filter)]);
            //如果发送的来源是Selectpage，则转发到Selectpage
            if ($this->request->request('keyField')) {
                return $this->selectpage();
            }
            list($where, $sort, $order, $offset, $limit) = $this->buildparams();
            $total = $this->model
                ->where($where)
                ->where($map)
                ->order($sort, $order)
                ->count();

            $list = $this->model
                ->where($where)
                ->where($map)
                ->order($sort, $order)
                ->limit($offset, $limit)
                ->select();
            foreach ($list as $row) {
                $row->visible(['id', 'sku', 'status', 'responsible_id', 'create_time']);
            }
            $list = collection($list)->toArray();
            foreach ($list as $key=>$item){
                $list[$key]['label'] = $map['status']?$map['status']:0;
                if ($item['responsible_id'] !==null){
                    $list[$key]['responsible_id'] = $admin->where('id',$item['responsible_id'])->value('nickname');
                }else{
                    $list[$key]['responsible_id'] = '暂无';
                }
                $itemStatusIsNew = $Item->where(['sku'=>$item['sku']])->field('item_status,is_new')->find();
                $list[$key]['item_status'] =$itemStatusIsNew->item_status;
                $list[$key]['is_new'] = $itemStatusIsNew->is_new;
            }
            $result = array("total" => $total,"label"=>$map['status']?$map['status']:0, "rows" => $list);

            return json($result);
        }
        return $this->view->fetch();
    }
    public function detail($ids=null)
    {
        $item = new Item();
        $itemAttribute =new ItemAttribute();
        $value = $this->model->get($ids);
        $where['sku'] = $value->sku;
        $data = $item->where($where)
            ->field('id,category_id')
            ->find();
        $attributeType = $data->category_id;
        $goodsId = $data->id;
        $compareValue = ['32','34','35','38','39'];
        if (!in_array($attributeType,$compareValue)){
            $attributeType = true;
        }
        $row =$itemAttribute->where('item_id',$goodsId)->find();
        $img = explode(',',$row->frame_aws_imgs);
        $net = 'https://mojing.s3-us-west-2.amazonaws.com/';
        if (is_array($img)){
            foreach ($img as $key=>$value){
                $img[$key] = $net.$value;
            }
        }
        $this->assign('attributeType',$attributeType);
        $this->assign('goodsId',$goodsId);
        $this->assign('ids',$ids);
        $this->assign('row',$row);
        $this->assign('img',$img);
        return $this->view->fetch();
    }
    //录尺寸
    public function record_size($ids =null)
    {
        $itemAttribute = new ItemAttribute();
        if ($this->request->post()){
            $data = $this->request->post();
            if ($data['attributeType'] ==1){
                if ($data['row']['frame_height'] < 0.1){
                    $this->error('请输入正确的镜框高数值');
                }
                if($data['row']['frame_bridge']<0.1){
                    $this->error('请输入正确的桥数值');
                }
                if($data['row']['frame_temple_length']<0.1){
                    $this->error('请输入正确的镜腿长数值');
                }
                if($data['row']['frame_length']<0.1){
                    $this->error('请输入正确的镜架总长数值');
                }
                if($data['row']['frame_weight']<0.1){
                    $this->error('请输入正确的重量数值');
                }
                if($data['row']['mirror_width']<0.1){
                    $this->error('请输入正确的镜面宽数值');
                }

            }
            if ($data['attributeType'] ==32){
                if($data['row']['box_height']<0.1){
                    $this->error('请输入正确的高度数值');
                }
                if($data['row']['box_width']<0.1){
                    $this->error('请输入正确的宽度数值');
                }
            }
            if ($data['attributeType'] ==35){
                if($data['row']['earrings_height']<0.1){
                    $this->error('请输入正确的高度数值');
                }
                if($data['row']['earrings_width']<0.1){
                    $this->error('请输入正确的宽度数值');
                }
            }
            if ($data['attributeType'] ==38){
                if($data['row']['eyeglasses_chain']<0.1){
                    $this->error('请输入正确的周长数值数值');
                }
            }
            if ($data['attributeType'] ==34 ||$data['attributeType'] ==39){
                if($data['row']['necklace_perimeter']<0.1){
                    $this->error('请输入正确的周长数值');
                }
                if($data['row']['necklace_chain']<0.1){
                    $this->error('请输入正确的延长链数值');
                }
            }
            $this->model->startTrans();
            $itemAttribute->startTrans();
            try {
                //更新设计表
                $map['id'] = $ids;
                $data['status'] = 2;
                $data['update_time']  = date("Y-m-d H:i:s", time());
                $res = $this->model->allowField(true)->isUpdate(true, $map)->save($data);
                if ($res){
                    //更新商品属性表
                    $whe['item_id'] = $data['goodsId'];
                    $itemAttribute->where($whe)->update($data['row']);
                    //添加操作记录
                    $valueLog['operator'] = session('admin.nickname');
                    $valueLog['addtime'] = date('Y-m-d H:i:s',time());
                    $valueLog['node'] = 2;
                    $valueLog['operation_type'] = '录尺寸';
                    $valueLog['design_id'] = $ids;
                    $valueLog['value_log'] = json_encode($data['row']);
                    $this->designRecording($valueLog);
                }
                $this->model->commit();
                $itemAttribute->commit();
            } catch (PDOException $e) {
                $this->model->rollback();
                $itemAttribute->rollback();
                $this->error($e->getMessage());
            } catch (Exception $e) {
                $itemAttribute->rollback();
                $this->error($e->getMessage());
            }
            $this->success('操作成功');
        }
        $item = new Item();
        $value = $this->model->get($ids);
        $where['sku'] = $value->sku;
        $data = $item->where($where)
            ->field('id,category_id')
            ->find();
        $attributeType = $data->category_id;
        $goodsId = $data->id;
        $compareValue = ['32','34','35','38','39'];
        if (!in_array($attributeType,$compareValue)){
            $attributeType = true;
        }
        //获取商品属性
        $cat['item_id'] = $goodsId;
        $item_attribute = $itemAttribute->where($cat)->find();
        $this->assign('attributeType',$attributeType);
        $this->assign('goodsId',$goodsId);
        $this->assign('ids',$ids);
        $this->assign('item_attribute',$item_attribute);
        return $this->view->fetch();
    }
    //产品要求  状态更改需要拆分为多个方法-用于权限限制
    //拍摄-（开始拍摄、拍摄完成）、分配-（分配）、制作-（开始制作）、上传-（上传图片）、审核（审核通过、审核拒绝）
    /**
     * @author zjw
     * @date   2021/4/9 13:55
     * 选品设计拍摄开始 -- 完成--按钮
     */
    public function shooting(){
        $ids =  $this->request->get('ids');
        $status =  $this->request->get('status');
        empty($ids) && $this->error('缺少重要参数');
        empty($status) && $this->error('数据异常');
        $map['id'] = $ids;
        $data['status'] = $status;
        $data['update_time']  = date("Y-m-d H:i:s", time());
        $res = $this->model->allowField(true)->isUpdate(true, $map)->save($data);
        if ($data['status']==3){
            $valueLog['operation_type'] = '开始拍摄';
        }else{
            $valueLog['operation_type'] = '拍摄完成';
        }
        if ($res){
            //添加操作记录
            $valueLog['operator'] = session('admin.nickname');
            $valueLog['addtime'] = date('Y-m-d H:i:s',time());
            $valueLog['node'] = $data['status'];
            $valueLog['design_id'] = $ids;
            $this->designRecording($valueLog);
            $this->success('操作成功');
        }else{
            $this->error('操作失败');
        }
    }

    /**
     * @author zjw
     * @date   2021/4/9 14:04
     * 开始制作
     */
    public function making(){
        $ids =  $this->request->get('ids');
        $status =  $this->request->get('status');
        empty($ids) && $this->error('缺少重要参数');
        empty($status) && $this->error('数据异常');
        $map['id'] = $ids;
        $data['status'] = $status;
        $data['update_time']  = date("Y-m-d H:i:s", time());
        $res = $this->model->allowField(true)->isUpdate(true, $map)->save($data);
        if ($res){
            //添加操作记录
            $valueLog['operator'] = session('admin.nickname');
            $valueLog['addtime'] = date('Y-m-d H:i:s',time());
            $valueLog['node'] = 6;
            $valueLog['operation_type'] = '开始制作';
            $valueLog['design_id'] = $ids;
            $this->designRecording($valueLog);
            $this->success('操作成功');
        }else{
            $this->error('操作失败');
        }
    }

    /**
     * @author zjw
     * @date   2021/4/9 14:11
     * 审核操作
     */
    public function review_the_operation(){
        $item = new  Item();
        $ids =  $this->request->get('ids');
        $status =  $this->request->get('status');
        empty($ids) && $this->error('缺少重要参数');
        empty($status) && $this->error('数据异常');
        $map['id'] = $ids;
        if ($status ==9){
            $valueLog['operation_type'] = '审核拒绝';
            $valueLog['node'] = $status;
            $status =6;
        }
        if ($status ==8){
            $valueLog['node'] = $status;
            $valueLog['operation_type'] = '审核通过';
            $value = $this->model->get($ids);
            $data['item_status']=1;
            $change['sku'] = $value->sku;
            $item->allowField(true)->isUpdate(true, $change)->save($data);
        }
        $data['status'] = $status;
        $data['update_time']  = date("Y-m-d H:i:s", time());
        $res = $this->model->allowField(true)->isUpdate(true, $map)->save($data);
        if ($res){
            //添加操作记录
            $valueLog['operator'] = session('admin.nickname');
            $valueLog['addtime'] = date('Y-m-d H:i:s',time());
            $valueLog['design_id'] = $ids;
            $this->designRecording($valueLog);
            $this->success('操作成功');
        }else{
            $this->error('操作失败');
        }
    }


    //分配人员
    public function allocate_personnel($ids = null)
    {
        if($this->request->post()){
            $ids =  $this->request->post('ids');
            $responsible_id =  $this->request->post('responsible_id');
            $map['id'] = $ids;
            $data['responsible_id'] = $responsible_id;
            $data['status'] = 5;
            $data['update_time']  = date("Y-m-d H:i:s", time());
            $res = $this->model->allowField(true)->isUpdate(true, $map)->save($data);
            if ($res){
                //添加操作记录
                $valueLog['operator'] = session('admin.nickname');
                $valueLog['addtime'] = date('Y-m-d H:i:s',time());
                $valueLog['node'] = 5;
                $valueLog['operation_type'] = '分配人员';
                $valueLog['design_id'] = $ids;
                $this->designRecording($valueLog);
                $this->success('人员分配成功');
            }else{
                $this->error('人员分配失败');
            }
        }
        //获取筛选人
        $authGroupAccess= new AuthGroupAccess();
        $auth_user = $authGroupAccess
            ->alias('a')
            ->join(['fa_admin' => 'b'], 'a.uid=b.id')
//            ->where('a.group_id=160')
            ->where('a.group_id=72')
            ->field('id,nickname')
            ->select();
        $this->assign('ids', $ids);
        $this->assign('auth_user', collection($auth_user)->toArray());

        return $this->view->fetch();

    }

    /**
     * @author zjw
     * @date   2021/4/26 17:59
     * 更换设计师
     */
    public function change_designer($ids=null){
        if($this->request->post()){
            $responsible_id =  $this->request->post('responsible_id');
            $map['id'] = $ids;
            $data['responsible_id'] = $responsible_id;
            $data['update_time']  = date("Y-m-d H:i:s", time());
            $res = $this->model->where($map)->update($data);
            if ($res){
                //添加操作记录
                $valueLog['operator'] = session('admin.nickname');
                $valueLog['addtime'] = date('Y-m-d H:i:s',time());
                $valueLog['node'] = 5;
                $valueLog['operation_type'] = '更换设计师';
                $valueLog['design_id'] = $ids;
                $this->designRecording($valueLog);
                $this->success('人员分配成功');
            }else{
                $this->error('人员分配失败');
            }
        }
        //获取筛选人
        $authGroupAccess= new AuthGroupAccess();
        $auth_user = $authGroupAccess
            ->alias('a')
            ->join(['fa_admin' => 'b'], 'a.uid=b.id')
//            ->where('a.group_id=160')
            ->where('a.group_id=72')
            ->field('id,nickname')
            ->select();
        $this->assign('ids', $ids);
        $this->assign('auth_user', collection($auth_user)->toArray());

        return $this->view->fetch();

    }


    //上传图片 弃用
    public function add_img_old()
    {
        $item = new \app\admin\model\itemmanage\Item;
        $itemAttribute = new ItemAttribute();
        $newProductDesign = new \app\admin\model\NewProductDesign();
        $newProductDesignDetail = $newProductDesign->where('id', input('ids'))->find();
        $itemId = $item->where('sku', $newProductDesignDetail['sku'])->value('id');
        $row = $item->get($itemId, 'itemAttribute');
        if ($this->request->isAjax()) {
            $params = $this->request->post("row/a");
            $item_status = $params['item_status'];
            $itemAttrData['frame_images'] = $params['frame_images'];
            $itemAttrData['create_frame_images_time'] = date("Y-m-d H:i:s", time());
            $imgsArr = [];
            $net = 'https://mojing.s3-us-west-2.amazonaws.com/';
            $itemAttribute->startTrans();
            $item->startTrans();
            $newProductDesign->startTrans();
            try {
//                $itemResult = $item->where('id', '=', $itemId)->update(['item_status' => $item_status]);
                $imgArr = explode(',', $params['frame_images']);
                foreach ($imgArr as $k => $v) {
                    $arr = explode("/", $v);
                    //获取最后一个/后边的字符
                    $sku = $arr[count($arr) - 1];
                    $imgsArr[$k] = 'skupic/' . $sku;
                    $file_url = '.' . $v;
                    //私有
                    $acl = 'private';
                    $acl = 'public-read';
                    //上传至桶的名称
                    $bucket = 'mojing';
                    $result = $this->client->putObject(array(
                        'Bucket' => $bucket,
                        'Key' => 'skupic/' . $sku,
                        'Body' => fopen($file_url, 'rb'),
                        'ACL' => $acl,
                    ));
                    //上传成功--返回上传后的地址
                    $data = [
                        'type' => '1',
                        'data' => urldecode($result['ObjectURL']),
                    ];
                    // unlink($file_url);
                }
                $itemAttrData['frame_aws_imgs'] = implode(',', $imgsArr);
                $itemAttrResult = $itemAttribute->where('item_id', '=', $itemId)->update($itemAttrData);
                $newProductDesignResult = $newProductDesign->where('id', '=', input('ids'))->update(['status'=>7,'update_time'=>date("Y-m-d H:i:s", time())]);
                //添加操作记录
                $valueLog['operator'] = session('admin.nickname');
                $valueLog['addtime'] = date('Y-m-d H:i:s',time());
                $valueLog['node'] = 6;
                $valueLog['operation_type'] = '上传图片';
                $this->designRecording($valueLog);
                $itemAttribute->commit();
                $item->commit();
                $newProductDesign->commit();
            } catch (Aws\Exception\MultipartUploadExcepti $e) {
                //上传失败--返回错误信息
                $uploader = new Aws\S3\MultipartUploader($this->client, $file_url, [
                    'state' => $e->getState(),
                ]);
                $data = [
                    'type' => '0',
                    'data' => $e->getMessage(),
                ];
            } catch (ValidateException $e) {
                $itemAttribute->rollback();
                $item->rollback();
                $newProductDesign->rollback();
                $this->error($e->getMessage(), [], 406);
            } catch (PDOException $e) {
                $itemAttribute->rollback();
                $item->rollback();
                $newProductDesign->rollback();
                $this->error($e->getMessage(), [], 407);
            } catch (Exception $e) {
                $itemAttribute->rollback();
                $item->rollback();
                $newProductDesign->rollback();
                $this->error($e->getMessage(), [], 408);
            }
            if (($itemAttrResult !== false) && ($data['type'] == 1) && ($newProductDesignResult !== false)) {
                $this->success();
            } else {
                $this->error(__('Failed to upload product picture, please try again'));
            }
        }
        $this->view->assign("row", $row);

        return $this->view->fetch();
    }

    public function add_img()
    {
        $item = new \app\admin\model\itemmanage\Item;
        $itemAttribute = new ItemAttribute();
        $newProductDesign = new \app\admin\model\NewProductDesign();
        $newProductDesignDetail = $newProductDesign->where('id', input('ids'))->find();
        $itemId = $item->where('sku', $newProductDesignDetail['sku'])->value('id');
        $row = $item->get($itemId, 'itemAttribute');
        if ($this->request->isAjax()) {
            $params = $this->request->post("row/a");
            $itemAttrData['frame_images'] = $params['frame_images'];
            $itemAttrData['create_frame_images_time'] = date("Y-m-d H:i:s", time());
            $itemAttribute->startTrans();
            $item->startTrans();
            $newProductDesign->startTrans();
            try {
                $itemAttrData['frame_aws_imgs'] = $params['frame_images'];
                $value = $itemAttrData['frame_aws_imgs'];
                $value = explode(',', $value);
                foreach ($value as $k => $v) {
                    $value[$k] = substr($v, 1);
                }
                $itemAttrData['frame_aws_imgs'] = implode(',', $value);
                $itemAttrResult = $itemAttribute->where('item_id', '=', $itemId)->update($itemAttrData);
                $newProductDesignResult = $newProductDesign->where('id', '=', input('ids'))->update(['status' => 7, 'update_time' => date("Y-m-d H:i:s", time())]);

                //添加操作记录
                $valueLog['operator'] = session('admin.nickname');
                $valueLog['addtime'] = date('Y-m-d H:i:s',time());
                $valueLog['node'] = 6;
                $valueLog['operation_type'] = '上传图片';
                $valueLog['design_id'] =input('ids');
                $this->designRecording($valueLog);

                $itemAttribute->commit();
                $item->commit();
                $newProductDesign->commit();
            } catch (ValidateException $e) {
                $itemAttribute->rollback();
                $item->rollback();
                $newProductDesign->rollback();
                $this->error($e->getMessage(), [], 406);
            } catch (PDOException $e) {
                $itemAttribute->rollback();
                $item->rollback();
                $newProductDesign->rollback();
                $this->error($e->getMessage(), [], 407);
            } catch (Exception $e) {
                $itemAttribute->rollback();
                $item->rollback();
                $newProductDesign->rollback();
                $this->error($e->getMessage(), [], 408);
            }
            if (($itemAttrResult !== false) && ($newProductDesignResult !== false)) {
                $this->success();
            } else {
                $this->error(__('Failed to upload product picture, please try again'));
            }
        }
        $this->view->assign("row", $row);

        return $this->view->fetch();
    }
    /**
     * @author zjw
     * @date   2021/4/26 18:17
     * 操作记录
     */
    public function operation_log($ids=null){
        $value = Db::table('fa_new_product_design_log')->where(['design_id'=>$ids])->order('addtime desc')->select();
        $this->assign('list',$value);
        return $this->view->fetch();
    }


    /**
     * @param $value
     * @author zjw
     * @date   2021/4/26 14:26
     */
    public function designRecording($value){
        Db::name('new_product_design_log')->insert($value);
    }



    /**
     * 选品设计管理导出
     * Interface export
     * @package app\admin\controller
     * @author  jhh
     * @date    2021/4/26 14:55:01
     */
    public function export(){
        set_time_limit(0);
        ini_set('memory_limit', '512M');
        $item = new Item();
        $itemAttribute =new ItemAttribute();
        $designStatus = input('design_status');
        $platType= input('plat_type');
        $createTime = input('create_time');
        $map = [];
        if ($platType){
            $itemPlatformSku = new ItemPlatformSku();
            $sku = $itemPlatformSku
                ->where(['platform_type'=>$platType])
                ->column('sku');
            $map['sku'] = ['in',$sku];
        }
        if ($designStatus > 0){
            $map['status'] = ['=',$designStatus];
        }
        if ($createTime){
            $createat = explode(' ', $createTime);
            $map['create_time'] = ['between', [$createat[0] . ' ' . $createat[1], $createat[3] . ' ' . $createat[4]]];
        }
        $list = $this->model
            ->field('id,sku')
            ->where($map)
            ->select();
        $list = collection($list)->toArray();
        $sheet1 = [];
        $sheet2 = [];
        $sheet3 = [];
        $sheet4 = [];
        $sheet5 = [];
        $sheet1Key = 0;
        $sheet2Key = 0;
        $sheet3Key = 0;
        $sheet4Key = 0;
        $sheet5Key = 0;
        foreach ($list as $k=>$v){
            $value = $this->model->get($v['id']);
            $where['sku'] = $value->sku;
            $data = $item
                ->where($where)
                ->field('id,category_id')
                ->find();
            $attributeType = $data->category_id;
            $goodsId = $data->id;
            $row =$itemAttribute
                ->where('item_id',$goodsId)
                ->find();
            $list[$k]['detail'] = $row;
            if ($attributeType == 35){
                //耳饰
                $sheet2[$sheet2Key] = $v;
                $sheet2[$sheet2Key]['detail'] = $row;
                $sheet2Key += 1;
            }elseif ($attributeType== 39 || $attributeType == 34){
                //项链/手链
                $sheet3[$sheet3Key] = $v;
                $sheet3[$sheet3Key]['detail'] = $row;
                $sheet3Key += 1;
            }elseif ($attributeType == 38){
                //眼镜链
                $sheet4[$sheet4Key] = $v;
                $sheet4[$sheet4Key]['detail'] = $row;
                $sheet4Key += 1;
            }elseif ($attributeType == 32){
                //镜盒
                $sheet5[$sheet5Key] = $v;
                $sheet5[$sheet5Key]['detail'] = $row;
                $sheet5Key += 1;
            }else{
                $sheet1[$sheet1Key] = $v;//眼镜
                $sheet1[$sheet1Key]['detail'] = $row;//眼镜
                $sheet1Key += 1;
            }
        }
<<<<<<< HEAD
=======
dump(collection($sheet1)->toArray());
dump(collection($sheet2)->toArray());
dump(collection($sheet3)->toArray());
dump(collection($sheet4)->toArray());
dump(collection($sheet5)->toArray());
die;
>>>>>>> eb1cb5ac

        if (!empty($sheet1)){
            //从数据库查询需要的数据
            $spreadsheet = new Spreadsheet();
            $spreadsheet->setActiveSheetIndex(0);
            $spreadsheet->getActiveSheet()->setCellValue("A1", "SKU");
            $spreadsheet->getActiveSheet()->setCellValue("B1", "镜框高（mm）");
            $spreadsheet->getActiveSheet()->setCellValue("C1", "镜面宽（mm）:");
            $spreadsheet->getActiveSheet()->setCellValue("D1", "桥（mm）:");
            $spreadsheet->getActiveSheet()->setCellValue("E1", "镜腿长（mm）:");
            $spreadsheet->getActiveSheet()->setCellValue("F1", "镜架总长（mm）:");
            $spreadsheet->getActiveSheet()->setCellValue("G1", "重量（mm）:");
            //设置宽度
            $spreadsheet->getActiveSheet()->getColumnDimension('A')->setWidth(22);
            $spreadsheet->getActiveSheet()->getColumnDimension('B')->setWidth(22);
            $spreadsheet->getActiveSheet()->getColumnDimension('C')->setWidth(22);
            $spreadsheet->getActiveSheet()->getColumnDimension('D')->setWidth(22);
            $spreadsheet->getActiveSheet()->getColumnDimension('E')->setWidth(22);
            $spreadsheet->getActiveSheet()->getColumnDimension('F')->setWidth(22);
            $spreadsheet->getActiveSheet()->getColumnDimension('G')->setWidth(22);
            $spreadsheet->setActiveSheetIndex(0)->setTitle('眼镜尺寸明细');
            $spreadsheet->setActiveSheetIndex(0);
            $num = 0;
            foreach ($sheet1 as $k=>$v){
                $spreadsheet->getActiveSheet()->setCellValue('A' . ($num * 1 + 2), $v['sku']);
                $spreadsheet->getActiveSheet()->setCellValue('B' . ($num * 1 + 2), $v['detail']['frame_height']);
                $spreadsheet->getActiveSheet()->setCellValue('C' . ($num * 1 + 2), $v['detail']['mirror_width']);
                $spreadsheet->getActiveSheet()->setCellValue('D' . ($num * 1 + 2), $v['detail']['frame_bridge']);
                $spreadsheet->getActiveSheet()->setCellValue('E' . ($num * 1 + 2), $v['detail']['frame_temple_length']);
                $spreadsheet->getActiveSheet()->setCellValue('F' . ($num * 1 + 2), $v['detail']['frame_length']);
                $spreadsheet->getActiveSheet()->setCellValue('G' . ($num * 1 + 2), $v['detail']['frame_weight']);
                $num += 1;
            }
        }
        if (!empty($sheet2)){
            $spreadsheet->createSheet();
            $spreadsheet->setActiveSheetIndex(1);
            $spreadsheet->getActiveSheet()->setCellValue("A1", "SKU");
            $spreadsheet->getActiveSheet()->setCellValue("B1", "高度（mm）");
            $spreadsheet->getActiveSheet()->setCellValue("C1", "宽度（mm）:");
            //设置宽度
            $spreadsheet->getActiveSheet()->getColumnDimension('A')->setWidth(22);
            $spreadsheet->getActiveSheet()->getColumnDimension('B')->setWidth(22);
            $spreadsheet->getActiveSheet()->getColumnDimension('C')->setWidth(22);
            $spreadsheet->setActiveSheetIndex(1)->setTitle('耳饰尺寸明细');
            $spreadsheet->setActiveSheetIndex(1);
            $num = 0;
            foreach ($sheet2 as $k=>$v){
                $spreadsheet->getActiveSheet()->setCellValue('A' . ($num * 1 + 2), $v['sku']);
                $spreadsheet->getActiveSheet()->setCellValue('B' . ($num * 1 + 2), $v['detail']['earrings_height']);
                $spreadsheet->getActiveSheet()->setCellValue('C' . ($num * 1 + 2), $v['detail']['earrings_width']);
                $num += 1;
            }
        }

        if (!empty($sheet3)){
            $spreadsheet->createSheet();
            $spreadsheet->setActiveSheetIndex(2);
            $spreadsheet->getActiveSheet()->setCellValue("A1", "SKU");
            $spreadsheet->getActiveSheet()->setCellValue("B1", "周长（mm）");
            $spreadsheet->getActiveSheet()->setCellValue("C1", "延长链（mm）:");
            //设置宽度
            $spreadsheet->getActiveSheet()->getColumnDimension('A')->setWidth(22);
            $spreadsheet->getActiveSheet()->getColumnDimension('B')->setWidth(22);
            $spreadsheet->getActiveSheet()->getColumnDimension('C')->setWidth(22);
            $spreadsheet->setActiveSheetIndex(2)->setTitle('项链手链尺寸明细');
            $spreadsheet->setActiveSheetIndex(2);
            $num = 0;
            foreach ($sheet3 as $k=>$v){
                $spreadsheet->getActiveSheet()->setCellValue('A' . ($num * 1 + 2), $v['sku']);
                $spreadsheet->getActiveSheet()->setCellValue('B' . ($num * 1 + 2), $v['detail']['necklace_perimeter']);
                $spreadsheet->getActiveSheet()->setCellValue('C' . ($num * 1 + 2), $v['detail']['necklace_chain']);
                $num += 1;
            }
        }

        if (!empty($sheet4)){
            $spreadsheet->createSheet();
            $spreadsheet->setActiveSheetIndex(3);
            $spreadsheet->getActiveSheet()->setCellValue("A1", "SKU");
            $spreadsheet->getActiveSheet()->setCellValue("B1", "周长（mm）");
            //设置宽度
            $spreadsheet->getActiveSheet()->getColumnDimension('A')->setWidth(22);
            $spreadsheet->getActiveSheet()->getColumnDimension('B')->setWidth(22);
            $spreadsheet->getActiveSheet()->getColumnDimension('C')->setWidth(22);
            $spreadsheet->setActiveSheetIndex(3)->setTitle('眼镜链尺寸明细');
            $spreadsheet->setActiveSheetIndex(3);
            $num = 0;
            foreach ($sheet4 as $k=>$v){
                $spreadsheet->getActiveSheet()->setCellValue('A' . ($num * 1 + 2), $v['sku']);
                $spreadsheet->getActiveSheet()->setCellValue('B' . ($num * 1 + 2), $v['detail']['eyeglasses_chain']);
                $num += 1;
            }
        }

        if (!empty($sheet5)){
            $spreadsheet->createSheet();
            $spreadsheet->setActiveSheetIndex(4);
            $spreadsheet->getActiveSheet()->setCellValue("A1", "SKU");
            $spreadsheet->getActiveSheet()->setCellValue("B1", "镜盒高度");
            $spreadsheet->getActiveSheet()->setCellValue("C1", "镜盒宽度:");
            //设置宽度
            $spreadsheet->getActiveSheet()->getColumnDimension('A')->setWidth(22);
            $spreadsheet->getActiveSheet()->getColumnDimension('B')->setWidth(22);
            $spreadsheet->getActiveSheet()->getColumnDimension('C')->setWidth(22);
            $spreadsheet->setActiveSheetIndex(4)->setTitle('镜盒尺寸明细');
            $spreadsheet->setActiveSheetIndex(4);
            $num = 0;
            foreach ($sheet5 as $k=>$v){
                $spreadsheet->getActiveSheet()->setCellValue('A' . ($num * 1 + 2), $v['sku']);
                $spreadsheet->getActiveSheet()->setCellValue('B' . ($num * 1 + 2), $v['detail']['box_height']);
                $spreadsheet->getActiveSheet()->setCellValue('C' . ($num * 1 + 2), $v['detail']['box_width']);
                $num += 1;
            }
        }

        //设置边框
        $border = [
            'borders' => [
                'allBorders' => [
                    'borderStyle' => \PhpOffice\PhpSpreadsheet\Style\Border::BORDER_THIN, // 设置border样式
                    'color'       => ['argb' => 'FF000000'], // 设置border颜色
                ],
            ],
        ];
        $spreadsheet->getDefaultStyle()->getFont()->setName('微软雅黑')->setSize(12);
        $setBorder = 'A1:' . $spreadsheet->getActiveSheet()->getHighestColumn() . $spreadsheet->getActiveSheet()->getHighestRow();
        $spreadsheet->getActiveSheet()->getStyle($setBorder)->applyFromArray($border);
        $spreadsheet->getActiveSheet()->getStyle('A1:Q' . $spreadsheet->getActiveSheet()->getHighestRow())->getAlignment()->setHorizontal(\PhpOffice\PhpSpreadsheet\Style\Alignment::HORIZONTAL_CENTER);
        $spreadsheet->setActiveSheetIndex(0);
        $format = 'xlsx';
        $savename = '产品设计管理';
        if ($format == 'xls') {
            //输出Excel03版本
            header('Content-Type:application/vnd.ms-excel');
            $class = "\PhpOffice\PhpSpreadsheet\Writer\Xls";
        } elseif ($format == 'xlsx') {
            //输出07Excel版本
            header('Content-Type: application/vnd.openxmlformats-officedocument.spreadsheetml.sheet');
            $class = "\PhpOffice\PhpSpreadsheet\Writer\Xlsx";
        }
        //输出名称
        header('Content-Disposition: attachment;filename="' . $savename . '.' . $format . '"');
        //禁止缓存
        header('Cache-Control: max-age=0');
        $writer = new $class($spreadsheet);
        $writer->save('php://output');
    }
}<|MERGE_RESOLUTION|>--- conflicted
+++ resolved
@@ -758,15 +758,12 @@
                 $sheet1Key += 1;
             }
         }
-<<<<<<< HEAD
-=======
 dump(collection($sheet1)->toArray());
 dump(collection($sheet2)->toArray());
 dump(collection($sheet3)->toArray());
 dump(collection($sheet4)->toArray());
 dump(collection($sheet5)->toArray());
 die;
->>>>>>> eb1cb5ac
 
         if (!empty($sheet1)){
             //从数据库查询需要的数据
