--- conflicted
+++ resolved
@@ -9,16 +9,17 @@
 use app\admin\model\itemmanage\attribute\ItemAttribute;
 use app\admin\model\itemmanage\Item;
 use app\admin\model\itemmanage\ItemBrand;
-use app\admin\model\itemmanage\ItemPlatformSku;
-use app\admin\model\NewProductDesignLog;
 use app\admin\model\order\Order;
 use app\common\controller\Backend;
 use app\common\model\Auth;
 use Aws\S3\S3Client;
+use PhpOffice\PhpSpreadsheet\Spreadsheet;
 use think\Db;
 use think\Exception;
 use think\exception\PDOException;
 use think\exception\ValidateException;
+use app\admin\model\itemmanage\ItemPlatformSku;
+use app\admin\model\NewProductDesignLog;
 
 /**
  * 选品设计管理
@@ -110,7 +111,7 @@
                     $cat['a.is_new'] = ['eq',$filter['is_new']];
                     unset($filter['is_new']);
                 }
-               $sku =  $Item->alias('a')
+                $sku =  $Item->alias('a')
                     ->join(['fa_item_platform_sku'=>'b'],'a.sku = b.sku')
                     ->where($cat)
                     ->column('a.sku');
@@ -203,7 +204,7 @@
     {
         $itemAttribute = new ItemAttribute();
         if ($this->request->post()){
-           $data = $this->request->post();
+            $data = $this->request->post();
             if ($data['attributeType'] ==1){
                 if ($data['row']['frame_height'] < 0.1){
                     $this->error('请输入正确的镜框高数值');
@@ -667,10 +668,19 @@
      * @author zjw
      * @date   2021/4/26 14:26
      */
-<<<<<<< HEAD
     public function designRecording($value){
         Db::name('new_product_design_log')->insert($value);
-=======
+    }
+
+
+
+    /**
+     * 选品设计管理导出
+     * Interface export
+     * @package app\admin\controller
+     * @author  jhh
+     * @date    2021/4/26 14:55:01
+     */
     public function export(){
         set_time_limit(0);
         ini_set('memory_limit', '512M');
@@ -748,12 +758,6 @@
                 $sheet1Key += 1;
             }
         }
-//dump(collection($sheet1)->toArray());
-//dump(collection($sheet2)->toArray());
-//dump(collection($sheet3)->toArray());
-//dump(collection($sheet4)->toArray());
-//dump(collection($sheet5)->toArray());
-//die;
 
         if (!empty($sheet1)){
             //从数据库查询需要的数据
@@ -901,11 +905,5 @@
         header('Cache-Control: max-age=0');
         $writer = new $class($spreadsheet);
         $writer->save('php://output');
->>>>>>> 41734630
-    }
-
-
-
-
-
+    }
 }