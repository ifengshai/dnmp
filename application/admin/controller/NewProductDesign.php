--- conflicted
+++ resolved
@@ -59,12 +59,8 @@
         $this->assignconfig('shooting', $this->auth->check('NewProductDesign/shooting')); //拍摄开始 拍摄完成
         $this->assignconfig('making', $this->auth->check('NewProductDesign/making')); //开始制作
         $this->assignconfig('reviewTheOperation', $this->auth->check('NewProductDesign/reviewTheOperation')); //审核操作
-<<<<<<< HEAD
-        $this->assignconfig('add_img', $this->auth->check('NewProductDesign/add_img')); //审核操作
-=======
         $this->assignconfig('add_img', $this->auth->check('NewProductDesign/add_img')); //图片上传操作
         $this->assignconfig('edit', $this->auth->check('NewProductDesign/detail')); //查看详情
->>>>>>> 6b00686a
 
     }
 
