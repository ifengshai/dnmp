<?php

namespace app\admin\controller;

use app\admin\model\Admin;
use app\admin\model\AuthGroup;
use app\admin\model\AuthGroupAccess;
use app\admin\model\DistributionLog;
use app\admin\model\itemmanage\attribute\ItemAttribute;
use app\admin\model\itemmanage\Item;
use app\admin\model\itemmanage\ItemBrand;
use app\admin\model\itemmanage\ItemPlatformSku;
use app\admin\model\NewProductDesignLog;
use app\admin\model\order\Order;
use app\common\controller\Backend;
use app\common\model\Auth;
use Aws\S3\S3Client;
use PhpOffice\PhpSpreadsheet\Spreadsheet;
use think\Db;
use think\Exception;
use think\exception\PDOException;
use think\exception\ValidateException;

/**
 * 选品设计管理
 *
 * @icon fa fa-circle-o
 */
class NewProductDesign extends Backend
{

    /**
     * NewProductDesign模型对象
     * @var \app\admin\model\NewProductDesign
     */
    protected $model = null;
    protected $noNeedRight = ['detail','designRecording'];
    public function _initialize()
    {
        parent::_initialize();
        $this->model = new \app\admin\model\NewProductDesign;
        $this->itemAttribute = new \app\admin\model\itemmanage\attribute\ItemAttribute;
        $this->magentoplatform = new \app\admin\model\platformmanage\MagentoPlatform();
        $this->category = new \app\admin\model\itemmanage\ItemCategory;
        $this->view->assign('getTabList', $this->model->getTabList());
        $this->view->assign('categoryList', $this->category->categoryList());
        $this->view->assign('brandList', (new ItemBrand())->getBrandList());
        $this->view->assign('AllFrameColor', $this->itemAttribute->getFrameColor());
        $this->view->assign('AllDecorationColor', $this->itemAttribute->getFrameColor(3));
        $this->view->assign('AllProductSize', config('FRAME_SIZE'));
        $this->client = new S3Client([
            'version' => 'latest',
            'region' => 'us-west-2', # 可用区必须是这个
            'credentials' => [
                'key' => 'AKIAT2RCARUTCLJLTCDL',
                'secret' => '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',
            ],
        ]);

        $this->assignconfig('record_size', $this->auth->check('new_product_design/record_size'));//录尺寸
        $this->assignconfig('allocate_personnel', $this->auth->check('new_product_design/allocate_personnel'));//分配人员信息
        $this->assignconfig('shooting', $this->auth->check('new_product_design/shooting')); //拍摄开始 拍摄完成
        $this->assignconfig('making', $this->auth->check('new_product_design/making')); //开始制作
        $this->assignconfig('review_the_operation', $this->auth->check('new_product_design/review_the_operation')); //审核操作
        $this->assignconfig('add_img', $this->auth->check('new_product_design/add_img')); //图片上传操作
        $this->assignconfig('change_designer', $this->auth->check('new_product_design/change_designer')); //修改人员
    }

    /**
     * 默认生成的控制器所继承的父类中有index/add/edit/del/multi五个基础方法、destroy/restore/recyclebin三个回收站方法
     * 因此在当前控制器中可不用编写增删改查的代码,除非需要自己控制这部分逻辑
     * 需要将application/admin/library/traits/Backend.php中对应的方法复制到当前控制器,然后进行修改
     */


    /**
     * 查看
     */
    public function index()
    {
        $admin = new Admin();
        $Item = new Item();
        //当前是否为关联查询
        $this->relationSearch = false;
        //设置过滤方法
        $this->request->filter(['strip_tags']);
        if ($this->request->isAjax()) {
            $filter = json_decode($this->request->get('filter'), true);

            if ($filter['label']) {
                if ($filter['label'] == 5 || $filter['label'] == 6){
                    $adminId = session('admin.id');
                    $map['responsible_id'] = ['eq',$adminId];
                }
                $map['status'] = $filter['label'];
            }
            if ($filter['sku']) {
                $map['sku'] = ['like','%'.$filter['sku'].'%'];
            }

            if ($filter['site'] || $filter['item_status'] || $filter['is_new']){
                if ($filter['site']){
                    $cat['b.platform_type'] = ['eq',$filter['site']];
                    unset($filter['site']);
                }
                if ($filter['item_status']){
                    $cat['a.item_status'] = ['eq',$filter['item_status']];
                    unset($filter['item_status']);
                }
                if ($filter['is_new']){
                    $cat['a.is_new'] = ['eq',$filter['is_new']];
                    unset($filter['is_new']);
                }
               $sku =  $Item->alias('a')
                    ->join(['fa_item_platform_sku'=>'b'],'a.sku = b.sku')
                    ->where($cat)
                    ->column('a.sku');
                $sku = array_unique($sku);
                $map['sku'] = ['in',$sku];
            }
            unset($filter['label']);
            if ($filter['responsible_id']){
                $wheLike['nickname'] = ['like','%'.$filter['responsible_id'].'%'];
                $responsibleId =  $admin->where($wheLike)->column('id');
                if ($responsibleId){
                    $map['responsible_id'] = ['in',$responsibleId];
                }else{
                    $map['responsible_id'] = ['eq','999999999'];
                }
            }
            unset($filter['responsible_id']);
            unset($filter['sku']);
            $this->request->get(['filter' => json_encode($filter)]);
            //如果发送的来源是Selectpage，则转发到Selectpage
            if ($this->request->request('keyField')) {
                return $this->selectpage();
            }
            [$where, $sort, $order, $offset, $limit] = $this->buildparams();
            $total = $this->model
                ->where($where)
                ->where($map)
                ->order($sort, $order)
                ->count();

            $list = $this->model
                ->where($where)
                ->where($map)
                ->order($sort, $order)
                ->limit($offset, $limit)
                ->select();
            foreach ($list as $row) {
                $row->visible(['id', 'sku', 'status', 'responsible_id', 'create_time']);
            }
            $list = collection($list)->toArray();
            foreach ($list as $key=>$item){
                $list[$key]['label'] = $map['status']?$map['status']:0;
                if ($item['responsible_id'] !==null){
                    $list[$key]['responsible_id'] = $admin->where('id',$item['responsible_id'])->value('nickname');
                }else{
                    $list[$key]['responsible_id'] = '暂无';
                }
                $itemStatusIsNew = $Item->where(['sku'=>$item['sku']])->field('item_status,is_new')->find();
                $list[$key]['item_status'] =$itemStatusIsNew->item_status;
                $list[$key]['is_new'] = $itemStatusIsNew->is_new;
            }
            $result = array("total" => $total,"label"=>$map['status']?$map['status']:0, "rows" => $list);

            return json($result);
        }
        return $this->view->fetch();
    }
    public function detail($ids=null)
    {
        $item = new Item();
        $itemAttribute =new ItemAttribute();
        $value = $this->model->get($ids);
        $where['sku'] = $value->sku;
        $data = $item->where($where)
            ->field('id,category_id')
            ->find();
        $attributeType = $data->category_id;
        $goodsId = $data->id;
        $compareValue = ['32','34','35','38','39'];
        if (!in_array($attributeType,$compareValue)){
            $attributeType = true;
        }
        $row =$itemAttribute->where('item_id',$goodsId)->find();
        $img = explode(',',$row->frame_aws_imgs);
        $net = 'https://mojing.s3-us-west-2.amazonaws.com/';
        if (is_array($img)){
            foreach ($img as $key=>$value){
                $img[$key] = $net.$value;
            }
        }
        $this->assign('attributeType',$attributeType);
        $this->assign('goodsId',$goodsId);
        $this->assign('ids',$ids);
        $this->assign('row',$row);
        $this->assign('img',$img);
        return $this->view->fetch();
    }
    //录尺寸
    public function record_size($ids =null)
    {
        $itemAttribute = new ItemAttribute();
        if ($this->request->post()){
           $data = $this->request->post();
            if ($data['attributeType'] ==1){
                if ($data['row']['frame_height'] < 0.1){
                    $this->error('请输入正确的镜框高数值');
                }
                if($data['row']['frame_bridge']<0.1){
                    $this->error('请输入正确的桥数值');
                }
                if($data['row']['frame_temple_length']<0.1){
                    $this->error('请输入正确的镜腿长数值');
                }
                if($data['row']['frame_length']<0.1){
                    $this->error('请输入正确的镜架总长数值');
                }
                if($data['row']['frame_weight']<0.1){
                    $this->error('请输入正确的重量数值');
                }
                if($data['row']['mirror_width']<0.1){
                    $this->error('请输入正确的镜面宽数值');
                }

            }
            if ($data['attributeType'] ==32){
                if($data['row']['box_height']<0.1){
                    $this->error('请输入正确的高度数值');
                }
                if($data['row']['box_width']<0.1){
                    $this->error('请输入正确的宽度数值');
                }
            }
            if ($data['attributeType'] ==35){
                if($data['row']['earrings_height']<0.1){
                    $this->error('请输入正确的高度数值');
                }
                if($data['row']['earrings_width']<0.1){
                    $this->error('请输入正确的宽度数值');
                }
            }
            if ($data['attributeType'] ==38){
                if($data['row']['eyeglasses_chain']<0.1){
                    $this->error('请输入正确的周长数值数值');
                }
            }
            if ($data['attributeType'] ==34 ||$data['attributeType'] ==39){
                if($data['row']['necklace_perimeter']<0.1){
                    $this->error('请输入正确的周长数值');
                }
                if($data['row']['necklace_chain']<0.1){
                    $this->error('请输入正确的延长链数值');
                }
            }
            $this->model->startTrans();
            $itemAttribute->startTrans();
            try {
                //更新设计表
                $map['id'] = $ids;
                $data['status'] = 2;
                $data['update_time']  = date("Y-m-d H:i:s", time());
                $res = $this->model->allowField(true)->isUpdate(true, $map)->save($data);
                if ($res){
                    //更新商品属性表
                    $whe['item_id'] = $data['goodsId'];
                    $itemAttribute->where($whe)->update($data['row']);
                    //添加操作记录
                    $valueLog['operator'] = session('admin.nickname');
                    $valueLog['addtime'] = date('Y-m-d H:i:s',time());
                    $valueLog['node'] = 2;
                    $valueLog['operation_type'] = '录尺寸';
                    $valueLog['design_id'] = $ids;
                    $valueLog['value_log'] = json_encode($data['row']);
                    $this->designRecording($valueLog);
                }
                $this->model->commit();
                $itemAttribute->commit();
            } catch (PDOException $e) {
                $this->model->rollback();
                $itemAttribute->rollback();
                $this->error($e->getMessage());
            } catch (Exception $e) {
                $itemAttribute->rollback();
                $this->error($e->getMessage());
            }
            $this->success('操作成功');
        }
        $item = new Item();
        $value = $this->model->get($ids);
        $where['sku'] = $value->sku;
        $data = $item->where($where)
            ->field('id,category_id')
            ->find();
        $attributeType = $data->category_id;
        $goodsId = $data->id;
        $compareValue = ['32','34','35','38','39'];
        if (!in_array($attributeType,$compareValue)){
            $attributeType = true;
        }
        //获取商品属性
        $cat['item_id'] = $goodsId;
        $item_attribute = $itemAttribute->where($cat)->find();
        $this->assign('attributeType',$attributeType);
        $this->assign('goodsId',$goodsId);
        $this->assign('ids',$ids);
        $this->assign('item_attribute',$item_attribute);
        return $this->view->fetch();
    }
    //产品要求  状态更改需要拆分为多个方法-用于权限限制
    //拍摄-（开始拍摄、拍摄完成）、分配-（分配）、制作-（开始制作）、上传-（上传图片）、审核（审核通过、审核拒绝）
    /**
     * @author zjw
     * @date   2021/4/9 13:55
     * 选品设计拍摄开始 -- 完成--按钮
     */
    public function shooting(){
        $ids =  $this->request->get('ids');
        $status =  $this->request->get('status');
        empty($ids) && $this->error('缺少重要参数');
        empty($status) && $this->error('数据异常');
        $map['id'] = $ids;
        $data['status'] = $status;
        $data['update_time']  = date("Y-m-d H:i:s", time());
        $res = $this->model->allowField(true)->isUpdate(true, $map)->save($data);
        if ($data['status']==3){
            $valueLog['operation_type'] = '开始拍摄';
        }else{
            $valueLog['operation_type'] = '拍摄完成';
        }
        //添加操作记录
        $valueLog['operator'] = session('admin.nickname');
        $valueLog['addtime'] = date('Y-m-d H:i:s',time());
        $valueLog['node'] = $data['status'];
        $valueLog['design_id'] = $ids;
        $this->designRecording($valueLog);
        if ($res){
            $this->success('操作成功');
        }else{
            $this->error('操作失败');
        }
    }

    /**
     * @author zjw
     * @date   2021/4/9 14:04
     * 开始制作
     */
    public function making(){
        $ids =  $this->request->get('ids');
        $status =  $this->request->get('status');
        empty($ids) && $this->error('缺少重要参数');
        empty($status) && $this->error('数据异常');
        $map['id'] = $ids;
        $data['status'] = $status;
        $data['update_time']  = date("Y-m-d H:i:s", time());
        $res = $this->model->allowField(true)->isUpdate(true, $map)->save($data);
        //添加操作记录
        $valueLog['operator'] = session('admin.nickname');
        $valueLog['addtime'] = date('Y-m-d H:i:s',time());
        $valueLog['node'] = 6;
        $valueLog['operation_type'] = '开始制作';
        $valueLog['design_id'] = $ids;
        $this->designRecording($valueLog);
        if ($res){
            $this->success('操作成功');
        }else{
            $this->error('操作失败');
        }
    }

    /**
     * @author zjw
     * @date   2021/4/9 14:11
     * 审核操作
     */
    public function review_the_operation(){
        $item = new  Item();
        $ids =  $this->request->get('ids');
        $status =  $this->request->get('status');
        empty($ids) && $this->error('缺少重要参数');
        empty($status) && $this->error('数据异常');
        $map['id'] = $ids;
        if ($status ==9){
            $valueLog['operation_type'] = '审核拒绝';
            $valueLog['node'] = $status;
            $status =6;
        }
        if ($status ==8){
            $valueLog['node'] = $status;
            $valueLog['operation_type'] = '审核通过';
            $value = $this->model->get($ids);
            $data['item_status']=1;
            $change['sku'] = $value->sku;
            $item->allowField(true)->isUpdate(true, $change)->save($data);
        }
        $data['status'] = $status;
        $data['update_time']  = date("Y-m-d H:i:s", time());
        $res = $this->model->allowField(true)->isUpdate(true, $map)->save($data);
        //添加操作记录
        $valueLog['operator'] = session('admin.nickname');
        $valueLog['addtime'] = date('Y-m-d H:i:s',time());
        $valueLog['design_id'] = $ids;
        $this->designRecording($valueLog);
        if ($res){
            $this->success('操作成功');
        }else{
            $this->error('操作失败');
        }
    }


    //分配人员
    public function allocate_personnel($ids = null)
    {
        if($this->request->post()){
            $ids =  $this->request->post('ids');
            $responsible_id =  $this->request->post('responsible_id');
            $map['id'] = $ids;
            $data['responsible_id'] = $responsible_id;
            $data['status'] = 5;
            $data['update_time']  = date("Y-m-d H:i:s", time());
            $res = $this->model->allowField(true)->isUpdate(true, $map)->save($data);
            //添加操作记录
            $valueLog['operator'] = session('admin.nickname');
            $valueLog['addtime'] = date('Y-m-d H:i:s',time());
            $valueLog['node'] = 5;
            $valueLog['operation_type'] = '分配人员';
            $valueLog['design_id'] = $ids;
            $this->designRecording($valueLog);
            if ($res){
                $this->success('人员分配成功');
            }else{
                $this->error('人员分配失败');
            }
        }
        //获取筛选人
        $authGroupAccess = new AuthGroupAccess();
        $auth_user = $authGroupAccess
            ->alias('a')
            ->join(['fa_admin' => 'b'], 'a.uid=b.id')
            ->where('a.group_id=72')
            ->field('id,nickname')
            ->select();
        $this->assign('ids', $ids);
        $this->assign('auth_user', collection($auth_user)->toArray());

        return $this->view->fetch();

    }

    /**
     * @author zjw
     * @date   2021/4/26 17:59
     * 更换设计师
     */
    public function change_designer(){
        if($this->request->post()){
            $ids =  $this->request->post('ids');
            $responsible_id =  $this->request->post('responsible_id');
            $map['id'] = $ids;
            $data['responsible_id'] = $responsible_id;
            $data['update_time']  = date("Y-m-d H:i:s", time());
            $res = $this->model->where($map)->update($data);
            //添加操作记录
            $valueLog['operator'] = session('admin.nickname');
            $valueLog['addtime'] = date('Y-m-d H:i:s',time());
            $valueLog['node'] = 5;
            $valueLog['operation_type'] = '更换设计师';
            $valueLog['design_id'] = $ids;
            $this->designRecording($valueLog);
            if ($res){
                $this->success('人员分配成功');
            }else{
                $this->error('人员分配失败');
            }
        }
        //获取筛选人
        $authGroupAccess= new AuthGroupAccess();
        $auth_user = $authGroupAccess
            ->alias('a')
            ->join(['fa_admin' => 'b'], 'a.uid=b.id')
            ->where('a.group_id=72')
            ->field('id,nickname')
            ->select();
        $this->assign('ids', $ids);
        $this->assign('auth_user', collection($auth_user)->toArray());

        return $this->view->fetch();

    }


    //上传图片 弃用
    public function add_img_old()
    {
        $item = new \app\admin\model\itemmanage\Item;
        $itemAttribute = new ItemAttribute();
        $newProductDesign = new \app\admin\model\NewProductDesign();
        $newProductDesignDetail = $newProductDesign->where('id', input('ids'))->find();
        $itemId = $item->where('sku', $newProductDesignDetail['sku'])->value('id');
        $row = $item->get($itemId, 'itemAttribute');
        if ($this->request->isAjax()) {
            $params = $this->request->post("row/a");
            $item_status = $params['item_status'];
            $itemAttrData['frame_images'] = $params['frame_images'];
            $itemAttrData['create_frame_images_time'] = date("Y-m-d H:i:s", time());
            $imgsArr = [];
            $net = 'https://mojing.s3-us-west-2.amazonaws.com/';
            $itemAttribute->startTrans();
            $item->startTrans();
            $newProductDesign->startTrans();
            try {
//                $itemResult = $item->where('id', '=', $itemId)->update(['item_status' => $item_status]);
                $imgArr = explode(',', $params['frame_images']);
                foreach ($imgArr as $k => $v) {
                    $arr = explode("/", $v);
                    //获取最后一个/后边的字符
                    $sku = $arr[count($arr) - 1];
                    $imgsArr[$k] = 'skupic/' . $sku;
                    $file_url = '.' . $v;
                    //私有
                    $acl = 'private';
                    $acl = 'public-read';
                    //上传至桶的名称
                    $bucket = 'mojing';
                    $result = $this->client->putObject(array(
                        'Bucket' => $bucket,
                        'Key' => 'skupic/' . $sku,
                        'Body' => fopen($file_url, 'rb'),
                        'ACL' => $acl,
                    ));
                    //上传成功--返回上传后的地址
                    $data = [
                        'type' => '1',
                        'data' => urldecode($result['ObjectURL']),
                    ];
                    // unlink($file_url);
                }
                $itemAttrData['frame_aws_imgs'] = implode(',', $imgsArr);
                $itemAttrResult = $itemAttribute->where('item_id', '=', $itemId)->update($itemAttrData);
                $newProductDesignResult = $newProductDesign->where('id', '=', input('ids'))->update(['status'=>7,'update_time'=>date("Y-m-d H:i:s", time())]);
                //添加操作记录
                $valueLog['operator'] = session('admin.nickname');
                $valueLog['addtime'] = date('Y-m-d H:i:s',time());
                $valueLog['node'] = 6;
                $valueLog['operation_type'] = '上传图片';
                $this->designRecording($valueLog);
                $itemAttribute->commit();
                $item->commit();
                $newProductDesign->commit();
            } catch (Aws\Exception\MultipartUploadExcepti $e) {
                //上传失败--返回错误信息
                $uploader = new Aws\S3\MultipartUploader($this->client, $file_url, [
                    'state' => $e->getState(),
                ]);
                $data = [
                    'type' => '0',
                    'data' => $e->getMessage(),
                ];
            } catch (ValidateException $e) {
                $itemAttribute->rollback();
                $item->rollback();
                $newProductDesign->rollback();
                $this->error($e->getMessage(), [], 406);
            } catch (PDOException $e) {
                $itemAttribute->rollback();
                $item->rollback();
                $newProductDesign->rollback();
                $this->error($e->getMessage(), [], 407);
            } catch (Exception $e) {
                $itemAttribute->rollback();
                $item->rollback();
                $newProductDesign->rollback();
                $this->error($e->getMessage(), [], 408);
            }
            if (($itemAttrResult !== false) && ($data['type'] == 1) && ($newProductDesignResult !== false)) {
                $this->success();
            } else {
                $this->error(__('Failed to upload product picture, please try again'));
            }
        }
        $this->view->assign("row", $row);

        return $this->view->fetch();
    }

    public function add_img()
    {
        $item = new \app\admin\model\itemmanage\Item;
        $itemAttribute = new ItemAttribute();
        $newProductDesign = new \app\admin\model\NewProductDesign();
        $newProductDesignDetail = $newProductDesign->where('id', input('ids'))->find();
        $itemId = $item->where('sku', $newProductDesignDetail['sku'])->value('id');
        $row = $item->get($itemId, 'itemAttribute');
        if ($this->request->isAjax()) {
            $params = $this->request->post("row/a");
            $itemAttrData['frame_images'] = $params['frame_images'];
            $itemAttrData['create_frame_images_time'] = date("Y-m-d H:i:s", time());
            $itemAttribute->startTrans();
            $item->startTrans();
            $newProductDesign->startTrans();
            try {
                $itemAttrData['frame_aws_imgs'] = $params['frame_images'];
                $value = $itemAttrData['frame_aws_imgs'];
                $value = explode(',', $value);
                foreach ($value as $k => $v) {
                    $value[$k] = substr($v, 1);
                }
                $itemAttrData['frame_aws_imgs'] = implode(',', $value);
                $itemAttrResult = $itemAttribute->where('item_id', '=', $itemId)->update($itemAttrData);
                $newProductDesignResult = $newProductDesign->where('id', '=', input('ids'))->update(['status' => 7, 'update_time' => date("Y-m-d H:i:s", time())]);

                //添加操作记录
                $valueLog['operator'] = session('admin.nickname');
                $valueLog['addtime'] = date('Y-m-d H:i:s',time());
                $valueLog['node'] = 6;
                $valueLog['operation_type'] = '上传图片';
                $valueLog['design_id'] =input('ids');
                $this->designRecording($valueLog);

                $itemAttribute->commit();
                $item->commit();
                $newProductDesign->commit();
            } catch (ValidateException $e) {
                $itemAttribute->rollback();
                $item->rollback();
                $newProductDesign->rollback();
                $this->error($e->getMessage(), [], 406);
            } catch (PDOException $e) {
                $itemAttribute->rollback();
                $item->rollback();
                $newProductDesign->rollback();
                $this->error($e->getMessage(), [], 407);
            } catch (Exception $e) {
                $itemAttribute->rollback();
                $item->rollback();
                $newProductDesign->rollback();
                $this->error($e->getMessage(), [], 408);
            }
            if (($itemAttrResult !== false) && ($newProductDesignResult !== false)) {
                $this->success();
            } else {
                $this->error(__('Failed to upload product picture, please try again'));
            }
        }
        $this->view->assign("row", $row);

        return $this->view->fetch();
    }

    /**
     * @author zjw
     * @date   2021/4/21 15:27
     * 选品设计异常数据
     */
    public function checkTheData(){
        $sku = $this->model->column('sku');
        $item = new Item();
        $itemAttribute =new ItemAttribute();
        $goodsId = $item->where(['sku'=>['in',$sku]])->column('id');
        $otherValue = $itemAttribute->where(['item_id'=>['in',$goodsId],'frame_width'=>['elt',0],'frame_height'=>['elt',0]])->column('item_id');
        $skuValue = $item->where(['id'=>['in',$otherValue]])->column('sku');
        dump($skuValue);die();
    }

    /**
<<<<<<< HEAD
     * @author zjw
     * @date   2021/4/26 18:17
     * 操作记录
     */
    public function operation_log($ids=null){
        $value = Db::table('fa_new_product_design_log')->where(['design_id'=>$ids])->order('addtime desc')->select();
        $this->assign('list',$value);
        return $this->view->fetch();
    }


    /**
     * @param $value
     * @author zjw
     * @date   2021/4/26 14:26
     */
    public function designRecording($value){
        Db::name('new_product_design_log')->insert($value);
    }





=======
     * 选品设计管理导出
     * Interface export
     * @package app\admin\controller
     * @author  jhh
     * @date    2021/4/26 14:55:01
     */
    public function export(){
        set_time_limit(0);
        ini_set('memory_limit', '512M');
        $item = new Item();
        $itemAttribute =new ItemAttribute();
        $designStatus = input('design_status');
        $platType= input('plat_type');
        $createTime = input('create_time');
        $map = [];
        if ($platType){
            $itemPlatformSku = new ItemPlatformSku();
            $sku = $itemPlatformSku
                ->where(['platform_type'=>$platType])
                ->column('sku');
            $map['sku'] = ['in',$sku];
        }
        if ($designStatus > 0){
            $map['status'] = ['=',$designStatus];
        }
        if ($createTime){
            $createat = explode(' ', $createTime);
            $map['create_time'] = ['between', [$createat[0] . ' ' . $createat[1], $createat[3] . ' ' . $createat[4]]];
        }
        $list = $this->model
            ->field('id,sku')
            ->where($map)
            ->select();
        $list = collection($list)->toArray();
        foreach ($list as $k=>$v){
            $value = $this->model->get($v['id']);
            $where['sku'] = $value->sku;
            $data = $item
                ->where($where)
                ->field('id,category_id')
                ->find();
            $attributeType = $data->category_id;
            $goodsId = $data->id;
            $compareValue = ['32','34','35','38','39'];
            if (!in_array($attributeType,$compareValue)){
                $attributeType = true;
            }
            $row =$itemAttribute
                ->where('item_id',$goodsId)
                ->find();
            $list[$k]['detail'] = $row;
        }
        //从数据库查询需要的数据
        $spreadsheet = new Spreadsheet();
        $spreadsheet->setActiveSheetIndex(0);
        $spreadsheet->getActiveSheet()->setCellValue("A1", "SKU");
        $spreadsheet->getActiveSheet()->setCellValue("B1", "镜框高（mm）");
        $spreadsheet->getActiveSheet()->setCellValue("C1", "镜面宽（mm）:");
        $spreadsheet->getActiveSheet()->setCellValue("D1", "桥（mm）:");
        $spreadsheet->getActiveSheet()->setCellValue("E1", "镜腿长（mm）:");
        $spreadsheet->getActiveSheet()->setCellValue("F1", "镜架总长（mm）:");
        $spreadsheet->getActiveSheet()->setCellValue("G1", "重量（mm）:");
        //设置宽度
        $spreadsheet->getActiveSheet()->getColumnDimension('A')->setWidth(22);
        $spreadsheet->getActiveSheet()->getColumnDimension('B')->setWidth(22);
        $spreadsheet->getActiveSheet()->getColumnDimension('C')->setWidth(22);
        $spreadsheet->getActiveSheet()->getColumnDimension('D')->setWidth(22);
        $spreadsheet->getActiveSheet()->getColumnDimension('E')->setWidth(22);
        $spreadsheet->getActiveSheet()->getColumnDimension('F')->setWidth(22);
        $spreadsheet->getActiveSheet()->getColumnDimension('G')->setWidth(22);
        $spreadsheet->setActiveSheetIndex(0)->setTitle('眼镜尺寸明细');
        $spreadsheet->setActiveSheetIndex(0);
        $num = 0;
        foreach ($list as $k=>$v){
            $spreadsheet->getActiveSheet()->setCellValue('A' . ($num * 1 + 2), $v['sku']);
            $spreadsheet->getActiveSheet()->setCellValue('B' . ($num * 1 + 2), $v['detail']['frame_height']);
            $spreadsheet->getActiveSheet()->setCellValue('C' . ($num * 1 + 2), $v['detail']['mirror_width']);
            $spreadsheet->getActiveSheet()->setCellValue('D' . ($num * 1 + 2), $v['detail']['frame_bridge']);
            $spreadsheet->getActiveSheet()->setCellValue('E' . ($num * 1 + 2), $v['detail']['frame_temple_length']);
            $spreadsheet->getActiveSheet()->setCellValue('F' . ($num * 1 + 2), $v['detail']['frame_length']);
            $spreadsheet->getActiveSheet()->setCellValue('G' . ($num * 1 + 2), $v['detail']['frame_weight']);
            $num += 1;
        }
        //设置边框
        $border = [
            'borders' => [
                'allBorders' => [
                    'borderStyle' => \PhpOffice\PhpSpreadsheet\Style\Border::BORDER_THIN, // 设置border样式
                    'color'       => ['argb' => 'FF000000'], // 设置border颜色
                ],
            ],
        ];
        $spreadsheet->getDefaultStyle()->getFont()->setName('微软雅黑')->setSize(12);
        $setBorder = 'A1:' . $spreadsheet->getActiveSheet()->getHighestColumn() . $spreadsheet->getActiveSheet()->getHighestRow();
        $spreadsheet->getActiveSheet()->getStyle($setBorder)->applyFromArray($border);
        $spreadsheet->getActiveSheet()->getStyle('A1:Q' . $spreadsheet->getActiveSheet()->getHighestRow())->getAlignment()->setHorizontal(\PhpOffice\PhpSpreadsheet\Style\Alignment::HORIZONTAL_CENTER);
        $spreadsheet->setActiveSheetIndex(0);
        $format = 'xlsx';
        $savename = '产品设计管理';
        if ($format == 'xls') {
            //输出Excel03版本
            header('Content-Type:application/vnd.ms-excel');
            $class = "\PhpOffice\PhpSpreadsheet\Writer\Xls";
        } elseif ($format == 'xlsx') {
            //输出07Excel版本
            header('Content-Type: application/vnd.openxmlformats-officedocument.spreadsheetml.sheet');
            $class = "\PhpOffice\PhpSpreadsheet\Writer\Xlsx";
        }
        //输出名称
        header('Content-Disposition: attachment;filename="' . $savename . '.' . $format . '"');
        //禁止缓存
        header('Cache-Control: max-age=0');
        $writer = new $class($spreadsheet);
        $writer->save('php://output');
    }
>>>>>>> 09c14c00
}<|MERGE_RESOLUTION|>--- conflicted
+++ resolved
@@ -667,7 +667,6 @@
     }
 
     /**
-<<<<<<< HEAD
      * @author zjw
      * @date   2021/4/26 18:17
      * 操作记录
@@ -691,8 +690,7 @@
 
 
 
-
-=======
+    /**
      * 选品设计管理导出
      * Interface export
      * @package app\admin\controller
@@ -808,5 +806,4 @@
         $writer = new $class($spreadsheet);
         $writer->save('php://output');
     }
->>>>>>> 09c14c00
 }