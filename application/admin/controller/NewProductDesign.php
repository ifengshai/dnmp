--- conflicted
+++ resolved
@@ -109,7 +109,7 @@
             if ($this->request->request('keyField')) {
                 return $this->selectpage();
             }
-            list($where, $sort, $order, $offset, $limit) = $this->buildparams();
+            [$where, $sort, $order, $offset, $limit] = $this->buildparams();
             $total = $this->model
                 ->where($where)
                 ->where($map)
@@ -373,7 +373,7 @@
             }
         }
         //获取筛选人
-        $authGroupAccess= new AuthGroupAccess();
+        $authGroupAccess = new AuthGroupAccess();
         $auth_user = $authGroupAccess
             ->alias('a')
             ->join(['fa_admin' => 'b'], 'a.uid=b.id')
@@ -474,10 +474,7 @@
 
         return $this->view->fetch();
     }
-<<<<<<< HEAD
-=======
-
->>>>>>> d3dbd366
+
     public function add_img()
     {
         $item = new \app\admin\model\itemmanage\Item;
@@ -496,19 +493,6 @@
             try {
                 $itemAttrData['frame_aws_imgs'] = $params['frame_images'];
                 $value = $itemAttrData['frame_aws_imgs'];
-<<<<<<< HEAD
-                $value = explode(',',$value);
-                foreach ($value as $k=>$v){
-                    $value[$k]  = substr($v,1);
-                }
-                $itemAttrData['frame_aws_imgs'] = implode(',',$value);
-                $itemAttrResult = $itemAttribute->where('item_id', '=', $itemId)->update($itemAttrData);
-                $newProductDesignResult = $newProductDesign->where('id', '=', input('ids'))->update(['status'=>7,'update_time'=>date("Y-m-d H:i:s", time())]);
-                $itemAttribute->commit();
-                $item->commit();
-                $newProductDesign->commit();
-            }  catch (ValidateException $e) {
-=======
                 $value = explode(',', $value);
                 foreach ($value as $k => $v) {
                     $value[$k] = substr($v, 1);
@@ -520,7 +504,6 @@
                 $item->commit();
                 $newProductDesign->commit();
             } catch (ValidateException $e) {
->>>>>>> d3dbd366
                 $itemAttribute->rollback();
                 $item->rollback();
                 $newProductDesign->rollback();
@@ -536,21 +519,14 @@
                 $newProductDesign->rollback();
                 $this->error($e->getMessage(), [], 408);
             }
-<<<<<<< HEAD
-            if (($itemAttrResult !== false)  && ($newProductDesignResult !== false)){
-=======
             if (($itemAttrResult !== false) && ($newProductDesignResult !== false)) {
->>>>>>> d3dbd366
                 $this->success();
             } else {
                 $this->error(__('Failed to upload product picture, please try again'));
             }
         }
         $this->view->assign("row", $row);
-<<<<<<< HEAD
-=======
-
->>>>>>> d3dbd366
+
         return $this->view->fetch();
     }
 
