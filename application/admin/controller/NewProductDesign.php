--- conflicted
+++ resolved
@@ -120,11 +120,7 @@
                     $list[$key]['responsible_id'] = '暂无';
                 }
             }
-<<<<<<< HEAD
-            $result = array("total" => $total,'label'=>$map['status']?$map['status']:0, "rows" => $list);
-=======
             $result = array("total" => $total,"label"=>$map['status']?$map['status']:0, "rows" => $list);
->>>>>>> 02c8a5e2
 
             return json($result);
         }
@@ -213,10 +209,10 @@
                 }
             }
             if ($data['attributeType'] ==32 ||$data['attributeType'] ==39){
-                if($data['row']['box_height']<0.1){
+                if($data['row']['necklace_perimeter']<0.1){
                     $this->error('请输入正确的周长数值');
                 }
-                if($data['row']['box_width']<0.1){
+                if($data['row']['necklace_chain']<0.1){
                     $this->error('请输入正确的延长链数值');
                 }
             }
@@ -272,7 +268,6 @@
     //更改状态
     public function change_status()
     {
-       $item = new Item();
        $ids =  $this->request->get('ids');
        $status =  $this->request->get('status');
        empty($ids) && $this->error('缺少重要参数');
@@ -280,12 +275,6 @@
         $map['id'] = $ids;
         if ($status ==9){
             $status =6;
-        }
-        if ($status ==8){
-            $value = $this->model->get($ids);
-            $data['item_status']=1;
-            $change['sku'] = $value->sku;
-            $item->allowField(true)->isUpdate(true, $change)->save($data);
         }
         $data['status'] = $status;
         $data['update_time']  = date("Y-m-d H:i:s", time());
@@ -320,7 +309,7 @@
         $auth_user = $authGroupAccess
             ->alias('a')
             ->join(['fa_admin'=>'b'],'a.uid=b.id')
-            ->where('a.group_id=72')
+            ->where('a.group_id=71')
             ->field('id,nickname')
             ->select();
         $this->assign('ids',$ids);
