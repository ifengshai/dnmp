<?php

namespace app\admin\controller;

use app\common\controller\Backend;
use Think\Db;
use Think\Log;
use think\Request;

/**
 *
 *
 * @icon fa fa-circle-o
 */
class OcCustomerAfterSalesWorkOrder extends Backend
{

    /**
     * OcCustomerAfterSalesWorkOrder模型对象
     * @var \app\common\model\OcCustomerAfterSalesWorkOrder
     */
    protected $model = null;

    public function _initialize()
    {
        parent::_initialize();
        $this->model = new \app\common\model\OcCustomerAfterSalesWorkOrder;

    }

    /**
     * 默认生成的控制器所继承的父类中有index/add/edit/del/multi五个基础方法、destroy/restore/recyclebin三个回收站方法
     * 因此在当前控制器中可不用编写增删改查的代码,除非需要自己控制这部分逻辑
     * 需要将application/admin/library/traits/Backend.php中对应的方法复制到当前控制器,然后进行修改
     */




    /**
     * 查看
     */
    public function index()
    {


        //当前是否为关联查询
        $this->relationSearch = false;

        //设置过滤方法
        $this->request->filter(['strip_tags']);
        if ($this->request->isAjax())
        {
            //如果发送的来源是Selectpage，则转发到Selectpage
            if ($this->request->request('keyField'))
            {
                return $this->selectpage();
            }

            $filter = json_decode($this->request->get('filter'), true);



            //是否有工单
            $workorder = new \app\admin\model\saleaftermanage\WorkOrderList();
            if ($filter['is_task'] == 1 || $filter['is_task'] == '0') {
                $swhere = [];
                $swhere['work_platform'] = 1;
                $swhere['work_status'] = ['not in', [0, 4, 6]];
                $order_arr = $workorder->where($swhere)->column('platform_order');
                if ($filter['is_task'] == 1) {
                    $map['increment_id'] = ['in', $order_arr];
                } elseif ($filter['is_task'] == '0') {
                    $map['increment_id'] = ['not in', $order_arr];
                }
                unset($filter['is_task']);
                $this->request->get(['filter' => json_encode($filter)]);
            }
            unset($filter['site']);
            list($where, $sort, $order, $offset, $limit) = $this->buildparams();


            $total = $this->model
                ->where($where)
                ->where($map)
                ->order($sort, $order)
                ->count();

            $list = $this->model

                ->where($where)
                ->where($map)
                ->order($sort, $order)
                ->limit($offset, $limit)
                ->select();

            foreach ($list as $row) {
                $row->visible(['id','email','increment_id','order_type','problem_type','concrete_problem','status','created_at','completed_at','handler_name']);

            }
            $list = collection($list)->toArray();
            //查询订单是否存在工单
            $workorder = new \app\admin\model\saleaftermanage\WorkOrderList();

            foreach ($list as $key=>$item){
                $list[$key]['site'] = 'zeelool';
                if ($item['order_type']  ==1){
                    $list[$key]['order_type'] = '普通订单';
                }elseif ($item['order_type'] ==2){
                    $list[$key]['order_type'] = '批发';
                }elseif ($item['order_type'] ==3){
                    $list[$key]['order_type'] = '网红';
                }else{
                    $list[$key]['order_type'] = '补发';
                }
                if ($item['status'] ==1){
                    $list[$key]['status'] = 'Submitted';
                }elseif ($item['status'] ==2){
                    $list[$key]['status'] = 'Processing';
                }elseif($item['status'] ==3){
                    $list[$key]['status'] = 'Completed';
                }else{
                    $list[$key]['status'] = '待处理';
                }
//                $list[$key]['created_at'] =date("Y-m-d H:i:s",strtotime($item['created_at'])+14400);;
                $swhere['platform_order'] = $item['increment_id'];
                $swhere['work_platform'] = 1;
                $swhere['work_status'] = ['not in', [0, 4, 6]];

                $count = $workorder->where($swhere)->count();

                if ($count>0){
                    $list[$key]['task_info'] = 1;
                    $list[$key]['is_task'] = 1;
                }else{
                    $list[$key]['is_task'] = 0;
                }
            }
            $result = array("total" => $total, "rows" => $list);

            return json($result);
        }
        return $this->view->fetch();
    }

    /**
     *问题详情
     */
    public function question_detail($ids = null){
        if ($_POST){
            $params = $this->request->post("row/a");
            $where['id'] = $params['ids'];
            if ($params['pm_audit_status'] == null){
                $params['pm_audit_status'] = 3;
            }
            $save_question = $this->model->isUpdate(true, $where)->save(['status'=>$params['pm_audit_status'],'completed_at'=>date('Y-m-d H:i:s',time()),'handler_name'=>$this->auth->nickname]);
            if ($save_question){
                //如果更新成功  提交接口
                $url  =  config('url.zeelool_url').'magic/customer/updateTicket';
                $value['ticket_id'] = $params['ids'];
                $value['status'] = $params['pm_audit_status'];
                $curl = curl_init();
                curl_setopt($curl, CURLOPT_URL, $url);
                curl_setopt($curl, CURLOPT_USERAGENT, $_SERVER['HTTP_USER_AGENT']); //在HTTP请求中包含一个"User-Agent: "头的字符串。
                curl_setopt($curl, CURLOPT_HEADER, 0); //启用时会将头文件的信息作为数据流输出。
                curl_setopt($curl, CURLOPT_POST, true); //发送一个常规的Post请求
                curl_setopt($curl, CURLOPT_POSTFIELDS, $value);//Post提交的数据包
                curl_setopt($curl, CURLOPT_FOLLOWLOCATION, 1); //启用时会将服务器服务器返回的"Location: "放在header中递归的返回给服务器，使用CURLOPT_MAXREDIRS可以限定递归返回的数量。
                curl_setopt($curl, CURLOPT_RETURNTRANSFER, true); //文件流形式
                curl_setopt($curl, CURLOPT_TIMEOUT, 20); //设置cURL允许执行的最长秒数。
                $content =json_decode(curl_exec($curl),true);
                curl_close($curl);
<<<<<<< HEAD
                Log::write("输出工单信息更新情况");
                Log::write($content);
                Log::write("输出请求url");
                Log::write($url);
=======

>>>>>>> a800d6bb
                if ($content['code'] ==200){
                    $this->success('操作成功');
                }else{
                    $this->error('工单信息更新失败');
                }
            }else{
                $this->error('操作失败');
            }
            $this->success('操作成功');
        }
        $type = input('param.type');
        if (empty($type)){
            $type =0;
        }
        $row  = \app\common\model\OcCustomerAfterSalesWorkOrder::get($ids)->toArray();
        if (!empty($row['images'])){
            $photo_href  =explode('|',$row['images']);
            foreach ($photo_href as $key=>$item){
                $photo_href[$key]= config('url.zeelool_url').'media/'.$item;
            }
        }else{
            $photo_href = null;
        }
        if ($row['order_type'] ==1){
            $row['order_type'] = '普通订单';
        }elseif ($row['order_type'] ==2){
            $row['order_type'] = '批发';
        }elseif($row['order_type'] ==3){
            $row['order_type'] = '网红';
        }else{
            $row['order_type'] = '补发';
        }
        $row['images'] = $photo_href;

        $email = Db::table('fa_zendesk')
            ->alias('ze')
            ->join("fa_admin ad",'ze.due_id = ad.id','left')
            ->field('ze.id as ze_id,ze.ticket_id,ze.subject,ze.to_email,ze.due_id,ze.create_time,ze.update_time,ze.status as ze_status,ad.nickname')
            ->where('ze.email',$row['email'])->select();
        foreach ($email as $key=>$item){
            if ($item['ze_status'] == 1){
                $email[$key]['ze_status'] = 'new';
            }elseif ($item['ze_status'] ==2){
                $email[$key]['ze_status'] = 'open';
            }elseif ($item['ze_status'] ==3){
                $email[$key]['ze_status'] = 'pending';
            }elseif ($item['ze_status'] ==4){
                $email[$key]['ze_status'] = 'solved';
            }else{
                $email[$key]['ze_status'] = 'other';
            }

        }
        $row['email_message'] = $email;

        if ($row['status'] ==1 && $type ==0){
            Db::connect('database.db_zeelool')->table('oc_customer_after_sales_work_order')->where('id',$ids)->update(['status'=>2]);
            $url  = config('url.zeelool_url').'magic/customer/updateTicket';
            $value['ticket_id'] = $ids;
            $value['status'] = 2;
            $curl = curl_init();
            curl_setopt($curl, CURLOPT_URL, $url);
            curl_setopt($curl, CURLOPT_USERAGENT, $_SERVER['HTTP_USER_AGENT']); //在HTTP请求中包含一个"User-Agent: "头的字符串。
            curl_setopt($curl, CURLOPT_HEADER, 0); //启用时会将头文件的信息作为数据流输出。
            curl_setopt($curl, CURLOPT_POST, true); //发送一个常规的Post请求
            curl_setopt($curl, CURLOPT_POSTFIELDS, $value);//Post提交的数据包
            curl_setopt($curl, CURLOPT_FOLLOWLOCATION, 1); //启用时会将服务器服务器返回的"Location: "放在header中递归的返回给服务器，使用CURLOPT_MAXREDIRS可以限定递归返回的数量。
            curl_setopt($curl, CURLOPT_RETURNTRANSFER, true); //文件流形式
            curl_setopt($curl, CURLOPT_TIMEOUT, 20); //设置cURL允许执行的最长秒数。
            $content =json_decode(curl_exec($curl),true);
            curl_close($curl);
            if ($content['code'] !==200){
                $this->success('工单信息更新失败');
            }
        }

        $this->assign('type',$type);
        $this->assign('row',$row);
        return $this->view->fetch();
    }


}<|MERGE_RESOLUTION|>--- conflicted
+++ resolved
@@ -170,14 +170,7 @@
                 curl_setopt($curl, CURLOPT_TIMEOUT, 20); //设置cURL允许执行的最长秒数。
                 $content =json_decode(curl_exec($curl),true);
                 curl_close($curl);
-<<<<<<< HEAD
-                Log::write("输出工单信息更新情况");
-                Log::write($content);
-                Log::write("输出请求url");
-                Log::write($url);
-=======
-
->>>>>>> a800d6bb
+
                 if ($content['code'] ==200){
                     $this->success('操作成功');
                 }else{
