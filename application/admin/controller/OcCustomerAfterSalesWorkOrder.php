--- conflicted
+++ resolved
@@ -192,13 +192,7 @@
             }
 
         }
-<<<<<<< HEAD
-
         $row['email_message'] = $email;
-
-=======
-        $row['email_message'] = $email;
->>>>>>> b1f247d0
         if ($row['status'] ==1){
             \db('oc_customer_after_sales_work_order')->where('id',$ids)->update(['status'=>2]);
             $url  = config('url.zeelool_url').'magic/customer/updateTicket';
