--- conflicted
+++ resolved
@@ -121,10 +121,7 @@
                 $swhere['work_status'] = ['not in', [0, 4, 6]];
 
                 $count = $workorder->where($swhere)->count();
-<<<<<<< HEAD
-=======
-
->>>>>>> fa434280
+
                 if ($count>0){
                     $list[$key]['task_info'] = 1;
                 }
