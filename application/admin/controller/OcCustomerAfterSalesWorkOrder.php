--- conflicted
+++ resolved
@@ -193,12 +193,8 @@
 
         }
         $row['email_message'] = $email;
-<<<<<<< HEAD
-        if ($row['status'] ==1){
-=======
 
         if ($row['status'] ==1 && $type ==0){
->>>>>>> f932a974
             Db::connect('database.db_zeelool')->table('oc_customer_after_sales_work_order')->where('id',$ids)->update(['status'=>2]);
             $url  = config('url.zeelool_url').'magic/customer/updateTicket';
             $value['ticket_id'] = $ids;
