<?php

namespace app\admin\controller;

use app\common\controller\Backend;
use PhpOffice\PhpSpreadsheet\Spreadsheet;
use Think\Db;

/**
 *
 *
 * @icon fa fa-circle-o
 */
class OcPrescriptionPic extends Backend
{

    /**
     * OcPrescriptionPic模型对象
     * @var \app\admin\model\OcPrescriptionPic
     */
    protected $model = null;

    public function _initialize()
    {
        parent::_initialize();
        $this->model = new \app\admin\model\OcPrescriptionPic;
        $this->zeelool = new \app\admin\model\order\order\Zeelool;
        $this->voogueme = new \app\admin\model\order\order\Voogueme;

    }

    /**
     * 默认生成的控制器所继承的父类中有index/add/edit/del/multi五个基础方法、destroy/restore/recyclebin三个回收站方法
     * 因此在当前控制器中可不用编写增删改查的代码,除非需要自己控制这部分逻辑
     * 需要将application/admin/library/traits/Backend.php中对应的方法复制到当前控制器,然后进行修改
     */


    /**
     * 查看
     */
    public function index()
    {
        //当前是否为关联查询
        $this->relationSearch = false;
        //设置过滤方法
        $this->request->filter(['strip_tags']);
        if ($this->request->isAjax())
        {
            //如果发送的来源是Selectpage，则转发到Selectpage
            if ($this->request->request('keyField'))
            {
                return $this->selectpage();
            }
            $WhereSql = ' id > 0';
            $filter = json_decode($this->request->get('filter'), true);
            list($where, $sort, $order,$offset,$limit) = $this->buildparams();
            if ($filter['id']){
                $WhereSql .= ' and id = '.$filter['id'];
            }
            if ($filter['status']){
                $WhereSql .= ' and status='.$filter['status'];
            }
            if ($filter['created_at']){
                $created_at = explode(' - ',$filter['created_at']);
                $WhereSql .= " and created_at between '$created_at[0]' and '$created_at[1]' ";
            }
            if ($filter['completion_time']){
                $completion_time = explode(' - ',$filter['completion_time']);
                $WhereSql .= " and completion_time between '$completion_time[0]' and '$completion_time[1]' ";
            }
            $model  = Db::connect('database.db_zeelool');
            $WhereOrder = '  ORDER BY  created_at desc';
            if ($filter['site']){
                if ($filter['site'] ==1){
<<<<<<< HEAD
                    $count = "SELECT COUNT(1) FROM zeelool_test.oc_prescription_pic where".$WhereSql;
                    $sql  = "SELECT * ,1 as site FROM zeelool_test.oc_prescription_pic where".$WhereSql." limit  ". $offset.','.$limit;
                }else{
                    $count = "SELECT COUNT(1) FROM vuetest_voogueme.oc_prescription_pic where".$WhereSql;
                    $sql  = "SELECT * ,2 as site FROM voogueme.oc_prescription_pic where".$WhereSql." limit  ". $offset.','.$limit;
=======
                    $count = "SELECT COUNT(1) FROM zeelool.oc_prescription_pic where".$WhereSql;
                    $sql  = "SELECT zeelool.oc_prescription_pic.id AS id,zeelool.oc_prescription_pic.email AS email,zeelool.oc_prescription_pic.query AS query,
                                zeelool.oc_prescription_pic.pic AS pic ,zeelool.oc_prescription_pic.status AS status,zeelool.oc_prescription_pic.handler_name AS handler_name,
                                zeelool.oc_prescription_pic.created_at AS created_at,zeelool.oc_prescription_pic.completion_time AS completion_time,
                                zeelool.oc_prescription_pic.remarks AS remarks,1 as site FROM zeelool.oc_prescription_pic where".$WhereSql. $WhereOrder. " limit  ". $offset.','.$limit;
                }else{
                    $count = "SELECT COUNT(1) FROM voogueme.oc_prescription_pic where".$WhereSql;
                    $sql  = "SELECT voogueme.oc_prescription_pic.id AS id,voogueme.oc_prescription_pic.email AS email,voogueme.oc_prescription_pic.query AS query,
                                voogueme.oc_prescription_pic.pic AS pic ,voogueme.oc_prescription_pic.status AS status,voogueme.oc_prescription_pic.handler_name AS handler_name,
                                voogueme.oc_prescription_pic.created_at AS created_at,voogueme.oc_prescription_pic.completion_time AS completion_time,
                                voogueme.oc_prescription_pic.remarks AS remarks ,2 as site FROM voogueme.oc_prescription_pic where".$WhereSql. $WhereOrder. " limit  ". $offset.','.$limit;
>>>>>>> a4b5ba38
                }
                $count = $model->query($count);
                $total = $count[0]['COUNT(1)'];
            }else{
                $count = "SELECT COUNT(1) FROM zeelool_test.oc_prescription_pic where".$WhereSql." union all  SELECT COUNT(1) FROM vuetest_voogueme.oc_prescription_pic where".$WhereSql;
                $sql  = "SELECT * ,1 as site FROM zeelool_test.oc_prescription_pic where".$WhereSql." union all  SELECT * ,2 as site FROM vuetest_voogueme.oc_prescription_pic where".$WhereSql.$WhereOrder." limit  ". $offset.','.$limit;
                $count = $model->query($count);
                $total = $count[0]['COUNT(1)']  + $count[1]['COUNT(1)'];
            }
            $list  = Db::connect('database.db_zeelool')->query($sql);

            foreach ($list as $key=>$item){
                $list[$key]['realy_pk'] = $item['id'].'-'.$item['site'];
                if ($item['status'] ==1){
                    $list[$key]['status']='未处理';
                }else{
                    $list[$key]['status']= '已处理';
                }
                $list[$key]['created_at'] =date("Y-m-d H:i:s",strtotime($item['created_at'])+28800);;
            }

            $result = array("total" => $total, "rows" => $list);
            return json($result);
        }
        return $this->view->fetch();
    }
    /**
     * @param null $ids
     * @return string
     * @throws \think\Exception
     * @throws \think\db\exception\DataNotFoundException
     * @throws \think\db\exception\ModelNotFoundException
     * @throws \think\exception\DbException
     * @throws \think\exception\PDOException
     * 问题详情
     */
    public function question_message($ids = null){

        if ($this->request->isPost()){
            $params = $this->request->post("row/a");
            if ($params['site'] ==1){
                $model = Db::connect('database.db_zeelool');
            }else{
                $model = Db::connect('database.db_voogueme');
            }
            $updata_queertion =$model->table('oc_prescription_pic')->where('id',$params['id'])->update(['status'=>2,'handler_name'=>$this->auth->nickname,'completion_time'=>date('Y-m-d H:i:s',time()),'remarks'=>$params['remarks']]);
            if ($updata_queertion){
                $this->success('操作成功','oc_prescription_pic/index');
            }else{
                $this->error('操作失败');
            }
        }
        $site = input('param.site');
        if ($site ==1){
            $model = Db::connect('database.db_zeelool');
            $url =config('url.zeelool_url').'/media';
        }else{
            $model = Db::connect('database.db_voogueme');
            $url =config('url.voogueme_url').'/media';
        }
        $row =$model->table('oc_prescription_pic')->where('id',$ids)->find();
        $photo_href = $row['pic'] =explode(',',$row['pic']);
        foreach ($photo_href as $key=>$item){
            $photo_href[$key]= $url.$item;
        }
        $row['pic'] = $photo_href;

        $this->assign('row',$row);
        $this->assign('zhandian',$site);


        return $this->view->fetch();
    }



    public function batch_export_xls()
    {
        $data  =  input('get.ids');
        if ($data){
            $ct =explode(',',$data);
            $ids = explode(',',$data);
            foreach ($ids as $key=>$item){
                $ids[$key] = explode('-',$item);
            }
            foreach ($ids as $key=>$item){
                if ($item[1] ==1 ){
                    $model = Db::connect('database.db_zeelool');
                }else{
                    $model = Db::connect('database.db_voogueme');
                }
                $list[] = $model->table('oc_prescription_pic')->where('id',$item[0])->find();
                $list[$key]['site'] = $item[1];
            }
        }else{
            $filter = json_decode($this->request->get('filter'), true);
            $WhereSql = ' id > 0';
            list($where, $sort, $order,$offset,$limit) = $this->buildparams();
            if ($filter['id']){
                $WhereSql .= ' and id = '.$filter['id'];
            }
            if ($filter['status']){
                $WhereSql .= ' and status='.$filter['status'];
            }
            if ($filter['created_at']){
                $created_at = explode(' - ',$filter['created_at']);
                $WhereSql .= " and created_at between '$created_at[0]' and '$created_at[1]' ";
            }
            if ($filter['completion_time']){
                $completion_time = explode(' - ',$filter['completion_time']);
                $WhereSql .= " and completion_time between '$completion_time[0]' and '$completion_time[1]' ";
            }
            $model  = Db::connect('database.db_zeelool');
            $WhereOrder = '  ORDER BY  created_at desc';
            if ($filter['site']){
                if ($filter['site'] ==1){
                    $count = "SELECT COUNT(1) FROM zeelool.oc_prescription_pic where".$WhereSql;
                    $sql  = "SELECT zeelool.oc_prescription_pic.id AS id,zeelool.oc_prescription_pic.email AS email,zeelool.oc_prescription_pic.query AS query,
                                zeelool.oc_prescription_pic.pic AS pic ,zeelool.oc_prescription_pic.status AS status,zeelool.oc_prescription_pic.handler_name AS handler_name,
                                zeelool.oc_prescription_pic.created_at AS created_at,zeelool.oc_prescription_pic.completion_time AS completion_time,
                                zeelool.oc_prescription_pic.remarks AS remarks,1 as site FROM zeelool.oc_prescription_pic where".$WhereSql;
                }else{
                    $count = "SELECT COUNT(1) FROM voogueme.oc_prescription_pic where".$WhereSql;
                    $sql  = "SELECT voogueme.oc_prescription_pic.id AS id,voogueme.oc_prescription_pic.email AS email,voogueme.oc_prescription_pic.query AS query,
                                voogueme.oc_prescription_pic.pic AS pic ,voogueme.oc_prescription_pic.status AS status,voogueme.oc_prescription_pic.handler_name AS handler_name,
                                voogueme.oc_prescription_pic.created_at AS created_at,voogueme.oc_prescription_pic.completion_time AS completion_time,
                                voogueme.oc_prescription_pic.remarks AS remarks ,2 as site FROM voogueme.oc_prescription_pic where".$WhereSql;
                }
                $count = $model->query($count);
                $total = $count[0]['COUNT(1)'];
            }else{
                $count = "SELECT COUNT(1) FROM zeelool.oc_prescription_pic where".$WhereSql." union all  SELECT COUNT(1) FROM voogueme.oc_prescription_pic where".$WhereSql;
                $sql  = "SELECT zeelool.oc_prescription_pic.id AS id,zeelool.oc_prescription_pic.email AS email,zeelool.oc_prescription_pic.query AS query,
                                zeelool.oc_prescription_pic.pic AS pic ,zeelool.oc_prescription_pic.status AS status,zeelool.oc_prescription_pic.handler_name AS handler_name,
                                zeelool.oc_prescription_pic.created_at AS created_at,zeelool.oc_prescription_pic.completion_time AS completion_time,
                                zeelool.oc_prescription_pic.remarks AS remarks,1 as site FROM zeelool.oc_prescription_pic where".$WhereSql." union all  
                         SELECT voogueme.oc_prescription_pic.id AS id,voogueme.oc_prescription_pic.email AS email,voogueme.oc_prescription_pic.query AS query,
                                voogueme.oc_prescription_pic.pic AS pic ,voogueme.oc_prescription_pic.status AS status,voogueme.oc_prescription_pic.handler_name AS handler_name,
                                voogueme.oc_prescription_pic.created_at AS created_at,voogueme.oc_prescription_pic.completion_time AS completion_time,
                                voogueme.oc_prescription_pic.remarks AS remarks,2 as site FROM voogueme.oc_prescription_pic where".$WhereSql. $WhereOrder." limit  ". $offset.','.$limit;
                $count = $model->query($count);
                $total = $count[0]['COUNT(1)']  + $count[1]['COUNT(1)'];
            }
            $list  = $model->query($sql);

        }
        foreach ($list as $key=>$item){
            if ($item['status'] ==1){
                $list[$key]['status']='未处理';
            }else{
                $list[$key]['status']= '已处理';
            }
            if ($item['site'] ==1){
                $list[$key]['site']='Z站';
            }else{
                $list[$key]['site']= 'V站';
            }
        }

        //从数据库查询需要的数据

        $spreadsheet = new Spreadsheet();

        $spreadsheet
            ->setActiveSheetIndex(0)
            ->setCellValue("A1", "站点")
            ->setCellValue("B1", "邮箱")
            ->setCellValue("C1", "问题详情")  //利用setCellValues()填充数据
            ->setCellValue("D1", "状态")
            ->setCellValue("E1", "处理人")
            ->setCellValue("F1", "创建时间")
            ->setCellValue("G1", "处理时间")
            ->setCellValue("H1", "备注");

        foreach ($list as $key => $value) {
            $spreadsheet->getActiveSheet()->setCellValueExplicit("A" . ($key * 1 + 2), $value['site'], \PhpOffice\PhpSpreadsheet\Cell\DataType::TYPE_STRING);
            $spreadsheet->getActiveSheet()->setCellValue("B" . ($key * 1 + 2), $value['email']);
            $spreadsheet->getActiveSheet()->setCellValue("C" . ($key * 1 + 2), $value['query']);
            $spreadsheet->getActiveSheet()->setCellValue("D" . ($key * 1 + 2), $value['status']);
            $spreadsheet->getActiveSheet()->setCellValue("E" . ($key * 1 + 2), $value['handler_name']);
            $spreadsheet->getActiveSheet()->setCellValue("F" . ($key * 1 + 2), $value['created_at']);
            $spreadsheet->getActiveSheet()->setCellValue("G" . ($key * 1 + 2), $value['completion_time']);
            $spreadsheet->getActiveSheet()->setCellValue("H" . ($key * 1 + 2), $value['remarks']);
        }
        //设置宽度
        $spreadsheet->getActiveSheet()->getColumnDimension('A')->setWidth(30);
        $spreadsheet->getActiveSheet()->getColumnDimension('B')->setWidth(40);
        $spreadsheet->getActiveSheet()->getColumnDimension('C')->setWidth(30);
        $spreadsheet->getActiveSheet()->getColumnDimension('D')->setWidth(20);
        $spreadsheet->getActiveSheet()->getColumnDimension('E')->setWidth(20);
        $spreadsheet->getActiveSheet()->getColumnDimension('F')->setWidth(15);
        $spreadsheet->getActiveSheet()->getColumnDimension('G')->setWidth(15);
        $spreadsheet->getActiveSheet()->getColumnDimension('H')->setWidth(15);

        //设置边框
        $border = [
            'borders' => [
                'allBorders' => [
                    'borderStyle' => \PhpOffice\PhpSpreadsheet\Style\Border::BORDER_THIN, // 设置border样式
                    'color'       => ['argb' => 'FF000000'], // 设置border颜色
                ],
            ],
        ];

        $spreadsheet->getDefaultStyle()->getFont()->setName('微软雅黑')->setSize(12);
        $setBorder = 'A1:' . $spreadsheet->getActiveSheet()->getHighestColumn() . $spreadsheet->getActiveSheet()->getHighestRow();
        $spreadsheet->getActiveSheet()->getStyle($setBorder)->applyFromArray($border);

        $spreadsheet->getActiveSheet()->getStyle('A1:H1' . $spreadsheet->getActiveSheet()->getHighestRow())->getAlignment()->setHorizontal(\PhpOffice\PhpSpreadsheet\Style\Alignment::HORIZONTAL_CENTER);
        $spreadsheet->setActiveSheetIndex(0);

        $format = 'xlsx';
        $savename = '售前问题列表' . date("YmdHis", time());

        if ($format == 'xls') {
            //输出Excel03版本
            header('Content-Type:application/vnd.ms-excel');
            $class = "\PhpOffice\PhpSpreadsheet\Writer\Xls";
        } elseif ($format == 'xlsx') {
            //输出07Excel版本
            header('Content-Type: application/vnd.openxmlformats-officedocument.spreadsheetml.sheet');
            $class = "\PhpOffice\PhpSpreadsheet\Writer\Xlsx";
        }
        //输出名称
        header('Content-Disposition: attachment;filename="' . $savename . '.' . $format . '"');
        //禁止缓存
        header('Cache-Control: max-age=0');
        $writer = new $class($spreadsheet);

        $writer->save('php://output');

    }

}<|MERGE_RESOLUTION|>--- conflicted
+++ resolved
@@ -73,13 +73,6 @@
             $WhereOrder = '  ORDER BY  created_at desc';
             if ($filter['site']){
                 if ($filter['site'] ==1){
-<<<<<<< HEAD
-                    $count = "SELECT COUNT(1) FROM zeelool_test.oc_prescription_pic where".$WhereSql;
-                    $sql  = "SELECT * ,1 as site FROM zeelool_test.oc_prescription_pic where".$WhereSql." limit  ". $offset.','.$limit;
-                }else{
-                    $count = "SELECT COUNT(1) FROM vuetest_voogueme.oc_prescription_pic where".$WhereSql;
-                    $sql  = "SELECT * ,2 as site FROM voogueme.oc_prescription_pic where".$WhereSql." limit  ". $offset.','.$limit;
-=======
                     $count = "SELECT COUNT(1) FROM zeelool.oc_prescription_pic where".$WhereSql;
                     $sql  = "SELECT zeelool.oc_prescription_pic.id AS id,zeelool.oc_prescription_pic.email AS email,zeelool.oc_prescription_pic.query AS query,
                                 zeelool.oc_prescription_pic.pic AS pic ,zeelool.oc_prescription_pic.status AS status,zeelool.oc_prescription_pic.handler_name AS handler_name,
@@ -91,17 +84,23 @@
                                 voogueme.oc_prescription_pic.pic AS pic ,voogueme.oc_prescription_pic.status AS status,voogueme.oc_prescription_pic.handler_name AS handler_name,
                                 voogueme.oc_prescription_pic.created_at AS created_at,voogueme.oc_prescription_pic.completion_time AS completion_time,
                                 voogueme.oc_prescription_pic.remarks AS remarks ,2 as site FROM voogueme.oc_prescription_pic where".$WhereSql. $WhereOrder. " limit  ". $offset.','.$limit;
->>>>>>> a4b5ba38
                 }
                 $count = $model->query($count);
                 $total = $count[0]['COUNT(1)'];
             }else{
-                $count = "SELECT COUNT(1) FROM zeelool_test.oc_prescription_pic where".$WhereSql." union all  SELECT COUNT(1) FROM vuetest_voogueme.oc_prescription_pic where".$WhereSql;
-                $sql  = "SELECT * ,1 as site FROM zeelool_test.oc_prescription_pic where".$WhereSql." union all  SELECT * ,2 as site FROM vuetest_voogueme.oc_prescription_pic where".$WhereSql.$WhereOrder." limit  ". $offset.','.$limit;
+                $count = "SELECT COUNT(1) FROM zeelool.oc_prescription_pic where".$WhereSql." union all  SELECT COUNT(1) FROM voogueme.oc_prescription_pic where".$WhereSql;
+                $sql  = "SELECT zeelool.oc_prescription_pic.id AS id,zeelool.oc_prescription_pic.email AS email,zeelool.oc_prescription_pic.query AS query,
+                                zeelool.oc_prescription_pic.pic AS pic ,zeelool.oc_prescription_pic.status AS status,zeelool.oc_prescription_pic.handler_name AS handler_name,
+                                zeelool.oc_prescription_pic.created_at AS created_at,zeelool.oc_prescription_pic.completion_time AS completion_time,
+                                zeelool.oc_prescription_pic.remarks AS remarks,1 as site FROM zeelool.oc_prescription_pic where".$WhereSql." union all  
+                         SELECT voogueme.oc_prescription_pic.id AS id,voogueme.oc_prescription_pic.email AS email,voogueme.oc_prescription_pic.query AS query,
+                                voogueme.oc_prescription_pic.pic AS pic ,voogueme.oc_prescription_pic.status AS status,voogueme.oc_prescription_pic.handler_name AS handler_name,
+                                voogueme.oc_prescription_pic.created_at AS created_at,voogueme.oc_prescription_pic.completion_time AS completion_time,
+                                voogueme.oc_prescription_pic.remarks AS remarks,2 as site FROM voogueme.oc_prescription_pic where".$WhereSql. $WhereOrder." limit  ". $offset.','.$limit;
                 $count = $model->query($count);
                 $total = $count[0]['COUNT(1)']  + $count[1]['COUNT(1)'];
             }
-            $list  = Db::connect('database.db_zeelool')->query($sql);
+            $list  = $model->query($sql);
 
             foreach ($list as $key=>$item){
                 $list[$key]['realy_pk'] = $item['id'].'-'.$item['site'];
