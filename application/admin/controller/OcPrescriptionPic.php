--- conflicted
+++ resolved
@@ -112,10 +112,6 @@
                 }else{
                     $list[$key]['status']= '已处理';
                 }
-<<<<<<< HEAD
-//                $list[$key]['created_at'] =date("Y-m-d H:i:s",strtotime($item['created_at'])+28800);;
-=======
->>>>>>> f34cdd3c
             }
 
             $result = array("total" => $total, "rows" => $list);
