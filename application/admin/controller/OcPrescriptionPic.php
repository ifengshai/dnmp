--- conflicted
+++ resolved
@@ -70,15 +70,11 @@
                 $completion_time = explode(' - ', $filter['completion_time']);
                 $WhereSql .= " and completion_time between '$completion_time[0]' and '$completion_time[1]' ";
             }
-<<<<<<< HEAD
-            $model = Db::connect('database.db_zeelool_online');
-=======
             if ($filter['site'] == 1) {
                 $model = Db::connect('database.db_zeelool_online');
             } else {
                 $model = Db::connect('database.db_voogueme');
             }
->>>>>>> 9c80027d
             $WhereOrder = '  ORDER BY  created_at desc';
             if ($filter['site']) {
                 if ($filter['site'] == 1) {
