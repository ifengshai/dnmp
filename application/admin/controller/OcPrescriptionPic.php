--- conflicted
+++ resolved
@@ -109,10 +109,6 @@
                 }else{
                     $list[$key]['status']= '已处理';
                 }
-<<<<<<< HEAD
-//                $list[$key]['created_at'] =date("Y-m-d H:i:s",strtotime($item['created_at'])+28800);;
-=======
->>>>>>> 8925ae3f
             }
 
             $result = array("total" => $total, "rows" => $list);
