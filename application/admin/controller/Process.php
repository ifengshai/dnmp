--- conflicted
+++ resolved
@@ -2323,8 +2323,6 @@
             $webVip->where(['id' => $v['id']])->update($params);
         }
     }
-<<<<<<< HEAD
-=======
 
     /**
      * 同步订单商品名称
@@ -2362,5 +2360,4 @@
             Db::table('fa_zz_temp1')->where('id',$v['id'])->update(['stock' => $num]);
         }
     }
->>>>>>> f0da9d08
 }