--- conflicted
+++ resolved
@@ -1119,10 +1119,6 @@
             ->find();
 
         foreach ($list as $k => $v) {
-<<<<<<< HEAD
-
-=======
->>>>>>> 35e347fb
             echo $v['id'] . "\n";
             //插入主表
             Db::table('fa_work_order_list_copy1')->insert($v);
@@ -1130,7 +1126,6 @@
             $res = Db::table('fa_work_order_measure')->where(['work_id' => $v['id']])->select();
             $item_number = [];
             foreach ($res as $k1 => $v1) {
-
                 //查询工单措施承接表
                 $recept = Db::table('fa_work_order_recept')->where(['work_id' => $v['id'], 'measure_id' => $v1['id']])->find();
 
@@ -1150,8 +1145,6 @@
                         $recept_data = [];
                         foreach ($order_list as $key => $val) {
 
-<<<<<<< HEAD
-=======
                             //创建异常
                             $abnormal_data = [
                                 'work_id' => $v['id'],
@@ -1175,7 +1168,6 @@
                                 ->setInc('occupy', 1);
 
 
->>>>>>> 35e347fb
                             //插入措施表
                             $measure['work_id'] = $v['id'];
                             $measure['measure_choose_id'] = 18;
