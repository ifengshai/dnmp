<?php

namespace app\admin\controller;

use app\common\controller\Backend;

class Test extends Backend
{

    public function _initialize()
    {
        parent::_initialize();
<<<<<<< HEAD

=======
>>>>>>> 42150fec
        $this->newproduct = new \app\admin\model\NewProduct();
        $this->item = new \app\admin\model\itemmanage\Item();
    }

   
}<|MERGE_RESOLUTION|>--- conflicted
+++ resolved
@@ -10,13 +10,8 @@
     public function _initialize()
     {
         parent::_initialize();
-<<<<<<< HEAD
-
-=======
->>>>>>> 42150fec
         $this->newproduct = new \app\admin\model\NewProduct();
         $this->item = new \app\admin\model\itemmanage\Item();
     }
 
-   
 }