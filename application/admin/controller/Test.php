--- conflicted
+++ resolved
@@ -772,22 +772,6 @@
             $res = Db::name('zzzz_temp')->where(['is_process' => 0, 'sku' => $v['sku']])->limit($v['in_stock_num'])->select();
             if (!$res) {
                 continue;
-<<<<<<< HEAD
-            }
-            foreach ($res as $key => $val) {
-                $where['code'] = $val['product_number'];
-                $params['sku'] = $val['sku'];
-                $params['in_stock_id'] = $v['id'];
-                $params['purchase_id'] = $v['purchase_id'];
-                $params['check_id'] = $v['check_id'];
-                $params['is_quantity'] = 1;
-                $params['batch_id'] = $check['batch_id'];
-                $params['logistics_id'] = $check['logistics_id'];
-                Db::name('product_barcode_item')->where($where)->update($params);
-
-                Db::name('zzzz_temp')->where(['id' => $val['id']])->update(['is_process' => 1]);
-=======
->>>>>>> 1a0c9679
             }
             $codes = array_column($res, 'product_number');
             $where = [];
@@ -819,12 +803,7 @@
      */
     public function process_sku_stock()
     {
-<<<<<<< HEAD
-        $list = Db::name('zzzz_temp')->field('count(DISTINCT product_number) as stock,sku')->group('sku')->select();
-
-=======
         $list = Db::name('zzzz_temp')->field('count(product_number) as stock,sku')->where(['is_find' => 0, 'is_error' => 0])->group('sku')->select();
->>>>>>> 1a0c9679
 
         Db::name('zz_temp2')->insertAll($list);
         echo "ok";
@@ -1091,10 +1070,6 @@
 
 
 
-<<<<<<< HEAD
-
-=======
->>>>>>> 1a0c9679
 
     /***************处理工单旧数据*********************** */
     public function process_worklist_data_new()
@@ -1186,8 +1161,6 @@
                             Db::table('fa_work_order_recept')->insertGetId($recept_data);
 
                             unset($val1['id']);
-<<<<<<< HEAD
-=======
                             $change_sku_data = $val1;
                             $change_sku_data['measure_id'] = $id;
                             $change_sku_data['item_order_number'] = $val['item_order_number'];
@@ -1359,241 +1332,6 @@
     }
 
 
-    public function process_worklist_data_complete()
-    {
-
-        ini_set('memory_limit', '1280M');
-        /**
-         * 判断措施是否为 id = 3主单取消   changesku表需插入所有子订单
-         * 判断措施如果id = 19 更改镜框 需插入对应sku 所有子订单
-         * 判断措施id = 20 更改镜片 需插入对应sku 所有子订单 , 1, 4, 6, 7
-         */
-        $work = new \app\admin\model\saleaftermanage\WorkOrderList();
-        $order = new \app\admin\model\order\order\NewOrder();
-        $_stock_house = new \app\admin\model\warehouse\StockHouse();
-        $_distribution_abnormal = new \app\admin\model\DistributionAbnormal();
-        $_new_order_item_process = new \app\admin\model\order\order\NewOrderItemProcess();
-        $list = $work->where(['work_status' => ['in', [1, 4, 6, 7]]])->select();
-        $list = collection($list)->toArray();
-        foreach ($list as $k => $v) {
-            echo $v['id'] . "\n";
-            //插入主表
-            Db::table('fa_work_order_list_copy1')->insert($v);
-            //查询措施表
-            $res = Db::table('fa_work_order_measure')->where(['work_id' => $v['id']])->select();
-            $item_number = [];
-            foreach ($res as $k1 => $v1) {
-
-                //查询工单措施承接表
-                $recept = Db::table('fa_work_order_recept')->where(['work_id' => $v['id'], 'measure_id' => $v1['id']])->find();
-
-                //措施为取消
-                if ($v1['measure_choose_id'] == 3) {
-
-                    //查询change sku表
-                    $change_sku_list = Db::table('fa_work_order_change_sku')->where(['work_id' => $v['id'], 'change_type' => 3, 'measure_id' => $v1['id']])->group('original_sku')->select();
-                    foreach ($change_sku_list as $key1 => $val1) {
-                        //查询订单号所有子单
-                        $order_list = $order->alias('a')->field('b.item_order_number,b.id')
-                            ->where(['a.increment_id' => $val1['increment_id'], 'a.site' => $val1['platform_type'], 'b.sku' => $val1['original_sku']])
-                            ->join(['fa_order_item_process' => 'b'], 'a.id=b.order_id')
-                            ->select();
-                        $measure = [];
-                        $change_sku_data = [];
-                        $recept_data = [];
-                        foreach ($order_list as $key => $val) {
-                            //插入措施表
-                            $measure['work_id'] = $v['id'];
-                            $measure['measure_choose_id'] = 18;
-                            $measure['measure_content'] = '子单取消';
-                            $measure['create_time'] = $v1['create_time'];
-                            $measure['operation_type'] = $v1['operation_type'];
-                            $measure['operation_time'] = $v1['operation_time'];
-                            $measure['sku_change_type'] = $v1['sku_change_type'];
-                            $measure['item_order_number'] = $val['item_order_number'];
-                            $id = Db::table('fa_work_order_measure_copy1')->insertGetId($measure);
-
-                            Db::table('fa_work_order_recept')->where(['id' => $recept['id']])->delete();
-                            unset($recept['id']);
-                            $recept_data = $recept;
-                            $recept_data['measure_id'] = $id;
-                            Db::table('fa_work_order_recept')->insertGetId($recept_data);
-
-                            unset($val1['id']);
->>>>>>> 1a0c9679
-                            $change_sku_data = $val1;
-                            $change_sku_data['measure_id'] = $id;
-                            $change_sku_data['item_order_number'] = $val['item_order_number'];
-                            Db::table('fa_work_order_change_sku_copy1')->insert($change_sku_data);
-
-                            $item_number[] = $val['item_order_number'];
-                        }
-                    }
-                } else if ($v1['measure_choose_id'] == 1) { //措施为更改镜框
-                    //查询change sku表内容
-                    $change_sku_list = Db::table('fa_work_order_change_sku')->where(['work_id' => $v['id'], 'change_type' => 1, 'measure_id' => $v1['id']])->select();
-                    foreach ($change_sku_list as $k2 => $v2) {
-                        //查询订单号所有子单
-                        $order_list = $order->alias('a')->field('b.item_order_number,b.id')
-                            ->where(['a.increment_id' => $v2['increment_id'], 'a.site' => $v2['platform_type'], 'b.sku' => $v2['original_sku']])
-                            ->join(['fa_order_item_process' => 'b'], 'a.id=b.order_id')
-                            ->select();
-                        $measure = [];
-                        $change_sku_data = [];
-                        $recept_data = [];
-                        foreach ($order_list as $k3 => $v3) {
-
-
-                            //创建异常
-                            $abnormal_data = [
-                                'work_id' => $v['id'],
-                                'item_process_id' => $v3['id'],
-                                'type' => 17,
-                                'status' => 1,
-                                'create_time' => time(),
-                                'create_person' => 'admin'
-                            ];
-                            $_distribution_abnormal->allowField(true)->isUpdate(false)->data($abnormal_data)->save();
-
-                            //子订单绑定异常库位号
-                            $_new_order_item_process->where(['id' => $v3['id']])
-                                ->update(['abnormal_house_id' => $stock_house_info['id']]);
-
-
-                            //异常库位号占用数量+1
-                            $_stock_house
-                                ->where(['id' => $stock_house_info['id']])
-                                ->setInc('occupy', 1);
-
-                            DistributionLog::record((object)['nickname' => 'admin'], $v3['id'], 9, "创建工单，异常暂存架{$stock_house_info['coding']}库位");
-
-                            $measure['work_id'] = $v['id'];
-                            $measure['measure_choose_id'] = 19;
-                            $measure['measure_content'] = '更改镜框';
-                            $measure['create_time'] = $v1['create_time'];
-                            $measure['operation_type'] = $v1['operation_type'];
-                            $measure['operation_time'] = $v1['operation_time'];
-                            $measure['sku_change_type'] = $v1['sku_change_type'];
-                            $measure['item_order_number'] = $v3['item_order_number'];
-                            $id = Db::table('fa_work_order_measure_copy1')->insertGetId($measure);
-
-                            Db::table('fa_work_order_recept')->where(['id' => $recept['id']])->delete();
-                            unset($recept['id']);
-                            $recept_data = $recept;
-                            $recept_data['measure_id'] = $id;
-                            Db::table('fa_work_order_recept')->insertGetId($recept_data);
-
-                            unset($v2['id']);
-                            $change_sku_data = $v2;
-                            $change_sku_data['measure_id'] = $id;
-                            $change_sku_data['item_order_number'] = $v3['item_order_number'];
-                            Db::table('fa_work_order_change_sku_copy1')->insert($change_sku_data);
-
-                            $item_number[] = $v3['item_order_number'];
-                        }
-                    }
-                } else if ($v1['measure_choose_id'] == 12) {  //措施为更改镜片
-                    //查询change sku表内容
-                    $change_sku_list = Db::table('fa_work_order_change_sku')->where(['work_id' => $v['id'], 'change_type' => 2, 'measure_id' => $v1['id']])->select();
-                    foreach ($change_sku_list as $k2 => $v2) {
-                        //查询订单号所有子单
-                        $order_list = $order->alias('a')->field('b.item_order_number,b.id')
-                            ->where(['a.increment_id' => $v2['increment_id'], 'a.site' => $v2['platform_type'], 'b.sku' => $v2['original_sku']])
-                            ->join(['fa_order_item_process' => 'b'], 'a.id=b.order_id')
-                            ->select();
-                        $measure = [];
-                        $change_sku_data = [];
-                        $recept_data = [];
-                        foreach ($order_list as $k3 => $v3) {
-
-
-                            //创建异常
-                            $abnormal_data = [
-                                'work_id' => $v['id'],
-                                'item_process_id' => $v3['id'],
-                                'type' => 17,
-                                'status' => 1,
-                                'create_time' => time(),
-                                'create_person' => 'admin'
-                            ];
-                            $_distribution_abnormal->allowField(true)->isUpdate(false)->data($abnormal_data)->save();
-
-                            //子订单绑定异常库位号
-                            $_new_order_item_process->where(['id' => $v3['id']])
-                                ->update(['abnormal_house_id' => $stock_house_info['id']]);
-
-                            //异常库位号占用数量+1
-                            $_stock_house
-                                ->where(['id' => $stock_house_info['id']])
-                                ->setInc('occupy', 1);
-
-                            DistributionLog::record((object)['nickname' => 'admin'], $v3['id'], 9, "创建工单，异常暂存架{$stock_house_info['coding']}库位");
-                            $measure['work_id'] = $v['id'];
-                            $measure['measure_choose_id'] = 20;
-                            $measure['measure_content'] = '更改镜片';
-                            $measure['create_time'] = $v1['create_time'];
-                            $measure['operation_type'] = $v1['operation_type'];
-                            $measure['operation_time'] = $v1['operation_time'];
-                            $measure['sku_change_type'] = $v1['sku_change_type'];
-                            $measure['item_order_number'] = $v3['item_order_number'];
-                            $id = Db::table('fa_work_order_measure_copy1')->insertGetId($measure);
-
-                            Db::table('fa_work_order_recept')->where(['id' => $recept['id']])->delete();
-                            unset($recept['id']);
-                            $recept_data = $recept;
-                            $recept_data['measure_id'] = $id;
-                            Db::table('fa_work_order_recept')->insertGetId($recept_data);
-
-                            unset($v2['id']);
-                            $change_sku_data = $v2;
-                            $change_sku_data['measure_id'] = $id;
-                            $change_sku_data['item_order_number'] = $v3['item_order_number'];
-                            Db::table('fa_work_order_change_sku_copy1')->insert($change_sku_data);
-
-                            $item_number[] = $v3['item_order_number'];
-                        }
-                    }
-                } else {
-<<<<<<< HEAD
-
-=======
->>>>>>> 1a0c9679
-
-                    //查询change sku表
-                    $change_sku_list = Db::table('fa_work_order_change_sku')->where(['work_id' => $v['id'], 'measure_id' => $v1['id']])->select();
-
-                    //插入措施表
-                    unset($v1['id']);
-                    $id =  Db::table('fa_work_order_measure_copy1')->insertGetId($v1);
-
-                    Db::table('fa_work_order_recept')->where(['id' => $recept['id']])->delete();
-                    unset($recept['id']);
-                    $recept_data = $recept;
-                    $recept_data['measure_id'] = $id;
-                    Db::table('fa_work_order_recept')->insertGetId($recept_data);
-
-                    if (!$change_sku_list) continue;
-                    $change_sku_data = [];
-                    foreach ($change_sku_list as $key => $val) {
-                        unset($val['id']);
-                        $change_sku_data = $val;
-                        $change_sku_data['measure_id'] = $id;
-                        Db::table('fa_work_order_change_sku_copy1')->insert($change_sku_data);
-                    }
-                }
-            }
-
-            //插入子单号
-            if ($item_number) {
-                $numbers = implode(',', array_filter($item_number));
-                Db::table('fa_work_order_list_copy1')->where(['id' => $v['id']])->update(['order_item_numbers' => $numbers]);
-            }
-        }
-        echo "ok";
-    }
-
-
-<<<<<<< HEAD
     public function process_worklist_data_complete()
     {
 
@@ -1772,7 +1510,9 @@
             }
         }
         echo "ok";
-=======
+    }
+
+
     /**
      * 清除无用库存
      */
@@ -1837,6 +1577,5 @@
         }
         echo 'ok';
         die;
->>>>>>> 1a0c9679
     }
 }