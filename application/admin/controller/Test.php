--- conflicted
+++ resolved
@@ -1117,10 +1117,6 @@
             ->field('id,coding')
             ->where(['status' => 1, 'type' => 4])
             ->find()->toArray();
-<<<<<<< HEAD
-        dump($stock_house_info);
-=======
->>>>>>> c01b8d87
         foreach ($list as $k => $v) {
             echo $v['id'] . "\n";
             //插入主表
@@ -1285,14 +1281,6 @@
                             $_new_order_item_process->where(['id' => $v3['id']])
                                 ->update(['abnormal_house_id' => $stock_house_info['id']]);
 
-<<<<<<< HEAD
-                            echo $v3['id'] . "\n";
-                            echo $stock_house_info['id'] . "\n";
-                            echo $_new_order_item_process->getLastSql(). "\n";
-
-
-=======
->>>>>>> c01b8d87
                             //异常库位号占用数量+1
                             $_stock_house
                                 ->where(['id' => $stock_house_info['id']])
@@ -1380,7 +1368,6 @@
             $res = Db::table('fa_work_order_measure')->where(['work_id' => $v['id']])->select();
             $item_number = [];
             foreach ($res as $k1 => $v1) {
-<<<<<<< HEAD
 
                 //查询工单措施承接表
                 $recept = Db::table('fa_work_order_recept')->where(['work_id' => $v['id'], 'measure_id' => $v1['id']])->find();
@@ -1388,15 +1375,6 @@
                 //措施为取消
                 if ($v1['measure_choose_id'] == 3) {
 
-=======
-
-                //查询工单措施承接表
-                $recept = Db::table('fa_work_order_recept')->where(['work_id' => $v['id'], 'measure_id' => $v1['id']])->find();
-
-                //措施为取消
-                if ($v1['measure_choose_id'] == 3) {
-
->>>>>>> c01b8d87
                     //查询change sku表
                     $change_sku_list = Db::table('fa_work_order_change_sku')->where(['work_id' => $v['id'], 'change_type' => 3, 'measure_id' => $v1['id']])->select();
                     foreach ($change_sku_list as $key1 => $val1) {
@@ -1509,14 +1487,6 @@
                         }
                     }
                 } else {
-<<<<<<< HEAD
-                    //插入措施表
-                    $id =  Db::table('fa_work_order_measure_copy1')->insertGetId($v1);
-
-                    //查询change sku表
-                    $change_sku_list = Db::table('fa_work_order_change_sku')->where(['work_id' => $v['id'], 'measure_id' => $v1['id']])->select();
-
-=======
                     
                     //查询change sku表
                     $change_sku_list = Db::table('fa_work_order_change_sku')->where(['work_id' => $v['id'], 'measure_id' => $v1['id']])->select();
@@ -1525,7 +1495,6 @@
                     unset($v1['id']);
                     $id =  Db::table('fa_work_order_measure_copy1')->insertGetId($v1);
 
->>>>>>> c01b8d87
                     if (!$change_sku_list) continue;
                     $change_sku_data = [];
                     foreach ($change_sku_list as $key => $val) {
@@ -1542,10 +1511,6 @@
                 $numbers = implode(',', array_filter($item_number));
                 Db::table('fa_work_order_list_copy1')->where(['id' => $v['id']])->update(['order_item_numbers' => $numbers]);
             }
-<<<<<<< HEAD
-=======
-
->>>>>>> c01b8d87
         }
         echo "ok";
     }
