--- conflicted
+++ resolved
@@ -42,12 +42,9 @@
     {
         
     }
-<<<<<<< HEAD
-=======
     public function nihao()
     {
         echo 11111;
     }
 
->>>>>>> bbe53229
 }