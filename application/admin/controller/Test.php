<?php

namespace app\admin\controller;

use app\common\controller\Backend;
use app\Common\model\Auth;
use GuzzleHttp\Client;
use think\Db;
use SchGroup\SeventeenTrack\Connectors\TrackingConnector;


class Test extends Backend
{
    protected $noNeedLogin = ['*'];
    protected $apiKey = 'F26A807B685D794C676FA3CC76567035';
    protected $str1 = 'Arrived Shipping Partner Facility, Awaiting Item.';
    protected $str2 = 'Delivered to Air Transport.';
    protected $str3 = 'In Transit to Next Facility.';
    protected $str4 = 'Arrived in the Final Destination Country.';
    protected $str30 = 'Out for delivery or arrived at local facility, you may schedule for delivery or pickup. Please be aware of the collection deadline.'; //到达待取
    protected $str35 = 'Attempted for delivery but failed, this may due to several reasons. Please contact the carrier for clarification.'; //投递失败
    protected $str40 = 'Delivered successfully.'; //投递成功
    protected $str50 = 'Item might undergo unusual shipping condition, this may due to several reasons, most likely item was returned to sender, customs issue etc.'; //可能异常


    public function _initialize()
    {
        parent::_initialize();

        $this->newproduct = new \app\admin\model\NewProduct();
        $this->item = new \app\admin\model\itemmanage\Item();
        $this->zeelool = new \app\admin\model\order\order\Zeelool();
        $this->voogueme = new \app\admin\model\order\order\Voogueme();
        $this->nihao = new \app\admin\model\order\order\Nihao();
        $this->user = new \app\admin\model\Admin();
        $this->ordernodedetail = new \app\admin\model\OrderNodeDetail();
        $this->ordernode = new \app\admin\model\OrderNode();
    }

    public function test001()
    {
        $track_number = '9400111108296818283602';
        $order_number = '100171868';
        //根据物流单号查询发货物流渠道
        $shipment_data_type = Db::connect('database.db_delivery')->table('ld_deliver_order')->where(['track_number' => $track_number, 'increment_id' => $order_number])->value('agent_way_title');

        dump($shipment_data_type);
        die;
    }


    public function site_reg()
    {
        $this->reg_shipment('database.db_zeelool', 1);
        $this->reg_shipment('database.db_voogueme', 2);
        $this->reg_shipment('database.db_nihao', 3);
        $this->reg_shipment('database.db_meeloog', 4);
    }


    /**
     * 批量 注册物流
     * 每天跑一次，查找遗漏注册的物流单号，进行注册操作
     */
    public function reg_shipment($site_str, $site_type)
    {
        $order_shipment = Db::connect($site_str)
            ->table('sales_flat_shipment_track')->alias('a')
            ->join(['sales_flat_order' => 'b'], 'a.order_id=b.entity_id')
            ->field('a.entity_id,a.order_id,a.track_number,a.title,a.updated_at,a.created_at,b.increment_id')
            ->where('a.created_at', '>=', '2020-07-31 00:00:00')
            ->where('a.title', '=', 'noLogisticswaypoolCarriercode')
            // ->where('a.handle', '=', '0')
            ->group('a.order_id')
            ->select();
        $shipment_reg = [];
        foreach ($order_shipment as $k => $v) {
            if ($v['title'] == 'noLogisticswaypoolCarriercode') {
                $title = 'FedEx';
            } else {
                $title = $v['title'];
            }
            $title = strtolower(str_replace(' ', '-', $title));
            $carrier = $this->getCarrier($title);
            $shipment_reg[$k]['number'] = $v['track_number'];
            $shipment_reg[$k]['carrier'] = $carrier['carrierId'];
            $shipment_reg[$k]['order_id'] = $v['order_id'];
        }

        $order_group = array_chunk($shipment_reg, 40);

        $trackingConnector = new TrackingConnector($this->apiKey);
        foreach ($order_group as $key => $val) {
            $trackingConnector->registerMulti($val);
            usleep(500000);
        }
        echo $site_str . ' is ok' . "\n";
    }


    /**
<<<<<<< HEAD
=======
     * 重启跟踪2-7状态的物流
     *
     * @Description
     * @author wpl
     * @since 2020/07/16 09:16:20 
     * @return void
     */
    public function linshi_retrack()
    {
        $order_shipment = Db::name('order_node')->field('track_number as number')->where(['order_node' => 2, 'node_type' => 7, 'create_time' => ['<=', '2020-06-01 00:00:00']])->select();
        $order_shipment = collection($order_shipment)->toArray();
        $res = array_chunk($order_shipment, 40);
        $trackingConnector = new TrackingConnector($this->apiKey);
        echo count($res);
        foreach ($res as $k => $v) {

            $track = $trackingConnector->retrackMulti($v);
            file_put_contents('/www/wwwroot/mojing/runtime/log/test.log', serialize($track) . "\r\n", FILE_APPEND);
            usleep(200000);
            echo $k . "\n";
        }
        echo 'is ok';
    }




    /**
     * 临时批量注册--lixiang
     */
    public function linshi_reg_track()
    {
        $order_shipment = Db::name('z_linshi')->select();
        $order_shipment = collection($order_shipment)->toArray();

        $trackingConnector = new TrackingConnector($this->apiKey);

        foreach ($order_shipment as $k => $v) {

            $trackInfo = $trackingConnector->getTrackInfoMulti([[
                'number' => $v['yundanhao'],
                'carrier' => '21051'
            ]]);

            $update['17status'] = $trackInfo['data']['accepted'][0]['track']['e'];
            Db::name('z_linshi')->where('id', $v['id'])->update($update);

            sleep(1);

            echo  $k . "ok \n";
        }
        echo "all ok \n";
    }

    protected function regitster17Track($params = [])
    {
        $trackingConnector = new TrackingConnector($this->apiKey);
        $track = $trackingConnector->registerMulti($params);
        return $track;
    }

    /**
     * @author wgj
     * @Date 2020/10/21 15:29
     * wgj总物流脚本new_track_total()
     *
     * 更新条件'node_type' => 7, 'order_node' => 2, 'delivery_time' => ['>=', '2020-09-01 00:00:00']
     */
    public function new_track_total()
    {
        //        $order_shipment = Db::name('order_node')->where(['order_node' => 2, 'node_type' => 7, 'create_time' => ['>=', '2020-04-11 10:00:00']])->select();//本地测试数据无发货时间（发货是走发货系统同步的时间，线上有），使用了创建时间
        $order_shipment = Db::name('order_node')->where(['node_type' => 7, 'order_node' => 2, 'delivery_time' => ['>=', '2020-08-30 00:00:00']])->select();
        $order_shipment = collection($order_shipment)->toArray();

        $trackingConnector = new TrackingConnector($this->apiKey);

        foreach ($order_shipment as $k => $v) {

            $title = strtolower(str_replace(' ', '-', $v['title']));

            $carrier = $this->getCarrier($title);

            $trackInfo = $trackingConnector->getTrackInfoMulti([[
                'number' => $v['track_number'],
                'carrier' => $carrier['carrierId']
                //测试数据
                /*'number' => 'LZ358046313CN',//E邮宝
                'carrier' => '03011'*/
                /* 'number' => '3616952791',//DHL
                'carrier' => '100001'*/
                /*'number' => '74890988318620573173', //Fedex
                'carrier' => '100003' */
                /*'number' => '92001902551559000101352584', //usps郭伟峰
                'carrier' => '21051' */
                /*'number' => 'UF127024493YP', //yanwen
                'carrier' => '190012'*/
            ]]);

            $add['site'] = $v['site'];
            $add['order_id'] = $v['order_id'];
            $add['order_number'] = $v['order_number'];
            $add['shipment_type'] = $v['shipment_type'];
            $add['shipment_data_type'] = $v['shipment_data_type'];
            $add['track_number'] = $v['track_number'];

            if ($trackInfo['code'] == 0 && $trackInfo['data']['accepted']) {
                $trackdata = $trackInfo['data']['accepted'][0]['track'];
                $this->track_data($trackdata, $add);
            }
            echo 'site:' . $v['site'] . ';key:' . $k . ';order_id' . $v['order_id'] . "\n";

            usleep(200000);
        }
        echo 'ok';
    }

    /**
     * @author wgj
     * @Date 2020/10/21 14:48
     * @param $data
     * @param $add
     * order_node总track_data
     */
    public function track_data($data, $add)
    {
        $trackdetail = array_reverse($data['z1']);

        $time = '';
        $all_num = count($trackdetail);

        if (!empty($trackdetail)) {
            $order_node_detail['order_node'] = 3;
            $order_node_detail['handle_user_id'] = 0;
            $order_node_detail['handle_user_name'] = 'system';
            $order_node_detail['site'] = $add['site'];
            $order_node_detail['order_id'] = $add['order_id'];
            $order_node_detail['order_number'] = $add['order_number'];
            $order_node_detail['shipment_type'] = $add['shipment_type'];
            $order_node_detail['shipment_data_type'] = $add['shipment_data_type'];
            $order_node_detail['track_number'] = $add['track_number'];
            //获取物流明细表中的描述
            $contents = Db::name('order_node_courier')->where('track_number', $add['track_number'])->column('content');
            foreach ($trackdetail as $k => $v) {
                if (!in_array($v['z'], $contents)) {
                    $add['create_time'] = $v['a'];
                    $add['content'] = $v['z'];
                    $add['courier_status'] = $data['e'];
                    Db::name('order_node_courier')->insert($add); //插入物流日志表
                }
                if ($k == 1) {
                    //更新上网
                    $order_node_date = Db::name('order_node')->where(['track_number' => $add['track_number'], 'shipment_type' => $add['shipment_type']])->find();
                    if ($order_node_date['order_node'] == 2 && $order_node_date['node_type'] == 7) {
                        $update_order_node['order_node'] = 3;
                        $update_order_node['node_type'] = 8;
                        $update_order_node['update_time'] = $v['a'];
                        Db::name('order_node')->where('id', $order_node_date['id'])->update($update_order_node); //更新主表状态

                        $order_node_detail['node_type'] = 8;
                        $order_node_detail['content'] = $this->str1;
                        $order_node_detail['create_time'] = $v['a'];
                        Db::name('order_node_detail')->insert($order_node_detail); //插入节点字表
                    }
                }
                if ($k == 2) {
                    //更新运输
                    $order_node_date = Db::name('order_node')->where(['track_number' => $add['track_number'], 'shipment_type' => $add['shipment_type']])->find();
                    if ($order_node_date['order_node'] == 3 && $order_node_date['node_type'] == 8) {
                        $update_order_node['order_node'] = 3;
                        $update_order_node['node_type'] = 10;
                        $update_order_node['update_time'] = $v['a'];
                        Db::name('order_node')->where('id', $order_node_date['id'])->update($update_order_node); //更新主表状态

                        $order_node_detail['node_type'] = 10;
                        $order_node_detail['content'] = $this->str3;
                        $order_node_detail['create_time'] = $v['a'];
                        Db::name('order_node_detail')->insert($order_node_detail); //插入节点字表
                    }
                }

                //结果
                if ($all_num - 1 == $k) {
                    if ($data['e'] == 30 || $data['e'] == 35 || $data['e'] == 40 || $data['e'] == 50) {
                        $order_node_date = Db::name('order_node')->where(['track_number' => $add['track_number'], 'shipment_type' => $add['shipment_type']])->find();

                        if (($order_node_date['order_node'] == 3 && $order_node_date['node_type'] == 10) || ($order_node_date['order_node'] == 3 && $order_node_date['node_type'] == 11)) {
                            $update_order_node['order_node'] = 4;
                            $update_order_node['node_type'] = $data['e'];
                            $update_order_node['update_time'] = $v['a'];
                            if ($data['e'] == 40) {
                                $update_order_node['signing_time'] = $v['a']; //更新签收时间
                            }
                            Db::name('order_node')->where('id', $order_node_date['id'])->update($update_order_node); //更新主表状态

                            $order_node_detail['order_node'] = 4;
                            $order_node_detail['node_type'] = $data['e'];
                            switch ($data['e']) {
                                case 30:
                                    $order_node_detail['content'] = $this->str30;
                                    break;
                                case 35:
                                    $order_node_detail['content'] = $this->str35;
                                    break;
                                case 40:
                                    $order_node_detail['content'] = $this->str40;
                                    break;
                                case 50:
                                    $order_node_detail['content'] = $this->str50;
                                    break;
                            }

                            $order_node_detail['create_time'] = $v['a'];
                            Db::name('order_node_detail')->insert($order_node_detail); //插入节点字表
                        }
                        if ($order_node_date['order_node'] == 4 && $order_node_date['node_type'] != 40) {
                            $update_order_node['order_node'] = 4;
                            $update_order_node['node_type'] = $data['e'];
                            $update_order_node['update_time'] = $v['a'];
                            if ($data['e'] == 40) {
                                $update_order_node['signing_time'] = $v['a']; //更新签收时间
                            }
                            Db::name('order_node')->where('id', $order_node_date['id'])->update($update_order_node); //更新主表状态

                            $order_node_detail['order_node'] = 4;
                            $order_node_detail['node_type'] = $data['e'];
                            switch ($data['e']) {
                                case 30:
                                    $order_node_detail['content'] = $this->str30;
                                    break;
                                case 35:
                                    $order_node_detail['content'] = $this->str35;
                                    break;
                                case 40:
                                    $order_node_detail['content'] = $this->str40;
                                    break;
                                case 50:
                                    $order_node_detail['content'] = $this->str50;
                                    break;
                            }

                            $order_node_detail['create_time'] = $v['a'];
                            Db::name('order_node_detail')->insert($order_node_detail); //插入节点字表
                        }
                    }
                }
            }
        }
    }

    public function new_track_test()
    {

        $order_shipment = Db::name('order_node')->where(['node_type' => ['<>', 40], 'order_node' => 3, 'shipment_type' => 'USPS'])->select();
        $order_shipment = collection($order_shipment)->toArray();

        $trackingConnector = new TrackingConnector($this->apiKey);

        foreach ($order_shipment as $k => $v) {
            //先把主表状态更新为2-7
            // $update['order_node'] = 2;
            // $update['node_type'] = 7;
            // Db::name('order_node')->where('id', $v['id'])->update($update); //更新主表状态

            $title = strtolower(str_replace(' ', '-', $v['title']));

            $carrier = $this->getCarrier($title);

            $trackInfo = $trackingConnector->getTrackInfoMulti([[
                'number' => $v['track_number'],
                'carrier' => $carrier['carrierId']
                /*'number' => 'LO546092713CN',//E邮宝
                'carrier' => '03011'*/
                /* 'number' => '3616952791',//DHL
                'carrier' => '100001' */
                /* 'number' => '74890988318620573173', //Fedex
                'carrier' => '100003' */
                /* 'number' => '92001902551559000101352584', //usps郭伟峰
                'carrier' => '21051' */
            ]]);

            $add['site'] = $v['site'];
            $add['order_id'] = $v['order_id'];
            $add['order_number'] = $v['order_number'];
            $add['shipment_type'] = $v['shipment_type'];
            $add['shipment_data_type'] = $v['shipment_data_type'];
            $add['track_number'] = $v['track_number'];

            if ($trackInfo['code'] == 0 && $trackInfo['data']['accepted']) {
                $trackdata = $trackInfo['data']['accepted'][0]['track'];


                $this->tongyong($trackdata, $add);

                // if (stripos($v['shipment_type'], 'USPS') !== false) {
                //     if ($v['shipment_data_type'] == 'USPS_1') {
                //         //郭伟峰
                //         $this->usps_1_data($trackdata, $add);
                //     }
                //     if ($v['shipment_data_type'] == 'USPS_2') {
                //         //加诺
                //         $this->usps_2_data($trackdata, $add);
                //     }
                // }

                // if (stripos($v['shipment_type'], 'DHL') !== false) {
                //     $this->new_dhl_data($trackdata, $add);
                // }

                // if (stripos($v['shipment_type'], 'fede') !== false) {
                //     $this->new_fedex_data($trackdata, $add);
                // }
            }
            echo 'site:' . $v['site'] . ';key:' . $k . ';order_id' . $v['order_id'] . "\n";
            usleep(200000);
        }
        echo 'ok';
    }


    //usps_1  郭伟峰
    public function tongyong($data, $add)
    {
        $order_node_detail['handle_user_id'] = 0;
        $order_node_detail['handle_user_name'] = 'system';
        $order_node_detail['site'] = $add['site'];
        $order_node_detail['order_id'] = $add['order_id'];
        $order_node_detail['order_number'] = $add['order_number'];
        $order_node_detail['shipment_type'] = $add['shipment_type'];
        $order_node_detail['shipment_data_type'] = $add['shipment_data_type'];
        $order_node_detail['track_number'] = $add['track_number'];

        if ($data['e'] == 40) {

            $add['create_time'] = $data['z0']['a'];
            $add['content'] = $data['z0']['z'];
            $add['courier_status'] = $data['e'];
            $count = Db::name('order_node_courier')->where(['track_number' => $add['track_number'], 'shipment_type' => $add['shipment_type'], 'content' => $add['content']])->count();
            if ($count < 1) {
                Db::name('order_node_courier')->insert($add); //插入物流日志表
            }

            $order_node_date = Db::name('order_node')->where('track_number', $add['track_number'])->find();
            $update_order_node['order_node'] = 4;
            $update_order_node['node_type'] = $data['e'];
            $update_order_node['update_time'] = $data['z0']['a'];
            $update_order_node['signing_time'] = $data['z0']['a']; //更新签收时间
            Db::name('order_node')->where('id', $order_node_date['id'])->update($update_order_node); //更新主表状态

            $order_node_detail['order_node'] = 4;
            $order_node_detail['node_type'] = $data['e'];
            switch ($data['e']) {
                case 30:
                    $order_node_detail['content'] = $this->str30;
                    break;
                case 35:
                    $order_node_detail['content'] = $this->str35;
                    break;
                case 40:
                    $order_node_detail['content'] = $this->str40;
                    break;
                case 50:
                    $order_node_detail['content'] = $this->str50;
                    break;
            }

            $order_node_detail['create_time'] = $data['z0']['a'];
            Db::name('order_node_detail')->insert($order_node_detail); //插入节点字表

        }
    }


    /**
     * 批量 获取物流明细
     * 莫删除
     */
    public function track_ship_date()
    {
        $this->new_track_shipment_num(1);
        exit;
    }

    public function new_track_shipment_num()
    {
        $order_shipment = Db::name('order_node')->where('node_type', '<>', 40)->select();
        $order_shipment = collection($order_shipment)->toArray();
        echo count($order_shipment);
        $trackingConnector = new TrackingConnector($this->apiKey);
        foreach ($order_shipment as $k => $v) {
            if ($k < 36869) {
                continue;
            }
            //先把主表状态更新为2-7
            // $update['order_node'] = 2;
            // $update['node_type'] = 7;
            // Db::name('order_node')->where('id', $v['id'])->update($update); //更新主表状态

            $title = strtolower(str_replace(' ', '-', $v['title']));

            $carrier = $this->getCarrier($title);

            $trackInfo = $trackingConnector->getTrackInfoMulti([[
                'number' => $v['track_number'],
                'carrier' => $carrier['carrierId']
                /*'number' => 'LO546092713CN',//E邮宝
                'carrier' => '03011'*/
                /* 'number' => '3616952791',//DHL
                'carrier' => '100001' */
                /* 'number' => '74890988318620573173', //Fedex
                'carrier' => '100003' */
                /* 'number' => '92001902551559000101352584', //usps郭伟峰
                'carrier' => '21051' */
            ]]);

            $add['site'] = $v['site'];
            $add['order_id'] = $v['order_id'];
            $add['order_number'] = $v['order_number'];
            $add['shipment_type'] = $v['shipment_type'];
            $add['shipment_data_type'] = $v['shipment_data_type'];
            $add['track_number'] = $v['track_number'];

            if ($trackInfo['code'] == 0 && $trackInfo['data']['accepted']) {
                $trackdata = $trackInfo['data']['accepted'][0]['track'];

                $this->tongyong_data($trackdata, $add);
            }
            echo 'site:' . $v['site'] . ';key:' . $k . ';order_id' . $v['order_id'] . "\n";
            usleep(200000);
        }
        echo 'ok';
    }

    /**
     * 通用物流处理逻辑
     *
     * @Description
     * @author wpl
     * @since 2020/07/15 10:29:31 
     * @param [type] $data
     * @param [type] $add
     * @return void
     */
    public function tongyong_data($data, $add = [])
    {
        $trackdetail = array_reverse($data['z1']);
        $time = '';
        $all_num = count($trackdetail);

        if (!empty($trackdetail)) {
            $order_node_detail['order_node'] = 3;
            $order_node_detail['handle_user_id'] = 0;
            $order_node_detail['handle_user_name'] = 'system';
            $order_node_detail['site'] = $add['site'];
            $order_node_detail['order_id'] = $add['order_id'];
            $order_node_detail['order_number'] = $add['order_number'];
            $order_node_detail['shipment_type'] = $add['shipment_type'];
            $order_node_detail['shipment_data_type'] = $add['shipment_data_type'];
            $order_node_detail['track_number'] = $add['track_number'];

            //获取物流明细表中的描述
            $contents = Db::name('order_node_courier')->where('track_number', $add['track_number'])->column('content');
            foreach ($trackdetail as $k => $v) {
                if (!in_array($v['z'], $contents)) {
                    $add['create_time'] = $v['a'];
                    $add['content'] = $v['z'];
                    $add['courier_status'] = $data['e'];
                    Db::name('order_node_courier')->insert($add); //插入物流日志表
                }
                if ($k == 1) {
                    //更新上网
                    $order_node_date = Db::name('order_node')->where(['track_number' => $add['track_number'], 'shipment_type' => $add['shipment_type']])->find();
                    if ($order_node_date['order_node'] == 2 && $order_node_date['node_type'] == 7) {
                        $update_order_node['order_node'] = 3;
                        $update_order_node['node_type'] = 8;
                        $update_order_node['update_time'] = $v['a'];
                        Db::name('order_node')->where('id', $order_node_date['id'])->update($update_order_node); //更新主表状态

                        $order_node_detail['node_type'] = 8;
                        $order_node_detail['content'] = $this->str1;
                        $order_node_detail['create_time'] = $v['a'];
                        Db::name('order_node_detail')->insert($order_node_detail); //插入节点字表
                    }
                }
                if ($k == 2) {
                    //更新运输
                    $order_node_date = Db::name('order_node')->where(['track_number' => $add['track_number'], 'shipment_type' => $add['shipment_type']])->find();
                    if ($order_node_date['order_node'] == 3 && $order_node_date['node_type'] == 8) {
                        $update_order_node['order_node'] = 3;
                        $update_order_node['node_type'] = 10;
                        $update_order_node['update_time'] = $v['a'];
                        Db::name('order_node')->where('id', $order_node_date['id'])->update($update_order_node); //更新主表状态

                        $order_node_detail['node_type'] = 10;
                        $order_node_detail['content'] = $this->str3;
                        $order_node_detail['create_time'] = $v['a'];
                        Db::name('order_node_detail')->insert($order_node_detail); //插入节点字表
                    }
                }
                //结果
                if ($all_num - 1 == $k) {
                    if ($data['e'] == 30 || $data['e'] == 35 || $data['e'] == 40 || $data['e'] == 50) {
                        $order_node_date = Db::name('order_node')->where(['track_number' => $add['track_number'], 'shipment_type' => $add['shipment_type']])->find();

                        if (($order_node_date['order_node'] == 3 && $order_node_date['node_type'] == 10) || ($order_node_date['order_node'] == 3 && $order_node_date['node_type'] == 11)) {
                            $update_order_node['order_node'] = 4;
                            $update_order_node['node_type'] = $data['e'];
                            $update_order_node['update_time'] = $v['a'];
                            if ($data['e'] == 40) {
                                $update_order_node['signing_time'] = $v['a']; //更新签收时间
                            }
                            Db::name('order_node')->where('id', $order_node_date['id'])->update($update_order_node); //更新主表状态

                            $order_node_detail['order_node'] = 4;
                            $order_node_detail['node_type'] = $data['e'];
                            switch ($data['e']) {
                                case 30:
                                    $order_node_detail['content'] = $this->str30;
                                    break;
                                case 35:
                                    $order_node_detail['content'] = $this->str35;
                                    break;
                                case 40:
                                    $order_node_detail['content'] = $this->str40;
                                    break;
                                case 50:
                                    $order_node_detail['content'] = $this->str50;
                                    break;
                            }

                            $order_node_detail['create_time'] = $v['a'];
                            Db::name('order_node_detail')->insert($order_node_detail); //插入节点字表
                        }
                        if ($order_node_date['order_node'] == 4 && $order_node_date['node_type'] != 40 && $order_node_date['node_type'] != $data['e']) {
                            $update_order_node['order_node'] = 4;
                            $update_order_node['node_type'] = $data['e'];
                            $update_order_node['update_time'] = $v['a'];
                            if ($data['e'] == 40) {
                                $update_order_node['signing_time'] = $v['a']; //更新签收时间
                            }
                            Db::name('order_node')->where('id', $order_node_date['id'])->update($update_order_node); //更新主表状态

                            $order_node_detail['order_node'] = 4;
                            $order_node_detail['node_type'] = $data['e'];
                            switch ($data['e']) {
                                case 30:
                                    $order_node_detail['content'] = $this->str30;
                                    break;
                                case 35:
                                    $order_node_detail['content'] = $this->str35;
                                    break;
                                case 40:
                                    $order_node_detail['content'] = $this->str40;
                                    break;
                                case 50:
                                    $order_node_detail['content'] = $this->str50;
                                    break;
                            }

                            $order_node_detail['create_time'] = $v['a'];
                            Db::name('order_node_detail')->insert($order_node_detail); //插入节点字表
                        }
                    }
                }
            }
        }
    }

    /**
>>>>>>> bfcc894a
     * 获取快递号
     * @param $title
     * @return mixed|string
     */
    public function getCarrier($title)
    {
        $carrierId = '';
        if (stripos($title, 'post') !== false) {
            $carrierId = 'chinapost';
            $title = 'China Post';
        } elseif (stripos($title, 'eub') !== false) {
            $carrierId = 'eub';
            $title = 'EUB';
        } elseif (stripos($title, 'ems') !== false) {
            $carrierId = 'chinaems';
            $title = 'China Ems';
        } elseif (stripos($title, 'dhl') !== false) {
            $carrierId = 'dhl';
            $title = 'DHL';
        } elseif (stripos($title, 'fede') !== false) {
            $carrierId = 'fedex';
            $title = 'Fedex';
        } elseif (stripos($title, 'usps') !== false) {
            $carrierId = 'usps';
            $title = 'Usps';
        } elseif (stripos($title, 'yanwen') !== false) {
            $carrierId = 'yanwen';
            $title = 'YANWEN';
        } elseif (stripos($title, 'cpc') !== false) {
            $carrierId = 'cpc';
            $title = 'Canada Post';
        }
        $carrier = [
            'dhl' => '100001',
            'chinapost' => '03011',
            'eub' => '03011',
            'chinaems' => '03013',
            'cpc' =>  '03041',
            'fedex' => '100003',
            'usps' => '21051',
            'yanwen' => '190012'
        ];
        if ($carrierId) {
            return ['title' => $title, 'carrierId' => $carrier[$carrierId]];
        }
        return ['title' => $title, 'carrierId' => $carrierId];
    }

    /**
     * 更新物流表状态
     *
     * @Description
     * @author wpl
     * @since 2020/05/18 18:16:48 
     * @return void
     */
    protected function setLogisticsStatus($params)
    {
        switch ($params['site']) {
            case 1:
                $url = config('url.zeelool_url');
                break;
            case 2:
                $url = config('url.voogueme_url');
                break;
            case 3:
                $url = config('url.nihao_url');
                break;
            default:
                return false;
                break;
        }
        unset($params['site']);
        $url = $url . 'magic/order/logistics';
        $client = new Client(['verify' => false]);
        //请求URL
        $response = $client->request('POST', $url, array('form_params' => $params));
        $body = $response->getBody();
        $stringBody = (string) $body;
        $res = json_decode($stringBody);
        return $res;
    }









    /**
     * 处理SKU编码 - 入库单
     *
     * @Description
     * @author wpl
     * @since 2020/12/18 11:10:38 
     * @return void
     */
    public function process_sku_number()
    {
        $instock = new \app\admin\model\warehouse\Instock();
        $list = $instock->alias('a')->where(['status' => 2,'type_id' => 1])->field('a.id,a.check_id,b.purchase_id,b.sku,b.in_stock_num')->join(['fa_in_stock_item' => 'b'],'a.id=b.in_stock_id')->order('a.createtime desc')->select();
        $list = collection($list)->toArray();
        foreach($list as $k => $v) {
            //查询对应质检单
            $check = Db::name('check_order')->where(['id' => $v['check_id']])->find();
            if ($v['in_stock_num'] < 0) {
                continue;
            }
            $res = Db::name('zzzz_temp')->where(['is_process' => 0,'sku' => $v['sku']])->limit($v['in_stock_num'])->select();
            if (!$res) {
               continue; 
            } 
            foreach($res as $key => $val) {
                $where['code'] = $val['product_number'];
                $params['sku'] = $val['sku'];
                $params['in_stock_id'] = $v['id'];
                $params['purchase_id'] = $v['purchase_id'];
                $params['check_id'] = $v['check_id'];
                $params['is_quantity'] = 1;
                $params['batch_id'] = $check['batch_id'];
                $params['logistics_id'] = $check['logistics_id'];
                Db::name('product_barcode_item')->where($where)->update($params);

                Db::name('zzzz_temp')->where(['id' => $val['id']])->update(['is_process' => 1]);
            }
            echo $k . "\n";
        }
        echo 'ok';
    }

    /**
     * 计算sku实时库存
     *
     * @Description
     * @author wpl
     * @since 2020/12/21 14:01:41 
     * @return void
     */
    public function process_sku_stock()
    {
        $list = Db::name('zzzz_temp')->field('count(1) as stock,sku')->group('sku')->select();
        Db::name('zz_temp2')->insertAll($list);
        echo "ok";
    }

    /************************跑库存数据用START*****勿删*****************************/
    //导入实时库存 第一步
    public function set_product_relstock()
    {

        $list = Db::table('fa_zz_temp2')->select();

        foreach ($list as $k => $v) {
            $p_map['sku'] = $v['sku'];
            $data['real_time_qty'] = $v['stock'];
            $res = $this->item->where($p_map)->update($data);
            echo $v['sku'] . "\n";
        }
        echo 'ok';
        die;
    }

<<<<<<< HEAD
    /**
     * 处理SKU编码
     *
     * @Description
     * @author wpl
     * @since 2020/12/18 10:07:12 
     * @return void
     */
    public function process_sku_number()
    {
        $list = Db::name('zzzz_temp')->select();
        foreach($list as $k => $v) {
            
        }
        
    }


    public function order_data3()
=======
    /**
     * 统计配货占用 第二步 - 配货占用清0 无需跑
     *
     * @Description
     * @author wpl
     * @since 2020/04/11 15:54:25
     * @return void
     */
    public function set_product_process()
    {
        $this->zeelool = new \app\admin\model\order\order\Zeelool;
        $this->voogueme = new \app\admin\model\order\order\Voogueme;
        $this->nihao = new \app\admin\model\order\order\Nihao;
        $this->weseeoptical = new \app\admin\model\order\order\Weseeoptical;
        $this->meeloog = new \app\admin\model\order\order\Meeloog;
        $this->zeelool_es = new \app\admin\model\order\order\ZeeloolEs();
        $this->zeelool_de = new \app\admin\model\order\order\ZeeloolDe();
        $this->zeelool_jp = new \app\admin\model\order\order\ZeeloolJp();
        $this->itemplatformsku = new \app\admin\model\itemmanage\ItemPlatformSku;
        $this->item = new \app\admin\model\itemmanage\Item;

        $skus = Db::table('fa_zz_temp2')->column('sku');

        foreach ($skus as $k => $v) {

            $map = [];
            $zeelool_sku = $this->itemplatformsku->getWebSku($v, 1);
            $voogueme_sku = $this->itemplatformsku->getWebSku($v, 2);
            $nihao_sku = $this->itemplatformsku->getWebSku($v, 3);
            $wesee_sku = $this->itemplatformsku->getWebSku($v, 5);
            $meeloog_sku = $this->itemplatformsku->getWebSku($v, 4);
            $zeelool_es_sku = $this->itemplatformsku->getWebSku($v, 9);
            $zeelool_de_sku = $this->itemplatformsku->getWebSku($v, 10);
            $zeelool_jp_sku = $this->itemplatformsku->getWebSku($v, 11);

            $map['status'] = ['in', ['free_processing', 'processing', 'complete', 'paypal_reversed', 'paypal_canceled_reversal']];
            $map['custom_is_delivery_new'] = 0; //是否提货
            $map['custom_is_match_frame_new'] = 1; //是否配镜架
            $map['a.created_at'] = ['between', ['2020-01-01 00:00:00', date('Y-m-d H:i:s')]]; //时间节点
            $map['sku'] = $zeelool_sku;
            $zeelool_qty = $this->zeelool->alias('a')->where($map)->join(['sales_flat_order_item' => 'b'], 'a.entity_id = b.order_id')->sum('qty_ordered');
            $map['sku'] = $voogueme_sku;
            $voogueme_qty = $this->voogueme->alias('a')->where($map)->join(['sales_flat_order_item' => 'b'], 'a.entity_id = b.order_id')->sum('qty_ordered');
            $map['sku'] = $nihao_sku;
            $nihao_qty = $this->nihao->alias('a')->where($map)->join(['sales_flat_order_item' => 'b'], 'a.entity_id = b.order_id')->sum('qty_ordered');
            $map['sku'] = $wesee_sku;
            $weseeoptical_qty = $this->weseeoptical->alias('a')->where($map)->join(['sales_flat_order_item' => 'b'], 'a.entity_id = b.order_id')->sum('qty_ordered');

            $map['sku'] = $zeelool_es_sku;
            $zeelool_es_qty = $this->zeelool_es->alias('a')->where($map)->join(['sales_flat_order_item' => 'b'], 'a.entity_id = b.order_id')->sum('qty_ordered');
            $map['sku'] = $zeelool_de_sku;
            $zeelool_de_qty = $this->zeelool_de->alias('a')->where($map)->join(['sales_flat_order_item' => 'b'], 'a.entity_id = b.order_id')->sum('qty_ordered');
            $map['sku'] = $zeelool_jp_sku;
            $zeelool_jp_qty = $this->zeelool_jp->alias('a')->where($map)->join(['sales_flat_order_item' => 'b'], 'a.entity_id = b.order_id')->sum('qty_ordered');

            $map['sku'] = $meeloog_sku;
            $map['custom_is_delivery'] = 0; //是否提货
            $map['custom_is_match_frame'] = 1; //是否配镜架
            unset($map['custom_is_delivery_new']);
            unset($map['custom_is_match_frame_new']);
            $meeloog_qty = $this->meeloog->alias('a')->where($map)->join(['sales_flat_order_item' => 'b'], 'a.entity_id = b.order_id')->sum('qty_ordered');

            $p_map['sku'] = $v;
            $data['distribution_occupy_stock'] = $zeelool_qty + $voogueme_qty + $nihao_qty + $weseeoptical_qty + $meeloog_qty + $zeelool_jp_qty + $zeelool_es_qty + $zeelool_de_qty;

            $res = $this->item->where($p_map)->update($data);

            echo $v . "\n";
            usleep(20000);
        }

        echo 'ok';
        die;
    }

    /**
     * 订单占用 第三步
     *
     * @Description
     * @author wpl
     * @since 2020/04/11 15:54:25
     * @return void
     */
    public function set_product_process_order()
    {
        $this->zeelool = new \app\admin\model\order\order\Zeelool;
        $this->voogueme = new \app\admin\model\order\order\Voogueme;
        $this->nihao = new \app\admin\model\order\order\Nihao;
        $this->weseeoptical = new \app\admin\model\order\order\Weseeoptical;
        $this->meeloog = new \app\admin\model\order\order\Meeloog;
        $this->zeelool_es = new \app\admin\model\order\order\ZeeloolEs();
        $this->zeelool_de = new \app\admin\model\order\order\ZeeloolDe();
        $this->zeelool_jp = new \app\admin\model\order\order\ZeeloolJp();
        $this->itemplatformsku = new \app\admin\model\itemmanage\ItemPlatformSku;
        $this->item = new \app\admin\model\itemmanage\Item;
        $skus = Db::table('fa_zz_temp2')->column('sku');

        foreach ($skus as $k => $v) {
            $map = [];
            $zeelool_sku = $this->itemplatformsku->getWebSku($v, 1);
            $voogueme_sku = $this->itemplatformsku->getWebSku($v, 2);
            $nihao_sku = $this->itemplatformsku->getWebSku($v, 3);
            $wesee_sku = $this->itemplatformsku->getWebSku($v, 5);
            $meeloog_sku = $this->itemplatformsku->getWebSku($v, 4);
            $zeelool_es_sku = $this->itemplatformsku->getWebSku($v, 9);
            $zeelool_de_sku = $this->itemplatformsku->getWebSku($v, 10);
            $zeelool_jp_sku = $this->itemplatformsku->getWebSku($v, 11);

            $map['status'] = ['in', ['free_processing', 'processing', 'complete', 'paypal_reversed', 'paypal_canceled_reversal']];
            $map['custom_is_delivery_new'] = 0; //是否提货
            $map['a.created_at'] = ['between', ['2020-01-01 00:00:00', date('Y-m-d H:i:s')]]; //时间节点
            $map['sku'] = $zeelool_sku;
            $zeelool_qty = $this->zeelool->alias('a')->where($map)->join(['sales_flat_order_item' => 'b'], 'a.entity_id = b.order_id')->sum('qty_ordered');
            $map['sku'] = $voogueme_sku;
            $voogueme_qty = $this->voogueme->alias('a')->where($map)->join(['sales_flat_order_item' => 'b'], 'a.entity_id = b.order_id')->sum('qty_ordered');
            $map['sku'] = $nihao_sku;
            $nihao_qty = $this->nihao->alias('a')->where($map)->join(['sales_flat_order_item' => 'b'], 'a.entity_id = b.order_id')->sum('qty_ordered');
            $map['sku'] = $wesee_sku;
            $weseeoptical_qty = $this->weseeoptical->alias('a')->where($map)->join(['sales_flat_order_item' => 'b'], 'a.entity_id = b.order_id')->sum('qty_ordered');

            $map['sku'] = $zeelool_es_sku;
            $zeelool_es_qty = $this->zeelool_es->alias('a')->where($map)->join(['sales_flat_order_item' => 'b'], 'a.entity_id = b.order_id')->sum('qty_ordered');
            $map['sku'] = $zeelool_de_sku;
            $zeelool_de_qty = $this->zeelool_de->alias('a')->where($map)->join(['sales_flat_order_item' => 'b'], 'a.entity_id = b.order_id')->sum('qty_ordered');
            $map['sku'] = $zeelool_jp_sku;
            $zeelool_jp_qty = $this->zeelool_jp->alias('a')->where($map)->join(['sales_flat_order_item' => 'b'], 'a.entity_id = b.order_id')->sum('qty_ordered');

            $map['sku'] = $meeloog_sku;
            $map['custom_is_delivery'] = 0; //是否提货
            unset($map['custom_is_delivery_new']);
            $meeloog_qty = $this->meeloog->alias('a')->where($map)->join(['sales_flat_order_item' => 'b'], 'a.entity_id = b.order_id')->sum('qty_ordered');


            $p_map['sku'] = $v;
            $data['occupy_stock'] = $zeelool_qty + $voogueme_qty + $nihao_qty + $weseeoptical_qty + $meeloog_qty + $zeelool_jp_qty + $zeelool_es_qty + $zeelool_de_qty;
            $res = $this->item->where($p_map)->update($data);

            echo $v . "\n";
            usleep(20000);
        }
        echo 'ok';
        die;
    }

    /**
     * 可用库存计算 第四步
     *
     * @Description
     * @author wpl
     * @since 2020/04/11 15:54:25
     * @return void
     */
    public function set_product_sotck()
>>>>>>> bfcc894a
    {
        $this->itemplatformsku = new \app\admin\model\itemmanage\ItemPlatformSku;
        $this->item = new \app\admin\model\itemmanage\Item;

        $skus = Db::table('fa_zz_temp2')->column('sku');
        $list = $this->item->field('sku,stock,occupy_stock,available_stock,real_time_qty,distribution_occupy_stock')->where(['sku' => ['in', $skus]])->select();
        foreach ($list as $k => $v) {
            $data['stock'] = $v['real_time_qty'] + $v['distribution_occupy_stock'];
            $data['available_stock'] = ($v['real_time_qty'] + $v['distribution_occupy_stock']) - $v['occupy_stock'];
            $p_map['sku'] = $v['sku'];
            $res = $this->item->where($p_map)->update($data);

            echo $k . "\n";
            usleep(20000);
        }
        echo 'ok';
        die;
    }

    /**
     * 虚拟库存 第五步
     *
     * @Description
     * @author wpl
     * @since 2020/04/11 15:54:25
     * @return void
     */
    public function set_platform_stock()
    {
        $platform = new \app\admin\model\itemmanage\ItemPlatformSku();
        $item = new \app\admin\model\itemmanage\Item();
        // $skus1 = $platform->where(['stock' => ['<', 0]])->column('sku');
        $skus = Db::table('fa_zz_temp2')->column('sku');
        foreach ($skus as $k => $v) {
            // $v = 'OA01901-06';
            //同步对应SKU库存
            //更新商品表商品总库存
            //总库存
            $item_map['sku'] = $v;
            $item_map['is_del'] = 1;
            if ($v) {
                $available_stock = $item->where($item_map)->value('available_stock');
                //查出映射表中此sku对应的所有平台sku 并根据库存数量进行排序（用于遍历数据的时候首先分配到那个站点）
                $item_platform_sku = $platform->where('sku', $v)->order('stock asc')->field('platform_type,stock')->select();
                if (!$item_platform_sku) {
                    continue;
                }
                //站点数量
                $all_num = count($item_platform_sku);
                $whole_num = $platform
                    ->where('sku', $v)
                    ->field('stock')
                    ->select();
                //取绝对值总库存数
                $num_num = 0;
                foreach ($whole_num as $kk => $vv) {
                    $num_num += abs($vv['stock']);
                }
                //总可用库存
                $stock_num = $available_stock;
                //总虚拟库存
                $stock_all_num = array_sum(array_column($item_platform_sku, 'stock'));
                if ($stock_all_num < 0) {
                    $stock_all_num = 0;
                }
                //如果现有总虚拟库存为0 平均分给各站点
                if ($stock_all_num == 0) {
                    $rate_rate = 1 / $all_num;
                    foreach ($item_platform_sku as $key => $val) {
                        //最后一个站点 剩余数量分给最后一个站
                        if (($all_num - $key) == 1) {
                            $platform->where(['sku' => $v, 'platform_type' => $val['platform_type']])->update(['stock' => $stock_num]);
                        } else {
                            $num = round($available_stock * $rate_rate);
                            $stock_num -= $num;
                            $platform->where(['sku' => $v, 'platform_type' => $val['platform_type']])->update(['stock' => $num]);
                        }
                    }
                } else {
                    foreach ($item_platform_sku as $key => $val) {
                        //最后一个站点 剩余数量分给最后一个站
                        if (($all_num - $key) == 1) {
                            $platform->where(['sku' => $v, 'platform_type' => $val['platform_type']])->update(['stock' => $stock_num]);
                        } else {
                            //如果绝对值虚拟库存为0 平均分
                            if ($num_num  == 0) {
                                $rate_rate = 1 / $all_num;
                                $num =  round($available_stock * $rate_rate);
                            } else {
                                $num = round($available_stock * abs($val['stock']) / $num_num);
                            }
                            $stock_num -= $num;
                            $platform->where(['sku' => $v, 'platform_type' => $val['platform_type']])->update(['stock' => $num]);
                        }
                    }
                }
            }
            usleep(10000);
            echo $k . "\n";
        }
        echo "ok";
    }

    /************************跑库存数据用END**********************************/




   

    /***************处理工单旧数据*********************** */
    public function process_worklist_data()
    {

        ini_set('memory_limit', '1280M');
        /**
         * 判断措施是否为 id = 3主单取消   changesku表需插入所有子订单
         * 判断措施如果id = 19 更改镜框 需插入对应sku 所有子订单
         * 判断措施id = 20 更改镜片 需插入对应sku 所有子订单 , 1, 4, 6, 7
         */
        $work = new \app\admin\model\saleaftermanage\WorkOrderList();
        $order = new \app\admin\model\order\order\NewOrder();
        $list = $work->where(['work_status' => ['in', [0]]])->select();
        $list = collection($list)->toArray();
        foreach ($list as $k => $v) {
            //插入主表
            Db::table('fa_work_order_list_copy1')->insert($v);
            //查询措施表
            $res = Db::table('fa_work_order_measure')->where(['work_id' => $v['id']])->select();
            $item_number = [];
            foreach ($res as $k1 => $v1) {
                //查询工单措施承接表
                $recept = Db::table('fa_work_order_recept')->where(['work_id' => $v['id'], 'measure_id' => $v1['id']])->find();

                //措施为取消
                if ($v1['measure_choose_id'] == 3) {

                    //查询change sku表
                    $change_sku_list = Db::table('fa_work_order_change_sku')->where(['work_id' => $v['id'], 'change_type' => 3, 'measure_id' => $v1['id']])->select();
                    foreach ($change_sku_list as $key1 => $val1) {
                        //查询订单号所有子单
                        $order_list = $order->alias('a')->field('b.item_order_number')
                            ->where(['a.increment_id' => $val1['increment_id'], 'a.site' => $val1['platform_type'], 'b.sku' => $val1['sku']])
                            ->join(['fa_order_item_process' => 'b'], 'a.id=b.order_id')
                            ->select();
                        $measure = [];
                        $change_sku_data = [];
                        $recept_data = [];
                        foreach ($order_list as $key => $val) {
                            //插入措施表
                            $measure['work_id'] = $v['id'];
                            $measure['measure_choose_id'] = 18;
                            $measure['measure_content'] = '子单取消';
                            $measure['create_time'] = $v1['create_time'];
                            $measure['operation_type'] = $v1['operation_type'];
                            $measure['operation_time'] = $v1['operation_time'];
                            $measure['sku_change_type'] = $v1['sku_change_type'];
                            $measure['item_order_number'] = $val['item_order_number'];
                            $id = Db::table('fa_work_order_measure_copy1')->insertGetId($measure);

                            unset($recept['id']);
                            $recept_data = $recept;
                            $recept_data['measure_id'] = $id;
                            Db::table('fa_work_order_recept')->insertGetId($recept_data);


                            $change_sku_data = $val1;
                            $change_sku_data['measure_id'] = $id;
                            $change_sku_data['item_order_number'] = $val['item_order_number'];
                            Db::table('fa_work_order_change_sku_copy1')->insert($change_sku_data);

                            $item_number[] = $val['item_order_number'];
                        }
                    }
                } else if ($v1['measure_choose_id'] == 1) { //措施为更改镜框
                    //查询change sku表内容
                    $change_sku_list = Db::table('fa_work_order_change_sku')->where(['work_id' => $v['id'], 'change_type' => 1, 'measure_id' => $v1['id']])->select();
                    foreach ($change_sku_list as $k2 => $v2) {
                        //查询订单号所有子单
                        $order_list = $order->alias('a')->field('b.item_order_number')
                            ->where(['a.increment_id' => $v2['increment_id'], 'a.site' => $v2['platform_type'], 'b.sku' => $v2['sku']])
                            ->join(['fa_order_item_process' => 'b'], 'a.id=b.order_id')
                            ->select();
                        $measure = [];
                        $change_sku_data = [];
                        $recept_data = [];
                        foreach ($order_list as $k3 => $v3) {
                            $measure['work_id'] = $v['id'];
                            $measure['measure_choose_id'] = 19;
                            $measure['measure_content'] = '更改镜框';
                            $measure['create_time'] = $v1['create_time'];
                            $measure['operation_type'] = $v1['operation_type'];
                            $measure['operation_time'] = $v1['operation_time'];
                            $measure['sku_change_type'] = $v1['sku_change_type'];
                            $measure['item_order_number'] = $v3['item_order_number'];
                            $id = Db::table('fa_work_order_measure_copy1')->insertGetId($measure);

                            unset($recept['id']);
                            $recept_data = $recept;
                            $recept_data['measure_id'] = $id;
                            Db::table('fa_work_order_recept')->insertGetId($recept_data);

                            $change_sku_data = $v2;
                            $change_sku_data['measure_id'] = $id;
                            $change_sku_data['item_order_number'] = $v3['item_order_number'];
                            Db::table('fa_work_order_change_sku_copy1')->insert($change_sku_data);

                            $item_number[] = $v3['item_order_number'];
                        }
                    }
                } else if ($v1['measure_choose_id'] == 12) {  //措施为更改镜片
                    //查询change sku表内容
                    $change_sku_list = Db::table('fa_work_order_change_sku')->where(['work_id' => $v['id'], 'change_type' => 2, 'measure_id' => $v1['id']])->select();
                    foreach ($change_sku_list as $k2 => $v2) {
                        //查询订单号所有子单
                        $order_list = $order->alias('a')->field('b.item_order_number')
                            ->where(['a.increment_id' => $v2['increment_id'], 'a.site' => $v2['platform_type'], 'b.sku' => $v2['sku']])
                            ->join(['fa_order_item_process' => 'b'], 'a.id=b.order_id')
                            ->select();
                        $measure = [];
                        $change_sku_data = [];
                        $recept_data = [];
                        foreach ($order_list as $k3 => $v3) {
                            $measure['work_id'] = $v['id'];
                            $measure['measure_choose_id'] = 20;
                            $measure['measure_content'] = '更改镜片';
                            $measure['create_time'] = $v1['create_time'];
                            $measure['operation_type'] = $v1['operation_type'];
                            $measure['operation_time'] = $v1['operation_time'];
                            $measure['sku_change_type'] = $v1['sku_change_type'];
                            $measure['item_order_number'] = $v3['item_order_number'];
                            $id = Db::table('fa_work_order_measure_copy1')->insertGetId($measure);

                            unset($recept['id']);
                            $recept_data = $recept;
                            $recept_data['measure_id'] = $id;
                            Db::table('fa_work_order_recept')->insertGetId($recept_data);

                            $change_sku_data = $v2;
                            $change_sku_data['measure_id'] = $id;
                            $change_sku_data['item_order_number'] = $v3['item_order_number'];
                            Db::table('fa_work_order_change_sku_copy1')->insert($change_sku_data);

                            $item_number[] = $v3['item_order_number'];
                        }
                    }
                } else {
                    //插入措施表
                    $id =  Db::table('fa_work_order_measure_copy1')->insertGetId($v1);

                    //查询change sku表
                    $change_sku_list = Db::table('fa_work_order_change_sku')->where(['work_id' => $v['id'], 'measure_id' => $v1['id']])->select();

                    if (!$change_sku_list) continue;
                    $change_sku_data = [];
                    foreach ($change_sku_list as $key => $val) {
                        $change_sku_data = $val;
                        $change_sku_data['measure_id'] = $id;
                        Db::table('fa_work_order_change_sku_copy1')->insert($change_sku_data);
                    }
                }
            }

            //插入子单号
            if ($item_number) {
                $numbers = implode(',', array_filter($item_number));
                Db::table('fa_work_order_list_copy1')->where(['id' => $v['id']])->update(['order_item_numbers' => $numbers]);
            }

            echo $k . "\n";
        }
        echo "ok";
    }
}<|MERGE_RESOLUTION|>--- conflicted
+++ resolved
@@ -99,8 +99,6 @@
 
 
     /**
-<<<<<<< HEAD
-=======
      * 重启跟踪2-7状态的物流
      *
      * @Description
@@ -669,7 +667,6 @@
     }
 
     /**
->>>>>>> bfcc894a
      * 获取快递号
      * @param $title
      * @return mixed|string
@@ -834,27 +831,6 @@
         die;
     }
 
-<<<<<<< HEAD
-    /**
-     * 处理SKU编码
-     *
-     * @Description
-     * @author wpl
-     * @since 2020/12/18 10:07:12 
-     * @return void
-     */
-    public function process_sku_number()
-    {
-        $list = Db::name('zzzz_temp')->select();
-        foreach($list as $k => $v) {
-            
-        }
-        
-    }
-
-
-    public function order_data3()
-=======
     /**
      * 统计配货占用 第二步 - 配货占用清0 无需跑
      *
@@ -1008,7 +984,6 @@
      * @return void
      */
     public function set_product_sotck()
->>>>>>> bfcc894a
     {
         $this->itemplatformsku = new \app\admin\model\itemmanage\ItemPlatformSku;
         $this->item = new \app\admin\model\itemmanage\Item;
