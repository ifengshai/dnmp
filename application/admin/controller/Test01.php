<?php

namespace app\admin\controller;

use app\admin\model\order\order\Zeelool;
use app\common\controller\Backend;
use PhpOffice\PhpSpreadsheet\Spreadsheet;
use think\Db;

class Test01 extends Backend
{

    protected $noNeedLogin = ['*'];

    public function _initialize()
    {
        parent::_initialize();
        $this->zeelool = new \app\admin\model\order\order\Zeelool();
        $this->voogueme = new \app\admin\model\order\order\Voogueme();
        $this->nihao = new \app\admin\model\order\order\Nihao();
    }

    public function test01()
    {
        $list = Db::connect('database.db_voogueme_online')->table('sales_flat_order')->where('entity_id > 272779 and entity_id < 273408')->select();
<<<<<<< HEAD
        foreach($list as $k => $v) {
=======
        foreach ($list as $k => $v) {
>>>>>>> 1a3ef623
            $count = Db::connect('database.db_voogueme')->table('sales_flat_order')->where(['entity_id' => $v['entity_id']])->count();
            if ($count > 0) {
                $data = [];
                $data['created_at'] = $v['created_at'];
                $data['updated_at'] = $v['updated_at'];
                $res = Db::connect('database.db_voogueme')->table('sales_flat_order')->where(['entity_id' => $v['entity_id']])->update($data);
                echo Db::connect('database.db_voogueme')->table('sales_flat_order')->getLastSql();
                echo "\n";
<<<<<<< HEAD
            } 

            // Db::connect('database.db_voogueme')->table('sales_flat_order')->insert($v);
            
        }
        
        echo  'ok';
    }

    public function test02()
    {
        $list = Db::connect('database.db_nihao_online')->table('sales_flat_order')->where('entity_id > 44154 and entity_id < 44312')->select();
        foreach($list as $k => $v) {
            $count = Db::connect('database.db_nihao')->table('sales_flat_order')->where(['entity_id' => $v['entity_id']])->count();
            if ($count > 0) {
                $data = [];
                $data['created_at'] = $v['created_at'];
                $data['updated_at'] = $v['updated_at'];
                Db::connect('database.db_nihao')->table('sales_flat_order')->where(['entity_id' => $v['entity_id']])->update($data);

                echo Db::connect('database.db_nihao')->table('sales_flat_order')->getLastSql(); 
                echo ";" . "\n";
                continue;
            } 

            // Db::connect('database.db_nihao')->table('sales_flat_order')->insert($v);
            echo $k . "\n";
        }
        
        echo  'ok';






        
=======
            }

            // Db::connect('database.db_voogueme')->table('sales_flat_order')->insert($v);

        }

        echo 'ok';
    }

    public function test02()
    {
        $list = Db::connect('database.db_nihao_online')->table('sales_flat_order')->where('entity_id > 44154 and entity_id < 44312')->select();
        foreach ($list as $k => $v) {
            $count = Db::connect('database.db_nihao')->table('sales_flat_order')->where(['entity_id' => $v['entity_id']])->count();
            if ($count > 0) {
                $data = [];
                $data['created_at'] = $v['created_at'];
                $data['updated_at'] = $v['updated_at'];
                Db::connect('database.db_nihao')->table('sales_flat_order')->where(['entity_id' => $v['entity_id']])->update($data);

                echo Db::connect('database.db_nihao')->table('sales_flat_order')->getLastSql();
                echo ";" . "\n";
                continue;
            }

            // Db::connect('database.db_nihao')->table('sales_flat_order')->insert($v);
            echo $k . "\n";
        }

        echo 'ok';

>>>>>>> 1a3ef623

    }


    public function test03()
    {
        $list = Db::connect('database.db_zeelool_online')->table('sales_flat_shipment_track')->where('order_id > 520028 and order_id < 521028')->select();
<<<<<<< HEAD
        foreach($list as $k => $v) {
            $count = Db::connect('database.db_zeelool')->table('sales_flat_shipment_track')->where(['order_id' => $v['order_id']])->count();
            if ($count > 0) {
                continue;
            } 
=======
        foreach ($list as $k => $v) {
            $count = Db::connect('database.db_zeelool')->table('sales_flat_shipment_track')->where(['order_id' => $v['order_id']])->count();
            if ($count > 0) {
                continue;
            }
>>>>>>> 1a3ef623

            Db::connect('database.db_zeelool')->table('sales_flat_shipment_track')->insert($v);
            echo $k . "\n";
        }
<<<<<<< HEAD
        
        echo  'ok';
=======

        echo 'ok';
>>>>>>> 1a3ef623
    }


    //跑sku每天的数据
    public function sku_day_data()
    {
        $zeeloolOperate = new \app\admin\model\operatedatacenter\Zeelool;
        set_time_limit(0);
        $data = date('Y-m-d');
        $data = '2020-10-10';
        $_item_platform_sku = new \app\admin\model\itemmanage\ItemPlatformSku();
        $sku_data = $_item_platform_sku
            ->field('sku,grade,platform_sku,outer_sku_status')
            ->where(['platform_type' => 1])
            // ->where(['platform_type' => 1,'outer_sku_status'=>1])
            ->select();
        //当前站点的所有sku映射关系
        $sku_data = collection($sku_data)->toArray();
        //ga所有的sku唯一身份浏览量的数据
        $ga_skus = $zeeloolOperate->google_sku_detail(1, $data);
        $ga_skus = array_column($ga_skus, 'uniquePageviews', 'ga:pagePath');

        //匹配sku映射关系 和ga的唯一身份浏览量的数据 循环嵌套
        $arr = [];
        foreach ($sku_data as $k => $v) {
            foreach ($ga_skus as $kk => $vv) {
                if (strpos($kk, $v['sku']) != false) {
                    if ($arr[$v['sku']]) {
                        $arr[$v['sku']]['unique_pageviews'] += $vv;
                    } else {
                        $arr[$v['sku']]['unique_pageviews'] = $vv;
                        $arr[$v['sku']]['goods_grade'] = $v['grade'];
                        $arr[$v['sku']]['sku'] = $v['sku'];
                        $arr[$v['sku']]['platform_sku'] = $v['platform_sku'];
                    }
                }
            }
        }
        $time_where[] = ['exp', Db::raw("DATE_FORMAT(created_at, '%Y-%m-%d') = '" . $data . "'")];
        $time_where1[] = ['exp', Db::raw("DATE_FORMAT(a.created_at, '%Y-%m-%d') = '" . $data . "'")];
        //统计某个sku某一天的销量
        $zeelool_order = new Zeelool();
        foreach ($arr as $key => $value) {
            $arr[$key]['order_num'] = Db::connect('database.db_zeelool')->table('sales_flat_order_item')
                ->where('sku', 'like', $value['sku'] . '%')
                ->where($time_where)
                ->distinct('order_id')
                ->field('order_id,created_at')
                ->count();
            $map['b.sku'] = ['=', $value['sku']];
            $map['a.status'] = ['in', ['free_processing', 'processing', 'paypal_reversed', 'paypal_canceled_reversal', 'complete']];
            //获取这个sku所有的订单情况
            $sku_order_data = Db::connect('database.db_zeelool')->table('sales_flat_order')
                ->where($map)
                ->where($time_where1)
                ->alias('a')
                ->field('base_grand_total,entity_id,base_row_total,b.sku,a.created_at,c.goods_type')
                ->join(['sales_flat_order_item' => 'b'], 'a.entity_id=b.order_id')
                ->join(['sales_flat_order_item_prescription' => 'c'], 'a.entity_id=c.order_id')
                ->select();
            // dump($sku_order_data);
            //统计某个sku某一天的销售额 实际支付的金额
            foreach ($sku_order_data as $kk => $vv) {
                if ($arr[$key]['sku_grand_total']) {
                    $arr[$key]['sku_grand_total'] += $vv['base_grand_total'];
                } else {
                    $arr[$key]['sku_grand_total'] = $vv['base_grand_total'];
                }
                if ($arr[$key]['sku_row_total']) {
                    $arr[$key]['sku_row_total'] += $vv['base_row_total'];
                } else {
                    $arr[$key]['sku_row_total'] += $vv['base_row_total'];
                }
                //找到商品的现价
                if (!$arr[$key]['now_pricce']) {
                    $arr[$key]['now_pricce'] = Db::connect('database.db_zeelool_online')->table('catalog_product_index_price')->where('entity_id', $vv['entity_id'])->value('final_price');
                }
                //商品的类型
                if (!$arr[$key]['goods_type']) {
                    $arr[$key]['goods_type'] = $vv['goods_type'];
                }
            }
            //销售副数
            $arr[$key]['glass_num'] = Db::connect('database.db_zeelool')->table('sales_flat_order_item')
                ->where('sku', 'like', $value['sku'] . '%')
                ->where($time_where)
                ->sum('qty_ordered');
            //副单价
            $arr[$key]['single_price'] = $arr[$key]['glass_num'] == 0 ? 0 : round($arr[$key]['sku_row_total'] / $arr[$key]['glass_num'], 0);
            // dump($sku_order_data);
            //日期
            $arr[$key]['day_date'] = $data;
            //站点
            $arr[$key]['site'] = 1;
            //购物车数量
            $zeelool_model = Db::connect('database.db_zeelool_online');
            $zeelool_model->table('sales_flat_quote')->query("set time_zone='+8:00'");
            $cart_where1 = [];
            $cart_where1[] = ['exp', Db::raw("DATE_FORMAT(a.created_at, '%Y-%m-%d') = '" . $data . "'")];
            $cart_where1['b.sku'] = ['=', $value['sku']];
            $arr[$key]['cart_num'] = $zeelool_model->table('sales_flat_quote')
                ->alias('a')
                ->join(['sales_flat_quote_item' => 'b'], 'a.entity_id=b.quote_id')
                ->where($cart_where1)
                ->where('base_grand_total', 'gt', 0)
                ->field('b.sku,a.base_grand_total,a.created_at')
                ->count();
            //插入数据
            // Db::name('datacenter_sku_day')->insert($arr[$key]);
            // echo $key . "\n";
            // usleep(100000);
        }
        dump($arr);
    }

    public function sku_day_data_ga()
    {
        $zeeloolOperate = new \app\admin\model\operatedatacenter\Zeelool;
        set_time_limit(0);
        //统计昨天的数据
        $data = date('Y-m-d', strtotime('-1 day'));
        // dump($data);die;
        // $data = '2020-10-23';
        $_item_platform_sku = new \app\admin\model\itemmanage\ItemPlatformSku();
        $sku_data = $_item_platform_sku
            ->field('sku,grade,platform_sku,outer_sku_status,stock,plat_on_way_stock')
            // ->where(['platform_type' => 1])
            ->where(['platform_type' => 1, 'outer_sku_status' => 1])
            ->select();
        //当前站点的所有sku映射关系
        $sku_data = collection($sku_data)->toArray();
        //ga所有的sku唯一身份浏览量的数据
        $ga_skus = $zeeloolOperate->google_sku_detail(1, $data);
        $ga_skus = array_column($ga_skus, 'uniquePageviews', 'ga:pagePath');

        //匹配sku映射关系 和ga的唯一身份浏览量的数据 循环嵌套
        $arr = [];
        foreach ($sku_data as $k => $v) {
            foreach ($ga_skus as $kk => $vv) {
                if (strpos($kk, $v['sku']) != false) {
                    if ($arr[$v['sku']]) {
                        $arr[$v['sku']]['unique_pageviews'] += $vv;
                    } else {
                        $arr[$v['sku']]['unique_pageviews'] = $vv;
                        $arr[$v['sku']]['goods_grade'] = $v['grade'];
                        $arr[$v['sku']]['sku'] = $v['sku'];
                        $arr[$v['sku']]['platform_sku'] = $v['platform_sku'];
                        $arr[$v['sku']]['site'] = 1;
                        $arr[$v['sku']]['day_date'] = $data;
                        $arr[$v['sku']]['day_stock'] = $v['stock'];
                        $arr[$v['sku']]['day_onway_stock'] = $v['plat_on_way_stock'];
                    }
                }
            }
            // dump($arr[$v['sku']]);
            if (!empty($arr[$v['sku']])) {
                Db::name('datacenter_sku_day')->insert($arr[$v['sku']]);
                echo $v['sku'] . "\n";
                echo '<br>';
                usleep(100000);
            }
        }

        $sku_data = $_item_platform_sku
            ->field('sku,grade,platform_sku,outer_sku_status,stock,plat_on_way_stock')
            // ->where(['platform_type' => 1])
            ->where(['platform_type' => 2, 'outer_sku_status' => 1])
            ->select();
        //当前站点的所有sku映射关系
        $sku_data = collection($sku_data)->toArray();
        //ga所有的sku唯一身份浏览量的数据
        $ga_skus = $zeeloolOperate->google_sku_detail(2, $data);
        $ga_skus = array_column($ga_skus, 'uniquePageviews', 'ga:pagePath');

        //匹配sku映射关系 和ga的唯一身份浏览量的数据 循环嵌套
        $arr = [];
        foreach ($sku_data as $k => $v) {
            foreach ($ga_skus as $kk => $vv) {
                if (strpos($kk, $v['sku']) != false) {
                    if ($arr[$v['sku']]) {
                        $arr[$v['sku']]['unique_pageviews'] += $vv;
                    } else {
                        $arr[$v['sku']]['unique_pageviews'] = $vv;
                        $arr[$v['sku']]['goods_grade'] = $v['grade'];
                        $arr[$v['sku']]['sku'] = $v['sku'];
                        $arr[$v['sku']]['platform_sku'] = $v['platform_sku'];
                        $arr[$v['sku']]['site'] = 2;
                        $arr[$v['sku']]['day_date'] = $data;
                        $arr[$v['sku']]['day_stock'] = $v['stock'];
                        $arr[$v['sku']]['day_onway_stock'] = $v['plat_on_way_stock'];
                    }
                }
            }
            // dump($arr[$v['sku']]);
            if (!empty($arr[$v['sku']])) {
                Db::name('datacenter_sku_day')->insert($arr[$v['sku']]);
                echo $v['sku'] . "\n";
                echo '<br>';
                usleep(100000);
            }
        }

        $sku_data = $_item_platform_sku
            ->field('sku,grade,platform_sku,outer_sku_status,stock,plat_on_way_stock')
            // ->where(['platform_type' => 1])
            ->where(['platform_type' => 3, 'outer_sku_status' => 1])
            ->select();
        //当前站点的所有sku映射关系
        $sku_data = collection($sku_data)->toArray();
        //ga所有的sku唯一身份浏览量的数据
        $ga_skus = $zeeloolOperate->google_sku_detail(3, $data);
        $ga_skus = array_column($ga_skus, 'uniquePageviews', 'ga:pagePath');

        //匹配sku映射关系 和ga的唯一身份浏览量的数据 循环嵌套
        $arr = [];
        foreach ($sku_data as $k => $v) {
            foreach ($ga_skus as $kk => $vv) {
                if (strpos($kk, $v['sku']) != false) {
                    if ($arr[$v['sku']]) {
                        $arr[$v['sku']]['unique_pageviews'] += $vv;
                    } else {
                        $arr[$v['sku']]['unique_pageviews'] = $vv;
                        $arr[$v['sku']]['goods_grade'] = $v['grade'];
                        $arr[$v['sku']]['sku'] = $v['sku'];
                        $arr[$v['sku']]['platform_sku'] = $v['platform_sku'];
                        $arr[$v['sku']]['site'] = 3;
                        $arr[$v['sku']]['day_date'] = $data;
                        $arr[$v['sku']]['day_stock'] = $v['stock'];
                        $arr[$v['sku']]['day_onway_stock'] = $v['plat_on_way_stock'];
                    }
                }
            }
            // dump($arr[$v['sku']]);
            if (!empty($arr[$v['sku']])) {
                Db::name('datacenter_sku_day')->insert($arr[$v['sku']]);
                echo $v['sku'] . "\n";
                echo '<br>';
                usleep(100000);
            }
        }
        // dump($arr);
    }

    public function sku_day_data_order()
    {
        $this->sku_day_data_order_z();
        $this->sku_day_data_order_v();
        $this->sku_day_data_order_n();
    }

    public function sku_day_data_other()
    {
        $this->sku_day_data_other_z();
        $this->sku_day_data_other_v();
        $this->sku_day_data_other_n();
    }

    //sku某一天的订单数量 销售额 实际支付的金额 现价 商品类型 销量
    public function sku_day_data_order_z()
    {
        Db::connect('database.db_zeelool')->table('sales_flat_order_item')->query("set time_zone='+8:00'");
        Db::connect('database.db_zeelool')->table('sales_flat_order')->query("set time_zone='+8:00'");
        set_time_limit(0);
        //统计昨天的数据
        $data = date('Y-m-d', strtotime('-1 day'));
        $_item_platform_sku = new \app\admin\model\itemmanage\ItemPlatformSku();
        $sku_data = $_item_platform_sku
            ->field('sku,grade,platform_sku,outer_sku_status')
            // ->where(['platform_type' => 1])
            ->where(['platform_type' => 1, 'outer_sku_status' => 1])
            // ->limit(10)
            ->select();
        //当前站点的所有sku映射关系
        $sku_data = collection($sku_data)->toArray();
        // dump($sku_data);die;
        $time_where[] = ['exp', Db::raw("DATE_FORMAT(created_at, '%Y-%m-%d') = '" . $data . "'")];
        $time_where1[] = ['exp', Db::raw("DATE_FORMAT(a.created_at, '%Y-%m-%d') = '" . $data . "'")];
        //统计某个sku某一天的数据
        foreach ($sku_data as $key => $value) {
            //sku某一天的订单数量
            $arr[$key]['order_num'] = Db::connect('database.db_zeelool')
                ->table('sales_flat_order_item')
                ->where('sku', 'like', $value['platform_sku'] . '%')
                ->where($time_where)
                ->distinct('order_id')
                ->field('order_id,created_at')
                ->count();
            //销售副数
            $arr[$key]['glass_num'] = Db::connect('database.db_zeelool')->table('sales_flat_order_item')
                ->where('sku', 'like', $value['platform_sku'] . '%')
                ->where($time_where)
                ->count('qty_ordered');
            $arr[$key]['sales_num'] = $arr[$key]['glass_num'];

            $map['b.sku'] = ['like', $value['platform_sku'] . '%'];
            // $map['a.status'] = ['in', ['free_processing', 'processing', 'paypal_reversed', 'paypal_canceled_reversal', 'complete']];
            $map['a.status'] = ['in', ['free_processing', 'processing', 'complete', 'paypal_reversed', 'payment_review', 'paypal_canceled_reversal']];
            //获取这个sku所有的订单情况
            $sku_order_data = Db::connect('database.db_zeelool')
                ->table('sales_flat_order')
                ->where($map)
                ->where($time_where1)
                ->alias('a')
                ->field('base_grand_total,entity_id,base_row_total,b.sku,a.created_at,c.goods_type')
                ->join(['sales_flat_order_item' => 'b'], 'a.entity_id=b.order_id')
                ->join(['sales_flat_order_item_prescription' => 'c'], 'a.entity_id=c.order_id')
                ->select();
            // dump($sku_order_data);
            //统计某个sku某一天的销售额 实际支付的金额
            foreach ($sku_order_data as $kk => $vv) {
                if ($arr[$key]['sku_grand_total']) {
                    $arr[$key]['sku_grand_total'] += $vv['base_grand_total'];
                } else {
                    $arr[$key]['sku_grand_total'] = $vv['base_grand_total'];
                }
                if ($arr[$key]['sku_row_total']) {
                    $arr[$key]['sku_row_total'] += $vv['base_row_total'];
                } else {
                    $arr[$key]['sku_row_total'] += $vv['base_row_total'];
                }

                //商品的类型
                if (!$arr[$key]['goods_type']) {
                    $arr[$key]['goods_type'] = $vv['goods_type'];
                }
            }
            //日期
            $arr[$key]['day_date'] = $data;
            //站点
            $arr[$key]['site'] = 1;
            $arr[$key]['sku'] = $value['sku'];
            if (!$arr[$key]['sku_grand_total']) {
                $arr[$key]['sku_grand_total'] = 0;
            }
            if (!$arr[$key]['sku_row_total']) {
                $arr[$key]['sku_row_total'] = 0;
            }
            if (!$arr[$key]['now_pricce']) {
                $arr[$key]['now_pricce'] = 0;
            }
            if (!$arr[$key]['goods_type']) {
                $arr[$key]['goods_type'] = 1;
            }
            //副单价
            $arr[$key]['single_price'] = $arr[$key]['glass_num'] == 0 ? 0 : round($arr[$key]['sku_row_total'] / $arr[$key]['glass_num'], 2);
            if (!empty($arr[$key])) {
                //更新数据
                Db::name('datacenter_sku_day')
                    ->where(['sku' => $arr[$key]['sku'], 'day_date' => $arr[$key]['day_date'], 'site' => $arr[$key]['site']])
                    ->update(['glass_num' => $arr[$key]['glass_num'], 'sales_num' => $arr[$key]['sales_num'], 'order_num' => $arr[$key]['order_num'], 'sku_grand_total' => $arr[$key]['sku_grand_total'], 'single_price' => $arr[$key]['single_price'], 'sku_row_total' => $arr[$key]['sku_row_total'], 'goods_type' => $arr[$key]['goods_type']]);
                echo $arr[$key]['sku'] . "\n";
                usleep(100000);
            }
        }
        // dump($arr);
    }

    //销售副数 副单价 购物车数量
    public function sku_day_data_other_z()
    {
        set_time_limit(0);
        Db::connect('database.db_zeelool')->table('sales_flat_order_item')->query("set time_zone='+8:00'");
        //统计昨天的数据
        $data = date('Y-m-d', strtotime('-1 day'));
        $_item_platform_sku = new \app\admin\model\itemmanage\ItemPlatformSku();
        $sku_data = $_item_platform_sku
            ->field('sku,grade,platform_sku,outer_sku_status')
            ->where(['platform_type' => 1, 'outer_sku_status' => 1])
            ->select();

        //当前站点的所有sku映射关系
        $sku_data = collection($sku_data)->toArray();
        $time_where[] = ['exp', Db::raw("DATE_FORMAT(created_at, '%Y-%m-%d') = '" . $data . "'")];
        $time_where1[] = ['exp', Db::raw("DATE_FORMAT(a.created_at, '%Y-%m-%d') = '" . $data . "'")];
        //统计某个sku某一天的数据
        foreach ($sku_data as $key => $value) {
            // //销售副数
            // $arr[$key]['glass_num'] = Db::connect('database.db_zeelool')->table('sales_flat_order_item')
            //     ->where('sku', 'like', $value['platform_sku'] . '%')
            //     ->where($time_where)
            //     ->count('qty_ordered');
            // $arr[$key]['sales_num'] = $arr[$key]['glass_num'];

            //日期
            $arr[$key]['day_date'] = $data;
            //站点
            $arr[$key]['site'] = 1;
            //购物车数量
            $zeelool_model = Db::connect('database.db_zeelool_online');
            $zeelool_model->table('sales_flat_quote')->query("set time_zone='+8:00'");
            $cart_where1 = [];
            $cart_where1[] = ['exp', Db::raw("DATE_FORMAT(a.created_at, '%Y-%m-%d') = '" . $data . "'")];
            $cart_where1['b.sku'] = ['like', $value['platform_sku'] . '%'];
            $arr[$key]['cart_num'] = $zeelool_model->table('sales_flat_quote')
                ->alias('a')
                ->join(['sales_flat_quote_item' => 'b'], 'a.entity_id=b.quote_id')
                ->where($cart_where1)
                ->where('base_grand_total', 'gt', 0)
                ->field('b.sku,a.base_grand_total,a.created_at')
                ->count();
            //找到商品的现价
            if (!$arr[$key]['now_pricce']) {
                $arr[$key]['now_pricce'] = Db::connect('database.db_zeelool_online')
                    // $arr[$key]['now_pricce'] = Db::connect('database.db_zeelool')
                    ->table('catalog_product_index_price')//为了获取现价找的表
                    ->alias('a')
                    ->join(['catalog_product_entity' => 'b'], 'a.entity_id=b.entity_id')//商品主表
                    ->where('b.sku', 'like', $value['platform_sku'] . '%')
                    ->value('a.final_price');
            }
            //日期
            $arr[$key]['day_date'] = $data;
            //站点
            $arr[$key]['site'] = 1;
            $arr[$key]['sku'] = $value['sku'];
            if (!$arr[$key]['sku_grand_total']) {
                $arr[$key]['sku_grand_total'] = 0;
            }
            if (!$arr[$key]['sku_row_total']) {
                $arr[$key]['sku_row_total'] = 0;
            }
            if (!$arr[$key]['now_pricce']) {
                $arr[$key]['now_pricce'] = 0;
            }

            if (!empty($arr[$key])) {
                //更新数据
                Db::name('datacenter_sku_day')
                    ->where(['sku' => $arr[$key]['sku'], 'day_date' => $arr[$key]['day_date'], 'site' => $arr[$key]['site']])
                    ->update(['cart_num' => $arr[$key]['cart_num'], 'now_pricce' => $arr[$key]['now_pricce']]);
                echo $arr[$key]['sku'] . "\n";
                usleep(100000);
            }
        }
        // dump($arr);
    }

    //sku某一天的订单数量 销售额 实际支付的金额 现价 商品类型 销量
    public function sku_day_data_order_v()
    {
        Db::connect('database.db_voogueme')->table('sales_flat_order_item')->query("set time_zone='+8:00'");
        Db::connect('database.db_voogueme')->table('sales_flat_order')->query("set time_zone='+8:00'");
        set_time_limit(0);
        //统计昨天的数据
        $data = date('Y-m-d', strtotime('-1 day'));
        $_item_platform_sku = new \app\admin\model\itemmanage\ItemPlatformSku();
        $sku_data = $_item_platform_sku
            ->field('sku,grade,platform_sku,outer_sku_status')
            // ->where(['platform_type' => 1])
            ->where(['platform_type' => 2, 'outer_sku_status' => 1])
            // ->limit(10)
            ->select();
        //当前站点的所有sku映射关系
        $sku_data = collection($sku_data)->toArray();
        // dump($sku_data);die;
        $time_where[] = ['exp', Db::raw("DATE_FORMAT(created_at, '%Y-%m-%d') = '" . $data . "'")];
        $time_where1[] = ['exp', Db::raw("DATE_FORMAT(a.created_at, '%Y-%m-%d') = '" . $data . "'")];
        //统计某个sku某一天的数据
        foreach ($sku_data as $key => $value) {
            //sku某一天的订单数量
            $arr[$key]['order_num'] = Db::connect('database.db_voogueme')
                ->table('sales_flat_order_item')
                ->where('sku', 'like', $value['platform_sku'] . '%')
                ->where($time_where)
                ->distinct('order_id')
                ->field('order_id,created_at')
                ->count();
            //销售副数
            $arr[$key]['glass_num'] = Db::connect('database.db_voogueme')->table('sales_flat_order_item')
                ->where('sku', 'like', $value['platform_sku'] . '%')
                ->where($time_where)
                ->count('qty_ordered');
            $arr[$key]['sales_num'] = $arr[$key]['glass_num'];

            $map['b.sku'] = ['like', $value['platform_sku'] . '%'];
            // $map['a.status'] = ['in', ['free_processing', 'processing', 'paypal_reversed', 'paypal_canceled_reversal', 'complete']];
            $map['a.status'] = ['in', ['free_processing', 'processing', 'complete', 'paypal_reversed', 'payment_review', 'paypal_canceled_reversal']];
            //获取这个sku所有的订单情况
            $sku_order_data = Db::connect('database.db_voogueme')
                ->table('sales_flat_order')
                ->where($map)
                ->where($time_where1)
                ->alias('a')
                ->field('base_grand_total,entity_id,base_row_total,b.sku,a.created_at,c.goods_type')
                ->join(['sales_flat_order_item' => 'b'], 'a.entity_id=b.order_id')
                ->join(['sales_flat_order_item_prescription' => 'c'], 'a.entity_id=c.order_id')
                ->select();
            // dump($sku_order_data);
            //统计某个sku某一天的销售额 实际支付的金额
            foreach ($sku_order_data as $kk => $vv) {
                if ($arr[$key]['sku_grand_total']) {
                    $arr[$key]['sku_grand_total'] += $vv['base_grand_total'];
                } else {
                    $arr[$key]['sku_grand_total'] = $vv['base_grand_total'];
                }
                if ($arr[$key]['sku_row_total']) {
                    $arr[$key]['sku_row_total'] += $vv['base_row_total'];
                } else {
                    $arr[$key]['sku_row_total'] += $vv['base_row_total'];
                }

                //商品的类型
                if (!$arr[$key]['goods_type']) {
                    $arr[$key]['goods_type'] = $vv['goods_type'];
                }
            }
            //日期
            $arr[$key]['day_date'] = $data;
            //站点
            $arr[$key]['site'] = 2;
            $arr[$key]['sku'] = $value['sku'];
            if (!$arr[$key]['sku_grand_total']) {
                $arr[$key]['sku_grand_total'] = 0;
            }
            if (!$arr[$key]['sku_row_total']) {
                $arr[$key]['sku_row_total'] = 0;
            }
            if (!$arr[$key]['now_pricce']) {
                $arr[$key]['now_pricce'] = 0;
            }
            if (!$arr[$key]['goods_type']) {
                $arr[$key]['goods_type'] = 1;
            }
            //副单价
            $arr[$key]['single_price'] = $arr[$key]['glass_num'] == 0 ? 0 : round($arr[$key]['sku_row_total'] / $arr[$key]['glass_num'], 2);
            if (!empty($arr[$key])) {
                //更新数据
                Db::name('datacenter_sku_day')
                    ->where(['sku' => $arr[$key]['sku'], 'day_date' => $arr[$key]['day_date'], 'site' => $arr[$key]['site']])
                    ->update(['glass_num' => $arr[$key]['glass_num'], 'sales_num' => $arr[$key]['sales_num'], 'order_num' => $arr[$key]['order_num'], 'sku_grand_total' => $arr[$key]['sku_grand_total'], 'single_price' => $arr[$key]['single_price'], 'sku_row_total' => $arr[$key]['sku_row_total'], 'goods_type' => $arr[$key]['goods_type']]);
                echo $arr[$key]['sku'] . "\n";
                usleep(100000);
            }
        }
        // dump($arr);
    }

    //销售副数 副单价 购物车数量
    public function sku_day_data_other_v()
    {
        set_time_limit(0);
        Db::connect('database.db_voogueme')->table('sales_flat_order_item')->query("set time_zone='+8:00'");
        //统计昨天的数据
        $data = date('Y-m-d', strtotime('-1 day'));
        $_item_platform_sku = new \app\admin\model\itemmanage\ItemPlatformSku();
        $sku_data = $_item_platform_sku
            ->field('sku,grade,platform_sku,outer_sku_status')
            ->where(['platform_type' => 2, 'outer_sku_status' => 1])
            ->select();

        //当前站点的所有sku映射关系
        $sku_data = collection($sku_data)->toArray();
        $time_where[] = ['exp', Db::raw("DATE_FORMAT(created_at, '%Y-%m-%d') = '" . $data . "'")];
        $time_where1[] = ['exp', Db::raw("DATE_FORMAT(a.created_at, '%Y-%m-%d') = '" . $data . "'")];
        //统计某个sku某一天的数据
        foreach ($sku_data as $key => $value) {
            // //销售副数
            // $arr[$key]['glass_num'] = Db::connect('database.db_zeelool')->table('sales_flat_order_item')
            //     ->where('sku', 'like', $value['platform_sku'] . '%')
            //     ->where($time_where)
            //     ->count('qty_ordered');
            // $arr[$key]['sales_num'] = $arr[$key]['glass_num'];

            //日期
            $arr[$key]['day_date'] = $data;
            //站点
            $arr[$key]['site'] = 2;
            //购物车数量
            $zeelool_model = Db::connect('database.db_voogueme_online');
            $zeelool_model->table('sales_flat_quote')->query("set time_zone='+8:00'");
            $cart_where1 = [];
            $cart_where1[] = ['exp', Db::raw("DATE_FORMAT(a.created_at, '%Y-%m-%d') = '" . $data . "'")];
            $cart_where1['b.sku'] = ['like', $value['platform_sku'] . '%'];
            $arr[$key]['cart_num'] = $zeelool_model->table('sales_flat_quote')
                ->alias('a')
                ->join(['sales_flat_quote_item' => 'b'], 'a.entity_id=b.quote_id')
                ->where($cart_where1)
                ->where('base_grand_total', 'gt', 0)
                ->field('b.sku,a.base_grand_total,a.created_at')
                ->count();
            //找到商品的现价
            if (!$arr[$key]['now_pricce']) {
                $arr[$key]['now_pricce'] = Db::connect('database.db_voogueme_online')
                    // $arr[$key]['now_pricce'] = Db::connect('database.db_zeelool')
                    ->table('catalog_product_index_price')//为了获取现价找的表
                    ->alias('a')
                    ->join(['catalog_product_entity' => 'b'], 'a.entity_id=b.entity_id')//商品主表
                    ->where('b.sku', 'like', $value['platform_sku'] . '%')
                    ->value('a.final_price');
            }
            //日期
            $arr[$key]['day_date'] = $data;
            //站点
            $arr[$key]['site'] = 2;
            $arr[$key]['sku'] = $value['sku'];
            if (!$arr[$key]['sku_grand_total']) {
                $arr[$key]['sku_grand_total'] = 0;
            }
            if (!$arr[$key]['sku_row_total']) {
                $arr[$key]['sku_row_total'] = 0;
            }
            if (!$arr[$key]['now_pricce']) {
                $arr[$key]['now_pricce'] = 0;
            }

            if (!empty($arr[$key])) {
                //更新数据
                Db::name('datacenter_sku_day')
                    ->where(['sku' => $arr[$key]['sku'], 'day_date' => $arr[$key]['day_date'], 'site' => $arr[$key]['site']])
                    ->update(['cart_num' => $arr[$key]['cart_num'], 'now_pricce' => $arr[$key]['now_pricce']]);
                echo $arr[$key]['sku'] . "\n";
                usleep(100000);
            }
        }
        // dump($arr);
    }

    //sku某一天的订单数量 销售额 实际支付的金额 现价 商品类型 销量
    public function sku_day_data_order_n()
    {
        Db::connect('database.db_nihao')->table('sales_flat_order_item')->query("set time_zone='+8:00'");
        Db::connect('database.db_nihao')->table('sales_flat_order')->query("set time_zone='+8:00'");
        set_time_limit(0);
        //统计昨天的数据
        $data = date('Y-m-d', strtotime('-1 day'));
        $_item_platform_sku = new \app\admin\model\itemmanage\ItemPlatformSku();
        $sku_data = $_item_platform_sku
            ->field('sku,grade,platform_sku,outer_sku_status')
            // ->where(['platform_type' => 1])
            ->where(['platform_type' => 3, 'outer_sku_status' => 1])
            // ->limit(10)
            ->select();
        //当前站点的所有sku映射关系
        $sku_data = collection($sku_data)->toArray();
        // dump($sku_data);die;
        $time_where[] = ['exp', Db::raw("DATE_FORMAT(created_at, '%Y-%m-%d') = '" . $data . "'")];
        $time_where1[] = ['exp', Db::raw("DATE_FORMAT(a.created_at, '%Y-%m-%d') = '" . $data . "'")];
        //统计某个sku某一天的数据
        foreach ($sku_data as $key => $value) {
            //sku某一天的订单数量
            $arr[$key]['order_num'] = Db::connect('database.db_nihao')
                ->table('sales_flat_order_item')
                ->where('sku', 'like', $value['platform_sku'] . '%')
                ->where($time_where)
                ->distinct('order_id')
                ->field('order_id,created_at')
                ->count();
            //销售副数
            $arr[$key]['glass_num'] = Db::connect('database.db_nihao')->table('sales_flat_order_item')
                ->where('sku', 'like', $value['platform_sku'] . '%')
                ->where($time_where)
                ->count('qty_ordered');
            $arr[$key]['sales_num'] = $arr[$key]['glass_num'];

            $map['b.sku'] = ['like', $value['platform_sku'] . '%'];
            // $map['a.status'] = ['in', ['free_processing', 'processing', 'paypal_reversed', 'paypal_canceled_reversal', 'complete']];
            $map['a.status'] = ['in', ['free_processing', 'processing', 'complete', 'paypal_reversed', 'payment_review', 'paypal_canceled_reversal']];
            //获取这个sku所有的订单情况
            $sku_order_data = Db::connect('database.db_nihao')
                ->table('sales_flat_order')
                ->where($map)
                ->where($time_where1)
                ->alias('a')
                ->field('base_grand_total,entity_id,base_row_total,b.sku,a.created_at,c.goods_type')
                ->join(['sales_flat_order_item' => 'b'], 'a.entity_id=b.order_id')
                ->join(['sales_flat_order_item_prescription' => 'c'], 'a.entity_id=c.order_id')
                ->select();
            // dump($sku_order_data);
            //统计某个sku某一天的销售额 实际支付的金额
            foreach ($sku_order_data as $kk => $vv) {
                if ($arr[$key]['sku_grand_total']) {
                    $arr[$key]['sku_grand_total'] += $vv['base_grand_total'];
                } else {
                    $arr[$key]['sku_grand_total'] = $vv['base_grand_total'];
                }
                if ($arr[$key]['sku_row_total']) {
                    $arr[$key]['sku_row_total'] += $vv['base_row_total'];
                } else {
                    $arr[$key]['sku_row_total'] += $vv['base_row_total'];
                }

                //商品的类型
                if (!$arr[$key]['goods_type']) {
                    $arr[$key]['goods_type'] = $vv['goods_type'];
                }
            }
            //日期
            $arr[$key]['day_date'] = $data;
            //站点
            $arr[$key]['site'] = 3;
            $arr[$key]['sku'] = $value['sku'];
            if (!$arr[$key]['sku_grand_total']) {
                $arr[$key]['sku_grand_total'] = 0;
            }
            if (!$arr[$key]['sku_row_total']) {
                $arr[$key]['sku_row_total'] = 0;
            }
            if (!$arr[$key]['now_pricce']) {
                $arr[$key]['now_pricce'] = 0;
            }
            if (!$arr[$key]['goods_type']) {
                $arr[$key]['goods_type'] = 1;
            }
            //副单价
            $arr[$key]['single_price'] = $arr[$key]['glass_num'] == 0 ? 0 : round($arr[$key]['sku_row_total'] / $arr[$key]['glass_num'], 2);
            if (!empty($arr[$key])) {
                //更新数据
                Db::name('datacenter_sku_day')
                    ->where(['sku' => $arr[$key]['sku'], 'day_date' => $arr[$key]['day_date'], 'site' => $arr[$key]['site']])
                    ->update(['glass_num' => $arr[$key]['glass_num'], 'sales_num' => $arr[$key]['sales_num'], 'order_num' => $arr[$key]['order_num'], 'sku_grand_total' => $arr[$key]['sku_grand_total'], 'single_price' => $arr[$key]['single_price'], 'sku_row_total' => $arr[$key]['sku_row_total'], 'goods_type' => $arr[$key]['goods_type']]);
                echo $arr[$key]['sku'] . "\n";
                usleep(100000);
            }
        }
        // dump($arr);
    }

    //销售副数 副单价 购物车数量
    public function sku_day_data_other_n()
    {
        set_time_limit(0);
        Db::connect('database.db_nihao')->table('sales_flat_order_item')->query("set time_zone='+8:00'");
        //统计昨天的数据
        $data = date('Y-m-d', strtotime('-1 day'));
        $_item_platform_sku = new \app\admin\model\itemmanage\ItemPlatformSku();
        $sku_data = $_item_platform_sku
            ->field('sku,grade,platform_sku,outer_sku_status')
            ->where(['platform_type' => 3, 'outer_sku_status' => 1])
            ->select();

        //当前站点的所有sku映射关系
        $sku_data = collection($sku_data)->toArray();
        $time_where[] = ['exp', Db::raw("DATE_FORMAT(created_at, '%Y-%m-%d') = '" . $data . "'")];
        $time_where1[] = ['exp', Db::raw("DATE_FORMAT(a.created_at, '%Y-%m-%d') = '" . $data . "'")];
        //统计某个sku某一天的数据
        foreach ($sku_data as $key => $value) {
            // //销售副数
            // $arr[$key]['glass_num'] = Db::connect('database.db_zeelool')->table('sales_flat_order_item')
            //     ->where('sku', 'like', $value['platform_sku'] . '%')
            //     ->where($time_where)
            //     ->count('qty_ordered');
            // $arr[$key]['sales_num'] = $arr[$key]['glass_num'];

            //日期
            $arr[$key]['day_date'] = $data;
            //站点
            $arr[$key]['site'] = 3;
            //购物车数量
            $zeelool_model = Db::connect('database.db_nihao_online');
            $zeelool_model->table('sales_flat_quote')->query("set time_zone='+8:00'");
            $cart_where1 = [];
            $cart_where1[] = ['exp', Db::raw("DATE_FORMAT(a.created_at, '%Y-%m-%d') = '" . $data . "'")];
            $cart_where1['b.sku'] = ['like', $value['platform_sku'] . '%'];
            $arr[$key]['cart_num'] = $zeelool_model->table('sales_flat_quote')
                ->alias('a')
                ->join(['sales_flat_quote_item' => 'b'], 'a.entity_id=b.quote_id')
                ->where($cart_where1)
                ->where('base_grand_total', 'gt', 0)
                ->field('b.sku,a.base_grand_total,a.created_at')
                ->count();
            //找到商品的现价
            if (!$arr[$key]['now_pricce']) {
                $arr[$key]['now_pricce'] = Db::connect('database.db_nihao_online')
                    // $arr[$key]['now_pricce'] = Db::connect('database.db_zeelool')
                    ->table('catalog_product_index_price')//为了获取现价找的表
                    ->alias('a')
                    ->join(['catalog_product_entity' => 'b'], 'a.entity_id=b.entity_id')//商品主表
                    ->where('b.sku', 'like', $value['platform_sku'] . '%')
                    ->value('a.final_price');
            }
            //日期
            $arr[$key]['day_date'] = $data;
            //站点
            $arr[$key]['site'] = 3;
            $arr[$key]['sku'] = $value['sku'];
            if (!$arr[$key]['sku_grand_total']) {
                $arr[$key]['sku_grand_total'] = 0;
            }
            if (!$arr[$key]['sku_row_total']) {
                $arr[$key]['sku_row_total'] = 0;
            }
            if (!$arr[$key]['now_pricce']) {
                $arr[$key]['now_pricce'] = 0;
            }

            if (!empty($arr[$key])) {
                //更新数据
                Db::name('datacenter_sku_day')
                    ->where(['sku' => $arr[$key]['sku'], 'day_date' => $arr[$key]['day_date'], 'site' => $arr[$key]['site']])
                    ->update(['cart_num' => $arr[$key]['cart_num'], 'now_pricce' => $arr[$key]['now_pricce']]);
                echo $arr[$key]['sku'] . "\n";
                usleep(100000);
            }
        }
        // dump($arr);
    }

    //产品类型有点问题 跑一下数据
    public function test10()
    {
        set_time_limit(0);
        Db::connect('database.db_zeelool')->table('sales_flat_order_item_prescription')->query("set time_zone='+8:00'");
        $data = '2020-10-22';
        // $time_where1[] = ['exp', Db::raw("DATE_FORMAT(created_at, '%Y-%m-%d') = '" . $data . "'")];
        // $skus = Db::name('datacenter_sku_day')->field('sku,glass_num,sales_num,platform_sku')->select();
        // foreach ($skus as $k => $v) {
        //     // Db::name('datacenter_sku_day')->where(['sku'=>$v['sku']])->update(['sales_num'=>$v['glass_num']]);
        //     $map['sku'] = ['like', '%' . $v['platform_sku'] . '%'];
        //     // $map['a.status'] = ['in', ['free_processing', 'processing', 'complete', 'paypal_reversed', 'payment_review', 'paypal_canceled_reversal']];
        //     //获取这个sku所有的订单情况
        //     $sku_order_data = Db::connect('database.db_zeelool')
        //         ->table('sales_flat_order_item_prescription')
        //         ->where($map)
        //         ->where($time_where1)
        //         ->field('sku,created_at,goods_type')
        //         ->select();
        //     dump($sku_order_data);
        //     $arr = [];
        //     //统计某个sku某一天的产品类型
        //     //     foreach ($sku_order_data as $kk => $vv) {
        //     //         // Db::name('datacenter_sku_day')->where(['sku'=>$v['sku']])->update(['goods_type'=>$vv['goods_type']]);
        //     //     }
        // }
        $time_where1[] = ['exp', Db::raw("DATE_FORMAT(created_at, '%Y-%m-%d') = '" . $data . "'")];
        $map['sku'] = ['=', 'ZOP012914-01'];
        $sku_order_data = Db::connect('database.db_zeelool')
            ->table('sales_flat_order_item_prescription')
            ->where($map)
            // ->where($time_where1)
            ->field('sku,created_at,goods_type')
            ->select();
        dump($sku_order_data);
        // dump($skus);
    }

    public function delete_purchase_data()
    {
<<<<<<< HEAD
        Db::name('purchase_order')->where('purchase_number','PO20201023090310717435')->update(['purchase_status'=>3]);
=======
        Db::name('purchase_order')->where('purchase_number', 'PO20201023090310717435')->update(['purchase_status' => 3]);
>>>>>>> 1a3ef623
        // Db::name('purchase_order')->where('purchase_number','PO20201023090109313843')->update(['purchase_status'=>3]);
        // Db::name('purchase_order')->where('purchase_number','PO20201023090109313843')->update(['purchase_status'=>3]);
        // Db::name('purchase_order')->where('purchase_number','PO20201023090457598387')->update(['purchase_status'=>3]);
    }
<<<<<<< HEAD
=======

>>>>>>> 1a3ef623
    public function update_v_data()
    {
        // Db::name('datacenter_day')->where(['site'=>2,'day_date'=>'2020-10-29'])->update(['detail_num'=>20520,'cart_num'=>4699]);
        // Db::name('datacenter_day')->where(['site'=>2,'day_date'=>'2020-10-28'])->update(['detail_num'=>22869,'cart_num'=>5295]);
        // Db::name('datacenter_day')->where(['site'=>2,'day_date'=>'2020-10-27'])->update(['detail_num'=>19959,'cart_num'=>4467]);
        // Db::name('datacenter_day')->where(['site'=>2,'day_date'=>'2020-10-26'])->update(['detail_num'=>16710,'cart_num'=>3518]);
        // Db::name('datacenter_day')->where(['site'=>2,'day_date'=>'2020-10-25'])->update(['detail_num'=>17248,'cart_num'=>3621]);
        // Db::name('datacenter_day')->where(['site'=>2,'day_date'=>'2020-10-24'])->update(['detail_num'=>21029,'cart_num'=>4730]);
        // Db::name('datacenter_day')->where(['site'=>2,'day_date'=>'2020-10-23'])->update(['detail_num'=>22037,'cart_num'=>4948]);

    }

    //统计昨天各品类镜框的销量
<<<<<<< HEAD
    public function goods_type_day_center($plat,$goods_type)
=======
    public function goods_type_day_center($plat, $goods_type)
>>>>>>> 1a3ef623
    {
//        $plat = 1;
        $start = date('Y-m-d', strtotime('-1 day'));
        // $start = '2020-10-29';
        $seven_days = $start . ' 00:00:00 - ' . $start . ' 23:59:59';
        $createat = explode(' ', $seven_days);
        $itemMap['m.created_at'] = ['between', [$createat[0] . ' ' . $createat[1], $createat[3] . ' ' . $createat[4]]];
        //判断站点
        switch ($plat) {
            case 1:
                $model = Db::connect('database.db_zeelool');
                break;
            case 2:
                $model = Db::connect('database.db_voogueme');
                break;
            case 3:
                $model = Db::connect('database.db_nihao');
                break;
            default:
                $model = false;
                break;
        }
        $model->table('sales_flat_order')->query("set time_zone='+8:00'");
        $model->table('sales_flat_order_item')->query("set time_zone='+8:00'");
        $model->table('sales_flat_order_item_prescription')->query("set time_zone='+8:00'");
        //$whereItem = " o.status in ('processing','complete','creditcard_proccessing','free_processing')";
        $whereItem = " o.status in ('free_processing', 'processing', 'complete', 'paypal_reversed', 'payment_review', 'paypal_canceled_reversal')";
        //某个品类眼镜的销售副数
        $frame_sales_num = $model->table('sales_flat_order_item m')
            ->join('sales_flat_order o', 'm.order_id=o.entity_id', 'left')
            ->join('sales_flat_order_item_prescription p', 'm.item_id=p.item_id', 'left')
<<<<<<< HEAD
            ->where('p.goods_type','=',$goods_type)
=======
            ->where('p.goods_type', '=', $goods_type)
>>>>>>> 1a3ef623
            ->where($whereItem)
            ->where($itemMap)
            ->sum('m.qty_ordered');
        //销售额
        // $this->zeelool = new \app\admin\model\order\order\Zeelool();
        // $order_where = [];
        // $order_where[] = ['exp', Db::raw("DATE_FORMAT(created_at, '%Y-%m-%d') = '" . $start . "'")];
        // $order_where['status'] = ['in', ['free_processing', 'processing', 'complete', 'paypal_reversed', 'payment_review', 'paypal_canceled_reversal']];
        // $sales_total_money = $this->zeelool->where($order_where)->where('order_type', 1)->sum('base_grand_total');
        $sales_total_money = $model->table('sales_flat_order_item m')
            ->join('sales_flat_order o', 'm.order_id=o.entity_id', 'left')
            ->join('sales_flat_order_item_prescription p', 'm.item_id=p.item_id', 'left')
<<<<<<< HEAD
            ->where('p.goods_type','=',$goods_type)
=======
            ->where('p.goods_type', '=', $goods_type)
>>>>>>> 1a3ef623
            ->where($whereItem)
            ->where($itemMap)
            ->sum('o.base_grand_total');

        // $glass_avg_price = $frame_sales_num == 0 ? 0:round($sales_total_money / $frame_sales_num,2);
        $arr['day_date'] = $start;
        $arr['site'] = $plat;
        $arr['goods_type'] = $goods_type;
        $arr['glass_num'] = $frame_sales_num;
        $arr['sales_total_money'] = $sales_total_money;
        return $arr;
    }
<<<<<<< HEAD
=======

>>>>>>> 1a3ef623
    //计划任务跑每天的分类销量的数据
    public function day_data_goods_type()
    {
        // $arr = [
        //     $this->goods_type_day_center(1,1),
        //     $this->goods_type_day_center(1,2),
        //     $this->goods_type_day_center(1,3),
        //     $this->goods_type_day_center(1,4),
        //     $this->goods_type_day_center(1,5),
        //     $this->goods_type_day_center(1,6),
        //     $this->goods_type_day_center(2,1),
        //     $this->goods_type_day_center(2,2),
        //     $this->goods_type_day_center(2,6),
        //     $this->goods_type_day_center(3,1),
        //     $this->goods_type_day_center(3,2),
        // ];
        // dump($arr);die;
<<<<<<< HEAD
        Db::name('datacenter_goods_type_data')->insert($this->goods_type_day_center(1,1));
        Db::name('datacenter_goods_type_data')->insert($this->goods_type_day_center(1,2));
        Db::name('datacenter_goods_type_data')->insert($this->goods_type_day_center(1,3));
        Db::name('datacenter_goods_type_data')->insert($this->goods_type_day_center(1,4));
        Db::name('datacenter_goods_type_data')->insert($this->goods_type_day_center(1,5));
        Db::name('datacenter_goods_type_data')->insert($this->goods_type_day_center(1,6));
        Db::name('datacenter_goods_type_data')->insert($this->goods_type_day_center(2,1));
        Db::name('datacenter_goods_type_data')->insert($this->goods_type_day_center(2,2));
        Db::name('datacenter_goods_type_data')->insert($this->goods_type_day_center(2,6));
        Db::name('datacenter_goods_type_data')->insert($this->goods_type_day_center(3,1));
        Db::name('datacenter_goods_type_data')->insert($this->goods_type_day_center(3,2));
    }
    
=======
        Db::name('datacenter_goods_type_data')->insert($this->goods_type_day_center(1, 1));
        Db::name('datacenter_goods_type_data')->insert($this->goods_type_day_center(1, 2));
        Db::name('datacenter_goods_type_data')->insert($this->goods_type_day_center(1, 3));
        Db::name('datacenter_goods_type_data')->insert($this->goods_type_day_center(1, 4));
        Db::name('datacenter_goods_type_data')->insert($this->goods_type_day_center(1, 5));
        Db::name('datacenter_goods_type_data')->insert($this->goods_type_day_center(1, 6));
        Db::name('datacenter_goods_type_data')->insert($this->goods_type_day_center(2, 1));
        Db::name('datacenter_goods_type_data')->insert($this->goods_type_day_center(2, 2));
        Db::name('datacenter_goods_type_data')->insert($this->goods_type_day_center(2, 6));
        Db::name('datacenter_goods_type_data')->insert($this->goods_type_day_center(3, 1));
        Db::name('datacenter_goods_type_data')->insert($this->goods_type_day_center(3, 2));
    }

    public function testtest()
    {
        $arr = [
            "2020-10-25" => 1292,
            "2020-10-05" => 851,
            "2020-11-01" => 1296,
            "2020-10-06" => 531,
            "2020-10-17" => 1588,
            "2020-10-07" => 1273,
            "2020-10-24" => 1748,
            "2020-10-22" => 1553,
            "2020-10-08" => 564,
            "2020-10-09" => 1651,
            "2020-10-10" => 1431,
            "2020-10-11" => 1208,
            "2020-10-12" => 1228,
            "2020-10-13" => 1470,
            "2020-10-14" => 1763,
            "2020-10-15" => 1723,
            "2020-10-16" => 1770,
            "2020-10-18" => 1158,
            "2020-10-26" => 1273,
            "2020-10-19" => 1171,
            "2020-10-20" => 1495,
            "2020-10-21" => 1330,
            "2020-10-29" => 1687,
            "2020-10-23" => 1598,
            "2020-11-02" => 476,
            "2020-10-27" => 1454,
            "2020-10-28" => 1568,
            "2020-10-30" => 1811,
            "2020-10-31" => 1659,
        ];
        ksort($arr);
        dump($arr);
    }

>>>>>>> 1a3ef623
}<|MERGE_RESOLUTION|>--- conflicted
+++ resolved
@@ -23,11 +23,7 @@
     public function test01()
     {
         $list = Db::connect('database.db_voogueme_online')->table('sales_flat_order')->where('entity_id > 272779 and entity_id < 273408')->select();
-<<<<<<< HEAD
-        foreach($list as $k => $v) {
-=======
         foreach ($list as $k => $v) {
->>>>>>> 1a3ef623
             $count = Db::connect('database.db_voogueme')->table('sales_flat_order')->where(['entity_id' => $v['entity_id']])->count();
             if ($count > 0) {
                 $data = [];
@@ -36,45 +32,6 @@
                 $res = Db::connect('database.db_voogueme')->table('sales_flat_order')->where(['entity_id' => $v['entity_id']])->update($data);
                 echo Db::connect('database.db_voogueme')->table('sales_flat_order')->getLastSql();
                 echo "\n";
-<<<<<<< HEAD
-            } 
-
-            // Db::connect('database.db_voogueme')->table('sales_flat_order')->insert($v);
-            
-        }
-        
-        echo  'ok';
-    }
-
-    public function test02()
-    {
-        $list = Db::connect('database.db_nihao_online')->table('sales_flat_order')->where('entity_id > 44154 and entity_id < 44312')->select();
-        foreach($list as $k => $v) {
-            $count = Db::connect('database.db_nihao')->table('sales_flat_order')->where(['entity_id' => $v['entity_id']])->count();
-            if ($count > 0) {
-                $data = [];
-                $data['created_at'] = $v['created_at'];
-                $data['updated_at'] = $v['updated_at'];
-                Db::connect('database.db_nihao')->table('sales_flat_order')->where(['entity_id' => $v['entity_id']])->update($data);
-
-                echo Db::connect('database.db_nihao')->table('sales_flat_order')->getLastSql(); 
-                echo ";" . "\n";
-                continue;
-            } 
-
-            // Db::connect('database.db_nihao')->table('sales_flat_order')->insert($v);
-            echo $k . "\n";
-        }
-        
-        echo  'ok';
-
-
-
-
-
-
-        
-=======
             }
 
             // Db::connect('database.db_voogueme')->table('sales_flat_order')->insert($v);
@@ -106,7 +63,6 @@
 
         echo 'ok';
 
->>>>>>> 1a3ef623
 
     }
 
@@ -114,30 +70,17 @@
     public function test03()
     {
         $list = Db::connect('database.db_zeelool_online')->table('sales_flat_shipment_track')->where('order_id > 520028 and order_id < 521028')->select();
-<<<<<<< HEAD
-        foreach($list as $k => $v) {
-            $count = Db::connect('database.db_zeelool')->table('sales_flat_shipment_track')->where(['order_id' => $v['order_id']])->count();
-            if ($count > 0) {
-                continue;
-            } 
-=======
         foreach ($list as $k => $v) {
             $count = Db::connect('database.db_zeelool')->table('sales_flat_shipment_track')->where(['order_id' => $v['order_id']])->count();
             if ($count > 0) {
                 continue;
             }
->>>>>>> 1a3ef623
 
             Db::connect('database.db_zeelool')->table('sales_flat_shipment_track')->insert($v);
             echo $k . "\n";
         }
-<<<<<<< HEAD
-        
-        echo  'ok';
-=======
 
         echo 'ok';
->>>>>>> 1a3ef623
     }
 
 
@@ -975,19 +918,12 @@
 
     public function delete_purchase_data()
     {
-<<<<<<< HEAD
-        Db::name('purchase_order')->where('purchase_number','PO20201023090310717435')->update(['purchase_status'=>3]);
-=======
         Db::name('purchase_order')->where('purchase_number', 'PO20201023090310717435')->update(['purchase_status' => 3]);
->>>>>>> 1a3ef623
         // Db::name('purchase_order')->where('purchase_number','PO20201023090109313843')->update(['purchase_status'=>3]);
         // Db::name('purchase_order')->where('purchase_number','PO20201023090109313843')->update(['purchase_status'=>3]);
         // Db::name('purchase_order')->where('purchase_number','PO20201023090457598387')->update(['purchase_status'=>3]);
     }
-<<<<<<< HEAD
-=======
-
->>>>>>> 1a3ef623
+
     public function update_v_data()
     {
         // Db::name('datacenter_day')->where(['site'=>2,'day_date'=>'2020-10-29'])->update(['detail_num'=>20520,'cart_num'=>4699]);
@@ -1001,11 +937,7 @@
     }
 
     //统计昨天各品类镜框的销量
-<<<<<<< HEAD
-    public function goods_type_day_center($plat,$goods_type)
-=======
     public function goods_type_day_center($plat, $goods_type)
->>>>>>> 1a3ef623
     {
 //        $plat = 1;
         $start = date('Y-m-d', strtotime('-1 day'));
@@ -1037,11 +969,7 @@
         $frame_sales_num = $model->table('sales_flat_order_item m')
             ->join('sales_flat_order o', 'm.order_id=o.entity_id', 'left')
             ->join('sales_flat_order_item_prescription p', 'm.item_id=p.item_id', 'left')
-<<<<<<< HEAD
-            ->where('p.goods_type','=',$goods_type)
-=======
             ->where('p.goods_type', '=', $goods_type)
->>>>>>> 1a3ef623
             ->where($whereItem)
             ->where($itemMap)
             ->sum('m.qty_ordered');
@@ -1054,11 +982,7 @@
         $sales_total_money = $model->table('sales_flat_order_item m')
             ->join('sales_flat_order o', 'm.order_id=o.entity_id', 'left')
             ->join('sales_flat_order_item_prescription p', 'm.item_id=p.item_id', 'left')
-<<<<<<< HEAD
-            ->where('p.goods_type','=',$goods_type)
-=======
             ->where('p.goods_type', '=', $goods_type)
->>>>>>> 1a3ef623
             ->where($whereItem)
             ->where($itemMap)
             ->sum('o.base_grand_total');
@@ -1071,10 +995,7 @@
         $arr['sales_total_money'] = $sales_total_money;
         return $arr;
     }
-<<<<<<< HEAD
-=======
-
->>>>>>> 1a3ef623
+
     //计划任务跑每天的分类销量的数据
     public function day_data_goods_type()
     {
@@ -1092,21 +1013,6 @@
         //     $this->goods_type_day_center(3,2),
         // ];
         // dump($arr);die;
-<<<<<<< HEAD
-        Db::name('datacenter_goods_type_data')->insert($this->goods_type_day_center(1,1));
-        Db::name('datacenter_goods_type_data')->insert($this->goods_type_day_center(1,2));
-        Db::name('datacenter_goods_type_data')->insert($this->goods_type_day_center(1,3));
-        Db::name('datacenter_goods_type_data')->insert($this->goods_type_day_center(1,4));
-        Db::name('datacenter_goods_type_data')->insert($this->goods_type_day_center(1,5));
-        Db::name('datacenter_goods_type_data')->insert($this->goods_type_day_center(1,6));
-        Db::name('datacenter_goods_type_data')->insert($this->goods_type_day_center(2,1));
-        Db::name('datacenter_goods_type_data')->insert($this->goods_type_day_center(2,2));
-        Db::name('datacenter_goods_type_data')->insert($this->goods_type_day_center(2,6));
-        Db::name('datacenter_goods_type_data')->insert($this->goods_type_day_center(3,1));
-        Db::name('datacenter_goods_type_data')->insert($this->goods_type_day_center(3,2));
-    }
-    
-=======
         Db::name('datacenter_goods_type_data')->insert($this->goods_type_day_center(1, 1));
         Db::name('datacenter_goods_type_data')->insert($this->goods_type_day_center(1, 2));
         Db::name('datacenter_goods_type_data')->insert($this->goods_type_day_center(1, 3));
@@ -1157,5 +1063,4 @@
         dump($arr);
     }
 
->>>>>>> 1a3ef623
 }