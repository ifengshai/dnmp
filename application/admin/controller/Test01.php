--- conflicted
+++ resolved
@@ -15,10 +15,6 @@
     {
         parent::_initialize();
         $this->zeelool = new \app\admin\model\order\order\Zeelool();
-<<<<<<< HEAD
-        // $this->voogueme = new \app\admin\model\order\order\Voogueme();
-        // $this->nihao = new \app\admin\model\order\order\Nihao();
-=======
         $this->voogueme = new \app\admin\model\order\order\Voogueme();
         $this->nihao = new \app\admin\model\order\order\Nihao();
         $this->orderitemprocess = new \app\admin\model\order\order\NewOrderItemProcess();
@@ -30,7 +26,6 @@
         sleep(50);
         echo "ok";
 
->>>>>>> eed6bca6
     }
 
     public function test01()
@@ -203,92 +198,6 @@
     }
 
     public function test99()
-<<<<<<< HEAD
-    {
-        // $yes_date = date("Y-m-d",strtotime("-1 day"));
-        // $yestime_where[] = ['exp', Db::raw("DATE_FORMAT(created_at, '%Y-%m-%d') = '" . $yes_date . "'")];
-        // $yesterday_shoppingcart_total_data = Db::connect('database.db_zeelool')
-        //     ->table('sales_flat_quote')
-        //     ->where($yestime_where)
-        //     ->where('base_grand_total','>',0)
-        //     ->count();
-        // dump($yesterday_shoppingcart_total_data);
-        // $yesterday_shoppingcart_total_data1 = Db::connect('database.db_zeelool')
-        //     ->table('sales_flat_quote')
-        //     ->where($yestime_where)
-        //     ->where('base_grand_total','>',0)
-        //     ->column('entity_id');
-        // // dump($yesterday_shoppingcart_total_data1);
-        // $quote_where1['quote_id'] = ['in',$yesterday_shoppingcart_total_data1];
-        // $order_where['order_type'] = 1;
-        // $order_success_where['status'] = ['in', ['free_processing', 'processing', 'complete', 'paypal_reversed', 'payment_review', 'paypal_canceled_reversal']];
-        // $yes_date = date("Y-m-d",strtotime("-1 day"));
-        // $yestime_where = [];
-        // $yestime_where[] = ['exp', Db::raw("DATE_FORMAT(created_at, '%Y-%m-%d') = '" . $yes_date . "'")];
-        // $yesterday_order_success_data1 = Db::connect('database.db_zeelool')
-        //     ->table('sales_flat_order')
-        //     ->where($quote_where1)
-        //     ->where($yestime_where)
-        //     ->where($order_where)
-        //     ->where($order_success_where)
-        //     ->count();
-        // dump($yesterday_order_success_data1);
-        // //昨天购物车转化率data
-        // $yesterday_shoppingcart_conversion_data     = @round(($yesterday_order_success_data1 / $yesterday_shoppingcart_total_data), 4) * 100;
-        // dump($yesterday_shoppingcart_conversion_data);
-
-        $order_where['o.order_type'] = 1;
-        $order_success_where['o.status'] = ['in', ['free_processing', 'processing', 'complete', 'paypal_reversed', 'payment_review', 'paypal_canceled_reversal']];
-        $yes_date = date("Y-m-d", strtotime("-1 day"));
-        $yestime_where = [];
-        $yestime_where[] = ['exp', Db::raw("DATE_FORMAT(o.created_at, '%Y-%m-%d') = '" . $yes_date . "'")];
-        $yestime_wheres[] = ['exp', Db::raw("DATE_FORMAT(p.created_at, '%Y-%m-%d') = '" . $yes_date . "'")];
-        $yesterday_order_success_data1 = Db::connect('database.db_zeelool')->table('sales_flat_order')
-            ->alias('o')
-            ->join('sales_flat_quote p', 'o.quote_id=p.entity_id')
-            ->where($yestime_wheres)
-            ->where('p.base_grand_total', '>', 0)
-            ->where($yestime_where)
-            ->where($order_where)
-            ->where($order_success_where)
-            ->count();
-        //过去7天从新增购物车中成功支付数
-        $seven_start = date("Y-m-d", strtotime("-7 day"));
-        $seven_end = date("Y-m-d 23:59:59", strtotime("-1 day"));
-        $sev_where['o.created_at'] = $sev_where1['updated_at'] = ['between', [$seven_start, $seven_end]];
-        $sev_wheres['p.created_at'] = $sev_where1['updated_at'] = ['between', [$seven_start, $seven_end]];
-        $pastsevenday_order_success_data1 = Db::connect('database.db_zeelool')->table('sales_flat_order')
-            ->alias('o')
-            ->join('sales_flat_quote p', 'o.quote_id=p.entity_id')
-            ->where($sev_wheres)
-            ->where('p.base_grand_total', '>', 0)
-            ->where($sev_where)
-            ->where($order_where)
-            ->where($order_success_where)
-            ->count();
-        dump($yesterday_order_success_data1);
-        dump($pastsevenday_order_success_data1);
-    }
-
-    public function test100()
-    {
-        $now_date = date('Y-m-d');
-        $now_date = '2020-11-29';
-        $start = $end = $time_str = $now_date;
-
-        $model = new \app\admin\model\operatedatacenter\Zeelool;
-        //获取session
-        $ga_result = $model->ga_hour_data($start, $end);
-        dump($ga_result);
-
-        $now_date = date('Y-m-d');
-        $start = $end = $time_str = $now_date;
-        //获取session
-        $ga_result = $model->ga_hour_data($start, $end);
-        dump($ga_result);
-        die;
-
-=======
     {
       //查询未生成子单号的数据
       $list = $this->orderprocess->where('LENGTH(trim(item_order_number))=0')->order('id desc')->limit(10000)->select();
@@ -317,7 +226,6 @@
       }
 
       echo "ok";
->>>>>>> eed6bca6
     }
 
     public function test101()
