<?php

namespace app\admin\controller;

use app\admin\model\itemmanage\ItemPlatformSku;
use app\admin\model\order\order\NewOrderItemProcess;
use app\common\controller\Backend;
use fast\Excel;
use PhpOffice\PhpSpreadsheet\Spreadsheet;
use think\Db;

class Test01 extends Backend
{

    protected $noNeedLogin = ['*'];

    public function _initialize()
    {
        parent::_initialize();
        $this->zeelool = new \app\admin\model\order\order\Zeelool();
        $this->voogueme = new \app\admin\model\order\order\Voogueme();
        $this->nihao = new \app\admin\model\order\order\Nihao();
        $this->orderitemprocess = new \app\admin\model\order\order\NewOrderItemProcess();
        $this->order = new \app\admin\model\order\order\NewOrder();
    }

    public function test0001()
    {
        sleep(50);
        echo "ok";

    }

    public function test01()
    {
        set_time_limit(0);
        $_item_platform_sku = new \app\admin\model\itemmanage\ItemPlatformSku();
        $sku_data = $_item_platform_sku
            ->field('sku,grade,platform_sku')
            ->where(['platform_type' => 1])
            ->select();
        $sku_data = collection($sku_data)->toArray();
        echo "sku_data:success\n";

        $sku_arr = array_column($sku_data, 'sku');
        $platform = [];
        $grade = [];
        foreach ($sku_data as $value) {
            $grade[$value['sku']] = $value['grade'];
            $platform[$value['sku']] = $value['platform_sku'];
        }

        $_new_product = new \app\admin\model\NewProduct();
        $list = $_new_product
            ->alias('a')
            ->field('sku,frame_color,frame_texture,shape,frame_shape,price')
            ->where(['item_status' => 2, 'is_del' => 1, 'sku' => ['in', $sku_arr]])
            ->join(['fa_new_product_attribute' => 'b'], 'a.id=b.item_id', 'left')
            ->select();
        $list = collection($list)->toArray();
        echo "list:success\n";

        /*//从数据库查询需要的数据
        $spreadsheet = new Spreadsheet();

        //常规方式：利用setCellValue()填充数据
        $spreadsheet->setActiveSheetIndex(0)
            ->setCellValue("A1", "SKU")
            ->setCellValue("B1", "产品评级")
            ->setCellValue("C1", "材质")
            ->setCellValue("D1", "框型")
            ->setCellValue("E1", "形状")
            ->setCellValue("F1", "颜色")
            ->setCellValue("G1", "进价")
            ->setCellValue("H1", "平均月销量")
            ->setCellValue("I1", "平均售价")
            ->setCellValue("J1", "最大月销量")
            ->setCellValue("K1", "最大月销量月份")
            ->setCellValue("L1", "201910~202009总销量")
            ->setCellValue("M1", "配镜率")
        ;   //利用setCellValues()填充数据*/

        $frame_texture = [1 => '塑料', 2 => '板材', 3 => 'TR90', 4 => '金属', 5 => '钛', 6 => '尼龙', 7 => '木质', 8 => '混合材质', 9 => '合金', 10 => '其他材质'];
        $frame_shape = [1 => '长方形', 2 => '正方形', 3 => '猫眼', 4 => '圆形', 5 => '飞行款', 6 => '多边形', 7 => '蝴蝶款'];
        $shape = [1 => '全框', 2 => '半框', 3 => '无框'];
        $purchase = new \app\admin\model\purchase\PurchaseOrder();
        $file_content = '';
        foreach ($list as $key => $value) {
            //获取平均采购价
            $res = $purchase->alias('a')->field('sum(b.purchase_num) as purchase_num,sum(b.purchase_total) as purchase_total')
                ->where(['a.purchase_status' => ['in', [2, 5, 6, 7, 9, 10]]])
                ->where(['b.sku' => $value['sku']])
                ->join(['fa_purchase_order_item' => 'b'], 'a.id=b.purchase_id')
                ->where(['a.createtime' => ['>=', '2019-10-01 00:00:00']])
                ->where(['a.createtime' => ['<=', '2020-09-30 23:59:59']])
                ->select();

            $statistics = $this->zeelool
                ->alias('a')
                ->field("sum(b.qty_ordered) AS num,sum(base_price) as price,DATE_FORMAT(b.created_at, '%Y-%m') AS time")
                ->where(['a.status' => ['in', ['processing', 'complete', 'creditcard_proccessing', 'free_processing']]])
                ->where(['b.created_at' => ['>=', '2019-10-01 00:00:00']])
                ->where(['b.created_at' => ['<=', '2020-09-30 23:59:59']])
                ->where(['b.sku' => $platform[$value['sku']]])
                ->join(['sales_flat_order_item' => 'b'], 'a.entity_id=b.order_id', 'LEFT')
                ->group("time")
                ->select();
            $statistics = collection($statistics)->toArray();
            $ages = array_column($statistics, 'num');
            array_multisort($ages, SORT_DESC, $statistics);

            $all_count = 0;
            $all_money = 0;
            foreach ($statistics as $item) {
                $all_count += $item['num'];
                $all_money += $item['price'];
            }

            $prescription = $this->zeelool
                ->alias('a')
                ->field("sum(b.qty_ordered) AS num")
                ->where(['a.status' => ['in', ['processing', 'complete', 'creditcard_proccessing', 'free_processing']]])
                ->where(['b.created_at' => ['>=', '2019-10-01 00:00:00']])
                ->where(['b.created_at' => ['<=', '2020-09-30 23:59:59']])
                ->where(['b.product_options' => ['not like', '%frameonly%']])
                ->where(['b.product_options' => ['not like', '%nonprescription%']])
                ->where(['b.sku' => $platform[$value['sku']]])
                ->join(['sales_flat_order_item' => 'b'], 'a.entity_id=b.order_id', 'LEFT')
                ->select();
            $prescription = collection($prescription)->toArray();

            $monthly_sales = $all_count > 0 ? $all_count / 12 : 0;
            $average_price = $statistics[0]['price'] > 0 && $statistics[0]['num'] > 0 ? $statistics[0]['price'] / $statistics[0]['num'] : 0;
            $proportion = $all_count > 0 && $statistics[0]['num'] > 0 ? $prescription[0]['num'] / $all_count : 0;

            /*$num = $key + 2;
            $spreadsheet->getActiveSheet()->setCellValueExplicit("A{$num}", $value['sku'], \PhpOffice\PhpSpreadsheet\Cell\DataType::TYPE_STRING);
            $spreadsheet->getActiveSheet()->setCellValue("B{$num}", $grade[$value['sku']]);
            $spreadsheet->getActiveSheet()->setCellValue("C{$num}", $frame_texture[$value['frame_texture']]);
            $spreadsheet->getActiveSheet()->setCellValue("D{$num}", $frame_shape[$value['frame_shape']]);
            $spreadsheet->getActiveSheet()->setCellValue("E{$num}", $shape[$value['shape']]);
            $spreadsheet->getActiveSheet()->setCellValue("F{$num}", $value['frame_color']);
            $spreadsheet->getActiveSheet()->setCellValue("G{$num}", $value['price']);
            $spreadsheet->getActiveSheet()->setCellValue("H{$num}", $monthly_sales);
            $spreadsheet->getActiveSheet()->setCellValue("I{$num}", $average_price);
            $spreadsheet->getActiveSheet()->setCellValue("J{$num}", $statistics[0]['num']);
            $spreadsheet->getActiveSheet()->setCellValue("K{$num}", $statistics[0]['time']);
            $spreadsheet->getActiveSheet()->setCellValue("L{$num}", $all_count);
            $spreadsheet->getActiveSheet()->setCellValue("M{$num}", $proportion);*/

            $ava_purchase_price = $res[0]['purchase_num'] > 0 && $res[0]['purchase_total'] > 0 ? $res[0]['purchase_total'] / $res[0]['purchase_num'] : 0;
            $arr = [
                $value['sku'],
                $grade[$value['sku']],
                $ava_purchase_price,
                $frame_texture[$value['frame_texture']],
                $frame_shape[$value['frame_shape']],
                $shape[$value['shape']],
                $value['frame_color'],
                $value['price'],
                $monthly_sales,
                $average_price,
                $statistics[0]['num'],
                $statistics[0]['time'],
                $all_count,
                $all_money,
                $proportion
            ];
            $file_content = $file_content . implode(',', $arr) . "\n";
            echo "{$value['sku']}:success\n";
        }

        $export_str = ['SKU', '产品评级', '平均采购价CNY', '材质', '框型', '形状', '颜色', '进价', '平均月销量', '平均售价', '最大月销量', '最大月销量月份', '201910~202009总销量', '19年10月~20年9月总销售额', '配镜率'];
        $file_title = implode(',', $export_str) . " \n";
        $file = $file_title . $file_content;
        file_put_contents('/www/wwwroot/mojing/runtime/log/analysis.csv', $file);
        exit;
    }

    public function test02()
    {
        $this->ordernode = new \app\admin\model\OrderNode();
        $this->ordernodedetail = new \app\admin\model\OrderNodeDetail();
        $this->ordernodecourier = new \app\admin\model\OrderNodeCourier();
        $list = $this->ordernode
            ->where(['delivery_time' => ['between', ['2020-10-01 00:00:00', '2020-12-01 00:00:00']]])
            ->where('track_number is not null')
            // ->where(['shipment_data_type' => ['in', ['FEDEX', 'USPS_2', 'USPS_1', 'USPS_3', 'CHINA_EMS', 'DHL', 'CHINA_POST']]])
            ->select();
        foreach ($list as $k => $v) {
            //根据物流单号查询发货物流渠道
            $shipment_data_type = Db::connect('database.db_delivery')->table('ld_deliver_order')->where(['track_number' => $v['track_number'], 'increment_id' => $v['order_number']])->value('agent_way_title');
            if (!$shipment_data_type) continue;
            $this->ordernode->where('id', $v['id'])->update(['shipment_data_type' => $shipment_data_type]);
            $this->ordernodedetail->where('order_id', $v['order_id'])->where('site', $v['site'])->update(['shipment_data_type' => $shipment_data_type]);
            $this->ordernodecourier->where('order_id', $v['order_id'])->where('site', $v['site'])->update(['shipment_data_type' => $shipment_data_type]);
            echo $k . "\n";
            usleep(10000);
        }
        echo "ok";
    }

    public function test99()
    {
        //查询未生成子单号的数据
        $list = $this->orderprocess->where('LENGTH(trim(item_order_number))=0')->order('id desc')->limit(10000)->select();
        $list = collection($list)->toArray();
        foreach ($list as $v) {
            $res = $this->order->where(['entity_id' => $v['magento_order_id'], 'site' => $v['site']])->field('id,increment_id')->find();
            $data = $this->orderitemprocess->where(['magento_order_id' => $v['magento_order_id'], 'site' => $v['site']])->select();
            $item_params = [];
            foreach ($data as $key => $val) {
                $item_params[$key]['id'] = $val['id'];
                $str = '';
                if ($key < 9) {
                    $str = '0' . ($key + 1);
                } else {
                    $str = $key + 1;
                }

                $item_params[$key]['item_order_number'] = $res->increment_id . '-' . $str;
                $item_params[$key]['order_id'] = $res->id ?? 0;
            }
            //更新数据
            if ($item_params) $this->orderitemprocess->saveAll($item_params);

            echo $v['id'] . "\n";
            usleep(10000);
        }

        echo "ok";
    }

    public function test101()
    {
        $item_platform_sku = new ItemPlatformSku();
        $item_skuy = $item_platform_sku->where('id', '>', 0)->where('platform_type', 1)->column('grade', 'sku');
        foreach ($item_skuy as $k => $v) {
            $update = Db::name('datacenter_sku_day')->where('day_date', '2020-12-02')->where('site', 1)->where('sku', $k)->update(['goods_grade' => $v]);
            if ($update) {
                echo $k;
            }
        }

    }

    public function test102()
    {
        $data_center_sku_day = Db::name('datacenter_sku_day')->where('day_date', '2020-11-11')->field('sku,site,now_pricce')->select();
        foreach ($data_center_sku_day as $k => $v) {
            $update = Db::name('datacenter_sku_day')->where('day_date', '2020-11-12')->where('sku', $v['sku'])->where('site', $v['site'])->update(['now_pricce' => $v['now_pricce']]);
            if ($update) {
                echo $v['sku'];
            }
        }
    }

    public function test200()
    {
        $yes_date = date("Y-m-d", strtotime("-1 day"));
        $yestime_where1[] = ['exp', Db::raw("DATE_FORMAT(updated_at, '%Y-%m-%d') = '" . $yes_date . "'")];
        dump(Db::connect('database.db_zeelool')->table('customer_entity')->where($yestime_where1)->count());
        dump(Db::connect('database.db_zeelool')->getLastSql());

        $seven_start = date("Y-m-d", strtotime("-7 day"));
        $seven_end = date("Y-m-d 23:59:59", strtotime("-1 day"));
        $sev_where1['updated_at'] = ['between', [$seven_start, $seven_end]];
        dump(Db::connect('database.db_zeelool')->table('customer_entity')->where($sev_where1)->count());
        dump(Db::connect('database.db_zeelool')->getLastSql());

    }

    public function test201()
    {

        $model = Db::connect('database.db_zeelool');

        $createat = '2020-12-09 00:00:00 - 2020-12-09 23:59:59';
        $createat = explode(' ', $createat);
        $sku = 'ZVFP102705-04';
        $map['sku'] = ['like', $sku . '%'];
        $map['a.status'] = ['in', ['free_processing', 'processing', 'complete', 'paypal_reversed', 'payment_review', 'paypal_canceled_reversal']];
        $map['a.created_at'] = ['between', [$createat[0] . ' ' . $createat[1], $createat[3] . ' ' . $createat[4]]];
        $map['a.order_type'] = ['=', 1];
        $total = $model->table('sales_flat_order')
            ->where($map)
            ->alias('a')
            ->join(['sales_flat_order_item' => 'b'], 'a.entity_id=b.order_id')
            ->group('order_id')
            ->field('entity_id,sku,a.created_at,a.order_type,a.status')
            ->count();
        $nopay_jingpian_glass = $model
            ->table('sales_flat_order')
            ->alias('a')
            ->join(['sales_flat_order_item_prescription' => 'b'], 'a.entity_id=b.order_id')
            ->where('a.created_at', 'between', [$createat[0] . ' ' . $createat[1], $createat[3] . ' ' . $createat[4]])
            ->where('sku', 'like', $sku . '%')
            ->where('a.order_type', '=', 1)
            ->where('b.coatiing_price', '=', 0)
            ->where('a.status', 'in', ['free_processing', 'processing', 'complete', 'paypal_reversed', 'payment_review', 'paypal_canceled_reversal'])
            ->where('b.index_price', '=', 0)
            ->group('order_id')
            ->count();
        $only_one_glass_order_list = $model->table('sales_flat_order')
            ->where($map)
            ->alias('a')
            ->join(['sales_flat_order_item' => 'b'], 'a.entity_id=b.order_id')
            ->group('order_id')
            ->field('entity_id,sku,a.created_at,a.order_type,a.status,order_id,sum(qty_ordered) as all_qty_ordered')
            ->select();
        dump($only_one_glass_order_list);
        dump($total);
        dump($nopay_jingpian_glass);
        dump($model->getLastSql());
    }

    //商品转化率的销售副数 销量统计的销量
    public function test300()
    {
        $createat = '2020-12-09 00:00:00 - 2020-12-09 23:59:59';
        $createat = explode(' ', $createat);
        $map['a.created_at'] = ['between', [$createat[0] . ' ' . $createat[1], $createat[3] . ' ' . $createat[4]]];
        $map['sku'] = ['in', ['VHP0189-01']];
        $model = Db::connect('database.db_zeelool');
        $map['a.status'] = ['in', ['free_processing', 'processing', 'paypal_reversed', 'paypal_canceled_reversal', 'complete']];
        $res = $model->table('sales_flat_order')
            ->where($map)
            ->alias('a')
            ->join(['sales_flat_order_item' => 'b'], 'a.entity_id=b.order_id')
            ->group('sku')
            ->order('num desc')
            ->column('round(sum(b.qty_ordered)) as num', 'trim(sku)');
        dump($model->getLastSql());
        $data = '2020-12-09';
        $time_where1[] = ['exp', Db::raw("DATE_FORMAT(created_at, '%Y-%m-%d') = '" . $data . "'")];
        $z_sku_list = $model
            ->table('sales_flat_order_item')
            ->where('sku', 'like', 'VHP0189-01' . '%')
            ->where($time_where1)
            ->sum('qty_ordered');
        dump($model->getLastSql());
        dump($res);
        dump($z_sku_list);
    }

    public function export_v_data()
    {
        $sku_list = Db::name('datacenter_sku_import_test')->where('id', '>=', 1)->where('id', '<=', 99)->select();
        // dump($sku_list);die;
        foreach ($sku_list as $k => $v) {
            //站点
            $order_platform = 2;
            //时间
            $time_str = '2020-11-21 00:00:00 - 2020-12-20 23:59:59';
            $createat = explode(' ', $time_str);
            $same_where['day_date'] = ['between', [$createat[0], $createat[3]]];
            $same_where['site'] = ['=', $order_platform];
            $sku = $v['sku'];
            $item_platform = new ItemPlatformSku();
            $sku = $item_platform->where('sku', $sku)->where('platform_type', $order_platform)->value('platform_sku') ? $item_platform->where('sku', $sku)->where('platform_type', $order_platform)->value('platform_sku') : $sku;
            $model = Db::connect('database.db_voogueme');
            $coatiing_price['b.coatiing_price'] = ['=', 0];

            $model->table('sales_flat_order')->query("set time_zone='+8:00'");
            $model->table('sales_flat_order_item')->query("set time_zone='+8:00'");
            $model->table('sales_flat_order_item_prescription')->query("set time_zone='+8:00'");
            //此sku的总订单量
            $map['sku'] = ['like', $sku . '%'];
            $map['a.status'] = ['in', ['free_processing', 'processing', 'complete', 'paypal_reversed', 'payment_review', 'paypal_canceled_reversal']];
            $map['a.created_at'] = ['between', [$createat[0] . ' ' . $createat[1], $createat[3] . ' ' . $createat[4]]];
            $map['a.order_type'] = ['=', 1];
            $total = $model->table('sales_flat_order')
                ->where($map)
                ->alias('a')
                ->join(['sales_flat_order_item' => 'b'], 'a.entity_id=b.order_id')
                ->group('order_id')
                ->field('entity_id,sku,a.created_at,a.order_type,a.status')
                ->count();

            //整站订单量
            $whole_platform_order_num = Db::name('datacenter_day')->where($same_where)->sum('order_num');
            //订单占比
            $order_rate = $whole_platform_order_num == 0 ? 0 : round($total / $whole_platform_order_num * 100, 2) . '%';
            //平均订单副数
            $whole_glass = $model
                ->table('sales_flat_order_item')
                ->where('sku', 'like', $sku . '%')
                ->where('created_at', 'between', [$createat[0] . ' ' . $createat[1], $createat[3] . ' ' . $createat[4]])
                ->sum('qty_ordered');//sku总副数
            $avg_order_glass = $total == 0 ? 0 : round($whole_glass / $total, 2);
            if ($order_platform != 3) {
                //付费镜片订单数
                $nopay_jingpian_glass = $model
                    ->table('sales_flat_order')
                    ->alias('a')
                    ->join(['sales_flat_order_item_prescription' => 'b'], 'a.entity_id=b.order_id')
                    ->where('a.created_at', 'between', [$createat[0] . ' ' . $createat[1], $createat[3] . ' ' . $createat[4]])
                    ->where('sku', 'like', $sku . '%')
                    ->where('a.order_type', '=', 1)
                    ->where($coatiing_price)
                    ->where('a.status', 'in', ['free_processing', 'processing', 'complete', 'paypal_reversed', 'payment_review', 'paypal_canceled_reversal'])
                    ->where('b.index_price', '=', 0)
                    ->group('order_id')
                    ->count();
            } else {
                //付费镜片订单数
                $nopay_jingpian_glass = $model
                    ->table('sales_flat_order')
                    ->alias('a')
                    ->join(['sales_flat_order_item_prescription' => 'b'], 'a.entity_id=b.order_id')
                    ->where('a.created_at', 'between', [$createat[0] . ' ' . $createat[1], $createat[3] . ' ' . $createat[4]])
                    ->where('sku', 'like', $sku . '%')
                    ->where('a.order_type', '=', 1)
                    // ->where('b.coatiing_price', '=', 0)
                    ->where($coatiing_price)
                    ->where('a.status', 'in', ['free_processing', 'processing', 'complete', 'paypal_reversed', 'payment_review', 'paypal_canceled_reversal'])
                    ->where('b.index_price', '=', 0)
                    ->group('order_id')
                    ->count();
            }
            $pay_jingpian_glass = $total - $nopay_jingpian_glass;
            //付费镜片订单数占比
            $pay_jingpian_glass_rate = $total == 0 ? 0 : round($pay_jingpian_glass / $total * 100, 2) . '%';
            //只买一副的订单
            $only_one_glass_order_list = $model->table('sales_flat_order')
                ->where($map)
                ->alias('a')
                ->join(['sales_flat_order_item' => 'b'], 'a.entity_id=b.order_id')
                ->group('order_id')
                ->field('entity_id,sku,a.created_at,a.order_type,a.status,order_id,sum(qty_ordered) as all_qty_ordered')
                ->select();
            $only_one_glass_num = 0;
            foreach ($only_one_glass_order_list as $kk => $v) {
                $one = $model->table('sales_flat_order_item')->where('order_id', $v['order_id'])->sum('qty_ordered');
                if ($one == 1) {
                    $only_one_glass_num += 1;
                }
            }
            //只买一副的订单占比
            $only_one_glass_rate = $total == 0 ? 0 : round($only_one_glass_num / $total * 100, 2) . '%';
            //订单总金额
            $whole_price = $model
                ->table('sales_flat_order')
                ->where($map)
                ->where('a.created_at', 'between', [$createat[0] . ' ' . $createat[1], $createat[3] . ' ' . $createat[4]])
                ->alias('a')
                ->join(['sales_flat_order_item' => 'b'], 'a.entity_id=b.order_id')
                ->field('base_grand_total')
                ->sum('base_grand_total');
            //订单客单价
            $every_price = $total == 0 ? 0 : round($whole_price / $total, 2);
            $arr[$k]['sku'] = $sku;
            $arr[$k]['total'] = $total;
            $arr[$k]['whole_platform_order_num'] = $whole_platform_order_num;
            $arr[$k]['order_rate'] = $order_rate;
            $arr[$k]['avg_order_glass'] = $avg_order_glass;
            $arr[$k]['pay_jingpian_glass'] = $pay_jingpian_glass;
            $arr[$k]['pay_jingpian_glass_rate'] = $pay_jingpian_glass_rate;
            $arr[$k]['only_one_glass_num'] = $only_one_glass_num;
            $arr[$k]['only_one_glass_rate'] = $only_one_glass_rate;
            $arr[$k]['whole_price'] = $whole_price;
            $arr[$k]['every_price'] = $every_price;
        }
        // dump($arr);die;
        //从数据库查询需要的数据
        $spreadsheet = new Spreadsheet();
        $spreadsheet->setActiveSheetIndex(0);
        $spreadsheet->getActiveSheet()->setCellValue("A1", "sku");
        $spreadsheet->getActiveSheet()->setCellValue("B1", "sku订单量");
        $spreadsheet->getActiveSheet()->setCellValue("C1", "整站订单量");
        $spreadsheet->getActiveSheet()->setCellValue("D1", "订单占比");
        $spreadsheet->getActiveSheet()->setCellValue("E1", "平均订单副数");
        $spreadsheet->getActiveSheet()->setCellValue("F1", "付费镜片订单数");
        $spreadsheet->getActiveSheet()->setCellValue("G1", "付费镜片订单数占比");
        $spreadsheet->getActiveSheet()->setCellValue("H1", "只买一副的订单量");
        $spreadsheet->getActiveSheet()->setCellValue("I1", "只买一副订单占比");
        $spreadsheet->getActiveSheet()->setCellValue("J1", "订单客单价");
        $spreadsheet->getActiveSheet()->setCellValue("K1", "订单金额");
        //设置宽度
        $spreadsheet->getActiveSheet()->getColumnDimension('A')->setWidth(60);
        $spreadsheet->getActiveSheet()->getColumnDimension('B')->setWidth(12);
        $spreadsheet->getActiveSheet()->getColumnDimension('C')->setWidth(12);
        $spreadsheet->getActiveSheet()->getColumnDimension('D')->setWidth(12);
        $spreadsheet->getActiveSheet()->getColumnDimension('E')->setWidth(12);
        $spreadsheet->getActiveSheet()->getColumnDimension('F')->setWidth(12);
        $spreadsheet->getActiveSheet()->getColumnDimension('G')->setWidth(12);
        $spreadsheet->getActiveSheet()->getColumnDimension('H')->setWidth(12);
        $spreadsheet->getActiveSheet()->getColumnDimension('I')->setWidth(12);
        $spreadsheet->getActiveSheet()->getColumnDimension('J')->setWidth(12);
        $spreadsheet->getActiveSheet()->getColumnDimension('K')->setWidth(12);
        $spreadsheet->setActiveSheetIndex(0)->setTitle('SKU明细');
        $spreadsheet->setActiveSheetIndex(0);
        $num = 0;
        foreach ($arr as $k => $v) {
            $spreadsheet->getActiveSheet()->setCellValue('A' . ($num * 1 + 2), $v['sku']);
            $spreadsheet->getActiveSheet()->setCellValue('B' . ($num * 1 + 2), $v['total']);
            $spreadsheet->getActiveSheet()->setCellValue('C' . ($num * 1 + 2), $v['whole_platform_order_num']);
            $spreadsheet->getActiveSheet()->setCellValue('D' . ($num * 1 + 2), $v['order_rate']);
            $spreadsheet->getActiveSheet()->setCellValue('E' . ($num * 1 + 2), $v['avg_order_glass']);
            $spreadsheet->getActiveSheet()->setCellValue('F' . ($num * 1 + 2), $v['pay_jingpian_glass']);
            $spreadsheet->getActiveSheet()->setCellValue('G' . ($num * 1 + 2), $v['pay_jingpian_glass_rate']);
            $spreadsheet->getActiveSheet()->setCellValue('H' . ($num * 1 + 2), $v['only_one_glass_num']);
            $spreadsheet->getActiveSheet()->setCellValue('I' . ($num * 1 + 2), $v['only_one_glass_rate']);
            $spreadsheet->getActiveSheet()->setCellValue('J' . ($num * 1 + 2), $v['whole_price']);
            $spreadsheet->getActiveSheet()->setCellValue('K' . ($num * 1 + 2), $v['every_price']);
            $num += 1;
        }
        //设置边框
        $border = [
            'borders' => [
                'allBorders' => [
                    'borderStyle' => \PhpOffice\PhpSpreadsheet\Style\Border::BORDER_THIN, // 设置border样式
                    'color' => ['argb' => 'FF000000'], // 设置border颜色
                ],
            ],
        ];
        $spreadsheet->getDefaultStyle()->getFont()->setName('微软雅黑')->setSize(12);
        $setBorder = 'A1:' . $spreadsheet->getActiveSheet()->getHighestColumn() . $spreadsheet->getActiveSheet()->getHighestRow();
        $spreadsheet->getActiveSheet()->getStyle($setBorder)->applyFromArray($border);
        $spreadsheet->getActiveSheet()->getStyle('A1:Q' . $spreadsheet->getActiveSheet()->getHighestRow())->getAlignment()->setHorizontal(\PhpOffice\PhpSpreadsheet\Style\Alignment::HORIZONTAL_CENTER);
        $spreadsheet->setActiveSheetIndex(0);
        $format = 'xlsx';
        $savename = 'voogueme站' . $createat[0] . '至' . $createat[3] . 'SKU销售情况';
        if ($format == 'xls') {
            //输出Excel03版本
            header('Content-Type:application/vnd.ms-excel');
            $class = "\PhpOffice\PhpSpreadsheet\Writer\Xls";
        } elseif ($format == 'xlsx') {
            //输出07Excel版本
            header('Content-Type: application/vnd.openxmlformats-officedocument.spreadsheetml.sheet');
            $class = "\PhpOffice\PhpSpreadsheet\Writer\Xlsx";
        }
        //输出名称
        header('Content-Disposition: attachment;filename="' . $savename . '.' . $format . '"');
        //禁止缓存
        header('Cache-Control: max-age=0');
        $writer = new $class($spreadsheet);
        $writer->save('php://output');
    }

    public function export_n_data()
    {
        $sku_list = Db::name('datacenter_sku_import_test')->where('id', '>=', 100)->where('id', '<=', 199)->select();
        foreach ($sku_list as $k => $v) {
            //站点
            $order_platform = 3;
            //时间
            $time_str = '2020-11-21 00:00:00 - 2020-12-20 23:59:59';
            $createat = explode(' ', $time_str);
            $same_where['day_date'] = ['between', [$createat[0], $createat[3]]];
            $same_where['site'] = ['=', $order_platform];
            $sku = $v['sku'];
            $item_platform = new ItemPlatformSku();
            $sku = $item_platform->where('sku', $sku)->where('platform_type', $order_platform)->value('platform_sku') ? $item_platform->where('sku', $sku)->where('platform_type', $order_platform)->value('platform_sku') : $sku;

            $model = Db::connect('database.db_nihao');
            $coatiing_price = [];

            $model->table('sales_flat_order')->query("set time_zone='+8:00'");
            $model->table('sales_flat_order_item')->query("set time_zone='+8:00'");
            $model->table('sales_flat_order_item_prescription')->query("set time_zone='+8:00'");
            //此sku的总订单量
            $map['sku'] = ['like', $sku . '%'];
            $map['a.status'] = ['in', ['free_processing', 'processing', 'complete', 'paypal_reversed', 'payment_review', 'paypal_canceled_reversal']];
            $map['a.created_at'] = ['between', [$createat[0] . ' ' . $createat[1], $createat[3] . ' ' . $createat[4]]];
            $map['a.order_type'] = ['=', 1];
            $total = $model->table('sales_flat_order')
                ->where($map)
                ->alias('a')
                ->join(['sales_flat_order_item' => 'b'], 'a.entity_id=b.order_id')
                ->group('order_id')
                ->field('entity_id,sku,a.created_at,a.order_type,a.status')
                ->count();

            //整站订单量
            $whole_platform_order_num = Db::name('datacenter_day')->where($same_where)->sum('order_num');
            //订单占比
            $order_rate = $whole_platform_order_num == 0 ? 0 : round($total / $whole_platform_order_num * 100, 2) . '%';
            //平均订单副数
            $whole_glass = $model
                ->table('sales_flat_order_item')
                ->where('sku', 'like', $sku . '%')
                ->where('created_at', 'between', [$createat[0] . ' ' . $createat[1], $createat[3] . ' ' . $createat[4]])
                ->sum('qty_ordered');//sku总副数
            $avg_order_glass = $total == 0 ? 0 : round($whole_glass / $total, 2);
            if ($order_platform != 3) {
                //付费镜片订单数
                $nopay_jingpian_glass = $model
                    ->table('sales_flat_order')
                    ->alias('a')
                    ->join(['sales_flat_order_item_prescription' => 'b'], 'a.entity_id=b.order_id')
                    ->where('a.created_at', 'between', [$createat[0] . ' ' . $createat[1], $createat[3] . ' ' . $createat[4]])
                    ->where('sku', 'like', $sku . '%')
                    ->where('a.order_type', '=', 1)
                    ->where($coatiing_price)
                    ->where('a.status', 'in', ['free_processing', 'processing', 'complete', 'paypal_reversed', 'payment_review', 'paypal_canceled_reversal'])
                    ->where('b.index_price', '=', 0)
                    ->group('order_id')
                    ->count();
            } else {
                //付费镜片订单数
                $nopay_jingpian_glass = $model
                    ->table('sales_flat_order')
                    ->alias('a')
                    ->join(['sales_flat_order_item_prescription' => 'b'], 'a.entity_id=b.order_id')
                    ->where('a.created_at', 'between', [$createat[0] . ' ' . $createat[1], $createat[3] . ' ' . $createat[4]])
                    ->where('sku', 'like', $sku . '%')
                    ->where('a.order_type', '=', 1)
                    ->where($coatiing_price)
                    ->where('a.status', 'in', ['free_processing', 'processing', 'complete', 'paypal_reversed', 'payment_review', 'paypal_canceled_reversal'])
                    ->where('b.index_price', '=', 0)
                    ->group('order_id')
                    ->count();
            }
            $pay_jingpian_glass = $total - $nopay_jingpian_glass;
            //付费镜片订单数占比
            $pay_jingpian_glass_rate = $total == 0 ? 0 : round($pay_jingpian_glass / $total * 100, 2) . '%';
            //只买一副的订单
            $only_one_glass_order_list = $model->table('sales_flat_order')
                ->where($map)
                ->alias('a')
                ->join(['sales_flat_order_item' => 'b'], 'a.entity_id=b.order_id')
                ->group('order_id')
                ->field('entity_id,sku,a.created_at,a.order_type,a.status,order_id,sum(qty_ordered) as all_qty_ordered')
                ->select();
            $only_one_glass_num = 0;
            foreach ($only_one_glass_order_list as $kk => $v) {
                $one = $model->table('sales_flat_order_item')->where('order_id', $v['order_id'])->sum('qty_ordered');
                if ($one == 1) {
                    $only_one_glass_num += 1;
                }
            }
            //只买一副的订单占比
            $only_one_glass_rate = $total == 0 ? 0 : round($only_one_glass_num / $total * 100, 2) . '%';
            //订单总金额
            $whole_price = $model
                ->table('sales_flat_order')
                ->where($map)
                ->where('a.created_at', 'between', [$createat[0] . ' ' . $createat[1], $createat[3] . ' ' . $createat[4]])
                ->alias('a')
                ->join(['sales_flat_order_item' => 'b'], 'a.entity_id=b.order_id')
                ->field('base_grand_total')
                ->sum('base_grand_total');
            //订单客单价
            $every_price = $total == 0 ? 0 : round($whole_price / $total, 2);
            $arr[$k]['sku'] = $sku;
            $arr[$k]['total'] = $total;
            $arr[$k]['whole_platform_order_num'] = $whole_platform_order_num;
            $arr[$k]['order_rate'] = $order_rate;
            $arr[$k]['avg_order_glass'] = $avg_order_glass;
            $arr[$k]['pay_jingpian_glass'] = $pay_jingpian_glass;
            $arr[$k]['pay_jingpian_glass_rate'] = $pay_jingpian_glass_rate;
            $arr[$k]['only_one_glass_num'] = $only_one_glass_num;
            $arr[$k]['only_one_glass_rate'] = $only_one_glass_rate;
            $arr[$k]['whole_price'] = $whole_price;
            $arr[$k]['every_price'] = $every_price;
        }
        //从数据库查询需要的数据
        $spreadsheet = new Spreadsheet();
        $spreadsheet->setActiveSheetIndex(0);
        $spreadsheet->getActiveSheet()->setCellValue("A1", "sku");
        $spreadsheet->getActiveSheet()->setCellValue("B1", "sku订单量");
        $spreadsheet->getActiveSheet()->setCellValue("C1", "整站订单量");
        $spreadsheet->getActiveSheet()->setCellValue("D1", "订单占比");
        $spreadsheet->getActiveSheet()->setCellValue("E1", "平均订单副数");
        $spreadsheet->getActiveSheet()->setCellValue("F1", "付费镜片订单数");
        $spreadsheet->getActiveSheet()->setCellValue("G1", "付费镜片订单数占比");
        $spreadsheet->getActiveSheet()->setCellValue("H1", "只买一副的订单量");
        $spreadsheet->getActiveSheet()->setCellValue("I1", "只买一副订单占比");
        $spreadsheet->getActiveSheet()->setCellValue("J1", "订单客单价");
        $spreadsheet->getActiveSheet()->setCellValue("K1", "订单金额");
        //设置宽度
        $spreadsheet->getActiveSheet()->getColumnDimension('A')->setWidth(60);
        $spreadsheet->getActiveSheet()->getColumnDimension('B')->setWidth(12);
        $spreadsheet->getActiveSheet()->getColumnDimension('C')->setWidth(12);
        $spreadsheet->getActiveSheet()->getColumnDimension('D')->setWidth(12);
        $spreadsheet->getActiveSheet()->getColumnDimension('E')->setWidth(12);
        $spreadsheet->getActiveSheet()->getColumnDimension('F')->setWidth(12);
        $spreadsheet->getActiveSheet()->getColumnDimension('G')->setWidth(12);
        $spreadsheet->getActiveSheet()->getColumnDimension('H')->setWidth(12);
        $spreadsheet->getActiveSheet()->getColumnDimension('I')->setWidth(12);
        $spreadsheet->getActiveSheet()->getColumnDimension('J')->setWidth(12);
        $spreadsheet->getActiveSheet()->getColumnDimension('K')->setWidth(12);
        $spreadsheet->setActiveSheetIndex(0)->setTitle('SKU明细');
        $spreadsheet->setActiveSheetIndex(0);
        $num = 0;
        foreach ($arr as $k => $v) {
            $spreadsheet->getActiveSheet()->setCellValue('A' . ($num * 1 + 2), $v['sku']);
            $spreadsheet->getActiveSheet()->setCellValue('B' . ($num * 1 + 2), $v['total']);
            $spreadsheet->getActiveSheet()->setCellValue('C' . ($num * 1 + 2), $v['whole_platform_order_num']);
            $spreadsheet->getActiveSheet()->setCellValue('D' . ($num * 1 + 2), $v['order_rate']);
            $spreadsheet->getActiveSheet()->setCellValue('E' . ($num * 1 + 2), $v['avg_order_glass']);
            $spreadsheet->getActiveSheet()->setCellValue('F' . ($num * 1 + 2), $v['pay_jingpian_glass']);
            $spreadsheet->getActiveSheet()->setCellValue('G' . ($num * 1 + 2), $v['pay_jingpian_glass_rate']);
            $spreadsheet->getActiveSheet()->setCellValue('H' . ($num * 1 + 2), $v['only_one_glass_num']);
            $spreadsheet->getActiveSheet()->setCellValue('I' . ($num * 1 + 2), $v['only_one_glass_rate']);
            $spreadsheet->getActiveSheet()->setCellValue('J' . ($num * 1 + 2), $v['whole_price']);
            $spreadsheet->getActiveSheet()->setCellValue('K' . ($num * 1 + 2), $v['every_price']);
            $num += 1;
        }
        //设置边框
        $border = [
            'borders' => [
                'allBorders' => [
                    'borderStyle' => \PhpOffice\PhpSpreadsheet\Style\Border::BORDER_THIN, // 设置border样式
                    'color' => ['argb' => 'FF000000'], // 设置border颜色
                ],
            ],
        ];
        $spreadsheet->getDefaultStyle()->getFont()->setName('微软雅黑')->setSize(12);
        $setBorder = 'A1:' . $spreadsheet->getActiveSheet()->getHighestColumn() . $spreadsheet->getActiveSheet()->getHighestRow();
        $spreadsheet->getActiveSheet()->getStyle($setBorder)->applyFromArray($border);
        $spreadsheet->getActiveSheet()->getStyle('A1:Q' . $spreadsheet->getActiveSheet()->getHighestRow())->getAlignment()->setHorizontal(\PhpOffice\PhpSpreadsheet\Style\Alignment::HORIZONTAL_CENTER);
        $spreadsheet->setActiveSheetIndex(0);
        $format = 'xlsx';
        $savename = 'nihao站' . $createat[0] . '至' . $createat[3] . 'SKU销售情况';
        if ($format == 'xls') {
            //输出Excel03版本
            header('Content-Type:application/vnd.ms-excel');
            $class = "\PhpOffice\PhpSpreadsheet\Writer\Xls";
        } elseif ($format == 'xlsx') {
            //输出07Excel版本
            header('Content-Type: application/vnd.openxmlformats-officedocument.spreadsheetml.sheet');
            $class = "\PhpOffice\PhpSpreadsheet\Writer\Xlsx";
        }
        //输出名称
        header('Content-Disposition: attachment;filename="' . $savename . '.' . $format . '"');
        //禁止缓存
        header('Cache-Control: max-age=0');
        $writer = new $class($spreadsheet);
        $writer->save('php://output');
    }

    public function hedankuwei()
    {
        $res = Db::name('work_order_list')->where('id', 'in', ['54838'])->setField('assign_user_id', 117);
        die;
        $list = Db::name('hedan_kuwei')->where('id', '>', 0)->select();
        foreach ($list as $k => $v) {
            $list[$k]['type'] = 2;
            $list[$k]['createtime'] = '2020-12-22 20:03:31';
            $list[$k]['create_person'] = 'Admin';
            $list[$k]['shelf_number'] = '';
            // Db::name('store_house')->insert($list[$k]);
            unset($list[$k]['id']);
        }
        Db::name('store_house')->insertAll($list);
        dump($list);
    }

    public function xiaoliangpaihangbang()
    {
        $data = date('Y-m-d', strtotime('-1 day'));
        //sku销售总副数
        $time_where1[] = ['exp', Db::raw("DATE_FORMAT(created_at, '%Y-%m-%d') = '" . $data . "'")];
        $z_sku_list = Db::connect('database.db_zeelool')
            ->table('sales_flat_order_item')
            ->where('sku', 'like', 'ZOP049594-01' . '%')
            ->where($time_where1)
            ->sum('qty_ordered');


        $map['sku'] = ['like', 'ZOP049594-01' . '%'];
        $map['a.status'] = ['in', ['free_processing', 'processing', 'complete', 'paypal_reversed', 'payment_review', 'paypal_canceled_reversal', 'delivered']];
        $map['a.order_type'] = ['=', 1];
        $time_where[] = ['exp', Db::raw("DATE_FORMAT(a.created_at, '%Y-%m-%d') = '" . $data . "'")];
        //某个sku当天的订单数
        $z_sku_list = Db::connect('database.db_zeelool')->table('sales_flat_order')
            ->where($map)
            ->where($time_where)
            ->alias('a')
            ->join(['sales_flat_order_item' => 'b'], 'a.entity_id=b.order_id')
            ->sum('qty_ordered');
        dump(Db::connect('database.db_zeelool')->getLastSql());
        die;

        $this->zeelool = new \app\admin\model\order\order\Zeelool;
        $createat = explode(' ', '2020-12-01 00:00:00 - 2020-12-31 23:59:59');
        $map['sku'] = ['=', 'ZOP049594-01'];
        $map['a.created_at'] = ['between', [$createat[0] . ' ' . $createat[1], $createat[3] . ' ' . $createat[4]]];
        $map['a.status'] = ['in', ['free_processing', 'processing', 'paypal_reversed', 'paypal_canceled_reversal', 'complete']];
        $res = $this->zeelool
            ->where($map)
            ->alias('a')
            ->join(['sales_flat_order_item' => 'b'], 'a.entity_id=b.order_id')
            ->group('sku')
            ->order('num desc')
            ->column('round(sum(b.qty_ordered)) as num', 'trim(sku)');
        dump($this->zeelool->getLastSql());
    }

    public function update_month_12_data()
    {
        Db::connect('database.db_zeelool')->table('sales_flat_order_item')->query("set time_zone='+8:00'");
        Db::connect('database.db_zeelool')->table('sales_flat_order')->query("set time_zone='+8:00'");
        $z_sku_list = Db::name('datacenter_sku_day')
            ->where(['site' => 1])
            ->where('day_date', 'between', ['2020-12-06', '2020-12-31'])
            // ->where('glass_num','>',0)
            ->field('id,day_date,platform_sku')
            // ->limit(2000)
            ->select();
        // dump($z_sku_list);die;
        // dump($z_sku_list);
        foreach ($z_sku_list as $k => $v) {
            $map['sku'] = ['like', $v['platform_sku'] . '%'];
            $map['a.status'] = ['in', ['free_processing', 'processing', 'complete', 'paypal_reversed', 'payment_review', 'paypal_canceled_reversal', 'delivered']];
            $map['a.order_type'] = ['=', 1];
            $time_where[] = ['exp', Db::raw("DATE_FORMAT(a.created_at, '%Y-%m-%d') = '" . $v['day_date'] . "'")];
            //sku销售总副数
            $glass_num = Db::connect('database.db_zeelool')->table('sales_flat_order')
                ->where($map)
                ->where($time_where)
                ->alias('a')
                ->join(['sales_flat_order_item' => 'b'], 'a.entity_id=b.order_id')
                ->sum('qty_ordered');
            // dump($v['platform_sku'].':'.$v['day_date'].':'.$z_sku_list[$k]['glass_num']);
            // dump($glass_num);
            // dump(Db::connect('database.db_zeelool')->getLastSql());
            // $z_sku_list[$k]['glass_num'] = 1099;
            // $glass_num = 1099;
            $res = Db::name('datacenter_sku_day')->where('id', $v['id'])->setField('glass_num', $glass_num);
            $map = [];
            $time_where = [];
            // dump(Db::name('datacenter_sku_day')->getLastSql());
            // ->where('platform_sku',$v['platform_sku'])
            // ->where('day_date',$v['day_date'])
            // ->update(['glass_num'=>$glass_num]);
            if ($res) {
                echo 'sku:' . $v['platform_sku'] . $v['day_date'] . '更新成功' . "\n";
                echo '<br>';
            } else {
                echo 'sku:' . $v['platform_sku'] . $v['day_date'] . '更新失败' . "\n";
                echo '<br>';
            }
        }

        // dump($z_sku_list);die;
    }

    public function export_8_month_not_complete_son_order()
    {
<<<<<<< HEAD
=======
        set_time_limit(0);
        ini_set('memory_limit', '512M');
>>>>>>> 52198b5e
        $new_order_item = new NewOrderItemProcess();
        $list = $new_order_item->alias('a')
            ->join(['fa_order_process' => 'b'], 'a.order_id=b.order_id')
            ->join(['fa_order' => 'c'], 'b.order_id=c.id')
<<<<<<< HEAD
            ->where('c.status','=','processing')
            ->where('c.created_at','>',1596211200)
            ->where('b.delivery_time','=','')
            ->field('a.item_order_number,a.order_prescription_type,c.payment_time')
            ->select();
        dump($new_order_item->getLastSql());
        dump($list);
    }
=======
            ->where('c.status', '=', 'processing')
            ->where('c.created_at', '>', 1596211200)
            ->where('b.delivery_time', 'EXP', 'IS NULL')
            ->field('a.item_order_number,a.order_prescription_type,c.payment_time')
            // ->limit(500)
            ->select();
        $list = collection($list)->toArray();
        foreach ($list as $key => $value) {
            $csv[$key]['item_order_number'] = $value['item_order_number'];
            $timediff = $this->timediff(1610093513,$value['payment_time']);
            //状态
            switch ($value['order_prescription_type']) {
                case 1:
                    $work_status = '仅镜架';
                    if ($timediff > 24) {
                        $csv[$key]['is_time_out'] = '超时';
                    } else {
                        $csv[$key]['is_time_out'] = '未超时';
                    }
                    break;
                case 2:
                    $work_status = '现货处方镜';
                    if ($timediff > 72) {
                        $csv[$key]['is_time_out'] = '超时';
                    } else {
                        $csv[$key]['is_time_out'] = '未超时';
                    }
                    break;
                case 3:
                    $work_status = '定制处方镜';
                    if ($timediff > 168) {
                        $csv[$key]['is_time_out'] = '超时';
                    } else {
                        $csv[$key]['is_time_out'] = '未超时';
                    }
                    break;
                case 4:
                    $work_status = '其他';
                    $csv[$key]['is_time_out'] = '';
                    break;
                default:
                    $work_status = '0待处理';
                    $csv[$key]['is_time_out'] = '';
                    break;
            }
            $csv[$key]['order_prescription_type'] = $work_status;
        }
        // dump($csv);
        // die();
        $headlist = [
            '子订单号', '子单加工类型', '是否超时'
        ];
        $path = "/uploads/ship_uploads/";
        $fileName = '导出订单加工数据1 2021-01-08';
        Excel::writeCsv($csv, $headlist, $path . $fileName);
    }

    /**
     * 计算两个时间戳之间相差的日时分秒
     * @param $begin_time 开始时间戳
     * @param $end_time 结束时间戳
     * @return array
     */
    function timediff($start_time, $end_time)
    {
        if (strtotime($start_time) > strtotime($end_time)) list($start_time, $end_time) = array($end_time, $start_time);

        $sec = $start_time - $end_time;
        $sec = round($sec / 60);
        $min = str_pad($sec % 60, 2, 0, STR_PAD_LEFT);
        $hours_min = floor($sec / 60);
        $min != 0 && $hours_min .= '.' . $min;
        return $hours_min;
    }


>>>>>>> 52198b5e
}<|MERGE_RESOLUTION|>--- conflicted
+++ resolved
@@ -840,25 +840,12 @@
 
     public function export_8_month_not_complete_son_order()
     {
-<<<<<<< HEAD
-=======
         set_time_limit(0);
         ini_set('memory_limit', '512M');
->>>>>>> 52198b5e
         $new_order_item = new NewOrderItemProcess();
         $list = $new_order_item->alias('a')
             ->join(['fa_order_process' => 'b'], 'a.order_id=b.order_id')
             ->join(['fa_order' => 'c'], 'b.order_id=c.id')
-<<<<<<< HEAD
-            ->where('c.status','=','processing')
-            ->where('c.created_at','>',1596211200)
-            ->where('b.delivery_time','=','')
-            ->field('a.item_order_number,a.order_prescription_type,c.payment_time')
-            ->select();
-        dump($new_order_item->getLastSql());
-        dump($list);
-    }
-=======
             ->where('c.status', '=', 'processing')
             ->where('c.created_at', '>', 1596211200)
             ->where('b.delivery_time', 'EXP', 'IS NULL')
@@ -935,5 +922,4 @@
     }
 
 
->>>>>>> 52198b5e
 }