<?php

namespace app\admin\controller;

use app\common\controller\Backend;
use think\Db;

class Test01 extends Backend
{

    protected $noNeedLogin = ['*'];

    public function _initialize()
    {
        parent::_initialize();
<<<<<<< HEAD
        // $this->zeelool = new \app\admin\model\order\order\Zeelool();
        // $this->voogueme = new \app\admin\model\order\order\Voogueme();
        // $this->nihao = new \app\admin\model\order\order\Nihao();
=======
        $this->zeelool = new \app\admin\model\order\order\Zeelool();
        $this->voogueme = new \app\admin\model\order\order\Voogueme();
        $this->nihao = new \app\admin\model\order\order\Nihao();
        $this->orderitemprocess = new \app\admin\model\order\order\NewOrderItemProcess();
        $this->order = new \app\admin\model\order\order\NewOrder();
>>>>>>> b3d1a7a4
    }

    public function test01()
    {
        set_time_limit(0);
        $_item_platform_sku = new \app\admin\model\itemmanage\ItemPlatformSku();
        $sku_data = $_item_platform_sku
            ->field('sku,grade,platform_sku')
            ->where(['platform_type' => 2])
            ->select();
        $sku_data = collection($sku_data)->toArray();
        echo "sku_data:success\n";

        $sku_arr = array_column($sku_data, 'sku');
        $platform = [];
        $grade = [];
        foreach ($sku_data as $value) {
            $grade[$value['sku']] = $value['grade'];
            $platform[$value['sku']] = $value['platform_sku'];
        }

        $_new_product = new \app\admin\model\NewProduct();
        $list = $_new_product
            ->alias('a')
            ->field('sku,frame_color,frame_texture,shape,frame_shape,price')
            ->where(['item_status' => 2, 'is_del' => 1, 'sku' => ['in', $sku_arr]])
            ->join(['fa_new_product_attribute' => 'b'], 'a.id=b.item_id', 'left')
            ->select();
        $list = collection($list)->toArray();
        echo "list:success\n";

        /*//从数据库查询需要的数据
        $spreadsheet = new Spreadsheet();

        //常规方式：利用setCellValue()填充数据
        $spreadsheet->setActiveSheetIndex(0)
            ->setCellValue("A1", "SKU")
            ->setCellValue("B1", "产品评级")
            ->setCellValue("C1", "材质")
            ->setCellValue("D1", "框型")
            ->setCellValue("E1", "形状")
            ->setCellValue("F1", "颜色")
            ->setCellValue("G1", "进价")
            ->setCellValue("H1", "平均月销量")
            ->setCellValue("I1", "平均售价")
            ->setCellValue("J1", "最大月销量")
            ->setCellValue("K1", "最大月销量月份")
            ->setCellValue("L1", "201910~202009总销量")
            ->setCellValue("M1", "配镜率")
        ;   //利用setCellValues()填充数据*/

        $frame_texture = [1 => '塑料', 2 => '板材', 3 => 'TR90', 4 => '金属', 5 => '钛', 6 => '尼龙', 7 => '木质', 8 => '混合材质', 9 => '合金', 10 => '其他材质'];
        $frame_shape = [1 => '长方形', 2 => '正方形', 3 => '猫眼', 4 => '圆形', 5 => '飞行款', 6 => '多边形', 7 => '蝴蝶款'];
        $shape = [1 => '全框', 2 => '半框', 3 => '无框'];
        $purchase = new \app\admin\model\purchase\PurchaseOrder();
        $file_content = '';
        foreach ($list as $key => $value) {
            //获取平均采购价
            $res = $purchase->alias('a')->field('sum(b.purchase_num) as purchase_num,sum(b.purchase_total) as purchase_total')
                ->where(['a.purchase_status' => ['in', [2, 5, 6, 7, 9, 10]]])
                ->where(['b.sku' => $value['sku']])
                ->join(['fa_purchase_order_item' => 'b'], 'a.id=b.purchase_id')
                ->where(['a.createtime' => ['>=', '2019-10-01 00:00:00']])
                ->where(['a.createtime' => ['<=', '2020-09-30 23:59:59']])
                ->select();

            $statistics = $this->zeelool
                ->alias('a')
                ->field("sum(b.qty_ordered) AS num,sum(base_price) as price,DATE_FORMAT(b.created_at, '%Y-%m') AS time")
                ->where(['a.status' => ['in', ['processing', 'complete', 'creditcard_proccessing', 'free_processing']]])
                ->where(['b.created_at' => ['>=', '2019-10-01 00:00:00']])
                ->where(['b.created_at' => ['<=', '2020-09-30 23:59:59']])
                ->where(['b.sku' => $platform[$value['sku']]])
                ->join(['sales_flat_order_item' => 'b'], 'a.entity_id=b.order_id', 'LEFT')
                ->group("time")
                ->select();
            $statistics = collection($statistics)->toArray();
            $ages = array_column($statistics, 'num');
            array_multisort($ages, SORT_DESC, $statistics);

            $all_count = 0;
            $all_money = 0;
            foreach ($statistics as $item) {
                $all_count += $item['num'];
                $all_money += $item['price'];
            }

            $prescription = $this->zeelool
                ->alias('a')
                ->field("sum(b.qty_ordered) AS num")
                ->where(['a.status' => ['in', ['processing', 'complete', 'creditcard_proccessing', 'free_processing']]])
                ->where(['b.created_at' => ['>=', '2019-10-01 00:00:00']])
                ->where(['b.created_at' => ['<=', '2020-09-30 23:59:59']])
                ->where(['b.product_options' => ['not like', '%frameonly%']])
                ->where(['b.product_options' => ['not like', '%nonprescription%']])
                ->where(['b.sku' => $platform[$value['sku']]])
                ->join(['sales_flat_order_item' => 'b'], 'a.entity_id=b.order_id', 'LEFT')
                ->select();
            $prescription = collection($prescription)->toArray();

            $monthly_sales = $all_count > 0 ? $all_count / 12 : 0;
            $average_price = $statistics[0]['price'] > 0 && $statistics[0]['num'] > 0 ? $statistics[0]['price'] / $statistics[0]['num'] : 0;
            $proportion = $all_count > 0 && $statistics[0]['num'] > 0 ? $prescription[0]['num'] / $all_count : 0;

            /*$num = $key + 2;
            $spreadsheet->getActiveSheet()->setCellValueExplicit("A{$num}", $value['sku'], \PhpOffice\PhpSpreadsheet\Cell\DataType::TYPE_STRING);
            $spreadsheet->getActiveSheet()->setCellValue("B{$num}", $grade[$value['sku']]);
            $spreadsheet->getActiveSheet()->setCellValue("C{$num}", $frame_texture[$value['frame_texture']]);
            $spreadsheet->getActiveSheet()->setCellValue("D{$num}", $frame_shape[$value['frame_shape']]);
            $spreadsheet->getActiveSheet()->setCellValue("E{$num}", $shape[$value['shape']]);
            $spreadsheet->getActiveSheet()->setCellValue("F{$num}", $value['frame_color']);
            $spreadsheet->getActiveSheet()->setCellValue("G{$num}", $value['price']);
            $spreadsheet->getActiveSheet()->setCellValue("H{$num}", $monthly_sales);
            $spreadsheet->getActiveSheet()->setCellValue("I{$num}", $average_price);
            $spreadsheet->getActiveSheet()->setCellValue("J{$num}", $statistics[0]['num']);
            $spreadsheet->getActiveSheet()->setCellValue("K{$num}", $statistics[0]['time']);
            $spreadsheet->getActiveSheet()->setCellValue("L{$num}", $all_count);
            $spreadsheet->getActiveSheet()->setCellValue("M{$num}", $proportion);*/

            $ava_purchase_price = $res[0]['purchase_num'] > 0 && $res[0]['purchase_total'] > 0 ? $res[0]['purchase_total'] / $res[0]['purchase_num'] : 0;
            $arr = [
                $value['sku'],
                $grade[$value['sku']],
                $ava_purchase_price,
                $frame_texture[$value['frame_texture']],
                $frame_shape[$value['frame_shape']],
                $shape[$value['shape']],
                $value['frame_color'],
                $value['price'],
                $monthly_sales,
                $average_price,
                $statistics[0]['num'],
                $statistics[0]['time'],
                $all_count,
                $all_money,
                $proportion
            ];
            $file_content = $file_content . implode(',', $arr) . "\n";
            echo "{$value['sku']}:success\n";
        }

        $export_str = ['SKU', '产品评级', '平均采购价CNY', '材质', '框型', '形状', '颜色', '进价', '平均月销量', '平均售价', '最大月销量', '最大月销量月份', '201910~202009总销量', '19年10月~20年9月总销售额', '配镜率'];
        $file_title = implode(',', $export_str) . " \n";
        $file = $file_title . $file_content;
        file_put_contents('/www/wwwroot/mojing/runtime/log/analysis.csv', $file);
        exit;
    }

    public function test02()
    {
<<<<<<< HEAD
        $this->ordernode = new \app\admin\model\OrderNode();
        $this->ordernodedetail = new \app\admin\model\OrderNodeDetail();
        $this->ordernodecourier = new \app\admin\model\OrderNodeCourier();
        $list = $this->ordernode
            ->where(['delivery_time' => ['between', ['2020-10-01 00:00:00', '2020-12-01 00:00:00']]])
            ->where('track_number is not null')
            // ->where(['shipment_data_type' => ['in', ['FEDEX', 'USPS_2', 'USPS_1', 'USPS_3', 'CHINA_EMS', 'DHL', 'CHINA_POST']]])
            ->select();
        foreach ($list as $k => $v) {
            //根据物流单号查询发货物流渠道
            $shipment_data_type = Db::connect('database.db_delivery')->table('ld_deliver_order')->where(['track_number' => $v['track_number'], 'increment_id' => $v['order_number']])->value('agent_way_title');
            if (!$shipment_data_type) continue;
            $this->ordernode->where('id', $v['id'])->update(['shipment_data_type' => $shipment_data_type]);
            $this->ordernodedetail->where('order_id', $v['order_id'])->where('site', $v['site'])->update(['shipment_data_type' => $shipment_data_type]);
            $this->ordernodecourier->where('order_id', $v['order_id'])->where('site', $v['site'])->update(['shipment_data_type' => $shipment_data_type]);
            echo $k . "\n";
            usleep(10000);
        }
        echo "ok";
=======
      //查询未生成子单号的数据
      $list = $this->orderprocess->where('LENGTH(trim(item_order_number))=0')->order('id desc')->limit(10000)->select();
      $list = collection($list)->toArray();
      foreach ($list as $v) {
          $res = $this->order->where(['entity_id' => $v['magento_order_id'], 'site' => $v['site']])->field('id,increment_id')->find();
          $data = $this->orderitemprocess->where(['magento_order_id' => $v['magento_order_id'], 'site' => $v['site']])->select();
          $item_params = [];
          foreach ($data as $key => $val) {
              $item_params[$key]['id'] = $val['id'];
              $str = '';
              if ($key < 9) {
                  $str = '0' . ($key + 1);
              } else {
                  $str = $key + 1;
              }

              $item_params[$key]['item_order_number'] = $res->increment_id . '-' . $str;
              $item_params[$key]['order_id'] = $res->id ?? 0;
          }
          //更新数据
          if ($item_params) $this->orderitemprocess->saveAll($item_params);

          echo $v['id'] . "\n";
          usleep(10000);
      }

      echo "ok";

    }

    //跑sku每天的数据
    public function sku_day_data()
    {
        $zeeloolOperate = new \app\admin\model\operatedatacenter\Zeelool;
        set_time_limit(0);
        $data = date('Y-m-d');
        $data = '2020-10-10';
        $_item_platform_sku = new \app\admin\model\itemmanage\ItemPlatformSku();
        $sku_data = $_item_platform_sku
            ->field('sku,grade,platform_sku,outer_sku_status')
            ->where(['platform_type' => 1])
            // ->where(['platform_type' => 1,'outer_sku_status'=>1])
            ->select();
        //当前站点的所有sku映射关系
        $sku_data = collection($sku_data)->toArray();
        //ga所有的sku唯一身份浏览量的数据
        $ga_skus = $zeeloolOperate->google_sku_detail(1, $data);
        $ga_skus = array_column($ga_skus, 'uniquePageviews', 'ga:pagePath');

        //匹配sku映射关系 和ga的唯一身份浏览量的数据 循环嵌套
        $arr = [];
        foreach ($sku_data as $k => $v) {
            foreach ($ga_skus as $kk => $vv) {
                if (strpos($kk, $v['sku']) != false) {
                    if ($arr[$v['sku']]) {
                        $arr[$v['sku']]['unique_pageviews'] += $vv;
                    } else {
                        $arr[$v['sku']]['unique_pageviews'] = $vv;
                        $arr[$v['sku']]['goods_grade'] = $v['grade'];
                        $arr[$v['sku']]['sku'] = $v['sku'];
                        $arr[$v['sku']]['platform_sku'] = $v['platform_sku'];
                    }
                }
            }
        }
        $time_where[] = ['exp', Db::raw("DATE_FORMAT(created_at, '%Y-%m-%d') = '" . $data . "'")];
        $time_where1[] = ['exp', Db::raw("DATE_FORMAT(a.created_at, '%Y-%m-%d') = '" . $data . "'")];
        //统计某个sku某一天的销量
        $zeelool_order = new Zeelool();
        foreach ($arr as $key => $value) {
            $arr[$key]['order_num'] = Db::connect('database.db_zeelool')->table('sales_flat_order_item')
                ->where('sku', 'like', $value['sku'] . '%')
                ->where($time_where)
                ->distinct('order_id')
                ->field('order_id,created_at')
                ->count();
            $map['b.sku'] = ['=', $value['sku']];
            $map['a.status'] = ['in', ['free_processing', 'processing', 'paypal_reversed', 'paypal_canceled_reversal', 'complete']];
            //获取这个sku所有的订单情况
            $sku_order_data = Db::connect('database.db_zeelool')->table('sales_flat_order')
                ->where($map)
                ->where($time_where1)
                ->alias('a')
                ->field('base_grand_total,entity_id,base_row_total,b.sku,a.created_at,c.goods_type')
                ->join(['sales_flat_order_item' => 'b'], 'a.entity_id=b.order_id')
                ->join(['sales_flat_order_item_prescription' => 'c'], 'a.entity_id=c.order_id')
                ->select();
            // dump($sku_order_data);
            //统计某个sku某一天的销售额 实际支付的金额
            foreach ($sku_order_data as $kk => $vv) {
                if ($arr[$key]['sku_grand_total']) {
                    $arr[$key]['sku_grand_total'] += $vv['base_grand_total'];
                } else {
                    $arr[$key]['sku_grand_total'] = $vv['base_grand_total'];
                }
                if ($arr[$key]['sku_row_total']) {
                    $arr[$key]['sku_row_total'] += $vv['base_row_total'];
                } else {
                    $arr[$key]['sku_row_total'] += $vv['base_row_total'];
                }
                //找到商品的现价
                if (!$arr[$key]['now_pricce']) {
                    $arr[$key]['now_pricce'] = Db::connect('database.db_zeelool_online')->table('catalog_product_index_price')->where('entity_id', $vv['entity_id'])->value('final_price');
                }
                //商品的类型
                if (!$arr[$key]['goods_type']) {
                    $arr[$key]['goods_type'] = $vv['goods_type'];
                }
            }
            //销售副数
            $arr[$key]['glass_num'] = Db::connect('database.db_zeelool')->table('sales_flat_order_item')
                ->where('sku', 'like', $value['sku'] . '%')
                ->where($time_where)
                ->sum('qty_ordered');
            //副单价
            $arr[$key]['single_price'] = $arr[$key]['glass_num'] == 0 ? 0 : round($arr[$key]['sku_row_total'] / $arr[$key]['glass_num'], 0);
            // dump($sku_order_data);
            //日期
            $arr[$key]['day_date'] = $data;
            //站点
            $arr[$key]['site'] = 1;
            //购物车数量
            $zeelool_model = Db::connect('database.db_zeelool_online');
            $zeelool_model->table('sales_flat_quote')->query("set time_zone='+8:00'");
            $cart_where1 = [];
            $cart_where1[] = ['exp', Db::raw("DATE_FORMAT(a.created_at, '%Y-%m-%d') = '" . $data . "'")];
            $cart_where1['b.sku'] = ['=', $value['sku']];
            $arr[$key]['cart_num'] = $zeelool_model->table('sales_flat_quote')
                ->alias('a')
                ->join(['sales_flat_quote_item' => 'b'], 'a.entity_id=b.quote_id')
                ->where($cart_where1)
                ->where('base_grand_total', 'gt', 0)
                ->field('b.sku,a.base_grand_total,a.created_at')
                ->count();
            //插入数据
            // Db::name('datacenter_sku_day')->insert($arr[$key]);
            // echo $key . "\n";
            // usleep(100000);
        }
        dump($arr);
    }

    public function sku_day_data_ga()
    {
        $zeeloolOperate = new \app\admin\model\operatedatacenter\Zeelool;
        set_time_limit(0);
        $data = date('Y-m-d');
        $data = '2020-10-23';
        $_item_platform_sku = new \app\admin\model\itemmanage\ItemPlatformSku();
        $sku_data = $_item_platform_sku
            ->field('sku,grade,platform_sku,outer_sku_status,stock,plat_on_way_stock')
            // ->where(['platform_type' => 1])
            ->where(['platform_type' => 1, 'outer_sku_status' => 1])
            ->select();
        //当前站点的所有sku映射关系
        $sku_data = collection($sku_data)->toArray();
        //ga所有的sku唯一身份浏览量的数据
        $ga_skus = $zeeloolOperate->google_sku_detail(1, $data);
        $ga_skus = array_column($ga_skus, 'uniquePageviews', 'ga:pagePath');

        //匹配sku映射关系 和ga的唯一身份浏览量的数据 循环嵌套
        $arr = [];
        foreach ($sku_data as $k => $v) {
            foreach ($ga_skus as $kk => $vv) {
                if (strpos($kk, $v['sku']) != false) {
                    if ($arr[$v['sku']]) {
                        $arr[$v['sku']]['unique_pageviews'] += $vv;
                    } else {
                        $arr[$v['sku']]['unique_pageviews'] = $vv;
                        $arr[$v['sku']]['goods_grade'] = $v['grade'];
                        $arr[$v['sku']]['sku'] = $v['sku'];
                        $arr[$v['sku']]['platform_sku'] = $v['platform_sku'];
                        $arr[$v['sku']]['site'] = 1;
                        $arr[$v['sku']]['day_date'] = $data;
                        $arr[$v['sku']]['day_stock'] = $v['stock'];
                        $arr[$v['sku']]['day_onway_stock'] = $v['plat_on_way_stock'];
                    }
                }
            }
            // dump($arr[$v['sku']]);
            if (!empty($arr[$v['sku']])) {
                Db::name('datacenter_sku_day')->insert($arr[$v['sku']]);
                echo $v['sku'] . "\n";
                echo '<br>';
                usleep(100000);
            }
        }
        // dump($arr);
    }

    //sku某一天的订单数量 销售额 实际支付的金额 现价 商品类型 销量
    public function sku_day_data_order()
    {
        Db::connect('database.db_zeelool')->table('sales_flat_order_item')->query("set time_zone='+8:00'");
        Db::connect('database.db_zeelool')->table('sales_flat_order')->query("set time_zone='+8:00'");
        set_time_limit(0);
        $data = date('Y-m-d');
        $data = '2020-10-23';
        $_item_platform_sku = new \app\admin\model\itemmanage\ItemPlatformSku();
        $sku_data = $_item_platform_sku
            ->field('sku,grade,platform_sku,outer_sku_status')
            // ->where(['platform_type' => 1])
            ->where(['platform_type' => 1, 'outer_sku_status' => 1])
            // ->limit(10)
            ->select();
        //当前站点的所有sku映射关系
        $sku_data = collection($sku_data)->toArray();
        // dump($sku_data);die;
        $time_where[] = ['exp', Db::raw("DATE_FORMAT(created_at, '%Y-%m-%d') = '" . $data . "'")];
        $time_where1[] = ['exp', Db::raw("DATE_FORMAT(a.created_at, '%Y-%m-%d') = '" . $data . "'")];
        //统计某个sku某一天的数据
        foreach ($sku_data as $key => $value) {
            //sku某一天的订单数量
            $arr[$key]['order_num'] = Db::connect('database.db_zeelool')
                ->table('sales_flat_order_item')
                ->where('sku', 'like', $value['platform_sku'] . '%')
                ->where($time_where)
                ->distinct('order_id')
                ->field('order_id,created_at')
                ->count();
            //销售副数
            $arr[$key]['glass_num'] = Db::connect('database.db_zeelool')->table('sales_flat_order_item')
                ->where('sku', 'like', $value['platform_sku'] . '%')
                ->where($time_where)
                ->count('qty_ordered');
            $arr[$key]['sales_num'] = $arr[$key]['glass_num'];

            $map['b.sku'] = ['like', $value['platform_sku'] . '%'];
            // $map['a.status'] = ['in', ['free_processing', 'processing', 'paypal_reversed', 'paypal_canceled_reversal', 'complete']];
            $map['a.status'] = ['in', ['free_processing', 'processing', 'complete', 'paypal_reversed', 'payment_review', 'paypal_canceled_reversal']];
            //获取这个sku所有的订单情况
            $sku_order_data = Db::connect('database.db_zeelool')
                ->table('sales_flat_order')
                ->where($map)
                ->where($time_where1)
                ->alias('a')
                ->field('base_grand_total,entity_id,base_row_total,b.sku,a.created_at,c.goods_type')
                ->join(['sales_flat_order_item' => 'b'], 'a.entity_id=b.order_id')
                ->join(['sales_flat_order_item_prescription' => 'c'], 'a.entity_id=c.order_id')
                ->select();
            // dump($sku_order_data);
            //统计某个sku某一天的销售额 实际支付的金额
            foreach ($sku_order_data as $kk => $vv) {
                if ($arr[$key]['sku_grand_total']) {
                    $arr[$key]['sku_grand_total'] += $vv['base_grand_total'];
                } else {
                    $arr[$key]['sku_grand_total'] = $vv['base_grand_total'];
                }
                if ($arr[$key]['sku_row_total']) {
                    $arr[$key]['sku_row_total'] += $vv['base_row_total'];
                } else {
                    $arr[$key]['sku_row_total'] += $vv['base_row_total'];
                }

                //商品的类型
                if (!$arr[$key]['goods_type']) {
                    $arr[$key]['goods_type'] = $vv['goods_type'];
                }
            }
            //日期
            $arr[$key]['day_date'] = $data;
            //站点
            $arr[$key]['site'] = 1;
            $arr[$key]['sku'] = $value['sku'];
            if (!$arr[$key]['sku_grand_total']) {
                $arr[$key]['sku_grand_total'] = 0;
            }
            if (!$arr[$key]['sku_row_total']) {
                $arr[$key]['sku_row_total'] = 0;
            }
            if (!$arr[$key]['now_pricce']) {
                $arr[$key]['now_pricce'] = 0;
            }
            if (!$arr[$key]['goods_type']) {
                $arr[$key]['goods_type'] = 1;
            }
            //副单价
            $arr[$key]['single_price'] = $arr[$key]['glass_num'] == 0 ? 0 : round($arr[$key]['sku_row_total'] / $arr[$key]['glass_num'], 2);
            if (!empty($arr[$key])) {
                //更新数据
                Db::name('datacenter_sku_day')
                    ->where(['sku' => $arr[$key]['sku'], 'day_date' => $arr[$key]['day_date'], 'site' => $arr[$key]['site']])
                    ->update(['glass_num' => $arr[$key]['glass_num'], 'sales_num' => $arr[$key]['sales_num'], 'order_num' => $arr[$key]['order_num'], 'sku_grand_total' => $arr[$key]['sku_grand_total'], 'single_price' => $arr[$key]['single_price'], 'sku_row_total' => $arr[$key]['sku_row_total'], 'goods_type' => $arr[$key]['goods_type']]);
                echo $arr[$key]['sku'] . "\n";
                usleep(100000);
            }
        }
        // dump($arr);
    }

    //销售副数 副单价 购物车数量
    public function sku_day_data_other()
    {
        set_time_limit(0);
        Db::connect('database.db_zeelool')->table('sales_flat_order_item')->query("set time_zone='+8:00'");
        $data = date('Y-m-d');
        $data = '2020-10-23';
        $_item_platform_sku = new \app\admin\model\itemmanage\ItemPlatformSku();
        $sku_data = $_item_platform_sku
            ->field('sku,grade,platform_sku,outer_sku_status')
            ->where(['platform_type' => 1, 'outer_sku_status' => 1])
            ->select();

        //当前站点的所有sku映射关系
        $sku_data = collection($sku_data)->toArray();
        $time_where[] = ['exp', Db::raw("DATE_FORMAT(created_at, '%Y-%m-%d') = '" . $data . "'")];
        $time_where1[] = ['exp', Db::raw("DATE_FORMAT(a.created_at, '%Y-%m-%d') = '" . $data . "'")];
        //统计某个sku某一天的数据
        foreach ($sku_data as $key => $value) {
            // //销售副数
            // $arr[$key]['glass_num'] = Db::connect('database.db_zeelool')->table('sales_flat_order_item')
            //     ->where('sku', 'like', $value['platform_sku'] . '%')
            //     ->where($time_where)
            //     ->count('qty_ordered');
            // $arr[$key]['sales_num'] = $arr[$key]['glass_num'];

            //日期
            $arr[$key]['day_date'] = $data;
            //站点
            $arr[$key]['site'] = 1;
            //购物车数量
            $zeelool_model = Db::connect('database.db_zeelool_online');
            $zeelool_model->table('sales_flat_quote')->query("set time_zone='+8:00'");
            $cart_where1 = [];
            $cart_where1[] = ['exp', Db::raw("DATE_FORMAT(a.created_at, '%Y-%m-%d') = '" . $data . "'")];
            $cart_where1['b.sku'] = ['like', $value['platform_sku'] . '%'];
            $arr[$key]['cart_num'] = $zeelool_model->table('sales_flat_quote')
                ->alias('a')
                ->join(['sales_flat_quote_item' => 'b'], 'a.entity_id=b.quote_id')
                ->where($cart_where1)
                ->where('base_grand_total', 'gt', 0)
                ->field('b.sku,a.base_grand_total,a.created_at')
                ->count();
            //找到商品的现价
            if (!$arr[$key]['now_pricce']) {
                $arr[$key]['now_pricce'] = Db::connect('database.db_zeelool_online')
                    // $arr[$key]['now_pricce'] = Db::connect('database.db_zeelool')
                    ->table('catalog_product_index_price')//为了获取现价找的表
                    ->alias('a')
                    ->join(['catalog_product_entity' => 'b'], 'a.entity_id=b.entity_id')//商品主表
                    ->where('b.sku', 'like', $value['platform_sku'] . '%')
                    ->value('a.final_price');
            }
            //日期
            $arr[$key]['day_date'] = $data;
            //站点
            $arr[$key]['site'] = 1;
            $arr[$key]['sku'] = $value['sku'];
            if (!$arr[$key]['sku_grand_total']) {
                $arr[$key]['sku_grand_total'] = 0;
            }
            if (!$arr[$key]['sku_row_total']) {
                $arr[$key]['sku_row_total'] = 0;
            }
            if (!$arr[$key]['now_pricce']) {
                $arr[$key]['now_pricce'] = 0;
            }

            if (!empty($arr[$key])) {
                //更新数据
                Db::name('datacenter_sku_day')
                    ->where(['sku' => $arr[$key]['sku'], 'day_date' => $arr[$key]['day_date'], 'site' => $arr[$key]['site']])
                    ->update(['cart_num' => $arr[$key]['cart_num'], 'now_pricce' => $arr[$key]['now_pricce']]);
                echo $arr[$key]['sku'] . "\n";
                usleep(100000);
            }
        }
        // dump($arr);
>>>>>>> b3d1a7a4
    }
}<|MERGE_RESOLUTION|>--- conflicted
+++ resolved
@@ -13,17 +13,11 @@
     public function _initialize()
     {
         parent::_initialize();
-<<<<<<< HEAD
-        // $this->zeelool = new \app\admin\model\order\order\Zeelool();
-        // $this->voogueme = new \app\admin\model\order\order\Voogueme();
-        // $this->nihao = new \app\admin\model\order\order\Nihao();
-=======
         $this->zeelool = new \app\admin\model\order\order\Zeelool();
         $this->voogueme = new \app\admin\model\order\order\Voogueme();
         $this->nihao = new \app\admin\model\order\order\Nihao();
         $this->orderitemprocess = new \app\admin\model\order\order\NewOrderItemProcess();
         $this->order = new \app\admin\model\order\order\NewOrder();
->>>>>>> b3d1a7a4
     }
 
     public function test01()
@@ -174,7 +168,6 @@
 
     public function test02()
     {
-<<<<<<< HEAD
         $this->ordernode = new \app\admin\model\OrderNode();
         $this->ordernodedetail = new \app\admin\model\OrderNodeDetail();
         $this->ordernodecourier = new \app\admin\model\OrderNodeCourier();
@@ -194,7 +187,6 @@
             usleep(10000);
         }
         echo "ok";
-=======
       //查询未生成子单号的数据
       $list = $this->orderprocess->where('LENGTH(trim(item_order_number))=0')->order('id desc')->limit(10000)->select();
       $list = collection($list)->toArray();
@@ -563,6 +555,5 @@
             }
         }
         // dump($arr);
->>>>>>> b3d1a7a4
     }
 }