--- conflicted
+++ resolved
@@ -199,42 +199,6 @@
     //修改zendesk表中的承接人id
     public function zendesk_assign_modify()
     {
-<<<<<<< HEAD
-        // $item = new \app\admin\model\itemmanage\Item();
-        // $result = $item->where(['is_open' => 1, 'is_del' => 1])->field('sku,id')->select();
-        // $result = collection($result)->toArray();
-        // $skus = array_column($result, 'sku');
-
-
-        //查询签收的采购单
-        $logistics = new \app\admin\model\LogisticsInfo();
-        $purchase_id = $logistics->where(['status' => 1])->column('purchase_id');
-        $purchase = new \app\admin\model\purchase\PurchaseOrder;
-        $res = $purchase->where(['id' => ['in', $purchase_id], 'purchase_status' => 6])->update(['purchase_status' => 7]);
-
-
-
-        // //计算SKU总采购数量
-        // $purchase = new \app\admin\model\purchase\PurchaseOrder;
-        // $hasWhere['sku'] = ['in', $skus];
-        // $purchase_map['purchase_status'] = ['in', [2, 5, 6]];
-        // $purchase_map['is_del'] = 1;
-        // $purchase_map['PurchaseOrder.id'] = ['not in', $purchase_id];
-        // $purchase_list = $purchase->hasWhere('purchaseOrderItem', $hasWhere)
-        //     ->where($purchase_map)
-        //     ->group('sku')
-        //     ->column('sum(purchase_num) as purchase_num', 'sku');
-
-        // foreach ($result as &$v) {
-        //     $v['on_way_stock'] = $purchase_list[$v['sku']] ?? 0;
-        //     unset($v['sku']);
-        // }
-        // unset($v);
-        // $res = $item->saveAll($result);
-        echo  $res;
-        die;
-    }
-=======
         $list = Db::name('Sheet1')->where('id', 'not in', ['383342686912', '381994479654'])->select();
         foreach ($list as $item) {
             Db::name('zendesk')->where('assignee_id', $item['id'])->update(['assign_id' => $item['admin_id'], 'due_id' => $item['admin_id'], 'recipient' => $item['admin_id']]);
@@ -313,5 +277,4 @@
         }
         dump($i);exit;
     }
->>>>>>> 9663a0b0
 }