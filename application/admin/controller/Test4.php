--- conflicted
+++ resolved
@@ -96,37 +96,10 @@
         die;
     }
 
-<<<<<<< HEAD
      /************************跑库存数据用START**********************************/
     //导入实时库存 第一步
     public function set_product_relstock()
     {
-=======
-    /**
-     * 处理各站虚拟仓库存
-     *
-     * @Description
-     * @author wpl
-     * @since 2020/08/14 09:30:39 
-     * @return void
-     */
-    public function proccess_sku_stock()
-    {
-        $item = new \app\admin\model\itemmanage\Item();
-        $list = $item->where(['is_del' => 1, 'is_open' => 1, 'available_stock' => ['>', 0]])->select();
-
-        //查询临时表比例数据
-        $data = Db::name('zzz_temp')->column('*', 'sku');
-        foreach ($list as $k => $v) {
-            //如果存在比例
-            if ($data[$v['sku']]) {
-                $zeelool_stock = $data[$v['sku']]['zeelool']  > 0 ? round($v['available_stock'] * $data[$v['sku']]['zeelool']/100) : 0;
-                $voogueme_stock = $data[$v['sku']]['voogueme']  > 0 ? round($v['available_stock'] * $data[$v['sku']]['voogueme']/100) : 0;
-                $nihao_stock = $data[$v['sku']]['nihao']  > 0 ? round($v['available_stock'] * $data[$v['sku']]['nihao']/100) : 0;
-            }
-        }
-    }
->>>>>>> e4615671
 
         $skus = [
             'OA01901-02'
