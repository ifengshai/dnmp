<?php

namespace app\admin\controller;

use app\common\controller\Backend;
use app\Common\model\Auth;
use GuzzleHttp\Client;
use think\Db;
use SchGroup\SeventeenTrack\Connectors\TrackingConnector;


class Test4 extends Backend
{
    protected $noNeedLogin = ['*'];
    protected $apiKey = 'F26A807B685D794C676FA3CC76567035';
    protected $str1 = 'Arrived Shipping Partner Facility, Awaiting Item.';
    protected $str2 = 'Delivered to Air Transport.';
    protected $str3 = 'In Transit to Next Facility.';
    protected $str4 = 'Arrived in the Final Destination Country.';
    protected $str30 = 'Out for delivery or arrived at local facility, you may schedule for delivery or pickup. Please be aware of the collection deadline.'; //到达待取
    protected $str35 = 'Attempted for delivery but failed, this may due to several reasons. Please contact the carrier for clarification.'; //投递失败
    protected $str40 = 'Delivered successfully.'; //投递成功
    protected $str50 = 'Item might undergo unusual shipping condition, this may due to several reasons, most likely item was returned to sender, customs issue etc.'; //可能异常


    public function _initialize()
    {
        parent::_initialize();

        $this->newproduct = new \app\admin\model\NewProduct();
        $this->item = new \app\admin\model\itemmanage\Item();
        $this->zeelool = new \app\admin\model\order\order\Zeelool();
        $this->voogueme = new \app\admin\model\order\order\Voogueme();
        $this->nihao = new \app\admin\model\order\order\Nihao();
        $this->user = new \app\admin\model\Admin();
        $this->ordernodedetail = new \app\admin\model\OrderNodeDetail();
        $this->ordernode = new \app\admin\model\OrderNode();
    }

    public function zendesk_test()
    {
        $comments = new \app\admin\model\zendesk\ZendeskComments();
        $list = $comments->field('id,author_id')->where(['create_time' => ['between', ['2020-07-01 00:00:00', '2020-07-19 00:00:00']], 'is_admin' => 0])->select();

        $account = new \app\admin\model\zendesk\ZendeskAccount();
        $account_id = $account->column('account_id');
        foreach ($list as $k => $v) {
            if (in_array($v['author_id'], $account_id)) {
                $comments->where('id', $v['id'])->update(['is_admin' => 1]);
            }
            echo $v['id'] . "\n";
        }
        echo "is ok";
        die;
    }

    /**
     * 处理在途库存
     *
     * @Description
     * @author wpl
     * @since 2020/06/09 10:08:03 
     * @return void
     */
    public function proccess_stock()
    {
        $item = new \app\admin\model\itemmanage\Item();
        $result = $item->where(['is_open' => 1, 'is_del' => 1, 'on_way_stock' => ['<', 0]])->field('sku,id')->select();
        $result = collection($result)->toArray();
        $skus = array_column($result, 'sku');


        //查询签收的采购单
        $logistics = new \app\admin\model\LogisticsInfo();
        $purchase_id = $logistics->where(['status' => 1])->column('purchase_id');
        $purchase = new \app\admin\model\purchase\PurchaseOrder;
        // $res = $purchase->where(['id' => ['in', $purchase_id], 'purchase_status' => 6])->update(['purchase_status' => 7]);
        //计算SKU总采购数量
        $purchase = new \app\admin\model\purchase\PurchaseOrder;
        $hasWhere['sku'] = ['in', $skus];
        $purchase_map['purchase_status'] = ['in', [2, 5, 6]];
        $purchase_map['is_del'] = 1;
        $purchase_map['PurchaseOrder.id'] = ['not in', $purchase_id];
        $purchase_list = $purchase->hasWhere('purchaseOrderItem', $hasWhere)
            ->where($purchase_map)
            ->group('sku')
            ->column('sum(purchase_num) as purchase_num', 'sku');

        foreach ($result as &$v) {
            $v['on_way_stock'] = $purchase_list[$v['sku']] ?? 0;
            unset($v['sku']);
        }
        unset($v);
        $res = $item->saveAll($result);
        echo  $res;
        die;
    }

    /**
     * 处理各站虚拟仓库存
     *
     * @Description
     * @author wpl
     * @since 2020/08/14 09:30:39 
     * @return void
     */
    public function proccess_sku_stock()
    {
        $item = new \app\admin\model\itemmanage\Item();
        $itemPlatformSKU = new \app\admin\model\itemmanage\ItemPlatformSku();
        $list = $item->where(['is_del' => 1, 'is_open' => 1, 'available_stock' => ['>', 0]])->select();

        //查询临时表比例数据
        $data = Db::name('zzz_temp')->column('*', 'sku');
        foreach ($list as $k => $v) {
            $zeelool_stock = 0;
            $voogueme_stock = 0;
            $nihao_stock = 0;
            $meeloog_stock = 0;
            $wesee_stock = 0;
            //如果存在比例
            if ($data[$v['sku']]) {
                $zeelool_stock = $data[$v['sku']]['zeelool']  > 0 ? ceil($v['available_stock'] * $data[$v['sku']]['zeelool'] / 100) : 0;
                if (($v['available_stock'] - $zeelool_stock) > 0) {
<<<<<<< HEAD
                    $voogueme_stock = $data[$v['sku']]['voogueme']  > 0 ? ceil($v['available_stock'] * $data[$v['sku']]['voogueme'] / 100) : 0;
                }

                if (($v['available_stock'] - $zeelool_stock - $voogueme_stock) > 0) {
                    $nihao_stock = $data[$v['sku']]['nihao']  > 0 ? ceil($v['available_stock'] * $data[$v['sku']]['nihao'] / 100) : 0;
=======
                    $voogueme_stock = ($v['available_stock'] - $zeelool_stock)  > ceil($v['available_stock'] * $data[$v['sku']]['voogueme'] / 100) ? ceil($v['available_stock'] * $data[$v['sku']]['voogueme'] / 100) : ($v['available_stock'] - $zeelool_stock);
                }

                if (($v['available_stock'] - $zeelool_stock - $voogueme_stock) > 0) {
                    $nihao_stock = ($v['available_stock'] - $zeelool_stock - $voogueme_stock)  > ceil($v['available_stock'] * $data[$v['sku']]['nihao'] / 100) ? ceil($v['available_stock'] * $data[$v['sku']]['nihao'] / 100) : ($v['available_stock'] - $zeelool_stock - $voogueme_stock);
>>>>>>> c7c95e71
                }


                if (($v['available_stock'] - $zeelool_stock - $voogueme_stock - $nihao_stock) > 0) {
<<<<<<< HEAD
                    $meeloog_stock = $data[$v['sku']]['meeloog']  > 0 ? ceil($v['available_stock'] * $data[$v['sku']]['meeloog'] / 100) : 0;
=======
                    $meeloog_stock = ($v['available_stock'] - $zeelool_stock - $voogueme_stock - $nihao_stock) > ceil($v['available_stock'] * $data[$v['sku']]['meeloog'] / 100) ? ceil($v['available_stock'] * $data[$v['sku']]['meeloog'] / 100) : ($v['available_stock'] - $zeelool_stock - $voogueme_stock - $nihao_stock);
>>>>>>> c7c95e71
                }

                $stock = $v['available_stock'] - $zeelool_stock - $voogueme_stock - $nihao_stock - $meeloog_stock;
                $wesee_stock = $stock > 0 ? $stock : 0;
            } else {
<<<<<<< HEAD
                continue;
            }

            // else {
            //     $zeelool_stock = $v['available_stock'];
            // }
=======
                $zeelool_stock = $v['available_stock'];
            }
>>>>>>> c7c95e71

            if ($zeelool_stock > 0) {
                $itemPlatformSKU->where(['sku' => $v['sku'], 'platform_type' => 1])->update(['stock' => $zeelool_stock]);
            }

            if ($voogueme_stock > 0) {
                $itemPlatformSKU->where(['sku' => $v['sku'], 'platform_type' => 2])->update(['stock' => $voogueme_stock]);
            }

            if ($nihao_stock > 0) {
                $itemPlatformSKU->where(['sku' => $v['sku'], 'platform_type' => 3])->update(['stock' => $nihao_stock]);
            }

            if ($meeloog_stock > 0) {
                $itemPlatformSKU->where(['sku' => $v['sku'], 'platform_type' => 4])->update(['stock' => $meeloog_stock]);
            }

            if ($wesee_stock > 0) {
                $itemPlatformSKU->where(['sku' => $v['sku'], 'platform_type' => 5])->update(['stock' => $wesee_stock]);
            }
            echo $k . "\n";
            usleep(50000);
        }
        echo 'ok';
    }

    /**
     * 修改sku 上下架
     *
     * @Description
     * @author wpl
     * @since 2020/08/19 10:30:16 
     * @return void
     */
    public function proccess_sku_status()
    {
        $itemPlatformSKU = new \app\admin\model\itemmanage\ItemPlatformSku();
        //查询临时表比例数据
        $data = Db::name('zzzzaaa_temp')->select();
        foreach ($data as $k => $v) {
            if ($v['status'] == 1) {
                $res = $itemPlatformSKU->where(['platform_type' => $v['site'], 'sku' => trim($v['sku'])])->find();
                if (!$res) {
                    echo $v['sku'] . '||' . $v['site'] . "\n";
                    file_put_contents('/www/wwwroot/mojing/runtime/log/sku.log', $v['sku'] . '||' . $v['site'] . "\r\n", FILE_APPEND);
                }
            }
            usleep(50000);
        }
        echo 'ok';
    }



<<<<<<< HEAD


=======
>>>>>>> c7c95e71
    /************************跑库存数据用START**********************************/
    //导入实时库存 第一步
    public function set_product_relstock()
    {
        // $skus = [

        // ];
        $list = Db::table('fa_zz_temp2')->select();

        foreach ($list as $k => $v) {
            $p_map['sku'] = $v['sku'];
            $data['real_time_qty'] = $v['stock'];
            $res = $this->item->where($p_map)->update($data);
        }
        echo 'ok';
        die;
    }

    /**
     * 统计配货占用 第二步
     *
     * @Description
     * @author wpl
     * @since 2020/04/11 15:54:25
     * @return void
     */
    public function set_product_process()
    {
        $this->zeelool = new \app\admin\model\order\order\Zeelool;
        $this->voogueme = new \app\admin\model\order\order\Voogueme;
        $this->nihao = new \app\admin\model\order\order\Nihao;
        $this->weseeoptical = new \app\admin\model\order\order\Weseeoptical;
        $this->meeloog = new \app\admin\model\order\order\Meeloog;
        $this->itemplatformsku = new \app\admin\model\itemmanage\ItemPlatformSku;
        $this->item = new \app\admin\model\itemmanage\Item;

        $skus = Db::table('fa_zz_temp2')->column('sku');

        foreach ($skus as $k => $v) {
            $map = [];
            $zeelool_sku = $this->itemplatformsku->getWebSku($v, 1);
            $voogueme_sku = $this->itemplatformsku->getWebSku($v, 2);
            $nihao_sku = $this->itemplatformsku->getWebSku($v, 3);
            $wesee_sku = $this->itemplatformsku->getWebSku($v, 5);
            $meeloog_sku = $this->itemplatformsku->getWebSku($v, 4);

            $map['status'] = ['in', ['free_processing', 'processing', 'complete', 'paypal_reversed', 'paypal_canceled_reversal']];
            $map['custom_is_delivery_new'] = 0; //是否提货
            $map['custom_is_match_frame_new'] = 1; //是否配镜架
            $map['a.created_at'] = ['between', ['2020-01-01 00:00:00', date('Y-m-d H:i:s')]]; //时间节点
            $map['sku'] = $zeelool_sku;
            $zeelool_qty = $this->zeelool->alias('a')->where($map)->join(['sales_flat_order_item' => 'b'], 'a.entity_id = b.order_id')->sum('qty_ordered');
            $map['sku'] = $voogueme_sku;
            $voogueme_qty = $this->voogueme->alias('a')->where($map)->join(['sales_flat_order_item' => 'b'], 'a.entity_id = b.order_id')->sum('qty_ordered');
            $map['sku'] = $nihao_sku;
            $nihao_qty = $this->nihao->alias('a')->where($map)->join(['sales_flat_order_item' => 'b'], 'a.entity_id = b.order_id')->sum('qty_ordered');
            $map['sku'] = $wesee_sku;
            $weseeoptical_qty = $this->weseeoptical->alias('a')->where($map)->join(['sales_flat_order_item' => 'b'], 'a.entity_id = b.order_id')->sum('qty_ordered');
            $map['sku'] = $meeloog_sku;
            $map['custom_is_delivery'] = 0; //是否提货
            $map['custom_is_match_frame'] = 1; //是否配镜架
            unset($map['custom_is_delivery_new']);
            unset($map['custom_is_match_frame_new']);
            $meeloog_qty = $this->meeloog->alias('a')->where($map)->join(['sales_flat_order_item' => 'b'], 'a.entity_id = b.order_id')->sum('qty_ordered');

            $p_map['sku'] = $v;
            $data['distribution_occupy_stock'] = $zeelool_qty + $voogueme_qty + $nihao_qty + $weseeoptical_qty + $meeloog_qty;

            $res = $this->item->where($p_map)->update($data);

            echo $k . "\n";
            usleep(200000);
        }

        echo 'ok';
        die;
    }


    /************************跑库存数据用END**********************************/

    /**
     * 订单占用 第三步
     *
     * @Description
     * @author wpl
     * @since 2020/04/11 15:54:25
     * @return void
     */
    public function set_product_process_order()
    {
        $this->zeelool = new \app\admin\model\order\order\Zeelool;
        $this->voogueme = new \app\admin\model\order\order\Voogueme;
        $this->nihao = new \app\admin\model\order\order\Nihao;
        $this->weseeoptical = new \app\admin\model\order\order\Weseeoptical;
        $this->meeloog = new \app\admin\model\order\order\Meeloog;
        $this->itemplatformsku = new \app\admin\model\itemmanage\ItemPlatformSku;
        $this->item = new \app\admin\model\itemmanage\Item;
        $skus = Db::table('fa_zz_temp2')->column('sku');
        // $skus = [

        // ];
        foreach ($skus as $k => $v) {
            $map = [];
            $zeelool_sku = $this->itemplatformsku->getWebSku($v, 1);
            $voogueme_sku = $this->itemplatformsku->getWebSku($v, 2);
            $nihao_sku = $this->itemplatformsku->getWebSku($v, 3);
            $wesee_sku = $this->itemplatformsku->getWebSku($v, 5);
            $meeloog_sku = $this->itemplatformsku->getWebSku($v, 4);

            $map['status'] = ['in', ['free_processing', 'processing', 'complete', 'paypal_reversed', 'paypal_canceled_reversal']];
            $map['custom_is_delivery_new'] = 0; //是否提货
            $map['a.created_at'] = ['between', ['2020-01-01 00:00:00', date('Y-m-d H:i:s')]]; //时间节点
            $map['sku'] = $zeelool_sku;
            $zeelool_qty = $this->zeelool->alias('a')->where($map)->join(['sales_flat_order_item' => 'b'], 'a.entity_id = b.order_id')->sum('qty_ordered');
            $map['sku'] = $voogueme_sku;
            $voogueme_qty = $this->voogueme->alias('a')->where($map)->join(['sales_flat_order_item' => 'b'], 'a.entity_id = b.order_id')->sum('qty_ordered');
            $map['sku'] = $nihao_sku;
            $nihao_qty = $this->nihao->alias('a')->where($map)->join(['sales_flat_order_item' => 'b'], 'a.entity_id = b.order_id')->sum('qty_ordered');
            $map['sku'] = $wesee_sku;
            $weseeoptical_qty = $this->weseeoptical->alias('a')->where($map)->join(['sales_flat_order_item' => 'b'], 'a.entity_id = b.order_id')->sum('qty_ordered');
            $map['sku'] = $meeloog_sku;
            $map['custom_is_delivery'] = 0; //是否提货
            unset($map['custom_is_delivery_new']);
            $meeloog_qty = $this->meeloog->alias('a')->where($map)->join(['sales_flat_order_item' => 'b'], 'a.entity_id = b.order_id')->sum('qty_ordered');
            $p_map['sku'] = $v;
            $data['occupy_stock'] = $zeelool_qty + $voogueme_qty + $nihao_qty + $weseeoptical_qty + $meeloog_qty;
            $res = $this->item->where($p_map)->update($data);

            echo $k . "\n";
            usleep(200000);
        }
        echo 'ok';
        die;
    }

    /**
     * 订单占用 第四步
     *
     * @Description
     * @author wpl
     * @since 2020/04/11 15:54:25
     * @return void
     */
    public function set_product_sotck()
    {

        $this->itemplatformsku = new \app\admin\model\itemmanage\ItemPlatformSku;
        $this->item = new \app\admin\model\itemmanage\Item;

        $skus = Db::table('fa_zz_temp2')->column('sku');
        $list = $this->item->field('sku,stock,occupy_stock,available_stock,real_time_qty,distribution_occupy_stock')->where(['sku' => ['in', $skus]])->select();
        foreach ($list as $k => $v) {
            $data['stock'] = $v['real_time_qty'] + $v['distribution_occupy_stock'];
            $data['available_stock'] = ($v['real_time_qty'] + $v['distribution_occupy_stock']) - $v['occupy_stock'];
            $p_map['sku'] = $v['sku'];
            $res = $this->item->where($p_map)->update($data);

            echo $k . "\n";
            usleep(200000);
        }
        echo 'ok';
        die;
    }

    /************************跑库存数据用END**********************************/



















    public function new_track_test()
    {

        $order_shipment = Db::name('order_node')->where(['node_type' => 10, 'order_node' => 3, 'shipment_type' => 'USPS'])->select();
        $order_shipment = collection($order_shipment)->toArray();

        $trackingConnector = new TrackingConnector($this->apiKey);

        foreach ($order_shipment as $k => $v) {
            //先把主表状态更新为2-7
            // $update['order_node'] = 2;
            // $update['node_type'] = 7;
            // Db::name('order_node')->where('id', $v['id'])->update($update); //更新主表状态

            $title = strtolower(str_replace(' ', '-', $v['title']));

            $carrier = $this->getCarrier($title);

            $trackInfo = $trackingConnector->getTrackInfoMulti([[
                'number' => $v['track_number'],
                'carrier' => $carrier['carrierId']
                /*'number' => 'LO546092713CN',//E邮宝
                'carrier' => '03011'*/
                /* 'number' => '3616952791',//DHL
                'carrier' => '100001' */
                /* 'number' => '74890988318620573173', //Fedex
                'carrier' => '100003' */
                /* 'number' => '92001902551559000101352584', //usps郭伟峰
                'carrier' => '21051' */
            ]]);

            $add['site'] = $v['site'];
            $add['order_id'] = $v['order_id'];
            $add['order_number'] = $v['order_number'];
            $add['shipment_type'] = $v['shipment_type'];
            $add['shipment_data_type'] = $v['shipment_data_type'];
            $add['track_number'] = $v['track_number'];

            if ($trackInfo['code'] == 0 && $trackInfo['data']['accepted']) {
                $trackdata = $trackInfo['data']['accepted'][0]['track'];

                if (stripos($v['shipment_type'], 'USPS') !== false) {
                    if ($v['shipment_data_type'] == 'USPS_1') {
                        //郭伟峰
                        $this->usps_1_data($trackdata, $add);
                    }
                    if ($v['shipment_data_type'] == 'USPS_2') {
                        //加诺
                        $this->usps_2_data($trackdata, $add);
                    }

                    if ($v['shipment_data_type'] == 'USPS_3') {
                        //临时杜明明
                        $this->usps_3_data($trackdata, $add);
                    }
                }

                if (stripos($v['shipment_type'], 'DHL') !== false) {
                    $this->new_dhl_data($trackdata, $add);
                }

                if (stripos($v['shipment_type'], 'fede') !== false) {
                    $this->new_fedex_data($trackdata, $add);
                }
            }
            echo 'site:' . $v['site'] . ';key:' . $k . ';order_id' . $v['order_id'] . "\n";
            usleep(200000);
        }
        echo 'ok';
    }

    //fedex
    public function new_fedex_data($data, $add)
    {
        $sel_num = 1; //抓取第二条
        $trackdetail = array_reverse($data['z1']);
        $all_num = count($trackdetail);

        $order_node_detail['order_node'] = 3;
        $order_node_detail['handle_user_id'] = 0;
        $order_node_detail['handle_user_name'] = 'system';
        $order_node_detail['site'] = $add['site'];
        $order_node_detail['order_id'] = $add['order_id'];
        $order_node_detail['order_number'] = $add['order_number'];
        $order_node_detail['shipment_type'] = $add['shipment_type'];
        $order_node_detail['shipment_data_type'] = $add['shipment_data_type'];
        $order_node_detail['track_number'] = $add['track_number'];

        if ($data['e'] != 0) {
            foreach ($trackdetail as $k => $v) {
                $add['create_time'] = $v['a'];
                $add['content'] = $v['z'];
                $add['courier_status'] = $data['e'];
                $count = Db::name('order_node_courier')->where(['track_number' => $add['track_number'], 'shipment_type' => $add['shipment_type'], 'content' => $add['content']])->count();
                if ($count < 1) {
                    Db::name('order_node_courier')->insert($add); //插入物流日志表
                }

                //到达目的国
                if (stripos($v['z'], 'International shipment release - Import') !== false) {
                    $order_node_date = Db::name('order_node')->where('track_number', $add['track_number'])->find();
                    if ($order_node_date['order_node'] == 3 && $order_node_date['node_type'] == 10) {
                        $update_order_node['order_node'] = 3;
                        $update_order_node['node_type'] = 11;
                        $update_order_node['update_time'] = $v['a'];
                        Db::name('order_node')->where('id', $order_node_date['id'])->update($update_order_node); //更新主表状态

                        $order_node_detail['node_type'] = 11;
                        $order_node_detail['content'] = $this->str4;
                        $order_node_detail['create_time'] = $v['a'];
                        Db::name('order_node_detail')->insert($order_node_detail); //插入节点字表
                    }
                }

                //结果
                if ($all_num - 1 == $k) {
                    if ($data['e'] == 30 || $data['e'] == 35 || $data['e'] == 40 || $data['e'] == 50) {
                        $order_node_date = Db::name('order_node')->where('track_number', $add['track_number'])->find();
                        if ($order_node_date['order_node'] == 3 && $order_node_date['node_type'] == 11) {
                            $update_order_node['order_node'] = 4;
                            $update_order_node['node_type'] = $data['e'];
                            $update_order_node['update_time'] = $v['a'];
                            if ($data['e'] == 40) {
                                $update_order_node['signing_time'] = $v['a']; //更新签收时间 
                            }
                            Db::name('order_node')->where('id', $order_node_date['id'])->update($update_order_node); //更新主表状态

                            $order_node_detail['order_node'] = 4;
                            $order_node_detail['node_type'] = $data['e'];
                            switch ($data['e']) {
                                case 30:
                                    $order_node_detail['content'] = $this->str30;
                                    break;
                                case 35:
                                    $order_node_detail['content'] = $this->str35;
                                    break;
                                case 40:
                                    $order_node_detail['content'] = $this->str40;
                                    break;
                                case 50:
                                    $order_node_detail['content'] = $this->str50;
                                    break;
                            }

                            $order_node_detail['create_time'] = $v['a'];
                            Db::name('order_node_detail')->insert($order_node_detail); //插入节点字表
                        }
                        if ($order_node_date['order_node'] == 4 && $order_node_date['node_type'] != 40) {
                            $update_order_node['order_node'] = 4;
                            $update_order_node['node_type'] = $data['e'];
                            $update_order_node['update_time'] = $v['a'];
                            if ($data['e'] == 40) {
                                $update_order_node['signing_time'] = $v['a']; //更新签收时间
                            }
                            Db::name('order_node')->where('id', $order_node_date['id'])->update($update_order_node); //更新主表状态

                            $order_node_detail['order_node'] = 4;
                            $order_node_detail['node_type'] = $data['e'];
                            switch ($data['e']) {
                                case 30:
                                    $order_node_detail['content'] = $this->str30;
                                    break;
                                case 35:
                                    $order_node_detail['content'] = $this->str35;
                                    break;
                                case 40:
                                    $order_node_detail['content'] = $this->str40;
                                    break;
                                case 50:
                                    $order_node_detail['content'] = $this->str50;
                                    break;
                            }

                            $order_node_detail['create_time'] = $v['a'];
                            Db::name('order_node_detail')->insert($order_node_detail); //插入节点字表
                        }
                    }
                }
            }
        }
    }

    //DHL
    public function new_dhl_data($data, $add)
    {
        $sel_num = 1; //抓取第二条
        $trackdetail = array_reverse($data['z1']);
        $all_num = count($trackdetail);

        $order_node_detail['order_node'] = 3;
        $order_node_detail['handle_user_id'] = 0;
        $order_node_detail['handle_user_name'] = 'system';
        $order_node_detail['site'] = $add['site'];
        $order_node_detail['order_id'] = $add['order_id'];
        $order_node_detail['order_number'] = $add['order_number'];
        $order_node_detail['shipment_type'] = $add['shipment_type'];
        $order_node_detail['shipment_data_type'] = $add['shipment_data_type'];
        $order_node_detail['track_number'] = $add['track_number'];

        if ($data['e'] != 0) {
            foreach ($trackdetail as $k => $v) {
                $add['create_time'] = $v['a'];
                $add['content'] = $v['z'];
                $add['courier_status'] = $data['e'];
                $count = Db::name('order_node_courier')->where(['track_number' => $add['track_number'], 'shipment_type' => $add['shipment_type'], 'content' => $add['content']])->count();
                if ($count < 1) {
                    Db::name('order_node_courier')->insert($add); //插入物流日志表
                }


                //到达目的国
                if (stripos($v['z'], 'Customs status updated') !== false) {
                    $order_node_date = Db::name('order_node')->where('track_number', $add['track_number'])->find();
                    if ($order_node_date['order_node'] == 3 && $order_node_date['node_type'] == 10) {
                        $update_order_node['order_node'] = 3;
                        $update_order_node['node_type'] = 11;
                        $update_order_node['update_time'] = $v['a'];
                        Db::name('order_node')->where('id', $order_node_date['id'])->update($update_order_node); //更新主表状态

                        $order_node_detail['node_type'] = 11;
                        $order_node_detail['content'] = $this->str4;
                        $order_node_detail['create_time'] = $v['a'];
                        Db::name('order_node_detail')->insert($order_node_detail); //插入节点字表
                    }
                }

                //结果
                if ($all_num - 1 == $k) {
                    if ($data['e'] == 30 || $data['e'] == 35 || $data['e'] == 40 || $data['e'] == 50) {
                        $order_node_date = Db::name('order_node')->where('track_number', $add['track_number'])->find();
                        if ($order_node_date['order_node'] == 3 && $order_node_date['node_type'] == 11) {
                            $update_order_node['order_node'] = 4;
                            $update_order_node['node_type'] = $data['e'];
                            $update_order_node['update_time'] = $v['a'];
                            if ($data['e'] == 40) {
                                $update_order_node['signing_time'] = $v['a']; //更新签收时间 
                            }
                            Db::name('order_node')->where('id', $order_node_date['id'])->update($update_order_node); //更新主表状态

                            $order_node_detail['order_node'] = 4;
                            $order_node_detail['node_type'] = $data['e'];
                            switch ($data['e']) {
                                case 30:
                                    $order_node_detail['content'] = $this->str30;
                                    break;
                                case 35:
                                    $order_node_detail['content'] = $this->str35;
                                    break;
                                case 40:
                                    $order_node_detail['content'] = $this->str40;
                                    break;
                                case 50:
                                    $order_node_detail['content'] = $this->str50;
                                    break;
                            }

                            $order_node_detail['create_time'] = $v['a'];
                            Db::name('order_node_detail')->insert($order_node_detail); //插入节点字表
                        }
                        if ($order_node_date['order_node'] == 4 && $order_node_date['node_type'] != 40) {
                            $update_order_node['order_node'] = 4;
                            $update_order_node['node_type'] = $data['e'];
                            $update_order_node['update_time'] = $v['a'];
                            if ($data['e'] == 40) {
                                $update_order_node['signing_time'] = $v['a']; //更新签收时间
                            }
                            Db::name('order_node')->where('id', $order_node_date['id'])->update($update_order_node); //更新主表状态

                            $order_node_detail['order_node'] = 4;
                            $order_node_detail['node_type'] = $data['e'];
                            switch ($data['e']) {
                                case 30:
                                    $order_node_detail['content'] = $this->str30;
                                    break;
                                case 35:
                                    $order_node_detail['content'] = $this->str35;
                                    break;
                                case 40:
                                    $order_node_detail['content'] = $this->str40;
                                    break;
                                case 50:
                                    $order_node_detail['content'] = $this->str50;
                                    break;
                            }

                            $order_node_detail['create_time'] = $v['a'];
                            Db::name('order_node_detail')->insert($order_node_detail); //插入节点字表
                        }
                    }
                }
            }
        }
    }

    //usps_1  郭伟峰
    public function usps_1_data($data, $add)
    {
        $sel_num = 1; //抓取第二条
        $trackdetail = array_reverse($data['z1']);
        $all_num = count($trackdetail);

        $order_node_detail['order_node'] = 3;
        $order_node_detail['handle_user_id'] = 0;
        $order_node_detail['handle_user_name'] = 'system';
        $order_node_detail['site'] = $add['site'];
        $order_node_detail['order_id'] = $add['order_id'];
        $order_node_detail['order_number'] = $add['order_number'];
        $order_node_detail['shipment_type'] = $add['shipment_type'];
        $order_node_detail['shipment_data_type'] = $add['shipment_data_type'];
        $order_node_detail['track_number'] = $add['track_number'];

        if ($data['e'] != 0) {
            foreach ($trackdetail as $k => $v) {
                $add['create_time'] = $v['a'];
                $add['content'] = $v['z'];
                $add['courier_status'] = $data['e'];
                $count = Db::name('order_node_courier')->where(['track_number' => $add['track_number'], 'shipment_type' => $add['shipment_type'], 'content' => $add['content']])->count();
                if ($count < 1) {
                    Db::name('order_node_courier')->insert($add); //插入物流日志表
                }

                //到达目的国
                if (stripos($v['z'], 'Accepted at USPS Origin Facility') !== false || stripos($v['z'], 'Accepted at USPS Regional Origin Facility') !== false || stripos($v['z'], 'Arrived at USPS Regional Destination Facility') !== false) {
                    $order_node_date = Db::name('order_node')->where('track_number', $add['track_number'])->find();
                    if ($order_node_date['order_node'] == 3 && $order_node_date['node_type'] == 10) {
                        $update_order_node['order_node'] = 3;
                        $update_order_node['node_type'] = 11;
                        $update_order_node['update_time'] = $v['a'];
                        Db::name('order_node')->where('id', $order_node_date['id'])->update($update_order_node); //更新主表状态

                        $order_node_detail['node_type'] = 11;
                        $order_node_detail['content'] = $this->str4;
                        $order_node_detail['create_time'] = $v['a'];
                        Db::name('order_node_detail')->insert($order_node_detail); //插入节点字表
                    }
                }

                //结果
                if ($all_num - 1 == $k) {
                    if ($data['e'] == 30 || $data['e'] == 35 || $data['e'] == 40 || $data['e'] == 50) {
                        $order_node_date = Db::name('order_node')->where('track_number', $add['track_number'])->find();



                        //因为没有匹配上到达目的国，所以根据签收时间-1天就是到达目的国
                        if ($data['e'] == 40 && ($order_node_date['order_node'] == 3 && $order_node_date['node_type'] == 10)) {
                            $time = date('Y-m-d H:i', strtotime(($v['a'] . " -1 day")));
                            $update_order_node['order_node'] = 3;
                            $update_order_node['node_type'] = 11;
                            $update_order_node['update_time'] = $time;
                            Db::name('order_node')->where('id', $order_node_date['id'])->update($update_order_node); //更新主表状态

                            $order_node_detail['node_type'] = 11;
                            $order_node_detail['content'] = $this->str4;
                            $order_node_detail['create_time'] = $time;
                            Db::name('order_node_detail')->insert($order_node_detail); //插入节点字表
                            $time = '';
                            $order_node_date['order_node'] = 3;
                            $order_node_date['node_type'] = 11;
                        }



                        if ($order_node_date['order_node'] == 3 && $order_node_date['node_type'] == 11) {
                            $update_order_node['order_node'] = 4;
                            $update_order_node['node_type'] = $data['e'];
                            $update_order_node['update_time'] = $v['a'];
                            if ($data['e'] == 40) {
                                $update_order_node['signing_time'] = $v['a']; //更新签收时间 
                            }
                            Db::name('order_node')->where('id', $order_node_date['id'])->update($update_order_node); //更新主表状态

                            $order_node_detail['order_node'] = 4;
                            $order_node_detail['node_type'] = $data['e'];
                            switch ($data['e']) {
                                case 30:
                                    $order_node_detail['content'] = $this->str30;
                                    break;
                                case 35:
                                    $order_node_detail['content'] = $this->str35;
                                    break;
                                case 40:
                                    $order_node_detail['content'] = $this->str40;
                                    break;
                                case 50:
                                    $order_node_detail['content'] = $this->str50;
                                    break;
                            }

                            $order_node_detail['create_time'] = $v['a'];
                            Db::name('order_node_detail')->insert($order_node_detail); //插入节点字表
                        }
                        if ($order_node_date['order_node'] == 4 && $order_node_date['node_type'] != 40) {
                            $update_order_node['order_node'] = 4;
                            $update_order_node['node_type'] = $data['e'];
                            $update_order_node['update_time'] = $v['a'];
                            if ($data['e'] == 40) {
                                $update_order_node['signing_time'] = $v['a']; //更新签收时间
                            }
                            Db::name('order_node')->where('id', $order_node_date['id'])->update($update_order_node); //更新主表状态

                            $order_node_detail['order_node'] = 4;
                            $order_node_detail['node_type'] = $data['e'];
                            switch ($data['e']) {
                                case 30:
                                    $order_node_detail['content'] = $this->str30;
                                    break;
                                case 35:
                                    $order_node_detail['content'] = $this->str35;
                                    break;
                                case 40:
                                    $order_node_detail['content'] = $this->str40;
                                    break;
                                case 50:
                                    $order_node_detail['content'] = $this->str50;
                                    break;
                            }

                            $order_node_detail['create_time'] = $v['a'];
                            Db::name('order_node_detail')->insert($order_node_detail); //插入节点字表
                        }
                    }
                }
            }
        }
    }

    //usps_2  加诺
    public function usps_2_data($data, $add)
    {
        //根据出库时间，+1天后就是上网，再+1天就是运输中
        $where['track_number'] = $add['track_number'];
        $where['order_node'] = 2;
        $where['node_type'] = 7;
        $order_node_detail_time = Db::name('order_node_detail')->where($where)->field('create_time')->find();
        $time = date('Y-m-d H:i', strtotime(($order_node_detail_time['create_time'] . " +1 day")));

        $trackdetail = array_reverse($data['z1']);
        $all_num = count($trackdetail);

        $order_node_detail['order_node'] = 3;
        $order_node_detail['handle_user_id'] = 0;
        $order_node_detail['handle_user_name'] = 'system';
        $order_node_detail['site'] = $add['site'];
        $order_node_detail['order_id'] = $add['order_id'];
        $order_node_detail['order_number'] = $add['order_number'];
        $order_node_detail['shipment_type'] = $add['shipment_type'];
        $order_node_detail['shipment_data_type'] = $add['shipment_data_type'];
        $order_node_detail['track_number'] = $add['track_number'];

        if ($all_num > 0 && $data['e'] != 0) {
            $order_node_date = Db::name('order_node')->where('track_number', $add['track_number'])->find();

            //到达目的国
            foreach ($trackdetail as $k => $v) {
                $add['create_time'] = $v['a'];
                $add['content'] = $v['z'];
                $add['courier_status'] = $data['e'];
                $count = Db::name('order_node_courier')->where(['track_number' => $add['track_number'], 'shipment_type' => $add['shipment_type'], 'content' => $add['content']])->count();
                if ($count < 1) {
                    Db::name('order_node_courier')->insert($add); //插入物流日志表
                }

                //到达目的国
                if (stripos($v['z'], 'Accepted at USPS Origin Facility') !== false) {
                    $order_node_date = Db::name('order_node')->where('track_number', $add['track_number'])->find();
                    if ($order_node_date['order_node'] == 3 && $order_node_date['node_type'] == 10) {
                        $update_order_node['order_node'] = 3;
                        $update_order_node['node_type'] = 11;
                        $update_order_node['update_time'] = $v['a'];
                        Db::name('order_node')->where('id', $order_node_date['id'])->update($update_order_node); //更新主表状态

                        $order_node_detail['node_type'] = 11;
                        $order_node_detail['content'] = $this->str4;
                        $order_node_detail['create_time'] = $v['a'];
                        Db::name('order_node_detail')->insert($order_node_detail); //插入节点字表
                    }
                }

                //结果
                if ($all_num - 1 == $k) {
                    if ($data['e'] == 30 || $data['e'] == 35 || $data['e'] == 40 || $data['e'] == 50) {
                        $order_node_date = Db::name('order_node')->where('track_number', $add['track_number'])->find();


                        //因为没有匹配上到达目的国，所以根据签收时间-1天就是到达目的国
                        if ($data['e'] == 40 && ($order_node_date['order_node'] == 3 && $order_node_date['node_type'] == 10)) {
                            $time = date('Y-m-d H:i', strtotime(($v['a'] . " -1 day")));
                            $update_order_node['order_node'] = 3;
                            $update_order_node['node_type'] = 11;
                            $update_order_node['update_time'] = $time;
                            Db::name('order_node')->where('id', $order_node_date['id'])->update($update_order_node); //更新主表状态

                            $order_node_detail['node_type'] = 11;
                            $order_node_detail['content'] = $this->str4;
                            $order_node_detail['create_time'] = $time;
                            Db::name('order_node_detail')->insert($order_node_detail); //插入节点字表
                            $time = '';
                            $order_node_date['order_node'] = 3;
                            $order_node_date['node_type'] = 11;
                        }

                        if ($order_node_date['order_node'] == 3 && $order_node_date['node_type'] == 11) {
                            $update_order_node['order_node'] = 4;
                            $update_order_node['node_type'] = $data['e'];
                            $update_order_node['update_time'] = $v['a'];
                            if ($data['e'] == 40) {
                                $update_order_node['signing_time'] = $v['a']; //更新签收时间 
                            }
                            Db::name('order_node')->where('id', $order_node_date['id'])->update($update_order_node); //更新主表状态

                            $order_node_detail['order_node'] = 4;
                            $order_node_detail['node_type'] = $data['e'];
                            switch ($data['e']) {
                                case 30:
                                    $order_node_detail['content'] = $this->str30;
                                    break;
                                case 35:
                                    $order_node_detail['content'] = $this->str35;
                                    break;
                                case 40:
                                    $order_node_detail['content'] = $this->str40;
                                    break;
                                case 50:
                                    $order_node_detail['content'] = $this->str50;
                                    break;
                            }

                            $order_node_detail['create_time'] = $v['a'];
                            Db::name('order_node_detail')->insert($order_node_detail); //插入节点字表
                        }
                        if ($order_node_date['order_node'] == 4 && $order_node_date['node_type'] != 40) {
                            $update_order_node['order_node'] = 4;
                            $update_order_node['node_type'] = $data['e'];
                            $update_order_node['update_time'] = $v['a'];
                            if ($data['e'] == 40) {
                                $update_order_node['signing_time'] = $v['a']; //更新签收时间
                            }
                            Db::name('order_node')->where('id', $order_node_date['id'])->update($update_order_node); //更新主表状态

                            $order_node_detail['order_node'] = 4;
                            $order_node_detail['node_type'] = $data['e'];
                            switch ($data['e']) {
                                case 30:
                                    $order_node_detail['content'] = $this->str30;
                                    break;
                                case 35:
                                    $order_node_detail['content'] = $this->str35;
                                    break;
                                case 40:
                                    $order_node_detail['content'] = $this->str40;
                                    break;
                                case 50:
                                    $order_node_detail['content'] = $this->str50;
                                    break;
                            }

                            $order_node_detail['create_time'] = $v['a'];
                            Db::name('order_node_detail')->insert($order_node_detail); //插入节点字表
                        }
                    }
                }
            }
        }
    }

    //usps_2  加诺
    public function usps_3_data($data, $add)
    {
        //根据出库时间，+1天后就是上网，再+1天就是运输中
        $where['track_number'] = $add['track_number'];
        $where['order_node'] = 2;
        $where['node_type'] = 7;
        $order_node_detail_time = Db::name('order_node_detail')->where($where)->field('create_time')->find();
        $time = date('Y-m-d H:i', strtotime(($order_node_detail_time['create_time'] . " +1 day")));

        $order_node_detail['order_node'] = 3;
        $order_node_detail['handle_user_id'] = 0;
        $order_node_detail['handle_user_name'] = 'system';
        $order_node_detail['site'] = $add['site'];
        $order_node_detail['order_id'] = $add['order_id'];
        $order_node_detail['order_number'] = $add['order_number'];
        $order_node_detail['shipment_type'] = $add['shipment_type'];
        $order_node_detail['shipment_data_type'] = $add['shipment_data_type'];
        $order_node_detail['track_number'] = $add['track_number'];


        $order_node_date = Db::name('order_node')->where('track_number', $add['track_number'])->find();

        if ($data['e'] == 30 || $data['e'] == 35 || $data['e'] == 40) {
            $where['track_number'] = $add['track_number'];
            $where['order_node'] = 3;
            $where['node_type'] = 10;
            $order_node_detail_time = Db::name('order_node_detail')->where($where)->field('create_time')->find();
            $time = date('Y-m-d H:i', strtotime(($order_node_detail_time['create_time'] . " +1 day")));
            $update_order_node['order_node'] = 3;
            $update_order_node['node_type'] = 11;
            $update_order_node['update_time'] = $time;
            Db::name('order_node')->where('id', $order_node_date['id'])->update($update_order_node); //更新主表状态

            $order_node_detail['node_type'] = 11;
            $order_node_detail['content'] = $this->str4;
            $order_node_detail['create_time'] = $time;
            Db::name('order_node_detail')->insert($order_node_detail); //插入节点字表

            $update_order_node['order_node'] = 4;
            $update_order_node['node_type'] = $data['e'];
            $update_order_node['update_time'] = $data['z0']['a'];
            if ($data['e'] == 40) {
                $update_order_node['signing_time'] = $data['z0']['a']; //更新签收时间 
            }
            Db::name('order_node')->where('id', $order_node_date['id'])->update($update_order_node); //更新主表状态

            $order_node_detail['order_node'] = 4;
            $order_node_detail['node_type'] = $data['e'];
            switch ($data['e']) {
                case 30:
                    $order_node_detail['content'] = $this->str30;
                    break;
                case 35:
                    $order_node_detail['content'] = $this->str35;
                    break;
                case 40:
                    $order_node_detail['content'] = $this->str40;
                    break;
                case 50:
                    $order_node_detail['content'] = $this->str50;
                    break;
            }

            $order_node_detail['create_time'] = $data['z0']['a'];
            Db::name('order_node_detail')->insert($order_node_detail); //插入节点字表

        }
    }


    /**
     * 获取快递号
     * @param $title
     * @return mixed|string
     */
    public function getCarrier($title)
    {
        $carrierId = '';
        if (stripos($title, 'post') !== false) {
            $carrierId = 'chinapost';
            $title = 'China Post';
        } elseif (stripos($title, 'ems') !== false) {
            $carrierId = 'chinaems';
            $title = 'China Ems';
        } elseif (stripos($title, 'dhl') !== false) {
            $carrierId = 'dhl';
            $title = 'DHL';
        } elseif (stripos($title, 'fede') !== false) {
            $carrierId = 'fedex';
            $title = 'Fedex';
        } elseif (stripos($title, 'usps') !== false) {
            $carrierId = 'usps';
            $title = 'Usps';
        } elseif (stripos($title, 'yanwen') !== false) {
            $carrierId = 'yanwen';
            $title = 'YANWEN';
        } elseif (stripos($title, 'cpc') !== false) {
            $carrierId = 'cpc';
            $title = 'Canada Post';
        }
        $carrier = [
            'dhl' => '100001',
            'chinapost' => '03011',
            'chinaems' => '03013',
            'cpc' =>  '03041',
            'fedex' => '100003',
            'usps' => '21051',
            'yanwen' => '190012'
        ];
        if ($carrierId) {
            return ['title' => $title, 'carrierId' => $carrier[$carrierId]];
        }
        return ['title' => $title, 'carrierId' => $carrierId];
    }

    /**
     * 跑需求数据
     *
     * @Description
     * @author wpl
     * @since 2020/08/07 09:18:21 
     * @return void
     */
    public function test()
    {
        //查询
        $list = db('it_web_old_demand')->where('status', 7)->select();
        $data = [];
        foreach ($list as $k => $v) {
            if ($v['type'] == 1) {
                $data[$k]['type'] = $v['type'];
            } else {
                $data[$k]['type'] = 2;
            }
            $data[$k]['site'] = $v['site_type'];

            $str = '';
            if ($v['web_designer_group'] == 1 || $v['phper_group'] == 1) {
                $str .= '1,2';
            } elseif ($v['app_group'] == 1) {
                $str .= ',3';
            }
            $data[$k]['site_type'] = $str;
            $data[$k]['status'] = 4;
            $data[$k]['create_time'] = $v['create_time'];
            $data[$k]['entry_user_id'] = $v['entry_user_id'];
            $data[$k]['entry_user_confirm'] = $v['entry_user_confirm'];
            $data[$k]['entry_user_confirm_time'] = $v['entry_user_confirm_time'];
            $data[$k]['copy_to_user_id'] = $v['copy_to_user_id'];
            $data[$k]['title'] = $v['title'];
            $data[$k]['content'] = $v['content'];
            $data[$k]['priority'] = 1;
            //计算周期
            $time = ceil((strtotime($v['all_finish_time']) - strtotime($v['create_time'])) / 86400);
            $data[$k]['node_time'] = $time;
            $data[$k]['start_time'] = $v['create_time'];
            $data[$k]['end_time'] = date('Y-m-d H:i:s', strtotime($v['all_finish_time']) + 7200);
            $data[$k]['pm_audit_status'] = 3;
            $data[$k]['pm_audit_status_time'] = date('Y-m-d H:i:s', strtotime($v['create_time']) + 3600);;
            $data[$k]['pm_confirm'] = 1;
            $data[$k]['pm_confirm_time'] = $v['entry_user_confirm_time'];
            $data[$k]['web_designer_group'] = $v['web_designer_group'];
            $data[$k]['web_designer_complexity'] = $v['web_designer_complexity'];
            $data[$k]['web_designer_user_id'] = $v['web_designer_user_id'];
            $data[$k]['web_designer_expect_time'] = $v['web_designer_expect_time'];
            $data[$k]['web_designer_is_finish'] = $v['web_designer_is_finish'];
            $data[$k]['web_designer_finish_time'] = $v['web_designer_finish_time'];
            $data[$k]['phper_group'] = $v['phper_group'];
            $data[$k]['phper_complexity'] = $v['phper_complexity'];
            $data[$k]['phper_user_id'] = $v['phper_user_id'];
            $data[$k]['phper_expect_time'] = $v['phper_expect_time'];
            $data[$k]['phper_is_finish'] = $v['phper_is_finish'];
            $data[$k]['phper_finish_time'] = $v['phper_finish_time'];
            $data[$k]['app_group'] = $v['app_group'];
            $data[$k]['app_complexity'] = $v['app_complexity'];
            $data[$k]['app_user_id'] = $v['app_user_id'];
            $data[$k]['app_expect_time'] = $v['app_expect_time'];
            $data[$k]['app_is_finish'] = $v['app_is_finish'];
            $data[$k]['app_finish_time'] = $v['app_finish_time'];
            $data[$k]['test_group'] = $v['test_group'];
            $data[$k]['test_confirm_time'] = $v['test_confirm_time'];
            $data[$k]['test_user_id'] = $v['test_user_id'];
            $data[$k]['test_is_finish'] = $v['test_is_finish'];
            $data[$k]['test_finish_time'] = $v['test_finish_time'];
            $data[$k]['test_status'] = 5;
            $data[$k]['develop_finish_status'] = 3;
            $finish_time = max(array($v['web_designer_finish_time'], $v['phper_finish_time'], $v['app_finish_time']));
            $data[$k]['develop_finish_time'] = $finish_time;
            $data[$k]['all_finish_time'] = $v['all_finish_time'];

            $data[$k]['is_small_probability'] = $v['is_small_probability'];
            if ($v['type'] == 3) {
                $data[$k]['is_difficult'] = 1;
            } else {
                $data[$k]['is_difficult'] = 0;
            }

            $data[$k]['is_del'] = $v['is_del'];
        }
        db('it_web_demand')->insertAll($data);
    }
}<|MERGE_RESOLUTION|>--- conflicted
+++ resolved
@@ -122,44 +122,23 @@
             if ($data[$v['sku']]) {
                 $zeelool_stock = $data[$v['sku']]['zeelool']  > 0 ? ceil($v['available_stock'] * $data[$v['sku']]['zeelool'] / 100) : 0;
                 if (($v['available_stock'] - $zeelool_stock) > 0) {
-<<<<<<< HEAD
-                    $voogueme_stock = $data[$v['sku']]['voogueme']  > 0 ? ceil($v['available_stock'] * $data[$v['sku']]['voogueme'] / 100) : 0;
-                }
-
-                if (($v['available_stock'] - $zeelool_stock - $voogueme_stock) > 0) {
-                    $nihao_stock = $data[$v['sku']]['nihao']  > 0 ? ceil($v['available_stock'] * $data[$v['sku']]['nihao'] / 100) : 0;
-=======
                     $voogueme_stock = ($v['available_stock'] - $zeelool_stock)  > ceil($v['available_stock'] * $data[$v['sku']]['voogueme'] / 100) ? ceil($v['available_stock'] * $data[$v['sku']]['voogueme'] / 100) : ($v['available_stock'] - $zeelool_stock);
                 }
 
                 if (($v['available_stock'] - $zeelool_stock - $voogueme_stock) > 0) {
                     $nihao_stock = ($v['available_stock'] - $zeelool_stock - $voogueme_stock)  > ceil($v['available_stock'] * $data[$v['sku']]['nihao'] / 100) ? ceil($v['available_stock'] * $data[$v['sku']]['nihao'] / 100) : ($v['available_stock'] - $zeelool_stock - $voogueme_stock);
->>>>>>> c7c95e71
                 }
 
 
                 if (($v['available_stock'] - $zeelool_stock - $voogueme_stock - $nihao_stock) > 0) {
-<<<<<<< HEAD
-                    $meeloog_stock = $data[$v['sku']]['meeloog']  > 0 ? ceil($v['available_stock'] * $data[$v['sku']]['meeloog'] / 100) : 0;
-=======
                     $meeloog_stock = ($v['available_stock'] - $zeelool_stock - $voogueme_stock - $nihao_stock) > ceil($v['available_stock'] * $data[$v['sku']]['meeloog'] / 100) ? ceil($v['available_stock'] * $data[$v['sku']]['meeloog'] / 100) : ($v['available_stock'] - $zeelool_stock - $voogueme_stock - $nihao_stock);
->>>>>>> c7c95e71
                 }
 
                 $stock = $v['available_stock'] - $zeelool_stock - $voogueme_stock - $nihao_stock - $meeloog_stock;
                 $wesee_stock = $stock > 0 ? $stock : 0;
             } else {
-<<<<<<< HEAD
-                continue;
-            }
-
-            // else {
-            //     $zeelool_stock = $v['available_stock'];
-            // }
-=======
                 $zeelool_stock = $v['available_stock'];
             }
->>>>>>> c7c95e71
 
             if ($zeelool_stock > 0) {
                 $itemPlatformSKU->where(['sku' => $v['sku'], 'platform_type' => 1])->update(['stock' => $zeelool_stock]);
@@ -214,11 +193,6 @@
 
 
 
-<<<<<<< HEAD
-
-
-=======
->>>>>>> c7c95e71
     /************************跑库存数据用START**********************************/
     //导入实时库存 第一步
     public function set_product_relstock()
