--- conflicted
+++ resolved
@@ -439,12 +439,8 @@
             $order_where['order_type'] = 1;
 
             $create_where = $update_where = [];
-<<<<<<< HEAD
-            $create_where[] = $update_where[] = ['exp', Db::raw("DATE_FORMAT(created_at, '%Y-%m-%d') = '" . $val['day_date'] . "'")];
-=======
             $create_where[] = ['exp', Db::raw("DATE_FORMAT(created_at, '%Y-%m-%d') = '" . $val['day_date'] . "'")];
             $update_where[] = ['exp', Db::raw("DATE_FORMAT(updated_at, '%Y-%m-%d') = '" . $val['day_date'] . "'")];
->>>>>>> cd8c925d
             //当天注册用户数
             $register_userids = $model->table('customer_entity')->where($create_where)->column('entity_id');
             $register_num = count($register_userids);
@@ -471,11 +467,7 @@
                     $order_user_count2++;
                 }
             }
-<<<<<<< HEAD
-            $arr['update_user_change_rate'] = $update_num ? round($order_user_count2/$update_num*100,0) : 0;
-=======
             $arr['update_user_change_rate'] = $update_num ? round($order_user_count2/$update_num*100,2) : 0;
->>>>>>> cd8c925d
             //更新数据
             Db::name('datacenter_day')->where('id', $val['id'])->update($arr);
             echo $val['day_date'] . "\n";
@@ -494,12 +486,8 @@
             $order_where['order_type'] = 1;
 
             $create_where = $update_where = [];
-<<<<<<< HEAD
-            $create_where[] = $update_where[] = ['exp', Db::raw("DATE_FORMAT(created_at, '%Y-%m-%d') = '" . $val['day_date'] . "'")];
-=======
             $create_where[] = ['exp', Db::raw("DATE_FORMAT(created_at, '%Y-%m-%d') = '" . $val['day_date'] . "'")];
             $update_where[] = ['exp', Db::raw("DATE_FORMAT(updated_at, '%Y-%m-%d') = '" . $val['day_date'] . "'")];
->>>>>>> cd8c925d
             //当天注册用户数
             $register_userids = $model->table('customer_entity')->where($create_where)->column('entity_id');
             $register_num = count($register_userids);
@@ -526,11 +514,7 @@
                     $order_user_count2++;
                 }
             }
-<<<<<<< HEAD
-            $arr['update_user_change_rate'] = $update_num ? round($order_user_count2/$update_num*100,0) : 0;
-=======
             $arr['update_user_change_rate'] = $update_num ? round($order_user_count2/$update_num*100,2) : 0;
->>>>>>> cd8c925d
 
             //更新数据
             Db::name('datacenter_day')->where('id', $val['id'])->update($arr);
@@ -550,12 +534,8 @@
             $order_where['order_type'] = 1;
 
             $create_where = $update_where = [];
-<<<<<<< HEAD
-            $create_where[] = $update_where[] = ['exp', Db::raw("DATE_FORMAT(created_at, '%Y-%m-%d') = '" . $val['day_date'] . "'")];
-=======
             $create_where[] = ['exp', Db::raw("DATE_FORMAT(created_at, '%Y-%m-%d') = '" . $val['day_date'] . "'")];
             $update_where[] = ['exp', Db::raw("DATE_FORMAT(updated_at, '%Y-%m-%d') = '" . $val['day_date'] . "'")];
->>>>>>> cd8c925d
             //当天注册用户数
             $register_userids = $model->table('customer_entity')->where($create_where)->column('entity_id');
             $register_num = count($register_userids);
@@ -582,11 +562,7 @@
                     $order_user_count2++;
                 }
             }
-<<<<<<< HEAD
-            $arr['update_user_change_rate'] = $update_num ? round($order_user_count2/$update_num*100,0) : 0;
-=======
             $arr['update_user_change_rate'] = $update_num ? round($order_user_count2/$update_num*100,2) : 0;
->>>>>>> cd8c925d
             //更新数据
             Db::name('datacenter_day')->where('id', $val['id'])->update($arr);
             echo $val['day_date'] . "\n";
