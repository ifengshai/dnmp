--- conflicted
+++ resolved
@@ -1732,7 +1732,6 @@
             usleep(100000);
         }
     }
-<<<<<<< HEAD
     /**
      * 呆滞数据
      */
@@ -2010,14 +2009,14 @@
     public function getDullStock($sku,$site)
     {
         $date = date('Y-m-d');
-        $map['createtime'] = ['<',$date];
+        $map['createtime'] = ['<', $date];
         $map['sku'] = $sku;
         $map['site'] = $site;
-        $data['sales_num'] = Db::name('sku_sales_num')->where($map)->order('createtime','desc')->limit(30)->sum('sales_num');
+        $data['sales_num'] = Db::name('sku_sales_num')->where($map)->order('createtime', 'desc')->limit(30)->sum('sales_num');
         $days = Db::name('sku_sales_num')->where($map)->count();
-        $data['days'] = $days>30 ? 30 : $days;
+        $data['days'] = $days > 30 ? 30 : $days;
         return $data;
-=======
+    }
     /*
      * 库存台账
      * */
@@ -2174,6 +2173,5 @@
             usleep(100000);
         }
         echo "all is ok";
->>>>>>> 79a188cd
     }
 }