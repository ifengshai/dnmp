<?php

namespace app\admin\controller;

use think\Controller;
use app\Common\model\Auth;
use GuzzleHttp\Client;
use think\Db;
use SchGroup\SeventeenTrack\Connectors\TrackingConnector;
use fast\Trackingmore;

class Test4 extends Controller
{
    protected $noNeedLogin = ['*'];
    protected $apiKey = 'F26A807B685D794C676FA3CC76567035';
    protected $str1 = 'Arrived Shipping Partner Facility, Awaiting Item.';
    protected $str2 = 'Delivered to Air Transport.';
    protected $str3 = 'In Transit to Next Facility.';
    protected $str4 = 'Arrived in the Final Destination Country.';

    public function _initialize()
    {
        parent::_initialize();

        $this->newproduct = new \app\admin\model\NewProduct();
        $this->item = new \app\admin\model\itemmanage\Item();
        $this->zeelool = new \app\admin\model\order\order\Zeelool();
        $this->voogueme = new \app\admin\model\order\order\Voogueme();
        $this->nihao = new \app\admin\model\order\order\Nihao();
        $this->user = new \app\admin\model\Admin();
        $this->ordernodedetail = new \app\admin\model\OrderNodeDetail();
        $this->ordernode = new \app\admin\model\OrderNode();
    }



    protected function initializeAnalytics()
    {
        // Use the developers console and download your service account
        // credentials in JSON format. Place them in this directory or
        // change the key file location if necessary.
        $KEY_FILE_LOCATION = __DIR__ . '/oauth-credentials.json';

        // Create and configure a new client object.
        $client = new \Google_Client();
        $client->setApplicationName("Hello Analytics Reporting");
        $client->setAuthConfig($KEY_FILE_LOCATION);
        $client->setScopes(['https://www.googleapis.com/auth/analytics.readonly']);
        $analytics = new \Google_Service_AnalyticsReporting($client);

        return $analytics;
    }
    //活跃用户数
    public function google_active_user($site, $start_time)
    {
        // dump();die;
        $end_time = $start_time;
        $client = new \Google_Client();
        $client->setAuthConfig('./oauth/oauth-credentials.json');
        $client->addScope(\Google_Service_Analytics::ANALYTICS_READONLY);
        // Create an authorized analytics service object.
        $analytics = new \Google_Service_AnalyticsReporting($client);
        // $analytics = $this->initializeAnalytics();
        // Call the Analytics Reporting API V4.
        $response = $this->getReport_active_user($site, $analytics, $start_time, $end_time);
        // Print the response.
        $result = $this->printResults($response);
        return $result[0]['ga:1dayUsers'] ? round($result[0]['ga:1dayUsers'], 2) : 0;
    }
    protected function getReport_active_user($site, $analytics, $startDate, $endDate)
    {

        // Replace with your view ID, for example XXXX.
        // $VIEW_ID = "168154683";
        // $VIEW_ID = "172731925";
        if ($site == 1) {
            $VIEW_ID = config('ZEELOOL_GOOGLE_ANALYTICS_VIEW_ID');
        } elseif ($site == 2) {
            $VIEW_ID = config('VOOGUEME_GOOGLE_ANALYTICS_VIEW_ID');
        } elseif ($site == 3) {
            $VIEW_ID = config('NIHAO_GOOGLE_ANALYTICS_VIEW_ID');
        }

        // Replace with your view ID, for example XXXX.
        // $VIEW_ID = "<REPLACE_WITH_VIEW_ID>";

        $dateRange = new \Google_Service_AnalyticsReporting_DateRange();
        $dateRange->setStartDate($startDate);
        $dateRange->setEndDate($endDate);

        $adCostMetric = new \Google_Service_AnalyticsReporting_Metric();
        $adCostMetric->setExpression("ga:1dayUsers");
        $adCostMetric->setAlias("ga:1dayUsers");
        // $adCostMetric->setExpression("ga:adCost");
        // $adCostMetric->setAlias("ga:adCost");

        $sessionDayDimension = new \Google_Service_AnalyticsReporting_Dimension();
        $sessionDayDimension->setName("ga:day");
        $sessionDayDimension->setName("ga:date");

        // Create the ReportRequest object.
        $request = new \Google_Service_AnalyticsReporting_ReportRequest();
        $request->setViewId($VIEW_ID);
        $request->setDateRanges($dateRange);
        $request->setMetrics(array($adCostMetric));
        $request->setDimensions(array($sessionDayDimension));

        $body = new \Google_Service_AnalyticsReporting_GetReportsRequest();
        $body->setReportRequests(array($request));
        return $analytics->reports->batchGet($body);
    }
    //session
    public function google_session($site, $start_time)
    {
        // dump();die;
        $end_time = $start_time;
        $client = new \Google_Client();
        $client->setAuthConfig('./oauth/oauth-credentials.json');
        $client->addScope(\Google_Service_Analytics::ANALYTICS_READONLY);
        // Create an authorized analytics service object.
        $analytics = new \Google_Service_AnalyticsReporting($client);
        // $analytics = $this->initializeAnalytics();
        // Call the Analytics Reporting API V4.
        $response = $this->getReport_session($site, $analytics, $start_time, $end_time);

        // dump($response);die;

        // Print the response.
        $result = $this->printResults($response);

        return $result[0]['ga:sessions'] ? round($result[0]['ga:sessions'], 2) : 0;
    }
    protected function getReport_session($site, $analytics, $startDate, $endDate)
    {

        // Replace with your view ID, for example XXXX.
        // $VIEW_ID = "168154683";
        // $VIEW_ID = "172731925";
        if ($site == 1) {
            $VIEW_ID = config('ZEELOOL_GOOGLE_ANALYTICS_VIEW_ID');
        } elseif ($site == 2) {
            $VIEW_ID = config('VOOGUEME_GOOGLE_ANALYTICS_VIEW_ID');
        } elseif ($site == 3) {
            $VIEW_ID = config('NIHAO_GOOGLE_ANALYTICS_VIEW_ID');
        }

        // Replace with your view ID, for example XXXX.
        // $VIEW_ID = "<REPLACE_WITH_VIEW_ID>";

        $dateRange = new \Google_Service_AnalyticsReporting_DateRange();
        $dateRange->setStartDate($startDate);
        $dateRange->setEndDate($endDate);

        $adCostMetric = new \Google_Service_AnalyticsReporting_Metric();
        $adCostMetric->setExpression("ga:sessions");
        $adCostMetric->setAlias("ga:sessions");
        // $adCostMetric->setExpression("ga:adCost");
        // $adCostMetric->setAlias("ga:adCost");
        $sessionDayDimension = new \Google_Service_AnalyticsReporting_Dimension();
        $sessionDayDimension->setName("ga:day");
        $sessionDayDimension->setName("ga:date");

        // Create the ReportRequest object.
        $request = new \Google_Service_AnalyticsReporting_ReportRequest();
        $request->setViewId($VIEW_ID);
        $request->setDateRanges($dateRange);
        $request->setMetrics(array($adCostMetric));
        $request->setDimensions(array($sessionDayDimension));

        $body = new \Google_Service_AnalyticsReporting_GetReportsRequest();
        $body->setReportRequests(array($request));
        return $analytics->reports->batchGet($body);
    }
    /**
     * Parses and prints the Analytics Reporting API V4 response.
     *
     * @param An Analytics Reporting API V4 response.
     */
    protected function printResults($reports)
    {
        $finalResult = array();
        for ($reportIndex = 0; $reportIndex < count($reports); $reportIndex++) {
            $report = $reports[$reportIndex];
            $header = $report->getColumnHeader();
            $dimensionHeaders = $header->getDimensions();
            $metricHeaders = $header->getMetricHeader()->getMetricHeaderEntries();
            $rows = $report->getData()->getRows();
            for ($rowIndex = 0; $rowIndex < count($rows); $rowIndex++) {
                $row = $rows[$rowIndex];
                $dimensions = $row->getDimensions();
                $metrics = $row->getMetrics();
                for ($i = 0; $i < count($dimensionHeaders) && $i < count($dimensions); $i++) {
                    $finalResult[$rowIndex][$dimensionHeaders[$i]] = $dimensions[$i];
                }

                for ($j = 0; $j < count($metrics); $j++) {
                    $values = $metrics[$j]->getValues();
                    for ($k = 0; $k < count($values); $k++) {
                        $entry = $metricHeaders[$k];
                        $finalResult[$rowIndex][$entry->getName()] = $values[$k];
                    }
                }
            }
            return $finalResult;
        }
    }
    //新增运营数据中心
    public function zeelool_operate_data_center()
    {
        $zeelool_model = Db::connect('database.db_zeelool_online');
        $zeelool_model->table('customer_entity')->query("set time_zone='+8:00'");
        $zeelool_model->table('oc_vip_order')->query("set time_zone='+8:00'");
        $zeelool_model->table('sales_flat_quote')->query("set time_zone='+8:00'");

        //查询时间
        $date_time = $this->zeelool->query("SELECT DATE_FORMAT(created_at, '%Y-%m-%d') AS date_time FROM `sales_flat_order` where created_at between '2020-10-01' and '2020-10-21' GROUP BY DATE_FORMAT(created_at, '%Y%m%d') order by DATE_FORMAT(created_at, '%Y%m%d') asc");
        foreach ($date_time as $val) {
            $is_exist = Db::name('datacenter_day')->where('day_date', $val['date_time'])->where('site', 1)->value('id');
            if (!$is_exist) {
                $arr = [];
                $arr['site'] = 1;
                $arr['day_date'] = $val['date_time'];
                //活跃用户数
                $arr['active_user_num'] = $this->google_active_user(1, $val['date_time']);
                //注册用户数
                $register_where = [];
                $register_where[] = ['exp', Db::raw("DATE_FORMAT(created_at, '%Y-%m-%d') = '" . $val['date_time'] . "'")];
                $arr['register_num'] = $zeelool_model->table('customer_entity')->where($register_where)->count();
                //新增vip用户数
                $vip_where = [];
                $vip_where[] = ['exp', Db::raw("DATE_FORMAT(start_time, '%Y-%m-%d') = '" . $val['date_time'] . "'")];
                $vip_where['order_status'] = 'Success';
                $arr['vip_user_num'] = $zeelool_model->table('oc_vip_order')->where($vip_where)->count();
                //订单数
                $order_where = [];
                $order_where[] = ['exp', Db::raw("DATE_FORMAT(created_at, '%Y-%m-%d') = '" . $val['date_time'] . "'")];
                $order_where['status'] = ['in', ['free_processing', 'processing', 'complete', 'paypal_reversed', 'payment_review', 'paypal_canceled_reversal']];
                $arr['order_num'] = $this->zeelool->where($order_where)->where('order_type', 1)->count();
                //销售额
                $arr['sales_total_money'] = $this->zeelool->where($order_where)->where('order_type', 1)->sum('base_grand_total');
                //邮费
                $arr['shipping_total_money'] = $this->zeelool->where($order_where)->where('order_type', 1)->sum('base_shipping_amount');
                //客单价
                $arr['order_unit_price'] = $arr['order_num'] ? round($arr['sales_total_money'] / $arr['order_num'], 2) : 0;
                //中位数
                $sales_total_money = $this->zeelool->where($order_where)->where('order_type', 1)->column('base_grand_total');
                $arr['order_total_midnum'] = $this->median($sales_total_money);
                //标准差
                $arr['order_total_standard'] = $this->getVariance($sales_total_money);
                //补发订单数
                $arr['replacement_order_num'] = $this->zeelool->where($order_where)->where('order_type', 4)->count();
                //补发销售额
                $arr['replacement_order_total'] = $this->zeelool->where($order_where)->where('order_type', 4)->sum('base_grand_total');
                //网红订单数
                $arr['online_celebrity_order_num'] = $this->zeelool->where($order_where)->where('order_type', 3)->count();
                //补发销售额
                $arr['online_celebrity_order_total'] = $this->zeelool->where($order_where)->where('order_type', 3)->sum('base_grand_total');
                //会话
                $arr['sessions'] = $this->google_session(1, $val['date_time']);
                //新建购物车数量
                $cart_where1 = [];
                $cart_where1[] = ['exp', Db::raw("DATE_FORMAT(created_at, '%Y-%m-%d') = '" . $val['date_time'] . "'")];
                $arr['new_cart_num'] = $zeelool_model->table('sales_flat_quote')->where($cart_where1)->where('base_grand_total', 'gt', 0)->count();
                //更新购物车数量
                $cart_where2 = [];
                $cart_where2[] = ['exp', Db::raw("DATE_FORMAT(updated_at, '%Y-%m-%d') = '" . $val['date_time'] . "'")];
                $arr['update_cart_num'] = $zeelool_model->table('sales_flat_quote')->where($cart_where2)->where('base_grand_total', 'gt', 0)->count();
                //新增加购率
                $arr['add_cart_rate'] = $arr['sessions'] ? round($arr['new_cart_num'] / $arr['sessions'] * 100, 2) : 0;
                //更新加购率
                $arr['update_add_cart_rate'] = $arr['sessions'] ? round($arr['update_cart_num'] / $arr['sessions'] * 100, 2) : 0;
                //新增购物车转化率
                $arr['cart_rate'] = $arr['new_cart_num'] ? round($arr['order_num'] / $arr['new_cart_num'] * 100, 2) : 0;
                //更新购物车转化率
                $arr['update_cart_cart'] = $arr['update_cart_num'] ? round($arr['order_num'] / $arr['update_cart_num'] * 100, 2) : 0;
                //插入数据
                Db::name('datacenter_day')->insert($arr);
                echo $val['date_time'] . "\n";
                usleep(100000);
            }
        }
    }
    //新增运营数据中心
    public function voogueme_operate_data_center()
    {
        $voogueme_model = Db::connect('database.db_voogueme_online');
        $voogueme_model->table('customer_entity')->query("set time_zone='+8:00'");
        $voogueme_model->table('oc_vip_order')->query("set time_zone='+8:00'");
        $voogueme_model->table('sales_flat_quote')->query("set time_zone='+8:00'");

        //查询时间
        $date_time = $this->voogueme->query("SELECT DATE_FORMAT(created_at, '%Y-%m-%d') AS date_time FROM `sales_flat_order` where created_at between '2020-10-01' and '2020-10-21' GROUP BY DATE_FORMAT(created_at, '%Y%m%d') order by DATE_FORMAT(created_at, '%Y%m%d') asc");
        foreach ($date_time as $val) {
            $is_exist = Db::name('datacenter_day')->where(['day_date' => $val['date_time'], 'site' => 2])->value('id');
            if (!$is_exist) {
                $arr = [];
                $arr['site'] = 2;
                $arr['day_date'] = $val['date_time'];
                //活跃用户数
                $arr['active_user_num'] = $this->google_active_user(2, $val['date_time']);
                //注册用户数
                $register_where = [];
                $register_where[] = ['exp', Db::raw("DATE_FORMAT(created_at, '%Y-%m-%d') = '" . $val['date_time'] . "'")];
                $arr['register_num'] = $voogueme_model->table('customer_entity')->where($register_where)->count();
                //新增vip用户数
                $vip_where = [];
                $vip_where[] = ['exp', Db::raw("DATE_FORMAT(start_time, '%Y-%m-%d') = '" . $val['date_time'] . "'")];
                $vip_where['order_status'] = 'Success';
                $arr['vip_user_num'] = $voogueme_model->table('oc_vip_order')->where($vip_where)->count();
                //订单数
                $order_where = [];
                $order_where[] = ['exp', Db::raw("DATE_FORMAT(created_at, '%Y-%m-%d') = '" . $val['date_time'] . "'")];
                $order_where['status'] = ['in', ['free_processing', 'processing', 'complete', 'paypal_reversed', 'payment_review', 'paypal_canceled_reversal']];
                $arr['order_num'] = $this->voogueme->where($order_where)->where('order_type', 1)->count();
                //销售额
                $arr['sales_total_money'] = $this->voogueme->where($order_where)->where('order_type', 1)->sum('base_grand_total');
                //邮费
                $arr['shipping_total_money'] = $this->voogueme->where($order_where)->where('order_type', 1)->sum('base_shipping_amount');
                //客单价
                $arr['order_unit_price'] = $arr['order_num'] ? round($arr['sales_total_money'] / $arr['order_num'], 2) : 0;
                //中位数
                $sales_total_money = $this->voogueme->where($order_where)->where('order_type', 1)->column('base_grand_total');
                $arr['order_total_midnum'] = $this->median($sales_total_money);
                //标准差
                $arr['order_total_standard'] = $this->getVariance($sales_total_money);
                //补发订单数
                $arr['replacement_order_num'] = $this->voogueme->where($order_where)->where('order_type', 4)->count();
                //补发销售额
                $arr['replacement_order_total'] = $this->voogueme->where($order_where)->where('order_type', 4)->sum('base_grand_total');
                //网红订单数
                $arr['online_celebrity_order_num'] = $this->voogueme->where($order_where)->where('order_type', 3)->count();
                //补发销售额
                $arr['online_celebrity_order_total'] = $this->voogueme->where($order_where)->where('order_type', 3)->sum('base_grand_total');
                //会话
                $arr['sessions'] = $this->google_session(2, $val['date_time']);
                //新建购物车数量
                $cart_where1 = [];
                $cart_where1[] = ['exp', Db::raw("DATE_FORMAT(created_at, '%Y-%m-%d') = '" . $val['date_time'] . "'")];
                $arr['new_cart_num'] = $voogueme_model->table('sales_flat_quote')->where($cart_where1)->where('base_grand_total', 'gt', 0)->count();
                //更新购物车数量
                $cart_where2 = [];
                $cart_where2[] = ['exp', Db::raw("DATE_FORMAT(updated_at, '%Y-%m-%d') = '" . $val['date_time'] . "'")];
                $arr['update_cart_num'] = $voogueme_model->table('sales_flat_quote')->where($cart_where2)->where('base_grand_total', 'gt', 0)->count();
                //新增加购率
                $arr['add_cart_rate'] = $arr['sessions'] ? round($arr['new_cart_num'] / $arr['sessions'] * 100, 2) : 0;
                //更新加购率
                $arr['update_add_cart_rate'] = $arr['sessions'] ? round($arr['update_cart_num'] / $arr['sessions'] * 100, 2) : 0;
                //新增购物车转化率
                $arr['cart_rate'] = $arr['new_cart_num'] ? round($arr['order_num'] / $arr['new_cart_num'] * 100, 2) : 0;
                //更新购物车转化率
                $arr['update_cart_cart'] = $arr['update_cart_num'] ? round($arr['order_num'] / $arr['update_cart_num'] * 100, 2) : 0;
                //插入数据
                Db::name('datacenter_day')->insert($arr);
                echo $val['date_time'] . "\n";
                usleep(100000);
            }
        }
    }
    //新增运营数据中心
    public function nihao_operate_data_center()
    {
        $nihao_model = Db::connect('database.db_nihao_online');
        $nihao_model->table('customer_entity')->query("set time_zone='+8:00'");
        $nihao_model->table('oc_vip_order')->query("set time_zone='+8:00'");
        $nihao_model->table('sales_flat_quote')->query("set time_zone='+8:00'");

        //查询时间
        $date_time = $this->nihao->query("SELECT DATE_FORMAT(created_at, '%Y-%m-%d') AS date_time FROM `sales_flat_order` where created_at between '2020-10-01' and '2020-10-21' GROUP BY DATE_FORMAT(created_at, '%Y%m%d') order by DATE_FORMAT(created_at, '%Y%m%d') asc");
        foreach ($date_time as $val) {
            $is_exist = Db::name('datacenter_day')->where(['day_date' => $val['date_time'], 'site' => 3])->value('id');
            if (!$is_exist) {
                $arr = [];
                $arr['site'] = 3;
                $arr['day_date'] = $val['date_time'];
                //活跃用户数
                $arr['active_user_num'] = $this->google_active_user(3, $val['date_time']);
                //注册用户数
                $register_where = [];
                $register_where[] = ['exp', Db::raw("DATE_FORMAT(created_at, '%Y-%m-%d') = '" . $val['date_time'] . "'")];
                $arr['register_num'] = $nihao_model->table('customer_entity')->where($register_where)->count();
                //订单数
                $order_where = [];
                $order_where[] = ['exp', Db::raw("DATE_FORMAT(created_at, '%Y-%m-%d') = '" . $val['date_time'] . "'")];
                $order_where['status'] = ['in', ['free_processing', 'processing', 'complete', 'paypal_reversed', 'payment_review', 'paypal_canceled_reversal']];
                $arr['order_num'] = $this->nihao->where($order_where)->where('order_type', 1)->count();
                //销售额
                $arr['sales_total_money'] = $this->nihao->where($order_where)->where('order_type', 1)->sum('base_grand_total');
                //邮费
                $arr['shipping_total_money'] = $this->nihao->where($order_where)->where('order_type', 1)->sum('base_shipping_amount');
                //客单价
                $arr['order_unit_price'] = $arr['order_num'] ? round($arr['sales_total_money'] / $arr['order_num'], 2) : 0;
                //中位数
                $sales_total_money = $this->nihao->where($order_where)->where('order_type', 1)->column('base_grand_total');
                $arr['order_total_midnum'] = $this->median($sales_total_money);
                //标准差
                $arr['order_total_standard'] = $this->getVariance($sales_total_money);
                //补发订单数
                $arr['replacement_order_num'] = $this->nihao->where($order_where)->where('order_type', 4)->count();
                //补发销售额
                $arr['replacement_order_total'] = $this->nihao->where($order_where)->where('order_type', 4)->sum('base_grand_total');
                //网红订单数
                $arr['online_celebrity_order_num'] = $this->nihao->where($order_where)->where('order_type', 3)->count();
                //补发销售额
                $arr['online_celebrity_order_total'] = $this->nihao->where($order_where)->where('order_type', 3)->sum('base_grand_total');
                //会话
                $arr['sessions'] = $this->google_session(3, $val['date_time']);
                //新建购物车数量
                $cart_where1 = [];
                $cart_where1[] = ['exp', Db::raw("DATE_FORMAT(created_at, '%Y-%m-%d') = '" . $val['date_time'] . "'")];
                $arr['new_cart_num'] = $nihao_model->table('sales_flat_quote')->where($cart_where1)->where('base_grand_total', 'gt', 0)->count();
                //更新购物车数量
                $cart_where2 = [];
                $cart_where2[] = ['exp', Db::raw("DATE_FORMAT(updated_at, '%Y-%m-%d') = '" . $val['date_time'] . "'")];
                $arr['update_cart_num'] = $nihao_model->table('sales_flat_quote')->where($cart_where2)->where('base_grand_total', 'gt', 0)->count();
                //新增加购率
                $arr['add_cart_rate'] = $arr['sessions'] ? round($arr['new_cart_num'] / $arr['sessions'] * 100, 2) : 0;
                //更新加购率
                $arr['update_add_cart_rate'] = $arr['sessions'] ? round($arr['update_cart_num'] / $arr['sessions'] * 100, 2) : 0;
                //新增购物车转化率
                $arr['cart_rate'] = $arr['new_cart_num'] ? round($arr['order_num'] / $arr['new_cart_num'] * 100, 2) : 0;
                //更新购物车转化率
                $arr['update_cart_cart'] = $arr['update_cart_num'] ? round($arr['order_num'] / $arr['update_cart_num'] * 100, 2) : 0;
                //插入数据
                Db::name('datacenter_day')->insert($arr);
                echo $val['date_time'] . "\n";
                usleep(100000);
            }
        }
    }
    //更新运营数据中心
    public function zeelool_operate_data_center_update()
    {
        $model = Db::connect('database.db_zeelool_online');
        $model->table('sales_flat_order')->query("set time_zone='+8:00'");
        $model->table('customer_entity')->query("set time_zone='+8:00'");
<<<<<<< HEAD
        $date_time = Db::name('datacenter_day')->where('site',1)->field('id,day_date,sessions,order_num,new_cart_num,update_cart_num')->order('id asc')->select();
=======
        $date_time = Db::name('datacenter_day')->where('site', 1)->field('id,day_date,sessions,order_num,new_cart_num,update_cart_num')->order('id asc')->select();
>>>>>>> 83a0a539
        foreach ($date_time as $val) {
            $arr = [];
            $order_where = [];
            $order_where[] = ['exp', Db::raw("DATE_FORMAT(created_at, '%Y-%m-%d') = '" . $val['day_date'] . "'")];
<<<<<<< HEAD
            $arr['sum_order_num'] = $model->table('sales_flat_order')->where($order_where)->where('order_type',1)->count();
=======
            $arr['sum_order_num'] = $model->table('sales_flat_order')->where($order_where)->where('order_type', 1)->count();
>>>>>>> 83a0a539
            $customer_where = [];
            $customer_where[] = ['exp', Db::raw("DATE_FORMAT(updated_at, '%Y-%m-%d') = '" . $val['day_date'] . "'")];
            $arr['login_user_num'] = $model->table('customer_entity')->where($customer_where)->count();
            //更新数据
            Db::name('datacenter_day')->where('id', $val['id'])->update($arr);
            echo $val['day_date'] . "\n";
            usleep(100000);
        }
    }
    //更新运营数据中心
    public function voogueme_operate_data_center_update()
    {
        $model = Db::connect('database.db_voogueme_online');
        $model->table('sales_flat_order')->query("set time_zone='+8:00'");
        $model->table('customer_entity')->query("set time_zone='+8:00'");
<<<<<<< HEAD
        $date_time = Db::name('datacenter_day')->where('site',2)->field('id,day_date,sessions,order_num,new_cart_num,update_cart_num')->order('id asc')->select();
=======
        $date_time = Db::name('datacenter_day')->where('site', 2)->field('id,day_date,sessions,order_num,new_cart_num,update_cart_num')->order('id asc')->select();
>>>>>>> 83a0a539
        foreach ($date_time as $val) {
            $arr = [];
            $order_where = [];
            $order_where[] = ['exp', Db::raw("DATE_FORMAT(created_at, '%Y-%m-%d') = '" . $val['day_date'] . "'")];
<<<<<<< HEAD
            $arr['sum_order_num'] = $model->table('sales_flat_order')->where($order_where)->where('order_type',1)->count();
=======
            $arr['sum_order_num'] = $model->table('sales_flat_order')->where($order_where)->where('order_type', 1)->count();
>>>>>>> 83a0a539
            $customer_where = [];
            $customer_where[] = ['exp', Db::raw("DATE_FORMAT(updated_at, '%Y-%m-%d') = '" . $val['day_date'] . "'")];
            $arr['login_user_num'] = $model->table('customer_entity')->where($customer_where)->count();

            //更新数据
            Db::name('datacenter_day')->where('id', $val['id'])->update($arr);
            echo $val['day_date'] . "\n";
            usleep(100000);
        }
    }
    //更新运营数据中心
    public function nihao_operate_data_center_update()
    {
        $model = Db::connect('database.db_nihao_online');
        $model->table('sales_flat_order')->query("set time_zone='+8:00'");
        $model->table('customer_entity')->query("set time_zone='+8:00'");
<<<<<<< HEAD
        $date_time = Db::name('datacenter_day')->where('site',3)->field('id,day_date,sessions,order_num,new_cart_num,update_cart_num')->order('id asc')->select();
=======
        $date_time = Db::name('datacenter_day')->where('site', 3)->field('id,day_date,sessions,order_num,new_cart_num,update_cart_num')->order('id asc')->select();
>>>>>>> 83a0a539
        foreach ($date_time as $val) {
            $arr = [];
            $order_where = [];
            $order_where[] = ['exp', Db::raw("DATE_FORMAT(created_at, '%Y-%m-%d') = '" . $val['day_date'] . "'")];
<<<<<<< HEAD
            $arr['sum_order_num'] = $model->table('sales_flat_order')->where($order_where)->where('order_type',1)->count();
=======
            $arr['sum_order_num'] = $model->table('sales_flat_order')->where($order_where)->where('order_type', 1)->count();
>>>>>>> 83a0a539
            $customer_where = [];
            $customer_where[] = ['exp', Db::raw("DATE_FORMAT(updated_at, '%Y-%m-%d') = '" . $val['day_date'] . "'")];
            $arr['login_user_num'] = $model->table('customer_entity')->where($customer_where)->count();
            //更新数据
            Db::name('datacenter_day')->where('id', $val['id'])->update($arr);
            echo $val['day_date'] . "\n";
            usleep(100000);
        }
    }
    /**
     *计算中位数 中位数：是指一组数据从小到大排列，位于中间的那个数。可以是一个（数据为奇数），也可以是2个的平均（数据为偶数）
     */
    function median($numbers)
    {
        sort($numbers);
        $totalNumbers = count($numbers);
        $mid = floor($totalNumbers / 2);

        return ($totalNumbers % 2) === 0 ? ($numbers[$mid - 1] + $numbers[$mid]) / 2 : $numbers[$mid];
    }
    /**
     * 得到数组的标准差
     * @param unknown type $avg
     * @param Array $list
     * @param Boolen $isSwatch
     * @return unknown type
     */
    function getVariance($arr)
    {
        $length = count($arr);
        if ($length == 0) {
            return 0;
        }
        $average = array_sum($arr) / $length;
        $count = 0;
        foreach ($arr as $v) {
            $count += pow($average - $v, 2);
        }
        $variance = $count / $length;
        return sqrt($variance);
    }
    public function test006()
    {

        $carrier = $this->getCarrier('usps');
        $trackingConnector = new TrackingConnector($this->apiKey);
        $trackInfo = $trackingConnector->getTrackInfoMulti([[
            'number' => '92001902551561000101621623',
            'carrier' => $carrier['carrierId']
            /*'number' => 'LO546092713CN',//E邮宝
            'carrier' => '03011'*/
            /* 'number' => '3616952791',//DHL
            'carrier' => '100001' */
            /* 'number' => '74890988318620573173', //Fedex
            'carrier' => '100003' */
            /* 'number' => '92001902551559000101352584', //usps郭伟峰
            'carrier' => '21051' */
        ]]);
        dump($trackInfo['data']['accepted'][0]['track']['z1']);
        die;
    }



    //数据已跑完 2020 08.25 14:47
    public function amazon_sku()
    {
        $item = new \app\admin\model\itemmanage\Item();
        $item_platform_sku = new \app\admin\model\itemmanage\ItemPlatformSku();
        $skus = Db::name('zzzzzzz_temp')->select();
        foreach ($skus as $k => $v) {
            $params = [];
            if (!empty($v['true_sku'])) {
                $item_detail = $item->where('sku', $v['true_sku'])->find();
                $params['sku'] = $v['true_sku'];
                $params['platform_sku'] = $v['sku'];
                if (empty($item_detail['name'])) {
                    $params['name'] = '';
                } else {
                    $params['name'] = $item_detail['name'];
                }
                $params['platform_type'] = 11;
                $params['create_person'] = 'Admin';
                $params['create_time'] = date("Y-m-d H:i:s");
                $params['is_upload'] = 1;
                $params['outer_sku_status'] = $v['status'];
                $res = $item_platform_sku->insert($params);
            }
            echo $k . "\n";
        }
        echo "ok";
        die;
    }

    public function test01()
    {
        $str = "%2B";
        echo urldecode($str);
    }


    public function zendesk_test()
    {
        $comments = new \app\admin\model\zendesk\ZendeskComments();
        $list = $comments->field('id,author_id')->where(['create_time' => ['between', ['2020-07-01 00:00:00', '2020-07-19 00:00:00']], 'is_admin' => 0])->select();

        $account = new \app\admin\model\zendesk\ZendeskAccount();
        $account_id = $account->column('account_id');
        foreach ($list as $k => $v) {
            if (in_array($v['author_id'], $account_id)) {
                $comments->where('id', $v['id'])->update(['is_admin' => 1]);
            }
            echo $v['id'] . "\n";
        }
        echo "is ok";
        die;
    }

    /**
     * 处理在途库存
     *
     * @Description
     * @author wpl
     * @since 2020/06/09 10:08:03 
     * @return void
     */
    public function proccess_stock()
    {
        $item = new \app\admin\model\itemmanage\Item();
        $result = $item->where(['is_open' => 1, 'is_del' => 1, 'on_way_stock' => ['<', 0]])->field('sku,id')->select();
        $result = collection($result)->toArray();
        $skus = array_column($result, 'sku');


        //查询签收的采购单
        $logistics = new \app\admin\model\LogisticsInfo();
        $purchase_id = $logistics->where(['status' => 1])->column('purchase_id');
        $purchase = new \app\admin\model\purchase\PurchaseOrder;
        // $res = $purchase->where(['id' => ['in', $purchase_id], 'purchase_status' => 6])->update(['purchase_status' => 7]);
        //计算SKU总采购数量
        $purchase = new \app\admin\model\purchase\PurchaseOrder;
        $hasWhere['sku'] = ['in', $skus];
        $purchase_map['purchase_status'] = ['in', [2, 5, 6]];
        $purchase_map['is_del'] = 1;
        $purchase_map['PurchaseOrder.id'] = ['not in', $purchase_id];
        $purchase_list = $purchase->hasWhere('purchaseOrderItem', $hasWhere)
            ->where($purchase_map)
            ->group('sku')
            ->column('sum(purchase_num) as purchase_num', 'sku');

        foreach ($result as &$v) {
            $v['on_way_stock'] = $purchase_list[$v['sku']] ?? 0;
            unset($v['sku']);
        }
        unset($v);
        $res = $item->saveAll($result);
        echo  $res;
        die;
    }


    /**
     * 处理各站虚拟仓库存
     *
     * @Description
     * @author wpl
     * @since 2020/08/14 09:30:39 
     * @return void
     */
    public function proccess_sku_stock()
    {
        $item = new \app\admin\model\itemmanage\Item();
        $itemPlatformSKU = new \app\admin\model\itemmanage\ItemPlatformSku();
        $list = $item->where(['is_del' => 1, 'is_open' => 1, 'available_stock' => ['>', 0]])->select();

        //查询临时表比例数据
        $data = Db::name('zzz_temp')->column('*', 'sku');
        foreach ($list as $k => $v) {
            $zeelool_stock = 0;
            $voogueme_stock = 0;
            $nihao_stock = 0;
            $meeloog_stock = 0;
            $wesee_stock = 0;
            //如果存在比例
            if ($data[$v['sku']]) {
                $zeelool_stock = $data[$v['sku']]['zeelool']  > 0 ? ceil($v['available_stock'] * $data[$v['sku']]['zeelool'] / 100) : 0;
                if (($v['available_stock'] - $zeelool_stock) > 0) {
                    $voogueme_stock = ($v['available_stock'] - $zeelool_stock)  > ceil($v['available_stock'] * $data[$v['sku']]['voogueme'] / 100) ? ceil($v['available_stock'] * $data[$v['sku']]['voogueme'] / 100) : ($v['available_stock'] - $zeelool_stock);
                }

                if (($v['available_stock'] - $zeelool_stock - $voogueme_stock) > 0) {
                    $nihao_stock = ($v['available_stock'] - $zeelool_stock - $voogueme_stock)  > ceil($v['available_stock'] * $data[$v['sku']]['nihao'] / 100) ? ceil($v['available_stock'] * $data[$v['sku']]['nihao'] / 100) : ($v['available_stock'] - $zeelool_stock - $voogueme_stock);
                }


                if (($v['available_stock'] - $zeelool_stock - $voogueme_stock - $nihao_stock) > 0) {
                    $meeloog_stock = ($v['available_stock'] - $zeelool_stock - $voogueme_stock - $nihao_stock) > ceil($v['available_stock'] * $data[$v['sku']]['meeloog'] / 100) ? ceil($v['available_stock'] * $data[$v['sku']]['meeloog'] / 100) : ($v['available_stock'] - $zeelool_stock - $voogueme_stock - $nihao_stock);
                }

                $stock = $v['available_stock'] - $zeelool_stock - $voogueme_stock - $nihao_stock - $meeloog_stock;
                $wesee_stock = $stock > 0 ? $stock : 0;
            } else {
                $zeelool_stock = $v['available_stock'];
            }

            if ($zeelool_stock > 0) {
                $itemPlatformSKU->where(['sku' => $v['sku'], 'platform_type' => 1])->update(['stock' => $zeelool_stock]);
            }

            if ($voogueme_stock > 0) {
                $itemPlatformSKU->where(['sku' => $v['sku'], 'platform_type' => 2])->update(['stock' => $voogueme_stock]);
            }

            if ($nihao_stock > 0) {
                $itemPlatformSKU->where(['sku' => $v['sku'], 'platform_type' => 3])->update(['stock' => $nihao_stock]);
            }

            if ($meeloog_stock > 0) {
                $itemPlatformSKU->where(['sku' => $v['sku'], 'platform_type' => 4])->update(['stock' => $meeloog_stock]);
            }

            if ($wesee_stock > 0) {
                $itemPlatformSKU->where(['sku' => $v['sku'], 'platform_type' => 5])->update(['stock' => $wesee_stock]);
            }
            echo $k . "\n";
            usleep(50000);
        }
        echo 'ok';
    }

    /**
     * 修改sku 上下架
     *
     * @Description
     * @author wpl
     * @since 2020/08/19 10:30:16 
     * @return void
     */
    public function proccess_sku_status()
    {
        $itemPlatformSKU = new \app\admin\model\itemmanage\ItemPlatformSku();
        //查询临时表比例数据
        $data = Db::name('zzzzaaa_temp')->select();
        foreach ($data as $k => $v) {
            $itemPlatformSKU->where(['platform_type' => 1, 'sku' => trim($v['sku'])])->update(['outer_sku_status' => $v['status']]);
            echo $k . "\n";
            usleep(50000);
        }
        echo 'ok';
    }

    public function new_track_test()
    {

        $order_shipment = Db::name('order_node')->where(['node_type' => 10, 'order_node' => 3, 'shipment_type' => 'USPS'])->select();
        $order_shipment = collection($order_shipment)->toArray();

        $trackingConnector = new TrackingConnector($this->apiKey);

        foreach ($order_shipment as $k => $v) {
            //先把主表状态更新为2-7
            // $update['order_node'] = 2;
            // $update['node_type'] = 7;
            // Db::name('order_node')->where('id', $v['id'])->update($update); //更新主表状态

            $title = strtolower(str_replace(' ', '-', $v['title']));

            $carrier = $this->getCarrier($title);

            $trackInfo = $trackingConnector->getTrackInfoMulti([[
                'number' => $v['track_number'],
                'carrier' => $carrier['carrierId']
                /*'number' => 'LO546092713CN',//E邮宝
                'carrier' => '03011'*/
                /* 'number' => '3616952791',//DHL
                'carrier' => '100001' */
                /* 'number' => '74890988318620573173', //Fedex
                'carrier' => '100003' */
                /* 'number' => '92001902551559000101352584', //usps郭伟峰
                'carrier' => '21051' */
            ]]);

            $add['site'] = $v['site'];
            $add['order_id'] = $v['order_id'];
            $add['order_number'] = $v['order_number'];
            $add['shipment_type'] = $v['shipment_type'];
            $add['shipment_data_type'] = $v['shipment_data_type'];
            $add['track_number'] = $v['track_number'];

            if ($trackInfo['code'] == 0 && $trackInfo['data']['accepted']) {
                $trackdata = $trackInfo['data']['accepted'][0]['track'];

                if (stripos($v['shipment_type'], 'USPS') !== false) {
                    if ($v['shipment_data_type'] == 'USPS_1') {
                        //郭伟峰
                        $this->usps_1_data($trackdata, $add);
                    }
                    if ($v['shipment_data_type'] == 'USPS_2') {
                        //加诺
                        $this->usps_2_data($trackdata, $add);
                    }

                    if ($v['shipment_data_type'] == 'USPS_3') {
                        //临时杜明明
                        $this->usps_3_data($trackdata, $add);
                    }
                }

                if (stripos($v['shipment_type'], 'DHL') !== false) {
                    $this->new_dhl_data($trackdata, $add);
                }

                if (stripos($v['shipment_type'], 'fede') !== false) {
                    $this->new_fedex_data($trackdata, $add);
                }
            }
            echo 'site:' . $v['site'] . ';key:' . $k . ';order_id' . $v['order_id'] . "\n";
            usleep(200000);
        }
        echo 'ok';
    }

    //fedex
    public function new_fedex_data($data, $add)
    {
        $sel_num = 1; //抓取第二条
        $trackdetail = array_reverse($data['z1']);
        $all_num = count($trackdetail);

        $order_node_detail['order_node'] = 3;
        $order_node_detail['handle_user_id'] = 0;
        $order_node_detail['handle_user_name'] = 'system';
        $order_node_detail['site'] = $add['site'];
        $order_node_detail['order_id'] = $add['order_id'];
        $order_node_detail['order_number'] = $add['order_number'];
        $order_node_detail['shipment_type'] = $add['shipment_type'];
        $order_node_detail['shipment_data_type'] = $add['shipment_data_type'];
        $order_node_detail['track_number'] = $add['track_number'];

        if ($data['e'] != 0) {
            foreach ($trackdetail as $k => $v) {
                $add['create_time'] = $v['a'];
                $add['content'] = $v['z'];
                $add['courier_status'] = $data['e'];
                $count = Db::name('order_node_courier')->where(['track_number' => $add['track_number'], 'shipment_type' => $add['shipment_type'], 'content' => $add['content']])->count();
                if ($count < 1) {
                    Db::name('order_node_courier')->insert($add); //插入物流日志表
                }

                //到达目的国
                if (stripos($v['z'], 'International shipment release - Import') !== false) {
                    $order_node_date = Db::name('order_node')->where('track_number', $add['track_number'])->find();
                    if ($order_node_date['order_node'] == 3 && $order_node_date['node_type'] == 10) {
                        $update_order_node['order_node'] = 3;
                        $update_order_node['node_type'] = 11;
                        $update_order_node['update_time'] = $v['a'];
                        Db::name('order_node')->where('id', $order_node_date['id'])->update($update_order_node); //更新主表状态

                        $order_node_detail['node_type'] = 11;
                        $order_node_detail['content'] = $this->str4;
                        $order_node_detail['create_time'] = $v['a'];
                        Db::name('order_node_detail')->insert($order_node_detail); //插入节点字表
                    }
                }

                //结果
                if ($all_num - 1 == $k) {
                    if ($data['e'] == 30 || $data['e'] == 35 || $data['e'] == 40 || $data['e'] == 50) {
                        $order_node_date = Db::name('order_node')->where('track_number', $add['track_number'])->find();
                        if ($order_node_date['order_node'] == 3 && $order_node_date['node_type'] == 11) {
                            $update_order_node['order_node'] = 4;
                            $update_order_node['node_type'] = $data['e'];
                            $update_order_node['update_time'] = $v['a'];
                            if ($data['e'] == 40) {
                                $update_order_node['signing_time'] = $v['a']; //更新签收时间 
                            }
                            Db::name('order_node')->where('id', $order_node_date['id'])->update($update_order_node); //更新主表状态

                            $order_node_detail['order_node'] = 4;
                            $order_node_detail['node_type'] = $data['e'];
                            switch ($data['e']) {
                                case 30:
                                    $order_node_detail['content'] = $this->str30;
                                    break;
                                case 35:
                                    $order_node_detail['content'] = $this->str35;
                                    break;
                                case 40:
                                    $order_node_detail['content'] = $this->str40;
                                    break;
                                case 50:
                                    $order_node_detail['content'] = $this->str50;
                                    break;
                            }

                            $order_node_detail['create_time'] = $v['a'];
                            Db::name('order_node_detail')->insert($order_node_detail); //插入节点字表
                        }
                        if ($order_node_date['order_node'] == 4 && $order_node_date['node_type'] != 40) {
                            $update_order_node['order_node'] = 4;
                            $update_order_node['node_type'] = $data['e'];
                            $update_order_node['update_time'] = $v['a'];
                            if ($data['e'] == 40) {
                                $update_order_node['signing_time'] = $v['a']; //更新签收时间
                            }
                            Db::name('order_node')->where('id', $order_node_date['id'])->update($update_order_node); //更新主表状态

                            $order_node_detail['order_node'] = 4;
                            $order_node_detail['node_type'] = $data['e'];
                            switch ($data['e']) {
                                case 30:
                                    $order_node_detail['content'] = $this->str30;
                                    break;
                                case 35:
                                    $order_node_detail['content'] = $this->str35;
                                    break;
                                case 40:
                                    $order_node_detail['content'] = $this->str40;
                                    break;
                                case 50:
                                    $order_node_detail['content'] = $this->str50;
                                    break;
                            }

                            $order_node_detail['create_time'] = $v['a'];
                            Db::name('order_node_detail')->insert($order_node_detail); //插入节点字表
                        }
                    }
                }
            }
        }
    }

    //DHL
    public function new_dhl_data($data, $add)
    {
        $sel_num = 1; //抓取第二条
        $trackdetail = array_reverse($data['z1']);
        $all_num = count($trackdetail);

        $order_node_detail['order_node'] = 3;
        $order_node_detail['handle_user_id'] = 0;
        $order_node_detail['handle_user_name'] = 'system';
        $order_node_detail['site'] = $add['site'];
        $order_node_detail['order_id'] = $add['order_id'];
        $order_node_detail['order_number'] = $add['order_number'];
        $order_node_detail['shipment_type'] = $add['shipment_type'];
        $order_node_detail['shipment_data_type'] = $add['shipment_data_type'];
        $order_node_detail['track_number'] = $add['track_number'];

        if ($data['e'] != 0) {
            foreach ($trackdetail as $k => $v) {
                $add['create_time'] = $v['a'];
                $add['content'] = $v['z'];
                $add['courier_status'] = $data['e'];
                $count = Db::name('order_node_courier')->where(['track_number' => $add['track_number'], 'shipment_type' => $add['shipment_type'], 'content' => $add['content']])->count();
                if ($count < 1) {
                    Db::name('order_node_courier')->insert($add); //插入物流日志表
                }


                //到达目的国
                if (stripos($v['z'], 'Customs status updated') !== false) {
                    $order_node_date = Db::name('order_node')->where('track_number', $add['track_number'])->find();
                    if ($order_node_date['order_node'] == 3 && $order_node_date['node_type'] == 10) {
                        $update_order_node['order_node'] = 3;
                        $update_order_node['node_type'] = 11;
                        $update_order_node['update_time'] = $v['a'];
                        Db::name('order_node')->where('id', $order_node_date['id'])->update($update_order_node); //更新主表状态

                        $order_node_detail['node_type'] = 11;
                        $order_node_detail['content'] = $this->str4;
                        $order_node_detail['create_time'] = $v['a'];
                        Db::name('order_node_detail')->insert($order_node_detail); //插入节点字表
                    }
                }

                //结果
                if ($all_num - 1 == $k) {
                    if ($data['e'] == 30 || $data['e'] == 35 || $data['e'] == 40 || $data['e'] == 50) {
                        $order_node_date = Db::name('order_node')->where('track_number', $add['track_number'])->find();
                        if ($order_node_date['order_node'] == 3 && $order_node_date['node_type'] == 11) {
                            $update_order_node['order_node'] = 4;
                            $update_order_node['node_type'] = $data['e'];
                            $update_order_node['update_time'] = $v['a'];
                            if ($data['e'] == 40) {
                                $update_order_node['signing_time'] = $v['a']; //更新签收时间 
                            }
                            Db::name('order_node')->where('id', $order_node_date['id'])->update($update_order_node); //更新主表状态

                            $order_node_detail['order_node'] = 4;
                            $order_node_detail['node_type'] = $data['e'];
                            switch ($data['e']) {
                                case 30:
                                    $order_node_detail['content'] = $this->str30;
                                    break;
                                case 35:
                                    $order_node_detail['content'] = $this->str35;
                                    break;
                                case 40:
                                    $order_node_detail['content'] = $this->str40;
                                    break;
                                case 50:
                                    $order_node_detail['content'] = $this->str50;
                                    break;
                            }

                            $order_node_detail['create_time'] = $v['a'];
                            Db::name('order_node_detail')->insert($order_node_detail); //插入节点字表
                        }
                        if ($order_node_date['order_node'] == 4 && $order_node_date['node_type'] != 40) {
                            $update_order_node['order_node'] = 4;
                            $update_order_node['node_type'] = $data['e'];
                            $update_order_node['update_time'] = $v['a'];
                            if ($data['e'] == 40) {
                                $update_order_node['signing_time'] = $v['a']; //更新签收时间
                            }
                            Db::name('order_node')->where('id', $order_node_date['id'])->update($update_order_node); //更新主表状态

                            $order_node_detail['order_node'] = 4;
                            $order_node_detail['node_type'] = $data['e'];
                            switch ($data['e']) {
                                case 30:
                                    $order_node_detail['content'] = $this->str30;
                                    break;
                                case 35:
                                    $order_node_detail['content'] = $this->str35;
                                    break;
                                case 40:
                                    $order_node_detail['content'] = $this->str40;
                                    break;
                                case 50:
                                    $order_node_detail['content'] = $this->str50;
                                    break;
                            }

                            $order_node_detail['create_time'] = $v['a'];
                            Db::name('order_node_detail')->insert($order_node_detail); //插入节点字表
                        }
                    }
                }
            }
        }
    }

    //usps_1  郭伟峰
    public function usps_1_data($data, $add)
    {
        $sel_num = 1; //抓取第二条
        $trackdetail = array_reverse($data['z1']);
        $all_num = count($trackdetail);

        $order_node_detail['order_node'] = 3;
        $order_node_detail['handle_user_id'] = 0;
        $order_node_detail['handle_user_name'] = 'system';
        $order_node_detail['site'] = $add['site'];
        $order_node_detail['order_id'] = $add['order_id'];
        $order_node_detail['order_number'] = $add['order_number'];
        $order_node_detail['shipment_type'] = $add['shipment_type'];
        $order_node_detail['shipment_data_type'] = $add['shipment_data_type'];
        $order_node_detail['track_number'] = $add['track_number'];

        if ($data['e'] != 0) {
            foreach ($trackdetail as $k => $v) {
                $add['create_time'] = $v['a'];
                $add['content'] = $v['z'];
                $add['courier_status'] = $data['e'];
                $count = Db::name('order_node_courier')->where(['track_number' => $add['track_number'], 'shipment_type' => $add['shipment_type'], 'content' => $add['content']])->count();
                if ($count < 1) {
                    Db::name('order_node_courier')->insert($add); //插入物流日志表
                }

                //到达目的国
                if (stripos($v['z'], 'Accepted at USPS Origin Facility') !== false || stripos($v['z'], 'Accepted at USPS Regional Origin Facility') !== false || stripos($v['z'], 'Arrived at USPS Regional Destination Facility') !== false) {
                    $order_node_date = Db::name('order_node')->where('track_number', $add['track_number'])->find();
                    if ($order_node_date['order_node'] == 3 && $order_node_date['node_type'] == 10) {
                        $update_order_node['order_node'] = 3;
                        $update_order_node['node_type'] = 11;
                        $update_order_node['update_time'] = $v['a'];
                        Db::name('order_node')->where('id', $order_node_date['id'])->update($update_order_node); //更新主表状态

                        $order_node_detail['node_type'] = 11;
                        $order_node_detail['content'] = $this->str4;
                        $order_node_detail['create_time'] = $v['a'];
                        Db::name('order_node_detail')->insert($order_node_detail); //插入节点字表
                    }
                }

                //结果
                if ($all_num - 1 == $k) {
                    if ($data['e'] == 30 || $data['e'] == 35 || $data['e'] == 40 || $data['e'] == 50) {
                        $order_node_date = Db::name('order_node')->where('track_number', $add['track_number'])->find();



                        //因为没有匹配上到达目的国，所以根据签收时间-1天就是到达目的国
                        if ($data['e'] == 40 && ($order_node_date['order_node'] == 3 && $order_node_date['node_type'] == 10)) {
                            $time = date('Y-m-d H:i', strtotime(($v['a'] . " -1 day")));
                            $update_order_node['order_node'] = 3;
                            $update_order_node['node_type'] = 11;
                            $update_order_node['update_time'] = $time;
                            Db::name('order_node')->where('id', $order_node_date['id'])->update($update_order_node); //更新主表状态

                            $order_node_detail['node_type'] = 11;
                            $order_node_detail['content'] = $this->str4;
                            $order_node_detail['create_time'] = $time;
                            Db::name('order_node_detail')->insert($order_node_detail); //插入节点字表
                            $time = '';
                            $order_node_date['order_node'] = 3;
                            $order_node_date['node_type'] = 11;
                        }



                        if ($order_node_date['order_node'] == 3 && $order_node_date['node_type'] == 11) {
                            $update_order_node['order_node'] = 4;
                            $update_order_node['node_type'] = $data['e'];
                            $update_order_node['update_time'] = $v['a'];
                            if ($data['e'] == 40) {
                                $update_order_node['signing_time'] = $v['a']; //更新签收时间 
                            }
                            Db::name('order_node')->where('id', $order_node_date['id'])->update($update_order_node); //更新主表状态

                            $order_node_detail['order_node'] = 4;
                            $order_node_detail['node_type'] = $data['e'];
                            switch ($data['e']) {
                                case 30:
                                    $order_node_detail['content'] = $this->str30;
                                    break;
                                case 35:
                                    $order_node_detail['content'] = $this->str35;
                                    break;
                                case 40:
                                    $order_node_detail['content'] = $this->str40;
                                    break;
                                case 50:
                                    $order_node_detail['content'] = $this->str50;
                                    break;
                            }

                            $order_node_detail['create_time'] = $v['a'];
                            Db::name('order_node_detail')->insert($order_node_detail); //插入节点字表
                        }
                        if ($order_node_date['order_node'] == 4 && $order_node_date['node_type'] != 40) {
                            $update_order_node['order_node'] = 4;
                            $update_order_node['node_type'] = $data['e'];
                            $update_order_node['update_time'] = $v['a'];
                            if ($data['e'] == 40) {
                                $update_order_node['signing_time'] = $v['a']; //更新签收时间
                            }
                            Db::name('order_node')->where('id', $order_node_date['id'])->update($update_order_node); //更新主表状态

                            $order_node_detail['order_node'] = 4;
                            $order_node_detail['node_type'] = $data['e'];
                            switch ($data['e']) {
                                case 30:
                                    $order_node_detail['content'] = $this->str30;
                                    break;
                                case 35:
                                    $order_node_detail['content'] = $this->str35;
                                    break;
                                case 40:
                                    $order_node_detail['content'] = $this->str40;
                                    break;
                                case 50:
                                    $order_node_detail['content'] = $this->str50;
                                    break;
                            }

                            $order_node_detail['create_time'] = $v['a'];
                            Db::name('order_node_detail')->insert($order_node_detail); //插入节点字表
                        }
                    }
                }
            }
        }
    }

    //usps_2  加诺
    public function usps_2_data($data, $add)
    {
        //根据出库时间，+1天后就是上网，再+1天就是运输中
        $where['track_number'] = $add['track_number'];
        $where['order_node'] = 2;
        $where['node_type'] = 7;
        $order_node_detail_time = Db::name('order_node_detail')->where($where)->field('create_time')->find();
        $time = date('Y-m-d H:i', strtotime(($order_node_detail_time['create_time'] . " +1 day")));

        $trackdetail = array_reverse($data['z1']);
        $all_num = count($trackdetail);

        $order_node_detail['order_node'] = 3;
        $order_node_detail['handle_user_id'] = 0;
        $order_node_detail['handle_user_name'] = 'system';
        $order_node_detail['site'] = $add['site'];
        $order_node_detail['order_id'] = $add['order_id'];
        $order_node_detail['order_number'] = $add['order_number'];
        $order_node_detail['shipment_type'] = $add['shipment_type'];
        $order_node_detail['shipment_data_type'] = $add['shipment_data_type'];
        $order_node_detail['track_number'] = $add['track_number'];

        if ($all_num > 0 && $data['e'] != 0) {
            $order_node_date = Db::name('order_node')->where('track_number', $add['track_number'])->find();

            //到达目的国
            foreach ($trackdetail as $k => $v) {
                $add['create_time'] = $v['a'];
                $add['content'] = $v['z'];
                $add['courier_status'] = $data['e'];
                $count = Db::name('order_node_courier')->where(['track_number' => $add['track_number'], 'shipment_type' => $add['shipment_type'], 'content' => $add['content']])->count();
                if ($count < 1) {
                    Db::name('order_node_courier')->insert($add); //插入物流日志表
                }

                //到达目的国
                if (stripos($v['z'], 'Accepted at USPS Origin Facility') !== false) {
                    $order_node_date = Db::name('order_node')->where('track_number', $add['track_number'])->find();
                    if ($order_node_date['order_node'] == 3 && $order_node_date['node_type'] == 10) {
                        $update_order_node['order_node'] = 3;
                        $update_order_node['node_type'] = 11;
                        $update_order_node['update_time'] = $v['a'];
                        Db::name('order_node')->where('id', $order_node_date['id'])->update($update_order_node); //更新主表状态

                        $order_node_detail['node_type'] = 11;
                        $order_node_detail['content'] = $this->str4;
                        $order_node_detail['create_time'] = $v['a'];
                        Db::name('order_node_detail')->insert($order_node_detail); //插入节点字表
                    }
                }

                //结果
                if ($all_num - 1 == $k) {
                    if ($data['e'] == 30 || $data['e'] == 35 || $data['e'] == 40 || $data['e'] == 50) {
                        $order_node_date = Db::name('order_node')->where('track_number', $add['track_number'])->find();


                        //因为没有匹配上到达目的国，所以根据签收时间-1天就是到达目的国
                        if ($data['e'] == 40 && ($order_node_date['order_node'] == 3 && $order_node_date['node_type'] == 10)) {
                            $time = date('Y-m-d H:i', strtotime(($v['a'] . " -1 day")));
                            $update_order_node['order_node'] = 3;
                            $update_order_node['node_type'] = 11;
                            $update_order_node['update_time'] = $time;
                            Db::name('order_node')->where('id', $order_node_date['id'])->update($update_order_node); //更新主表状态

                            $order_node_detail['node_type'] = 11;
                            $order_node_detail['content'] = $this->str4;
                            $order_node_detail['create_time'] = $time;
                            Db::name('order_node_detail')->insert($order_node_detail); //插入节点字表
                            $time = '';
                            $order_node_date['order_node'] = 3;
                            $order_node_date['node_type'] = 11;
                        }

                        if ($order_node_date['order_node'] == 3 && $order_node_date['node_type'] == 11) {
                            $update_order_node['order_node'] = 4;
                            $update_order_node['node_type'] = $data['e'];
                            $update_order_node['update_time'] = $v['a'];
                            if ($data['e'] == 40) {
                                $update_order_node['signing_time'] = $v['a']; //更新签收时间 
                            }
                            Db::name('order_node')->where('id', $order_node_date['id'])->update($update_order_node); //更新主表状态

                            $order_node_detail['order_node'] = 4;
                            $order_node_detail['node_type'] = $data['e'];
                            switch ($data['e']) {
                                case 30:
                                    $order_node_detail['content'] = $this->str30;
                                    break;
                                case 35:
                                    $order_node_detail['content'] = $this->str35;
                                    break;
                                case 40:
                                    $order_node_detail['content'] = $this->str40;
                                    break;
                                case 50:
                                    $order_node_detail['content'] = $this->str50;
                                    break;
                            }

                            $order_node_detail['create_time'] = $v['a'];
                            Db::name('order_node_detail')->insert($order_node_detail); //插入节点字表
                        }
                        if ($order_node_date['order_node'] == 4 && $order_node_date['node_type'] != 40) {
                            $update_order_node['order_node'] = 4;
                            $update_order_node['node_type'] = $data['e'];
                            $update_order_node['update_time'] = $v['a'];
                            if ($data['e'] == 40) {
                                $update_order_node['signing_time'] = $v['a']; //更新签收时间
                            }
                            Db::name('order_node')->where('id', $order_node_date['id'])->update($update_order_node); //更新主表状态

                            $order_node_detail['order_node'] = 4;
                            $order_node_detail['node_type'] = $data['e'];
                            switch ($data['e']) {
                                case 30:
                                    $order_node_detail['content'] = $this->str30;
                                    break;
                                case 35:
                                    $order_node_detail['content'] = $this->str35;
                                    break;
                                case 40:
                                    $order_node_detail['content'] = $this->str40;
                                    break;
                                case 50:
                                    $order_node_detail['content'] = $this->str50;
                                    break;
                            }

                            $order_node_detail['create_time'] = $v['a'];
                            Db::name('order_node_detail')->insert($order_node_detail); //插入节点字表
                        }
                    }
                }
            }
        }
    }

    //usps_2  加诺
    public function usps_3_data($data, $add)
    {
        //根据出库时间，+1天后就是上网，再+1天就是运输中
        $where['track_number'] = $add['track_number'];
        $where['order_node'] = 2;
        $where['node_type'] = 7;
        $order_node_detail_time = Db::name('order_node_detail')->where($where)->field('create_time')->find();
        $time = date('Y-m-d H:i', strtotime(($order_node_detail_time['create_time'] . " +1 day")));

        $order_node_detail['order_node'] = 3;
        $order_node_detail['handle_user_id'] = 0;
        $order_node_detail['handle_user_name'] = 'system';
        $order_node_detail['site'] = $add['site'];
        $order_node_detail['order_id'] = $add['order_id'];
        $order_node_detail['order_number'] = $add['order_number'];
        $order_node_detail['shipment_type'] = $add['shipment_type'];
        $order_node_detail['shipment_data_type'] = $add['shipment_data_type'];
        $order_node_detail['track_number'] = $add['track_number'];


        $order_node_date = Db::name('order_node')->where('track_number', $add['track_number'])->find();

        if ($data['e'] == 30 || $data['e'] == 35 || $data['e'] == 40) {
            $where['track_number'] = $add['track_number'];
            $where['order_node'] = 3;
            $where['node_type'] = 10;
            $order_node_detail_time = Db::name('order_node_detail')->where($where)->field('create_time')->find();
            $time = date('Y-m-d H:i', strtotime(($order_node_detail_time['create_time'] . " +1 day")));
            $update_order_node['order_node'] = 3;
            $update_order_node['node_type'] = 11;
            $update_order_node['update_time'] = $time;
            Db::name('order_node')->where('id', $order_node_date['id'])->update($update_order_node); //更新主表状态

            $order_node_detail['node_type'] = 11;
            $order_node_detail['content'] = $this->str4;
            $order_node_detail['create_time'] = $time;
            Db::name('order_node_detail')->insert($order_node_detail); //插入节点字表

            $update_order_node['order_node'] = 4;
            $update_order_node['node_type'] = $data['e'];
            $update_order_node['update_time'] = $data['z0']['a'];
            if ($data['e'] == 40) {
                $update_order_node['signing_time'] = $data['z0']['a']; //更新签收时间 
            }
            Db::name('order_node')->where('id', $order_node_date['id'])->update($update_order_node); //更新主表状态

            $order_node_detail['order_node'] = 4;
            $order_node_detail['node_type'] = $data['e'];
            switch ($data['e']) {
                case 30:
                    $order_node_detail['content'] = $this->str30;
                    break;
                case 35:
                    $order_node_detail['content'] = $this->str35;
                    break;
                case 40:
                    $order_node_detail['content'] = $this->str40;
                    break;
                case 50:
                    $order_node_detail['content'] = $this->str50;
                    break;
            }

            $order_node_detail['create_time'] = $data['z0']['a'];
            Db::name('order_node_detail')->insert($order_node_detail); //插入节点字表

        }
    }


    /**
     * 获取快递号
     * @param $title
     * @return mixed|string
     */
    public function getCarrier($title)
    {
        $carrierId = '';
        if (stripos($title, 'post') !== false) {
            $carrierId = 'chinapost';
            $title = 'China Post';
        } elseif (stripos($title, 'ems') !== false) {
            $carrierId = 'chinaems';
            $title = 'China Ems';
        } elseif (stripos($title, 'dhl') !== false) {
            $carrierId = 'dhl';
            $title = 'DHL';
        } elseif (stripos($title, 'fede') !== false) {
            $carrierId = 'fedex';
            $title = 'Fedex';
        } elseif (stripos($title, 'usps') !== false) {
            $carrierId = 'usps';
            $title = 'Usps';
        } elseif (stripos($title, 'yanwen') !== false) {
            $carrierId = 'yanwen';
            $title = 'YANWEN';
        } elseif (stripos($title, 'cpc') !== false) {
            $carrierId = 'cpc';
            $title = 'Canada Post';
        }
        $carrier = [
            'dhl' => '100001',
            'chinapost' => '03011',
            'chinaems' => '03013',
            'cpc' =>  '03041',
            'fedex' => '100003',
            'usps' => '21051',
            'yanwen' => '190012'
        ];
        if ($carrierId) {
            return ['title' => $title, 'carrierId' => $carrier[$carrierId]];
        }
        return ['title' => $title, 'carrierId' => $carrierId];
    }

    /**
     * 跑需求数据
     *
     * @Description
     * @author wpl
     * @since 2020/08/07 09:18:21 
     * @return void
     */
    public function test()
    {
        //查询
        $list = db('it_web_old_demand')->where('status', 7)->select();
        $data = [];
        foreach ($list as $k => $v) {
            if ($v['type'] == 1) {
                $data[$k]['type'] = $v['type'];
            } else {
                $data[$k]['type'] = 2;
            }
            $data[$k]['site'] = $v['site_type'];

            $str = '';
            if ($v['web_designer_group'] == 1 || $v['phper_group'] == 1) {
                $str .= '1,2';
            } elseif ($v['app_group'] == 1) {
                $str .= ',3';
            }
            $data[$k]['site_type'] = $str;
            $data[$k]['status'] = 4;
            $data[$k]['create_time'] = $v['create_time'];
            $data[$k]['entry_user_id'] = $v['entry_user_id'];
            $data[$k]['entry_user_confirm'] = $v['entry_user_confirm'];
            $data[$k]['entry_user_confirm_time'] = $v['entry_user_confirm_time'];
            $data[$k]['copy_to_user_id'] = $v['copy_to_user_id'];
            $data[$k]['title'] = $v['title'];
            $data[$k]['content'] = $v['content'];
            $data[$k]['priority'] = 1;
            //计算周期
            $time = ceil((strtotime($v['all_finish_time']) - strtotime($v['create_time'])) / 86400);
            $data[$k]['node_time'] = $time;
            $data[$k]['start_time'] = $v['create_time'];
            $data[$k]['end_time'] = date('Y-m-d H:i:s', strtotime($v['all_finish_time']) + 7200);
            $data[$k]['pm_audit_status'] = 3;
            $data[$k]['pm_audit_status_time'] = date('Y-m-d H:i:s', strtotime($v['create_time']) + 3600);;
            $data[$k]['pm_confirm'] = 1;
            $data[$k]['pm_confirm_time'] = $v['entry_user_confirm_time'];
            $data[$k]['web_designer_group'] = $v['web_designer_group'];
            $data[$k]['web_designer_complexity'] = $v['web_designer_complexity'];
            $data[$k]['web_designer_user_id'] = $v['web_designer_user_id'];
            $data[$k]['web_designer_expect_time'] = $v['web_designer_expect_time'];
            $data[$k]['web_designer_is_finish'] = $v['web_designer_is_finish'];
            $data[$k]['web_designer_finish_time'] = $v['web_designer_finish_time'];
            $data[$k]['phper_group'] = $v['phper_group'];
            $data[$k]['phper_complexity'] = $v['phper_complexity'];
            $data[$k]['phper_user_id'] = $v['phper_user_id'];
            $data[$k]['phper_expect_time'] = $v['phper_expect_time'];
            $data[$k]['phper_is_finish'] = $v['phper_is_finish'];
            $data[$k]['phper_finish_time'] = $v['phper_finish_time'];
            $data[$k]['app_group'] = $v['app_group'];
            $data[$k]['app_complexity'] = $v['app_complexity'];
            $data[$k]['app_user_id'] = $v['app_user_id'];
            $data[$k]['app_expect_time'] = $v['app_expect_time'];
            $data[$k]['app_is_finish'] = $v['app_is_finish'];
            $data[$k]['app_finish_time'] = $v['app_finish_time'];
            $data[$k]['test_group'] = $v['test_group'];
            $data[$k]['test_confirm_time'] = $v['test_confirm_time'];
            $data[$k]['test_user_id'] = $v['test_user_id'];
            $data[$k]['test_is_finish'] = $v['test_is_finish'];
            $data[$k]['test_finish_time'] = $v['test_finish_time'];
            $data[$k]['test_status'] = 5;
            $data[$k]['develop_finish_status'] = 3;
            $finish_time = max(array($v['web_designer_finish_time'], $v['phper_finish_time'], $v['app_finish_time']));
            $data[$k]['develop_finish_time'] = $finish_time;
            $data[$k]['all_finish_time'] = $v['all_finish_time'];

            $data[$k]['is_small_probability'] = $v['is_small_probability'];
            if ($v['type'] == 3) {
                $data[$k]['is_difficult'] = 1;
            } else {
                $data[$k]['is_difficult'] = 0;
            }

            $data[$k]['is_del'] = $v['is_del'];
        }
        db('it_web_demand')->insertAll($data);
    }
    /*
     * 同步工单支付时间
     * */
    public function work_list_time()
    {
        $this->model = new \app\admin\model\saleaftermanage\WorkOrderList;
        $list = $this->model->field('id,work_platform,platform_order')->where('payment_time', '0000-00-00 00:00:00')->select();
        $list = collection($list)->toArray();
        foreach ($list as $k => $value) {
            $info = $this->model->getSkuList($value['work_platform'], $value['platform_order']);
            $payment_time = $info['payment_time'];
            $this->model->where('id', $value['id'])->update(['payment_time' => $payment_time]);
            echo $value['id'] . ' is ok' . "\n";
        }
    }
    /*
     * 同步借出数量
     * */
    public function lendlog_info()
    {
        $list = Db::name('purchase_sample_lendlog_item')->select();
        foreach ($list as $k => $v) {
            $lendinfo = Db::name('purchase_sample_lendlog')->where('id', $v['log_id'])->find();
            $data['status'] = $lendinfo['status'];
            $data['create_user'] = $lendinfo['create_user'];
            $data['createtime'] = $lendinfo['createtime'];
            Db::name('purchase_sample_lendlog_item')->where('id', $v['id'])->update($data);
            echo $v['id'] . "\n";
        }
    }
}<|MERGE_RESOLUTION|>--- conflicted
+++ resolved
@@ -433,20 +433,12 @@
         $model = Db::connect('database.db_zeelool_online');
         $model->table('sales_flat_order')->query("set time_zone='+8:00'");
         $model->table('customer_entity')->query("set time_zone='+8:00'");
-<<<<<<< HEAD
-        $date_time = Db::name('datacenter_day')->where('site',1)->field('id,day_date,sessions,order_num,new_cart_num,update_cart_num')->order('id asc')->select();
-=======
         $date_time = Db::name('datacenter_day')->where('site', 1)->field('id,day_date,sessions,order_num,new_cart_num,update_cart_num')->order('id asc')->select();
->>>>>>> 83a0a539
         foreach ($date_time as $val) {
             $arr = [];
             $order_where = [];
             $order_where[] = ['exp', Db::raw("DATE_FORMAT(created_at, '%Y-%m-%d') = '" . $val['day_date'] . "'")];
-<<<<<<< HEAD
-            $arr['sum_order_num'] = $model->table('sales_flat_order')->where($order_where)->where('order_type',1)->count();
-=======
             $arr['sum_order_num'] = $model->table('sales_flat_order')->where($order_where)->where('order_type', 1)->count();
->>>>>>> 83a0a539
             $customer_where = [];
             $customer_where[] = ['exp', Db::raw("DATE_FORMAT(updated_at, '%Y-%m-%d') = '" . $val['day_date'] . "'")];
             $arr['login_user_num'] = $model->table('customer_entity')->where($customer_where)->count();
@@ -462,20 +454,12 @@
         $model = Db::connect('database.db_voogueme_online');
         $model->table('sales_flat_order')->query("set time_zone='+8:00'");
         $model->table('customer_entity')->query("set time_zone='+8:00'");
-<<<<<<< HEAD
-        $date_time = Db::name('datacenter_day')->where('site',2)->field('id,day_date,sessions,order_num,new_cart_num,update_cart_num')->order('id asc')->select();
-=======
         $date_time = Db::name('datacenter_day')->where('site', 2)->field('id,day_date,sessions,order_num,new_cart_num,update_cart_num')->order('id asc')->select();
->>>>>>> 83a0a539
         foreach ($date_time as $val) {
             $arr = [];
             $order_where = [];
             $order_where[] = ['exp', Db::raw("DATE_FORMAT(created_at, '%Y-%m-%d') = '" . $val['day_date'] . "'")];
-<<<<<<< HEAD
-            $arr['sum_order_num'] = $model->table('sales_flat_order')->where($order_where)->where('order_type',1)->count();
-=======
             $arr['sum_order_num'] = $model->table('sales_flat_order')->where($order_where)->where('order_type', 1)->count();
->>>>>>> 83a0a539
             $customer_where = [];
             $customer_where[] = ['exp', Db::raw("DATE_FORMAT(updated_at, '%Y-%m-%d') = '" . $val['day_date'] . "'")];
             $arr['login_user_num'] = $model->table('customer_entity')->where($customer_where)->count();
@@ -492,20 +476,12 @@
         $model = Db::connect('database.db_nihao_online');
         $model->table('sales_flat_order')->query("set time_zone='+8:00'");
         $model->table('customer_entity')->query("set time_zone='+8:00'");
-<<<<<<< HEAD
-        $date_time = Db::name('datacenter_day')->where('site',3)->field('id,day_date,sessions,order_num,new_cart_num,update_cart_num')->order('id asc')->select();
-=======
         $date_time = Db::name('datacenter_day')->where('site', 3)->field('id,day_date,sessions,order_num,new_cart_num,update_cart_num')->order('id asc')->select();
->>>>>>> 83a0a539
         foreach ($date_time as $val) {
             $arr = [];
             $order_where = [];
             $order_where[] = ['exp', Db::raw("DATE_FORMAT(created_at, '%Y-%m-%d') = '" . $val['day_date'] . "'")];
-<<<<<<< HEAD
-            $arr['sum_order_num'] = $model->table('sales_flat_order')->where($order_where)->where('order_type',1)->count();
-=======
             $arr['sum_order_num'] = $model->table('sales_flat_order')->where($order_where)->where('order_type', 1)->count();
->>>>>>> 83a0a539
             $customer_where = [];
             $customer_where[] = ['exp', Db::raw("DATE_FORMAT(updated_at, '%Y-%m-%d') = '" . $val['day_date'] . "'")];
             $arr['login_user_num'] = $model->table('customer_entity')->where($customer_where)->count();
