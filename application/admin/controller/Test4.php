--- conflicted
+++ resolved
@@ -1731,164 +1731,6 @@
             echo $value.' is ok'."\n";
             usleep(100000);
         }
-    }
-    /*
-     * 库存台账
-     * */
-    public function stock_parameter()
-    {
-        $this->instock = new \app\admin\model\warehouse\Instock;
-        $this->outstock = new \app\admin\model\warehouse\Outstock;
-        $this->stockparameter = new \app\admin\model\financepurchase\StockParameter;
-        $this->item = new \app\admin\model\warehouse\ProductBarCodeItem;
-        $stimestamp = 1577808000;
-        $etimestamp = 1611504000;
-        // 计算日期段内有多少天
-        $days = ($etimestamp - $stimestamp) / 86400 + 1;
-        // 循环每天日期
-        for ($i = 0; $i < $days; $i++) {
-            $start = date('Y-m-d', $stimestamp + (86400 * $i));
-            $end = $start . ' 23:59:59';
-            //库存主表插入数据
-            $stock_data['day_date'] = $start;
-            $stockId = $this->stockparameter->insertGetId($stock_data);
-            //采购入库数量
-            $instock_where['s.status'] = 2;
-            $instock_where['s.type_id'] = 1;
-            $instock_where['s.check_time'] = ['between', [$start, $end]];
-            $instocks = $this->instock->alias('s')->join('fa_check_order c', 'c.id=s.check_id')->join('fa_purchase_order_item oi', 'c.purchase_id=oi.purchase_id')->join('fa_purchase_order o', 'oi.purchase_id=o.id')->where($instock_where)->field('s.id,round(o.purchase_total/oi.purchase_num,2) purchase_price')->select();
-            $instock_total = 0; //入库总金额
-            foreach ($instocks as $key => $instock) {
-                $arr = array();
-                $arr['stock_id'] = $stockId;
-                $arr['instock_id'] = $instock['id'];
-                $arr['type'] = 1;
-                $instock_num = Db::name('in_stock_item')->where('in_stock_id', $instock['id'])->sum('in_stock_num');
-                $arr['instock_num'] = $instock_num;
-                $arr['instock_total'] = round($instock['purchase_price'] * $instock_num, 2);
-                $instock_total += $arr['instock_total'];
-                Db::name('finance_stock_parameter_item')->insert($arr);
-            }
-            //判断今天是否有冲减数据
-            $start_time = strtotime($start);
-            $end_time = strtotime($end);
-            $exist_where['create_time'] = ['between', [$start_time, $end_time]];
-            $is_exist = Db::name('finance_cost_error')->where($exist_where)->field('id,create_time,purchase_id,total')->select();
-            $outstock_total1 = 0;   //出库单出库
-            $outstock_total2 = 0;   //订单出库
-            /*************出库单出库start**************/
-            $bar_where['out_stock_time'] = ['between', [$start, $end]];
-            $bar_where['out_stock_id'] = ['<>', 0];
-            $bar_where['library_status'] = 2;
-            //判断冲减前的出库单出库数量和金额
-            $bars = $this->item->where($bar_where)->group('barcode_id')->column('barcode_id');
-            foreach ($bars as $bar) {
-                $flag = [];
-                $flag['stock_id'] = $stockId;
-                $flag['bar_id'] = $bar;
-                $flag['type'] = 2;
-                $bar_items = $this->item->alias('i')->join('fa_purchase_order_item p', 'i.purchase_id=p.purchase_id and i.sku=p.sku')->join('fa_purchase_order o', 'p.purchase_id=o.id')->field('i.out_stock_id,i.purchase_id,i.out_stock_time,p.actual_purchase_price,round(o.purchase_total/p.purchase_num,2) purchase_price')->where($bar_where)->where('barcode_id', $bar)->select();
-                $sum_count = 0;
-                $sum_total = 0;
-                foreach ($bar_items as $item) {
-                    if (count(array_unique($is_exist)) != 0) {
-                        foreach ($is_exist as $value) {
-                            if ($item['purchase_id'] == $value['purchase_id']) {
-                                $end_date = date('Y-m-d H:i:s', $value['create_time']);
-                                if ($item['out_stock_time'] >= $end_date) {
-                                    //使用成本计算
-                                    $total = $item['actual_purchase_price'];
-                                } else {
-                                    //使用预估计算
-                                    $total = $item['purchase_price'];
-                                }
-                            } else {
-                                //没有冲减数据，直接拿预估成本计算
-                                if ($item['actual_purchase_price'] != 0) {
-                                    $total = $item['actual_purchase_price'];   //有成本价拿成本价计算
-                                } else {
-                                    $total = $item['purchase_price'];   //没有成本价拿预估价计算
-                                }
-                            }
-                        }
-                    } else {
-                        //没有冲减数据，直接拿预估成本计算
-                        if ($item['actual_purchase_price'] != 0) {
-                            $total = $item['actual_purchase_price'];   //有成本价拿成本价计算
-                        } else {
-                            $total = $item['purchase_price'];   //没有成本价拿预估价计算
-                        }
-                    }
-                    $sum_total += $total;
-                    $sum_count++;
-                }
-                $flag['outstock_count'] = $sum_count;
-                $flag['outstock_total'] = $sum_total;
-                $outstock_total1 += $sum_total;
-                Db::name('finance_stock_parameter_item')->insert($flag);
-            }
-            /*************出库单出库end**************/
-            /*************订单出库start**************/
-            $bar_where1['out_stock_time'] = ['between', [$start, $end]];
-            $bar_where1['out_stock_id'] = 0;
-            $bar_where1['item_order_number'] = ['<>', ''];
-            $bar_where1['library_status'] = 2;
-            //判断冲减前的出库单出库数量和金额
-            $bars1 = $this->item->alias('i')->join('fa_purchase_order_item p', 'i.purchase_id=p.purchase_id and i.sku=p.sku')->join('fa_purchase_order o', 'p.purchase_id=o.id')->where($bar_where1)->field('i.out_stock_id,i.purchase_id,i.out_stock_time,p.actual_purchase_price,round(o.purchase_total/p.purchase_num,2) purchase_price')->select();
-            if (count($bars1) != 0) {
-                $flag1 = [];
-                $flag1['stock_id'] = $stockId;
-                $flag1['type'] = 3;
-                foreach ($bars1 as $bar1) {
-                    if (count(array_unique($is_exist)) != 0) {
-                        foreach ($is_exist as $value) {
-                            if ($bar1['purchase_id'] == $value['purchase_id']) {
-                                $end_date = date('Y-m-d H:i:s', $value['create_time']);
-                                if ($bar1['out_stock_time'] >= $end_date) {
-                                    //使用成本计算
-                                    $total1 = $bar1['actual_purchase_price'];
-                                } else {
-                                    //使用预估计算
-                                    $total1 = $bar1['purchase_price'];
-                                }
-                            } else {
-                                //没有冲减数据，直接拿预估成本计算
-                                if ($bar1['actual_purchase_price'] != 0) {
-                                    $total1 = $bar1['actual_purchase_price'];   //有成本价拿成本价计算
-                                } else {
-                                    $total1 = $bar1['purchase_price'];   //没有成本价拿预估价计算
-                                }
-                            }
-                        }
-                    } else {
-                        if ($bar1['actual_purchase_price'] != 0) {
-                            $total1 = $bar1['actual_purchase_price'];   //有成本价拿成本价计算
-                        } else {
-                            $total1 = $bar1['purchase_price'];   //没有成本价拿预估价计算
-                        }
-                    }
-                    $outstock_total2 += $total1;
-                }
-                $flag1['outstock_count'] = count($bars1);
-                $flag1['outstock_total'] = $outstock_total2;
-                Db::name('finance_stock_parameter_item')->insert($flag1);
-            }
-            /*************订单出库end**************/
-            //查询最新一条的余额
-            $rest_total = $this->stockparameter->order('id', 'desc')->field('rest_total')->limit(1, 1)->select();
-            $cha_amount = 0;
-            foreach ($is_exist as $k => $v) {
-                $cha_amount += $v['total'];
-            }
-            $end_rest = round($rest_total[0]['rest_total'] + $instock_total - $outstock_total1 - $outstock_total2 + $cha_amount, 2);
-            $info['instock_total'] = $instock_total;
-            $info['outstock_total'] = round($outstock_total1 + $outstock_total2, 2);
-            $info['rest_total'] = $end_rest;
-            $this->stockparameter->where('id', $stockId)->update($info);
-            echo $start . ' is ok' . "\n";
-            usleep(100000);
-        }
-        echo "all is ok";
     }
     /**
      * 呆滞数据
@@ -2177,8 +2019,6 @@
         $data['days'] = $days > 30 ? 30 : $days;
         return $data;
     }
-<<<<<<< HEAD
-=======
     /*
      * 库存台账
      * */
@@ -2336,5 +2176,4 @@
         }
         echo "all is ok";
     }
->>>>>>> 1968ae14
 }