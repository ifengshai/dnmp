--- conflicted
+++ resolved
@@ -1743,11 +1743,11 @@
             usleep(100000);
         }
     }
-<<<<<<< HEAD
     /*
      * 库存台账
      * */
-    public function stock_parameter(){
+    public function stock_parameter()
+    {
         $this->instock = new \app\admin\model\warehouse\Instock;
         $this->outstock = new \app\admin\model\warehouse\Outstock;
         $this->stockparameter = new \app\admin\model\financepurchase\StockParameter;
@@ -1767,7 +1767,7 @@
             $instock_where['s.status'] = 2;
             $instock_where['s.type_id'] = 1;
             $instock_where['s.check_time'] = ['between', [$start, $end]];
-            $instocks = $this->instock->alias('s')->join('fa_check_order c', 'c.id=s.check_id')->join('fa_purchase_order_item oi', 'c.purchase_id=oi.purchase_id')->join('fa_purchase_order o','oi.purchase_id=o.id')->where($instock_where)->field('s.id,round(o.purchase_total/oi.purchase_num,2) purchase_price')->select();
+            $instocks = $this->instock->alias('s')->join('fa_check_order c', 'c.id=s.check_id')->join('fa_purchase_order_item oi', 'c.purchase_id=oi.purchase_id')->join('fa_purchase_order o', 'oi.purchase_id=o.id')->where($instock_where)->field('s.id,round(o.purchase_total/oi.purchase_num,2) purchase_price')->select();
             $instock_total = 0; //入库总金额
             foreach ($instocks as $key => $instock) {
                 $arr = array();
@@ -1798,12 +1798,12 @@
                 $flag['stock_id'] = $stockId;
                 $flag['bar_id'] = $bar;
                 $flag['type'] = 2;
-                $bar_items = $this->item->alias('i')->join('fa_purchase_order_item p','i.purchase_id=p.purchase_id and i.sku=p.sku')->join('fa_purchase_order o','p.purchase_id=o.id')->field('i.out_stock_id,i.purchase_id,i.out_stock_time,p.actual_purchase_price,round(o.purchase_total/p.purchase_num,2) purchase_price')->where($bar_where)->where('barcode_id', $bar)->select();
+                $bar_items = $this->item->alias('i')->join('fa_purchase_order_item p', 'i.purchase_id=p.purchase_id and i.sku=p.sku')->join('fa_purchase_order o', 'p.purchase_id=o.id')->field('i.out_stock_id,i.purchase_id,i.out_stock_time,p.actual_purchase_price,round(o.purchase_total/p.purchase_num,2) purchase_price')->where($bar_where)->where('barcode_id', $bar)->select();
                 $sum_count = 0;
                 $sum_total = 0;
                 foreach ($bar_items as $item) {
-                    if(count(array_unique($is_exist)) != 0){
-                        foreach ($is_exist as $value){
+                    if (count(array_unique($is_exist)) != 0) {
+                        foreach ($is_exist as $value) {
                             if ($item['purchase_id'] == $value['purchase_id']) {
                                 $end_date = date('Y-m-d H:i:s', $value['create_time']);
                                 if ($item['out_stock_time'] >= $end_date) {
@@ -1822,7 +1822,7 @@
                                 }
                             }
                         }
-                    }else{
+                    } else {
                         //没有冲减数据，直接拿预估成本计算
                         if ($item['actual_purchase_price'] != 0) {
                             $total = $item['actual_purchase_price'];   //有成本价拿成本价计算
@@ -1845,13 +1845,13 @@
             $bar_where1['item_order_number'] = ['<>', ''];
             $bar_where1['library_status'] = 2;
             //判断冲减前的出库单出库数量和金额
-            $bars1 = $this->item->alias('i')->join('fa_purchase_order_item p','i.purchase_id=p.purchase_id and i.sku=p.sku')->join('fa_purchase_order o','p.purchase_id=o.id')->where($bar_where1)->field('i.out_stock_id,i.purchase_id,i.out_stock_time,p.actual_purchase_price,round(o.purchase_total/p.purchase_num,2) purchase_price')->select();
+            $bars1 = $this->item->alias('i')->join('fa_purchase_order_item p', 'i.purchase_id=p.purchase_id and i.sku=p.sku')->join('fa_purchase_order o', 'p.purchase_id=o.id')->where($bar_where1)->field('i.out_stock_id,i.purchase_id,i.out_stock_time,p.actual_purchase_price,round(o.purchase_total/p.purchase_num,2) purchase_price')->select();
             if (count($bars1) != 0) {
                 $flag1 = [];
                 $flag1['stock_id'] = $stockId;
                 $flag1['type'] = 3;
                 foreach ($bars1 as $bar1) {
-                    if(count(array_unique($is_exist)) != 0) {
+                    if (count(array_unique($is_exist)) != 0) {
                         foreach ($is_exist as $value) {
                             if ($bar1['purchase_id'] == $value['purchase_id']) {
                                 $end_date = date('Y-m-d H:i:s', $value['create_time']);
@@ -1864,15 +1864,15 @@
                                 }
                             } else {
                                 //没有冲减数据，直接拿预估成本计算
-                                if ($bar1['actual_purchase_price']  != 0) {
+                                if ($bar1['actual_purchase_price'] != 0) {
                                     $total1 = $bar1['actual_purchase_price'];   //有成本价拿成本价计算
                                 } else {
                                     $total1 = $bar1['purchase_price'];   //没有成本价拿预估价计算
                                 }
                             }
                         }
-                    }else{
-                        if ($bar1['actual_purchase_price']  != 0) {
+                    } else {
+                        if ($bar1['actual_purchase_price'] != 0) {
                             $total1 = $bar1['actual_purchase_price'];   //有成本价拿成本价计算
                         } else {
                             $total1 = $bar1['purchase_price'];   //没有成本价拿预估价计算
@@ -1886,21 +1886,21 @@
             }
             /*************订单出库end**************/
             //查询最新一条的余额
-            $rest_total = $this->stockparameter->order('id', 'desc')->field('rest_total')->limit(1,1)->select();
+            $rest_total = $this->stockparameter->order('id', 'desc')->field('rest_total')->limit(1, 1)->select();
             $cha_amount = 0;
-            foreach ($is_exist as $k=>$v){
+            foreach ($is_exist as $k => $v) {
                 $cha_amount += $v['total'];
             }
-            $end_rest = round($rest_total[0]['rest_total'] + $instock_total - $outstock_total1 - $outstock_total2+$cha_amount, 2);
+            $end_rest = round($rest_total[0]['rest_total'] + $instock_total - $outstock_total1 - $outstock_total2 + $cha_amount, 2);
             $info['instock_total'] = $instock_total;
             $info['outstock_total'] = round($outstock_total1 + $outstock_total2, 2);
             $info['rest_total'] = $end_rest;
             $this->stockparameter->where('id', $stockId)->update($info);
-            echo $start.' is ok'."\n";
+            echo $start . ' is ok' . "\n";
             usleep(100000);
         }
         echo "all is ok";
-=======
+    }
     /**
      * 呆滞数据
      */
@@ -2183,6 +2183,5 @@
         $days = Db::name('sku_sales_num')->where($map)->count();
         $data['days'] = $days>30 ? 30 : $days;
         return $data;
->>>>>>> 442e4130
     }
 }