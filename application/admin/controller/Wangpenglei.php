--- conflicted
+++ resolved
@@ -1070,8 +1070,6 @@
         }
     }
 
-<<<<<<< HEAD
-=======
 
     /**
      * 判断处方是否异常
@@ -1141,5 +1139,4 @@
         echo shell_exec('cd /var/www/mojing/public && php admin_1biSSnWyfW.php shell/order_data/create_wave_order');
     }
 
->>>>>>> 3a845261
 }