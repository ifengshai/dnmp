<?php

namespace app\admin\controller;

use app\common\controller\Backend;
use think\Db;
use FacebookAds\Api;
use FacebookAds\Object\Campaign;
use app\admin\model\financial\Fackbook;
use fast\Excel;

class Wangpenglei extends Backend
{

    protected $noNeedLogin = ['*'];

    public function _initialize()
    {
        parent::_initialize();
        $this->zeelool = new \app\admin\model\order\order\Zeelool();

        $this->facebook = Fackbook::where('platform', 1)->find();
        $this->app_id = $this->facebook->app_id;
        $this->app_secret = $this->facebook->app_secret;
        $this->access_token = $this->facebook->access_token;
        $this->accounts   = $this->facebook->accounts;
    }

    /************************跑库存数据用START*****勿删*****************************/
    //导入实时库存 第一步
    public function set_product_relstock()
    {

        $list = Db::table('fa_zz_temp2')->select();
        foreach ($list as $k => $v) {
            $p_map['sku'] = $v['sku'];
            $data['real_time_qty'] = $v['stock'];
            $res = $this->item->where($p_map)->update($data);
            echo $v['sku'] . "\n";
        }
        echo 'ok';
        die;
    }

    /**
     * 统计配货占用 第二步
     *
     * @Description
     * @author wpl
     * @since 2020/04/11 15:54:25
     * @return void
     */
    public function set_product_process()
    {
        $this->orderitemprocess = new \app\admin\model\order\order\NewOrderItemProcess();
        $this->itemplatformsku = new \app\admin\model\itemmanage\ItemPlatformSku;
        $this->item = new \app\admin\model\itemmanage\Item;
        // $skus = $this->item->where(['is_open' => 1, 'is_del' => 1, 'category_id' => ['<>', 43]])->column('sku');

        $skus = Db::table('fa_zz_temp2')->column('sku');

        foreach ($skus as $k => $v) {
            $map = [];
            $zeelool_sku = $this->itemplatformsku->getWebSku($v, 1);
            $voogueme_sku = $this->itemplatformsku->getWebSku($v, 2);
            $nihao_sku = $this->itemplatformsku->getWebSku($v, 3);
            $wesee_sku = $this->itemplatformsku->getWebSku($v, 5);
            $meeloog_sku = $this->itemplatformsku->getWebSku($v, 4);
            $zeelool_es_sku = $this->itemplatformsku->getWebSku($v, 9);
            $zeelool_de_sku = $this->itemplatformsku->getWebSku($v, 10);
            $zeelool_jp_sku = $this->itemplatformsku->getWebSku($v, 11);
            $voogueme_acc_sku = $this->itemplatformsku->getWebSku($v, 12);
            $skus = [];
            $skus = [
                $zeelool_sku,
                $voogueme_sku,
                $nihao_sku,
                $wesee_sku,
                $meeloog_sku,
                $zeelool_es_sku,
                $zeelool_de_sku,
                $zeelool_jp_sku,
                $voogueme_acc_sku
            ];

            $map['a.sku'] = ['in', array_filter($skus)];
            $map['b.status'] = ['in', ['processing', 'paypal_reversed', 'paypal_canceled_reversal']];
            $map['a.distribution_status'] = ['>', 1]; //大于待打印标签
            $map['c.check_status'] = 0; //未审单计算订单占用
            $map['b.created_at'] = ['between', [strtotime('2020-01-01 00:00:00'), time()]]; //时间节点
            $distribution_occupy_stock = $this->orderitemprocess->alias('a')->where($map)
                ->join(['fa_order' => 'b'], 'a.order_id = b.id')
                ->join(['fa_order_process' => 'c'], 'a.order_id = c.order_id')
                ->count(1);

            $p_map['sku'] = $v;
            $data['distribution_occupy_stock'] = $distribution_occupy_stock;
            $this->item->where($p_map)->update($data);
            echo $v . "\n";
            usleep(20000);
        }
        echo 'ok';
        die;
    }

    /**
     * 订单占用 第三步
     *
     * @Description
     * @author wpl
     * @since 2020/04/11 15:54:25
     * @return void
     */
    public function set_product_process_order()
    {
        $this->orderitemprocess = new \app\admin\model\order\order\NewOrderItemProcess();
        $this->itemplatformsku = new \app\admin\model\itemmanage\ItemPlatformSku;
        $this->item = new \app\admin\model\itemmanage\Item;
        // $skus = $this->item->where(['is_open' => 1, 'is_del' => 1, 'category_id' => ['<>', 43]])->column('sku');

        $skus = Db::table('fa_zz_temp2')->column('sku');
        foreach ($skus as $k => $v) {
            $map = [];
            $zeelool_sku = $this->itemplatformsku->getWebSku($v, 1);
            $voogueme_sku = $this->itemplatformsku->getWebSku($v, 2);
            $nihao_sku = $this->itemplatformsku->getWebSku($v, 3);
            $wesee_sku = $this->itemplatformsku->getWebSku($v, 5);
            $meeloog_sku = $this->itemplatformsku->getWebSku($v, 4);
            $zeelool_es_sku = $this->itemplatformsku->getWebSku($v, 9);
            $zeelool_de_sku = $this->itemplatformsku->getWebSku($v, 10);
            $zeelool_jp_sku = $this->itemplatformsku->getWebSku($v, 11);
            $voogueme_acc_sku = $this->itemplatformsku->getWebSku($v, 12);
            $skus = [];
            $skus = [
                $zeelool_sku,
                $voogueme_sku,
                $nihao_sku,
                $wesee_sku,
                $meeloog_sku,
                $zeelool_es_sku,
                $zeelool_de_sku,
                $zeelool_jp_sku,
                $voogueme_acc_sku
            ];

            $map['a.sku'] = ['in', array_filter($skus)];
            $map['b.status'] = ['in', ['processing', 'paypal_reversed', 'paypal_canceled_reversal']];
            $map['a.distribution_status'] = ['<>', 0]; //排除取消状态
            $map['c.check_status'] = 0; //未审单计算订单占用
            $map['b.created_at'] = ['between', [strtotime('2020-01-01 00:00:00'), time()]]; //时间节点
            $occupy_stock = $this->orderitemprocess->alias('a')->where($map)
                ->join(['fa_order' => 'b'], 'a.order_id = b.id')
                ->join(['fa_order_process' => 'c'], 'a.order_id = c.order_id')
                ->count(1);

            $p_map['sku'] = $v;
            $data['occupy_stock'] = $occupy_stock;
            $this->item->where($p_map)->update($data);
            echo $v . "\n";
            usleep(20000);
        }
        echo 'ok';
        die;
    }

    /**
     * 可用库存计算 第四步
     *
     * @Description
     * @author wpl
     * @since 2020/04/11 15:54:25
     * @return void
     */
    public function set_product_sotck()
    {
        $this->itemplatformsku = new \app\admin\model\itemmanage\ItemPlatformSku;
        $this->item = new \app\admin\model\itemmanage\Item;

        $skus = Db::table('fa_zz_temp2')->column('sku');
        $list = $this->item->field('sku,stock,occupy_stock,available_stock,real_time_qty,distribution_occupy_stock')->where(['sku' => ['in', $skus]])->select();
        foreach ($list as $k => $v) {
            $data['stock'] = $v['real_time_qty'] + $v['distribution_occupy_stock'];
            $data['available_stock'] = ($v['real_time_qty'] + $v['distribution_occupy_stock']) - $v['occupy_stock'];
            $p_map['sku'] = $v['sku'];
            $res = $this->item->where($p_map)->update($data);

            echo $k . "\n";
            usleep(20000);
        }
        echo 'ok';
        die;
    }

    /**
     * 虚拟库存 第五步
     *
     * @Description
     * @author wpl
     * @since 2020/04/11 15:54:25
     * @return void
     */
    public function set_platform_stock()
    {
        $platform = new \app\admin\model\itemmanage\ItemPlatformSku();
        $item = new \app\admin\model\itemmanage\Item();
        $skus1 = $platform->where(['stock' => ['<', 0]])->column('sku');
        $skus = Db::table('fa_zz_temp2')->where(['sku' => ['in', $skus1]])->column('sku');
        // dump($skus);die;
        foreach ($skus as $k => $v) {
            // $v = 'OA01901-06';
            //同步对应SKU库存
            //更新商品表商品总库存
            //总库存
            $item_map['sku'] = $v;
            $item_map['is_del'] = 1;
            if ($v) {
                $available_stock = $item->where($item_map)->value('available_stock');

                //盘点的时候盘盈入库 盘亏出库 的同时要对虚拟库存进行一定的操作
                //查出映射表中此sku对应的所有平台sku 并根据库存数量进行排序（用于遍历数据的时候首先分配到那个站点）
                $item_platform_sku = $platform->where('sku', $v)->order('stock asc')->field('platform_type,stock')->select();
                if (!$item_platform_sku) {
                    continue;
                }
                $all_num = count($item_platform_sku);
                $whole_num = $platform
                    ->where('sku', $v)
                    ->field('stock')
                    ->select();
                $num_num = 0;
                foreach ($whole_num as $kk => $vv) {
                    $num_num += abs($vv['stock']);
                }
                $stock_num = $available_stock;
                // dump($available_stock);
                // dump($stock_num);

                $stock_all_num = array_sum(array_column($item_platform_sku, 'stock'));
                if ($stock_all_num < 0) {
                    $stock_all_num = 0;
                }
                //如果现有总库存为0 平均分给各站点
                if ($stock_all_num == 0) {
                    $rate_rate = 1 / $all_num;
                    foreach ($item_platform_sku as $key => $val) {
                        //最后一个站点 剩余数量分给最后一个站
                        if (($all_num - $key) == 1) {
                            // dump($stock_num);
                            $platform->where(['sku' => $v, 'platform_type' => $val['platform_type']])->update(['stock' => $stock_num]);
                        } else {
                            $num = round($available_stock * $rate_rate);
                            $stock_num -= $num;
                            // dump($num);
                            $platform->where(['sku' => $v, 'platform_type' => $val['platform_type']])->update(['stock' => $num]);
                        }
                    }
                } else {
                    // echo 1111;die;
                    foreach ($item_platform_sku as $key => $val) {
                        //最后一个站点 剩余数量分给最后一个站
                        if (($all_num - $key) == 1) {
                            $platform->where(['sku' => $v, 'platform_type' => $val['platform_type']])->update(['stock' => $stock_num]);
                        } else {
                            if ($num_num  == 0) {
                                $rate_rate = 1 / $all_num;
                                $num_num =  round($available_stock * $rate_rate);
                            } else {

                                $num = round($available_stock * abs($val['stock']) / $num_num);
                            }

                            $stock_num -= $num;
                            $platform->where(['sku' => $v, 'platform_type' => $val['platform_type']])->update(['stock' => $num]);
                        }
                    }
                }
            }
            usleep(10000);
            echo $k . "\n";
        }
        echo "ok";
    }

    /************************跑库存数据用END**********************************/



    /**
     * facebook调取用户评论
     *
     * @Description
     * @author wpl
     * @since 2020/11/20 17:31:02 
     * @return void
     */
    public function facebookTest()
    {
        Api::init($this->app_id, $this->app_secret, $this->access_token);

        $all_facebook_spend = 0;
        $accounts = explode(",", $this->accounts);
        foreach ($accounts as $key => $value) {
            $campaign = new Campaign($value);
            $params = array(
                'time_range' => array('since' => $start_time, 'until' => $end_time),
            );
            $cursor = $campaign->getInsights([], $params);
            foreach ($cursor->getObjects() as $key => $value) {
                if ($value) {
                    $all_facebook_spend += $cursor->getObjects()[0]->getData()['spend'];
                }
            }
        }
        return $all_facebook_spend ? round($all_facebook_spend, 2) : 0;
    }


    /**
     * 处理订单日志
     *
     * @Description
     * @author wpl
     * @since 2020/11/28 15:01:15 
     * @return void
     */
    public function process_order_log()
    {
        $order_log = new \app\admin\model\OrderLog();
        $list = $order_log->where(['site' => 2])->select();
        foreach ($list as $k => $v) {
            $arr = explode(',', $v['order_ids']);
            if ($arr[0] < 50000 && $arr[0] > 5000) {
                $order_log->where(['id' => $v['id']])->update(['site' => 3]);
            }
        }
        echo "ok";
    }


    /**
     * 获取前一天有效SKU销量
     * 记录当天有效SKU
     *
     * @Description
     * @author wpl
     * @since 2020/07/31 16:52:46 
     * @return void
     */
    public function get_sku_sales_num()
    {
        ini_set('memory_limit', '512M');
        //记录当天上架的SKU 
        $skuSalesNum = new \app\admin\model\SkuSalesNum();
        $order = new \app\admin\model\order\order\Order();
        //查询昨天上架SKU 并统计当天销量
        $data = $skuSalesNum->where(['createtime' => ['between', ['2020-12-01', '2020-12-02']]])->where('site<>8')->select();
        $data = collection($data)->toArray();
        if ($data) {
            foreach ($data as $k => $v) {
                if ($v['platform_sku']) {
                    $map['a.created_at'] = ['between', [date("Y-m-d 00:00:00", strtotime($v['createtime'])), date("Y-m-d 23:59:59", strtotime($v['createtime']))]];
                    $params[$k]['sales_num'] = $order->getSkuSalesNumTest($v['platform_sku'], $map, $v['site']);
                    $params[$k]['id'] = $v['id'];
                }
                echo $v['id'] . "\n";
                usleep(100000);
            }
            if ($params) {
                $skuSalesNum->saveAll($params);
            }
        }

        echo "ok";
    }

    /**
     * 处理订单节点数据
     *
     * @Description
     * @author wpl
     * @since 2020/12/09 16:24:45 
     * @return void
     */
    public function process_order_node()
    {
        $this->ordernode = new \app\admin\model\OrderNode();
        $this->ordernodedetail = new \app\admin\model\OrderNodeDetail();
        $list = $this->ordernode->where(['shipment_data_type' => '郭伟峰-广州美国专线'])->select();
        $params = [];
        foreach ($list as $k => $v) {
            $create_time = $this->ordernodedetail->where(['order_number' => $v['order_number'], 'site' => $v['site'], 'order_node' => 2, 'node_type' => 7])->order('id asc')->value('create_time');
            $params[$k]['delivery_time'] = $create_time;
            $params[$k]['id'] = $v['id'];
            echo $k . "\n";
        }
        $this->ordernode->saveAll($params);
        echo "ok";
    }


    /**
     * 获取前一天有效SKU销量
     * 记录当天有效SKU
     *
     * @Description
     * @author wpl
     * @since 2020/07/31 16:52:46 
     * @return void
     */
    public function set_sku_sales_num()
    {
        ini_set('memory_limit', '512M');
        //记录当天上架的SKU 
        $skuSalesNum = new \app\admin\model\SkuSalesNum();
        $order = new \app\admin\model\order\order\NewOrder();
        //查询昨天上架SKU 并统计当天销量

        $start = date('Ymd', strtotime("-30 day"));
        $end = date('Ymd', strtotime("-2 day"));
        $where['createtime'] = ['between', [$start, $end]];
        $data = $skuSalesNum->where($where)->where('site<>8')->select();
        $data = collection($data)->toArray();
        if ($data) {
            foreach ($data as $k => $v) {
                $time = ['between', [strtotime(date('Y-m-d 00:00:00', strtotime($v['createtime']))), strtotime(date('Y-m-d 23:59:59', strtotime($v['createtime'])))]];
                if ($v['platform_sku']) {
                    $params[$k]['sales_num'] = $order->getSkuSalesNumShell($v['platform_sku'], $v['site'], $time);
                    $params[$k]['id'] = $v['id'];
                }

                echo $k . "\n";
                usleep(50000);
            }
            if ($params) {
                $skuSalesNum->saveAll($params);
            }
        }
        echo "ok";
    }


    /**
     * 库龄旧数据
     *
     * @Description
     * @author wpl
     * @since 2021/01/28 14:35:19 
     * @return void
     */
    public function stock_time()
    {
        ini_set('memory_limit', '512M');
        $product_barcode = new \app\admin\model\warehouse\ProductBarCodeItem();
        $instock = new \app\admin\model\warehouse\Instock();
        $list = $product_barcode->where(['library_status' => 1, 'in_stock_id' => ['<>', 0]])->where('in_stock_time is null')->limit(100000)->select();
        foreach ($list as $k => $v) {
            //查询入库审核时间
            $check_time = $instock->where(['id' => $v['in_stock_id']])->value('check_time');
            $product_barcode->where(['id' => $v['id']])->update(['in_stock_time' => $check_time]);

            echo $k . "\n";
            usleep(50000);
        }
    }

    /**
     * 退货入库
     *
     * @Description
     * @author wpl
     * @since 2021/02/02 10:32:10 
     * @return void
     */
    public function return_purchase_order()
    {
        //查询退货入库采购单
        $purchase = new \app\admin\model\purchase\PurchaseOrder();
        $list = $purchase->where(['is_in_stock' => 1])->select();
        $purchase_item = new \app\admin\model\purchase\PurchaseOrderItem();

        $params = [];
        foreach ($list as $k => $v) {
            //查询子表商品总价
            $product_price =  $purchase_item->where(['purchase_id' => $v['id']])->sum('purchase_price*purchase_num');
            $params[$k]['id'] = $v['id'];
            $params[$k]['product_total'] = $product_price;
            $params[$k]['purchase_total'] = $product_price + $v['purchase_freight'];
        }
        $purchase->saveAll($params);
    }

    /**
     * 跑订单节点最后一条物流数据
     *
     * @Description
     * @author wpl
     * @since 2021/02/20 17:50:13 
     * @return void
     */
    public function order_node()
    {
        ini_set('memory_limit', '512M');
        $ordernode = new \app\admin\model\OrderNode();
        $ordernodecourier = new \app\admin\model\OrderNodeCourier();
        $list = $ordernode->where(['create_time' => ['between', ['2020-11-20 00:00:00', '2021-02-20 00:00:00']]])->where("track_number!=''")->where("shipment_last_msg=''")->select();
        foreach ($list as $k => $v) {
            $content = $ordernodecourier->where(['order_id' => $v['order_id'], 'site' => $v['site']])->order('id desc')->value('content');
            if ($content) {
                $ordernode->where(['id' => $v['id']])->update(['shipment_last_msg' => $content]);
            }
            echo $k . "\n";
            usleep(100000);
        }
        echo 'ok';
    }

    /**
     * 导出sku各站活跃天数销售额
     *
     * @Description
     * @author wpl
     * @since 2021/02/22 10:34:57 
     * @return void
     */
    public function derver_data()
    {
        $this->orderitemprocess = new \app\admin\model\order\order\NewOrderItemProcess();
        $this->itemplatformsku = new \app\admin\model\itemmanage\ItemPlatformSku;
        $this->item = new \app\admin\model\itemmanage\Item;
        $sql = "select sku,site from fa_sku_sales_num where site in (1,2,3) GROUP BY sku,site having count(1) > 30";
        $list = db()->query($sql);
        foreach ($list as $k => $v) {
            if ($v['site'] == 1) {
                $sku = $this->itemplatformsku->getWebSku($v['sku'], 1);
            } elseif ($v['site'] == 2) {
                $sku = $this->itemplatformsku->getWebSku($v['sku'], 2);
            } elseif ($v['site'] == 3) {
                $sku = $this->itemplatformsku->getWebSku($v['sku'], 3);
            }
            $skus = [];
            $skus = [
                $sku
            ];

            $map['a.sku'] = ['in', array_filter($skus)];
            $map['b.status'] = ['in', ['processing', 'paypal_reversed', 'paypal_canceled_reversal', 'complete', 'delivered']];
            $map['a.distribution_status'] = ['<>', 0]; //排除取消状态
            $map['b.created_at'] = ['between', [strtotime('2021-01-28 00:00:00'), strtotime('2021-02-31 23:59:59')]]; //时间节点
            $map['b.site'] = $v['site'];
            $sales_money = $this->orderitemprocess->alias('a')->where($map)
                ->join(['fa_order' => 'b'], 'a.order_id = b.id')
                ->join(['fa_order_item_option' => 'c'], 'a.order_id = c.order_id and a.option_id = c.id')
                ->sum('c.base_row_total');

            $list[$k]['sales_money'] = $sales_money;
        }
        $headlist = ['sku', '站点', '销售额'];
        Excel::writeCsv($list, $headlist, '12月份sku销量');
        die;
    }

    /**
     * 导出sku各站活跃天数销售额
     *
     * @Description
     * @author wpl
     * @since 2021/02/22 10:34:57 
     * @return void
     */
    public function derver_data2()
    {
        $this->orderitemprocess = new \app\admin\model\order\order\NewOrderItemProcess();
        $this->itemplatformsku = new \app\admin\model\itemmanage\ItemPlatformSku;
        $this->item = new \app\admin\model\itemmanage\Item;
        $sales_num = new \app\admin\model\SkuSalesNum();
        // $sql = "select sku,site from fa_sku_sales_num where site in (1,2,3) GROUP BY sku,site";
        // $list = db()->query($sql);


        $list = $this->item->where(['is_open' => 1, 'is_del' => 1, 'category_id' => ['<>', 43]])->column('sku');
        // $list = $sales_num->field('sku,site')->where(['site' => ['in', [1, 2, 3]], 'sku' => ['in', $sku_list]])->group('sku,site')->select();
        $list = collection($list)->toArray();
        $params = [];
        foreach ($list as $k => $v) {

            // if ($v['site'] == 1) {
            //     $site = $this->itemplatformsku->getWebSku($v['sku'], 1);
            // } elseif ($v['site'] == 2) {
            //     $sku = $this->itemplatformsku->getWebSku($v['sku'], 2);
            // } elseif ($v['site'] == 3) {
            //     $sku = $this->itemplatformsku->getWebSku($v['sku'], 3);
            // } elseif ($v['site'] == 4) {
            //     $sku = $this->itemplatformsku->getWebSku($v['sku'], 4);
            // } elseif ($v['site'] == 5) {
            //     $sku = $this->itemplatformsku->getWebSku($v['sku'], 5);
            // } elseif ($v['site'] == 9) {
            //     $sku = $this->itemplatformsku->getWebSku($v['sku'], 9);
            // } elseif ($v['site'] == 10) {
            //     $sku = $this->itemplatformsku->getWebSku($v['sku'], 10);
            // } elseif ($v['site'] == 11) {
            //     $sku = $this->itemplatformsku->getWebSku($v['sku'], 11);
            // }
            $skus =  $this->itemplatformsku->where(['sku' => $v])->column('platform_sku');
            // $skus = [
            //     $sku
            // ];

            //查询开始上架时间
            // $res = db('sku_sales_num')->where(['sku' => $v['sku'], 'site' => $v['site']])->order('createtime asc')->limit(30)->select();
            // if (!$res) {
            //     continue;
            // }
            // $res = array_column($res, 'createtime');
            // $first = $res[0];
            // $last = end($res);
            $map['a.sku'] = ['in', array_filter($skus)];
            $map['b.status'] = ['in', ['processing', 'paypal_reversed', 'paypal_canceled_reversal', 'complete', 'delivered']];
            $map['a.distribution_status'] = ['<>', 0]; //排除取消状态
<<<<<<< HEAD
            $map['b.created_at'] = ['between', [strtotime('2020-01-01 00:00:00'), strtotime('2020-12-31 23:59:59')]]; //时间节点
=======
            $map['b.created_at'] = ['between', [strtotime('2020-12-01 00:00:00'), strtotime('2021-02-31 23:59:59')]]; //时间节点
>>>>>>> 3b2f5745
            // $map['b.site'] = $v['site'];

            $sales_num = $this->orderitemprocess->alias('a')
                ->where($map)
                ->join(['fa_order' => 'b'], 'a.order_id = b.id')
                ->count(1);
<<<<<<< HEAD
            $params[$k]['sku'] = $v;
            // $sales_money = $this->orderitemprocess->alias('a')->where($map)
            //     ->join(['fa_order' => 'b'], 'a.order_id = b.id')
            //     ->join(['fa_order_item_option' => 'c'], 'a.order_id = c.order_id and a.option_id = c.id')
            //     ->sum('c.base_row_total');
            $params[$k]['sales_num'] = $sales_num;
            // $list[$k]['sales_money'] = $sales_money;
        }
        $headlist = ['sku',  '销量'];
        Excel::writeCsv($params, $headlist, 'sku销售额11');
=======

            $map['b.created_at'] = ['between', [strtotime('2010-12-01 00:00:00'), strtotime('2021-03-31 23:59:59')]]; //时间节点
            $all_sales_num = $this->orderitemprocess->alias('a')
                ->where($map)
                ->join(['fa_order' => 'b'], 'a.order_id = b.id')
                ->count(1);
            $params[$k]['sku'] = $v;
            $params[$k]['sales_num'] = $sales_num;
            $params[$k]['all_sales_num'] = $all_sales_num;
            // $list[$k]['sales_money'] = $sales_money;
        }
        $headlist = ['sku',  '近3个月销量', '历史累计销量'];
        Excel::writeCsv($params, $headlist, 'sku销量');
>>>>>>> 3b2f5745
        die;
    }

    /**
     * 修改禁用状态
     */
    public function edit_product_status()
    {
        //查询库存、在途库存为0的sku 并且其他站点未上架 修改为禁用状态
        $item = new \app\admin\model\itemmanage\Item();
        $itemplatform = new \app\admin\model\itemmanage\ItemPlatformSku();
        $list = $item->where(['available_stock' => 0, 'item_status' => 3, 'on_way_stock' => 0, 'stock' => 0, 'is_open' => 1])->column('sku');
        $skus = [];
        foreach ($list as $k => $v) {
            $count = $itemplatform->where(['sku' => $v, 'outer_sku_status' => 1])->count();
            if ($count > 0) {
                continue;
            } else {
                $skus[] = $v;
            }
        }

        $item->where(['sku' => ['in', $skus]])->update(['is_open' => 2]);
    }

    public function edit_order_status()
    {
        //查询所有子单状态为8的子单
        $orderItem = new \app\admin\model\order\order\NewOrderItemProcess();
        $orderProcess = new \app\admin\model\order\order\NewOrderProcess();
        $worklist = new \app\admin\model\saleaftermanage\WorkOrderList();
        $list = $orderItem->where(['distribution_status' => 8])->select();
        foreach ($list as $k => $v) {
            $allcount = $orderItem->where(['order_id' => $v['order_id']])->count();

            $count = $orderItem->where(['distribution_status' => ['in', [0, 8, 9]], 'order_id' => $v['order_id']])->count();

            //查询工单是否处理完成
            $workcount = $worklist->where(['order_item_numbers' => ['like', '%' . $v['item_order_number'] . '%'], 'work_status' => ['in', [1, 2, 3, 5]]])->count();
            if ($allcount == $count && $workcount < 1) {
                $orderItem->where(['order_id' => $v['order_id'], 'distribution_status' => 8])->update(['distribution_status' => 9]);
                $orderProcess->where(['order_id' => $v['order_id']])->update(['combine_status' => 1, 'combine_time' => time()]);

                echo $v['id'] . "\n";
            }

            usleep(100000);
        }

        echo "ok";
    }


    //跑订单加工分类 - 仅镜架重新跑
    public function order_send_time()
    {
        ini_set('memory_limit', '512M');
        $process = new \app\admin\model\order\order\NewOrderProcess;
        $orderitemprocess = new \app\admin\model\order\order\NewOrderItemProcess();
        //查询所有订单 2月1号
        $order = $process->where('order_prescription_type', 1)->where(['order_id' => ['>', 1197029]])->column('order_id');
        foreach ($order as $key => $value) {
            $order_type = $orderitemprocess->where('order_id', $value)->column('order_prescription_type');
            //查不到结果跳过 防止子单表延迟两分钟查不到数据
            if (!$order_type) {
                continue;
            }

            if (in_array(3, $order_type)) {
                $type = 3;
            } elseif (in_array(2, $order_type)) {
                $type = 2;
            } else {
                $type = 1;
            }
            $process->where('order_id', $value)->update(['order_prescription_type' => $type]);
            echo $value . ' is ok' . "\n";
            usleep(100000);
        }
    }



    /**
     * 处理在途库存 - 更新在途库存
     *
     * @Description
     * @author wpl
     * @since 2020/06/09 10:08:03 
     * @return void
     */
    public function proccess_stock()
    {
        $item = new \app\admin\model\itemmanage\Item();
        $result = $item->where(['is_open' => 1, 'is_del' => 1])->field('sku,id')->select();
        $result = collection($result)->toArray();
        // $skus = array_column($result, 'sku');

        //查询签收的采购单
        $logistics = new \app\admin\model\LogisticsInfo();
        $purchase_id = $logistics->where(['status' => 1, 'purchase_id' => ['>', 0]])->column('purchase_id');
        $purchase = new \app\admin\model\purchase\PurchaseOrder;
        // $res = $purchase->where(['id' => ['in', $purchase_id], 'purchase_status' => 6])->update(['purchase_status' => 7]);
        //计算SKU总采购数量
        $purchase = new \app\admin\model\purchase\PurchaseOrder;
        // $hasWhere['sku'] = ['in', $skus];
        $purchase_map['purchase_status'] = ['in', [2, 5, 6]];
        $purchase_map['is_del'] = 1;
        $purchase_map['PurchaseOrder.id'] = ['not in', $purchase_id];
        $purchase_list = $purchase->hasWhere('purchaseOrderItem')
            ->where($purchase_map)
            ->group('sku')
            ->column('sum(purchase_num) as purchase_num', 'sku');

        foreach ($result as &$v) {
            $v['on_way_stock'] = $purchase_list[$v['sku']] ?? 0;
            unset($v['sku']);
        }
        unset($v);
        $res = $item->saveAll($result);
        die;
    }

    //导出sku库龄数据
    public function derive_list()
    {
        $barcode = new \app\admin\model\warehouse\ProductBarCodeItem();
        $sql = 'select sku,TIMESTAMPDIFF( MONTH, min(in_stock_time), now()) AS total,count(1) as num from fa_product_barcode_item a where library_status = 1 and in_stock_time is not null GROUP BY sku';
        $list = db()->query($sql);
        foreach ($list as $k => $v) {
            $where['i.sku'] = $v['sku'];
            $where['i.library_status'] = 1;
            $total = $barcode->alias('i')->join('fa_purchase_order_item oi', 'i.purchase_id=oi.purchase_id and i.sku=oi.sku')->join('fa_purchase_order o', 'o.id=i.purchase_id')->where($where)->where('in_stock_time is not null')->value('SUM(IF(actual_purchase_price,actual_purchase_price,o.purchase_total/purchase_num)) price');
            $list[$k]['price'] = $total;
        }
        $headlist = ['sku',  '库龄', '库存', '库存金额'];
        Excel::writeCsv($list, $headlist, 'sku库龄数据');
        die;
    }
}<|MERGE_RESOLUTION|>--- conflicted
+++ resolved
@@ -616,29 +616,13 @@
             $map['a.sku'] = ['in', array_filter($skus)];
             $map['b.status'] = ['in', ['processing', 'paypal_reversed', 'paypal_canceled_reversal', 'complete', 'delivered']];
             $map['a.distribution_status'] = ['<>', 0]; //排除取消状态
-<<<<<<< HEAD
-            $map['b.created_at'] = ['between', [strtotime('2020-01-01 00:00:00'), strtotime('2020-12-31 23:59:59')]]; //时间节点
-=======
             $map['b.created_at'] = ['between', [strtotime('2020-12-01 00:00:00'), strtotime('2021-02-31 23:59:59')]]; //时间节点
->>>>>>> 3b2f5745
             // $map['b.site'] = $v['site'];
 
             $sales_num = $this->orderitemprocess->alias('a')
                 ->where($map)
                 ->join(['fa_order' => 'b'], 'a.order_id = b.id')
                 ->count(1);
-<<<<<<< HEAD
-            $params[$k]['sku'] = $v;
-            // $sales_money = $this->orderitemprocess->alias('a')->where($map)
-            //     ->join(['fa_order' => 'b'], 'a.order_id = b.id')
-            //     ->join(['fa_order_item_option' => 'c'], 'a.order_id = c.order_id and a.option_id = c.id')
-            //     ->sum('c.base_row_total');
-            $params[$k]['sales_num'] = $sales_num;
-            // $list[$k]['sales_money'] = $sales_money;
-        }
-        $headlist = ['sku',  '销量'];
-        Excel::writeCsv($params, $headlist, 'sku销售额11');
-=======
 
             $map['b.created_at'] = ['between', [strtotime('2010-12-01 00:00:00'), strtotime('2021-03-31 23:59:59')]]; //时间节点
             $all_sales_num = $this->orderitemprocess->alias('a')
@@ -652,7 +636,6 @@
         }
         $headlist = ['sku',  '近3个月销量', '历史累计销量'];
         Excel::writeCsv($params, $headlist, 'sku销量');
->>>>>>> 3b2f5745
         die;
     }
 
