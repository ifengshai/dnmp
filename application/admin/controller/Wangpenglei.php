<?php

namespace app\admin\controller;

use app\common\controller\Backend;
use think\Db;
use FacebookAds\Api;
use FacebookAds\Object\Campaign;
use app\admin\model\financial\Fackbook;

class Wangpenglei extends Backend
{

    protected $noNeedLogin = ['*'];

    public function _initialize()
    {
        parent::_initialize();
        $this->zeelool = new \app\admin\model\order\order\Zeelool();

        $this->facebook = Fackbook::where('platform', 1)->find();
        $this->app_id = $this->facebook->app_id;
        $this->app_secret = $this->facebook->app_secret;
        $this->access_token = $this->facebook->access_token;
        $this->accounts   = $this->facebook->accounts;
    }

    /************************跑库存数据用START*****勿删*****************************/
    //导入实时库存 第一步
    public function set_product_relstock()
    {

        $list = Db::table('fa_zz_temp2')->select();

        foreach ($list as $k => $v) {
            $p_map['sku'] = $v['sku'];
            $data['real_time_qty'] = $v['stock'];
            $res = $this->item->where($p_map)->update($data);
            echo $v['sku'] . "\n";
        }
        echo 'ok';
        die;
    }

    /**
     * 统计配货占用 第二步
     *
     * @Description
     * @author wpl
     * @since 2020/04/11 15:54:25
     * @return void
     */
    public function set_product_process()
    {
        $this->orderitemprocess = new \app\admin\model\order\order\NewOrderItemProcess();
        $this->itemplatformsku = new \app\admin\model\itemmanage\ItemPlatformSku;
        $this->item = new \app\admin\model\itemmanage\Item;
        $skus = $this->item->where(['is_open' => 1, 'is_del' => 1, 'category_id' => ['<>', 43]])->column('sku');
        foreach ($skus as $k => $v) {
            $map = [];
            $zeelool_sku = $this->itemplatformsku->getWebSku($v, 1);
            $voogueme_sku = $this->itemplatformsku->getWebSku($v, 2);
            $nihao_sku = $this->itemplatformsku->getWebSku($v, 3);
            $wesee_sku = $this->itemplatformsku->getWebSku($v, 5);
            $meeloog_sku = $this->itemplatformsku->getWebSku($v, 4);
            $zeelool_es_sku = $this->itemplatformsku->getWebSku($v, 9);
            $zeelool_de_sku = $this->itemplatformsku->getWebSku($v, 10);
            $zeelool_jp_sku = $this->itemplatformsku->getWebSku($v, 11);
            $voogueme_acc_sku = $this->itemplatformsku->getWebSku($v, 12);
            $skus = [];
            $skus = [
                $zeelool_sku,
                $voogueme_sku,
                $nihao_sku,
                $wesee_sku,
                $meeloog_sku,
                $zeelool_es_sku,
                $zeelool_de_sku,
                $zeelool_jp_sku,
                $voogueme_acc_sku
            ];

            $map['a.sku'] = ['in', array_filter($skus)];
            $map['b.status'] = ['in', ['processing', 'paypal_reversed', 'paypal_canceled_reversal']];
            $map['a.distribution_status'] = ['>', 1]; //大于待打印标签
            $map['c.check_status'] = 0; //未审单计算订单占用
            $map['b.created_at'] = ['between', [strtotime('2020-01-01 00:00:00'), time()]]; //时间节点
            $distribution_occupy_stock = $this->orderitemprocess->alias('a')->where($map)
                ->join(['fa_order' => 'b'], 'a.order_id = b.id')
                ->join(['fa_order_process' => 'c'], 'a.order_id = c.order_id')
                ->count(1);

            $p_map['sku'] = $v;
            $data['distribution_occupy_stock'] = $distribution_occupy_stock;
            $this->item->where($p_map)->update($data);
            echo $v . "\n";
            usleep(20000);
        }
        echo 'ok';
        die;
    }

    /**
     * 订单占用 第三步
     *
     * @Description
     * @author wpl
     * @since 2020/04/11 15:54:25
     * @return void
     */
    public function set_product_process_order()
    {
        $this->orderitemprocess = new \app\admin\model\order\order\NewOrderItemProcess();
        $this->itemplatformsku = new \app\admin\model\itemmanage\ItemPlatformSku;
        $this->item = new \app\admin\model\itemmanage\Item;
        $skus = $this->item->where(['is_open' => 1, 'is_del' => 1, 'category_id' => ['<>', 43]])->column('sku');
        foreach ($skus as $k => $v) {
            $map = [];
            $zeelool_sku = $this->itemplatformsku->getWebSku($v, 1);
            $voogueme_sku = $this->itemplatformsku->getWebSku($v, 2);
            $nihao_sku = $this->itemplatformsku->getWebSku($v, 3);
            $wesee_sku = $this->itemplatformsku->getWebSku($v, 5);
            $meeloog_sku = $this->itemplatformsku->getWebSku($v, 4);
            $zeelool_es_sku = $this->itemplatformsku->getWebSku($v, 9);
            $zeelool_de_sku = $this->itemplatformsku->getWebSku($v, 10);
            $zeelool_jp_sku = $this->itemplatformsku->getWebSku($v, 11);
            $voogueme_acc_sku = $this->itemplatformsku->getWebSku($v, 12);
            $skus = [];
            $skus = [
                $zeelool_sku,
                $voogueme_sku,
                $nihao_sku,
                $wesee_sku,
                $meeloog_sku,
                $zeelool_es_sku,
                $zeelool_de_sku,
                $zeelool_jp_sku,
                $voogueme_acc_sku
            ];

            $map['a.sku'] = ['in', array_filter($skus)];
            $map['b.status'] = ['in', ['processing', 'paypal_reversed', 'paypal_canceled_reversal']];
            $map['a.distribution_status'] = ['<>', 0]; //排除取消状态
            $map['c.check_status'] = 0; //未审单计算订单占用
            $map['b.created_at'] = ['between', [strtotime('2020-01-01 00:00:00'), time()]]; //时间节点
            $occupy_stock = $this->orderitemprocess->alias('a')->where($map)
                ->join(['fa_order' => 'b'], 'a.order_id = b.id')
                ->join(['fa_order_process' => 'c'], 'a.order_id = c.order_id')
                ->count(1);

            $p_map['sku'] = $v;
            $data['occupy_stock'] = $occupy_stock;
            $this->item->where($p_map)->update($data);
            echo $v . "\n";
            usleep(20000);
        }
        echo 'ok';
        die;
    }

    /**
     * 可用库存计算 第四步
     *
     * @Description
     * @author wpl
     * @since 2020/04/11 15:54:25
     * @return void
     */
    public function set_product_sotck()
    {
        $this->itemplatformsku = new \app\admin\model\itemmanage\ItemPlatformSku;
        $this->item = new \app\admin\model\itemmanage\Item;

        $skus = Db::table('fa_zz_temp2')->column('sku');
        $list = $this->item->field('sku,stock,occupy_stock,available_stock,real_time_qty,distribution_occupy_stock')->where(['sku' => ['in', $skus]])->select();
        foreach ($list as $k => $v) {
            $data['stock'] = $v['real_time_qty'] + $v['distribution_occupy_stock'];
            $data['available_stock'] = ($v['real_time_qty'] + $v['distribution_occupy_stock']) - $v['occupy_stock'];
            $p_map['sku'] = $v['sku'];
            $res = $this->item->where($p_map)->update($data);

            echo $k . "\n";
            usleep(20000);
        }
        echo 'ok';
        die;
    }

    /**
     * 虚拟库存 第五步
     *
     * @Description
     * @author wpl
     * @since 2020/04/11 15:54:25
     * @return void
     */
    public function set_platform_stock()
    {
        $platform = new \app\admin\model\itemmanage\ItemPlatformSku();
        $item = new \app\admin\model\itemmanage\Item();
        $skus1 = $platform->where(['stock' => ['<', 0]])->column('sku');
        $skus = Db::table('fa_zz_temp2')->where(['sku' => ['in', $skus1]])->column('sku');
        // dump($skus);die;
        foreach ($skus as $k => $v) {
            // $v = 'OA01901-06';
            //同步对应SKU库存
            //更新商品表商品总库存
            //总库存
            $item_map['sku'] = $v;
            $item_map['is_del'] = 1;
            if ($v) {
                $available_stock = $item->where($item_map)->value('available_stock');

                //盘点的时候盘盈入库 盘亏出库 的同时要对虚拟库存进行一定的操作
                //查出映射表中此sku对应的所有平台sku 并根据库存数量进行排序（用于遍历数据的时候首先分配到那个站点）
                $item_platform_sku = $platform->where('sku', $v)->order('stock asc')->field('platform_type,stock')->select();
                if (!$item_platform_sku) {
                    continue;
                }
                $all_num = count($item_platform_sku);
                $whole_num = $platform
                    ->where('sku', $v)
                    ->field('stock')
                    ->select();
                $num_num = 0;
                foreach ($whole_num as $kk => $vv) {
                    $num_num += abs($vv['stock']);
                }
                $stock_num = $available_stock;
                // dump($available_stock);
                // dump($stock_num);

                $stock_all_num = array_sum(array_column($item_platform_sku, 'stock'));
                if ($stock_all_num < 0) {
                    $stock_all_num = 0;
                }
                //如果现有总库存为0 平均分给各站点
                if ($stock_all_num == 0) {
                    $rate_rate = 1 / $all_num;
                    foreach ($item_platform_sku as $key => $val) {
                        //最后一个站点 剩余数量分给最后一个站
                        if (($all_num - $key) == 1) {
                            // dump($stock_num);
                            $platform->where(['sku' => $v, 'platform_type' => $val['platform_type']])->update(['stock' => $stock_num]);
                        } else {
                            $num = round($available_stock * $rate_rate);
                            $stock_num -= $num;
                            // dump($num);
                            $platform->where(['sku' => $v, 'platform_type' => $val['platform_type']])->update(['stock' => $num]);
                        }
                    }
                } else {
                    // echo 1111;die;
                    foreach ($item_platform_sku as $key => $val) {
                        //最后一个站点 剩余数量分给最后一个站
                        if (($all_num - $key) == 1) {
                            $platform->where(['sku' => $v, 'platform_type' => $val['platform_type']])->update(['stock' => $stock_num]);
                        } else {
                            if ($num_num  == 0) {
                                $rate_rate = 1 / $all_num;
                                $num_num =  round($available_stock * $rate_rate);
                            } else {

                                $num = round($available_stock * abs($val['stock']) / $num_num);
                            }

                            $stock_num -= $num;
                            $platform->where(['sku' => $v, 'platform_type' => $val['platform_type']])->update(['stock' => $num]);
                        }
                    }
                }
            }
            usleep(10000);
            echo $k . "\n";
        }
        echo "ok";
    }

    /************************跑库存数据用END**********************************/



    /**
     * facebook调取用户评论
     *
     * @Description
     * @author wpl
     * @since 2020/11/20 17:31:02 
     * @return void
     */
    public function facebookTest()
    {
        Api::init($this->app_id, $this->app_secret, $this->access_token);

        $all_facebook_spend = 0;
        $accounts = explode(",", $this->accounts);
        foreach ($accounts as $key => $value) {
            $campaign = new Campaign($value);
            $params = array(
                'time_range' => array('since' => $start_time, 'until' => $end_time),
            );
            $cursor = $campaign->getInsights([], $params);
            foreach ($cursor->getObjects() as $key => $value) {
                if ($value) {
                    $all_facebook_spend += $cursor->getObjects()[0]->getData()['spend'];
                }
            }
        }
        return $all_facebook_spend ? round($all_facebook_spend, 2) : 0;
    }


    /**
     * 处理订单日志
     *
     * @Description
     * @author wpl
     * @since 2020/11/28 15:01:15 
     * @return void
     */
    public function process_order_log()
    {
        $order_log = new \app\admin\model\OrderLog();
        $list = $order_log->where(['site' => 2])->select();
        foreach ($list as $k => $v) {
            $arr = explode(',', $v['order_ids']);
            if ($arr[0] < 50000 && $arr[0] > 5000) {
                $order_log->where(['id' => $v['id']])->update(['site' => 3]);
            }
        }
        echo "ok";
    }


    /**
     * 获取前一天有效SKU销量
     * 记录当天有效SKU
     *
     * @Description
     * @author wpl
     * @since 2020/07/31 16:52:46 
     * @return void
     */
    public function get_sku_sales_num()
    {
        ini_set('memory_limit', '512M');
        //记录当天上架的SKU 
        $skuSalesNum = new \app\admin\model\SkuSalesNum();
        $order = new \app\admin\model\order\order\Order();
        //查询昨天上架SKU 并统计当天销量
        $data = $skuSalesNum->where(['createtime' => ['between', ['2020-12-01', '2020-12-02']]])->where('site<>8')->select();
        $data = collection($data)->toArray();
        if ($data) {
            foreach ($data as $k => $v) {
                if ($v['platform_sku']) {
                    $map['a.created_at'] = ['between', [date("Y-m-d 00:00:00", strtotime($v['createtime'])), date("Y-m-d 23:59:59", strtotime($v['createtime']))]];
                    $params[$k]['sales_num'] = $order->getSkuSalesNumTest($v['platform_sku'], $map, $v['site']);
                    $params[$k]['id'] = $v['id'];
                }
                echo $v['id'] . "\n";
                usleep(100000);
            }
            if ($params) {
                $skuSalesNum->saveAll($params);
            }
        }

        echo "ok";
    }

    /**
     * 处理订单节点数据
     *
     * @Description
     * @author wpl
     * @since 2020/12/09 16:24:45 
     * @return void
     */
    public function process_order_node()
    {
        $this->ordernode = new \app\admin\model\OrderNode();
        $this->ordernodedetail = new \app\admin\model\OrderNodeDetail();
        $list = $this->ordernode->where(['shipment_data_type' => '郭伟峰-广州美国专线'])->select();
        $params = [];
        foreach ($list as $k => $v) {
            $create_time = $this->ordernodedetail->where(['order_number' => $v['order_number'], 'site' => $v['site'], 'order_node' => 2, 'node_type' => 7])->order('id asc')->value('create_time');
            $params[$k]['delivery_time'] = $create_time;
            $params[$k]['id'] = $v['id'];
            echo $k . "\n";
        }
        $this->ordernode->saveAll($params);
        echo "ok";
<<<<<<< HEAD
    }
=======
    }


    /**
     * 获取前一天有效SKU销量
     * 记录当天有效SKU
     *
     * @Description
     * @author wpl
     * @since 2020/07/31 16:52:46 
     * @return void
     */
    public function set_sku_sales_num()
    {
        ini_set('memory_limit', '512M');
        //记录当天上架的SKU 
        $skuSalesNum = new \app\admin\model\SkuSalesNum();
        $order = new \app\admin\model\order\order\NewOrder();
        //查询昨天上架SKU 并统计当天销量

        $start = date('Ymd', strtotime("-30 day"));
        $end = date('Ymd', strtotime("-2 day"));
        $where['createtime'] = ['between', [$start, $end]];
        $data = $skuSalesNum->where($where)->where('site<>8')->select();
        $data = collection($data)->toArray();
        if ($data) {
            foreach ($data as $k => $v) {
                $time = ['between', [strtotime(date('Y-m-d 00:00:00', strtotime($v['createtime']))), strtotime(date('Y-m-d 23:59:59', strtotime($v['createtime'])))]];
                if ($v['platform_sku']) {
                    $params[$k]['sales_num'] = $order->getSkuSalesNumShell($v['platform_sku'], $v['site'], $time);
                    $params[$k]['id'] = $v['id'];
                }

                echo $k . "\n";
                usleep(50000);
            }
            if ($params) {
                $skuSalesNum->saveAll($params);
            }
        }
        echo "ok";
    }


    /**
     * 库龄旧数据
     *
     * @Description
     * @author wpl
     * @since 2021/01/28 14:35:19 
     * @return void
     */
    public function stock_time()
    {
        ini_set('memory_limit', '512M');
        $product_barcode = new \app\admin\model\warehouse\ProductBarCodeItem();
        $instock = new \app\admin\model\warehouse\Instock();
        $list = $product_barcode->where(['library_status' => 1, 'in_stock_id' => ['<>', 0]])->where('in_stock_time is null')->limit(100000)->select();
        foreach($list as $k => $v) {
            //查询入库审核时间
            $check_time = $instock->where(['id' => $v['in_stock_id']])->value('check_time');
            $product_barcode->where(['id' => $v['id']])->update(['in_stock_time' => $check_time]);

            echo $k . "\n";
            usleep(50000);
        }
    }
>>>>>>> 72d710f2
}<|MERGE_RESOLUTION|>--- conflicted
+++ resolved
@@ -390,9 +390,6 @@
         }
         $this->ordernode->saveAll($params);
         echo "ok";
-<<<<<<< HEAD
-    }
-=======
     }
 
 
@@ -460,5 +457,4 @@
             usleep(50000);
         }
     }
->>>>>>> 72d710f2
 }