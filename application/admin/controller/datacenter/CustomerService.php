--- conflicted
+++ resolved
@@ -223,14 +223,9 @@
         $i = 0;
         //查询所有客服人员
         $all_service = Db::name('zendesk_agents')->column('admin_id');
-<<<<<<< HEAD
-        foreach ($all_service as $item => $value) {
-            $admin = Db::name('admin')->where('id', $value)->field('nickname,group_id')->find();
-=======
         foreach ($all_service as $item=>$value){
             $admin = Db::name('admin')->where('id',$value)->field('nickname,group_id')->find();
             $data[$i]['admin_id'] = $value;
->>>>>>> db62feb4
             //用户姓名
             $data[$i]['name'] = $admin['nickname'];
             //分组名称
@@ -243,13 +238,6 @@
             }
             if ($time_str1) {
                 $createat1 = explode(' ', $time_str1);
-<<<<<<< HEAD
-                $one_time = $createat1[0] . ' - ' . $createat1[3];
-            } else {
-                $seven_startdate = date("Y-m-d", strtotime("-6 day"));
-                $seven_enddate = date("Y-m-d");
-                $one_time = $seven_startdate . ' - ' . $seven_enddate;
-=======
                 $one_time = $createat1[0].' - '.$createat1[3];
                 $data[$i]['time'] = $time_str1;
             }else{
@@ -257,7 +245,6 @@
                 $seven_enddate = date("Y-m-d");
                 $one_time = $seven_startdate.' - '.$seven_enddate;
                 $data[$i]['time'] = '';
->>>>>>> db62feb4
             }
             //时间
             $data[$i]['one']['time'] = $one_time;
@@ -299,17 +286,6 @@
             //人效
             $arr['positive_effect_num'] = $this->zendeskComments->positive_effect_num($platform, $time_str, $group_id);
             //获取表格中的时间
-<<<<<<< HEAD
-            $customer_data = $this->get_worknum_table($platform, $time_str, $contrast_time_str, $group_id);
-            if ($customer_data) {
-                $str = '';
-                foreach ($customer_data as $item => $value) {
-                    $str .= '<td style="text-align: center; vertical-align: middle;">' . $value['name'] . '</td><td id="today_sales_money" style="text-align: center; vertical-align: middle;">' . $value['group_name'] . '</td>';
-                    if ($value['two']) {
-                        $str .= '<td id="today_order_num" style="text-align: center; vertical-align: middle;"><ul class="customer_table"><li>' . $value['one']['time'] . '</li><hr style="height:1px;border:none;border-top:1px solid #c1bebe;" /><li>' . $value['two']['time'] . '</li></ul></td><td id="today_order_success" style="text-align: center; vertical-align: middle;"><ul class="customer_table"><li>' . $value['one']['deal_num'] . '</li><hr style="height:1px;border:none;border-top:1px solid #c1bebe;" /><li>' . $value['two']['deal_num'] . '</li></ul></td><td id="today_unit_price" style="text-align: center; vertical-align: middle;"><ul class="customer_table"><li>' . $value['one']['no_up_to_day'] . '</li><hr style="height:1px;border:none;border-top:1px solid #c1bebe;" /><li>' . $value['two']['no_up_to_day'] . '</li></ul></td>';
-                    } else {
-                        $str .= '<td id="today_order_num" style="text-align: center; vertical-align: middle;">' . $value['one']['time'] . '</td><td id="today_order_success" style="text-align: center; vertical-align: middle;">' . $value['one']['deal_num'] . '</td><td id="today_unit_price" style="text-align: center; vertical-align: middle;">' . $value['one']['no_up_to_day'] . '</td>';
-=======
             $customer_data = $this->get_worknum_table($platform,$time_str,$contrast_time_str,$group_id);
             if($customer_data){
                 $str = '<thead><tr><th style="text-align: center; vertical-align: middle;">姓名</th><th style="text-align: center; vertical-align: middle;">分组</th><th style="text-align: center; vertical-align: middle;">日期</th><th style="text-align: center; vertical-align: middle;">处理量</th><th style="text-align: center; vertical-align: middle;">未达标天数</th><th style="text-align: center; vertical-align: middle;">操作</th></tr></thead>';
@@ -319,7 +295,6 @@
                         $str .= '<td id="today_order_num" style="text-align: center; vertical-align: middle;"><ul class="customer_table"><li>'.$value['one']['time'].'</li><hr style="height:1px;border:none;border-top:1px solid #c1bebe;" /><li>'.$value['two']['time'].'</li></ul></td><td id="today_order_success" style="text-align: center; vertical-align: middle;"><ul class="customer_table"><li>'.$value['one']['deal_num'].'</li><hr style="height:1px;border:none;border-top:1px solid #c1bebe;" /><li>'.$value['two']['deal_num'].'</li></ul></td><td id="today_unit_price" style="text-align: center; vertical-align: middle;"><ul class="customer_table"><li>'.$value['one']['no_up_to_day'].'</li><hr style="height:1px;border:none;border-top:1px solid #c1bebe;" /><li>'.$value['two']['no_up_to_day'].'</li></ul></td>';
                     }else{
                         $str .= '<td id="today_order_num" style="text-align: center; vertical-align: middle;">'.$value['one']['time'].'</td><td id="today_order_success" style="text-align: center; vertical-align: middle;">'.$value['one']['deal_num'].'</td><td id="today_unit_price" style="text-align: center; vertical-align: middle;">'.$value['one']['no_up_to_day'].'</td>';
->>>>>>> db62feb4
                     }
                     $str .= '<td class="click_look" data-id="'.$value['admin_id'].'" data-value="'.$value['time'].'">点击查看</td></tr>';
                 }
@@ -341,34 +316,20 @@
             $platform = $params['platform'];
             $time_str = $params['time_str'];
             $group_id = $params['group_id'];
-<<<<<<< HEAD
-
-            if ($platform) {
-                $where['platform'] = $platform;
-            }
-            $where['is_admin'] = 1;
-            $where['due_id'] = array('not in', '75,117,95,105');
-            if ($group_id) {
-=======
             $admin_id = $params['admin_id'];
             if($platform){
                 $where['platform'] = $platform;
             }
             $where['is_admin'] = 1;
             if($group_id){
->>>>>>> db62feb4
                 //查询客服类型
                 $group_admin_id = Db::name('admin')->where(['group_id' => $group_id, 'status' => 'normal'])->column('id');
                 $where['due_id'] = array('in', $group_admin_id);
             }
-<<<<<<< HEAD
-            if ($time_str) {
-=======
             if($admin_id){
                 $where['due_id'] = $admin_id;
             }
             if($time_str){
->>>>>>> db62feb4
                 $createat = explode(' ', $time_str);
                 $where['update_time'] = ['between', [$createat[0], $createat[0]  . ' 23:59:59']];
                 $date_arr = array(
@@ -412,8 +373,6 @@
             ];
             return json(['code' => 1, 'data' => $json]);
         }
-<<<<<<< HEAD
-=======
     }
     /*
      * 处理量折线图弹窗
@@ -424,7 +383,6 @@
         $time_str = $params['time_str'];
         $this->view->assign(compact('admin_id', 'time_str'));
         return $this->view->fetch();
->>>>>>> db62feb4
     }
     /**
      * 客服数据(首页)
