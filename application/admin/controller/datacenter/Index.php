--- conflicted
+++ resolved
@@ -673,9 +673,6 @@
                     //查询对应平台销量
                     $list = $this->wesee->getOrderSalesNum([], $map);
                     //查询对应平台商品SKU
-<<<<<<< HEAD
-                    $skus = $itemPlatformSku->getWebSkuAll(5);
-=======
                     $skus = $itemPlatformSku->getWebSkuAll(5);                    
                 }elseif($params['site'] == 9){ //zeelool的西语站
                     //查询对应平台销量
@@ -686,7 +683,6 @@
                     //查询对应平台销量
                     $list = $this->zeeloolDe->getOrderSalesNum([], $map);
                     $skus = $itemPlatformSku->getWebSkuAll(10);
->>>>>>> 9883a79c
                 }
                 $productInfo = $this->item->getSkuInfo();
                 $list = $list ?? [];
