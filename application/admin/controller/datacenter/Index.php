--- conflicted
+++ resolved
@@ -659,11 +659,12 @@
                     $result[$i]['sales_num'] = $v;
                     $result[$i]['sku'] = $skus[$k]['sku'];
                     $result[$i]['is_up'] = $skus[$k]['outer_sku_status'];
-<<<<<<< HEAD
-                    $result[$i]['available_stock'] = $productInfo[$skus[$k]['sku']]['stock'];
-=======
+
+                    // $result[$i]['available_stock'] = $productInfo[$skus[$k]['sku']]['stock'];
+
+                    //master分支是下面的
                     $result[$i]['available_stock'] = $skus[$k]['stock'];
->>>>>>> 6fafd83b
+
                     $result[$i]['name'] = $productInfo[$skus[$k]['sku']]['name'];
                     $result[$i]['type_name'] = $productInfo[$skus[$k]['sku']]['type_name'];
                     $i++;
