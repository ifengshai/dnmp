<?php

namespace app\admin\controller\demand;

use app\common\controller\Backend;
use think\Db;
use think\Exception;
use think\exception\PDOException;
use think\exception\ValidateException;

/**
 * 需求平台-开发组-日常需求管理
 *
 * @icon fa fa-circle-o
 */
class DevelopDemand extends Backend
{

    /**
     * DevelopDemand模型对象
     * @var \app\admin\model\demand\DevelopDemand
     */
    protected $model = null;

    public function _initialize()
    {
        parent::_initialize();
        $this->model = new \app\admin\model\demand\DevelopDemand;
        $this->testRecord = new \app\admin\model\demand\DevelopTestRecord();
        $this->assignconfig('admin_id', session('admin.id'));
    }

    /**
     * 默认生成的控制器所继承的父类中有index/add/edit/del/multi五个基础方法、destroy/restore/recyclebin三个回收站方法
     * 因此在当前控制器中可不用编写增删改查的代码,除非需要自己控制这部分逻辑
     * 需要将application/admin/library/traits/Backend.php中对应的方法复制到当前控制器,然后进行修改
     */

    /**
     * 查看 开发组日常需求
     */
    public function index()
    {
        //设置过滤方法
        $this->request->filter(['strip_tags']);
        if ($this->request->isAjax()) {
            //如果发送的来源是Selectpage，则转发到Selectpage
            if ($this->request->request('keyField')) {
                return $this->selectpage();
            }
            list($where, $sort, $order, $offset, $limit) = $this->buildparams();
            $total = $this->model
                ->where($where)
                ->where('type','2')
                ->order($sort, $order)
                ->count();

            $list = $this->model
                ->where($where)
                ->where('type','2')
                ->order($sort, $order)
                ->limit($offset, $limit)
                ->select();

            $list = collection($list)->toArray();
            //查询用户表id
            $admin = new \app\admin\model\Admin();
            $userInfo = $admin->where('status', 'normal')->column('nickname', 'id');
            foreach ($list as $k => $val) {
                $userids = explode(',', $val['assign_developer_ids']);
                $nickname = [];
                foreach ($userids as $v) {
                    if (!$v) {
                        continue;
                    }
                    $nickname[] = $userInfo[$v];
                }
                $test_userids = explode(',', $val['test_person']);
                $test_nickname = [];
                foreach ($test_userids as $v) {
                    $test_nickname[] = $userInfo[$v];
                }
                $list[$k]['nickname'] = implode(',', $nickname);
                $list[$k]['test_person'] = implode(',', $test_nickname);
            }
            $result = array("total" => $total, "rows" => $list);

            return json($result);
        }
        $this->assignconfig('username', session('admin.nickname'));
        //判断编辑按钮权限
        $this->assignconfig('is_edit', $this->auth->check('demand/develop_demand/edit'));
        //判断分配权限
        $this->assignconfig('is_distribution', $this->auth->check('demand/develop_demand/distribution'));
        //判断产品经理审核权限
        $this->assignconfig('review_status_manager_btn', $this->auth->check('demand/develop_demand/review'));
        //判断是否有开发主管审核权限
        $this->assignconfig('review_status_btn', $this->auth->check('demand/develop_demand/review_status_develop'));
        //判断测试确认按钮
        $this->assignconfig('test_btn', $this->auth->check('demand/develop_demand/test_distribution'));
        //判断开发完成按钮
        $this->assignconfig('is_set_status', $this->auth->check('demand/develop_demand/set_complete_status'));
        //判断测试记录问题按钮
        $this->assignconfig('test_record_bug', $this->auth->check('demand/develop_demand/test_record_bug'));
        //判断通过测试按钮
        $this->assignconfig('test_is_passed', $this->auth->check('demand/develop_demand/test_is_passed'));
        //判断产品经理确认按钮
        $this->assignconfig('is_finish_task', $this->auth->check('demand/develop_demand/is_finish_task'));
        //判断回归测试按钮
        $this->assignconfig('regression_test_info', $this->auth->check('demand/develop_demand/regression_test_info'));
        //判断回归测试完成按钮
        $this->assignconfig('test_complete', $this->auth->check('demand/develop_demand/test_complete'));
        //判断删除按钮
        $this->assignconfig('is_del_btu', $this->auth->check('demand/develop_demand/del'));
<<<<<<< HEAD
=======
        //bug列表页 是否有上线按钮权限
        $this->assignconfig('is_finish_bug', $this->auth->check('demand/develop_demand/is_finish_bug'));
>>>>>>> dcead84a
        return $this->view->fetch();
    }



    /**
     * 查看 开发组BUG列表
     */
    public function develop_bug_list()
    {
        //设置过滤方法
        $this->request->filter(['strip_tags']);
        if ($this->request->isAjax()) {
            //如果发送的来源是Selectpage，则转发到Selectpage
            if ($this->request->request('keyField')) {
                return $this->selectpage();
            }
            list($where, $sort, $order, $offset, $limit) = $this->buildparams();
            $total = $this->model
                ->where($where)
                ->where('type','1')
                ->order($sort, $order)
                ->count();

            $list = $this->model
                ->where($where)
                ->where('type','1')
                ->order($sort, $order)
                ->limit($offset, $limit)
                ->select();

            $list = collection($list)->toArray();
            //查询用户表id
            $admin = new \app\admin\model\Admin();
            $userInfo = $admin->where('status', 'normal')->column('nickname', 'id');
            foreach ($list as $k => $val) {
                $userids = explode(',', $val['assign_developer_ids']);
                $nickname = [];
                foreach ($userids as $v) {
                    if (!$v) {
                        continue;
                    }
                    $nickname[] = $userInfo[$v];
                }
                $test_userids = explode(',', $val['test_person']);
                $test_nickname = [];
                foreach ($test_userids as $v) {
                    $test_nickname[] = $userInfo[$v];
                }
                $list[$k]['nickname'] = implode(',', $nickname);
                $list[$k]['test_person'] = implode(',', $test_nickname);
            }
            $result = array("total" => $total, "rows" => $list);

            return json($result);
        }
        $this->assignconfig('username', session('admin.nickname'));
        //判断编辑按钮权限
        $this->assignconfig('is_edit', $this->auth->check('demand/develop_demand/edit'));
        //判断分配权限
        $this->assignconfig('is_distribution', $this->auth->check('demand/develop_demand/distribution'));
        //判断产品经理审核权限
        $this->assignconfig('review_status_manager_btn', $this->auth->check('demand/develop_demand/review'));
        //判断是否有开发主管审核权限
        $this->assignconfig('review_status_btn', $this->auth->check('demand/develop_demand/review_status_develop'));
        //判断测试确认按钮
        $this->assignconfig('test_btn', $this->auth->check('demand/develop_demand/test_distribution'));
        //判断开发完成按钮
        $this->assignconfig('is_set_status', $this->auth->check('demand/develop_demand/set_complete_status'));
        //判断测试记录问题按钮
        $this->assignconfig('test_record_bug', $this->auth->check('demand/develop_demand/test_record_bug'));
        //判断通过测试按钮
        $this->assignconfig('test_is_passed', $this->auth->check('demand/develop_demand/test_is_passed'));
        //判断产品经理确认按钮
        $this->assignconfig('is_finish_task', $this->auth->check('demand/develop_demand/is_finish_task'));
        //判断回归测试按钮
        $this->assignconfig('regression_test_info', $this->auth->check('demand/develop_demand/regression_test_info'));
        //判断回归测试完成按钮
        $this->assignconfig('test_complete', $this->auth->check('demand/develop_demand/test_complete'));
        //判断删除按钮
        $this->assignconfig('is_del_btu', $this->auth->check('demand/develop_demand/del'));
<<<<<<< HEAD
=======
        //bug列表页 是否有上线按钮权限
        $this->assignconfig('is_finish_bug', $this->auth->check('demand/develop_demand/is_finish_bug'));
>>>>>>> dcead84a
        return $this->view->fetch();
    }





    /**
     * 添加
     */
    public function add()
    {
        if ($this->request->isPost()) {
            $params = $this->request->post("row/a");
            if ($params) {
                $params = $this->preExcludeFields($params);

                if ($this->dataLimit && $this->dataLimitFieldAutoFill) {
                    $params[$this->dataLimitField] = $this->auth->id;
                }
                $result = false;
                Db::startTrans();
                try {
                    //是否采用模型验证
                    if ($this->modelValidate) {
                        $name = str_replace("\\model\\", "\\validate\\", get_class($this->model));
                        $validate = is_bool($this->modelValidate) ? ($this->modelSceneValidate ? $name . '.add' : $name) : $this->modelValidate;
                        $this->model->validateFailException(true)->validate($validate);
                    }
                    $params['create_person'] = session('admin.nickname');
                    $params['create_person_id'] = session('admin.id');
                    $params['createtime'] = date('Y-m-d H:i:s');

                    if ($params['type']==1){//如果为BUG类型,更新
                        $params['review_status_develop'] = 1;
                        $params['review_status_manager'] = 1;
                    }

                    $result = $this->model->allowField(true)->save($params);
                    Db::commit();
                } catch (ValidateException $e) {
                    Db::rollback();
                    $this->error($e->getMessage());
                } catch (PDOException $e) {
                    Db::rollback();
                    $this->error($e->getMessage());
                } catch (Exception $e) {
                    Db::rollback();
                    $this->error($e->getMessage());
                }
                if ($result !== false) {
                    $this->success();
                } else {
                    $this->error(__('No rows were inserted'));
                }
            }
            $this->error(__('Parameter %s can not be empty', ''));
        }
        $this->view->assign('demand_type',input('demand_type'));
        return $this->view->fetch();
    }

    /**
     * 编辑
     */
    public function edit($ids = null)
    {
        $row = $this->model->get($ids);
        if (!$row) {
            $this->error(__('No Results were found'));
        }
        $adminIds = $this->getDataLimitAdminIds();
        if (is_array($adminIds)) {
            if (!in_array($row[$this->dataLimitField], $adminIds)) {
                $this->error(__('You have no permission'));
            }
        }
        if ($this->request->isPost()) {
            $params = $this->request->post("row/a");
            if ($params) {
                $params = $this->preExcludeFields($params);
                $result = false;
                Db::startTrans();
                try {
                    //是否采用模型验证
                    if ($this->modelValidate) {
                        $name = str_replace("\\model\\", "\\validate\\", get_class($this->model));
                        $validate = is_bool($this->modelValidate) ? ($this->modelSceneValidate ? $name . '.edit' : $name) : $this->modelValidate;
                        $row->validateFailException(true)->validate($validate);
                    }
                    $result = $row->allowField(true)->save($params);
                    Db::commit();
                } catch (ValidateException $e) {
                    Db::rollback();
                    $this->error($e->getMessage());
                } catch (PDOException $e) {
                    Db::rollback();
                    $this->error($e->getMessage());
                } catch (Exception $e) {
                    Db::rollback();
                    $this->error($e->getMessage());
                }
                if ($result !== false) {
                    $this->success();
                } else {
                    $this->error(__('No rows were updated'));
                }
            }
            $this->error(__('Parameter %s can not be empty', ''));
        }
        $this->view->assign('demand_type',input('demand_type'));
        $this->view->assign("row", $row);
        return $this->view->fetch();
    }


    /**
     * 逻辑删除
     * */
    public function del($ids = "")
    {
        if ($this->request->isAjax()) {
            $data['is_del'] =  2;
            $res = $this->model->allowField(true)->save($data,['id'=> input('ids')]);
            if ($res) {
                $this->success('成功');
            } else {
                $this->error('失败');
            }
        }
    }

    /**
     * 详情
     */
    public function detail($ids = null)
    {
        $row = $this->model->get($ids);
        if (!$row) {
            $this->error(__('No Results were found'));
        }
        $adminIds = $this->getDataLimitAdminIds();
        if (is_array($adminIds)) {
            if (!in_array($row[$this->dataLimitField], $adminIds)) {
                $this->error(__('You have no permission'));
            }
        }

        $this->view->assign("row", $row);
        return $this->view->fetch();
    }

    /**
     * 产品经理审核
     *
     * @Description
     * @author wpl
     * @since 2020/03/31 10:02:24 
     * @return void
     */
    public function review($ids = null)
    {
        $id = $ids ?: input('id');
        $label = input('label');
        $row = $this->model->get($id);
        if ($this->request->isPost()) {
            $params = $this->request->post("row/a");
            if ($params) {
                $params = $this->preExcludeFields($params);
                $result = false;
                Db::startTrans();
                try {
                    //是否采用模型验证
                    if ($this->modelValidate) {
                        $name = str_replace("\\model\\", "\\validate\\", get_class($this->model));
                        $validate = is_bool($this->modelValidate) ? ($this->modelSceneValidate ? $name . '.edit' : $name) : $this->modelValidate;
                        $row->validateFailException(true)->validate($validate);
                    }
                    $params['review_manager_time'] = date('Y-m-d H:i:s');
                    $result = $row->allowField(true)->save($params);
                    Db::commit();
                } catch (ValidateException $e) {
                    Db::rollback();
                    $this->error($e->getMessage());
                } catch (PDOException $e) {
                    Db::rollback();
                    $this->error($e->getMessage());
                } catch (Exception $e) {
                    Db::rollback();
                    $this->error($e->getMessage());
                }
                if ($result !== false) {
                    $this->success();
                } else {
                    $this->error(__('No rows were updated'));
                }
            }
            $this->error(__('Parameter %s can not be empty', ''));
        }
        if ($label == 'refuse') {
            return $this->view->fetch('review_refuse');
        } else {
            return $this->view->fetch();
        }
    }

    /**
     * 开发主管审核
     *
     * @Description
     * @author wpl
     * @since 2020/03/31 10:02:24 
     * @return void
     */
    public function review_status_develop($ids = null)
    {
        $row = $this->model->get($ids);
        if ($this->request->isPost()) {
            $result = false;
            Db::startTrans();
            try {
                //是否采用模型验证
                if ($this->modelValidate) {
                    $name = str_replace("\\model\\", "\\validate\\", get_class($this->model));
                    $validate = is_bool($this->modelValidate) ? ($this->modelSceneValidate ? $name . '.edit' : $name) : $this->modelValidate;
                    $row->validateFailException(true)->validate($validate);
                }

                $params['review_status_develop'] = input('review_status_develop');
                $params['review_devel_time'] = date('Y-m-d H:i:s');
                $result = $row->allowField(true)->save($params);
                Db::commit();
            } catch (ValidateException $e) {
                Db::rollback();
                $this->error($e->getMessage());
            } catch (PDOException $e) {
                Db::rollback();
                $this->error($e->getMessage());
            } catch (Exception $e) {
                Db::rollback();
                $this->error($e->getMessage());
            }
            if ($result !== false) {
                $this->success();
            } else {
                $this->error(__('No rows were updated'));
            }
        }
        return $this->view->fetch();
    }

    /**
     * 分配
     *
     * @Description
     * @author wpl
     * @since 2020/03/31 14:59:20 
     * @return void
     */
    public function distribution()
    {
        $id = input('id');
        $row = $this->model->get($id);
        if ($this->request->isPost()) {
            $params = $this->request->post("row/a");
            if ($params) {
                $params = $this->preExcludeFields($params);
                $result = false;
                Db::startTrans();
                try {
                    $assign_developer_ids = $this->request->post("assign_developer_ids/a");
                    $params['assign_developer_ids'] = implode(',', $assign_developer_ids);
                    $result = $this->model->allowField(true)->save($params, ['id' => input('id')]);
                    Db::commit();
                } catch (ValidateException $e) {
                    Db::rollback();
                    $this->error($e->getMessage());
                } catch (PDOException $e) {
                    Db::rollback();
                    $this->error($e->getMessage());
                } catch (Exception $e) {
                    Db::rollback();
                    $this->error($e->getMessage());
                }
                if ($result !== false) {
                    $this->success();
                } else {
                    $this->error(__('No rows were updated'));
                }
            }
            $this->error(__('Parameter %s can not be empty', ''));
        }
        $this->assign('row', $row);
        return $this->view->fetch();
    }

    /**
     * 测试分配
     *
     * @Description
     * @author wpl
     * @since 2020/03/31 16:05:57 
     * @return void
     */
    public function test_distribution($ids = null)
    {
        $id = $ids ?? input('id');
        $row = $this->model->get($id);
        if ($this->request->isPost()) {
            $params = $this->request->post("row/a");
            if ($params) {
                $params = $this->preExcludeFields($params);
                $result = false;
                Db::startTrans();
                try {
                    $test_person = $this->request->post("test_person/a");
                    $params['test_person'] = implode(',', $test_person);
                    $result = $this->model->allowField(true)->save($params, ['id' => input('id')]);
                    Db::commit();
                } catch (ValidateException $e) {
                    Db::rollback();
                    $this->error($e->getMessage());
                } catch (PDOException $e) {
                    Db::rollback();
                    $this->error($e->getMessage());
                } catch (Exception $e) {
                    Db::rollback();
                    $this->error($e->getMessage());
                }
                if ($result !== false) {
                    $this->success();
                } else {
                    $this->error(__('No rows were updated'));
                }
            }
            $this->error(__('Parameter %s can not be empty', ''));
        }
        $this->assign('row', $row);
        return $this->view->fetch();
    }

    /**
     * 设置完成状态
     *
     * @Description
     * @author wpl
     * @since 2020/03/31 16:52:22 
     * @param [type] $ids
     * @return void
     */
    public function set_complete_status($ids = null)
    {
        $data['is_finish'] = 1;
        $data['finish_time'] = date('Y-m-d H:i:s', time());
        $data['finish_person'] = session('admin.nickname');
        $data['finish_person_id'] = session('admin.id');
        $res = $this->model->save($data, ['id' => $ids]);
        if ($res !== false) {
            $this->success('操作成功！！');
        } else {
            $this->error('操作失败！！');
        }
    }

    /**
     * 记录测试问题
     *
     * @Description
     * @author wpl
     * @since 2020/03/31 17:08:09 
     * @param [type] $ids
     * @return void
     */
    public function test_record_bug($ids = null)
    {
        $id = $ids ?? input('id');
        $row = $this->model->get($id);
        if ($this->request->isPost()) {
            $params = $this->request->post("row/a");
            if ($params) {
                $params = $this->preExcludeFields($params);
                $result = false;
                Db::startTrans();
                try {
                    $params['type'] = 2;
                    $params['pid'] = $row->id;
                    $params['environment_type'] = 1;
                    $params['responsibility_user_id'] = $row->assign_developer_ids;
                    $params['create_time'] = date('Y-m-d H:i:s');
                    $params['create_user_id'] = $this->auth->id;
                    $result = $this->testRecord->allowField(true)->save($params);
                    Db::commit();
                } catch (ValidateException $e) {
                    Db::rollback();
                    $this->error($e->getMessage());
                } catch (PDOException $e) {
                    Db::rollback();
                    $this->error($e->getMessage());
                } catch (Exception $e) {
                    Db::rollback();
                    $this->error($e->getMessage());
                }
                if ($result !== false) {
                    $this->success();
                } else {
                    $this->error(__('No rows were updated'));
                }
            }
            $this->error(__('Parameter %s can not be empty', ''));
        }
        $this->assign('row', $row);
        return $this->view->fetch();
    }

    /**
     * 问题记录
     *
     * @Description
     * @author wpl
     * @since 2020/03/28 11:31:24 
     * @param [type] $ids
     * @return void
     */
    public function problem_detail($ids = null)
    {
        $map['pid'] = $ids;
        $map['type'] = 2;
        /*测试日志--测试环境*/
        $list = $this->testRecord
            ->where($map)
            ->where('environment_type', 1)
            ->order('id', 'desc')
            ->select();
        $list = collection($list)->toArray();

        //查询用户表id
        $admin = new \app\admin\model\Admin();
        $userInfo = $admin->where('status', 'normal')->column('nickname', 'id');
        foreach ($list as $k => $val) {
            $userids = explode(',', $val['responsibility_user_id']);
            $nickname = [];
            foreach ($userids as $v) {
                $nickname[] = $userInfo[$v];
            }
            $list[$k]['responsibility_user_name'] = implode(',', $nickname);
            $list[$k]['create_user_name'] = $userInfo[$val['create_user_id']];
        }
        /*测试日志--正式环境*/
        $right_list = $this->testRecord
            ->where($map)
            ->where('environment_type', 2)
            ->order('id', 'desc')
            ->select();
        $right_list = collection($right_list)->toArray();
        foreach ($right_list as $k => $val) {
            $userids = explode(',', $val['responsibility_user_id']);
            $nickname = [];
            foreach ($userids as $v) {
                $nickname[] = $userInfo[$v];
            }
            $right_list[$k]['responsibility_user_name'] = implode(',', $nickname);
            $right_list[$k]['create_user_name'] = $userInfo[$val['create_user_id']];
        }

        $bug_type = config('demand.bug_type'); //严重类型
        $this->view->assign("bug_type", $bug_type);
        $this->view->assign("list", $list);
        $this->view->assign("right_list", $right_list);
        return $this->view->fetch();
    }

    /**
     * 测试通过状态
     *
     * @Description
     * @author wpl
     * @since 2020/03/31 16:52:22 
     * @param [type] $ids
     * @return void
     */
    public function test_is_passed($ids = null)
    {
        $data['test_is_passed'] = 1;
        $data['test_finish_time'] = date('Y-m-d H:i:s', time());
        $res = $this->model->save($data, ['id' => $ids]);
        if ($res !== false) {
            $this->success('操作成功！！');
        } else {
            $this->error('操作失败！！');
        }
    }

    /**
     * 产品经理确认
     *
     * @Description
     * @author wpl
     * @since 2020/03/31 16:52:22 
     * @param [type] $ids
     * @return void
     */
    public function is_finish_task($ids = null)
    {
        $data['is_finish_task'] = 1;
        $data['finish_task_time'] = date('Y-m-d H:i:s', time());
        $res = $this->model->save($data, ['id' => $ids]);
        if ($res !== false) {
            $this->success('操作成功！！');
        } else {
            $this->error('操作失败！！');
        }
    }


    /**
     * bug上线操作 更改is_finish_task字段
     *
     * @Description
     * @author fzg
     * @since 2020/05/07 16:52:22 
     * @param [type] $ids
     * @return void
     */
    public function is_finish_bug($ids = null)
    {
        $data['is_finish_task'] = 1;
        $data['finish_task_time'] = date('Y-m-d H:i:s', time());
        $res = $this->model->save($data, ['id' => $ids]);
        if ($res !== false) {
            $this->success('操作成功！！');
        } else {
            $this->error('操作失败！！');
        }
    }



    /**
     * 回归测试记录测试问题
     *
     * @Description
     * @author wpl
     * @since 2020/03/31 17:08:09 
     * @param [type] $ids
     * @return void
     */
    public function regression_test_info($ids = null)
    {
        $id = $ids ?? input('id');
        $row = $this->model->get($id);
        if ($this->request->isPost()) {
            $params = $this->request->post("row/a");
            if ($params) {
                $params = $this->preExcludeFields($params);
                $result = false;
                Db::startTrans();
                try {
                    $params['type'] = 2;
                    $params['pid'] = $row->id;
                    $params['environment_type'] = 2;
                    $params['responsibility_user_id'] = $row->assign_developer_ids;
                    $params['create_time'] = date('Y-m-d H:i:s');
                    $params['create_user_id'] = $this->auth->id;
                    $result = $this->testRecord->allowField(true)->save($params);
                    Db::commit();
                } catch (ValidateException $e) {
                    Db::rollback();
                    $this->error($e->getMessage());
                } catch (PDOException $e) {
                    Db::rollback();
                    $this->error($e->getMessage());
                } catch (Exception $e) {
                    Db::rollback();
                    $this->error($e->getMessage());
                }
                if ($result !== false) {
                    $this->success();
                } else {
                    $this->error(__('No rows were updated'));
                }
            }
            $this->error(__('Parameter %s can not be empty', ''));
        }
        $this->assign('row', $row);
        return $this->view->fetch();
    }

    /**
     * 回归测试完成
     *
     * @Description
     * @author wpl
     * @since 2020/04/30 17:24:26 
     * @return void
     */
    public function test_complete($ids = null)
    {
        $data['is_test_complete'] = 1;
        $data['test_complete_time'] = date('Y-m-d H:i:s', time());
        $data['test_complete_person'] = session('admin.nickname');
        $res = $this->model->save($data, ['id' => $ids]);
        if ($res !== false) {
            $this->success('操作成功！！');
        } else {
            $this->error('操作失败！！');
        }
    }
}<|MERGE_RESOLUTION|>--- conflicted
+++ resolved
@@ -112,11 +112,8 @@
         $this->assignconfig('test_complete', $this->auth->check('demand/develop_demand/test_complete'));
         //判断删除按钮
         $this->assignconfig('is_del_btu', $this->auth->check('demand/develop_demand/del'));
-<<<<<<< HEAD
-=======
         //bug列表页 是否有上线按钮权限
         $this->assignconfig('is_finish_bug', $this->auth->check('demand/develop_demand/is_finish_bug'));
->>>>>>> dcead84a
         return $this->view->fetch();
     }
 
@@ -198,11 +195,8 @@
         $this->assignconfig('test_complete', $this->auth->check('demand/develop_demand/test_complete'));
         //判断删除按钮
         $this->assignconfig('is_del_btu', $this->auth->check('demand/develop_demand/del'));
-<<<<<<< HEAD
-=======
         //bug列表页 是否有上线按钮权限
         $this->assignconfig('is_finish_bug', $this->auth->check('demand/develop_demand/is_finish_bug'));
->>>>>>> dcead84a
         return $this->view->fetch();
     }
 
