<?php

namespace app\admin\controller\demand;

use app\api\controller\Ding;
use app\common\controller\Backend;
use think\Db;
use think\Exception;
use think\exception\PDOException;
use think\exception\ValidateException;
use app\common\model\Auth;

/**
 * 需求平台-开发组-日常需求管理
 *
 * @icon fa fa-circle-o
 */
class DevelopDemand extends Backend
{

    /**
     * DevelopDemand模型对象
     * @var \app\admin\model\demand\DevelopDemand
     */
    protected $model = null;
<<<<<<< HEAD
    protected $noNeedRight = ['del'];  //解决创建人无删除权限问题 暂定
=======
    protected $noNeedRight = ['del', 'newreview', 'set_complete_status'];  //解决创建人无删除权限问题 暂定
>>>>>>> 2eb92904
    public function _initialize()
    {
        parent::_initialize();
        $this->model = new \app\admin\model\demand\DevelopDemand;
        $this->testRecord = new \app\admin\model\demand\DevelopTestRecord();
        $this->assignconfig('admin_id', session('admin.id'));
        $this->view->assign('getTabList', $this->model->getTabList());
    }

    /**
     * 默认生成的控制器所继承的父类中有index/add/edit/del/multi五个基础方法、destroy/restore/recyclebin三个回收站方法
     * 因此在当前控制器中可不用编写增删改查的代码,除非需要自己控制这部分逻辑
     * 需要将application/admin/library/traits/Backend.php中对应的方法复制到当前控制器,然后进行修改
     */

    /**
     * 查看 开发组日常需求
     */
    public function index()
    {
        //设置过滤方法
        $this->request->filter(['strip_tags']);
        if ($this->request->isAjax()) {
            //如果发送的来源是Selectpage，则转发到Selectpage
            if ($this->request->request('keyField')) {
                return $this->selectpage();
            }

            $filter = json_decode($this->request->get('filter'), true);
            $meWhere = '';
            //我的
    //         if (isset($filter['me_task'])) {

    //             $adminId = session('admin.id');
    //             //经理
    //             $authUserIds = Auth::getUsersId('demand/develop_demand/review') ?: [];
    //             //经理
    //             if (in_array($adminId, $authUserIds)) {
    //                 $meWhere = "(review_status_manager = 0 or ( (is_test =1 and test_is_passed=1 and is_finish_task =0) or (is_test =0 and is_finish=1 and is_finish_task=0)  ) )";
    //             }
    //             /* old
				// //开发主管
    //             $authDevelopUserIds = Auth::getUsersId('demand/develop_demand/review_status_develop') ?: [];
    //             if (!in_array($adminId, $authUserIds) && in_array($adminId, $authDevelopUserIds)) {
    //                 $meWhere = "((review_status_manager =1 and is_finish_task =0 and review_status_develop = 0) or FIND_IN_SET({$adminId},assign_developer_ids))"; //主管 需要主管审核的 主管本人的任务  未完成，需主管确认完成的
    //             }
				// */
    //              //开发主管
    //             $authDevelopUserIds = Auth::getUsersId('demand/develop_demand/review_status_develop') ?: [];
    //             if (!in_array($adminId, $authUserIds) && in_array($adminId, $authDevelopUserIds)) {
    //                 $meWhere = "(is_finish_task =0 or FIND_IN_SET({$adminId},assign_developer_ids))"; //
    //             }
				
				// //判断是否是普通的测试
    //             $testAuthUserIds = Auth::getUsersId('demand/develop_web_task/set_test_status') ?: [];
    //             if (!in_array($adminId, $authUserIds) && in_array($adminId, $testAuthUserIds)) {
    //                 $meWhere = "(is_test = 1 and FIND_IN_SET({$adminId},test_person) and is_test_complete =0)"; //测试用户
    //             }
    //             //显示有分配权限的人，此类人跟点上线的是一类人，此类人应该可以查看所有的权限
    //             $assignAuthUserIds = Auth::getUsersId('demand/it_web_demand/distribution') ?: [];
    //             if (in_array($adminId, $assignAuthUserIds)) {
    //                 $meWhere = "1 = 1";
    //             }
    //             // 不是主管和经理的, 是否为开发人或测试认，或创建人
    //             if (!$meWhere) {
    //                 $meWhere .= "FIND_IN_SET({$adminId},assign_developer_ids)  or FIND_IN_SET({$adminId},test_person)  or FIND_IN_SET({$adminId}, create_person_id)";
    //             }
    //             unset($filter['me_task']);
    //         }

           //产品计划
            if (isset($filter['test'])) {

                $i=null;$i=$filter['test'];
                if ($i==1){//产品计划
                    $meWhere .="FIND_IN_SET('0',status)";
                }elseif($i==2){//产品设计
                    $meWhere .="FIND_IN_SET('1',status)";
                }elseif($i==3){ // 研发中心
                    $meWhere .="FIND_IN_SET('2',status)";
                }elseif($i==4){ // 测试中
                    $meWhere .="FIND_IN_SET('3',status)";
                }elseif($i==5){// 准备发布
                    $meWhere .="FIND_IN_SET('4',status)";
                }elseif($i==6){ // 发布成功
                    $meWhere .="FIND_IN_SET('5',status)";
                }elseif($i==7){ // 发布成功
                    $meWhere .="FIND_IN_SET('6',status)";
                }

                unset($filter['test']);
            }else{
               $meWhere .="FIND_IN_SET('0',status)";
            }

           // //产品设计
           //  if (isset($filter['design'])) {
           //      $meWhere .="FIND_IN_SET('1',status)";
           //      unset($filter['design']);
           //  }

           //  // 研发中心
           //  if (isset($filter['development'])) {
           //      $meWhere .="FIND_IN_SET('2',status)";
           //      unset($filter['development']);
           //  }

           //  // 测试中
           //  if (isset($filter['test'])) {
           //      $meWhere .="FIND_IN_SET('3',status)";
           //      unset($filter['test']);
           //  }

           //  // 准备发布
           //  if (isset($filter['soon'])) {
           //      $meWhere .="FIND_IN_SET('4',status)";
           //      unset($filter['soon']);
           //  }

           //  // 发布成功
           //  if (isset($filter['complete'])) {
           //      $meWhere .="FIND_IN_SET('5',status)";
           //      unset($filter['complete']);
           //  }


            //搜索负责人
            if ($filter['nickname']) {
                //查询用户表id
                $admin = new \app\admin\model\Admin();
                $userIds = $admin->where('status', 'normal')->where('nickname', '=', $filter['nickname'] )->value('id');
                if ($userIds)  $map = "FIND_IN_SET({$userIds},assign_developer_ids)";
                unset($filter['nickname']);
            }
            $this->request->get(['filter' => json_encode($filter)]);

            //搜索责任人
            if ($filter['duty_nickname']) {
                //查询用户表id
                $admin = new \app\admin\model\Admin();
                $userIds = $admin->where('status', 'normal')->where('nickname', '=', $filter['duty_nickname'] )->value('id');
                if ($userIds)  $map = "FIND_IN_SET({$userIds},duty_user_id)";
                unset($filter['duty_nickname']);
            }
            $this->request->get(['filter' => json_encode($filter)]);
          
            list($where, $sort, $order, $offset, $limit) = $this->buildparams();
            $total = $this->model
                ->where($where)
                ->where($meWhere)
                ->where($map)
                ->where('type', '2')
                ->order($sort, $order)
                ->count();
            $list = $this->model
                ->where($where)
                ->where($meWhere)
                ->where($map)
                ->where('type', '2')
                ->order($sort, $order)
                ->limit($offset, $limit)
                ->select();

            $list = collection($list)->toArray();
            //查询用户表id
            $admin = new \app\admin\model\Admin();
            $userInfo = $admin->where('status', 'normal')->column('nickname', 'id');
            foreach ($list as $k => $val) {
                $duty_userid = explode(',', $val['duty_user_id']);
                $duty_nickname = [];
                foreach ($duty_userid as $v) {
                    if (!$v) {
                        continue;
                    }
                    $duty_nickname[] = $userInfo[$v];
                }
                $list[$k]['duty_nickname'] = implode(',', $duty_nickname);

                $userids = explode(',', $val['assign_developer_ids']);
                $nickname = [];
                foreach ($userids as $v) {
                    if (!$v) {
                        continue;
                    }
                    $nickname[] = $userInfo[$v];
                }
                $test_userids = explode(',', $val['test_person']);
                $test_nickname = [];
                foreach ($test_userids as $v) {
                    $test_nickname[] = $userInfo[$v];
                }
                $list[$k]['nickname'] = implode(',', $nickname);
                $list[$k]['test_person'] = implode(',', $test_nickname);

                if ($val['is_test'] == 1 && $val['test_person'] != '') {
                    if (in_array(session('admin.id'), explode(',', $val['test_person']))) {
                        $list[$k]['is_test_record_hidden'] = 1; //显示 记录问题
                        $list[$k]['is_test_finish_hidden'] = 1; //显示  测试通过
                        $list[$k]['is_test_detail_log'] = 0; //不显示  问题详情
                    }
                }


                if ($val['review_status_manager'] == 0) {
                    $list[$k]['status_str'] = '产品待审核';
                } elseif ($val['review_status_manager'] == 1 && $val['review_status_develop'] == 0) {
                    $list[$k]['status_str'] = '开发待审核';
                } elseif ($val['review_status_manager'] == 1 && $val['review_status_develop'] == 1) {
                    $list[$k]['status_str'] = '审核通过';
                } else {
                    $list[$k]['status_str'] = '审核拒绝';
                }
                //判断审核通过
                if ($val['review_status_manager'] == 1 && $val['review_status_develop'] == 1) {
                    if ($val['is_test'] == 1) {
                        if ($val['is_finish'] == 1 && $val['test_is_passed'] == 0) {
                            $list[$k]['develop_status_str'] = '待测试';
                        } elseif ($val['is_finish'] == 1 && $val['test_is_passed'] == 1 && $val['is_finish_task'] == 0) {
                            $list[$k]['develop_status_str'] = '待上线';
                        } elseif ($val['is_finish'] == 1 && $val['test_is_passed'] == 1 && $val['is_finish_task'] == 1 && $val['is_test_complete'] == 0) {
                            $list[$k]['develop_status_str'] = '待回测';
                        } elseif ($val['is_test_complete'] == 1) {
                            $list[$k]['develop_status_str'] = '已完成';
                        } else {
                            $list[$k]['develop_status_str'] = '开发ing';
                        }
                    } else {
                        if ($val['is_finish'] == 1 && $val['is_finish_task'] == 0) {
                            $list[$k]['develop_status_str'] = '待上线';
                        } elseif ($val['is_finish'] == 1  && $val['is_finish_task'] == 1) {
                            $list[$k]['develop_status_str'] = '已完成';
                        } else {
                            $list[$k]['develop_status_str'] = '开发ing';
                        }
                    }
                }

                $list[$k]['expected_time'] = $val['expected_time'] ? date('Y-m-d', strtotime($val['expected_time'])) : '';
                $list[$k]['estimated_time'] = $val['estimated_time'] ? date('Y-m-d', strtotime($val['estimated_time'])) : '';
            }
            $result = array("total" => $total, "rows" => $list);

            return json($result);
        }
        $this->assignconfig('username', session('admin.nickname'));
        //判断编辑按钮权限
        $this->assignconfig('is_edit', $this->auth->check('demand/develop_demand/edit'));
        //判断分配权限
        $this->assignconfig('is_distribution', $this->auth->check('demand/develop_demand/distribution'));
        //判断产品经理审核权限
        $this->assignconfig('review_status_manager_btn', $this->auth->check('demand/develop_demand/review'));
        //判断是否有开发主管审核权限
        $this->assignconfig('review_status_btn', $this->auth->check('demand/develop_demand/review_status_develop'));
        //判断测试确认按钮
        $this->assignconfig('test_btn', $this->auth->check('demand/develop_demand/test_distribution'));
        //判断开发完成按钮
        $this->assignconfig('is_set_status', $this->auth->check('demand/develop_demand/set_complete_status'));
        //判断测试记录问题按钮
        $this->assignconfig('test_record_bug', $this->auth->check('demand/develop_demand/test_record_bug'));
        //判断通过测试按钮
        $this->assignconfig('test_is_passed', $this->auth->check('demand/develop_demand/test_is_passed'));
        //判断产品经理确认按钮
        $this->assignconfig('is_finish_task', $this->auth->check('demand/develop_demand/is_finish_task'));
        //判断回归测试按钮
        $this->assignconfig('regression_test_info', $this->auth->check('demand/develop_demand/regression_test_info'));
        //判断回归测试完成按钮
        $this->assignconfig('test_complete', $this->auth->check('demand/develop_demand/test_complete'));
        //判断删除按钮
        $this->assignconfig('is_del_btu', $this->auth->check('demand/develop_demand/del'));
        //bug列表页 是否有上线按钮权限
        $this->assignconfig('is_finish_bug', $this->auth->check('demand/develop_demand/is_finish_bug'));
        return $this->view->fetch();
    }



    /**
     * 查看 开发组BUG列表
     */
    public function develop_bug_list()
    {
        //设置过滤方法
        $this->request->filter(['strip_tags']);
        if ($this->request->isAjax()) {
            //如果发送的来源是Selectpage，则转发到Selectpage
            if ($this->request->request('keyField')) {
                return $this->selectpage();
            }
            $filter = json_decode($this->request->get('filter'), true);
            $meWhere = '';
            // if (isset($filter['me_task'])) {

            //     $adminId = session('admin.id');
            //     //经理
            //     $authUserIds = Auth::getUsersId('demand/develop_demand/review') ?: [];
            //     //经理
            //     if (in_array($adminId, $authUserIds)) {
            //         $meWhere = "(review_status_manager = 0 or ( (is_test =1 and test_is_passed=1 and is_finish_task =0) or (is_test =0 and is_finish=1 and is_finish_task=0)  ) )";
            //     }

            //     //开发主管
            //     $authDevelopUserIds = Auth::getUsersId('demand/develop_demand/review_status_develop') ?: [];
            //     if (!in_array($adminId, $authUserIds) && in_array($adminId, $authDevelopUserIds)) {
            //         $meWhere = "(is_finish_task =0 or FIND_IN_SET({$adminId},assign_developer_ids))"; //
            //     }

            //     //判断是否是普通的测试
            //     $testAuthUserIds = Auth::getUsersId('demand/develop_web_task/set_test_status') ?: [];
            //     if (!in_array($adminId, $authUserIds) && in_array($adminId, $testAuthUserIds)) {
            //         $meWhere = "(is_test = 1 and FIND_IN_SET({$adminId},test_person) and is_test_complete =0)"; //测试用户
            //     }
            //     //显示有分配权限的人，此类人跟点上线的是一类人，此类人应该可以查看所有的权限
            //     $assignAuthUserIds = Auth::getUsersId('demand/it_web_demand/distribution') ?: [];
            //     if (in_array($adminId, $assignAuthUserIds)) {
            //         $meWhere = "1 = 1";
            //     }
            //     // 不是主管和经理的, 是否为开发人或测试认，或创建人
            //     if (!$meWhere) {
            //         $meWhere .= "FIND_IN_SET({$adminId},assign_developer_ids)  or FIND_IN_SET({$adminId},test_person)  or FIND_IN_SET({$adminId}, create_person_id)";
            //     }
            //     unset($filter['me_task']);
            // }


            //产品计划
            if (isset($filter['test'])) {

                $i = null;
                $i = $filter['test'];
                if ($i == 1) { //产品计划
                    $meWhere .= "FIND_IN_SET('0',status)";
                } elseif ($i == 2) { //产品设计
                    $meWhere .= "FIND_IN_SET('1',status)";
                } elseif ($i == 3) { // 研发中心
                    $meWhere .= "FIND_IN_SET('2',status)";
                } elseif ($i == 4) { // 测试中
                    $meWhere .= "FIND_IN_SET('3',status)";
                } elseif ($i == 5) { // 准备发布
                    $meWhere .= "FIND_IN_SET('4',status)";
                } elseif ($i == 6) { // 发布成功
                    $meWhere .= "FIND_IN_SET('5',status)";
                } elseif ($i == 7) { // 发布成功
                    $meWhere .= "FIND_IN_SET('6',status)";
                }
<<<<<<< HEAD
                unset($filter['me_task']);
            }
           
=======

                unset($filter['test']);
            } else {
                $meWhere .= "FIND_IN_SET(2,status)";
            }
>>>>>>> 2eb92904
            //搜索负责人
            if ($filter['nickname']) {
                //查询用户表id
                $admin = new \app\admin\model\Admin();
                $userIds = $admin->where('status', 'normal')->where('nickname', '=', $filter['nickname'] )->value('id');
                if ($userIds)  $map = "FIND_IN_SET({$userIds},assign_developer_ids)";
                unset($filter['nickname']);
            }
<<<<<<< HEAD
            $this->request->get(['filter' => json_encode($filter)]);

=======
>>>>>>> 2eb92904

            //搜索责任人
            if ($filter['duty_nickname']) {
                //查询用户表id
                $admin = new \app\admin\model\Admin();
                $userIds = $admin->where('status', 'normal')->where('nickname', '=', $filter['duty_nickname'] )->value('id');
                if ($userIds)  $map = "FIND_IN_SET({$userIds},duty_user_id)";
                unset($filter['duty_nickname']);
            }
            $this->request->get(['filter' => json_encode($filter)]);
            
            list($where, $sort, $order, $offset, $limit) = $this->buildparams();
            $total = $this->model
                ->where($where)
                ->where($meWhere)
                ->where($map)
                ->where('type', '1')
                ->order($sort, $order)
                ->count();

            $list = $this->model
                ->where($where)
                ->where($meWhere)
                ->where($map)
                ->where('type', '1')
                ->order($sort, $order)
                ->limit($offset, $limit)
                ->select();
            $list = collection($list)->toArray();
            //查询用户表id
            $admin = new \app\admin\model\Admin();
            $userInfo = $admin->where('status', 'normal')->column('nickname', 'id');
            foreach ($list as $k => $val) {
                $duty_userid = explode(',', $val['duty_user_id']);
                $duty_nickname = [];
                foreach ($duty_userid as $v) {
                    if (!$v) {
                        continue;
                    }
                    $duty_nickname[] = $userInfo[$v];
                }
                $list[$k]['duty_nickname'] = implode(',', $duty_nickname);

                $userids = explode(',', $val['assign_developer_ids']);
                $nickname = [];
                foreach ($userids as $v) {
                    if (!$v) {
                        continue;
                    }
                    $nickname[] = $userInfo[$v];
                }
                $test_userids = explode(',', $val['test_person']);
                $test_nickname = [];
                foreach ($test_userids as $v) {
                    $test_nickname[] = $userInfo[$v];
                }
                $list[$k]['nickname'] = implode(',', $nickname);
                $list[$k]['test_person'] = implode(',', $test_nickname);
                if ($val['is_test'] == 1 && $val['test_person'] != '') {
                    if (in_array(session('admin.id'), explode(',', $val['test_person']))) {
                        $list[$k]['is_test_record_hidden'] = 1; //显示 记录问题
                        $list[$k]['is_test_finish_hidden'] = 1; //显示  测试通过
                        $list[$k]['is_test_detail_log'] = 0; //不显示  问题详情
                    }
                }

                if ($val['assign_developer_ids'] != '') {
                    if (in_array(session('admin.id'), explode(',', $val['assign_developer_ids']))) {
                        $list[$k]['is_developer_opt'] = 1; //开发完成
                    }
                }

                if ($val['review_status_manager'] == 1 && $val['review_status_develop'] == 1) {
                    if ($val['is_test'] == 1) {
                        if ($val['is_finish'] == 1 && $val['test_is_passed'] == 0) {
                            $list[$k]['develop_status_str'] = '待测试';
                        } elseif ($val['is_finish'] == 1 && $val['test_is_passed'] == 1 && $val['is_finish_task'] == 0) {
                            $list[$k]['develop_status_str'] = '待上线';
                        } elseif ($val['is_finish'] == 1 && $val['test_is_passed'] == 1 && $val['is_finish_task'] == 1 && $val['is_test_complete'] == 0) {
                            $list[$k]['develop_status_str'] = '待回测';
                        } elseif ($val['is_test_complete'] == 1) {
                            $list[$k]['develop_status_str'] = '已完成';
                        } else {
                            $list[$k]['develop_status_str'] = '开发ing';
                        }
                    } else {
                        if ($val['is_finish'] == 1 && $val['is_finish_task'] == 0) {
                            $list[$k]['develop_status_str'] = '待上线';
                        } elseif ($val['is_finish'] == 1  && $val['is_finish_task'] == 1) {
                            $list[$k]['develop_status_str'] = '已完成';
                        } else {
                            $list[$k]['develop_status_str'] = '开发ing';
                        }
                    }
                }
            }
            $result = array("total" => $total, "rows" => $list);

            return json($result);
        }
        $this->assignconfig('username', session('admin.nickname'));
        //判断编辑按钮权限
        $this->assignconfig('is_edit', $this->auth->check('demand/develop_demand/edit'));
        //判断分配权限
        $this->assignconfig('is_distribution', $this->auth->check('demand/develop_demand/distribution'));
        //判断产品经理审核权限
        $this->assignconfig('review_status_manager_btn', $this->auth->check('demand/develop_demand/review'));
        //判断是否有开发主管审核权限
        $this->assignconfig('review_status_btn', $this->auth->check('demand/develop_demand/review_status_develop'));
        //判断测试确认按钮
        $this->assignconfig('test_btn', $this->auth->check('demand/develop_demand/test_distribution'));
        //判断开发完成按钮
        $this->assignconfig('is_set_status', $this->auth->check('demand/develop_demand/set_complete_status'));
        //判断测试记录问题按钮
        $this->assignconfig('test_record_bug', $this->auth->check('demand/develop_demand/test_record_bug'));
        //判断通过测试按钮
        $this->assignconfig('test_is_passed', $this->auth->check('demand/develop_demand/test_is_passed'));
        //判断产品经理确认按钮
        $this->assignconfig('is_finish_task', $this->auth->check('demand/develop_demand/is_finish_task'));
        //判断回归测试按钮
        $this->assignconfig('regression_test_info', $this->auth->check('demand/develop_demand/regression_test_info'));
        //判断回归测试完成按钮
        $this->assignconfig('test_complete', $this->auth->check('demand/develop_demand/test_complete'));
        //判断删除按钮
        $this->assignconfig('is_del_btu', $this->auth->check('demand/develop_demand/del'));
        //bug列表页 是否有上线按钮权限
        $this->assignconfig('is_finish_bug', $this->auth->check('demand/develop_demand/is_finish_bug'));

        $this->view->assign('getTabList', $this->model->getBugTabList());
        return $this->view->fetch();
    }





    /**
     * 添加
     */
    public function add()
    {
        if ($this->request->isPost()) {
            $params = $this->request->post("row/a");
            if ($params) {
                $params = $this->preExcludeFields($params);

                if ($this->dataLimit && $this->dataLimitFieldAutoFill) {
                    $params[$this->dataLimitField] = $this->auth->id;
                }
                $result = false;
                Db::startTrans();
                try {
                    //是否采用模型验证
                    if ($this->modelValidate) {
                        $name = str_replace("\\model\\", "\\validate\\", get_class($this->model));
                        $validate = is_bool($this->modelValidate) ? ($this->modelSceneValidate ? $name . '.add' : $name) : $this->modelValidate;
                        $this->model->validateFailException(true)->validate($validate);
                    }
                    $params['duty_user_id'] = implode(',', $params['duty_user_id']);
                    $params['create_person'] = session('admin.nickname');
                    $params['create_person_id'] = session('admin.id');
                    $params['createtime'] = date('Y-m-d H:i:s');

                    if ($params['type'] == 1) { //如果为BUG类型,更新
                        $params['review_status_develop'] = 1;
                        $params['review_status_manager'] = 1;
                        $params['status'] = 2;
                    }

                    $result = $this->model->allowField(true)->save($params);
                    Db::commit();
                } catch (ValidateException $e) {
                    Db::rollback();
                    $this->error($e->getMessage());
                } catch (PDOException $e) {
                    Db::rollback();
                    $this->error($e->getMessage());
                } catch (Exception $e) {
                    Db::rollback();
                    $this->error($e->getMessage());
                }
                if ($result !== false) {
                    Ding::dingHookByDevelop(__FUNCTION__, $this->model);
                    $this->success();
                } else {
                    $this->error(__('No rows were inserted'));
                }
            }
            $this->error(__('Parameter %s can not be empty', ''));
        }

        $admin = new \app\admin\model\Admin();
        $userlist = $admin->where('status', 'normal')->column('nickname','id');
        $userlist = collection($userlist)->toArray();

        $this->view->assign('userlist', $userlist);
        $this->view->assign('demand_type', input('demand_type'));
        return $this->view->fetch();
    }

    /**
     * 编辑
     */
    public function edit($ids = null)
    {
        $row = $this->model->get($ids);
        if (!$row) {
            $this->error(__('No Results were found'));
        }
        $adminIds = $this->getDataLimitAdminIds();
        if (is_array($adminIds)) {
            if (!in_array($row[$this->dataLimitField], $adminIds)) {
                $this->error(__('You have no permission'));
            }
        }
        if ($this->request->isPost()) {
            $params = $this->request->post("row/a");
            if ($params) {
                $params = $this->preExcludeFields($params);
                $result = false;
                Db::startTrans();
                try {
                    //是否采用模型验证
                    if ($this->modelValidate) {
                        $name = str_replace("\\model\\", "\\validate\\", get_class($this->model));
                        $validate = is_bool($this->modelValidate) ? ($this->modelSceneValidate ? $name . '.edit' : $name) : $this->modelValidate;
                        $row->validateFailException(true)->validate($validate);
                    }
                    $result = $row->allowField(true)->save($params);
                    Db::commit();
                } catch (ValidateException $e) {
                    Db::rollback();
                    $this->error($e->getMessage());
                } catch (PDOException $e) {
                    Db::rollback();
                    $this->error($e->getMessage());
                } catch (Exception $e) {
                    Db::rollback();
                    $this->error($e->getMessage());
                }
                if ($result !== false) {
                    $this->success();
                } else {
                    $this->error(__('No rows were updated'));
                }
            }
            $this->error(__('Parameter %s can not be empty', ''));
        }
        $this->view->assign('demand_type', input('demand_type'));
        $this->view->assign("row", $row);
        return $this->view->fetch();
    }


    /**
     * 逻辑删除
     * */
    public function del($ids = "")
    {
        if ($this->request->isAjax()) {
            $data['is_del'] =  2;
            $res = $this->model->allowField(true)->save($data, ['id' => input('ids')]);
            if ($res) {
                $this->success('成功');
            } else {
                $this->error('失败');
            }
        }
    }

    /**
     * 详情
     */
    public function detail($ids = null)
    {
        $row = $this->model->get($ids);
        if (!$row) {
            $this->error(__('No Results were found'));
        }
        $adminIds = $this->getDataLimitAdminIds();
        if (is_array($adminIds)) {
            if (!in_array($row[$this->dataLimitField], $adminIds)) {
                $this->error(__('You have no permission'));
            }
        }

        $this->view->assign("row", $row);
        return $this->view->fetch();
    }

    /**
     * 产品编辑
     *
     * @Description
     * @author wpl
     * @since 2020/03/31 10:02:24 
     * @return void
     */
    public function review($ids = null)
    {
        $id = $ids ?: input('id');
        $label = input('label');
        $row = $this->model->get($id);
        $this->view->assign("row", $row);
        if ($this->request->isPost()) {
            $params = $this->request->post("row/a");
            //仅保存
            if($params['leixing'] == '1'){  //仅保存
               unset($params['leixing']);
            }else{//保存并发布
               unset($params['leixing']);
               $params['status']='2';
            }
            //保存并提交
            if ($params) {
                $params = $this->preExcludeFields($params);
                $result = false;
                Db::startTrans();
                try {
                    //是否采用模型验证
                    if ($this->modelValidate) {
                        $name = str_replace("\\model\\", "\\validate\\", get_class($this->model));
                        $validate = is_bool($this->modelValidate) ? ($this->modelSceneValidate ? $name . '.edit' : $name) : $this->modelValidate;
                        $row->validateFailException(true)->validate($validate);
                    }
                    $params['review_manager_time'] = date('Y-m-d H:i:s');
                    if($params['review_status_manager'] == '2')
                    {
                        $params['status']='0';
                    }

                    $result = $row->allowField(true)->save($params);
                    Db::commit();
                } catch (ValidateException $e) {
                    Db::rollback();
                    $this->error($e->getMessage());
                } catch (PDOException $e) {
                    Db::rollback();
                    $this->error($e->getMessage());
                } catch (Exception $e) {
                    Db::rollback();
                    $this->error($e->getMessage());
                }
                if ($result !== false) {
                    $res = $this->model->get(input('ids'));
                    Ding::dingHookByDevelop('review', $res);
                    $this->success();
                } else {
                    $this->error(__('No rows were updated'));
                }
            }
            $this->error(__('Parameter %s can not be empty', ''));
        }
        if ($label == 'refuse') {
            return $this->view->fetch('review_refuse');
        } else {
            return $this->view->fetch();
        }
    }



    /**
     * 产品经理审核
     *
     * @Description
     * @author wpl
     * @since 2020/09/10 10:02:24 
     * @return void
     */
    public function newreview($id=null)
    {
        $id = $ids ?: input('ids');
        $label = input('label');
        if($id){
            try {
                Db::table('fa_develop_demand')
                ->where('id',$id)
                ->update(['status' => '1']);   //审核成功  进入产品设计列表
                // $result = $row->allowField(true)->save($save);
                // $result = $row->where($where)->save($save);
                // Db::commit();
            } catch (ValidateException $e) {
                Db::rollback();
                $this->error($e->getMessage());
            } catch (PDOException $e) {
                Db::rollback();
                $this->error($e->getMessage());
            } catch (Exception $e) {
                Db::rollback();
                $this->error($e->getMessage());
            }
        }
        // if ($this->request->isPost()) {
        //     $params = $this->request->post("row/a");
        //     if ($params) {
        //         $params = $this->preExcludeFields($params);
        //         $result = false;
        //         Db::startTrans();
        //         try {
        //             //是否采用模型验证
        //             if ($this->modelValidate) {
        //                 $name = str_replace("\\model\\", "\\validate\\", get_class($this->model));
        //                 $validate = is_bool($this->modelValidate) ? ($this->modelSceneValidate ? $name . '.edit' : $name) : $this->modelValidate;
        //                 $row->validateFailException(true)->validate($validate);
        //             }
        //             // $params['review_manager_time'] = date('Y-m-d H:i:s');
        //             // $result = $row->allowField(true)->save($params);

        //             // 审核通过
        //             $save['status']='1';
        //             // $result = $row->allowField(true)->save($save);
        //             $result = $row->isUpdate(true)->save($save);
        //             Db::commit();
        //         } catch (ValidateException $e) {
        //             Db::rollback();
        //             $this->error($e->getMessage());
        //         } catch (PDOException $e) {
        //             Db::rollback();
        //             $this->error($e->getMessage());
        //         } catch (Exception $e) {
        //             Db::rollback();
        //             $this->error($e->getMessage());
        //         }
        //         if ($result !== false) {
        //             $res = $this->model->get(input('ids'));
        //             Ding::dingHookByDevelop('review', $res);
        //             $this->success();
        //         } else {
        //             $this->error(__('No rows were updated'));
        //         }
        //     }
        //     $this->error(__('Parameter %s can not be empty', ''));
        // }else{
        //     var_dump('???');die;
        // }
        if ($label == 'refuse') {
            return $this->view->fetch('review_refuse');
        } else {
            // return $this->view->fetch();
            $this->success('成功');
        }
      
    }





    /**
     * 开发主管审核
     *
     * @Description
     * @author wpl
     * @since 2020/03/31 10:02:24 
     * @return void
     */
    public function review_status_develop($ids = null)
    {
        $row = $this->model->get($ids);
        if ($this->request->isPost()) {
            $result = false;
            Db::startTrans();
            try {
                //是否采用模型验证
                if ($this->modelValidate) {
                    $name = str_replace("\\model\\", "\\validate\\", get_class($this->model));
                    $validate = is_bool($this->modelValidate) ? ($this->modelSceneValidate ? $name . '.edit' : $name) : $this->modelValidate;
                    $row->validateFailException(true)->validate($validate);
                }

                $params['review_status_develop'] = input('review_status_develop');
                $params['review_devel_time'] = date('Y-m-d H:i:s');
                //开发主管审核拒绝后进入已删除
                if ($params['review_status_develop'] == 2) {
                    $params['status'] ='0';
                }
                $result = $row->allowField(true)->save($params);
                Db::commit();
            } catch (ValidateException $e) {
                Db::rollback();
                $this->error($e->getMessage());
            } catch (PDOException $e) {
                Db::rollback();
                $this->error($e->getMessage());
            } catch (Exception $e) {
                Db::rollback();
                $this->error($e->getMessage());
            }
            if ($result !== false) {
                $this->success();
            } else {
                $this->error(__('No rows were updated'));
            }
        }
        return $this->view->fetch();
    }

    /**
     * 分配
     *
     * @Description
     * @author wpl
     * @since 2020/03/31 14:59:20 
     * @return void
     */
    public function distribution()
    {
        $id = input('id');
        $row = $this->model->get($id);
        if ($this->request->isPost()) {
            $params = $this->request->post("row/a");
            if ($params) {
                $params = $this->preExcludeFields($params);
                $result = false;
                Db::startTrans();
                try {
                    $assign_developer_ids = $this->request->post("assign_developer_ids/a");
                    $params['assign_developer_ids'] = implode(',', $assign_developer_ids);
                    $result = $this->model->allowField(true)->save($params, ['id' => input('id')]);
                    Db::commit();
                } catch (ValidateException $e) {
                    Db::rollback();
                    $this->error($e->getMessage());
                } catch (PDOException $e) {
                    Db::rollback();
                    $this->error($e->getMessage());
                } catch (Exception $e) {
                    Db::rollback();
                    $this->error($e->getMessage());
                }
                if ($result !== false) {
                    $res = $this->model->get(input('id'));
                    Ding::dingHookByDevelop('distribution', $res);
                    $this->success();
                } else {
                    $this->error(__('No rows were updated'));
                }
            }
            $this->error(__('Parameter %s can not be empty', ''));
        }
        $this->assign('row', $row);
        return $this->view->fetch();
    }

    /**
     * 测试分配
     *
     * @Description
     * @author wpl
     * @since 2020/03/31 16:05:57 
     * @return void
     */
    public function test_distribution($ids = null)
    {
        $id = $ids ?? input('id');
        $row = $this->model->get($id);
        if ($this->request->isPost()) {
            $params = $this->request->post("row/a");
            if ($params) {
                $params = $this->preExcludeFields($params);
                $result = false;
                Db::startTrans();
                try {
                    $test_person = $this->request->post("test_person/a");
                    $params['test_person'] = implode(',', $test_person);
                    $result = $this->model->allowField(true)->save($params, ['id' => input('id')]);
                    Db::commit();
                } catch (ValidateException $e) {
                    Db::rollback();
                    $this->error($e->getMessage());
                } catch (PDOException $e) {
                    Db::rollback();
                    $this->error($e->getMessage());
                } catch (Exception $e) {
                    Db::rollback();
                    $this->error($e->getMessage());
                }
                if ($result !== false) {
                    $this->success();
                } else {
                    $this->error(__('No rows were updated'));
                }
            }
            $this->error(__('Parameter %s can not be empty', ''));
        }
        $this->assign('row', $row);
        return $this->view->fetch();
    }

    /**
     * 设置完成状态
     *
     * @Description
     * @author wpl
     * @since 2020/03/31 16:52:22 
     * @param [type] $ids
     * @return void
     */
    public function set_complete_status($ids = null)
    {
        $data['is_finish'] = 1;
         //需要测试,进入测试中,状态3   不需要  状态4
        $is_passed= $this->model->where('id='.$ids)->select();
        $is_passed=collection($is_passed)->toArray();
        $is_passed=$is_passed[0]['is_test'];
        if($is_passed == 1)
        {
          $data['status'] = 3;
        }else{
          $data['status'] = 4;
        }

        $data['finish_time'] = date('Y-m-d H:i:s', time());
        $data['finish_person'] = session('admin.nickname');
        $data['finish_person_id'] = session('admin.id');
        $result = $this->model->save($data, ['id' => $ids]);
        if ($result) {
            $res = $this->model->get(input('ids'));
            Ding::dingHookByDevelop('set_complete_status', $res);
            $this->success('操作成功');
        } else {
            $this->error('操作失败');
        }
    }

    /**
     * 记录测试问题
     *
     * @Description
     * @author wpl
     * @since 2020/03/31 17:08:09 
     * @param [type] $ids
     * @return void
     */
    public function test_record_bug($ids = null)
    {
        $id = $ids ?? input('id');
        $row = $this->model->get($id);
        if ($this->request->isPost()) {
            $params = $this->request->post("row/a");
            if ($params) {
                $params = $this->preExcludeFields($params);
                $result = false;
                Db::startTrans();
                try {
                    $params['type'] = 2;
                    $params['pid'] = $row->id;
                    $params['environment_type'] = 1;
                    $params['responsibility_user_id'] = $row->assign_developer_ids;
                    $params['create_time'] = date('Y-m-d H:i:s');
                    $params['create_user_id'] = $this->auth->id;
                    $result = $this->testRecord->allowField(true)->save($params);
                    Db::commit();
                } catch (ValidateException $e) {
                    Db::rollback();
                    $this->error($e->getMessage());
                } catch (PDOException $e) {
                    Db::rollback();
                    $this->error($e->getMessage());
                } catch (Exception $e) {
                    Db::rollback();
                    $this->error($e->getMessage());
                }
                if ($result !== false) {
                    $res = $this->model->get(input('ids'));
                    Ding::dingHookByDevelop('test_record_bug', $res);
                    $this->success();
                } else {
                    $this->error(__('No rows were updated'));
                }
            }
            $this->error(__('Parameter %s can not be empty', ''));
        }
        $this->assign('row', $row);
        return $this->view->fetch();
    }

    /**
     * 问题记录
     *
     * @Description
     * @author wpl
     * @since 2020/03/28 11:31:24 
     * @param [type] $ids
     * @return void
     */
    public function problem_detail($ids = null)
    {

        if ($this->request->isPost()) {
            $params = $this->request->post("row/a");
            if ($params) {
                if ($params['opt_type'] == 1) {
                    $data['is_complete'] = 1;
                    $where['id'] = $params['id'];
                    $res = $this->testRecord->allowField(true)->save($data, $where);
                    if ($res) {
                        $this->success('成功');
                    } else {
                        $this->error('失败');
                    }
                } elseif ($params['opt_type'] == 2) {

                    $data['is_del'] = 2;
                    $where['id'] = $params['id'];
                    $res = $this->testRecord->allowField(true)->save($data, $where);
                    if ($res) {
                        $this->success('成功');
                    } else {
                        $this->error('失败');
                    }
                }
            }
            $this->error(__('Parameter %s can not be empty', ''));
        }

        $map['pid'] = $ids;
        $map['type'] = 2;
        $map['is_del'] = 1;
        /*测试日志--测试环境*/
        $list = $this->testRecord
            ->where($map)
            ->where('environment_type', 1)
            ->order('id', 'desc')
            ->select();
        $list = collection($list)->toArray();

        //查询用户表id
        $admin = new \app\admin\model\Admin();
        $userInfo = $admin->where('status', 'normal')->column('nickname', 'id');
        foreach ($list as $k => $val) {
            $userids = explode(',', $val['responsibility_user_id']);
            $nickname = [];
            foreach ($userids as $v) {
                $nickname[] = $userInfo[$v];
            }
            $list[$k]['responsibility_user_name'] = implode(',', $nickname);
            $list[$k]['create_user_name'] = $userInfo[$val['create_user_id']];
        }
        /*测试日志--正式环境*/
        $right_list = $this->testRecord
            ->where($map)
            ->where('environment_type', 2)
            ->order('id', 'desc')
            ->select();
        $right_list = collection($right_list)->toArray();
        foreach ($right_list as $k => $val) {
            $userids = explode(',', $val['responsibility_user_id']);
            $nickname = [];
            foreach ($userids as $v) {
                $nickname[] = $userInfo[$v];
            }
            $right_list[$k]['responsibility_user_name'] = implode(',', $nickname);
            $right_list[$k]['create_user_name'] = $userInfo[$val['create_user_id']];
        }

        $bug_type = config('demand.bug_type'); //严重类型
        $this->view->assign("bug_type", $bug_type);
        $this->view->assign("list", $list);
        $this->view->assign("right_list", $right_list);
        return $this->view->fetch();
    }

    /**
     * 测试通过状态
     *
     * @Description
     * @author wpl
     * @since 2020/03/31 16:52:22 
     * @param [type] $ids
     * @return void
     */
    public function test_is_passed($ids = null)
    {
        $data['test_is_passed'] = 1;
        //通过测试,修改status状态为准备发布
        $data['status'] = 4;
        $data['test_finish_time'] = date('Y-m-d H:i:s', time());
        $res = $this->model->save($data, ['id' => $ids]);
        if ($res !== false) {
            $res = $this->model->get(input('ids'));
            Ding::dingHookByDevelop('test_is_passed', $res);
            $this->success('操作成功！！');
        } else {
            $this->error('操作失败！！');
        }
    }

    /**
     * 产品经理确认
     *
     * @Description
     * @author wpl
     * @since 2020/03/31 16:52:22 
     * @param [type] $ids
     * @return void
     */
    public function is_finish_task($ids = null)
    {
        $data['is_finish_task'] = 1;
        $data['status'] = '5';
        $data['finish_task_time'] = date('Y-m-d H:i:s', time());
        $res = $this->model->save($data, ['id' => $ids]);
        if ($res !== false) {
            $res = $this->model->get(input('ids'));
            Ding::dingHookByDevelop('is_finish_task', $res);
            $this->success('操作成功！！');
        } else {
            $this->error('操作失败！！');
        }
    }


    /**
     * bug上线操作 更改is_finish_task字段
     *
     * @Description
     * @author fzg
     * @since 2020/05/07 16:52:22 
     * @param [type] $ids
     * @return void
     */
    public function is_finish_bug($ids = null)
    {
        $data['is_finish_task'] = 1;
        $data['status'] = 5;
        $data['finish_task_time'] = date('Y-m-d H:i:s', time());
        $res = $this->model->save($data, ['id' => $ids]);
        if ($res !== false) {
            $res = $this->model->get(input('ids'));
            Ding::dingHookByDevelop('is_finish_bug', $res);
            $this->success('操作成功！！');
        } else {
            $this->error('操作失败！！');
        }
    }



    /**
     * 回归测试记录测试问题
     *
     * @Description
     * @author wpl
     * @since 2020/03/31 17:08:09 
     * @param [type] $ids
     * @return void
     */
    public function regression_test_info($ids = null)
    {
        $id = $ids ?? input('id');
        $row = $this->model->get($id);
        if ($this->request->isPost()) {
            $params = $this->request->post("row/a");
            if ($params) {
                $params = $this->preExcludeFields($params);
                $result = false;
                Db::startTrans();
                try {
                    $params['type'] = 2;
                    $params['pid'] = $row->id;
                    $params['environment_type'] = 2;
                    $params['responsibility_user_id'] = $row->assign_developer_ids;
                    $params['create_time'] = date('Y-m-d H:i:s');
                    $params['create_user_id'] = $this->auth->id;
                    $result = $this->testRecord->allowField(true)->save($params);
                    Db::commit();
                } catch (ValidateException $e) {
                    Db::rollback();
                    $this->error($e->getMessage());
                } catch (PDOException $e) {
                    Db::rollback();
                    $this->error($e->getMessage());
                } catch (Exception $e) {
                    Db::rollback();
                    $this->error($e->getMessage());
                }
                if ($result !== false) {
                    $res = $this->model->get(input('ids'));
                    Ding::dingHookByDevelop('regression_test_info', $res);
                    $this->success();
                } else {
                    $this->error(__('No rows were updated'));
                }
            }
            $this->error(__('Parameter %s can not be empty', ''));
        }
        $this->assign('row', $row);
        return $this->view->fetch();
    }

    /**
     * 回归测试完成
     *
     * @Description
     * @author wpl
     * @since 2020/04/30 17:24:26 
     * @return void
     */
    public function test_complete($ids = null)
    {
        $data['is_test_complete'] = 1;
        $data['test_complete_time'] = date('Y-m-d H:i:s', time());
        $data['test_complete_person'] = session('admin.nickname');
        $res = $this->model->save($data, ['id' => $ids]);
        if ($res !== false) {
            $this->success('操作成功！！');
        } else {
            $this->error('操作失败！！');
        }
    }
}<|MERGE_RESOLUTION|>--- conflicted
+++ resolved
@@ -23,11 +23,7 @@
      * @var \app\admin\model\demand\DevelopDemand
      */
     protected $model = null;
-<<<<<<< HEAD
-    protected $noNeedRight = ['del'];  //解决创建人无删除权限问题 暂定
-=======
     protected $noNeedRight = ['del', 'newreview', 'set_complete_status'];  //解决创建人无删除权限问题 暂定
->>>>>>> 2eb92904
     public function _initialize()
     {
         parent::_initialize();
@@ -372,17 +368,10 @@
                 } elseif ($i == 7) { // 发布成功
                     $meWhere .= "FIND_IN_SET('6',status)";
                 }
-<<<<<<< HEAD
-                unset($filter['me_task']);
-            }
-           
-=======
-
                 unset($filter['test']);
             } else {
                 $meWhere .= "FIND_IN_SET(2,status)";
             }
->>>>>>> 2eb92904
             //搜索负责人
             if ($filter['nickname']) {
                 //查询用户表id
@@ -391,11 +380,6 @@
                 if ($userIds)  $map = "FIND_IN_SET({$userIds},assign_developer_ids)";
                 unset($filter['nickname']);
             }
-<<<<<<< HEAD
-            $this->request->get(['filter' => json_encode($filter)]);
-
-=======
->>>>>>> 2eb92904
 
             //搜索责任人
             if ($filter['duty_nickname']) {
