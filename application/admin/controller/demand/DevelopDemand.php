<?php

namespace app\admin\controller\demand;

use app\api\controller\Ding;
use app\common\controller\Backend;
use think\Db;
use think\Exception;
use think\exception\PDOException;
use think\exception\ValidateException;
use app\common\model\Auth;

/**
 * 需求平台-开发组-日常需求管理
 *
 * @icon fa fa-circle-o
 */
class DevelopDemand extends Backend
{

    /**
     * DevelopDemand模型对象
     * @var \app\admin\model\demand\DevelopDemand
     */
    protected $model = null;
<<<<<<< HEAD
    protected $noNeedRight = ['del'];  //解决创建人无删除权限问题 暂定
=======
    protected $noNeedRight = ['del', 'newreview', 'set_complete_status'];  //解决创建人无删除权限问题 暂定
>>>>>>> 8329aa50
    public function _initialize()
    {
        parent::_initialize();
        $this->model = new \app\admin\model\demand\DevelopDemand;
        $this->testRecord = new \app\admin\model\demand\DevelopTestRecord();
        $this->assignconfig('admin_id', session('admin.id'));
        $this->view->assign('getTabList', $this->model->getTabList());
    }

    /**
     * 默认生成的控制器所继承的父类中有index/add/edit/del/multi五个基础方法、destroy/restore/recyclebin三个回收站方法
     * 因此在当前控制器中可不用编写增删改查的代码,除非需要自己控制这部分逻辑
     * 需要将application/admin/library/traits/Backend.php中对应的方法复制到当前控制器,然后进行修改
     */

    /**
     * 查看 开发组日常需求
     */
    public function index()
    {
        //设置过滤方法
        $this->request->filter(['strip_tags']);
        if ($this->request->isAjax()) {
            //如果发送的来源是Selectpage，则转发到Selectpage
            if ($this->request->request('keyField')) {
                return $this->selectpage();
            }

            $filter = json_decode($this->request->get('filter'), true);
            $meWhere = '';
            //我的
    //         if (isset($filter['me_task'])) {

    //             $adminId = session('admin.id');
    //             //经理
    //             $authUserIds = Auth::getUsersId('demand/develop_demand/review') ?: [];
    //             //经理
    //             if (in_array($adminId, $authUserIds)) {
    //                 $meWhere = "(review_status_manager = 0 or ( (is_test =1 and test_is_passed=1 and is_finish_task =0) or (is_test =0 and is_finish=1 and is_finish_task=0)  ) )";
    //             }
    //             /* old
				// //开发主管
    //             $authDevelopUserIds = Auth::getUsersId('demand/develop_demand/review_status_develop') ?: [];
    //             if (!in_array($adminId, $authUserIds) && in_array($adminId, $authDevelopUserIds)) {
    //                 $meWhere = "((review_status_manager =1 and is_finish_task =0 and review_status_develop = 0) or FIND_IN_SET({$adminId},assign_developer_ids))"; //主管 需要主管审核的 主管本人的任务  未完成，需主管确认完成的
    //             }
				// */
    //              //开发主管
    //             $authDevelopUserIds = Auth::getUsersId('demand/develop_demand/review_status_develop') ?: [];
    //             if (!in_array($adminId, $authUserIds) && in_array($adminId, $authDevelopUserIds)) {
    //                 $meWhere = "(is_finish_task =0 or FIND_IN_SET({$adminId},assign_developer_ids))"; //
    //             }
				
				// //判断是否是普通的测试
    //             $testAuthUserIds = Auth::getUsersId('demand/develop_web_task/set_test_status') ?: [];
    //             if (!in_array($adminId, $authUserIds) && in_array($adminId, $testAuthUserIds)) {
    //                 $meWhere = "(is_test = 1 and FIND_IN_SET({$adminId},test_person) and is_test_complete =0)"; //测试用户
    //             }
    //             //显示有分配权限的人，此类人跟点上线的是一类人，此类人应该可以查看所有的权限
    //             $assignAuthUserIds = Auth::getUsersId('demand/it_web_demand/distribution') ?: [];
    //             if (in_array($adminId, $assignAuthUserIds)) {
    //                 $meWhere = "1 = 1";
    //             }
    //             // 不是主管和经理的, 是否为开发人或测试认，或创建人
    //             if (!$meWhere) {
    //                 $meWhere .= "FIND_IN_SET({$adminId},assign_developer_ids)  or FIND_IN_SET({$adminId},test_person)  or FIND_IN_SET({$adminId}, create_person_id)";
    //             }
    //             unset($filter['me_task']);
    //         }

           //产品计划
            if (isset($filter['test'])) {

                $i=null;$i=$filter['test'];
                if ($i==1){//产品计划
                    $meWhere .="FIND_IN_SET('0',status)";
                }elseif($i==2){//产品设计
                    $meWhere .="FIND_IN_SET('1',status)";
                }elseif($i==3){ // 研发中心
                    $meWhere .="FIND_IN_SET('2',status)";
                }elseif($i==4){ // 测试中
                    $meWhere .="FIND_IN_SET('3',status)";
                }elseif($i==5){// 准备发布
                    $meWhere .="FIND_IN_SET('4',status)";
                }elseif($i==6){ // 发布成功
                    $meWhere .="FIND_IN_SET('5',status)";
                }elseif($i==7){ // 发布成功
                    $meWhere .="FIND_IN_SET('6',status)";
                }

                unset($filter['test']);
            }else{
               $meWhere .="FIND_IN_SET('0',status)";
            }

           // //产品设计
           //  if (isset($filter['design'])) {
           //      $meWhere .="FIND_IN_SET('1',status)";
           //      unset($filter['design']);
           //  }

           //  // 研发中心
           //  if (isset($filter['development'])) {
           //      $meWhere .="FIND_IN_SET('2',status)";
           //      unset($filter['development']);
           //  }

           //  // 测试中
           //  if (isset($filter['test'])) {
           //      $meWhere .="FIND_IN_SET('3',status)";
           //      unset($filter['test']);
           //  }

           //  // 准备发布
           //  if (isset($filter['soon'])) {
           //      $meWhere .="FIND_IN_SET('4',status)";
           //      unset($filter['soon']);
           //  }

           //  // 发布成功
           //  if (isset($filter['complete'])) {
           //      $meWhere .="FIND_IN_SET('5',status)";
           //      unset($filter['complete']);
           //  }


            //搜索负责人
            if ($filter['nickname']) {
                //查询用户表id
                $admin = new \app\admin\model\Admin();
                $userIds = $admin->where('status', 'normal')->where('nickname', '=', $filter['nickname'] )->value('id');
                if ($userIds)  $map = "FIND_IN_SET({$userIds},assign_developer_ids)";
                unset($filter['nickname']);
            }
            $this->request->get(['filter' => json_encode($filter)]);

            //搜索责任人
            if ($filter['duty_nickname']) {
                //查询用户表id
                $admin = new \app\admin\model\Admin();
                $userIds = $admin->where('status', 'normal')->where('nickname', '=', $filter['duty_nickname'] )->value('id');
                if ($userIds)  $map = "FIND_IN_SET({$userIds},duty_user_id)";
                unset($filter['duty_nickname']);
            }
            $this->request->get(['filter' => json_encode($filter)]);
          
            list($where, $sort, $order, $offset, $limit) = $this->buildparams();
            $total = $this->model
                ->where($where)
                ->where($meWhere)
                ->where($map)
                ->where('type', '2')
                ->order($sort, $order)
                ->count();
            $list = $this->model
                ->where($where)
                ->where($meWhere)
                ->where($map)
                ->where('type', '2')
                ->order($sort, $order)
                ->limit($offset, $limit)
                ->select();

            $list = collection($list)->toArray();
            //查询用户表id
            $admin = new \app\admin\model\Admin();
            $userInfo = $admin->where('status', 'normal')->column('nickname', 'id');
            foreach ($list as $k => $val) {
                $duty_userid = explode(',', $val['duty_user_id']);
                $duty_nickname = [];
                foreach ($duty_userid as $v) {
                    if (!$v) {
                        continue;
                    }
                    $duty_nickname[] = $userInfo[$v];
                }
                $list[$k]['duty_nickname'] = implode(',', $duty_nickname);

                $userids = explode(',', $val['assign_developer_ids']);
                $nickname = [];
                foreach ($userids as $v) {
                    if (!$v) {
                        continue;
                    }
                    $nickname[] = $userInfo[$v];
                }
                $test_userids = explode(',', $val['test_person']);
                $test_nickname = [];
                foreach ($test_userids as $v) {
                    $test_nickname[] = $userInfo[$v];
                }
                $list[$k]['nickname'] = implode(',', $nickname);
                $list[$k]['test_person'] = implode(',', $test_nickname);

                if ($val['is_test'] == 1 && $val['test_person'] != '') {
                    if (in_array(session('admin.id'), explode(',', $val['test_person']))) {
                        $list[$k]['is_test_record_hidden'] = 1; //显示 记录问题
                        $list[$k]['is_test_finish_hidden'] = 1; //显示  测试通过
                        $list[$k]['is_test_detail_log'] = 0; //不显示  问题详情
                    }
                }


                if ($val['review_status_manager'] == 0) {
                    $list[$k]['status_str'] = '产品待审核';
                } elseif ($val['review_status_manager'] == 1 && $val['review_status_develop'] == 0) {
                    $list[$k]['status_str'] = '开发待审核';
                } elseif ($val['review_status_manager'] == 1 && $val['review_status_develop'] == 1) {
                    $list[$k]['status_str'] = '审核通过';
                } else {
                    $list[$k]['status_str'] = '审核拒绝';
                }
                //判断审核通过
                if ($val['review_status_manager'] == 1 && $val['review_status_develop'] == 1) {
                    if ($val['is_test'] == 1) {
                        if ($val['is_finish'] == 1 && $val['test_is_passed'] == 0) {
                            $list[$k]['develop_status_str'] = '待测试';
                        } elseif ($val['is_finish'] == 1 && $val['test_is_passed'] == 1 && $val['is_finish_task'] == 0) {
                            $list[$k]['develop_status_str'] = '待上线';
                        } elseif ($val['is_finish'] == 1 && $val['test_is_passed'] == 1 && $val['is_finish_task'] == 1 && $val['is_test_complete'] == 0) {
                            $list[$k]['develop_status_str'] = '待回测';
                        } elseif ($val['is_test_complete'] == 1) {
                            $list[$k]['develop_status_str'] = '已完成';
                        } else {
                            $list[$k]['develop_status_str'] = '开发ing';
                        }
                    } else {
                        if ($val['is_finish'] == 1 && $val['is_finish_task'] == 0) {
                            $list[$k]['develop_status_str'] = '待上线';
                        } elseif ($val['is_finish'] == 1  && $val['is_finish_task'] == 1) {
                            $list[$k]['develop_status_str'] = '已完成';
                        } else {
                            $list[$k]['develop_status_str'] = '开发ing';
                        }
                    }
                }

                $list[$k]['expected_time'] = $val['expected_time'] ? date('Y-m-d', strtotime($val['expected_time'])) : '';
                $list[$k]['estimated_time'] = $val['estimated_time'] ? date('Y-m-d', strtotime($val['estimated_time'])) : '';
            }
            $result = array("total" => $total, "rows" => $list);

            return json($result);
        }
        $this->assignconfig('username', session('admin.nickname'));
        //判断编辑按钮权限
        $this->assignconfig('is_edit', $this->auth->check('demand/develop_demand/edit'));
        //判断分配权限
        $this->assignconfig('is_distribution', $this->auth->check('demand/develop_demand/distribution'));
        //判断产品经理审核权限
        $this->assignconfig('review_status_manager_btn', $this->auth->check('demand/develop_demand/review'));
        //判断是否有开发主管审核权限
        $this->assignconfig('review_status_btn', $this->auth->check('demand/develop_demand/review_status_develop'));
        //判断测试确认按钮
        $this->assignconfig('test_btn', $this->auth->check('demand/develop_demand/test_distribution'));
        //判断开发完成按钮
        $this->assignconfig('is_set_status', $this->auth->check('demand/develop_demand/set_complete_status'));
        //判断测试记录问题按钮
        $this->assignconfig('test_record_bug', $this->auth->check('demand/develop_demand/test_record_bug'));
        //判断通过测试按钮
        $this->assignconfig('test_is_passed', $this->auth->check('demand/develop_demand/test_is_passed'));
        //判断产品经理确认按钮
        $this->assignconfig('is_finish_task', $this->auth->check('demand/develop_demand/is_finish_task'));
        //判断回归测试按钮
        $this->assignconfig('regression_test_info', $this->auth->check('demand/develop_demand/regression_test_info'));
        //判断回归测试完成按钮
        $this->assignconfig('test_complete', $this->auth->check('demand/develop_demand/test_complete'));
        //判断删除按钮
        $this->assignconfig('is_del_btu', $this->auth->check('demand/develop_demand/del'));
        //bug列表页 是否有上线按钮权限
        $this->assignconfig('is_finish_bug', $this->auth->check('demand/develop_demand/is_finish_bug'));
        return $this->view->fetch();
    }



    /**
     * 查看 开发组BUG列表
     */
    public function develop_bug_list()
    {
        //设置过滤方法
        $this->request->filter(['strip_tags']);
        if ($this->request->isAjax()) {
            //如果发送的来源是Selectpage，则转发到Selectpage
            if ($this->request->request('keyField')) {
                return $this->selectpage();
            }
            $filter = json_decode($this->request->get('filter'), true);
            $meWhere = '';
            // if (isset($filter['me_task'])) {

            //     $adminId = session('admin.id');
            //     //经理
            //     $authUserIds = Auth::getUsersId('demand/develop_demand/review') ?: [];
            //     //经理
            //     if (in_array($adminId, $authUserIds)) {
            //         $meWhere = "(review_status_manager = 0 or ( (is_test =1 and test_is_passed=1 and is_finish_task =0) or (is_test =0 and is_finish=1 and is_finish_task=0)  ) )";
            //     }

            //     //开发主管
            //     $authDevelopUserIds = Auth::getUsersId('demand/develop_demand/review_status_develop') ?: [];
            //     if (!in_array($adminId, $authUserIds) && in_array($adminId, $authDevelopUserIds)) {
            //         $meWhere = "(is_finish_task =0 or FIND_IN_SET({$adminId},assign_developer_ids))"; //
            //     }

            //     //判断是否是普通的测试
            //     $testAuthUserIds = Auth::getUsersId('demand/develop_web_task/set_test_status') ?: [];
            //     if (!in_array($adminId, $authUserIds) && in_array($adminId, $testAuthUserIds)) {
            //         $meWhere = "(is_test = 1 and FIND_IN_SET({$adminId},test_person) and is_test_complete =0)"; //测试用户
            //     }
            //     //显示有分配权限的人，此类人跟点上线的是一类人，此类人应该可以查看所有的权限
            //     $assignAuthUserIds = Auth::getUsersId('demand/it_web_demand/distribution') ?: [];
            //     if (in_array($adminId, $assignAuthUserIds)) {
            //         $meWhere = "1 = 1";
            //     }
            //     // 不是主管和经理的, 是否为开发人或测试认，或创建人
            //     if (!$meWhere) {
            //         $meWhere .= "FIND_IN_SET({$adminId},assign_developer_ids)  or FIND_IN_SET({$adminId},test_person)  or FIND_IN_SET({$adminId}, create_person_id)";
            //     }
            //     unset($filter['me_task']);
            // }


            //产品计划
            if (isset($filter['test'])) {

                $i = null;
                $i = $filter['test'];
                if ($i == 1) { //产品计划
                    $meWhere .= "FIND_IN_SET('0',status)";
                } elseif ($i == 2) { //产品设计
                    $meWhere .= "FIND_IN_SET('1',status)";
                } elseif ($i == 3) { // 研发中心
                    $meWhere .= "FIND_IN_SET('2',status)";
                } elseif ($i == 4) { // 测试中
                    $meWhere .= "FIND_IN_SET('3',status)";
                } elseif ($i == 5) { // 准备发布
                    $meWhere .= "FIND_IN_SET('4',status)";
                } elseif ($i == 6) { // 发布成功
                    $meWhere .= "FIND_IN_SET('5',status)";
                } elseif ($i == 7) { // 发布成功
                    $meWhere .= "FIND_IN_SET('6',status)";
                }
<<<<<<< HEAD
                unset($filter['me_task']);
            }
           
=======

                unset($filter['test']);
            } else {
                $meWhere .= "FIND_IN_SET(2,status)";
            }
>>>>>>> 8329aa50
            //搜索负责人
            if ($filter['nickname']) {
                //查询用户表id
                $admin = new \app\admin\model\Admin();
                $userIds = $admin->where('status', 'normal')->where('nickname', '=', $filter['nickname'] )->value('id');
                if ($userIds)  $map = "FIND_IN_SET({$userIds},assign_developer_ids)";
                unset($filter['nickname']);
            }
<<<<<<< HEAD
            $this->request->get(['filter' => json_encode($filter)]);

=======
>>>>>>> 8329aa50

            //搜索责任人
            if ($filter['duty_nickname']) {
                //查询用户表id
                $admin = new \app\admin\model\Admin();
                $userIds = $admin->where('status', 'normal')->where('nickname', '=', $filter['duty_nickname'] )->value('id');
                if ($userIds)  $map = "FIND_IN_SET({$userIds},duty_user_id)";
                unset($filter['duty_nickname']);
            }
            $this->request->get(['filter' => json_encode($filter)]);
            
            list($where, $sort, $order, $offset, $limit) = $this->buildparams();
            $total = $this->model
                ->where($where)
                ->where($meWhere)
                ->where($map)
                ->where('type', '1')
                ->order($sort, $order)
                ->count();

            $list = $this->model
                ->where($where)
                ->where($meWhere)
                ->where($map)
                ->where('type', '1')
                ->order($sort, $order)
                ->limit($offset, $limit)
                ->select();
            $list = collection($list)->toArray();
            //查询用户表id
            $admin = new \app\admin\model\Admin();
            $userInfo = $admin->where('status', 'normal')->column('nickname', 'id');
            foreach ($list as $k => $val) {
                $duty_userid = explode(',', $val['duty_user_id']);
                $duty_nickname = [];
                foreach ($duty_userid as $v) {
                    if (!$v) {
                        continue;
                    }
                    $duty_nickname[] = $userInfo[$v];
                }
                $list[$k]['duty_nickname'] = implode(',', $duty_nickname);

                $userids = explode(',', $val['assign_developer_ids']);
                $nickname = [];
                foreach ($userids as $v) {
                    if (!$v) {
                        continue;
                    }
                    $nickname[] = $userInfo[$v];
                }
                $test_userids = explode(',', $val['test_person']);
                $test_nickname = [];
                foreach ($test_userids as $v) {
                    $test_nickname[] = $userInfo[$v];
                }
                $list[$k]['nickname'] = implode(',', $nickname);
                $list[$k]['test_person'] = implode(',', $test_nickname);
                if ($val['is_test'] == 1 && $val['test_person'] != '') {
                    if (in_array(session('admin.id'), explode(',', $val['test_person']))) {
                        $list[$k]['is_test_record_hidden'] = 1; //显示 记录问题
                        $list[$k]['is_test_finish_hidden'] = 1; //显示  测试通过
                        $list[$k]['is_test_detail_log'] = 0; //不显示  问题详情
                    }
                }

                if ($val['assign_developer_ids'] != '') {
                    if (in_array(session('admin.id'), explode(',', $val['assign_developer_ids']))) {
                        $list[$k]['is_developer_opt'] = 1; //开发完成
                    }
                }

                if ($val['review_status_manager'] == 1 && $val['review_status_develop'] == 1) {
                    if ($val['is_test'] == 1) {
                        if ($val['is_finish'] == 1 && $val['test_is_passed'] == 0) {
                            $list[$k]['develop_status_str'] = '待测试';
                        } elseif ($val['is_finish'] == 1 && $val['test_is_passed'] == 1 && $val['is_finish_task'] == 0) {
                            $list[$k]['develop_status_str'] = '待上线';
                        } elseif ($val['is_finish'] == 1 && $val['test_is_passed'] == 1 && $val['is_finish_task'] == 1 && $val['is_test_complete'] == 0) {
                            $list[$k]['develop_status_str'] = '待回测';
                        } elseif ($val['is_test_complete'] == 1) {
                            $list[$k]['develop_status_str'] = '已完成';
                        } else {
                            $list[$k]['develop_status_str'] = '开发ing';
                        }
                    } else {
                        if ($val['is_finish'] == 1 && $val['is_finish_task'] == 0) {
                            $list[$k]['develop_status_str'] = '待上线';
                        } elseif ($val['is_finish'] == 1  && $val['is_finish_task'] == 1) {
                            $list[$k]['develop_status_str'] = '已完成';
                        } else {
                            $list[$k]['develop_status_str'] = '开发ing';
                        }
                    }
                }
            }
            $result = array("total" => $total, "rows" => $list);

            return json($result);
        }
        $this->assignconfig('username', session('admin.nickname'));
        //判断编辑按钮权限
        $this->assignconfig('is_edit', $this->auth->check('demand/develop_demand/edit'));
        //判断分配权限
        $this->assignconfig('is_distribution', $this->auth->check('demand/develop_demand/distribution'));
        //判断产品经理审核权限
        $this->assignconfig('review_status_manager_btn', $this->auth->check('demand/develop_demand/review'));
        //判断是否有开发主管审核权限
        $this->assignconfig('review_status_btn', $this->auth->check('demand/develop_demand/review_status_develop'));
        //判断测试确认按钮
        $this->assignconfig('test_btn', $this->auth->check('demand/develop_demand/test_distribution'));
        //判断开发完成按钮
        $this->assignconfig('is_set_status', $this->auth->check('demand/develop_demand/set_complete_status'));
        //判断测试记录问题按钮
        $this->assignconfig('test_record_bug', $this->auth->check('demand/develop_demand/test_record_bug'));
        //判断通过测试按钮
        $this->assignconfig('test_is_passed', $this->auth->check('demand/develop_demand/test_is_passed'));
        //判断产品经理确认按钮
        $this->assignconfig('is_finish_task', $this->auth->check('demand/develop_demand/is_finish_task'));
        //判断回归测试按钮
        $this->assignconfig('regression_test_info', $this->auth->check('demand/develop_demand/regression_test_info'));
        //判断回归测试完成按钮
        $this->assignconfig('test_complete', $this->auth->check('demand/develop_demand/test_complete'));
        //判断删除按钮
        $this->assignconfig('is_del_btu', $this->auth->check('demand/develop_demand/del'));
        //bug列表页 是否有上线按钮权限
        $this->assignconfig('is_finish_bug', $this->auth->check('demand/develop_demand/is_finish_bug'));

        $this->view->assign('getTabList', $this->model->getBugTabList());
        return $this->view->fetch();
    }





    /**
     * 添加
     */
    public function add()
    {
        if ($this->request->isPost()) {
            $params = $this->request->post("row/a");
            if ($params) {
                $params = $this->preExcludeFields($params);

                if ($this->dataLimit && $this->dataLimitFieldAutoFill) {
                    $params[$this->dataLimitField] = $this->auth->id;
                }
                $result = false;
                Db::startTrans();
                try {
                    //是否采用模型验证
                    if ($this->modelValidate) {
                        $name = str_replace("\\model\\", "\\validate\\", get_class($this->model));
                        $validate = is_bool($this->modelValidate) ? ($this->modelSceneValidate ? $name . '.add' : $name) : $this->modelValidate;
                        $this->model->validateFailException(true)->validate($validate);
                    }
                    $params['duty_user_id'] = implode(',', $params['duty_user_id']);
                    $params['create_person'] = session('admin.nickname');
                    $params['create_person_id'] = session('admin.id');
                    $params['createtime'] = date('Y-m-d H:i:s');

                    if ($params['type'] == 1) { //如果为BUG类型,更新
                        $params['review_status_develop'] = 1;
                        $params['review_status_manager'] = 1;
                        $params['status'] = 2;
                    }

                    $result = $this->model->allowField(true)->save($params);
                    Db::commit();
                } catch (ValidateException $e) {
                    Db::rollback();
                    $this->error($e->getMessage());
                } catch (PDOException $e) {
                    Db::rollback();
                    $this->error($e->getMessage());
                } catch (Exception $e) {
                    Db::rollback();
                    $this->error($e->getMessage());
                }
                if ($result !== false) {
                    Ding::dingHookByDevelop(__FUNCTION__, $this->model);
                    $this->success();
                } else {
                    $this->error(__('No rows were inserted'));
                }
            }
            $this->error(__('Parameter %s can not be empty', ''));
        }

        $admin = new \app\admin\model\Admin();
        $userlist = $admin->where('status', 'normal')->column('nickname','id');
        $userlist = collection($userlist)->toArray();

        $this->view->assign('userlist', $userlist);
        $this->view->assign('demand_type', input('demand_type'));
        return $this->view->fetch();
    }

    /**
     * 编辑
     */
    public function edit($ids = null)
    {
        $row = $this->model->get($ids);
        if (!$row) {
            $this->error(__('No Results were found'));
        }
        $adminIds = $this->getDataLimitAdminIds();
        if (is_array($adminIds)) {
            if (!in_array($row[$this->dataLimitField], $adminIds)) {
                $this->error(__('You have no permission'));
            }
        }
        if ($this->request->isPost()) {
            $params = $this->request->post("row/a");
            if ($params) {
                $params = $this->preExcludeFields($params);
                $result = false;
                Db::startTrans();
                try {
                    //是否采用模型验证
                    if ($this->modelValidate) {
                        $name = str_replace("\\model\\", "\\validate\\", get_class($this->model));
                        $validate = is_bool($this->modelValidate) ? ($this->modelSceneValidate ? $name . '.edit' : $name) : $this->modelValidate;
                        $row->validateFailException(true)->validate($validate);
                    }
                    $result = $row->allowField(true)->save($params);
                    Db::commit();
                } catch (ValidateException $e) {
                    Db::rollback();
                    $this->error($e->getMessage());
                } catch (PDOException $e) {
                    Db::rollback();
                    $this->error($e->getMessage());
                } catch (Exception $e) {
                    Db::rollback();
                    $this->error($e->getMessage());
                }
                if ($result !== false) {
                    $this->success();
                } else {
                    $this->error(__('No rows were updated'));
                }
            }
            $this->error(__('Parameter %s can not be empty', ''));
        }
        $this->view->assign('demand_type', input('demand_type'));
        $this->view->assign("row", $row);
        return $this->view->fetch();
    }


    /**
     * 逻辑删除
     * */
    public function del($ids = "")
    {
        if ($this->request->isAjax()) {
            $data['is_del'] =  2;
            $res = $this->model->allowField(true)->save($data, ['id' => input('ids')]);
            if ($res) {
                $this->success('成功');
            } else {
                $this->error('失败');
            }
        }
    }

    /**
     * 详情
     */
    public function detail($ids = null)
    {
        $row = $this->model->get($ids);
        if (!$row) {
            $this->error(__('No Results were found'));
        }
        $adminIds = $this->getDataLimitAdminIds();
        if (is_array($adminIds)) {
            if (!in_array($row[$this->dataLimitField], $adminIds)) {
                $this->error(__('You have no permission'));
            }
        }

        $this->view->assign("row", $row);
        return $this->view->fetch();
    }

    /**
     * 产品编辑
     *
     * @Description
     * @author wpl
     * @since 2020/03/31 10:02:24 
     * @return void
     */
    public function review($ids = null)
    {
        $id = $ids ?: input('id');
        $label = input('label');
        $row = $this->model->get($id);
        $this->view->assign("row", $row);
        if ($this->request->isPost()) {
            $params = $this->request->post("row/a");
            //仅保存
            if($params['leixing'] == '1'){  //仅保存
               unset($params['leixing']);
            }else{//保存并发布
               unset($params['leixing']);
               $params['status']='2';
            }
            //保存并提交
            if ($params) {
                $params = $this->preExcludeFields($params);
                $result = false;
                Db::startTrans();
                try {
                    //是否采用模型验证
                    if ($this->modelValidate) {
                        $name = str_replace("\\model\\", "\\validate\\", get_class($this->model));
                        $validate = is_bool($this->modelValidate) ? ($this->modelSceneValidate ? $name . '.edit' : $name) : $this->modelValidate;
                        $row->validateFailException(true)->validate($validate);
                    }
                    $params['review_manager_time'] = date('Y-m-d H:i:s');
                    if($params['review_status_manager'] == '2')
                    {
                        $params['status']='0';
                    }

                    $result = $row->allowField(true)->save($params);
                    Db::commit();
                } catch (ValidateException $e) {
                    Db::rollback();
                    $this->error($e->getMessage());
                } catch (PDOException $e) {
                    Db::rollback();
                    $this->error($e->getMessage());
                } catch (Exception $e) {
                    Db::rollback();
                    $this->error($e->getMessage());
                }
                if ($result !== false) {
                    $res = $this->model->get(input('ids'));
                    Ding::dingHookByDevelop('review', $res);
                    $this->success();
                } else {
                    $this->error(__('No rows were updated'));
                }
            }
            $this->error(__('Parameter %s can not be empty', ''));
        }
        if ($label == 'refuse') {
            return $this->view->fetch('review_refuse');
        } else {
            return $this->view->fetch();
        }
    }



    /**
     * 产品经理审核
     *
     * @Description
     * @author wpl
     * @since 2020/09/10 10:02:24 
     * @return void
     */
    public function newreview($id=null)
    {
        $id = $ids ?: input('ids');
        $label = input('label');
        if($id){
            try {
                Db::table('fa_develop_demand')
                ->where('id',$id)
                ->update(['status' => '1']);   //审核成功  进入产品设计列表
                // $result = $row->allowField(true)->save($save);
                // $result = $row->where($where)->save($save);
                // Db::commit();
            } catch (ValidateException $e) {
                Db::rollback();
                $this->error($e->getMessage());
            } catch (PDOException $e) {
                Db::rollback();
                $this->error($e->getMessage());
            } catch (Exception $e) {
                Db::rollback();
                $this->error($e->getMessage());
            }
        }
        // if ($this->request->isPost()) {
        //     $params = $this->request->post("row/a");
        //     if ($params) {
        //         $params = $this->preExcludeFields($params);
        //         $result = false;
        //         Db::startTrans();
        //         try {
        //             //是否采用模型验证
        //             if ($this->modelValidate) {
        //                 $name = str_replace("\\model\\", "\\validate\\", get_class($this->model));
        //                 $validate = is_bool($this->modelValidate) ? ($this->modelSceneValidate ? $name . '.edit' : $name) : $this->modelValidate;
        //                 $row->validateFailException(true)->validate($validate);
        //             }
        //             // $params['review_manager_time'] = date('Y-m-d H:i:s');
        //             // $result = $row->allowField(true)->save($params);

        //             // 审核通过
        //             $save['status']='1';
        //             // $result = $row->allowField(true)->save($save);
        //             $result = $row->isUpdate(true)->save($save);
        //             Db::commit();
        //         } catch (ValidateException $e) {
        //             Db::rollback();
        //             $this->error($e->getMessage());
        //         } catch (PDOException $e) {
        //             Db::rollback();
        //             $this->error($e->getMessage());
        //         } catch (Exception $e) {
        //             Db::rollback();
        //             $this->error($e->getMessage());
        //         }
        //         if ($result !== false) {
        //             $res = $this->model->get(input('ids'));
        //             Ding::dingHookByDevelop('review', $res);
        //             $this->success();
        //         } else {
        //             $this->error(__('No rows were updated'));
        //         }
        //     }
        //     $this->error(__('Parameter %s can not be empty', ''));
        // }else{
        //     var_dump('???');die;
        // }
        if ($label == 'refuse') {
            return $this->view->fetch('review_refuse');
        } else {
            // return $this->view->fetch();
            $this->success('成功');
        }
      
    }





    /**
     * 开发主管审核
     *
     * @Description
     * @author wpl
     * @since 2020/03/31 10:02:24 
     * @return void
     */
    public function review_status_develop($ids = null)
    {
        $row = $this->model->get($ids);
        if ($this->request->isPost()) {
            $result = false;
            Db::startTrans();
            try {
                //是否采用模型验证
                if ($this->modelValidate) {
                    $name = str_replace("\\model\\", "\\validate\\", get_class($this->model));
                    $validate = is_bool($this->modelValidate) ? ($this->modelSceneValidate ? $name . '.edit' : $name) : $this->modelValidate;
                    $row->validateFailException(true)->validate($validate);
                }

                $params['review_status_develop'] = input('review_status_develop');
                $params['review_devel_time'] = date('Y-m-d H:i:s');
                //开发主管审核拒绝后进入已删除
                if ($params['review_status_develop'] == 2) {
                    $params['status'] ='0';
                }
                $result = $row->allowField(true)->save($params);
                Db::commit();
            } catch (ValidateException $e) {
                Db::rollback();
                $this->error($e->getMessage());
            } catch (PDOException $e) {
                Db::rollback();
                $this->error($e->getMessage());
            } catch (Exception $e) {
                Db::rollback();
                $this->error($e->getMessage());
            }
            if ($result !== false) {
                $this->success();
            } else {
                $this->error(__('No rows were updated'));
            }
        }
        return $this->view->fetch();
    }

    /**
     * 分配
     *
     * @Description
     * @author wpl
     * @since 2020/03/31 14:59:20 
     * @return void
     */
    public function distribution()
    {
        $id = input('id');
        $row = $this->model->get($id);
        if ($this->request->isPost()) {
            $params = $this->request->post("row/a");
            if ($params) {
                $params = $this->preExcludeFields($params);
                $result = false;
                Db::startTrans();
                try {
                    $assign_developer_ids = $this->request->post("assign_developer_ids/a");
                    $params['assign_developer_ids'] = implode(',', $assign_developer_ids);
                    $result = $this->model->allowField(true)->save($params, ['id' => input('id')]);
                    Db::commit();
                } catch (ValidateException $e) {
                    Db::rollback();
                    $this->error($e->getMessage());
                } catch (PDOException $e) {
                    Db::rollback();
                    $this->error($e->getMessage());
                } catch (Exception $e) {
                    Db::rollback();
                    $this->error($e->getMessage());
                }
                if ($result !== false) {
                    $res = $this->model->get(input('id'));
                    Ding::dingHookByDevelop('distribution', $res);
                    $this->success();
                } else {
                    $this->error(__('No rows were updated'));
                }
            }
            $this->error(__('Parameter %s can not be empty', ''));
        }
        $this->assign('row', $row);
        return $this->view->fetch();
    }

    /**
     * 测试分配
     *
     * @Description
     * @author wpl
     * @since 2020/03/31 16:05:57 
     * @return void
     */
    public function test_distribution($ids = null)
    {
        $id = $ids ?? input('id');
        $row = $this->model->get($id);
        if ($this->request->isPost()) {
            $params = $this->request->post("row/a");
            if ($params) {
                $params = $this->preExcludeFields($params);
                $result = false;
                Db::startTrans();
                try {
                    $test_person = $this->request->post("test_person/a");
                    $params['test_person'] = implode(',', $test_person);
                    $result = $this->model->allowField(true)->save($params, ['id' => input('id')]);
                    Db::commit();
                } catch (ValidateException $e) {
                    Db::rollback();
                    $this->error($e->getMessage());
                } catch (PDOException $e) {
                    Db::rollback();
                    $this->error($e->getMessage());
                } catch (Exception $e) {
                    Db::rollback();
                    $this->error($e->getMessage());
                }
                if ($result !== false) {
                    $this->success();
                } else {
                    $this->error(__('No rows were updated'));
                }
            }
            $this->error(__('Parameter %s can not be empty', ''));
        }
        $this->assign('row', $row);
        return $this->view->fetch();
    }

    /**
     * 设置完成状态
     *
     * @Description
     * @author wpl
     * @since 2020/03/31 16:52:22 
     * @param [type] $ids
     * @return void
     */
    public function set_complete_status($ids = null)
    {
        $data['is_finish'] = 1;
         //需要测试,进入测试中,状态3   不需要  状态4
        $is_passed= $this->model->where('id='.$ids)->select();
        $is_passed=collection($is_passed)->toArray();
        $is_passed=$is_passed[0]['is_test'];
        if($is_passed == 1)
        {
          $data['status'] = 3;
        }else{
          $data['status'] = 4;
        }

        $data['finish_time'] = date('Y-m-d H:i:s', time());
        $data['finish_person'] = session('admin.nickname');
        $data['finish_person_id'] = session('admin.id');
        $result = $this->model->save($data, ['id' => $ids]);
        if ($result) {
            $res = $this->model->get(input('ids'));
            Ding::dingHookByDevelop('set_complete_status', $res);
            $this->success('操作成功');
        } else {
            $this->error('操作失败');
        }
    }

    /**
     * 记录测试问题
     *
     * @Description
     * @author wpl
     * @since 2020/03/31 17:08:09 
     * @param [type] $ids
     * @return void
     */
    public function test_record_bug($ids = null)
    {
        $id = $ids ?? input('id');
        $row = $this->model->get($id);
        if ($this->request->isPost()) {
            $params = $this->request->post("row/a");
            if ($params) {
                $params = $this->preExcludeFields($params);
                $result = false;
                Db::startTrans();
                try {
                    $params['type'] = 2;
                    $params['pid'] = $row->id;
                    $params['environment_type'] = 1;
                    $params['responsibility_user_id'] = $row->assign_developer_ids;
                    $params['create_time'] = date('Y-m-d H:i:s');
                    $params['create_user_id'] = $this->auth->id;
                    $result = $this->testRecord->allowField(true)->save($params);
                    Db::commit();
                } catch (ValidateException $e) {
                    Db::rollback();
                    $this->error($e->getMessage());
                } catch (PDOException $e) {
                    Db::rollback();
                    $this->error($e->getMessage());
                } catch (Exception $e) {
                    Db::rollback();
                    $this->error($e->getMessage());
                }
                if ($result !== false) {
                    $res = $this->model->get(input('ids'));
                    Ding::dingHookByDevelop('test_record_bug', $res);
                    $this->success();
                } else {
                    $this->error(__('No rows were updated'));
                }
            }
            $this->error(__('Parameter %s can not be empty', ''));
        }
        $this->assign('row', $row);
        return $this->view->fetch();
    }

    /**
     * 问题记录
     *
     * @Description
     * @author wpl
     * @since 2020/03/28 11:31:24 
     * @param [type] $ids
     * @return void
     */
    public function problem_detail($ids = null)
    {

        if ($this->request->isPost()) {
            $params = $this->request->post("row/a");
            if ($params) {
                if ($params['opt_type'] == 1) {
                    $data['is_complete'] = 1;
                    $where['id'] = $params['id'];
                    $res = $this->testRecord->allowField(true)->save($data, $where);
                    if ($res) {
                        $this->success('成功');
                    } else {
                        $this->error('失败');
                    }
                } elseif ($params['opt_type'] == 2) {

                    $data['is_del'] = 2;
                    $where['id'] = $params['id'];
                    $res = $this->testRecord->allowField(true)->save($data, $where);
                    if ($res) {
                        $this->success('成功');
                    } else {
                        $this->error('失败');
                    }
                }
            }
            $this->error(__('Parameter %s can not be empty', ''));
        }

        $map['pid'] = $ids;
        $map['type'] = 2;
        $map['is_del'] = 1;
        /*测试日志--测试环境*/
        $list = $this->testRecord
            ->where($map)
            ->where('environment_type', 1)
            ->order('id', 'desc')
            ->select();
        $list = collection($list)->toArray();

        //查询用户表id
        $admin = new \app\admin\model\Admin();
        $userInfo = $admin->where('status', 'normal')->column('nickname', 'id');
        foreach ($list as $k => $val) {
            $userids = explode(',', $val['responsibility_user_id']);
            $nickname = [];
            foreach ($userids as $v) {
                $nickname[] = $userInfo[$v];
            }
            $list[$k]['responsibility_user_name'] = implode(',', $nickname);
            $list[$k]['create_user_name'] = $userInfo[$val['create_user_id']];
        }
        /*测试日志--正式环境*/
        $right_list = $this->testRecord
            ->where($map)
            ->where('environment_type', 2)
            ->order('id', 'desc')
            ->select();
        $right_list = collection($right_list)->toArray();
        foreach ($right_list as $k => $val) {
            $userids = explode(',', $val['responsibility_user_id']);
            $nickname = [];
            foreach ($userids as $v) {
                $nickname[] = $userInfo[$v];
            }
            $right_list[$k]['responsibility_user_name'] = implode(',', $nickname);
            $right_list[$k]['create_user_name'] = $userInfo[$val['create_user_id']];
        }

        $bug_type = config('demand.bug_type'); //严重类型
        $this->view->assign("bug_type", $bug_type);
        $this->view->assign("list", $list);
        $this->view->assign("right_list", $right_list);
        return $this->view->fetch();
    }

    /**
     * 测试通过状态
     *
     * @Description
     * @author wpl
     * @since 2020/03/31 16:52:22 
     * @param [type] $ids
     * @return void
     */
    public function test_is_passed($ids = null)
    {
        $data['test_is_passed'] = 1;
        //通过测试,修改status状态为准备发布
        $data['status'] = 4;
        $data['test_finish_time'] = date('Y-m-d H:i:s', time());
        $res = $this->model->save($data, ['id' => $ids]);
        if ($res !== false) {
            $res = $this->model->get(input('ids'));
            Ding::dingHookByDevelop('test_is_passed', $res);
            $this->success('操作成功！！');
        } else {
            $this->error('操作失败！！');
        }
    }

    /**
     * 产品经理确认
     *
     * @Description
     * @author wpl
     * @since 2020/03/31 16:52:22 
     * @param [type] $ids
     * @return void
     */
    public function is_finish_task($ids = null)
    {
        $data['is_finish_task'] = 1;
        $data['status'] = '5';
        $data['finish_task_time'] = date('Y-m-d H:i:s', time());
        $res = $this->model->save($data, ['id' => $ids]);
        if ($res !== false) {
            $res = $this->model->get(input('ids'));
            Ding::dingHookByDevelop('is_finish_task', $res);
            $this->success('操作成功！！');
        } else {
            $this->error('操作失败！！');
        }
    }


    /**
     * bug上线操作 更改is_finish_task字段
     *
     * @Description
     * @author fzg
     * @since 2020/05/07 16:52:22 
     * @param [type] $ids
     * @return void
     */
    public function is_finish_bug($ids = null)
    {
        $data['is_finish_task'] = 1;
        $data['status'] = 5;
        $data['finish_task_time'] = date('Y-m-d H:i:s', time());
        $res = $this->model->save($data, ['id' => $ids]);
        if ($res !== false) {
            $res = $this->model->get(input('ids'));
            Ding::dingHookByDevelop('is_finish_bug', $res);
            $this->success('操作成功！！');
        } else {
            $this->error('操作失败！！');
        }
    }



    /**
     * 回归测试记录测试问题
     *
     * @Description
     * @author wpl
     * @since 2020/03/31 17:08:09 
     * @param [type] $ids
     * @return void
     */
    public function regression_test_info($ids = null)
    {
        $id = $ids ?? input('id');
        $row = $this->model->get($id);
        if ($this->request->isPost()) {
            $params = $this->request->post("row/a");
            if ($params) {
                $params = $this->preExcludeFields($params);
                $result = false;
                Db::startTrans();
                try {
                    $params['type'] = 2;
                    $params['pid'] = $row->id;
                    $params['environment_type'] = 2;
                    $params['responsibility_user_id'] = $row->assign_developer_ids;
                    $params['create_time'] = date('Y-m-d H:i:s');
                    $params['create_user_id'] = $this->auth->id;
                    $result = $this->testRecord->allowField(true)->save($params);
                    Db::commit();
                } catch (ValidateException $e) {
                    Db::rollback();
                    $this->error($e->getMessage());
                } catch (PDOException $e) {
                    Db::rollback();
                    $this->error($e->getMessage());
                } catch (Exception $e) {
                    Db::rollback();
                    $this->error($e->getMessage());
                }
                if ($result !== false) {
                    $res = $this->model->get(input('ids'));
                    Ding::dingHookByDevelop('regression_test_info', $res);
                    $this->success();
                } else {
                    $this->error(__('No rows were updated'));
                }
            }
            $this->error(__('Parameter %s can not be empty', ''));
        }
        $this->assign('row', $row);
        return $this->view->fetch();
    }

    /**
     * 回归测试完成
     *
     * @Description
     * @author wpl
     * @since 2020/04/30 17:24:26 
     * @return void
     */
    public function test_complete($ids = null)
    {
        $data['is_test_complete'] = 1;
        $data['test_complete_time'] = date('Y-m-d H:i:s', time());
        $data['test_complete_person'] = session('admin.nickname');
        $res = $this->model->save($data, ['id' => $ids]);
        if ($res !== false) {
            $this->success('操作成功！！');
        } else {
            $this->error('操作失败！！');
        }
    }
}<|MERGE_RESOLUTION|>--- conflicted
+++ resolved
@@ -23,11 +23,7 @@
      * @var \app\admin\model\demand\DevelopDemand
      */
     protected $model = null;
-<<<<<<< HEAD
-    protected $noNeedRight = ['del'];  //解决创建人无删除权限问题 暂定
-=======
     protected $noNeedRight = ['del', 'newreview', 'set_complete_status'];  //解决创建人无删除权限问题 暂定
->>>>>>> 8329aa50
     public function _initialize()
     {
         parent::_initialize();
@@ -372,17 +368,11 @@
                 } elseif ($i == 7) { // 发布成功
                     $meWhere .= "FIND_IN_SET('6',status)";
                 }
-<<<<<<< HEAD
-                unset($filter['me_task']);
-            }
-           
-=======
 
                 unset($filter['test']);
             } else {
                 $meWhere .= "FIND_IN_SET(2,status)";
             }
->>>>>>> 8329aa50
             //搜索负责人
             if ($filter['nickname']) {
                 //查询用户表id
@@ -391,11 +381,6 @@
                 if ($userIds)  $map = "FIND_IN_SET({$userIds},assign_developer_ids)";
                 unset($filter['nickname']);
             }
-<<<<<<< HEAD
-            $this->request->get(['filter' => json_encode($filter)]);
-
-=======
->>>>>>> 8329aa50
 
             //搜索责任人
             if ($filter['duty_nickname']) {
