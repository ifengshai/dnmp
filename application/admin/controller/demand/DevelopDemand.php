--- conflicted
+++ resolved
@@ -30,10 +30,7 @@
         $this->model = new \app\admin\model\demand\DevelopDemand;
         $this->testRecord = new \app\admin\model\demand\DevelopTestRecord();
         $this->assignconfig('admin_id', session('admin.id'));
-<<<<<<< HEAD
-=======
         $this->view->assign('getTabList', $this->model->getTabList());
->>>>>>> d922434f
     }
 
     /**
@@ -261,23 +258,15 @@
             list($where, $sort, $order, $offset, $limit) = $this->buildparams();
             $total = $this->model
                 ->where($where)
-<<<<<<< HEAD
-                ->where('type', '2')
-=======
                 ->where($meWhere)
                 ->where('type', '1')
->>>>>>> d922434f
                 ->order($sort, $order)
                 ->count();
 
             $list = $this->model
                 ->where($where)
-<<<<<<< HEAD
-                ->where('type', '2')
-=======
                 ->where($meWhere)
                 ->where('type', '1')
->>>>>>> d922434f
                 ->order($sort, $order)
                 ->limit($offset, $limit)
                 ->select();
@@ -302,8 +291,6 @@
                 }
                 $list[$k]['nickname'] = implode(',', $nickname);
                 $list[$k]['test_person'] = implode(',', $test_nickname);
-<<<<<<< HEAD
-
                 if ($val['is_test'] == 1 && $val['test_person'] != '') {
                     if (in_array(session('admin.id'), explode(',', $val['test_person']))) {
                         $list[$k]['is_test_record_hidden'] = 1; //显示 记录问题
@@ -318,17 +305,6 @@
                     }
                 }
 
-
-                if ($val['review_status_manager'] == 0) {
-                    $list[$k]['status_str'] = '经理待审核';
-                } elseif ($val['review_status_manager'] == 1 && $val['review_status_develop'] == 0) {
-                    $list[$k]['status_str'] = '主管待审核';
-                } elseif ($val['review_status_manager'] == 1 && $val['review_status_develop'] == 1) {
-                    $list[$k]['status_str'] = '审核通过';
-                } else {
-                    $list[$k]['status_str'] = '审核拒绝';
-                }
-                //判断审核通过
                 if ($val['review_status_manager'] == 1 && $val['review_status_develop'] == 1) {
                     if ($val['is_test'] == 1) {
                         if ($val['is_finish'] == 1 && $val['test_is_passed'] == 0) {
@@ -351,10 +327,7 @@
                             $list[$k]['develop_status_str'] = '开发ing';
                         }
                     }
-                } 
-                
-                $list[$k]['expected_time'] = date('Y-m-d', strtotime($val['expected_time']));
-                $list[$k]['estimated_time'] = date('Y-m-d', strtotime($val['estimated_time']));
+                }
             }
             $result = array("total" => $total, "rows" => $list);
 
@@ -392,128 +365,6 @@
 
 
 
-    /**
-     * 查看 开发组BUG列表
-     */
-    public function develop_bug_list()
-    {
-        //设置过滤方法
-        $this->request->filter(['strip_tags']);
-        if ($this->request->isAjax()) {
-            //如果发送的来源是Selectpage，则转发到Selectpage
-            if ($this->request->request('keyField')) {
-                return $this->selectpage();
-            }
-            list($where, $sort, $order, $offset, $limit) = $this->buildparams();
-            $total = $this->model
-                ->where($where)
-                ->where('type', '1')
-                ->order($sort, $order)
-                ->count();
-
-            $list = $this->model
-                ->where($where)
-                ->where('type', '1')
-                ->order($sort, $order)
-                ->limit($offset, $limit)
-                ->select();
-
-            $list = collection($list)->toArray();
-            //查询用户表id
-            $admin = new \app\admin\model\Admin();
-            $userInfo = $admin->where('status', 'normal')->column('nickname', 'id');
-            foreach ($list as $k => $val) {
-                $userids = explode(',', $val['assign_developer_ids']);
-                $nickname = [];
-                foreach ($userids as $v) {
-                    if (!$v) {
-                        continue;
-                    }
-                    $nickname[] = $userInfo[$v];
-                }
-                $test_userids = explode(',', $val['test_person']);
-                $test_nickname = [];
-                foreach ($test_userids as $v) {
-                    $test_nickname[] = $userInfo[$v];
-                }
-                $list[$k]['nickname'] = implode(',', $nickname);
-                $list[$k]['test_person'] = implode(',', $test_nickname);
-=======
->>>>>>> d922434f
-                if ($val['is_test'] == 1 && $val['test_person'] != '') {
-                    if (in_array(session('admin.id'), explode(',', $val['test_person']))) {
-                        $list[$k]['is_test_record_hidden'] = 1; //显示 记录问题
-                        $list[$k]['is_test_finish_hidden'] = 1; //显示  测试通过
-                        $list[$k]['is_test_detail_log'] = 0; //不显示  问题详情
-                    }
-                }
-
-                if ($val['assign_developer_ids'] != '') {
-                    if (in_array(session('admin.id'), explode(',', $val['assign_developer_ids']))) {
-                        $list[$k]['is_developer_opt'] = 1; //开发完成
-                    }
-                }
-
-                if ($val['review_status_manager'] == 1 && $val['review_status_develop'] == 1) {
-                    if ($val['is_test'] == 1) {
-                        if ($val['is_finish'] == 1 && $val['test_is_passed'] == 0) {
-                            $list[$k]['develop_status_str'] = '待测试';
-                        } elseif ($val['is_finish'] == 1 && $val['test_is_passed'] == 1 && $val['is_finish_task'] == 0) {
-                            $list[$k]['develop_status_str'] = '待上线';
-                        } elseif ($val['is_finish'] == 1 && $val['test_is_passed'] == 1 && $val['is_finish_task'] == 1 && $val['is_test_complete'] == 0) {
-                            $list[$k]['develop_status_str'] = '待回测';
-                        } elseif ($val['is_test_complete'] == 1) {
-                            $list[$k]['develop_status_str'] = '已完成';
-                        } else {
-                            $list[$k]['develop_status_str'] = '开发ing';
-                        }
-                    } else {
-                        if ($val['is_finish'] == 1 && $val['is_finish_task'] == 0) {
-                            $list[$k]['develop_status_str'] = '待上线';
-                        } elseif ($val['is_finish'] == 1  && $val['is_finish_task'] == 1) {
-                            $list[$k]['develop_status_str'] = '已完成';
-                        } else {
-                            $list[$k]['develop_status_str'] = '开发ing';
-                        }
-                    }
-                }
-            }
-            $result = array("total" => $total, "rows" => $list);
-
-            return json($result);
-        }
-        $this->assignconfig('username', session('admin.nickname'));
-        //判断编辑按钮权限
-        $this->assignconfig('is_edit', $this->auth->check('demand/develop_demand/edit'));
-        //判断分配权限
-        $this->assignconfig('is_distribution', $this->auth->check('demand/develop_demand/distribution'));
-        //判断产品经理审核权限
-        $this->assignconfig('review_status_manager_btn', $this->auth->check('demand/develop_demand/review'));
-        //判断是否有开发主管审核权限
-        $this->assignconfig('review_status_btn', $this->auth->check('demand/develop_demand/review_status_develop'));
-        //判断测试确认按钮
-        $this->assignconfig('test_btn', $this->auth->check('demand/develop_demand/test_distribution'));
-        //判断开发完成按钮
-        $this->assignconfig('is_set_status', $this->auth->check('demand/develop_demand/set_complete_status'));
-        //判断测试记录问题按钮
-        $this->assignconfig('test_record_bug', $this->auth->check('demand/develop_demand/test_record_bug'));
-        //判断通过测试按钮
-        $this->assignconfig('test_is_passed', $this->auth->check('demand/develop_demand/test_is_passed'));
-        //判断产品经理确认按钮
-        $this->assignconfig('is_finish_task', $this->auth->check('demand/develop_demand/is_finish_task'));
-        //判断回归测试按钮
-        $this->assignconfig('regression_test_info', $this->auth->check('demand/develop_demand/regression_test_info'));
-        //判断回归测试完成按钮
-        $this->assignconfig('test_complete', $this->auth->check('demand/develop_demand/test_complete'));
-        //判断删除按钮
-        $this->assignconfig('is_del_btu', $this->auth->check('demand/develop_demand/del'));
-        //bug列表页 是否有上线按钮权限
-        $this->assignconfig('is_finish_bug', $this->auth->check('demand/develop_demand/is_finish_bug'));
-        return $this->view->fetch();
-    }
-
-
-
 
 
     /**
@@ -870,17 +721,11 @@
         $data['finish_time'] = date('Y-m-d H:i:s', time());
         $data['finish_person'] = session('admin.nickname');
         $data['finish_person_id'] = session('admin.id');
-<<<<<<< HEAD
-        $res = $this->model->save($data, ['id' => $ids]);
-        if ($res !== false) {
-            $this->success('操作成功！！');
-=======
         $result = $this->model->save($data, ['id' => $ids]);
         if ($result) {
             $res = $this ->model ->get(input('ids'));
             Ding::dingHookByDevelop('set_complete_status', $res);
             $this->success('操作成功');
->>>>>>> d922434f
         } else {
             $this->error('操作失败');
         }
@@ -1086,11 +931,8 @@
         $data['finish_task_time'] = date('Y-m-d H:i:s', time());
         $res = $this->model->save($data, ['id' => $ids]);
         if ($res !== false) {
-<<<<<<< HEAD
-=======
             $res = $this ->model ->get(input('ids'));
             Ding::dingHookByDevelop('is_finish_bug', $res);
->>>>>>> d922434f
             $this->success('操作成功！！');
         } else {
             $this->error('操作失败！！');
@@ -1171,9 +1013,5 @@
             $this->error('操作失败！！');
         }
     }
-<<<<<<< HEAD
 }
-=======
-}
-
->>>>>>> d922434f
+
