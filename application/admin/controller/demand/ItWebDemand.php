<?php

namespace app\admin\controller\demand;

use app\api\controller\Ding;
use app\common\controller\Backend;
use think\Db;
use think\Request;

/**
 * 技术部网站组需求管理
 *
 * @icon fa fa-circle-o
 */
class ItWebDemand extends Backend
{

    /**
     * ItWebDemand模型对象
     * @var \app\admin\model\demand\ItWebDemand
     */
    protected $model = null;

    public function _initialize()
    {
        parent::_initialize();
        $this->model = new \app\admin\model\demand\ItWebDemand;
        $this->testRecordModel = new \app\admin\model\demand\ItTestRecord;
    }

    /**
     * 默认生成的控制器所继承的父类中有index/add/edit/del/multi五个基础方法、destroy/restore/recyclebin三个回收站方法
     * 因此在当前控制器中可不用编写增删改查的代码,除非需要自己控制这部分逻辑
     * 需要将application/admin/library/traits/Backend.php中对应的方法复制到当前控制器,然后进行修改
     */
    /*
     * 取出配置文件的数据，
     * $user_id string 数据格式以逗号分隔
     * $config_name string 配置名称
     * */
    public function extract_username($user_id,$config_name){
        $user_id_arr = explode(',',$user_id);
        $user_name_arr = array();
        foreach ($user_id_arr as $v){
            $user_name_arr[] = config('demand.'.$config_name)[$v];
        }
        $user_name = implode(',',$user_name_arr);
        return $user_name;
    }

    /**
     * 技术部网站需求列表
     */
    public function index()
    {
<<<<<<< HEAD
        //dump(input('type'));exit;
=======
        //dump(input());exit;
>>>>>>> b6c6c363
        //设置过滤方法
        $this->request->filter(['strip_tags']);
        if ($this->request->isAjax()) {
            //如果发送的来源是Selectpage，则转发到Selectpage
            if ($this->request->request('keyField')) {
                return $this->selectpage();
            }

            $filter = json_decode($this->request->get('filter'), true);
            $smap = array();
            if ($filter['Allgroup_sel'] == 1) {
                $smap['web_designer_group'] = 1;
            }
            if ($filter['Allgroup_sel'] == 2) {
                $smap['phper_group'] = 1;
            }
            if ($filter['Allgroup_sel'] == 3) {
                $smap['app_group'] = 1;
            }
            if ($filter['Allgroup_sel'] == 4) {
                $smap['test_group'] = 1;
            }
            if($smap){
                unset($filter['Allgroup_sel']);
                $this->request->get(['filter' => json_encode($filter)]);
            }

            list($where, $sort, $order, $offset, $limit) = $this->buildparams();
            $total = $this->model
                ->where($where)
                ->where($smap)
                ->where('type', 2)
                ->where('is_del', 1)
                ->order($sort, $order)
                ->count();

            $list = $this->model
                ->where($where)
                ->where($smap)
                ->where('type', 2)
                ->where('is_del', 1)
                ->order($sort, $order)
                ->limit($offset, $limit)
                ->select();
            $list = collection($list)->toArray();
            //检查有没有权限
            $permissions['demand_add'] = $this->auth->check('demand/it_web_demand/add');//新增权限
            $permissions['demand_del'] = $this->auth->check('demand/it_web_demand/del');//删除权限
            $permissions['demand_through_demand'] = $this->auth->check('demand/it_web_demand/through_demand');//开发通过
            $permissions['demand_distribution'] = $this->auth->check('demand/it_web_demand/distribution');//开发分配
            $permissions['demand_test_distribution'] = $this->auth->check('demand/it_web_demand/test_distribution');//测试分配
            $permissions['demand_finish'] = $this->auth->check('demand/it_web_demand/group_finish');//开发完成
            $permissions['demand_test_finish'] = $this->auth->check('demand/it_web_demand/test_group_finish');//测试完成
            $permissions['demand_test_record_bug'] = $this->auth->check('demand/it_web_demand/test_record_bug');//测试完成
            $permissions['demand_add_online'] = $this->auth->check('demand/it_web_demand/add_online');//上线需求

            foreach ($list as $k => $v){
                $user_detail = $this->auth->getUserInfo($list[$k]['entry_user_id']);
                $list[$k]['entry_user_name'] = $user_detail['nickname'];//取提出人

                $list[$k]['allcomplexity'] = config('demand.allComplexity')[$v['all_complexity']];//复杂度
                $list[$k]['hope_time'] = date('m-d H:i',strtotime($v['hope_time']));//预计时间

                /*分配*/
                $list[$k]['Allgroup'] = array();
                if($v['web_designer_group'] == 1){
                    $list[$k]['Allgroup'][] = '前端';
                    $list[$k]['web_designer_user_name'] = $this->extract_username($v['web_designer_user_id'],'web_designer_user');
                    $list[$k]['web_designer_expect_time'] = date('m-d H:i',strtotime($v['web_designer_expect_time']));
                    if($v['web_designer_is_finish'] == 1){
                        $list[$k]['web_designer_finish_time'] = date('m-d H:i',strtotime($v['web_designer_finish_time']));
                    }
                }
                if($v['phper_group'] == 1){
                    $list[$k]['Allgroup'][] = '后端';
                    $list[$k]['phper_user_name'] = $this->extract_username($v['phper_user_id'],'phper_user');
                    $list[$k]['phper_expect_time'] = date('m-d H:i',strtotime($v['phper_expect_time']));
                    if($v['phper_is_finish'] == 1){
                        $list[$k]['phper_finish_time'] = date('m-d H:i',strtotime($v['phper_finish_time']));
                    }
                }
                if($v['app_group'] == 1){
                    $list[$k]['Allgroup'][] = 'APP';
                    $list[$k]['app_user_name'] = $this->extract_username($v['app_user_id'],'app_user');
                    $list[$k]['app_expect_time'] = date('m-d H:i',strtotime($v['app_expect_time']));
                    if($v['app_is_finish'] == 1){
                        $list[$k]['app_finish_time'] = date('m-d H:i',strtotime($v['app_finish_time']));
                    }
                }
                if($v['test_group'] == 1){
                    foreach (explode(',',$v['test_user_id']) as $t){
                        $list[$k]['test_user_id_arr'][] = config('demand.test_user')[$t];
                    }
                }
                /*分配*/

                /*当前状态*/
                if($v['status'] == 1){
                    $list[$k]['status_str'] = 'New';
                }elseif ($v['status'] == 2){
                    $list[$k]['status_str'] = '待通过';
                }elseif ($v['status'] == 3){
                    if($v['web_designer_group'] == 0 && $v['phper_group'] == 0 && $v['app_group'] == 0){
                        $list[$k]['status_str'] = '待分配';
                    }else{
                        $list[$k]['status_str'] = '开发ing';
                    }
                }elseif ($v['status'] == 4){
                    if($v['test_group'] == 1){
                        if($v['entry_user_confirm'] == 0){
                            $list[$k]['status_str'] = '待测试,待确认';
                        }else{
                            $list[$k]['status_str'] = '待测试,已确认';
                        }
<<<<<<< HEAD
                    }else{
                        $list[$k]['status_str'] = '待上线';
                    }

                }elseif ($v['status'] == 5){
                    if($v['test_group'] == 1){
                        if($v['entry_user_confirm'] == 0){
                            $list[$k]['status_str'] = '待确认';
                        }else{
                            $list[$k]['status_str'] = '待上线';
                        }
=======
>>>>>>> b6c6c363
                    }else{
                        $list[$k]['status_str'] = '待上线';
                    }
                }elseif ($v['status'] == 6){

<<<<<<< HEAD
=======
                }elseif ($v['status'] == 5){
                    if($v['test_group'] == 1){
                        if($v['entry_user_confirm'] == 0){
                            $list[$k]['status_str'] = '待确认';
                        }else{
                            $list[$k]['status_str'] = '待上线';
                        }
                    }else{
                        $list[$k]['status_str'] = '待上线';
                    }
                }elseif ($v['status'] == 6){

>>>>>>> b6c6c363
                    $list[$k]['status_str'] = '待回归测试';
                }elseif ($v['status'] == 7){

                    $list[$k]['status_str'] = '已完成';
                }

                /*当前状态*/
                //$this->user_id = $this->auth->id;
                //权限赋值
                $list[$k]['demand_add'] = $permissions['demand_add'];
                $list[$k]['demand_del'] = $permissions['demand_del'];
                $list[$k]['demand_through_demand'] = $permissions['demand_through_demand'];
                $list[$k]['demand_distribution'] = $permissions['demand_distribution'];
                $list[$k]['demand_test_distribution'] = $permissions['demand_test_distribution'];
                $list[$k]['demand_finish'] = $permissions['demand_finish'];
                $list[$k]['demand_test_finish'] = $permissions['demand_test_finish'];
                $list[$k]['demand_test_record_bug'] = $permissions['demand_test_record_bug'];
                $list[$k]['demand_add_online'] = $permissions['demand_add_online'];

                //判断当前登录人是否显示应该操作的按钮
                if($v['test_group'] == 1 && $v['test_user_id'] != ''){
                    if(in_array($this->auth->id, explode(',', $v['test_user_id']))){
                        $list[$k]['is_test_record_hidden'] = 1;
                        $list[$k]['is_test_finish_hidden'] = 1;
                    }
                }
                if($this->auth->id == $v['entry_user_id']){
                    $list[$k]['is_entry_user_hidden'] = 1;
                }
<<<<<<< HEAD
            }
=======
            }
            $result = array("total" => $total, "rows" => $list);
            return json($result);
        }
        return $this->view->fetch();
    }

    /**
     * 技术部网站bug列表
     * */
    public function bug_list(){
        //设置过滤方法
        $this->request->filter(['strip_tags']);
        if ($this->request->isAjax()) {
            //如果发送的来源是Selectpage，则转发到Selectpage
            if ($this->request->request('keyField')) {
                return $this->selectpage();
            }

            $filter = json_decode($this->request->get('filter'), true);
            $smap = array();
            if ($filter['Allgroup_sel'] == 1) {
                $smap['web_designer_group'] = 1;
            }
            if ($filter['Allgroup_sel'] == 2) {
                $smap['phper_group'] = 1;
            }
            if ($filter['Allgroup_sel'] == 3) {
                $smap['app_group'] = 1;
            }
            if ($filter['Allgroup_sel'] == 4) {
                $smap['test_group'] = 1;
            }
            if($smap){
                unset($filter['Allgroup_sel']);
                $this->request->get(['filter' => json_encode($filter)]);
            }

            list($where, $sort, $order, $offset, $limit) = $this->buildparams();
            $total = $this->model
                ->where($where)
                ->where($smap)
                ->where('type', 1)
                ->where('is_del', 1)
                ->order($sort, $order)
                ->count();

            $list = $this->model
                ->where($where)
                ->where($smap)
                ->where('type', 1)
                ->where('is_del', 1)
                ->order($sort, $order)
                ->limit($offset, $limit)
                ->select();
            $list = collection($list)->toArray();

            //检查有没有权限
            $permissions['demand_add'] = $this->auth->check('demand/it_web_demand/add');//新增权限
            $permissions['demand_del'] = $this->auth->check('demand/it_web_demand/del');//删除权限
            $permissions['demand_through_demand'] = $this->auth->check('demand/it_web_demand/through_demand');//开发通过
            $permissions['demand_distribution'] = $this->auth->check('demand/it_web_demand/distribution');//开发分配
            $permissions['demand_test_distribution'] = $this->auth->check('demand/it_web_demand/test_distribution');//测试分配
            $permissions['demand_finish'] = $this->auth->check('demand/it_web_demand/group_finish');//开发完成
            $permissions['demand_test_finish'] = $this->auth->check('demand/it_web_demand/test_group_finish');//测试完成
            $permissions['demand_test_record_bug'] = $this->auth->check('demand/it_web_demand/test_record_bug');//测试完成
            $permissions['demand_add_online'] = $this->auth->check('demand/it_web_demand/add_online');//上线需求

            foreach ($list as $k => $v){
                $user_detail = $this->auth->getUserInfo($list[$k]['entry_user_id']);
                $list[$k]['entry_user_name'] = $user_detail['nickname'];//取提出人

                $list[$k]['allcomplexity'] = config('demand.allComplexity')[$v['all_complexity']];//复杂度
                $list[$k]['hope_time'] = date('m-d H:i',strtotime($v['hope_time']));//预计时间

                /*分配*/
                $list[$k]['Allgroup'] = array();
                if($v['web_designer_group'] == 1){
                    $list[$k]['Allgroup'][] = '前端';
                    $list[$k]['web_designer_user_name'] = $this->extract_username($v['web_designer_user_id'],'web_designer_user');
                    $list[$k]['web_designer_expect_time'] = date('m-d H:i',strtotime($v['web_designer_expect_time']));
                    if($v['web_designer_is_finish'] == 1){
                        $list[$k]['web_designer_finish_time'] = date('m-d H:i',strtotime($v['web_designer_finish_time']));
                    }
                }
                if($v['phper_group'] == 1){
                    $list[$k]['Allgroup'][] = '后端';
                    $list[$k]['phper_user_name'] = $this->extract_username($v['phper_user_id'],'phper_user');
                    $list[$k]['phper_expect_time'] = date('m-d H:i',strtotime($v['phper_expect_time']));
                    if($v['phper_is_finish'] == 1){
                        $list[$k]['phper_finish_time'] = date('m-d H:i',strtotime($v['phper_finish_time']));
                    }
                }
                if($v['app_group'] == 1){
                    $list[$k]['Allgroup'][] = 'APP';
                    $list[$k]['app_user_name'] = $this->extract_username($v['app_user_id'],'app_user');
                    $list[$k]['app_expect_time'] = date('m-d H:i',strtotime($v['app_expect_time']));
                    if($v['app_is_finish'] == 1){
                        $list[$k]['app_finish_time'] = date('m-d H:i',strtotime($v['app_finish_time']));
                    }
                }
                if($v['test_group'] == 1){
                    foreach (explode(',',$v['test_user_id']) as $t){
                        $list[$k]['test_user_id_arr'][] = config('demand.test_user')[$t];
                    }
                }
                /*分配*/

                /*当前状态*/
                if($v['status'] == 1){
                    $list[$k]['status_str'] = 'New';
                }elseif ($v['status'] == 2){
                    $list[$k]['status_str'] = '待通过';
                }elseif ($v['status'] == 3){
                    if($v['web_designer_group'] == 0 && $v['phper_group'] == 0 && $v['app_group'] == 0){
                        $list[$k]['status_str'] = '待分配';
                    }else{
                        $list[$k]['status_str'] = '开发ing';
                    }
                }elseif ($v['status'] == 4){
                    if($v['test_group'] == 1){
                        if($v['entry_user_confirm'] == 0){
                            $list[$k]['status_str'] = '待测试,待确认';
                        }else{
                            $list[$k]['status_str'] = '待测试,已确认';
                        }
                    }else{
                        $list[$k]['status_str'] = '待上线';
                    }

                }elseif ($v['status'] == 5){
                    if($v['test_group'] == 1){
                        if($v['entry_user_confirm'] == 0){
                            $list[$k]['status_str'] = '待确认';
                        }else{
                            $list[$k]['status_str'] = '待上线';
                        }
                    }else{
                        $list[$k]['status_str'] = '待上线';
                    }
                }elseif ($v['status'] == 6){

                    $list[$k]['status_str'] = '待回归测试';
                }elseif ($v['status'] == 7){

                    $list[$k]['status_str'] = '已完成';
                }

                /*当前状态*/
                //$this->user_id = $this->auth->id;
                //权限赋值
                $list[$k]['demand_add'] = $permissions['demand_add'];
                $list[$k]['demand_del'] = $permissions['demand_del'];
                $list[$k]['demand_through_demand'] = $permissions['demand_through_demand'];
                $list[$k]['demand_distribution'] = $permissions['demand_distribution'];
                $list[$k]['demand_test_distribution'] = $permissions['demand_test_distribution'];
                $list[$k]['demand_finish'] = $permissions['demand_finish'];
                $list[$k]['demand_test_finish'] = $permissions['demand_test_finish'];
                $list[$k]['demand_test_record_bug'] = $permissions['demand_test_record_bug'];
                $list[$k]['demand_add_online'] = $permissions['demand_add_online'];

                //判断当前登录人是否显示应该操作的按钮
                if($v['test_group'] == 1 && $v['test_user_id'] != ''){
                    if(in_array($this->auth->id, explode(',', $v['test_user_id']))){
                        $list[$k]['is_test_record_hidden'] = 1;
                        $list[$k]['is_test_finish_hidden'] = 1;
                    }
                }
                if($this->auth->id == $v['entry_user_id']){
                    $list[$k]['is_entry_user_hidden'] = 1;
                }
            }
>>>>>>> b6c6c363
            $result = array("total" => $total, "rows" => $list);
            return json($result);
        }
        return $this->view->fetch();
    }

    /**
     * 技术部网站疑难列表
     * */
    public function difficult_list(){
        //设置过滤方法
        $this->request->filter(['strip_tags']);
        if ($this->request->isAjax()) {
            //如果发送的来源是Selectpage，则转发到Selectpage
            if ($this->request->request('keyField')) {
                return $this->selectpage();
            }

            $filter = json_decode($this->request->get('filter'), true);
            $smap = array();
            if ($filter['Allgroup_sel'] == 1) {
                $smap['web_designer_group'] = 1;
            }
            if ($filter['Allgroup_sel'] == 2) {
                $smap['phper_group'] = 1;
            }
            if ($filter['Allgroup_sel'] == 3) {
                $smap['app_group'] = 1;
            }
            if ($filter['Allgroup_sel'] == 4) {
                $smap['test_group'] = 1;
            }
            if($smap){
                unset($filter['Allgroup_sel']);
                $this->request->get(['filter' => json_encode($filter)]);
            }

            list($where, $sort, $order, $offset, $limit) = $this->buildparams();
            $total = $this->model
                ->where($where)
                ->where($smap)
                ->where('type', 3)
                ->where('is_del', 1)
                ->order($sort, $order)
                ->count();

            $list = $this->model
                ->where($where)
                ->where($smap)
                ->where('type', 3)
                ->where('is_del', 1)
                ->order($sort, $order)
                ->limit($offset, $limit)
                ->select();
            $list = collection($list)->toArray();

            //检查有没有权限
            $permissions['demand_add'] = $this->auth->check('demand/it_web_demand/add');//新增权限
            $permissions['demand_del'] = $this->auth->check('demand/it_web_demand/del');//删除权限
            $permissions['demand_through_demand'] = $this->auth->check('demand/it_web_demand/through_demand');//开发通过
            $permissions['demand_distribution'] = $this->auth->check('demand/it_web_demand/distribution');//开发分配
            $permissions['demand_test_distribution'] = $this->auth->check('demand/it_web_demand/test_distribution');//测试分配
            $permissions['demand_finish'] = $this->auth->check('demand/it_web_demand/group_finish');//开发完成
            $permissions['demand_test_finish'] = $this->auth->check('demand/it_web_demand/test_group_finish');//测试完成
            $permissions['demand_test_record_bug'] = $this->auth->check('demand/it_web_demand/test_record_bug');//测试完成
            $permissions['demand_add_online'] = $this->auth->check('demand/it_web_demand/add_online');//上线需求

            foreach ($list as $k => $v){
                $user_detail = $this->auth->getUserInfo($list[$k]['entry_user_id']);
                $list[$k]['entry_user_name'] = $user_detail['nickname'];//取提出人

                $list[$k]['allcomplexity'] = config('demand.allComplexity')[$v['all_complexity']];//复杂度
                $list[$k]['hope_time'] = date('m-d H:i',strtotime($v['hope_time']));//预计时间

                /*分配*/
                $list[$k]['Allgroup'] = array();
                if($v['web_designer_group'] == 1){
                    $list[$k]['Allgroup'][] = '前端';
                    $list[$k]['web_designer_user_name'] = $this->extract_username($v['web_designer_user_id'],'web_designer_user');
                    $list[$k]['web_designer_expect_time'] = date('m-d H:i',strtotime($v['web_designer_expect_time']));
                    if($v['web_designer_is_finish'] == 1){
                        $list[$k]['web_designer_finish_time'] = date('m-d H:i',strtotime($v['web_designer_finish_time']));
                    }
                }
                if($v['phper_group'] == 1){
                    $list[$k]['Allgroup'][] = '后端';
                    $list[$k]['phper_user_name'] = $this->extract_username($v['phper_user_id'],'phper_user');
                    $list[$k]['phper_expect_time'] = date('m-d H:i',strtotime($v['phper_expect_time']));
                    if($v['phper_is_finish'] == 1){
                        $list[$k]['phper_finish_time'] = date('m-d H:i',strtotime($v['phper_finish_time']));
                    }
                }
                if($v['app_group'] == 1){
                    $list[$k]['Allgroup'][] = 'APP';
                    $list[$k]['app_user_name'] = $this->extract_username($v['app_user_id'],'app_user');
                    $list[$k]['app_expect_time'] = date('m-d H:i',strtotime($v['app_expect_time']));
                    if($v['app_is_finish'] == 1){
                        $list[$k]['app_finish_time'] = date('m-d H:i',strtotime($v['app_finish_time']));
                    }
                }
                if($v['test_group'] == 1){
                    foreach (explode(',',$v['test_user_id']) as $t){
                        $list[$k]['test_user_id_arr'][] = config('demand.test_user')[$t];
                    }
                }
                /*分配*/

                /*当前状态*/
                if($v['status'] == 1){
                    $list[$k]['status_str'] = 'New';
                }elseif ($v['status'] == 2){
                    $list[$k]['status_str'] = '待通过';
                }elseif ($v['status'] == 3){
                    if($v['web_designer_group'] == 0 && $v['phper_group'] == 0 && $v['app_group'] == 0){
                        $list[$k]['status_str'] = '待分配';
                    }else{
                        $list[$k]['status_str'] = '开发ing';
                    }
                }elseif ($v['status'] == 4){
                    if($v['test_group'] == 1){
                        if($v['entry_user_confirm'] == 0){
                            $list[$k]['status_str'] = '待测试,待确认';
                        }else{
                            $list[$k]['status_str'] = '待测试,已确认';
                        }
                    }else{
                        $list[$k]['status_str'] = '待上线';
                    }

                }elseif ($v['status'] == 5){
                    if($v['test_group'] == 1){
                        if($v['entry_user_confirm'] == 0){
                            $list[$k]['status_str'] = '待确认';
                        }else{
                            $list[$k]['status_str'] = '待上线';
                        }
                    }else{
                        $list[$k]['status_str'] = '待上线';
                    }
                }elseif ($v['status'] == 6){

                    $list[$k]['status_str'] = '待回归测试';
                }elseif ($v['status'] == 7){

                    $list[$k]['status_str'] = '已完成';
                }

                /*当前状态*/
                //$this->user_id = $this->auth->id;
                //权限赋值
                $list[$k]['demand_add'] = $permissions['demand_add'];
                $list[$k]['demand_del'] = $permissions['demand_del'];
                $list[$k]['demand_through_demand'] = $permissions['demand_through_demand'];
                $list[$k]['demand_distribution'] = $permissions['demand_distribution'];
                $list[$k]['demand_test_distribution'] = $permissions['demand_test_distribution'];
                $list[$k]['demand_finish'] = $permissions['demand_finish'];
                $list[$k]['demand_test_finish'] = $permissions['demand_test_finish'];
                $list[$k]['demand_test_record_bug'] = $permissions['demand_test_record_bug'];
                $list[$k]['demand_add_online'] = $permissions['demand_add_online'];

                //判断当前登录人是否显示应该操作的按钮
                if($v['test_group'] == 1 && $v['test_user_id'] != ''){
                    if(in_array($this->auth->id, explode(',', $v['test_user_id']))){
                        $list[$k]['is_test_record_hidden'] = 1;
                        $list[$k]['is_test_finish_hidden'] = 1;
                    }
                }
                if($this->auth->id == $v['entry_user_id']){
                    $list[$k]['is_entry_user_hidden'] = 1;
                }
            }
            $result = array("total" => $total, "rows" => $list);
            return json($result);
        }
        return $this->view->fetch();
    }


    /**
     * 添加
     */
    public function add()
    {
        $url = 'http://mj.com/admin_1biSSnWyfW.php/demand/it_web_demand/index?ref=addtabs';
        $user_id[] =  '0550643549844645';//李想
        $user_id[] =  '0333543233781107';//张晓
        $res = (new Ding())->ding_notice($user_id,$url,'新需求来了1111111111','测试内容222222222222');
        dump($res);exit;

        if ($this->request->isPost()) {
            $params = $this->request->post("row/a");
            $params = input();

            if ($params) {
                if($params['is_user_confirm'] == 1){
                    //提出人确认
                    $data['entry_user_confirm'] =  1;
                    $data['entry_user_confirm_time'] =  date('Y-m-d H:i',time());
                    $res = $this->model->allowField(true)->save($data,['id'=> input('ids')]);
                    if ($res) {
                        $this->success('成功');
                    } else {
                        $this->error('失败');
                    }
                }else{
                    //新增
                    $params = $params['row'];
                    if ($params['copy_to_user_id']) {
                        $params['copy_to_user_id'] = implode(",", $params['copy_to_user_id']);
                    }
                    $params['entry_user_id'] = $this->auth->id;

                    $params = $this->preExcludeFields($params);

                    if ($this->dataLimit && $this->dataLimitFieldAutoFill) {
                        $params[$this->dataLimitField] = $this->auth->id;
                    }

                    $result = false;
                    Db::startTrans();
                    try {
                        //是否采用模型验证
                        if ($this->modelValidate) {
                            $name = str_replace("\\model\\", "\\validate\\", get_class($this->model));
                            $validate = is_bool($this->modelValidate) ? ($this->modelSceneValidate ? $name . '.add' : $name) : $this->modelValidate;
                            $this->model->validateFailException(true)->validate($validate);
                        }
                        $result = $this->model->allowField(true)->save($params);
                        Db::commit();
                    } catch (ValidateException $e) {
                        Db::rollback();
                        $this->error($e->getMessage());
                    } catch (PDOException $e) {
                        Db::rollback();
                        $this->error($e->getMessage());
                    } catch (Exception $e) {
                        Db::rollback();
                        $this->error($e->getMessage());
                    }
                    if ($result !== false) {
                        $this->success();
                    } else {
                        $this->error(__('No rows were inserted'));
                    }
                }
            }
            $this->error(__('Parameter %s can not be empty', ''));
        }
        $this->view->assign('demand_type',input('demand_type'));
        /*$user_id = $this->auth->id;
        $user_name = $this->auth->username;
        $this->view->assign('user_id',$this->auth->id);
        $this->view->assign('user_name', $this->auth->username);*/
        return $this->view->fetch();
    }

    /**
     * 编辑
     */
    public function edit($ids = null)
    {
<<<<<<< HEAD

=======
>>>>>>> b6c6c363
        if ($this->request->isPost()) {
            $params = $this->request->post("row/a");
            if ($params) {
                if ($params['copy_to_user_id']) {
                    $params['copy_to_user_id'] = implode(",", $params['copy_to_user_id']);
                }
                $res = $this->model->allowField(true)->save($params,['id'=> input('ids')]);
                if ($res) {
                    $this->success('成功');
                } else {
                    $this->error('失败');
                }
            }
            $this->error(__('Parameter %s can not be empty', ''));
        }
        $row = $this->model->get($ids);
        $row = $row->toArray();
        //如果已分配app人员
        $copy_to_user_id_arr = array();
        if($row['copy_to_user_id']){
            $copy_userids = explode(',',$row['copy_to_user_id']);
            foreach ($copy_userids as $k => $v){
                $copy_to_user_id_arr[$k]['user_id'] = $v;
                $copy_to_user_id_arr[$k]['user_name'] = config('demand.copyToUserId')[$v];
            }
        }

<<<<<<< HEAD
=======
        $this->view->assign('demand_type',input('demand_type'));
>>>>>>> b6c6c363
        $this->view->assign("copy_to_user_id_arr", $copy_to_user_id_arr );
        $this->view->assign("row", $row );
        return $this->view->fetch();
    }

    /**
     * 逻辑删除
     * */
    public function del($ids = "")
    {
        if ($this->request->isAjax()) {
            $data['is_del'] =  2;
            $res = $this->model->allowField(true)->save($data,['id'=> input('ids')]);
            if ($res) {
                $this->success('成功');
            } else {
                $this->error('失败');
            }
        }
    }

    /**
     * 测试分配
     * 测试组权限
     */
    public function test_distribution($ids = null)
    {
        if($this->request->isPost()) {
            $params = $this->request->post("row/a");
            if ($params) {
                $update_date = array();
                if($params['status'] == 1){
                    if($params['test_group'] == 1){
                        if(!$params['test_user_id']){
                            $this->error('未分配测试责任人');
                        }
                        $update_date['test_group'] = $params['test_group'];
                        $update_date['test_complexity'] = $params['test_complexity'];
                        $update_date['test_user_id'] = implode(',',$params['test_user_id']);
                    }else{
                        $update_date['test_group'] = $params['test_group'];
                        $update_date['test_complexity'] = 0;
                        $update_date['test_user_id'] = '';
                    }
                    if($params['demand_type'] == 2){
                        $update_date['status'] = 2;
                    }else{
                        $update_date['status'] = 3;
                        $update_date['test_complexity'] = 0;
                    }

                }
                $res = $this->model->allowField(true)->save($update_date,['id'=> $params['id']]);
                if ($res) {
                    $this->success('成功');
                } else {
                    $this->error('失败');
                }
            }
            $this->error(__('Parameter %s can not be empty', ''));
        }

        $ids = $ids ?? input('id');
        $row = $this->model->get(['id' => $ids]);
        $row_arr = $row->toArray();

        //如果已测试人员
        if($row_arr['test_group'] == 1){
            if($row_arr['test_user_id']){
                $test_userids = explode(',',$row_arr['test_user_id']);
                foreach ($test_userids as $k4 => $v4){
                    $test_userid_arr[$k4]['user_id'] = $v4;
                    $test_userid_arr[$k4]['user_name'] = config('demand.test_user')[$v4];
                }
            }
        }

        $this->view->assign("test_userid_arr", $test_userid_arr);
        $this->view->assign('demand_type',input('demand_type'));
        $this->view->assign("row", $row_arr);
        return $this->view->fetch('distribution');
    }

    /**
     * 通过需求&标记为小概率
     * 开发组权限
     * */
    public function through_demand($ids = null)
    {
        if ($this->request->isAjax()) {
            $params = input();
            if($params['small_probability'] == 1){
                $data['is_small_probability'] =  $params['val'];
            }else{
                $data['status'] =  3;
            }
            $res = $this->model->allowField(true)->save($data,['id'=> input('ids')]);
            if ($res) {
                $this->success('成功');
            } else {
                $this->error('失败');
            }
        }
    }

    /**
     * 开发分配
     * 开发组权限
     */
    public function distribution($ids = null)
    {
        if($this->request->isPost()) {
            $params = $this->request->post("row/a");
            if ($params) {
                $update_date = array();
                if($params['status'] == 3){
                    if($params['web_designer_group'] == 1){
                        if(!$params['web_designer_user_id']){
                            $this->error('未分配前端责任人');
                        }
                        $update_date['web_designer_group'] = $params['web_designer_group'];
                        $update_date['web_designer_complexity'] = $params['web_designer_complexity'];
                        $update_date['web_designer_expect_time'] = $params['web_designer_expect_time'];
                        $update_date['web_designer_user_id'] = implode(',',$params['web_designer_user_id']);
                    }else{
                        $update_date['web_designer_group'] = $params['web_designer_group'];
                        $update_date['web_designer_complexity'] = '';
                        $update_date['web_designer_expect_time'] = null;
                        $update_date['web_designer_user_id'] = '';
                    }
                    if($params['phper_group'] == 1){
                        if(!$params['phper_user_id']){
                            $this->error('未分配后端责任人');
                        }
                        $update_date['phper_group'] = $params['phper_group'];
                        $update_date['phper_complexity'] = $params['phper_complexity'];
                        $update_date['phper_expect_time'] = $params['phper_expect_time'];
                        $update_date['phper_user_id'] = implode(',',$params['phper_user_id']);
                    }else{
                        $update_date['phper_group'] = $params['phper_group'];
                        $update_date['phper_complexity'] = '';
                        $update_date['phper_expect_time'] = null;
                        $update_date['phper_user_id'] = '';
                    }
                    if($params['app_group'] == 1){
                        if(!$params['app_user_id']){
                            $this->error('未分配app责任人');
                        }
                        $update_date['app_group'] = $params['app_group'];
                        $update_date['app_complexity'] = $params['app_complexity'];
                        $update_date['app_expect_time'] = $params['app_expect_time'];
                        $update_date['app_user_id'] = implode(',',$params['app_user_id']);
                    }else{
                        $update_date['app_group'] = $params['app_group'];
                        $update_date['app_complexity'] = '';
                        $update_date['app_expect_time'] = null;
                        $update_date['app_user_id'] = '';
                    }

                }

                $res = $this->model->allowField(true)->save($update_date,['id'=> $params['id']]);
                if ($res) {
                    $this->success('成功');
                } else {
                    $this->error('失败');
                }
            }
            $this->error(__('Parameter %s can not be empty', ''));
        }

        $ids = $ids ?? input('id');
        $row = $this->model->get(['id' => $ids]);
        $row_arr = $row->toArray();

        //如果已分配前端人员
        $web_userid_arr = array();
        if($row_arr['web_designer_user_id']){
            $web_userids = explode(',',$row_arr['web_designer_user_id']);
            foreach ($web_userids as $k1 => $v1){
                $web_userid_arr[$k1]['user_id'] = $v1;
                $web_userid_arr[$k1]['user_name'] = config('demand.web_designer_user')[$v1];
            }
        }

        //如果已分配后端人员
        $phper_userid_arr = array();
        if($row_arr['phper_user_id']){
            $phper_userids = explode(',',$row_arr['phper_user_id']);
            foreach ($phper_userids as $k2 => $v2){
                $phper_userid_arr[$k2]['user_id'] = $v2;
                $phper_userid_arr[$k2]['user_name'] = config('demand.phper_user')[$v2];
            }
        }

        //如果已分配app人员
        $app_userid_arr = array();
        if($row_arr['app_user_id']){
            $app_userids = explode(',',$row_arr['app_user_id']);
            foreach ($app_userids as $k3 => $v3){
                $app_userid_arr[$k3]['user_id'] = $v3;
                $app_userid_arr[$k3]['user_name'] = config('demand.app_user')[$v3];
            }
        }
        if($row_arr['type'] == 2){
            $demand_type = 2;
        }
        $this->view->assign('demand_type',$demand_type);
        $this->view->assign("web_userid_arr", $web_userid_arr);
        $this->view->assign("phper_userid_arr", $phper_userid_arr);
        $this->view->assign("app_userid_arr", $app_userid_arr);

        $this->view->assign("row", $row_arr);
        return $this->view->fetch();
    }



    /**
     * 开发完成方法
     * 开发组权限
     */
    public function group_finish($ids = null)
    {
        if($this->request->isPost()) {
            $params = $this->request->post("row/a");
            if ($params) {
                if($params['group_finish'] == 1){
                    $flag = 0;//3可以更新status值，其他都不能更新
                    $update_date = array();
                    //前端点击完成方法
                    if($params['web_finish'] == 1){
                        $update_date['web_designer_is_finish'] = 1;
                        $update_date['web_designer_finish_time'] =  date('Y-m-d H:i',time());
                        $update_date['web_designer_note'] =  $params['web_designer_note'];
                        $res = $this->model->allowField(true)->save($update_date,['id'=> $params['id']]);
                    }

                    //后端点击完成方法
                    if($params['php_finish'] == 1){
                        $update_date['phper_is_finish'] = 1;
                        $update_date['phper_finish_time'] =  date('Y-m-d H:i',time());
                        $update_date['phper_note'] =  $params['phper_note'];
                        $res = $this->model->allowField(true)->save($update_date,['id'=> $params['id']]);
                    }

                    //app点击完成方法
                    if($params['app_finish'] == 1){
                        $update_date['app_is_finish'] = 1;
                        $update_date['app_finish_time'] =  date('Y-m-d H:i',time());
                        $update_date['app_note'] =  $params['app_note'];
                        $res = $this->model->allowField(true)->save($update_date,['id'=> $params['id']]);
                    }

                    //判断状态
                    $row = $this->model->get(['id' => $params['id']]);
                    $row_arr = $row->toArray();

                    if(($row_arr['web_designer_group'] == 1 && $row_arr['web_designer_is_finish'] == 1) || $row_arr['web_designer_group'] == 0){
                        $flag += 1;
                    }

                    if(($row_arr['phper_group'] == 1 && $row_arr['phper_is_finish'] == 1) || $row_arr['phper_group'] == 0){
                        $flag += 1;
                    }

                    if(($row_arr['app_group'] == 1 && $row_arr['app_is_finish'] == 1) || $row_arr['app_group'] == 0){
                        $flag += 1;
                    }

                    if($flag == 3){
                        if($row_arr['test_group'] == 2){
                            $update_status['status'] = 5;
                        }else{
<<<<<<< HEAD
=======
                            if($params['demand_type'] == 1 || $params['demand_type'] == 3){
                                $update_status['entry_user_confirm'] = 1;
                                $update_status['entry_user_confirm_time'] = date('Y-m-d H:i',time());
                            }
>>>>>>> b6c6c363
                            $update_status['status'] = 4;
                        }
                        $res_status = $this->model->allowField(true)->save($update_status,['id'=> $params['id']]);
                        if ($res_status) {
                            $this->success('成功');
                        } else {
                            $this->error('失败');
                        }
                    }else{
                        if ($res) {
                            $this->success('成功');
                        } else {
                            $this->error('失败');
                        }
                    }
                }
            }
            $this->error(__('Parameter %s can not be empty', ''));
        }

        $ids = $ids ?? input('id');
        $row = $this->model->get(['id' => $ids]);
        $row_arr = $row->toArray();
        $year_time = date('Y-m-d H:i',time());

        //如果已分配前端人员
        $web_userid_arr = array();
        if($row_arr['web_designer_user_id']){
            $web_userid_arr['group'] = $row_arr['web_designer_group'];
            $web_userid_arr['complexity'] = config('demand.allComplexity')[$row_arr['web_designer_complexity']];
            $web_userid_arr['user_name'] = $this->extract_username($row_arr['web_designer_user_id'],'web_designer_user');
            $web_userid_arr['expect_time'] = date('Y-m-d H:i',strtotime($row_arr['web_designer_expect_time']));
            $web_userid_arr['is_finish'] = $row_arr['web_designer_is_finish'];
            $web_userid_arr['finish_time'] = $row_arr['web_designer_finish_time'];
            $web_userid_arr['note'] = $row_arr['web_designer_note'];
        }
        //如果已分配后端人员
        $phper_userid_arr = array();
        if($row_arr['phper_user_id']){
            $phper_userid_arr['group'] = $row_arr['phper_group'];
            $phper_userid_arr['complexity'] = config('demand.allComplexity')[$row_arr['phper_complexity']];
            $phper_userid_arr['user_name'] = $this->extract_username($row_arr['phper_user_id'],'phper_user');
            $phper_userid_arr['expect_time'] = date('Y-m-d H:i',strtotime($row_arr['phper_expect_time']));
            $phper_userid_arr['is_finish'] = $row_arr['phper_is_finish'];
            $phper_userid_arr['finish_time'] = $row_arr['phper_finish_time'];
            $phper_userid_arr['note'] = $row_arr['phper_note'];
        }

        //如果已分配app人员
        $app_userid_arr = array();
        if($row_arr['app_user_id']){
            $app_userid_arr['group'] = $row_arr['app_group'];
            $app_userid_arr['complexity'] = config('demand.allComplexity')[$row_arr['app_complexity']];
            $app_userid_arr['user_name'] = $this->extract_username($row_arr['app_user_id'],'app_user');
            $app_userid_arr['expect_time'] = date('Y-m-d H:i',strtotime($row_arr['app_expect_time']));
            $app_userid_arr['is_finish'] = $row_arr['app_is_finish'];
            $app_userid_arr['finish_time'] = $row_arr['app_finish_time'];
            $app_userid_arr['note'] = $row_arr['app_note'];
        }


        $this->view->assign("web_userid_arr", $web_userid_arr);
        $this->view->assign("phper_userid_arr", $phper_userid_arr);
        $this->view->assign("app_userid_arr", $app_userid_arr);
        $this->view->assign("year_time", $year_time);
        $this->view->assign('demand_type',input('demand_type'));
        $this->view->assign("row", $row_arr);
        return $this->view->fetch();
    }

    /**
     * 测试完成方法
     * 测试组权限
     */
    public function test_group_finish($ids = null)
    {
        if ($this->request->isAjax()) {
            $is_all_test = input('is_all_test');
            if($is_all_test == 1){
                $data['status'] =  7;
                $data['return_test_is_finish'] =  1;
                $data['return_test_finish_time'] =  date('Y-m-d H:i',time());
                $data['all_finish_time'] =  date('Y-m-d H:i',time());
            }else{
                $data['status'] =  5;
                $data['test_is_finish'] =  1;
                $data['test_finish_time'] =  date('Y-m-d H:i',time());
            }
            $res = $this->model->allowField(true)->save($data,['id'=> input('ids')]);
            if ($res) {
                $this->success('成功');
            } else {
                $this->error('失败');
            }
        }

        $ids = $ids ?? input('id');
        $row = $this->model->get(['id' => $ids]);
        $row_arr = $row->toArray();
        $year_time = date('Y-m-d H:i',time());

        //如果已分配前端人员
        $web_userid_arr = array();
        if($row_arr['web_designer_user_id']){
            $web_userid_arr['group'] = $row_arr['web_designer_group'];
            $web_userid_arr['complexity'] = config('demand.allComplexity')[$row_arr['web_designer_complexity']];
            $web_userid_arr['user_name'] = $this->extract_username($row_arr['web_designer_user_id'],'web_designer_user');
            $web_userid_arr['expect_time'] = date('Y-m-d H:i',strtotime($row_arr['web_designer_expect_time']));
            $web_userid_arr['is_finish'] = $row_arr['web_designer_is_finish'];
            $web_userid_arr['finish_time'] = $row_arr['web_designer_finish_time'];
        }
        //如果已分配后端人员
        $phper_userid_arr = array();
        if($row_arr['phper_user_id']){
            $phper_userid_arr['group'] = $row_arr['phper_group'];
            $phper_userid_arr['complexity'] = config('demand.allComplexity')[$row_arr['phper_complexity']];
            $phper_userid_arr['user_name'] = $this->extract_username($row_arr['phper_user_id'],'phper_user');
            $phper_userid_arr['expect_time'] = date('Y-m-d H:i',strtotime($row_arr['phper_expect_time']));
            $phper_userid_arr['is_finish'] = $row_arr['phper_is_finish'];
            $phper_userid_arr['finish_time'] = $row_arr['phper_finish_time'];
        }

        //如果已分配app人员
        $app_userid_arr = array();
        if($row_arr['app_user_id']){
            $app_userid_arr['group'] = $row_arr['app_group'];
            $app_userid_arr['complexity'] = config('demand.allComplexity')[$row_arr['app_complexity']];
            $app_userid_arr['user_name'] = $this->extract_username($row_arr['app_user_id'],'app_user');
            $app_userid_arr['expect_time'] = date('Y-m-d H:i',strtotime($row_arr['app_expect_time']));
            $app_userid_arr['is_finish'] = $row_arr['app_is_finish'];
            $app_userid_arr['finish_time'] = $row_arr['app_finish_time'];
        }


        $this->view->assign("web_userid_arr", $web_userid_arr);
        $this->view->assign("phper_userid_arr", $phper_userid_arr);
        $this->view->assign("app_userid_arr", $app_userid_arr);
        $this->view->assign("year_time", $year_time);

        $this->view->assign("row", $row_arr);
        return $this->view->fetch();
    }

    /**
     * 测试记录问题
     * 测试组权限
     */
    public function test_record_bug(){
        if($this->request->isPost()) {
            $params = $this->request->post("row/a");
            if ($params) {
                $params['create_time'] =  date('Y-m-d H:i',time());
                $params['create_user_id'] =  $this->auth->id;
                $res_status = $this->testRecordModel->allowField(true)->save($params);

                if ($res_status) {
                    $this->success('成功');
                } else {
                    $this->error('失败');
                }
            }
            $this->error(__('Parameter %s can not be empty', ''));
        }

        $ids = $ids ?? input('ids');
        $row = $this->model->get(['id' => $ids]);
        $row_arr = $row->toArray();
        $year_time = date('Y-m-d H:i',time());

        if($row['web_designer_group'] == 1 && $row['web_designer_user_id'] != ''){
            $row_arr['web_designer_username'] = $this->extract_username($row['web_designer_user_id'],'web_designer_user');
        }
        if($row['phper_group'] == 1 && $row['phper_user_id'] != ''){
            $row_arr['phper_username'] = $this->extract_username($row['phper_user_id'],'phper_user');
        }
        if($row['app_group'] == 1 && $row['app_user_id'] != ''){
            $row_arr['app_username'] = $this->extract_username($row['app_user_id'],'app_user');
        }
        /*测试日志--测试环境*/
        $left_test_list = $this->testRecordModel
            ->where('pid',$ids)
            ->where('type', $row_arr['type'])
            ->where('environment_type', 1)
            ->order('id', 'desc')
            ->select();
        $left_test_list = collection($left_test_list)->toArray();
        foreach ($left_test_list as $k_left => $v_left){
            if($v_left['responsibility_group'] == 1){
                $left_test_list[$k_left]['responsibility_user_name'] = $this->extract_username($row['web_designer_user_id'],'web_designer_user');
            }
            if($v_left['responsibility_group'] == 2){
                $left_test_list[$k_left]['responsibility_user_name'] = $this->extract_username($row['phper_user_id'],'phper_user');
            }
            if($v_left['responsibility_group'] == 3){
                $left_test_list[$k_left]['responsibility_user_name'] = $this->extract_username($row['app_user_id'],'app_user');
            }
            $left_test_list[$k_left]['create_time'] = date('m-d H:i',strtotime($v_left['create_time']));
            $left_test_list[$k_left]['create_user_name'] = config('demand.test_user')[$v_left['create_user_id']];
        }

        /*测试日志--正式环境*/
        $right_test_list = $this->testRecordModel
            ->where('pid',$ids)
            ->where('type', $row_arr['type'])
            ->where('environment_type', 2)
            ->order('id', 'desc')
            ->select();
        $right_test_list = collection($right_test_list)->toArray();
        foreach ($right_test_list as $k_right => $v_right){
            if($v_right['responsibility_group'] == 1){
                $right_test_list[$k_right]['responsibility_user_name'] = $this->extract_username($row['web_designer_user_id'],'web_designer_user');
            }
            if($v_right['responsibility_group'] == 2){
                $right_test_list[$k_right]['responsibility_user_name'] = $this->extract_username($row['phper_user_id'],'phper_user');
            }
            if($v_right['responsibility_group'] == 3){
                $right_test_list[$k_right]['responsibility_user_name'] = $this->extract_username($row['app_user_id'],'app_user');
            }
            $right_test_list[$k_right]['create_time'] = date('m-d H:i',strtotime($v_right['create_time']));
            $right_test_list[$k_right]['create_user_name'] = config('demand.test_user')[$v_right['create_user_id']];
        }

        $bug_type = config('demand.bug_type');//严重类型
        $this->view->assign("bug_type", $bug_type);
        $this->view->assign("left_test_list", $left_test_list);
        $this->view->assign("right_test_list", $right_test_list);

        $this->view->assign("row", $row_arr);
        return $this->view->fetch();
    }

    /**
     * 上线需求
     * 开发组权限
     * */
    public function add_online($ids = null)
    {
        if ($this->request->isAjax()) {
            $ids = $ids ?? input('ids');
            $row = $this->model->get(['id' => $ids]);
            $row_arr = $row->toArray();

            if($row_arr['test_group'] == 2){
                $data['status'] =  7;
                $data['all_finish_time'] =  date('Y-m-d H:i',time());
            }else if($row_arr['test_group'] == 1){
                $data['status'] =  6;
            }
            $res = $this->model->allowField(true)->save($data,['id'=> $ids]);
            if ($res) {
                $this->success('成功');
            } else {
                $this->error('失败');
            }
        }
    }
<<<<<<< HEAD
=======

    /**
     * 本条目详情，包含测试日志，以及bug回复日志
     * 测试组权限
     */
    public function detail_log(){
        $ids = $ids ?? input('ids');
        $row = $this->model->get(['id' => $ids]);
        $row_arr = $row->toArray();
        $year_time = date('Y-m-d H:i',time());

        if($row['web_designer_group'] == 1 && $row['web_designer_user_id'] != ''){
            $row_arr['web_designer_username'] = $this->extract_username($row['web_designer_user_id'],'web_designer_user');
        }
        if($row['phper_group'] == 1 && $row['phper_user_id'] != ''){
            $row_arr['phper_username'] = $this->extract_username($row['phper_user_id'],'phper_user');
        }
        if($row['app_group'] == 1 && $row['app_user_id'] != ''){
            $row_arr['app_username'] = $this->extract_username($row['app_user_id'],'app_user');
        }
        /*测试日志--测试环境*/
        $left_test_list = $this->testRecordModel
            ->where('pid',$ids)
            ->where('type', $row_arr['type'])
            ->where('environment_type', 1)
            ->order('id', 'desc')
            ->select();
        $left_test_list = collection($left_test_list)->toArray();
        foreach ($left_test_list as $k_left => $v_left){
            if($v_left['responsibility_group'] == 1){
                $left_test_list[$k_left]['responsibility_user_name'] = $this->extract_username($row['web_designer_user_id'],'web_designer_user');
            }
            if($v_left['responsibility_group'] == 2){
                $left_test_list[$k_left]['responsibility_user_name'] = $this->extract_username($row['phper_user_id'],'phper_user');
            }
            if($v_left['responsibility_group'] == 3){
                $left_test_list[$k_left]['responsibility_user_name'] = $this->extract_username($row['app_user_id'],'app_user');
            }
            $left_test_list[$k_left]['create_time'] = date('m-d H:i',strtotime($v_left['create_time']));
            $left_test_list[$k_left]['create_user_name'] = config('demand.test_user')[$v_left['create_user_id']];
        }

        /*测试日志--正式环境*/
        $right_test_list = $this->testRecordModel
            ->where('pid',$ids)
            ->where('type', $row_arr['type'])
            ->where('environment_type', 2)
            ->order('id', 'desc')
            ->select();
        $right_test_list = collection($right_test_list)->toArray();
        foreach ($right_test_list as $k_right => $v_right){
            if($v_right['responsibility_group'] == 1){
                $right_test_list[$k_right]['responsibility_user_name'] = $this->extract_username($row['web_designer_user_id'],'web_designer_user');
            }
            if($v_right['responsibility_group'] == 2){
                $right_test_list[$k_right]['responsibility_user_name'] = $this->extract_username($row['phper_user_id'],'phper_user');
            }
            if($v_right['responsibility_group'] == 3){
                $right_test_list[$k_right]['responsibility_user_name'] = $this->extract_username($row['app_user_id'],'app_user');
            }
            $right_test_list[$k_right]['create_time'] = date('m-d H:i',strtotime($v_right['create_time']));
            $right_test_list[$k_right]['create_user_name'] = config('demand.test_user')[$v_right['create_user_id']];
        }
        $bug_type = config('demand.bug_type');//严重类型
        $this->view->assign('demand_type',input('demand_type'));
        $this->view->assign("bug_type", $bug_type);
        $this->view->assign("left_test_list", $left_test_list);
        $this->view->assign("right_test_list", $right_test_list);

        $this->view->assign("row", $row_arr);
        return $this->view->fetch();
    }
>>>>>>> b6c6c363
}<|MERGE_RESOLUTION|>--- conflicted
+++ resolved
@@ -53,11 +53,7 @@
      */
     public function index()
     {
-<<<<<<< HEAD
-        //dump(input('type'));exit;
-=======
         //dump(input());exit;
->>>>>>> b6c6c363
         //设置过滤方法
         $this->request->filter(['strip_tags']);
         if ($this->request->isAjax()) {
@@ -172,7 +168,6 @@
                         }else{
                             $list[$k]['status_str'] = '待测试,已确认';
                         }
-<<<<<<< HEAD
                     }else{
                         $list[$k]['status_str'] = '待上线';
                     }
@@ -184,28 +179,11 @@
                         }else{
                             $list[$k]['status_str'] = '待上线';
                         }
-=======
->>>>>>> b6c6c363
                     }else{
                         $list[$k]['status_str'] = '待上线';
                     }
                 }elseif ($v['status'] == 6){
 
-<<<<<<< HEAD
-=======
-                }elseif ($v['status'] == 5){
-                    if($v['test_group'] == 1){
-                        if($v['entry_user_confirm'] == 0){
-                            $list[$k]['status_str'] = '待确认';
-                        }else{
-                            $list[$k]['status_str'] = '待上线';
-                        }
-                    }else{
-                        $list[$k]['status_str'] = '待上线';
-                    }
-                }elseif ($v['status'] == 6){
-
->>>>>>> b6c6c363
                     $list[$k]['status_str'] = '待回归测试';
                 }elseif ($v['status'] == 7){
 
@@ -235,9 +213,6 @@
                 if($this->auth->id == $v['entry_user_id']){
                     $list[$k]['is_entry_user_hidden'] = 1;
                 }
-<<<<<<< HEAD
-            }
-=======
             }
             $result = array("total" => $total, "rows" => $list);
             return json($result);
@@ -410,7 +385,6 @@
                     $list[$k]['is_entry_user_hidden'] = 1;
                 }
             }
->>>>>>> b6c6c363
             $result = array("total" => $total, "rows" => $list);
             return json($result);
         }
@@ -672,10 +646,6 @@
      */
     public function edit($ids = null)
     {
-<<<<<<< HEAD
-
-=======
->>>>>>> b6c6c363
         if ($this->request->isPost()) {
             $params = $this->request->post("row/a");
             if ($params) {
@@ -703,10 +673,7 @@
             }
         }
 
-<<<<<<< HEAD
-=======
         $this->view->assign('demand_type',input('demand_type'));
->>>>>>> b6c6c363
         $this->view->assign("copy_to_user_id_arr", $copy_to_user_id_arr );
         $this->view->assign("row", $row );
         return $this->view->fetch();
@@ -981,13 +948,10 @@
                         if($row_arr['test_group'] == 2){
                             $update_status['status'] = 5;
                         }else{
-<<<<<<< HEAD
-=======
                             if($params['demand_type'] == 1 || $params['demand_type'] == 3){
                                 $update_status['entry_user_confirm'] = 1;
                                 $update_status['entry_user_confirm_time'] = date('Y-m-d H:i',time());
                             }
->>>>>>> b6c6c363
                             $update_status['status'] = 4;
                         }
                         $res_status = $this->model->allowField(true)->save($update_status,['id'=> $params['id']]);
@@ -1244,8 +1208,6 @@
             }
         }
     }
-<<<<<<< HEAD
-=======
 
     /**
      * 本条目详情，包含测试日志，以及bug回复日志
@@ -1318,5 +1280,4 @@
         $this->view->assign("row", $row_arr);
         return $this->view->fetch();
     }
->>>>>>> b6c6c363
 }