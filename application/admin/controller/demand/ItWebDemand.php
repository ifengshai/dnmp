<?php

namespace app\admin\controller\demand;

use app\api\controller\Ding;
use app\common\controller\Backend;
use app\common\model\Auth;
use think\Db;
use think\Request;

/**
 * 技术部网站组需求管理
 *
 * @icon fa fa-circle-o
 */
class ItWebDemand extends Backend
{

    /**
     * ItWebDemand模型对象
     * @var \app\admin\model\demand\ItWebDemand
     */
    protected $model = null;

    public function _initialize()
    {
        parent::_initialize();
        $this->model = new \app\admin\model\demand\ItWebDemand;
        $this->view->assign('getTabList', $this->model->getTabList());
        $this->testRecordModel = new \app\admin\model\demand\ItTestRecord;
    }

    /**
     * 默认生成的控制器所继承的父类中有index/add/edit/del/multi五个基础方法、destroy/restore/recyclebin三个回收站方法
     * 因此在当前控制器中可不用编写增删改查的代码,除非需要自己控制这部分逻辑
     * 需要将application/admin/library/traits/Backend.php中对应的方法复制到当前控制器,然后进行修改
     */
    /*
     * 取出配置文件的数据，
     * $user_id string 数据格式以逗号分隔
     * $config_name string 配置名称
     * */
    public function extract_username($user_id,$config_name){
        $user_id_arr = explode(',',$user_id);
        $user_name_arr = array();
        foreach ($user_id_arr as $v){
            $user_name_arr[] = config('demand.'.$config_name)[$v];
        }
        $user_name = implode(',',$user_name_arr);
        return $user_name;
    }

    /**
     * 技术部网站需求列表
     */
    public function index()
    {
        //dump(input());exit;
        //设置过滤方法
        $this->request->filter(['strip_tags']);
        if ($this->request->isAjax()) {
            //如果发送的来源是Selectpage，则转发到Selectpage
            if ($this->request->request('keyField')) {
                return $this->selectpage();
            }

            $filter = json_decode($this->request->get('filter'), true);
            $smap = array();
            if ($filter['Allgroup_sel'] == 1) {
                $smap['web_designer_group'] = 1;
            }
            if ($filter['Allgroup_sel'] == 2) {
                $smap['phper_group'] = 1;
            }
            if ($filter['Allgroup_sel'] == 3) {
                $smap['app_group'] = 1;
            }
            if ($filter['Allgroup_sel'] == 4) {
                $smap['test_group'] = 1;
            }
            $meWhere = '';
            //我的
            if(isset($filter['me_task'])){

                $adminId = session('admin.id');
                //是否是主管
                $authUserIds = Auth::getUsersId('demand/it_web_demand/test_distribution') ?: [];
                //判断是否是测试
                if(in_array($adminId,$authUserIds)){
                    $meWhere = "(status = 1 or test_group = 1)";
                }
                //判断是否是普通的测试
                $testAuthUserIds = Auth::getUsersId('demand/it_web_demand/test_group_finish') ?: [];
                if(!in_array($adminId,$authUserIds) && in_array($adminId,$testAuthUserIds)){
                    $meWhere = "(test_group = 1 and FIND_IN_SET({$adminId},test_user_id))";
                }
                //显示有分配权限的人，此类人跟点上线的是一类人，此类人应该可以查看所有的权限
                $assignAuthUserIds = Auth::getUsersId('demand/it_web_demand/distribution') ?: [];
                if(in_array($adminId,$assignAuthUserIds)){
                    $meWhere = "1 = 1";
                }
                //拼接我创建的所有和负责人是我的,抄送人是我的
                if($meWhere){
                    $meWhere .= "  or entry_user_id = {$adminId} or FIND_IN_SET({$adminId},web_designer_user_id) or FIND_IN_SET({$adminId},phper_user_id) or FIND_IN_SET({$adminId},test_user_id) or FIND_IN_SET({$adminId},copy_to_user_id)";
                }else{
                    $meWhere .= "entry_user_id = {$adminId} or FIND_IN_SET({$adminId},web_designer_user_id) or FIND_IN_SET({$adminId},phper_user_id) or FIND_IN_SET({$adminId},test_user_id) or FIND_IN_SET({$adminId},copy_to_user_id)";
                }
                unset($filter['me_task']);
            }
            if(isset($filter['Allgroup_sel'])){
                unset($filter['Allgroup_sel']);
            }
            $this->request->get(['filter' => json_encode($filter)]);
            list($where, $sort, $order, $offset, $limit) = $this->buildparams();
            $total = $this->model
                ->where($where)
                ->where($smap)
                ->where($meWhere)
                ->where('type', 2)
                ->where('is_del', 1)
                ->order($sort, $order)
                ->count();

            $list = $this->model
                ->where($where)
                ->where($smap)
                ->where($meWhere)
                ->where('type', 2)
                ->where('is_del', 1)
                ->order($sort, $order)
                ->limit($offset, $limit)
                ->select();
            $list = collection($list)->toArray();
            //检查有没有权限
            $permissions['demand_add'] = $this->auth->check('demand/it_web_demand/add');//新增权限
            $permissions['demand_del'] = $this->auth->check('demand/it_web_demand/del');//删除权限
            $permissions['demand_through_demand'] = $this->auth->check('demand/it_web_demand/through_demand');//开发通过
            $permissions['demand_distribution'] = $this->auth->check('demand/it_web_demand/distribution');//开发分配
            $permissions['demand_test_distribution'] = $this->auth->check('demand/it_web_demand/test_distribution');//测试分配
            $permissions['demand_finish'] = $this->auth->check('demand/it_web_demand/group_finish');//开发完成
            $permissions['demand_test_finish'] = $this->auth->check('demand/it_web_demand/test_group_finish');//测试完成
            $permissions['demand_test_record_bug'] = $this->auth->check('demand/it_web_demand/test_record_bug');//测试完成
            $permissions['demand_add_online'] = $this->auth->check('demand/it_web_demand/add_online');//上线需求
            $permissions['demand_opt_test_duty'] = $this->auth->check('demand/it_web_demand/opt_test_duty');//是否扣测试绩效
            $permissions['demand_opt_work_time'] = $this->auth->check('demand/it_web_demand/opt_work_time');//是否扣非加班处理问题

            foreach ($list as $k => $v){
                $user_detail = $this->auth->getUserInfo($list[$k]['entry_user_id']);
                $list[$k]['entry_user_name'] = $user_detail['nickname'];//取提出人

                $list[$k]['allcomplexity'] = config('demand.allComplexity')[$v['all_complexity']];//复杂度
                $list[$k]['hope_time'] = date('m-d H:i',strtotime($v['hope_time']));//预计时间

                /*分配*/
                $list[$k]['Allgroup'] = array();
                if($v['web_designer_group'] == 1){
                    $list[$k]['Allgroup'][] = '前端';
                    $list[$k]['web_designer_user_name'] = $this->extract_username($v['web_designer_user_id'],'web_designer_user');
                    $list[$k]['web_designer_expect_time'] = date('m-d H:i',strtotime($v['web_designer_expect_time']));
                    if($v['web_designer_is_finish'] == 1){
                        $list[$k]['web_designer_finish_time'] = date('m-d H:i',strtotime($v['web_designer_finish_time']));
                    }
                }
                if($v['phper_group'] == 1){
                    $list[$k]['Allgroup'][] = '后端';
                    $list[$k]['phper_user_name'] = $this->extract_username($v['phper_user_id'],'phper_user');
                    $list[$k]['phper_expect_time'] = date('m-d H:i',strtotime($v['phper_expect_time']));
                    if($v['phper_is_finish'] == 1){
                        $list[$k]['phper_finish_time'] = date('m-d H:i',strtotime($v['phper_finish_time']));
                    }
                }
                if($v['app_group'] == 1){
                    $list[$k]['Allgroup'][] = 'APP';
                    $list[$k]['app_user_name'] = $this->extract_username($v['app_user_id'],'app_user');
                    $list[$k]['app_expect_time'] = date('m-d H:i',strtotime($v['app_expect_time']));
                    if($v['app_is_finish'] == 1){
                        $list[$k]['app_finish_time'] = date('m-d H:i',strtotime($v['app_finish_time']));
                    }
                }
                if($v['test_group'] == 1){
                    foreach (explode(',',$v['test_user_id']) as $t){
                        $list[$k]['test_user_id_arr'][] = config('demand.test_user')[$t];
                    }
                }
                /*分配*/

                /*当前状态*/
                if($v['status'] == 1){
                    $list[$k]['status_str'] = 'New';
                }elseif ($v['status'] == 2){
                    $list[$k]['status_str'] = '待通过';
                }elseif ($v['status'] == 3){
                    if($v['web_designer_group'] == 0 && $v['phper_group'] == 0 && $v['app_group'] == 0){
                        $list[$k]['status_str'] = '待分配';
                    }else{
                        $list[$k]['status_str'] = '开发ing';
                    }
                }elseif ($v['status'] == 4){
                    if($v['test_group'] == 1){
                        if($v['entry_user_confirm'] == 0){
                            $list[$k]['status_str'] = '待测试,待确认';
                        }else{
                            $list[$k]['status_str'] = '待测试,已确认';
                        }
                    }else{
                        $list[$k]['status_str'] = '待上线';
                    }

                }elseif ($v['status'] == 5){
                    if($v['test_group'] == 1){
                        if($v['entry_user_confirm'] == 0){
                            $list[$k]['status_str'] = '待确认';
                        }else{
                            $list[$k]['status_str'] = '待上线';
                        }
                    }else{
                        $list[$k]['status_str'] = '待上线';
                    }
                }elseif ($v['status'] == 6){

                    $list[$k]['status_str'] = '待回归测试';
                }elseif ($v['status'] == 7){

                    $list[$k]['status_str'] = '已完成';
                }

                /*当前状态*/
                //$this->user_id = $this->auth->id;
                //权限赋值
                $list[$k]['demand_add'] = $permissions['demand_add'];
                $list[$k]['demand_del'] = $permissions['demand_del'];
                $list[$k]['demand_through_demand'] = $permissions['demand_through_demand'];
                $list[$k]['demand_distribution'] = $permissions['demand_distribution'];
                $list[$k]['demand_test_distribution'] = $permissions['demand_test_distribution'];
                $list[$k]['demand_finish'] = $permissions['demand_finish'];
                $list[$k]['demand_test_finish'] = $permissions['demand_test_finish'];
                $list[$k]['demand_test_record_bug'] = $permissions['demand_test_record_bug'];
                $list[$k]['demand_add_online'] = $permissions['demand_add_online'];
                $list[$k]['demand_opt_test_duty'] = $permissions['demand_opt_test_duty'];
                $list[$k]['demand_opt_work_time'] = $permissions['demand_opt_work_time'];

                //判断当前登录人是否显示应该操作的按钮
                if($v['test_group'] == 1 && $v['test_user_id'] != ''){
                    if(in_array($this->auth->id, explode(',', $v['test_user_id']))){
                        $list[$k]['is_test_record_hidden'] = 1;//显示
                        $list[$k]['is_test_finish_hidden'] = 1;//显示
                    }
                }
                if($this->auth->id == $v['entry_user_id']){
                    $list[$k]['is_entry_user_hidden'] = 1;
                }
            }
            $result = array("total" => $total, "rows" => $list);
            return json($result);
        }
        return $this->view->fetch();
    }

    /**
     * 技术部网站bug列表
     * */
    public function bug_list(){
        //设置过滤方法
        $this->request->filter(['strip_tags']);
        if ($this->request->isAjax()) {
            //如果发送的来源是Selectpage，则转发到Selectpage
            if ($this->request->request('keyField')) {
                return $this->selectpage();
            }

            $filter = json_decode($this->request->get('filter'), true);
            $smap = array();
            if ($filter['Allgroup_sel'] == 1) {
                $smap['web_designer_group'] = 1;
            }
            if ($filter['Allgroup_sel'] == 2) {
                $smap['phper_group'] = 1;
            }
            if ($filter['Allgroup_sel'] == 3) {
                $smap['app_group'] = 1;
            }
            if ($filter['Allgroup_sel'] == 4) {
                $smap['test_group'] = 1;
            }
            $meWhere = '';
            //我的
            if(isset($filter['me_task'])){

                $adminId = session('admin.id');
                //是否是主管
                $authUserIds = Auth::getUsersId('demand/it_web_demand/test_distribution') ?: [];
                //判断是否是测试
                if(in_array($adminId,$authUserIds)){
                    $meWhere = "(status = 1 or test_group = 1)";
                }
                //判断是否是普通的测试
                $testAuthUserIds = Auth::getUsersId('demand/it_web_demand/test_group_finish') ?: [];
                if(!in_array($adminId,$authUserIds) && in_array($adminId,$testAuthUserIds)){
                    $meWhere = "(test_group = 1 and FIND_IN_SET({$adminId},test_user_id))";
                }
                //显示有分配权限的人，此类人跟点上线的是一类人，此类人应该可以查看所有的权限
                $assignAuthUserIds = Auth::getUsersId('demand/it_web_demand/distribution') ?: [];
                if(in_array($adminId,$assignAuthUserIds)){
                    $meWhere = "1 = 1";
                }
                //拼接我创建的所有和负责人是我的,抄送人是我的
                if($meWhere){
                    $meWhere .= "  or entry_user_id = {$adminId} or FIND_IN_SET({$adminId},web_designer_user_id) or FIND_IN_SET({$adminId},phper_user_id) or FIND_IN_SET({$adminId},test_user_id) or FIND_IN_SET({$adminId},copy_to_user_id)";
                }else{
                    $meWhere .= "entry_user_id = {$adminId} or FIND_IN_SET({$adminId},web_designer_user_id) or FIND_IN_SET({$adminId},phper_user_id) or FIND_IN_SET({$adminId},test_user_id) or FIND_IN_SET({$adminId},copy_to_user_id)";
                }
                unset($filter['me_task']);
            }
            if(isset($filter['Allgroup_sel'])){
                unset($filter['Allgroup_sel']);
            }
            $this->request->get(['filter' => json_encode($filter)]);
            list($where, $sort, $order, $offset, $limit) = $this->buildparams();
            $total = $this->model
                ->where($where)
                ->where($smap)
                ->where('type', 1)
                ->where('is_del', 1)
                ->order($sort, $order)
                ->count();

            $list = $this->model
                ->where($where)
                ->where($smap)
                ->where('type', 1)
                ->where('is_del', 1)
                ->order($sort, $order)
                ->limit($offset, $limit)
                ->select();
            $list = collection($list)->toArray();

            //检查有没有权限
            $permissions['demand_add'] = $this->auth->check('demand/it_web_demand/add');//新增权限
            $permissions['demand_del'] = $this->auth->check('demand/it_web_demand/del');//删除权限
            $permissions['demand_through_demand'] = $this->auth->check('demand/it_web_demand/through_demand');//开发通过
            $permissions['demand_distribution'] = $this->auth->check('demand/it_web_demand/distribution');//开发分配
            $permissions['demand_test_distribution'] = $this->auth->check('demand/it_web_demand/test_distribution');//测试分配
            $permissions['demand_finish'] = $this->auth->check('demand/it_web_demand/group_finish');//开发完成
            $permissions['demand_test_finish'] = $this->auth->check('demand/it_web_demand/test_group_finish');//测试完成
            $permissions['demand_test_record_bug'] = $this->auth->check('demand/it_web_demand/test_record_bug');//测试完成
            $permissions['demand_add_online'] = $this->auth->check('demand/it_web_demand/add_online');//上线需求
            $permissions['demand_opt_test_duty'] = $this->auth->check('demand/it_web_demand/opt_test_duty');//上线需求
            $permissions['demand_opt_work_time'] = $this->auth->check('demand/it_web_demand/opt_work_time');//上线需求

            foreach ($list as $k => $v){
                $user_detail = $this->auth->getUserInfo($list[$k]['entry_user_id']);
                $list[$k]['entry_user_name'] = $user_detail['nickname'];//取提出人

                $list[$k]['allcomplexity'] = config('demand.allComplexity')[$v['all_complexity']];//复杂度
                $list[$k]['hope_time'] = date('m-d H:i',strtotime($v['hope_time']));//预计时间

                /*分配*/
                $list[$k]['Allgroup'] = array();
                if($v['web_designer_group'] == 1){
                    $list[$k]['Allgroup'][] = '前端';
                    $list[$k]['web_designer_user_name'] = $this->extract_username($v['web_designer_user_id'],'web_designer_user');
                    $list[$k]['web_designer_expect_time'] = date('m-d H:i',strtotime($v['web_designer_expect_time']));
                    if($v['web_designer_is_finish'] == 1){
                        $list[$k]['web_designer_finish_time'] = date('m-d H:i',strtotime($v['web_designer_finish_time']));
                    }
                }
                if($v['phper_group'] == 1){
                    $list[$k]['Allgroup'][] = '后端';
                    $list[$k]['phper_user_name'] = $this->extract_username($v['phper_user_id'],'phper_user');
                    $list[$k]['phper_expect_time'] = date('m-d H:i',strtotime($v['phper_expect_time']));
                    if($v['phper_is_finish'] == 1){
                        $list[$k]['phper_finish_time'] = date('m-d H:i',strtotime($v['phper_finish_time']));
                    }
                }
                if($v['app_group'] == 1){
                    $list[$k]['Allgroup'][] = 'APP';
                    $list[$k]['app_user_name'] = $this->extract_username($v['app_user_id'],'app_user');
                    $list[$k]['app_expect_time'] = date('m-d H:i',strtotime($v['app_expect_time']));
                    if($v['app_is_finish'] == 1){
                        $list[$k]['app_finish_time'] = date('m-d H:i',strtotime($v['app_finish_time']));
                    }
                }
                if($v['test_group'] == 1){
                    foreach (explode(',',$v['test_user_id']) as $t){
                        $list[$k]['test_user_id_arr'][] = config('demand.test_user')[$t];
                    }
                }
                /*分配*/

                /*当前状态*/
                if($v['status'] == 1){
                    $list[$k]['status_str'] = 'New';
                }elseif ($v['status'] == 2){
                    $list[$k]['status_str'] = '待通过';
                }elseif ($v['status'] == 3){
                    if($v['web_designer_group'] == 0 && $v['phper_group'] == 0 && $v['app_group'] == 0){
                        $list[$k]['status_str'] = '待分配';
                    }else{
                        $list[$k]['status_str'] = '开发ing';
                    }
                }elseif ($v['status'] == 4){
                    if($v['test_group'] == 1){
                        if($v['entry_user_confirm'] == 0){
                            $list[$k]['status_str'] = '待测试';
                        }else{
                            $list[$k]['status_str'] = '待测试';
                        }
                    }else{
                        $list[$k]['status_str'] = '待上线';
                    }

                }elseif ($v['status'] == 5){
                    if($v['test_group'] == 1){
                        if($v['entry_user_confirm'] == 0){
                            $list[$k]['status_str'] = '待确认';
                        }else{
                            $list[$k]['status_str'] = '待上线';
                        }
                    }else{
                        $list[$k]['status_str'] = '待上线';
                    }
                }elseif ($v['status'] == 6){

                    $list[$k]['status_str'] = '待回归测试';
                }elseif ($v['status'] == 7){

                    $list[$k]['status_str'] = '已完成';
                }

                /*当前状态*/
                //$this->user_id = $this->auth->id;
                //权限赋值
                $list[$k]['demand_add'] = $permissions['demand_add'];
                $list[$k]['demand_del'] = $permissions['demand_del'];
                $list[$k]['demand_through_demand'] = $permissions['demand_through_demand'];
                $list[$k]['demand_distribution'] = $permissions['demand_distribution'];
                $list[$k]['demand_test_distribution'] = $permissions['demand_test_distribution'];
                $list[$k]['demand_finish'] = $permissions['demand_finish'];
                $list[$k]['demand_test_finish'] = $permissions['demand_test_finish'];
                $list[$k]['demand_test_record_bug'] = $permissions['demand_test_record_bug'];
                $list[$k]['demand_add_online'] = $permissions['demand_add_online'];
                $list[$k]['demand_opt_test_duty'] = $permissions['demand_opt_test_duty'];
                $list[$k]['demand_opt_work_time'] = $permissions['demand_opt_work_time'];

                $list[$k]['is_test_record_hidden'] = 1;
                $list[$k]['is_test_finish_hidden'] = 1;
                //判断当前登录人是否显示应该操作的按钮
               /* if($v['test_group'] == 1 && $v['test_user_id'] != ''){
                    if(in_array($this->auth->id, explode(',', $v['test_user_id']))){
                        $list[$k]['is_test_record_hidden'] = 1;
                        $list[$k]['is_test_finish_hidden'] = 1;
                    }
                }
                if($this->auth->id == $v['entry_user_id']){
                    $list[$k]['is_entry_user_hidden'] = 1;
                }*/
<<<<<<< HEAD
=======


>>>>>>> 69377798
            }
            $result = array("total" => $total, "rows" => $list);
            return json($result);
        }
        return $this->view->fetch();
    }

    /**
     * 技术部网站疑难列表
     * */
    public function difficult_list(){
        //设置过滤方法
        $this->request->filter(['strip_tags']);
        if ($this->request->isAjax()) {
            //如果发送的来源是Selectpage，则转发到Selectpage
            if ($this->request->request('keyField')) {
                return $this->selectpage();
            }

            $filter = json_decode($this->request->get('filter'), true);
            $smap = array();
            if ($filter['Allgroup_sel'] == 1) {
                $smap['web_designer_group'] = 1;
            }
            if ($filter['Allgroup_sel'] == 2) {
                $smap['phper_group'] = 1;
            }
            if ($filter['Allgroup_sel'] == 3) {
                $smap['app_group'] = 1;
            }
            if ($filter['Allgroup_sel'] == 4) {
                $smap['test_group'] = 1;
            }
            if($smap){
                unset($filter['Allgroup_sel']);
                $this->request->get(['filter' => json_encode($filter)]);
            }

            list($where, $sort, $order, $offset, $limit) = $this->buildparams();
            $total = $this->model
                ->where($where)
                ->where($smap)
                ->where('type', 3)
                ->where('is_del', 1)
                ->order($sort, $order)
                ->count();

            $list = $this->model
                ->where($where)
                ->where($smap)
                ->where('type', 3)
                ->where('is_del', 1)
                ->order($sort, $order)
                ->limit($offset, $limit)
                ->select();
            $list = collection($list)->toArray();

            //检查有没有权限
            $permissions['demand_add'] = $this->auth->check('demand/it_web_demand/add');//新增权限
            $permissions['demand_del'] = $this->auth->check('demand/it_web_demand/del');//删除权限
            $permissions['demand_through_demand'] = $this->auth->check('demand/it_web_demand/through_demand');//开发通过
            $permissions['demand_distribution'] = $this->auth->check('demand/it_web_demand/distribution');//开发分配
            $permissions['demand_test_distribution'] = $this->auth->check('demand/it_web_demand/test_distribution');//测试分配
            $permissions['demand_finish'] = $this->auth->check('demand/it_web_demand/group_finish');//开发完成
            $permissions['demand_test_finish'] = $this->auth->check('demand/it_web_demand/test_group_finish');//测试完成
            $permissions['demand_test_record_bug'] = $this->auth->check('demand/it_web_demand/test_record_bug');//测试完成
            $permissions['demand_add_online'] = $this->auth->check('demand/it_web_demand/add_online');//上线需求

            foreach ($list as $k => $v){
                $user_detail = $this->auth->getUserInfo($list[$k]['entry_user_id']);
                $list[$k]['entry_user_name'] = $user_detail['nickname'];//取提出人

                $list[$k]['allcomplexity'] = config('demand.allComplexity')[$v['all_complexity']];//复杂度
                $list[$k]['hope_time'] = date('m-d H:i',strtotime($v['hope_time']));//预计时间

                /*分配*/
                $list[$k]['Allgroup'] = array();
                if($v['web_designer_group'] == 1){
                    $list[$k]['Allgroup'][] = '前端';
                    $list[$k]['web_designer_user_name'] = $this->extract_username($v['web_designer_user_id'],'web_designer_user');
                    $list[$k]['web_designer_expect_time'] = date('m-d H:i',strtotime($v['web_designer_expect_time']));
                    if($v['web_designer_is_finish'] == 1){
                        $list[$k]['web_designer_finish_time'] = date('m-d H:i',strtotime($v['web_designer_finish_time']));
                    }
                }
                if($v['phper_group'] == 1){
                    $list[$k]['Allgroup'][] = '后端';
                    $list[$k]['phper_user_name'] = $this->extract_username($v['phper_user_id'],'phper_user');
                    $list[$k]['phper_expect_time'] = date('m-d H:i',strtotime($v['phper_expect_time']));
                    if($v['phper_is_finish'] == 1){
                        $list[$k]['phper_finish_time'] = date('m-d H:i',strtotime($v['phper_finish_time']));
                    }
                }
                if($v['app_group'] == 1){
                    $list[$k]['Allgroup'][] = 'APP';
                    $list[$k]['app_user_name'] = $this->extract_username($v['app_user_id'],'app_user');
                    $list[$k]['app_expect_time'] = date('m-d H:i',strtotime($v['app_expect_time']));
                    if($v['app_is_finish'] == 1){
                        $list[$k]['app_finish_time'] = date('m-d H:i',strtotime($v['app_finish_time']));
                    }
                }
                if($v['test_group'] == 1){
                    foreach (explode(',',$v['test_user_id']) as $t){
                        $list[$k]['test_user_id_arr'][] = config('demand.test_user')[$t];
                    }
                }
                /*分配*/

                /*当前状态*/
                if($v['status'] == 1){
                    $list[$k]['status_str'] = 'New';
                }elseif ($v['status'] == 2){
                    $list[$k]['status_str'] = '待通过';
                }elseif ($v['status'] == 3){
                    if($v['web_designer_group'] == 0 && $v['phper_group'] == 0 && $v['app_group'] == 0){
                        $list[$k]['status_str'] = '待分配';
                    }else{
                        $list[$k]['status_str'] = '开发ing';
                    }
                }elseif ($v['status'] == 4){
                    if($v['test_group'] == 1){
                        if($v['entry_user_confirm'] == 0){
                            $list[$k]['status_str'] = '待测试,待确认';
                        }else{
                            $list[$k]['status_str'] = '待测试,已确认';
                        }
                    }else{
                        $list[$k]['status_str'] = '待上线';
                    }

                }elseif ($v['status'] == 5){
                    if($v['test_group'] == 1){
                        if($v['entry_user_confirm'] == 0){
                            $list[$k]['status_str'] = '待确认';
                        }else{
                            $list[$k]['status_str'] = '待上线';
                        }
                    }else{
                        $list[$k]['status_str'] = '待上线';
                    }
                }elseif ($v['status'] == 6){

                    $list[$k]['status_str'] = '待回归测试';
                }elseif ($v['status'] == 7){

                    $list[$k]['status_str'] = '已完成';
                }

                /*当前状态*/
                //$this->user_id = $this->auth->id;
                //权限赋值
                $list[$k]['demand_add'] = $permissions['demand_add'];
                $list[$k]['demand_del'] = $permissions['demand_del'];
                $list[$k]['demand_through_demand'] = $permissions['demand_through_demand'];
                $list[$k]['demand_distribution'] = $permissions['demand_distribution'];
                $list[$k]['demand_test_distribution'] = $permissions['demand_test_distribution'];
                $list[$k]['demand_finish'] = $permissions['demand_finish'];
                $list[$k]['demand_test_finish'] = $permissions['demand_test_finish'];
                $list[$k]['demand_test_record_bug'] = $permissions['demand_test_record_bug'];
                $list[$k]['demand_add_online'] = $permissions['demand_add_online'];

                //判断当前登录人是否显示应该操作的按钮
                if($v['test_group'] == 1 && $v['test_user_id'] != ''){
                    if(in_array($this->auth->id, explode(',', $v['test_user_id']))){
                        $list[$k]['is_test_record_hidden'] = 1;
                        $list[$k]['is_test_finish_hidden'] = 1;
                    }
                }
                if($this->auth->id == $v['entry_user_id']){
                    $list[$k]['is_entry_user_hidden'] = 1;
                }
            }
            $result = array("total" => $total, "rows" => $list);
            return json($result);
        }
        return $this->view->fetch();
    }


    /**
     * 添加
     */
    public function add()
    {
       /* $url = 'http://mj.com/admin_1biSSnWyfW.php/demand/it_web_demand/index?ref=addtabs';
        $user_id[] =  '0550643549844645';//李想
        $user_id[] =  '0333543233781107';//张晓
        $res = (new Ding())->ding_notice($user_id,$url,'新需求来了1111111111','测试内容222222222222');
        dump($res);exit;*/

        if ($this->request->isPost()) {
            $params = $this->request->post("row/a");
            $params = input();

            if ($params) {
                if($params['is_user_confirm'] == 1){
                    //提出人确认
                    $data['entry_user_confirm'] =  1;
                    $data['entry_user_confirm_time'] =  date('Y-m-d H:i',time());
                    $res = $this->model->allowField(true)->save($data,['id'=> input('ids')]);
                    if ($res) {
                        $res = $this ->model ->get(input('ids'));
                        Ding::dingHook('test_group_finish', $res);
                        $this->success('成功');
                    } else {
                        $this->error('失败');
                    }
                }else{
                    //新增
                    $params = $params['row'];
                    if ($params['copy_to_user_id']) {
                        $params['copy_to_user_id'] = implode(",", $params['copy_to_user_id']);
                    }
                    $params['entry_user_id'] = $this->auth->id;

                    $params = $this->preExcludeFields($params);

                    if ($this->dataLimit && $this->dataLimitFieldAutoFill) {
                        $params[$this->dataLimitField] = $this->auth->id;
                    }

                    $result = false;
                    Db::startTrans();
                    try {
                        //是否采用模型验证
                        if ($this->modelValidate) {
                            $name = str_replace("\\model\\", "\\validate\\", get_class($this->model));
                            $validate = is_bool($this->modelValidate) ? ($this->modelSceneValidate ? $name . '.add' : $name) : $this->modelValidate;
                            $this->model->validateFailException(true)->validate($validate);
                        }
                        $result = $this->model->allowField(true)->save($params);
                        Db::commit();
                    } catch (ValidateException $e) {
                        Db::rollback();
                        $this->error($e->getMessage());
                    } catch (PDOException $e) {
                        Db::rollback();
                        $this->error($e->getMessage());
                    } catch (Exception $e) {
                        Db::rollback();
                        $this->error($e->getMessage());
                    }
                    if ($result !== false) {
                        Ding::dingHook(__FUNCTION__, $this ->model);
                        $this->success();
                    } else {
                        $this->error(__('No rows were inserted'));
                    }
                }
            }
            $this->error(__('Parameter %s can not be empty', ''));
        }
        $this->view->assign('demand_type',input('demand_type'));
        /*$user_id = $this->auth->id;
        $user_name = $this->auth->username;
        $this->view->assign('user_id',$this->auth->id);
        $this->view->assign('user_name', $this->auth->username);*/
        return $this->view->fetch();
    }

    /**
     * 编辑
     */
    public function edit($ids = null)
    {
        if ($this->request->isPost()) {
            $params = $this->request->post("row/a");
            if ($params) {
                if ($params['copy_to_user_id']) {
                    $params['copy_to_user_id'] = implode(",", $params['copy_to_user_id']);
                }
                $res = $this->model->allowField(true)->save($params,['id'=> input('ids')]);
                if ($res) {
                    Ding::dingHook(__FUNCTION__, $this ->model ->get(input('ids')));
                    $this->success('成功');
                } else {
                    $this->error('失败');
                }
            }
            $this->error(__('Parameter %s can not be empty', ''));
        }
        $row = $this->model->get($ids);
        $row = $row->toArray();
        //如果已分配app人员
        $copy_to_user_id_arr = array();
        if($row['copy_to_user_id']){
            $copy_userids = explode(',',$row['copy_to_user_id']);
            foreach ($copy_userids as $k => $v){
                $copy_to_user_id_arr[$k]['user_id'] = $v;
                $copy_to_user_id_arr[$k]['user_name'] = config('demand.copyToUserId')[$v];
            }
        }

        $this->view->assign('demand_type',input('demand_type'));
        $this->view->assign("copy_to_user_id_arr", $copy_to_user_id_arr );
        $this->view->assign("row", $row );
        return $this->view->fetch();
    }

    /**
     * 逻辑删除
     * */
    public function del($ids = "")
    {
        if ($this->request->isAjax()) {
            $data['is_del'] =  2;
            $res = $this->model->allowField(true)->save($data,['id'=> input('ids')]);
            if ($res) {
                $this->success('成功');
            } else {
                $this->error('失败');
            }
        }
    }

    /**
     * 测试分配
     * 测试组权限
     */
    public function test_distribution($ids = null)
    {
        if($this->request->isPost()) {
            $params = $this->request->post("row/a");
            if ($params) {
                $update_date = array();
                if($params['status'] == 1){
                    if($params['test_group'] == 1){
                        if(!$params['test_user_id']){
                            $this->error('未分配测试责任人');
                        }
                        $update_date['test_group'] = $params['test_group'];
                        $update_date['test_complexity'] = $params['test_complexity'];
                        $update_date['test_user_id'] = implode(',',$params['test_user_id']);
                    }else{
                        $update_date['test_group'] = $params['test_group'];
                        $update_date['test_complexity'] = 0;
                        $update_date['test_user_id'] = '';
                    }
                    if($params['demand_type'] == 2){
                        $update_date['status'] = 2;
                    }else{
                        $update_date['status'] = 3;
                        $update_date['test_complexity'] = 0;
                    }

                }
                $res = $this->model->allowField(true)->save($update_date,['id'=> $params['id']]);
                if ($res) {
                    Ding::dingHook(__FUNCTION__, $this ->model ->get($params['id']));
                    $this->success('成功');
                } else {
                    $this->error('失败');
                }
            }
            $this->error(__('Parameter %s can not be empty', ''));
        }

        $ids = $ids ?? input('id');
        $row = $this->model->get(['id' => $ids]);
        $row_arr = $row->toArray();

        //如果已测试人员
        if($row_arr['test_group'] == 1){
            if($row_arr['test_user_id']){
                $test_userids = explode(',',$row_arr['test_user_id']);
                foreach ($test_userids as $k4 => $v4){
                    $test_userid_arr[$k4]['user_id'] = $v4;
                    $test_userid_arr[$k4]['user_name'] = config('demand.test_user')[$v4];
                }
            }
        }

        $this->view->assign("test_userid_arr", $test_userid_arr);
        $this->view->assign('demand_type',input('demand_type'));
        $this->view->assign("row", $row_arr);
        return $this->view->fetch('distribution');
    }

    /**
     * 通过需求&标记为小概率
     * 开发组权限
     * */
    public function through_demand($ids = null)
    {
        if ($this->request->isAjax()) {
            $params = input();
            if($params['small_probability'] == 1){
                $data['is_small_probability'] =  $params['val'];
            }else{
                $data['status'] =  3;
            }
            $res = $this->model->allowField(true)->save($data,['id'=> input('ids')]);
            if ($res) {
                Ding::dingHook(__FUNCTION__, $this ->model ->get(input('ids')));
                $this->success('成功');
            } else {
                $this->error('失败');
            }
        }
    }

    /**
     * 开发分配
     * 开发组权限
     */
    public function distribution($ids = null)
    {
        if($this->request->isPost()) {
            $params = $this->request->post("row/a");
            if ($params) {
                $update_date = array();
                if($params['status'] == 3){
                    if($params['web_designer_group'] == 1){
                        if(!$params['web_designer_user_id']){
                            $this->error('未分配前端责任人');
                        }
                        $update_date['web_designer_group'] = $params['web_designer_group'];
                        $update_date['web_designer_complexity'] = $params['web_designer_complexity'];
                        $update_date['web_designer_expect_time'] = $params['web_designer_expect_time'];
                        $update_date['web_designer_user_id'] = implode(',',$params['web_designer_user_id']);
                    }else{
                        $update_date['web_designer_group'] = $params['web_designer_group'];
                        $update_date['web_designer_complexity'] = '';
                        $update_date['web_designer_expect_time'] = null;
                        $update_date['web_designer_user_id'] = '';
                    }
                    if($params['phper_group'] == 1){
                        if(!$params['phper_user_id']){
                            $this->error('未分配后端责任人');
                        }
                        $update_date['phper_group'] = $params['phper_group'];
                        $update_date['phper_complexity'] = $params['phper_complexity'];
                        $update_date['phper_expect_time'] = $params['phper_expect_time'];
                        $update_date['phper_user_id'] = implode(',',$params['phper_user_id']);
                    }else{
                        $update_date['phper_group'] = $params['phper_group'];
                        $update_date['phper_complexity'] = '';
                        $update_date['phper_expect_time'] = null;
                        $update_date['phper_user_id'] = '';
                    }
                    if($params['app_group'] == 1){
                        if(!$params['app_user_id']){
                            $this->error('未分配app责任人');
                        }
                        $update_date['app_group'] = $params['app_group'];
                        $update_date['app_complexity'] = $params['app_complexity'];
                        $update_date['app_expect_time'] = $params['app_expect_time'];
                        $update_date['app_user_id'] = implode(',',$params['app_user_id']);
                    }else{
                        $update_date['app_group'] = $params['app_group'];
                        $update_date['app_complexity'] = '';
                        $update_date['app_expect_time'] = null;
                        $update_date['app_user_id'] = '';
                    }

                }

                $res = $this->model->allowField(true)->save($update_date,['id'=> $params['id']]);
                if ($res) {
                    Ding::dingHook(__FUNCTION__, $this ->model ->get($params['id']));
                    $this->success('成功');
                } else {
                    $this->error('失败');
                }
            }
            $this->error(__('Parameter %s can not be empty', ''));
        }

        $ids = $ids ?? input('id');
        $row = $this->model->get(['id' => $ids]);
        $row_arr = $row->toArray();

        //如果已分配前端人员
        $web_userid_arr = array();
        if($row_arr['web_designer_user_id']){
            $web_userids = explode(',',$row_arr['web_designer_user_id']);
            foreach ($web_userids as $k1 => $v1){
                $web_userid_arr[$k1]['user_id'] = $v1;
                $web_userid_arr[$k1]['user_name'] = config('demand.web_designer_user')[$v1];
            }
        }

        //如果已分配后端人员
        $phper_userid_arr = array();
        if($row_arr['phper_user_id']){
            $phper_userids = explode(',',$row_arr['phper_user_id']);
            foreach ($phper_userids as $k2 => $v2){
                $phper_userid_arr[$k2]['user_id'] = $v2;
                $phper_userid_arr[$k2]['user_name'] = config('demand.phper_user')[$v2];
            }
        }

        //如果已分配app人员
        $app_userid_arr = array();
        if($row_arr['app_user_id']){
            $app_userids = explode(',',$row_arr['app_user_id']);
            foreach ($app_userids as $k3 => $v3){
                $app_userid_arr[$k3]['user_id'] = $v3;
                $app_userid_arr[$k3]['user_name'] = config('demand.app_user')[$v3];
            }
        }
        if($row_arr['type'] == 2){
            $demand_type = 2;
        }
        $this->view->assign('demand_type',$demand_type);
        $this->view->assign("web_userid_arr", $web_userid_arr);
        $this->view->assign("phper_userid_arr", $phper_userid_arr);
        $this->view->assign("app_userid_arr", $app_userid_arr);

        $this->view->assign("row", $row_arr);
        return $this->view->fetch();
    }



    /**
     * 开发完成方法
     * 开发组权限
     */
    public function group_finish($ids = null)
    {
        if($this->request->isPost()) {
            $params = $this->request->post("row/a");
            if ($params) {
                if($params['group_finish'] == 1){
                    $flag = 0;//3可以更新status值，其他都不能更新
                    $update_date = array();
                    //前端点击完成方法
                    if($params['web_finish'] == 1){
                        $update_date['web_designer_is_finish'] = 1;
                        $update_date['web_designer_finish_time'] =  date('Y-m-d H:i',time());
                        $update_date['web_designer_note'] =  $params['web_designer_note'];
                        if ($params['type']==1){
                            $update_date['is_small_probability'] =  $params['is_small_probability'];
                        }
                        $res = $this->model->allowField(true)->save($update_date,['id'=> $params['id']]);
                    }

                    //后端点击完成方法
                    if($params['php_finish'] == 1){
                        $update_date['phper_is_finish'] = 1;
                        $update_date['phper_finish_time'] =  date('Y-m-d H:i',time());
                        $update_date['phper_note'] =  $params['phper_note'];
                        if ($params['type']==1){
                            $update_date['is_small_probability'] =  $params['is_small_probability'];
                        }
                        $res = $this->model->allowField(true)->save($update_date,['id'=> $params['id']]);
                    }

                    //app点击完成方法
                    if($params['app_finish'] == 1){
                        $update_date['app_is_finish'] = 1;
                        $update_date['app_finish_time'] =  date('Y-m-d H:i',time());
                        $update_date['app_note'] =  $params['app_note'];
                        if ($params['type']==1){
                            $update_date['is_small_probability'] =  $params['is_small_probability'];
                        }
                        $res = $this->model->allowField(true)->save($update_date,['id'=> $params['id']]);
                    }

                    //判断状态
                    $row = $this->model->get(['id' => $params['id']]);
                    $row_arr = $row->toArray();

                    if(($row_arr['web_designer_group'] == 1 && $row_arr['web_designer_is_finish'] == 1) || $row_arr['web_designer_group'] == 0){
                        $flag += 1;
                    }

                    if(($row_arr['phper_group'] == 1 && $row_arr['phper_is_finish'] == 1) || $row_arr['phper_group'] == 0){
                        $flag += 1;
                    }

                    if(($row_arr['app_group'] == 1 && $row_arr['app_is_finish'] == 1) || $row_arr['app_group'] == 0){
                        $flag += 1;
                    }

                    if($flag == 3){
                        if($row_arr['test_group'] == 2){
                            $update_status['status'] = 5;
                        }else{
                            if($params['demand_type'] == 1 || $params['demand_type'] == 3){
                                $update_status['entry_user_confirm'] = 1;
                                $update_status['entry_user_confirm_time'] = date('Y-m-d H:i',time());
                            }
                            $update_status['status'] = 4;
                        }
                        $res_status = $this->model->allowField(true)->save($update_status,['id'=> $params['id']]);
                        if ($res_status) {
                            Ding::dingHook(__FUNCTION__, $row);
                            $this->success('成功');
                        } else {
                            $this->error('失败');
                        }
                    }else{
                        if ($res) {
                            $this->success('成功');
                        } else {
                            $this->error('失败');
                        }
                    }
                }
            }
            $this->error(__('Parameter %s can not be empty', ''));
        }

        $ids = $ids ?? input('id');
        $row = $this->model->get(['id' => $ids]);
        $row_arr = $row->toArray();
        $year_time = date('Y-m-d H:i',time());

        //如果已分配前端人员
        $web_userid_arr = array();
        if($row_arr['web_designer_user_id']){
            $web_userid_arr['group'] = $row_arr['web_designer_group'];
            $web_userid_arr['complexity'] = config('demand.allComplexity')[$row_arr['web_designer_complexity']];
            $web_userid_arr['user_name'] = $this->extract_username($row_arr['web_designer_user_id'],'web_designer_user');
            $web_userid_arr['expect_time'] = date('Y-m-d H:i',strtotime($row_arr['web_designer_expect_time']));
            $web_userid_arr['is_finish'] = $row_arr['web_designer_is_finish'];
            $web_userid_arr['finish_time'] = $row_arr['web_designer_finish_time'];
            $web_userid_arr['note'] = $row_arr['web_designer_note'];
        }
        //如果已分配后端人员
        $phper_userid_arr = array();
        if($row_arr['phper_user_id']){
            $phper_userid_arr['group'] = $row_arr['phper_group'];
            $phper_userid_arr['complexity'] = config('demand.allComplexity')[$row_arr['phper_complexity']];
            $phper_userid_arr['user_name'] = $this->extract_username($row_arr['phper_user_id'],'phper_user');
            $phper_userid_arr['expect_time'] = date('Y-m-d H:i',strtotime($row_arr['phper_expect_time']));
            $phper_userid_arr['is_finish'] = $row_arr['phper_is_finish'];
            $phper_userid_arr['finish_time'] = $row_arr['phper_finish_time'];
            $phper_userid_arr['note'] = $row_arr['phper_note'];
        }

        //如果已分配app人员
        $app_userid_arr = array();
        if($row_arr['app_user_id']){
            $app_userid_arr['group'] = $row_arr['app_group'];
            $app_userid_arr['complexity'] = config('demand.allComplexity')[$row_arr['app_complexity']];
            $app_userid_arr['user_name'] = $this->extract_username($row_arr['app_user_id'],'app_user');
            $app_userid_arr['expect_time'] = date('Y-m-d H:i',strtotime($row_arr['app_expect_time']));
            $app_userid_arr['is_finish'] = $row_arr['app_is_finish'];
            $app_userid_arr['finish_time'] = $row_arr['app_finish_time'];
            $app_userid_arr['note'] = $row_arr['app_note'];
        }


        $this->view->assign("web_userid_arr", $web_userid_arr);
        $this->view->assign("phper_userid_arr", $phper_userid_arr);
        $this->view->assign("app_userid_arr", $app_userid_arr);
        $this->view->assign("year_time", $year_time);
        $this->view->assign('demand_type',input('demand_type'));
        $this->view->assign("row", $row_arr);
        return $this->view->fetch();
    }

    /**
     * 测试完成方法
     * 测试组权限
     */
    public function test_group_finish($ids = null)
    {
        if ($this->request->isAjax()) {
            $is_all_test = input('is_all_test');
            if($is_all_test == 1){
                $ding_type = '_end';
                $data['status'] =  7;
                $data['return_test_is_finish'] =  1;
                $data['return_test_finish_time'] =  date('Y-m-d H:i',time());
                $data['all_finish_time'] =  date('Y-m-d H:i',time());
            }else{
                $ding_type = '_wait';
                $data['status'] =  5;
                $data['test_is_finish'] =  1;
                $data['test_finish_time'] =  date('Y-m-d H:i',time());
            }
            $res = $this->model->allowField(true)->save($data,['id'=> input('ids')]);
            if ($res) {
                // Ding::dingHook(__FUNCTION__ . $ding_type, $this ->model ->get(input('ids')));
                Ding::dingHook(__FUNCTION__, $this ->model ->get(input('ids')));
                $this->success('成功');
            } else {
                $this->error('失败');
            }
        }

        $ids = $ids ?? input('id');
        $row = $this->model->get(['id' => $ids]);
        $row_arr = $row->toArray();
        $year_time = date('Y-m-d H:i',time());

        //如果已分配前端人员
        $web_userid_arr = array();
        if($row_arr['web_designer_user_id']){
            $web_userid_arr['group'] = $row_arr['web_designer_group'];
            $web_userid_arr['complexity'] = config('demand.allComplexity')[$row_arr['web_designer_complexity']];
            $web_userid_arr['user_name'] = $this->extract_username($row_arr['web_designer_user_id'],'web_designer_user');
            $web_userid_arr['expect_time'] = date('Y-m-d H:i',strtotime($row_arr['web_designer_expect_time']));
            $web_userid_arr['is_finish'] = $row_arr['web_designer_is_finish'];
            $web_userid_arr['finish_time'] = $row_arr['web_designer_finish_time'];
        }
        //如果已分配后端人员
        $phper_userid_arr = array();
        if($row_arr['phper_user_id']){
            $phper_userid_arr['group'] = $row_arr['phper_group'];
            $phper_userid_arr['complexity'] = config('demand.allComplexity')[$row_arr['phper_complexity']];
            $phper_userid_arr['user_name'] = $this->extract_username($row_arr['phper_user_id'],'phper_user');
            $phper_userid_arr['expect_time'] = date('Y-m-d H:i',strtotime($row_arr['phper_expect_time']));
            $phper_userid_arr['is_finish'] = $row_arr['phper_is_finish'];
            $phper_userid_arr['finish_time'] = $row_arr['phper_finish_time'];
        }

        //如果已分配app人员
        $app_userid_arr = array();
        if($row_arr['app_user_id']){
            $app_userid_arr['group'] = $row_arr['app_group'];
            $app_userid_arr['complexity'] = config('demand.allComplexity')[$row_arr['app_complexity']];
            $app_userid_arr['user_name'] = $this->extract_username($row_arr['app_user_id'],'app_user');
            $app_userid_arr['expect_time'] = date('Y-m-d H:i',strtotime($row_arr['app_expect_time']));
            $app_userid_arr['is_finish'] = $row_arr['app_is_finish'];
            $app_userid_arr['finish_time'] = $row_arr['app_finish_time'];
        }


        $this->view->assign("web_userid_arr", $web_userid_arr);
        $this->view->assign("phper_userid_arr", $phper_userid_arr);
        $this->view->assign("app_userid_arr", $app_userid_arr);
        $this->view->assign("year_time", $year_time);

        $this->view->assign("row", $row_arr);
        return $this->view->fetch();
    }

    /**
     * 测试记录问题
     * 测试组权限
     */
    public function test_record_bug(){
        if($this->request->isPost()) {
            $params = $this->request->post("row/a");
            if ($params) {
                $params['create_time'] =  date('Y-m-d H:i',time());
                $params['create_user_id'] =  $this->auth->id;
                $res_status = $this->testRecordModel->allowField(true)->save($params);

                if ($res_status) {
                    Ding::dingHook(__FUNCTION__, $this->model->get(['id' => $params['pid']]));
                    $this->success('成功');
                } else {
                    $this->error('失败');
                }
            }
            $this->error(__('Parameter %s can not be empty', ''));
        }

        $ids = $ids ?? input('ids');
        $row = $this->model->get(['id' => $ids]);
        $row_arr = $row->toArray();
        $year_time = date('Y-m-d H:i',time());

        if($row['web_designer_group'] == 1 && $row['web_designer_user_id'] != ''){
            $row_arr['web_designer_username'] = $this->extract_username($row['web_designer_user_id'],'web_designer_user');
        }
        if($row['phper_group'] == 1 && $row['phper_user_id'] != ''){
            $row_arr['phper_username'] = $this->extract_username($row['phper_user_id'],'phper_user');
        }
        if($row['app_group'] == 1 && $row['app_user_id'] != ''){
            $row_arr['app_username'] = $this->extract_username($row['app_user_id'],'app_user');
        }
        /*测试日志--测试环境*/
        $left_test_list = $this->testRecordModel
            ->where('pid',$ids)
            ->where('type', $row_arr['type'])
            ->where('environment_type', 1)
            ->order('id', 'desc')
            ->select();
        $left_test_list = collection($left_test_list)->toArray();
        foreach ($left_test_list as $k_left => $v_left){
            if($v_left['responsibility_group'] == 1){
                $left_test_list[$k_left]['responsibility_user_name'] = $this->extract_username($row['web_designer_user_id'],'web_designer_user');
            }
            if($v_left['responsibility_group'] == 2){
                $left_test_list[$k_left]['responsibility_user_name'] = $this->extract_username($row['phper_user_id'],'phper_user');
            }
            if($v_left['responsibility_group'] == 3){
                $left_test_list[$k_left]['responsibility_user_name'] = $this->extract_username($row['app_user_id'],'app_user');
            }
            $left_test_list[$k_left]['create_time'] = date('m-d H:i',strtotime($v_left['create_time']));
            $left_test_list[$k_left]['create_user_name'] = config('demand.test_user')[$v_left['create_user_id']];
        }

        /*测试日志--正式环境*/
        $right_test_list = $this->testRecordModel
            ->where('pid',$ids)
            ->where('type', $row_arr['type'])
            ->where('environment_type', 2)
            ->order('id', 'desc')
            ->select();
        $right_test_list = collection($right_test_list)->toArray();
        foreach ($right_test_list as $k_right => $v_right){
            if($v_right['responsibility_group'] == 1){
                $right_test_list[$k_right]['responsibility_user_name'] = $this->extract_username($row['web_designer_user_id'],'web_designer_user');
            }
            if($v_right['responsibility_group'] == 2){
                $right_test_list[$k_right]['responsibility_user_name'] = $this->extract_username($row['phper_user_id'],'phper_user');
            }
            if($v_right['responsibility_group'] == 3){
                $right_test_list[$k_right]['responsibility_user_name'] = $this->extract_username($row['app_user_id'],'app_user');
            }
            $right_test_list[$k_right]['create_time'] = date('m-d H:i',strtotime($v_right['create_time']));
            $right_test_list[$k_right]['create_user_name'] = config('demand.test_user')[$v_right['create_user_id']];
        }

        $bug_type = config('demand.bug_type');//严重类型
        $this->view->assign("bug_type", $bug_type);
        $this->view->assign("left_test_list", $left_test_list);
        $this->view->assign("right_test_list", $right_test_list);

        $this->view->assign("row", $row_arr);
        return $this->view->fetch();
    }

    /**
     * 上线需求
     * 开发组权限
     * */
    public function add_online($ids = null)
    {
        if ($this->request->isAjax()) {
            $ids = $ids ?? input('ids');
            $row = $this->model->get(['id' => $ids]);
            $row_arr = $row->toArray();

            if($row_arr['test_group'] == 2){
                $data['status'] =  7;
                $data['all_finish_time'] =  date('Y-m-d H:i',time());
            }else if($row_arr['test_group'] == 1){
                $data['status'] =  6;
            }
            $res = $this->model->allowField(true)->save($data,['id'=> $ids]);
            if ($res) {
                Ding::dingHook(__FUNCTION__, $this ->model ->get($ids));
                $this->success('成功');
            } else {
                $this->error('失败');
            }
        }
    }

    /**
     * 本条目详情，包含测试日志，以及bug回复日志
     * 测试组权限
     */
    public function detail_log(){
        $ids = $ids ?? input('ids');
        $row = $this->model->get(['id' => $ids]);
        $row_arr = $row->toArray();
        $year_time = date('Y-m-d H:i',time());

        if($row['web_designer_group'] == 1 && $row['web_designer_user_id'] != ''){
            $row_arr['web_designer_username'] = $this->extract_username($row['web_designer_user_id'],'web_designer_user');
        }
        if($row['phper_group'] == 1 && $row['phper_user_id'] != ''){
            $row_arr['phper_username'] = $this->extract_username($row['phper_user_id'],'phper_user');
        }
        if($row['app_group'] == 1 && $row['app_user_id'] != ''){
            $row_arr['app_username'] = $this->extract_username($row['app_user_id'],'app_user');
        }
        /*测试日志--测试环境*/
        $left_test_list = $this->testRecordModel
            ->where('pid',$ids)
            ->where('type', $row_arr['type'])
            ->where('environment_type', 1)
            ->order('id', 'desc')
            ->select();
        $left_test_list = collection($left_test_list)->toArray();
        foreach ($left_test_list as $k_left => $v_left){
            if($v_left['responsibility_group'] == 1){
                $left_test_list[$k_left]['responsibility_user_name'] = $this->extract_username($row['web_designer_user_id'],'web_designer_user');
            }
            if($v_left['responsibility_group'] == 2){
                $left_test_list[$k_left]['responsibility_user_name'] = $this->extract_username($row['phper_user_id'],'phper_user');
            }
            if($v_left['responsibility_group'] == 3){
                $left_test_list[$k_left]['responsibility_user_name'] = $this->extract_username($row['app_user_id'],'app_user');
            }
            $left_test_list[$k_left]['create_time'] = date('m-d H:i',strtotime($v_left['create_time']));
            $left_test_list[$k_left]['create_user_name'] = config('demand.test_user')[$v_left['create_user_id']];
        }

        /*测试日志--正式环境*/
        $right_test_list = $this->testRecordModel
            ->where('pid',$ids)
            ->where('type', $row_arr['type'])
            ->where('environment_type', 2)
            ->order('id', 'desc')
            ->select();
        $right_test_list = collection($right_test_list)->toArray();
        foreach ($right_test_list as $k_right => $v_right){
            if($v_right['responsibility_group'] == 1){
                $right_test_list[$k_right]['responsibility_user_name'] = $this->extract_username($row['web_designer_user_id'],'web_designer_user');
            }
            if($v_right['responsibility_group'] == 2){
                $right_test_list[$k_right]['responsibility_user_name'] = $this->extract_username($row['phper_user_id'],'phper_user');
            }
            if($v_right['responsibility_group'] == 3){
                $right_test_list[$k_right]['responsibility_user_name'] = $this->extract_username($row['app_user_id'],'app_user');
            }
            $right_test_list[$k_right]['create_time'] = date('m-d H:i',strtotime($v_right['create_time']));
            $right_test_list[$k_right]['create_user_name'] = config('demand.test_user')[$v_right['create_user_id']];
        }
        $bug_type = config('demand.bug_type');//严重类型
        $this->view->assign('demand_type',input('demand_type'));
        $this->view->assign("bug_type", $bug_type);
        $this->view->assign("left_test_list", $left_test_list);
        $this->view->assign("right_test_list", $right_test_list);

        $this->view->assign("row", $row_arr);
        return $this->view->fetch();
    }


    /**
    *  bug列表页面
     * 是否扣除测试绩效
     */

    public function opt_test_duty($ids = null)
    {
        if ($this->request->isAjax()) {
            $is_test_duty = input('is_test_duty');
            if($is_test_duty == 1){
                $data['is_test_duty'] =  1;
            }else{
                $data['is_test_duty'] =  0;
            }
            $res = $this->model->allowField(true)->save($data,['id'=> input('ids')]);
            if ($res) {
                // Ding::dingHook(__FUNCTION__ . $ding_type, $this ->model ->get(input('ids')));
//                Ding::dingHook(__FUNCTION__, $this ->model ->get(input('ids')));
                $this->success('操作成功');
            } else {
                $this->error('操作失败');
            }
        }

        $ids = $ids ?? input('id');
        $row = $this->model->get(['id' => $ids]);
        $row_arr = $row->toArray();
        $year_time = date('Y-m-d H:i',time());

        //如果已分配前端人员
        $web_userid_arr = array();
        if($row_arr['web_designer_user_id']){
            $web_userid_arr['group'] = $row_arr['web_designer_group'];
            $web_userid_arr['complexity'] = config('demand.allComplexity')[$row_arr['web_designer_complexity']];
            $web_userid_arr['user_name'] = $this->extract_username($row_arr['web_designer_user_id'],'web_designer_user');
            $web_userid_arr['expect_time'] = date('Y-m-d H:i',strtotime($row_arr['web_designer_expect_time']));
            $web_userid_arr['is_finish'] = $row_arr['web_designer_is_finish'];
            $web_userid_arr['finish_time'] = $row_arr['web_designer_finish_time'];
        }
        //如果已分配后端人员
        $phper_userid_arr = array();
        if($row_arr['phper_user_id']){
            $phper_userid_arr['group'] = $row_arr['phper_group'];
            $phper_userid_arr['complexity'] = config('demand.allComplexity')[$row_arr['phper_complexity']];
            $phper_userid_arr['user_name'] = $this->extract_username($row_arr['phper_user_id'],'phper_user');
            $phper_userid_arr['expect_time'] = date('Y-m-d H:i',strtotime($row_arr['phper_expect_time']));
            $phper_userid_arr['is_finish'] = $row_arr['phper_is_finish'];
            $phper_userid_arr['finish_time'] = $row_arr['phper_finish_time'];
        }

        //如果已分配app人员
        $app_userid_arr = array();
        if($row_arr['app_user_id']){
            $app_userid_arr['group'] = $row_arr['app_group'];
            $app_userid_arr['complexity'] = config('demand.allComplexity')[$row_arr['app_complexity']];
            $app_userid_arr['user_name'] = $this->extract_username($row_arr['app_user_id'],'app_user');
            $app_userid_arr['expect_time'] = date('Y-m-d H:i',strtotime($row_arr['app_expect_time']));
            $app_userid_arr['is_finish'] = $row_arr['app_is_finish'];
            $app_userid_arr['finish_time'] = $row_arr['app_finish_time'];
        }


        $this->view->assign("web_userid_arr", $web_userid_arr);
        $this->view->assign("phper_userid_arr", $phper_userid_arr);
        $this->view->assign("app_userid_arr", $app_userid_arr);
        $this->view->assign("year_time", $year_time);

        $this->view->assign("row", $row_arr);
        return $this->view->fetch();
    }


    /**
    *  bug列表页面
     * 是否工作时间处理问题
     */

    public function opt_work_time($ids = null)
    {
        if ($this->request->isAjax()) {
            $is_test_duty = input('is_work_time');
            if($is_test_duty == 1){
                $data['is_work_time'] =  1;
            }else{
                $data['is_work_time'] =  0;
            }
            $res = $this->model->allowField(true)->save($data,['id'=> input('ids')]);
            if ($res) {
                // Ding::dingHook(__FUNCTION__ . $ding_type, $this ->model ->get(input('ids')));
//                Ding::dingHook(__FUNCTION__, $this ->model ->get(input('ids')));
                $this->success('操作成功');
            } else {
                $this->error('操作失败');
            }
        }

        $ids = $ids ?? input('id');
        $row = $this->model->get(['id' => $ids]);
        $row_arr = $row->toArray();
        $year_time = date('Y-m-d H:i',time());

        //如果已分配前端人员
        $web_userid_arr = array();
        if($row_arr['web_designer_user_id']){
            $web_userid_arr['group'] = $row_arr['web_designer_group'];
            $web_userid_arr['complexity'] = config('demand.allComplexity')[$row_arr['web_designer_complexity']];
            $web_userid_arr['user_name'] = $this->extract_username($row_arr['web_designer_user_id'],'web_designer_user');
            $web_userid_arr['expect_time'] = date('Y-m-d H:i',strtotime($row_arr['web_designer_expect_time']));
            $web_userid_arr['is_finish'] = $row_arr['web_designer_is_finish'];
            $web_userid_arr['finish_time'] = $row_arr['web_designer_finish_time'];
        }
        //如果已分配后端人员
        $phper_userid_arr = array();
        if($row_arr['phper_user_id']){
            $phper_userid_arr['group'] = $row_arr['phper_group'];
            $phper_userid_arr['complexity'] = config('demand.allComplexity')[$row_arr['phper_complexity']];
            $phper_userid_arr['user_name'] = $this->extract_username($row_arr['phper_user_id'],'phper_user');
            $phper_userid_arr['expect_time'] = date('Y-m-d H:i',strtotime($row_arr['phper_expect_time']));
            $phper_userid_arr['is_finish'] = $row_arr['phper_is_finish'];
            $phper_userid_arr['finish_time'] = $row_arr['phper_finish_time'];
        }

        //如果已分配app人员
        $app_userid_arr = array();
        if($row_arr['app_user_id']){
            $app_userid_arr['group'] = $row_arr['app_group'];
            $app_userid_arr['complexity'] = config('demand.allComplexity')[$row_arr['app_complexity']];
            $app_userid_arr['user_name'] = $this->extract_username($row_arr['app_user_id'],'app_user');
            $app_userid_arr['expect_time'] = date('Y-m-d H:i',strtotime($row_arr['app_expect_time']));
            $app_userid_arr['is_finish'] = $row_arr['app_is_finish'];
            $app_userid_arr['finish_time'] = $row_arr['app_finish_time'];
        }


        $this->view->assign("web_userid_arr", $web_userid_arr);
        $this->view->assign("phper_userid_arr", $phper_userid_arr);
        $this->view->assign("app_userid_arr", $app_userid_arr);
        $this->view->assign("year_time", $year_time);

        $this->view->assign("row", $row_arr);
        return $this->view->fetch();
    }



}<|MERGE_RESOLUTION|>--- conflicted
+++ resolved
@@ -454,11 +454,8 @@
                 if($this->auth->id == $v['entry_user_id']){
                     $list[$k]['is_entry_user_hidden'] = 1;
                 }*/
-<<<<<<< HEAD
-=======
-
-
->>>>>>> 69377798
+
+
             }
             $result = array("total" => $total, "rows" => $list);
             return json($result);
