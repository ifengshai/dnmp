--- conflicted
+++ resolved
@@ -377,12 +377,6 @@
         return $this->view->fetch();
     }
 
-<<<<<<< HEAD
-    public function batch_export_xls(){
-        $where['is_del'] =['eq',1];
-        $where['demand_type'] =['eq',2];
-        $where['create_time'] = ['between',['2021-01-01 00:00:00','2021-01-31 23:59:59']];
-=======
     /**
      * 网站端临时数据导出
      */
@@ -391,7 +385,6 @@
         $where['is_del'] = ['eq', 1];
         $where['demand_type'] = ['eq', 2];
         $where['create_time'] = ['between', ['2021-01-01 00:00:00', '2021-01-31 23:59:59']];
->>>>>>> 95cc439d
 //        $field = 'id,site,entry_user_id,type,functional_module,title,create_time,pm_audit_status_time,web_designer_user_id,app_user_id,phper_user_id,node_time
 //        develop_finish_time,web_designer_complexity,web_designer_group,web_remarks,pm_audit_status,pm_confirm_time,copy_to_user_id';
         $list = $this->model
@@ -616,10 +609,6 @@
             $spreadsheet->getActiveSheet()->setCellValue("R" . ($key * 1 + 2), $value['app_user_name']);
 
 
-<<<<<<< HEAD
-
-=======
->>>>>>> 95cc439d
         }
 
         //设置宽度
@@ -1066,7 +1055,6 @@
                     $add['status'] = 1;
                     $add['create_time'] = date('Y-m-d H:i', time());
                     $add['pm_audit_status'] = 1;
-                    $add['product_remarks'] = $data['product_remarks'] ?$data['product_remarks'] :'';
 
                     if (!empty($data['important_reasons'])) {
                         $add['important_reasons'] = implode(',', $data['important_reasons']);
@@ -1135,12 +1123,8 @@
                             $add['app_expect_time'] = null;
                             $add['develop_finish_status'] = 1;
                         }
-<<<<<<< HEAD
-                        if ($params['pm_audit_status'] ==3){
-=======
 //                        }
                         if ($params['pm_audit_status'] == 3) {
->>>>>>> 95cc439d
                             $add['status'] = 3;
                         }
                         empty($params['importance']) && $this->error('请选择重要程度');
@@ -1237,11 +1221,8 @@
         return $this->view->fetch();
     }
 
-<<<<<<< HEAD
-=======
-
-
->>>>>>> 95cc439d
+
+
     /**
      * 逻辑删除
      * */
