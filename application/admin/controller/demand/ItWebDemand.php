<?php

namespace app\admin\controller\demand;

use app\api\controller\Ding;
use app\common\controller\Backend;
use app\common\model\Auth;
use PhpOffice\PhpSpreadsheet\Spreadsheet;
use think\Db;
use think\Request;
use app\admin\model\AuthGroup;

/**
 * 技术部网站组需求管理
 *
 * @icon fa fa-circle-o
 */
class ItWebDemand extends Backend
{

    /**
     * ItWebDemand模型对象
     * @var \app\admin\model\demand\ItWebDemand
     */
    protected $model = null;
    protected $noNeedRight = ['del', 'distribution', 'test_handle', 'detail', 'demand_review', 'del', 'edit', 'rdc_demand_pass'];  //解决创建人无删除权限问题 暂定

    public function _initialize()
    {
        parent::_initialize();
        $this->model = new \app\admin\model\demand\ItWebDemand;
        $this->view->assign('getTabList', $this->model->getTabList());
        $this->ItWebDemandReview = new \app\admin\model\demand\ItWebDemandReview;
        $this->assignconfig('admin_id', session('admin.id'));
    }

    /**
     * 默认生成的控制器所继承的父类中有index/add/edit/del/multi五个基础方法、destroy/restore/recyclebin三个回收站方法
     * 因此在当前控制器中可不用编写增删改查的代码,除非需要自己控制这部分逻辑
     * 需要将application/admin/library/traits/Backend.php中对应的方法复制到当前控制器,然后进行修改
     */
    /*
     *  根据优先级和任务周期，返回任务开始时间和结束时间
     *  $priority  优先级
     *  $node_time  任务周期
     * */
    public function start_time($priority, $node_time)
    {
        $day_17 = mktime(17, 0, 0, date('m'), date('d'), date('Y')); //当天5点
        $week_17 = strtotime("+17 hour", strtotime("friday")); //本周5，下午5点
        $data = [];
        switch ($priority) {
            case 1:
                $data['start_time'] = date('Y-m-d H:i', time());
                $data['end_time'] = $node_time;
//                $data['end_time'] = date('Y-m-d H:i', strtotime('+' . $node_time . 'day'));
                break;
            case 2:
                $data['start_time'] = date('Y-m-d H:i', $day_17);
                $data['end_time'] = $node_time;
//                $data['end_time'] = date('Y-m-d H:i', strtotime("+" . $node_time . " day", $day_17));
                break;
            case 3:
                $data['start_time'] = date('Y-m-d H:i', $week_17);
                $data['end_time'] = $node_time;
//                $data['end_time'] = date('Y-m-d H:i', strtotime("+" . $node_time . " day", $week_17));
                break;
            case 4:
                $data['start_time'] = date('Y-m-d H:i', $week_17);
                $data['end_time'] = $node_time;
//                $data['end_time'] = date('Y-m-d H:i', strtotime("+" . $node_time . " day", $week_17));
                break;
            case 5:
                $data['start_time'] = date('Y-m-d H:i', $week_17);
                $data['end_time'] = $node_time;
//                $data['end_time'] = date('Y-m-d H:i', strtotime("+" . $node_time . " day", $week_17));
                break;
            default:
                $data['start_time'] = '';
                $data['end_time'] = '';
        }

        return $data;
    }


    /*
     * 取出配置文件的数据，
     * $user_id string 数据格式以逗号分隔
     * $config_name string 配置名称
     * */
    public function extract_username($user_id, $config_name)
    {
        $user_id_arr = explode(',', $user_id);
        $user_name_arr = [];
        foreach ($user_id_arr as $v) {
            $user_name_arr[] = config('demand.' . $config_name)[$v];
        }
        $user_name = implode(',', $user_name_arr);

        return $user_name;
    }

    /**
     * 产品权限
     */
    public function pm_status($ids = null)
    {
    }

    /**
     * 技术部网站需求列表
     */
    public function index()
    {
//        $time_update['status'] = 2;
//        $time_update['demand_type'] = 1;
//        $time = date('Y-m-d H:i', time());
//        $this->model->allowField(true)->save($time_update, ['start_time' => ['elt', $time], 'status' => 1, 'pm_audit_status' => 3]);

        //设置过滤方法
        $this->request->filter(['strip_tags']);
        if ($this->request->isAjax()) {
            //如果发送的来源是Selectpage，则转发到Selectpage
            if ($this->request->request('keyField')) {
                return $this->selectpage();
            }

            $filter = json_decode($this->request->get('filter'), true);
            //筛选开发进度
            if ($filter['develop_finish_status1']) {
                $map['develop_finish_status'] = $filter['develop_finish_status1'];
                unset($filter['develop_finish_status1']);
            }

            //筛选测试进度
            if ($filter['test_status1']) {
                $map['test_status'] = $filter['test_status1'];
                unset($filter['test_status1']);
            }
            if ($filter['end_time']) {
                $time = explode(' - ', $filter['end_time']);
                $map['all_finish_time'] = ['between', [$time[0], $time[1]]];
                unset($filter['end_time']);
            }

            //筛选提出人
            if ($filter['entry_user_name']) {
                $admin = new \app\admin\model\Admin();
                $smap['nickname'] = ['like', '%' . trim($filter['entry_user_name']) . '%'];
                $id = $admin->where($smap)->value('id');
                $map['entry_user_id'] = $id;
                unset($filter['entry_user_name']);
                unset($smap['nickname']);
            }

            //筛选任务人
            if ($filter['task_user_name']) {
                $admin = new \app\admin\model\Admin();
                $smap['nickname'] = ['like', '%' . trim($filter['task_user_name']) . '%'];
                $id = $admin->where($smap)->value('id');
                //前端负责人id 后端负责人id 测试负责人id
                $task_map = "FIND_IN_SET({$id},web_designer_user_id)  or FIND_IN_SET({$id},phper_user_id)  or FIND_IN_SET({$id}, test_user_id)";

                unset($filter['task_user_name']);
                unset($smap['nickname']);
            }
            $adminId = session('admin.id');
            //我的
            $meWhere = '1=1';
            if ($filter['label'] == 1) {
                //是否是开发主管
                $authUserIds = Auth::getGroupUserId(config('demand.php_group_id')) ?: [];
                if (in_array($adminId, $authUserIds)) {
                    //组员ID
                    $usersId = Auth::getGroupUserId(config('demand.php_group_person_id')) ?: [];
                    $usersId = array_merge($usersId, [$adminId]);
                    foreach ($usersId as $k => $v) {
                        if ($k == 0) {
                            $meWhere .= " and locate({$v},phper_user_id)";
                        } else {
                            $meWhere .= " or locate({$v},phper_user_id)";
                        }
                    }
                }

                //是否是测试主管
                $testAuthUserIds = Auth::getGroupUserId(config('demand.test_group_id')) ?: [];
                if (in_array($adminId, $testAuthUserIds)) {
                    $usersId = [];
                    //组员ID
                    $usersId = Auth::getGroupUserId(config('demand.test_group_person_id')) ?: [];
                    $usersId = array_merge($usersId, [$adminId]);
                    foreach ($usersId as $k => $v) {
                        if ($k == 0) {
                            $meWhere .= " and locate({$v},test_user_id)";
                        } else {
                            $meWhere .= " or locate({$v},test_user_id)";
                        }
                    }
                }

                //是否是前端主管
                $webAuthUserIds = Auth::getGroupUserId(config('demand.web_group_id')) ?: [];
                if (in_array($adminId, $webAuthUserIds)) {
                    $usersId = [];
                    //组员ID
                    $usersId = Auth::getGroupUserId(config('demand.web_group_person_id'));
                    $usersId = array_merge($usersId, [$adminId]);
                    foreach ($usersId as $k => $v) {
                        if ($k == 0) {
                            $meWhere .= " and locate({$v},web_designer_user_id)";
                        } else {
                            $meWhere .= " or locate({$v},web_designer_user_id)";
                        }
                    }
                }

                //是否是app主管
                $appAuthUserIds = Auth::getGroupUserId(config('demand.app_group_id')) ?: [];
                if (in_array($adminId, $appAuthUserIds)) {
                    $usersId = [];
                    //组员ID
                    $usersId = Auth::getGroupUserId(config('demand.app_group_person_id'));
                    $usersId = array_merge($usersId, [$adminId]);
                    foreach ($usersId as $k => $v) {
                        if ($k == 0) {
                            $meWhere .= " and locate({$v},app_user_id)";
                        } else {
                            $meWhere .= " or locate({$v},app_user_id)";
                        }
                    }
                }

                //不是主管
                if ($meWhere === '1=1') {
                    $meWhere = "FIND_IN_SET({$adminId},web_designer_user_id) or FIND_IN_SET({$adminId},phper_user_id) or FIND_IN_SET({$adminId},app_user_id) or FIND_IN_SET({$adminId},test_user_id) or FIND_IN_SET({$adminId},entry_user_id) or FIND_IN_SET({$adminId},copy_to_user_id)";
                }
            } elseif ($filter['label'] == 2) { //未完成
                /**
                 * 其他人：展示任务状态为未激活、激活、已响应的任务
                 * 产品：展示评审状态为待审、pending的任务
                 */
                //是否为产品
                $authUserIds = array_merge(Auth::getGroupUserId(config('demand.product_group_id')) ?: [], Auth::getGroupUserId(config('demand.product_group_person_id')) ?: []);
                //是否为测试
                $testAuthUserIds = array_merge(Auth::getGroupUserId(config('demand.test_group_id')) ?: [], Auth::getGroupUserId(config('demand.test_group_person_id')) ?: []);
                $map['status'] = ['eq', 3];
                $map['develop_finish_status'] = ['in', [1, 2, 3]];
                if (in_array($adminId, $authUserIds)) {
                    $map['pm_audit_status'] = ['in', [1, 2, 3, 4]];
                    $map['status'] = ['eq', 3];
                } elseif (in_array($adminId, $testAuthUserIds)) {
                    //测试 未上线都算未完成
                    $map['test_status'] = ['in', [1, 2, 3, 4]];
                    $map['status'] = ['eq', 3];
                } else {
                    //非产品 非测试  未激活、激活、已响应的任务
                }
            } elseif ($filter['label'] == 3) { //BUG任务
                $map['type'] = 1;
            } elseif ($filter['label'] == 4) { //开发任务
                $map['type'] = 5;
            } elseif ($filter['label'] == 5) { //其他任务
                $map['type'] = ['in', [2, 3, 4]];
            } elseif ($filter['label'] == 6) { //需求排期表
                $val = 'priority';
            }
            unset($filter['label']);
            $map['demand_type'] = 1; //默认任务列表
            $this->request->get(['filter' => json_encode($filter)]);

            [$where, $sort, $order, $offset, $limit] = $this->buildparams();
            $total = $this->model
                ->where($where)
                ->where($meWhere)
                ->where($map)
                ->where($task_map)
                ->order($sort, $order)
                ->count();
            if ($val == 'priority') {
                $list = $this->model
                    ->where($where)
                    ->where($meWhere)
                    ->where($map)
                    ->where($task_map)
                    ->order('priority', 'desc')
                    ->limit($offset, $limit)
                    ->select();
            } else {
                $list = $this->model
                    ->where($where)
                    ->where($meWhere)
                    ->where($map)
                    ->where($task_map)
                    ->order($sort, $order)
                    ->limit($offset, $limit)
                    ->select();
            }


            $list = collection($list)->toArray();
            //检查有没有权限
            $permissions['demand_pm_status'] = $this->auth->check('demand/it_web_demand/pm_status'); //产品确认权限
            $permissions['demand_add'] = $this->auth->check('demand/it_web_demand/add'); //新增权限
            $permissions['demand_del'] = $this->auth->check('demand/it_web_demand/del'); //删除权限
            $permissions['demand_distribution'] = $this->auth->check('demand/it_web_demand/distribution'); //开发响应
            $permissions['demand_test_handle'] = $this->auth->check('demand/it_web_demand/test_handle'); //测试响应

            foreach ($list as $k => $v) {
                $user_detail = $this->auth->getUserInfo($list[$k]['entry_user_id']);
                $list[$k]['entry_user_name'] = $user_detail['nickname']; //取提出人
                $list[$k]['detail'] = ''; //前台调用详情字段使用，并无实际意义

                $list[$k]['create_time'] = date('m-d H:i', strtotime($v['create_time']));
                $list[$k]['develop_finish_time'] = $v['develop_finish_time'] ? date('m-d H:i', strtotime($v['develop_finish_time'])) : '';
                $list[$k]['test_finish_time'] = $v['test_finish_time'] ? date('m-d H:i', strtotime($v['test_finish_time'])) : '';
                $list[$k]['all_finish_time'] = $v['all_finish_time'] ? date('m-d H:i', strtotime($v['all_finish_time'])) : '';
//                $list[$k]['node_time'] = $v['node_time'] ? $v['node_time'] . 'Day' : '-'; //预计时间
                $list[$k]['node_time'] = $v['node_time'] ? $v['node_time'] : '-'; //预计时间
                //检查权限
                $list[$k]['demand_pm_status'] = $permissions['demand_pm_status']; //产品确认权限
                $list[$k]['demand_add'] = $permissions['demand_add']; //新增权限
                $list[$k]['demand_del'] = $permissions['demand_del']; //删除权限
                $list[$k]['demand_distribution'] = $permissions['demand_distribution']; //开发响应
                $list[$k]['demand_test_handle'] = $permissions['demand_test_handle']; //测试响应

                //获取各组负责人
                $list[$k]['web_designer_user_name'] = '';
                if ($v['web_designer_user_id']) {
                    //获取php组长&组员
                    $web_userid_arr = explode(',', $v['web_designer_user_id']);
                    $web_users = Db::name("admin")
                        ->whereIn("id", $web_userid_arr)
                        ->column('nickname', 'id');
                    $list[$k]['web_designer_user_name'] = $web_users;
                }

                $list[$k]['php_user_name'] = '';
                if ($v['phper_user_id']) {
                    //获取php组长&组员
                    $php_userid_arr = explode(',', $v['phper_user_id']);
                    $php_users = Db::name("admin")
                        ->whereIn("id", $php_userid_arr)
                        ->column('nickname', 'id');
                    $list[$k]['php_user_name'] = $php_users;
                }

                $list[$k]['app_user_name'] = '';
                if ($v['app_user_id']) {
                    //获取php组长&组员
                    $app_userid_arr = explode(',', $v['app_user_id']);
                    $app_users = Db::name("admin")
                        ->whereIn("id", $app_userid_arr)
                        ->column('nickname', 'id');
                    $list[$k]['app_user_name'] = $app_users;
                }

                $list[$k]['test_user_name'] = '';
                if ($v['test_user_id']) {
                    //获取php组长&组员
                    $test_userid_arr = explode(',', $v['test_user_id']);
                    $test_users = Db::name("admin")
                        ->whereIn("id", $test_userid_arr)
                        ->column('nickname', 'id');
                    $list[$k]['test_user_name'] = $test_users;
                }
            }
            $result = ["total" => $total, "rows" => $list];

            return json($result);
        }

        //限制各主管没有添加权限
        $authUserIds = Auth::getGroupUserId(config('demand.php_group_id')) ?: [];
        $testAuthUserIds = Auth::getGroupUserId(config('demand.test_group_id')) ?: [];
        $webAuthUserIds = Auth::getGroupUserId(config('demand.web_group_id')) ?: [];
        $appAuthUserIds = Auth::getGroupUserId(config('demand.app_group_id')) ?: [];
        $userIds = array_merge($authUserIds, $testAuthUserIds, $webAuthUserIds, $appAuthUserIds);
        if (in_array(session('admin.id'), $userIds)) {
            $this->assign('auth_label', 0);
        } else {
            $this->assign('auth_label', 1);
        }

        return $this->view->fetch();
    }

    /**
     * 网站端临时数据导出
     */
    public function batch_export_xls()
    {

        $filter = json_decode($this->request->get('filter'), true);
        //筛选开发进度
        $map = [];
        if ($filter['phper_group']) {
            $map['phper_group'] = $filter['phper_group'];
            unset($filter['phper_group']);
        }

        if ($filter['end_time']) {
            $time = explode(' - ', $filter['end_time']);
            $map['all_finish_time'] = ['between', [$time[0], $time[1]]];
            unset($filter['end_time']);
        } else {
            $starDay = date("Y-m-d H:i:s", mktime(0, 0, 0, date("m") - 1, 1));
            $endDay = date("Y-m-d H:i:s", mktime(23, 59, 59, date("m"), 0));
            $where['create_time'] = ['between', [$starDay, $endDay]];
        }

        $type = input('param.type');

        $where['is_del'] = ['eq', 1];
        $where['demand_type'] = ['eq', $type];

        $list = $this->model
            ->where($where)
            ->where($map)
            ->order('id desc')
            ->select();

        $list = collection($list)->toArray();

        foreach ($list as $k => $v) {
            $user_detail = $this->auth->getUserInfo($list[$k]['entry_user_id']);
            $web_designer_user_id = $this->auth->getUserInfo($list[$k]['web_designer_user_id']);
            $copy_to_user_id = $this->auth->getUserInfo($list[$k]['copy_to_user_id']);
            $list[$k]['entry_user_name'] = $user_detail['nickname']; //取提出人
            $list[$k]['web_designer_user_id'] = $web_designer_user_id['nickname']; //取提出人
            $list[$k]['copy_to_user_id'] = $copy_to_user_id['nickname']; //取提出人
            //获取各组负责人
            $list[$k]['web_designer_user_name'] = '';
            if ($v['web_designer_user_id']) {
                //获取前端组长&组员
                $web_userid_arr = explode(',', $v['web_designer_user_id']);
                $web_users = Db::name("admin")
                    ->whereIn("id", $web_userid_arr)
                    ->column('nickname', 'id');

                if (!empty($web_users)) {
                    $list[$k]['web_designer_user_name'] = implode(',', $web_users);
                } else {
                    $list[$k]['web_designer_user_name'] = '';
                }

            }

            $list[$k]['php_user_name'] = '';
            if ($v['phper_user_id']) {
                //获取php组长&组员
                $php_userid_arr = explode(',', $v['phper_user_id']);
                $php_users = Db::name("admin")
                    ->whereIn("id", $php_userid_arr)
                    ->column('nickname', 'id');
                if (!empty($php_users)) {
                    $list[$k]['php_user_name'] = implode(',', $php_users);
                } else {
                    $list[$k]['php_user_name'] = '';
                }
            }

            $list[$k]['app_user_name'] = '';
            if ($v['app_user_id']) {
                //获取php组长&组员
                $app_userid_arr = explode(',', $v['app_user_id']);
                $app_users = Db::name("admin")
                    ->whereIn("id", $app_userid_arr)
                    ->column('nickname', 'id');
                if (!empty($app_users)) {
                    $list[$k]['app_user_name'] = implode(',', $app_users);
                } else {
                    $list[$k]['app_user_name'] = '';
                }
            }
            //站点
            if ($v['site'] == 1) {
                $list[$k]['site'] = 'zeelool';
            } elseif ($v['site'] == 2) {
                $list[$k]['site'] = 'voogueme';
            } elseif ($v['site'] == 3) {
                $list[$k]['site'] = 'meeloog';
            } elseif ($v['site'] == 4) {
                $list[$k]['site'] = 'vicmoo';
            } elseif ($v['site'] == 5) {
                $list[$k]['site'] = 'wesee';
            } elseif ($v['site'] == 6) {
                $list[$k]['site'] = 'rufoo';
            } elseif ($v['site'] == 7) {
                $list[$k]['site'] = 'toloog';
            } elseif ($v['site'] == 8) {
                $list[$k]['site'] = 'other';
            } elseif ($v['site'] == 9) {
                $list[$k]['site'] = 'ZeeloolEs';
            } elseif ($v['site'] == 10) {
                $list[$k]['site'] = 'ZeeloolDe';
            } elseif ($v['site'] == 11) {
                $list[$k]['site'] = 'ZeeloolJp';
            } else {
                $list[$k]['site'] = 'voogmechic';
            }
//
            //任务类型
            if ($v['type'] == 1) {
                $list[$k]['type'] = 'bug';
            } elseif ($v['type'] == 2) {
                $list[$k]['type'] = '维护';
            } elseif ($v['type'] == 3) {
                $list[$k]['type'] = '优化';
            } elseif ($v['type'] == 4) {
                $list[$k]['type'] = '新功能';
            } else {
                $list[$k]['type'] = '开发';
            }
            //功能模块
            if ($v['functional_module'] == 1) {
                $list[$k]['functional_module'] = '购物车';
            } elseif ($v['functional_module'] == 2) {
                $list[$k]['functional_module'] = '个人中心';
            } elseif ($v['functional_module'] == 3) {
                $list[$k]['functional_module'] = '列表页';
            } elseif ($v['functional_module'] == 4) {
                $list[$k]['functional_module'] = '详情页';
            } elseif ($v['functional_module'] == 5) {
                $list[$k]['functional_module'] = '首页';
            } elseif ($v['functional_module'] == 6) {
                $list[$k]['functional_module'] = '优惠券';
            } elseif ($v['functional_module'] == 7) {
                $list[$k]['functional_module'] = '支付页';
            } elseif ($v['functional_module'] == 8) {
                $list[$k]['functional_module'] = 'magento后台';
            } elseif ($v['functional_module'] == 9) {
                $list[$k]['functional_module'] = '活动页';
            } else {
                $list[$k]['functional_module'] = '其他';
            }
            //难易程度
            if ($v['web_designer_complexity'] == 1) {
                $list[$k]['web_designer_complexity'] = '简单';
            } elseif ($v['web_designer_complexity'] == 2) {
                $list[$k]['web_designer_complexity'] = '中等';
            } else {
                $list[$k]['web_designer_complexity'] = '复杂';
            }

            //难易程度
            if ($v['phper_complexity'] == 1) {
                $list[$k]['phper_complexity'] = '简单';
            } elseif ($v['phper_complexity'] == 2) {
                $list[$k]['phper_complexity'] = '中等';
            } else {
                $list[$k]['phper_complexity'] = '复杂';
            }

            //是否需要前端
            if ($v['web_designer_group'] == 0) {
                $list[$k]['web_designer_group'] = '未确认';
            } elseif ($v['web_designer_group'] == 1) {
                $list[$k]['web_designer_group'] = '需要';
            } else {
                $list[$k]['web_designer_group'] = '不需要';
            }

            //是否需要前端
            if ($v['phper_group'] == 0) {
                $list[$k]['phper_group'] = '未确认';
            } elseif ($v['phper_group'] == 1) {
                $list[$k]['phper_group'] = '需要';
            } else {
                $list[$k]['phper_group'] = '不需要';
            }

            if ($v['test_group'] == 0) {
                $list[$k]['test_group'] = '未确认';
            } elseif ($v['test_group'] == 1) {
                $list[$k]['test_group'] = '需要';
            } else {
                $list[$k]['test_group'] = '不需要';
            }

            //是否超时
            if ($v['end_time'] < $v['node_time']) {
                $list[$k]['overtime'] = '否';
            } else {
                $list[$k]['overtime'] = '是';
            }
            //是否拒绝
            if ($v['web_remarks'] !== null) {
                $list[$k]['web_remarks'] = '是';
            } else {
                $list[$k]['web_remarks'] = '否';
            }

            if ($v['pm_audit_status'] !== 2) {
                $list[$k]['pm_audit_status'] = '否';
            } else {
                $list[$k]['pm_audit_status'] = '是';
            }
            if ($v['secondary_operation'] !== 2) {
                $list[$k]['pm_audit_status'] = '否';
            } else {
                $list[$k]['pm_audit_status'] = '是';
            }
        }

        //从数据库查询需要的数据
        $spreadsheet = new Spreadsheet();


        //常规方式：利用setCellValue()填充数据
        $spreadsheet
            ->setActiveSheetIndex(0)->setCellValue("A1", "需求ID")
            ->setCellValue("B1", "站点")
            ->setCellValue("C1", "提出人");
        $spreadsheet->setActiveSheetIndex(0)->setCellValue("D1", "任务类型")
            ->setCellValue("E1", "功能模块")
            ->setCellValue("F1", "标题")
            ->setCellValue("G1", "创建时间")
            ->setCellValue("H1", "产品审核通过时间")
            ->setCellValue("I1", "开发责任人")
            ->setCellValue("J1", "期望时间")
            ->setCellValue("K1", "实际开发完成时间")
            ->setCellValue("L1", "需求上线时间")
            ->setCellValue("M1", "前端预期难易度")
            ->setCellValue("N1", "后端预期难易度")
            ->setCellValue("O1", "是否需要前端")
            ->setCellValue("P1", "是否需要测试")
            ->setCellValue("Q1", "前端负责人")
            ->setCellValue("R1", "后端负责人")
            ->setCellValue("S1", "APP负责人")
            ->setCellValue("T1", "后端预计完成时间")
            ->setCellValue("U1", "是否需要后端");
        foreach ($list as $key => $value) {
            $spreadsheet->getActiveSheet()->setCellValueExplicit("A" . ($key * 1 + 2), $value['id'], \PhpOffice\PhpSpreadsheet\Cell\DataType::TYPE_STRING);
            $spreadsheet->getActiveSheet()->setCellValue("B" . ($key * 1 + 2), $value['site']);
            $spreadsheet->getActiveSheet()->setCellValue("C" . ($key * 1 + 2), $value['entry_user_name']);
            $spreadsheet->getActiveSheet()->setCellValue("D" . ($key * 1 + 2), $value['type']);
            $spreadsheet->getActiveSheet()->setCellValue("E" . ($key * 1 + 2), $value['functional_module']);
            $spreadsheet->getActiveSheet()->setCellValue("F" . ($key * 1 + 2), $value['title']);
            $spreadsheet->getActiveSheet()->setCellValue("G" . ($key * 1 + 2), $value['create_time']);
            $spreadsheet->getActiveSheet()->setCellValue("H" . ($key * 1 + 2), $value['pm_confirm_time']);
            $spreadsheet->getActiveSheet()->setCellValue("I" . ($key * 1 + 2), $value['copy_to_user_id']);
            $spreadsheet->getActiveSheet()->setCellValue("J" . ($key * 1 + 2), $value['node_time']);
            $spreadsheet->getActiveSheet()->setCellValue("K" . ($key * 1 + 2), $value['develop_finish_time']);
            //测试确认时间
            $spreadsheet->getActiveSheet()->setCellValue("L" . ($key * 1 + 2), $value['test_confirm_time']);
            $spreadsheet->getActiveSheet()->setCellValue("M" . ($key * 1 + 2), $value['web_designer_complexity']);
            $spreadsheet->getActiveSheet()->setCellValue("N" . ($key * 1 + 2), $value['phper_complexity']);
            $spreadsheet->getActiveSheet()->setCellValue("O" . ($key * 1 + 2), $value['web_designer_group']);
            $spreadsheet->getActiveSheet()->setCellValue("P" . ($key * 1 + 2), $value['test_group']);
            $spreadsheet->getActiveSheet()->setCellValue("Q" . ($key * 1 + 2), $value['web_designer_user_name']);
            $spreadsheet->getActiveSheet()->setCellValue("R" . ($key * 1 + 2), $value['php_user_name']);
            $spreadsheet->getActiveSheet()->setCellValue("S" . ($key * 1 + 2), $value['app_user_name']);
            $spreadsheet->getActiveSheet()->setCellValue("T" . ($key * 1 + 2), $value['phper_expect_time']);
            $spreadsheet->getActiveSheet()->setCellValue("U" . ($key * 1 + 2), $value['phper_group']);
        }

        //设置宽度
        $spreadsheet->getActiveSheet()->getColumnDimension('A')->setWidth(20);
        $spreadsheet->getActiveSheet()->getColumnDimension('B')->setWidth(20);
        $spreadsheet->getActiveSheet()->getColumnDimension('C')->setWidth(20);
        $spreadsheet->getActiveSheet()->getColumnDimension('D')->setWidth(20);
        $spreadsheet->getActiveSheet()->getColumnDimension('E')->setWidth(20);
        $spreadsheet->getActiveSheet()->getColumnDimension('F')->setWidth(40);
        $spreadsheet->getActiveSheet()->getColumnDimension('G')->setWidth(20);
        $spreadsheet->getActiveSheet()->getColumnDimension('H')->setWidth(20);
        $spreadsheet->getActiveSheet()->getColumnDimension('J')->setWidth(20);
        $spreadsheet->getActiveSheet()->getColumnDimension('L')->setWidth(20);
        //设置边框
        $border = [
            'borders' => [
                'allBorders' => [
                    'borderStyle' => \PhpOffice\PhpSpreadsheet\Style\Border::BORDER_THIN, // 设置border样式
                    'color'       => ['argb' => 'FF000000'], // 设置border颜色
                ],
            ],
        ];

        $spreadsheet->getDefaultStyle()->getFont()->setName('微软雅黑')->setSize(12);

        $setBorder = 'A1:' . $spreadsheet->getActiveSheet()->getHighestColumn() . $spreadsheet->getActiveSheet()->getHighestRow();
        $spreadsheet->getActiveSheet()->getStyle($setBorder)->applyFromArray($border);

        $spreadsheet->getActiveSheet()->getStyle('A1:R' . $spreadsheet->getActiveSheet()->getHighestRow())->getAlignment()->setHorizontal(\PhpOffice\PhpSpreadsheet\Style\Alignment::HORIZONTAL_CENTER);
        $spreadsheet->setActiveSheetIndex(0);

        $format = 'xlsx';
        if ($type == 1) {
            $savename = '网站需求列表' . date("YmdHis", time());
        } else {
            $savename = '网站RDC列表' . date("YmdHis", time());
        }
        if ($format == 'xls') {
            //输出Excel03版本
            header('Content-Type:application/vnd.ms-excel');
            $class = "\PhpOffice\PhpSpreadsheet\Writer\Xls";
        } elseif ($format == 'xlsx') {
            //输出07Excel版本
            header('Content-Type: application/vnd.openxmlformats-officedocument.spreadsheetml.sheet');
            $class = "\PhpOffice\PhpSpreadsheet\Writer\Xlsx";
        }

        //输出名称
        header('Content-Disposition: attachment;filename="' . $savename . '.' . $format . '"');
        //禁止缓存
        header('Cache-Control: max-age=0');
        $writer = new $class($spreadsheet);

        $writer->save('php://output');

    }


    /**
     * RDC列表
     *
     * @Description
     * @author wpl
     * @since 2020/08/11 10:00:55 
     * @return void
     */
    public function rdc_demand_list()
    {
        //设置过滤方法
        $this->request->filter(['strip_tags']);
        if ($this->request->isAjax()) {
            //如果发送的来源是Selectpage，则转发到Selectpage
            if ($this->request->request('keyField')) {
                return $this->selectpage();
            }

            $filter = json_decode($this->request->get('filter'), true);
            //筛选开发进度
            if ($filter['develop_finish_status1']) {
                $map['develop_finish_status'] = $filter['develop_finish_status1'];
                unset($filter['develop_finish_status1']);
            }

            if ($filter['end_time']) {
                $time = explode(' - ', $filter['end_time']);
                $map['all_finish_time'] = ['between', [$time[0], $time[1]]];
                unset($filter['end_time']);
            }

            //筛选测试进度
            if ($filter['test_status1']) {
                $map['test_status'] = $filter['test_status1'];
                unset($filter['test_status1']);
            }
            //筛选任务人
            if ($filter['task_user_name']) {
                $admin = new \app\admin\model\Admin();
                $smap['nickname'] = ['like', '%' . trim($filter['task_user_name']) . '%'];
                $id = $admin->where($smap)->value('id');
                //前端负责人id 后端负责人id 测试负责人id
                $task_map = "FIND_IN_SET({$id},web_designer_user_id)  or FIND_IN_SET({$id},phper_user_id)  or FIND_IN_SET({$id}, test_user_id)";
                unset($filter['task_user_name']);
                unset($smap['nickname']);
            }
            //筛选提出人
            if ($filter['entry_user_name']) {
                $admin = new \app\admin\model\Admin();
                $smap['nickname'] = ['like', '%' . trim($filter['entry_user_name']) . '%'];
                $id = $admin->where($smap)->value('id');
                $map['entry_user_id'] = $id;
                unset($filter['entry_user_name']);
                unset($smap['nickname']);
            }
            $adminId = session('admin.id');
            //我的
            $meWhere = '1=1';
            if ($filter['label'] == 1) {
                //是否是开发主管
                $authUserIds = Auth::getGroupUserId(config('demand.php_group_id')) ?: [];
                if (in_array($adminId, $authUserIds)) {
                    //组员ID
                    $usersId = Auth::getGroupUserId(config('demand.php_group_person_id')) ?: [];
                    $usersId = array_merge($usersId, [$adminId]);
                    foreach ($usersId as $k => $v) {
                        if ($k == 0) {
                            $meWhere .= " and locate({$v},phper_user_id)";
                        } else {
                            $meWhere .= " or locate({$v},phper_user_id)";
                        }
                    }
                }

                //是否是测试主管
                $testAuthUserIds = Auth::getGroupUserId(config('demand.test_group_id')) ?: [];
                if (in_array($adminId, $testAuthUserIds)) {
                    $usersId = [];
                    //组员ID
                    $usersId = Auth::getGroupUserId(config('demand.test_group_person_id')) ?: [];
                    $usersId = array_merge($usersId, [$adminId]);
                    foreach ($usersId as $k => $v) {
                        if ($k == 0) {
                            $meWhere .= " and locate({$v},test_user_id)";
                        } else {
                            $meWhere .= " or locate({$v},test_user_id)";
                        }
                    }
                }

                //是否是前端主管
                $webAuthUserIds = Auth::getGroupUserId(config('demand.web_group_id')) ?: [];
                if (in_array($adminId, $webAuthUserIds)) {
                    $usersId = [];
                    //组员ID
                    $usersId = Auth::getGroupUserId(config('demand.web_group_person_id'));
                    $usersId = array_merge($usersId, [$adminId]);
                    foreach ($usersId as $k => $v) {
                        if ($k == 0) {
                            $meWhere .= " and locate({$v},web_designer_user_id)";
                        } else {
                            $meWhere .= " or locate({$v},web_designer_user_id)";
                        }
                    }
                }

                //是否是app主管
                $appAuthUserIds = Auth::getGroupUserId(config('demand.app_group_id')) ?: [];
                if (in_array($adminId, $appAuthUserIds)) {
                    $usersId = [];
                    //组员ID
                    $usersId = Auth::getGroupUserId(config('demand.app_group_person_id'));
                    $usersId = array_merge($usersId, [$adminId]);
                    foreach ($usersId as $k => $v) {
                        if ($k == 0) {
                            $meWhere .= " and locate({$v},app_user_id)";
                        } else {
                            $meWhere .= " or locate({$v},app_user_id)";
                        }
                    }
                }

                //不是主管
                if ($meWhere === '1=1') {
                    $meWhere = "FIND_IN_SET({$adminId},web_designer_user_id) or FIND_IN_SET({$adminId},phper_user_id) or FIND_IN_SET({$adminId},app_user_id) or FIND_IN_SET({$adminId},test_user_id) or FIND_IN_SET({$adminId},entry_user_id) or FIND_IN_SET({$adminId},copy_to_user_id)";
                }
            } elseif ($filter['label'] == 2) { //未完成
                /**
                 * 其他人：展示任务状态为未激活、激活、已响应的任务
                 * 产品：展示评审状态为待审、pending的任务
                 */
                //是否为产品
                $authUserIds = array_merge(Auth::getGroupUserId(config('demand.product_group_id')), Auth::getGroupUserId(config('demand.product_group_person_id')));
                if (in_array($adminId, $authUserIds)) {
                    $map['pm_audit_status'] = ['in', [1, 2]];
                } else {
                    //非产品
                    $map['status'] = ['eq', 3];
                }
            } elseif ($filter['label'] == 3) { //BUG任务
                $map['type'] = 1;
            } elseif ($filter['label'] == 4) { //开发任务
                $map['type'] = 5;
            } elseif ($filter['label'] == 5) { //其他任务
                $map['type'] = ['in', [2, 3, 4]];
            } elseif ($filter['label'] == 6) {
                $val = 'priority';
            }
            unset($filter['label']);
            $map['demand_type'] = 2; //默认任务列表

            $this->request->get(['filter' => json_encode($filter)]);
            [$where, $sort, $order, $offset, $limit] = $this->buildparams();
            $total = $this->model
                ->where($where)
                ->where($meWhere)
                ->where($map)
                ->where($task_map)
                ->order($sort, $order)
                ->count();
            if ($val == 'priority') {
                $list = $this->model
                    ->where($where)
                    ->where($meWhere)
                    ->where($map)
                    ->where($task_map)
                    ->order($val, $order)
                    ->limit($offset, $limit)
                    ->select();
            } else {
                $list = $this->model
                    ->where($where)
                    ->where($meWhere)
                    ->where($map)
                    ->where($task_map)
                    ->order($sort, $order)
                    ->limit($offset, $limit)
                    ->select();
            }

            $list = collection($list)->toArray();

            //检查有没有权限
            $permissions['demand_pm_status'] = $this->auth->check('demand/it_web_demand/pm_status'); //产品确认权限
            $permissions['demand_add'] = $this->auth->check('demand/it_web_demand/add'); //新增权限
            $permissions['demand_del'] = $this->auth->check('demand/it_web_demand/del'); //删除权限
            $permissions['demand_distribution'] = $this->auth->check('demand/it_web_demand/distribution'); //开发响应
            $permissions['demand_test_handle'] = $this->auth->check('demand/it_web_demand/test_handle'); //测试响应
            $permissions['pm_status'] = $this->auth->check('demand/it_web_demand/pm_status');

            foreach ($list as $k => $v) {
                $user_detail = $this->auth->getUserInfo($list[$k]['entry_user_id']);
                $list[$k]['entry_user_name'] = $user_detail['nickname']; //取提出人
                $list[$k]['detail'] = ''; //前台调用详情字段使用，并无实际意义

                $list[$k]['create_time'] = date('m-d H:i', strtotime($v['create_time']));
                $list[$k]['develop_finish_time'] = $v['develop_finish_time'] ? date('m-d H:i', strtotime($v['develop_finish_time'])) : '';
                $list[$k]['test_finish_time'] = $v['test_finish_time'] ? date('m-d H:i', strtotime($v['test_finish_time'])) : '';
                $list[$k]['all_finish_time'] = $v['all_finish_time'] ? date('m-d H:i', strtotime($v['all_finish_time'])) : '';
//                $list[$k]['node_time'] = $v['node_time'] ? $v['node_time'] . 'Day' : '-'; //预计时间
                $list[$k]['node_time'] = $v['node_time'] ? $v['node_time'] : '-'; //预计时间
                //检查权限
                $list[$k]['demand_pm_status'] = $permissions['demand_pm_status']; //产品确认权限
                $list[$k]['demand_add'] = $permissions['demand_add']; //新增权限
                $list[$k]['demand_del'] = $permissions['demand_del']; //删除权限
                $list[$k]['demand_distribution'] = $permissions['demand_distribution']; //开发响应
                $list[$k]['demand_test_handle'] = $permissions['demand_test_handle']; //测试响应
                $list[$k]['pm_status'] = $permissions['pm_status'];

                //获取各组负责人
                $list[$k]['web_designer_user_name'] = '';
                if ($v['web_designer_user_id']) {
                    //获取php组长&组员
                    $web_userid_arr = explode(',', $v['web_designer_user_id']);
                    $web_users = Db::name("admin")
                        ->whereIn("id", $web_userid_arr)
                        ->column('nickname', 'id');
                    $list[$k]['web_designer_user_name'] = $web_users;
                }

                $list[$k]['php_user_name'] = '';
                if ($v['phper_user_id']) {
                    //获取php组长&组员
                    $php_userid_arr = explode(',', $v['phper_user_id']);
                    $php_users = Db::name("admin")
                        ->whereIn("id", $php_userid_arr)
                        ->column('nickname', 'id');
                    $list[$k]['php_user_name'] = $php_users;
                }

                $list[$k]['app_user_name'] = '';
                if ($v['app_user_id']) {
                    //获取php组长&组员
                    $app_userid_arr = explode(',', $v['app_user_id']);
                    $app_users = Db::name("admin")
                        ->whereIn("id", $app_userid_arr)
                        ->column('nickname', 'id');
                    $list[$k]['app_user_name'] = $app_users;
                }

                $list[$k]['test_user_name'] = '';
                if ($v['test_user_id']) {
                    //获取php组长&组员
                    $test_userid_arr = explode(',', $v['test_user_id']);
                    $test_users = Db::name("admin")
                        ->whereIn("id", $test_userid_arr)
                        ->column('nickname', 'id');
                    $list[$k]['test_user_name'] = $test_users;
                }
            }
            $result = ["total" => $total, "rows" => $list];

            return json($result);
        }

        return $this->view->fetch();
    }

    /**
     * RDC 产品通过/拒绝按钮
     * */
    public function rdc_demand_pass($ids = null)
    {
        if ($this->request->isPost()) {
            $params = input();

            $row = $this->model->get($params['id']);
            $row = $row->toArray();

            if ($params['pm_audit_status'] == 4) {
                $add['pm_audit_status'] = 4;
            } else {
                $time_data = $this->start_time($row['priority'], $row['node_time']);
                $add['start_time'] = $time_data['start_time'];
                $add['end_time'] = $time_data['end_time'];
                $add['pm_audit_status'] = 3;

                /*提出人直接确认*/
                $add['pm_confirm'] = 1;
                $add['pm_confirm_time'] = date('Y-m-d H:i', time());
                $add['entry_user_confirm'] = 1;
                $add['entry_user_confirm_time'] = date('Y-m-d H:i', time());
                /*提出人直接确认*/

                $add['status'] = 2;
            }
            $add['pm_audit_status_time'] = date('Y-m-d H:i', time());
            $add['remark'] = $params['row']['remark'];//备注

            $res = $this->model->allowField(true)->save($add, ['id' => $params['id']]);
            if ($res) {

                if ($params['pm_audit_status'] == 4) {
                    Ding::cc_ding($row['entry_user_id'], '任务ID:' . $params['id'] . '+任务被拒绝', $row['title'], $this->request->domain() . url('index') . '?ref=addtabs');
                } else {
                    //任务评审状态变为“通过”时 推送给抄送人
                    if ($row['copy_to_user_id']) {
                        $usersId = explode(',', $row['copy_to_user_id']);
                        Ding::cc_ding($usersId, '任务ID:' . $params['id'] . '+任务已抄送给你', $row['title'], $this->request->domain() . url('index') . '?ref=addtabs');
                    }

                    //任务激活 推送主管
                    //是否是开发主管
                    $authUserIds = Auth::getGroupUserId(config('demand.php_group_id')) ?: [];
                    //是否是前端主管
                    $webAuthUserIds = Auth::getGroupUserId(config('demand.web_group_id')) ?: [];
                    //是否是app主管
                    $appAuthUserIds = Auth::getGroupUserId(config('demand.app_group_id')) ?: [];
                    $usersIds = array_merge($authUserIds, $webAuthUserIds, $appAuthUserIds);
                    Ding::cc_ding($usersIds, '任务ID:' . $params['id'] . '+任务激活，等待响应', $row['title'], $this->request->domain() . url('index') . '?ref=addtabs');
                }

                $this->success('成功');
            } else {
                $this->error('失败');
            }
        }

        $row = $this->model->get($ids);
        $row = $row->toArray();
        $row['site_type_arr'] = explode(',', $row['site_type']);
        $row['copy_to_user_id_arr'] = explode(',', $row['copy_to_user_id']);

        $admin = new \app\admin\model\Admin();
        $userList = $admin->where('status', 'normal')->column('nickname', 'id');
        $userList = collection($userList)->toArray();

        $this->view->assign('userlist', $userList);

        $this->view->assign('demand_type', input('demand_type'));
        $this->view->assign("type", input('type'));
        $this->view->assign("row", $row);

        return $this->view->fetch();
    }

    /**
     * 添加
     */
    public function add()
    {
        if ($this->request->isPost()) {
            $params = input();

            if ($params) {

                if ($params['is_user_confirm'] == 1) {
                    //提出人确认
                    $row = $this->model->get(['id' => $params['ids']]);
                    $row_arr = $row->toArray();

                    $pm_status = $this->auth->check('demand/it_web_demand/pm_status'); //产品确认权限
                    $user_id = $this->auth->id;
                    $data = [];
                    if ($pm_status) {
                        //有产品的权限，说明当前登录者是产品
                        if ($user_id == $row_arr['entry_user_id']) {
                            //如果当前用户有产品权限，又和提出人是一个人，则一次确定，全部确定
                            $data['entry_user_confirm'] = 1;
                            $data['entry_user_confirm_time'] = date('Y-m-d H:i', time());
                        }
                        $data['pm_confirm'] = 1;
                        $data['pm_confirm_time'] = date('Y-m-d H:i', time());
                    } else {
                        //没有产品的权限，还能进来这个方法，说明是运营，也就是提出人
                        $data['entry_user_confirm'] = 1;
                        $data['entry_user_confirm_time'] = date('Y-m-d H:i', time());
                    }


                    //如果当前登录人有产品确认权限，并且提出人==当前登录的人，则一个确认，就可以直接当成提出人确认&产品确认。

                    $res = $this->model->allowField(true)->save($data, ['id' => $params['ids']]);
                    if ($res) {
                        //$res = $this ->model ->get(input('ids'));
                        //Ding::dingHook('test_group_finish', $res);
                        $this->success('成功');
                    } else {
                        $this->error('失败');
                    }
                } else {
                    //正常新增
                    $data = $params['row'];

                    if ($params['demand_type'] == 2) {
                        //RDC
                        $add['demand_type'] = 2;
                        $add['priority'] = 1;
                        $add['node_time'] = $data['node_time'];
                    }
                    $add['type'] = $data['type'];
                    $add['site'] = $data['site'];
                    $add['site_type'] = implode(',', $data['site_type']);
                    $add['entry_user_id'] = $this->auth->id;
                    $add['copy_to_user_id'] = implode(',', $data['copy_to_user_id']);
                    $add['title'] = $data['title'];
                    $add['content'] = $data['content'];
                    $add['accessory'] = $data['accessory'];
                    $add['is_emergency'] = $data['is_emergency'] ? $data['is_emergency'] : 0;
                    //以下默认状态
                    $add['status'] = 1;
                    $add['create_time'] = date('Y-m-d H:i', time());
                    $add['pm_audit_status'] = 1;

                    if (!empty($data['important_reasons'])) {
                        $add['important_reasons'] = implode(',', $data['important_reasons']);
                    }
                    $add['functional_module'] = $data['functional_module'];
                    $result = $this->model->allowField(true)->save($add);

                    if ($result) {
                        //首次添加 钉钉推送产品
                        Ding::cc_ding(80, '任务ID:' . $this->model->id . '+任务等待评审', $data['title'], $this->request->domain() . url('index') . '?ref=addtabs');
                        $this->success('添加成功');
                    } else {
                        $this->error('新增失败，请联系技术，并说明操作过程');
                    }
                }
            }
        }
        $admin = new \app\admin\model\Admin();
        $userList = $admin->where('status', 'normal')->column('nickname', 'id');
        $userList = collection($userList)->toArray();

        $this->view->assign('userlist', $userList);
        $this->view->assign('demand_type', input('demand_type'));

        return $this->view->fetch();
    }

    /**
     * 编辑
     */
    public function edit($ids = null)
    {
        if ($this->request->isPost()) {
            $params = $this->request->post("row/a");
//            dump($params);die();
//            empty($params['priority']) && $this->error('数据异常');
//            empty($params['pm_audit_status']) && $this->error('数据异常,请刷新页面');
            if ($params) {
                if ($params['pm_audit_status'] == 4) {//拒绝
                    $add['pm_audit_status'] = $params['pm_audit_status'];
                    $add['pm_audit_status_time'] = date('Y-m-d H:i', time());
                } else {

                    if ($params['pm_audit_status']) {
                        //产品提交
                        $row = $this->model->get($params['id']);
                        $row = $row->toArray();
                        $add['site_type'] = implode(',', $params['site_type']);
                        if ($params['title'] !== $params['start_title'] || $params['content'] !== $params['start_content'] || $params['accessory'] !== $params['start_accessory']) {
                            $add['secondary_operation'] = 2;
                        }
                        //status  状态  1 未激活 2 激活 3 已响应 4 完成 5超时完成
                        //priority  优先级
                        //pm_audit_status  产品审核状态 1 等待审核 2pend  3通过  4拒绝
//                        if ($row['status'] == 1) {
//                            if ($params['priority'] == 1) {
//                                if ($params['pm_audit_status'] == 3) {
//                                    $add['status'] = 3;
//                                }
//                            }
//                        } else {
                        //产品要求  优先级  类型  被修改的时候  开发进度的记录会被重置功能去除
//                        if ($row['priority'] != $params['priority'] || $row['site_type'] != $add['site_type']) {
//                            $add['web_designer_group'] = 0;
//                            $add['web_designer_complexity'] = null;
//                            $add['web_designer_expect_time'] = null;
//                            $add['phper_group'] = 0;
//                            $add['phper_complexity'] = null;
//                            $add['phper_expect_time'] = null;
//                            $add['app_group'] = 0;
//                            $add['app_complexity'] = null;
//                            $add['app_expect_time'] = null;
//                            $add['develop_finish_status'] = 1;
//                        }
//                        }
                        if ($params['pm_audit_status'] == 3) {
                            $add['status'] = 3;
                        }
                        empty($params['importance']) && $this->error('请选择重要程度');
                        empty($params['degree_of_urgency']) && $this->error('请选择紧急程度');
                        empty($params['development_difficulty']) && $this->error('请选择开发难度');
                        empty($params['priority']) && $this->error('请选择优先级');
                        empty($params['node_time']) && $this->error('任务周期不能为空');
                        $add['priority'] = $params['priority'];
                        $add['node_time'] = $params['node_time'];

                        //老版本计算周期方法，摒弃掉
//                      $time_data = $this->start_time($params['priority'], $params['node_time']);
//                      $add['start_time'] = $time_data['start_time'];
//                      $add['end_time'] = $time_data['end_time'];
                        $add['node_time'] = $params['node_time'];
                        $add['pm_audit_status'] = $params['pm_audit_status'];
                        $add['pm_audit_status_time'] = date('Y-m-d H:i', time());
                    }
                    $add['product_remarks'] = $params['product_remarks'];
                    $add['type'] = $params['type'];
                    $add['site'] = $params['site'];
                    //非空
                    if (!empty($params['copy_to_user_id'])) {
                        $add['copy_to_user_id'] = implode(',', $params['copy_to_user_id']);
                    }
                    $add['title'] = $params['title'];
                    $add['content'] = $params['content'];
                    $add['remark'] = $params['remark'];
                    $add['accessory'] = $params['accessory'];
                    $add['is_emergency'] = $params['is_emergency'] ? $params['is_emergency'] : 0;
//                    if ($params['demand_type'] == 2) {
//                        $add['node_time'] = $params['node_time'];
//                    }
                    $add['functional_module'] = $params['functional_module'];
                    $add['importance'] = $params['importance'];
                    $add['degree_of_urgency'] = $params['degree_of_urgency'];
                    $add['development_difficulty'] = $params['development_difficulty'];

                    $add['priority'] = $params['priority'];
                    if (!empty($params['important_reasons'])) {
                        $add['important_reasons'] = implode(',', $params['important_reasons']);
                    }
                }
                $res = $this->model->allowField(true)->save($add, ['id' => $params['id']]);
                if ($res) {
                    //如果产品通过审核  并且该需求需要app协助
                    if ($params['pm_audit_status'] == 3 && in_array('3', $params['site_type'])) {
                        //将该需求存储到app表
                        $app_add['it_web_demand_id'] = $params['id'];//对应it_web表id
                        $app_add['site'] = $params['site'];//站点
                        $app_add['functional_module'] = $params['functional_module'];//功能模块
                        $app_add['type'] = $params['type'];//类型
                        if (!empty($params['important_reasons'])) {
                            $app_add['important_reasons'] = implode(',', $params['important_reasons']);//重要原因
                        }
                        $app_add['importance'] = $params['importance'];//重要程度
                        $app_add['degree_of_urgency'] = $params['degree_of_urgency'];//紧急程度
                        $app_add['development_difficulty'] = $params['development_difficulty'];//开发难度
                        $app_add['priority'] = $params['priority'];//优先级
                        $app_add['node_time'] = $params['node_time'];//预期时间
                        $app_add['title'] = $params['title'];//标题
                        $app_add['content'] = $params['content'];//内容
                        $app_add['product_remarks'] = $params['product_remarks'];//备注
                        $app_add['accessory'] = $params['accessory'];//附件
                        $app_add['entry_user_id'] = $params['entry_user_id'];//提出人id
                        $app_add['site_type'] = implode(',', $params['site_type']);//设备端
                        $app_add['create_time'] = date('Y-m-d H:i:s', time());//创建时间
                        if (!empty($params['copy_to_user_id'])) {
                            $app_add['copy_to_user_id'] = implode(',', $params['copy_to_user_id']);//抄送人
                        }
                        Db::name('it_app_demand')->insert($app_add);
                        $update['app_group'] = 1;
                        $update['app_expect_time'] = date('Y-m-d H:i:s');
                        $update['app_complexity'] = 1;
                        $update['status'] = 3;

                        $this->model->allowField(true)->save($update, ['id' => $params['id']]);
                        //Ding::dingHook(__FUNCTION__, $this ->model ->get($params['id']));
                    }
                    $this->success('成功');
                } else {
                    $this->error('失败');
                }
                $this->error(__('Parameter %s can not be empty', ''));
            }
        }
        $row = $this->model->get($ids);
        $row = $row->toArray();
        $row['site_type_arr'] = explode(',', $row['site_type']);
        $row['copy_to_user_id_arr'] = explode(',', $row['copy_to_user_id']);
        $row['important_reasons'] = explode(',', $row['important_reasons']);
        $this->view->assign('demand_type', input('demand_type'));

        $this->view->assign("type", input('type'));
        $this->view->assign("row", $row);
        $admin = new \app\admin\model\Admin();
        $userList = $admin->where('status', 'normal')->column('nickname', 'id');
        $userList = collection($userList)->toArray();

        $this->view->assign('userlist', $userList);
        //确认权限
        $this->view->assign('pm_status', $this->auth->check('demand/it_web_demand/pm_status'));
        $this->view->assign('admin_id', session('admin.id'));

        return $this->view->fetch();
    }


    /**
     * 逻辑删除
     * */
    public function del($ids = "")
    {
        if ($this->request->isPost()) {
            $params = $this->request->post("row/a");

            $data['is_del'] = 0;
            $res = $this->model->allowField(true)->save($data, ['id' => $params['id']]);
            if ($res) {
                $this->success('成功');
            } else {
                $this->error('失败');
            }
        }
    }

    /**
     * 开发响应
     * 开发完成
     */
    public function distribution($ids = null)
    {
        if ($this->request->isPost()) {
            $params = $this->request->post("row/a");

            //$params['type']的值，1：响应编辑，2：完成
            if ($params['type'] == 2) {
                $update = [];
                if ($params['web_status'] == 1) {
                    $update['web_designer_is_finish'] = 1;
                    $update['web_designer_finish_time'] = date('Y-m-d H:i', time());
                }

                if ($params['php_status'] == 1) {
                    $update['phper_is_finish'] = 1;
                    $update['phper_finish_time'] = date('Y-m-d H:i', time());
                }

                if ($params['app_status'] == 1) {
                    $update['app_is_finish'] = 1;
                    $update['app_finish_time'] = date('Y-m-d H:i', time());
                }

                $res = $this->model->allowField(true)->save($update, ['id' => $params['id']]);
                if ($res) {
                    $flag = 0; //需要几个组进行处理本需求
                    $num = 0; //已经几个组完成了本需求
                    //判断状态
                    $row = $this->model->get(['id' => $params['id']]);
                    $row_arr = $row->toArray();

                    if ($row_arr['web_designer_group'] == 1) {
                        $flag += 1;
                        if ($row_arr['web_designer_is_finish'] == 1) {
                            $num += 1;
                        }
                    }
                    if ($row_arr['phper_group'] == 1) {
                        $flag += 1;
                        if ($row_arr['phper_is_finish'] == 1) {
                            $num += 1;
                        }
                    }
                    if ($row_arr['app_group'] == 1) {
                        $flag += 1;
                        if ($row_arr['app_is_finish'] == 1) {
                            $num += 1;
                        }
                    }

                    if ($flag == $num) {
                        $update['web_designer_working_hour'] = $params['web_designer_working_hour'];
                        $update['phper_working_hour'] = $params['phper_working_hour'];
                        $update['app_working_hour'] = $params['app_working_hour'];
                        $update['test_working_hour'] = $params['test_working_hour'];
                        //如果全部完成，则更新本条目状态
                        $update = [];
                        $update['develop_finish_status'] = 3;
                        $update['develop_finish_time'] = date('Y-m-d H:i', time());
                        $update['test_status'] = 3;
                        $this->model->allowField(true)->save($update, ['id' => $params['id']]);

                        //任务完成 钉钉推送抄送人 提出人
                        Ding::cc_ding($row->entry_user_id, '任务ID:' . $params['id'] . '+任务已完成', $row->title, $this->request->domain() . url('index') . '?ref=addtabs');

                        if ($row->copy_to_user_id) {
                            $usersId = explode(',', $row->copy_to_user_id);
                            Ding::cc_ding($usersId, '任务ID:' . $params['id'] . '+任务已完成', $row->title, $this->request->domain() . url('index') . '?ref=addtabs');
                        }
                        //测试主管
                        //$testAuthUserIds = Auth::getGroupUserId(config('demand.test_group_id')) ?: [];
                        $testAuthUserIds = config('demand.test_user');
                        Ding::cc_ding($testAuthUserIds, '任务ID:' . $params['id'] . '+任务已完成，等待测试', $row['title'], $this->request->domain() . url('index') . '?ref=addtabs');
                    }

                    $this->success('成功');
                } else {
                    $this->error('失败');
                }
            }

            if ($params['type'] == 1) {
                $update = [];
                if ($params['web_status'] == 1) {
                    if (!$params['web_designer_group']) {
                        $this->error('需求响应必选');
                    }
                    $update['web_designer_group'] = $params['web_designer_group'];
                    if ($params['web_designer_group'] == 1) {
                        if (!$params['web_designer_expect_time']) {
                            $this->error('计划完成时间必选');
                        }
                        $update['web_designer_expect_time'] = $params['web_designer_expect_time'] . ' 22:00:00';
                        if (!$params['web_designer_complexity']) {
                            $this->error('预期难度必选');
                        }
                        $update['web_designer_complexity'] = $params['web_designer_complexity'];
                    } else {
                        $update['web_designer_expect_time'] = null;
                        $update['web_designer_complexity'] = null;
                    }
                    $update['web_designer_working_hour'] = $params['web_designer_working_hour'];
                }

                if ($params['php_status'] == 1) {
                    if (!$params['phper_group']) {
                        $this->error('需求响应必选');
                    }
                    $update['phper_group'] = $params['phper_group'];
                    if ($params['phper_group'] == 1) {
                        if (!$params['phper_expect_time']) {
                            $this->error('计划完成时间必选');
                        }
                        $update['phper_expect_time'] = $params['phper_expect_time'] . ' 22:00:00';
                        if (!$params['phper_complexity']) {
                            $this->error('预期难度必选');
                        }
                        $update['phper_complexity'] = $params['phper_complexity'];
                    } else {
                        $update['phper_expect_time'] = null;
                        $update['phper_complexity'] = null;
                    }

                    $update['phper_working_hour'] = $params['phper_working_hour'];
                }

                if ($params['app_status'] == 1) {
                    if (!$params['app_group']) {
                        $this->error('需求响应必选');
                    }
                    $update['app_group'] = $params['app_group'];
                    if ($params['app_group'] == 1) {
                        if (!$params['app_expect_time']) {
                            $this->error('计划完成时间必选');
                        }
                        $update['app_expect_time'] = $params['app_expect_time'] . ' 22:00:00';
                        if (!$params['app_complexity']) {
                            $this->error('预期难度必选');
                        }
                        $update['app_complexity'] = $params['app_complexity'];
                    } else {
                        $update['app_expect_time'] = null;
                        $update['app_complexity'] = null;
                    }
                    $update['app_working_hour'] = $params['app_working_hour'];
                }
                $update['status'] = 3;
<<<<<<< HEAD


=======
                $update['web_designer_working_hour'] = $params['web_designer_working_hour'];
                $update['phper_working_hour'] = $params['phper_working_hour'];
                $update['app_working_hour'] = $params['app_working_hour'];
                $update['test_working_hour'] = $params['test_working_hour'];
>>>>>>> a38ce913
                $res = $this->model->allowField(true)->save($update, ['id' => $params['id']]);
                if ($res) {
                    //确认后 钉钉通知
                    $row = $this->model->get(['id' => $params['id']]);
                    $info = $row->toArray();
                    if ($params['web_status'] == 1 || $params['php_status'] == 1 || $params['app_status'] == 1) {
                        Ding::cc_ding($info['entry_user_id'], '任务ID:' . $params['id'] . '+任务已被确认', $row['title'], $this->request->domain() . url('index') . '?ref=addtabs');
                    }
                    //判断是否达到下一个阶段的状态
                    $develop_finish_status = [];
                    $row = $this->model->get(['id' => $params['id']]);
                    $row_arr = $row->toArray();
                    if ($row_arr['develop_finish_status'] == 1 && $row_arr['status'] == 3) {
                        if (strpos($row_arr['site_type'], '3') !== false) {
                            if ($row_arr['web_designer_group'] != 0 && $row_arr['phper_group'] != 0 && $row_arr['app_group'] != 0) {
                                //可以进入下一个状态
                                $develop_finish_status['develop_finish_status'] = 2;
                                $develop_finish_status['status'] = 3;
                                $this->model->allowField(true)->save($develop_finish_status, ['id' => $params['id']]);
                            }
                        } else {
                            if ($row_arr['web_designer_group'] != 0 && $row_arr['phper_group'] != 0) {
                                //可以进入下一个状态
                                $develop_finish_status['develop_finish_status'] = 2;
                                $develop_finish_status['status'] = 3;
                                $this->model->allowField(true)->save($develop_finish_status, ['id' => $params['id']]);
                            }
                        }
                    }

                    //开发中
                    if ($develop_finish_status['develop_finish_status'] == 2) {
                        //测试主管
                        $testAuthUserIds = Auth::getGroupUserId(config('demand.test_group_id')) ?: [];
                        Ding::cc_ding($testAuthUserIds, '任务ID:' . $params['id'] . '+任务等待确认', $row['title'], $this->request->domain() . url('index') . '?ref=addtabs');
                    }
                    $this->success('成功');
                } else {
                    $this->error('失败');
                }
            }
        }

        $ids = $ids ?? input('ids');
        $row = $this->model->get(['id' => $ids]);
        $row_arr = $row->toArray();
//        dump($row_arr);die();
        $row_arr['start_time'] = date('Y-m-d', strtotime($row_arr['start_time']));
        $row_arr['end_time'] = date('Y-m-d', strtotime($row_arr['end_time']));

        $status = [
            1 => '确认',
            2 => '不涉及',
        ];

        $this->view->assign("distribution_status", $this->auth->check('demand/it_web_demand/distribution'));
        $this->view->assign("status", $status);
        $this->view->assign("row", $row_arr);

        return $this->view->fetch();
    }

    /**
     * 开发响应
     *开发拒绝
     */
    public function distriRefuse()
    {
        if ($this->request->isAjax()) {
            $params = input('param.');
            $updateValue['develop_finish_status'] = 4;
            if ($params['status'] == 1) {
                $updateValue['web_remarks'] = $params['remarks'];
                $updateValue['web_designer_group'] = 2;

            } elseif ($params['status'] == 2) {
                $updateValue['phper_remarks'] = $params['remarks'];
                $updateValue['phper_group'] = 2;
            } else {
                $updateValue['app_remarks'] = $params['remarks'];
                $updateValue['app_group'] = 2;
            }
            $save = $this->model->where('id=' . $params['ids'])->update($updateValue);
            if ($save) {
                $row = $this->model->get(['id' => $params['ids']]);
                $info = $row->toArray();
                Ding::cc_ding($info['entry_user_id'], '任务ID:' . $params['ids'] . '任务已被拒绝,', '任务标题：' . $info['title'] . ',拒绝原因：' . $params['remarks'], $this->request->domain() . url('index') . '?ref=addtabs');
                $this->success('成功');
            } else {
                $this->success('失败');
            }
        }

    }

    /**
     * 测试确认--通过--上线
     * 测试权限
     */
    public function test_handle($ids = null)
    {
        if ($this->request->isPost()) {
            $params = $this->request->post("row/a");

            if ($params) {
                //查看该需求是否被确认过
                $row = $this->model->get(['id' => $params['id']])->toArray();
                if ($row['web_designer_group'] == 0 && $row['phper_group'] == 0 && $row['app_group'] == 0) {
                    $this->error('开发还未确认，暂时无法操作');
                }
                $update = [];
                $label = 0;
                if ($params['type'] == 'queren') {

                    $update['test_group'] = $params['test_group'];
                    $update['test_status'] = 2;
                    $update['test_confirm_time'] = date('Y-m-d H:i', time());
                }

                if ($params['type'] == 'tongguo') {
                    $row = $this->model->get(['id' => $params['id']]);
                    $row_arr = $row->toArray();

                    if (!$params['status']) {
                        $this->error('点太快啦，请等页面加载完成在点击。');
                    }
                    if ($params['status'] == 1) {
                        //通过
                        if ($params['test_group'] == 1 || $params['test_group'] == 2) {
                            $update['test_is_finish'] = 1;
                            $update['test_finish_time'] = date('Y-m-d H:i', time());
                        }
                        $update['test_status'] = 4;

                        $time = date('Y-m-d H:i', time());
//                        if ($time > $row_arr['end_time']) {
                        if ($time > $row_arr['node_time']) {
                            $update['status'] = 5;
                        } else {
                            $update['status'] = 4;
                        }

                        $label = 1;
                    } else {
                        //未通过
                        if ($row_arr['web_designer_group'] == 1) {
                            $update['web_designer_is_finish'] = 0;
                            $update['web_designer_finish_time'] = null;
                        }
                        if ($row_arr['phper_group'] == 1) {
                            $update['phper_is_finish'] = 0;
                            $update['phper_finish_time'] = null;
                        }
                        if ($row_arr['app_group'] == 1) {
                            $update['app_is_finish'] = 0;
                            $update['app_finish_time'] = null;
                        }
                        $update['develop_finish_status'] = 2;
                        $update['develop_finish_time'] = null;

                        $label = 2;
                    }
                }


                if ($params['type'] == 'shangxian') {
                    /*$row = $this->model->get(['id' => $params['id']]);
                    $row_arr = $row->toArray();*/

                    $time = date('Y-m-d H:i', time());
                    $update['all_finish_time'] = $time;

                    $update['test_status'] = 5;

                    $label = 3;
                }

                $update['test_working_hour'] = $params['test_working_hour'];

                $res = $this->model->allowField(true)->save($update, ['id' => $params['id']]);
                if ($res) {
                    //未通过 推送给主管
                    if ($label == 2) {
                        //任务激活 推送主管
                        //是否是开发主管
                        $authUserIds = Auth::getGroupUserId(config('demand.php_group_id')) ?: [];
                        //是否是前端主管
                        $webAuthUserIds = Auth::getGroupUserId(config('demand.web_group_id')) ?: [];
                        //是否是app主管
                        $appAuthUserIds = Auth::getGroupUserId(config('demand.app_group_id')) ?: [];
                        $usersIds = array_merge($authUserIds, $webAuthUserIds, $appAuthUserIds);
                        Ding::cc_ding($usersIds, '任务ID:' . $params['id'] . '+测试未通过', $row['title'], $this->request->domain() . url('index') . '?ref=addtabs');
                    } elseif ($label == 3) { //任务上线 通知提出人
                        //任务上线 通知提出人 + 抄送人
                        if (!empty($row['copy_to_user_id'])) {
                            $copy_to_user_id = explode(',', $row['copy_to_user_id']);
                            if (in_array($row['entry_user_id'], $copy_to_user_id)) {
                                $recipient = $copy_to_user_id;
                            } else {
                                $copy_to_user_id[] = $row['entry_user_id'];
                                $recipient = $copy_to_user_id;
                            }
                            Ding::cc_ding($recipient, '任务ID:' . $params['id'] . '+任务已上线，等待确认', $row['title'], $this->request->domain() . url('index') . '?ref=addtabs');
                        } else {
                            Ding::cc_ding($row['entry_user_id'], '任务ID:' . $params['id'] . '+任务已上线，等待确认', $row['title'], $this->request->domain() . url('index') . '?ref=addtabs');
                        }

//                        Ding::cc_ding($row['entry_user_id'], '任务ID:' . $params['id'] . '+任务已上线，等待确认', $row['title'], $this->request->domain() . url('index') . '?ref=addtabs');
                    } else {
                        if ($label == 1) {
                            //测试通过 推送给对应开发者
                            $user_all = array_merge(array_filter([$row['app_user_id'], $row['phper_user_id'], $row['web_designer_user_id']]));
                            Ding::cc_ding($user_all, '任务ID:' . $params['id'] . '+测试已通过，等待上线', $row['title'], $this->request->domain() . url('index') . '?ref=addtabs');
                        }
                    }

                    $this->success('成功');
                } else {
                    $this->error('失败');
                }
            }
            $this->error(__('Parameter %s can not be empty', ''));
        }

        $ids = $ids ?? input('ids');
        $row = $this->model->get(['id' => $ids]);
        $row_arr = $row->toArray();

        $row_arr['start_time'] = date('Y-m-d', strtotime($row_arr['start_time']));
        $row_arr['end_time'] = date('Y-m-d', strtotime($row_arr['end_time']));

        $time_arr = [];
        if ($row_arr['web_designer_group'] == 1) {
            $time_arr[] = strtotime($row_arr['web_designer_expect_time']);
        }
        if ($row_arr['phper_group'] == 1) {
            $time_arr[] = strtotime($row_arr['phper_expect_time']);
        }
        if ($row_arr['app_group'] == 1) {
            $time_arr[] = strtotime($row_arr['app_expect_time']);
        }
        rsort($time_arr);

//        $day_num = strtotime($row_arr['end_time']) - $time_arr[0];
        $day_num = strtotime($row_arr['node_time']) - $time_arr[0];

        if ($day_num < 0) {
            $day = 0;
        } else {
            $day = ceil($day_num / (3600 * 24));
        }

        $status = [
            1 => '确认任务',
            2 => '不需测试',
        ];
        $this->view->assign("status", $status);
        $this->view->assign("day", $day);
        $this->view->assign("row", $row_arr);

        //确认权限
        $user_status = 0;
        if ($row_arr['test_user_id']) {
            if (in_array($this->auth->id, explode(',', $row_arr['test_user_id']))) {
                $user_status = 1;
            }
        }
        $this->view->assign("user_status", $user_status);
        $this->view->assign("test_status", $this->auth->check('demand/it_web_demand/test_handle'));

        return $this->view->fetch();
    }

    /**
     * 查看详情
     * 包含操作：标记异常，分配
     * */
    public function detail($ids = null)
    {
        if ($this->request->isAjax()) {
            $params = $this->request->post();
            $row = $this->model->get($ids);
            if ($params) {
                $update['is_small_probability'] = $params['is_small_probability'];
                $update['is_low_level_error'] = $params['is_low_level_error'];
                $update['is_difficult'] = $params['is_difficult'];
                $update['web_designer_user_id'] = $params['web_designer_user_id'] ? implode(',', $params['web_designer_user_id']) : null;
                $update['phper_user_id'] = $params['phper_user_id'] ? implode(',', $params['phper_user_id']) : null;
                $update['app_user_id'] = $params['app_user_id'] ? implode(',', $params['app_user_id']) : null;
                $update['test_user_id'] = $params['test_user_id'] ? implode(',', $params['test_user_id']) : null;

                $res = $this->model->allowField(true)->save($update, ['id' => $params['id']]);
                if ($res) {
                    $web_designer_user_id = $params['web_designer_user_id'] ?: [];
                    $phper_user_id = $params['phper_user_id'] ?: [];
                    $app_user_id = $params['app_user_id'] ?: [];
                    $test_user_id = $params['test_user_id'] ?: [];
                    $usersIds = array_merge($web_designer_user_id, $phper_user_id, $app_user_id, $test_user_id);
                    Ding::cc_ding($usersIds, '任务ID:' . $params['id'] . '+任务已分配', $row->title, $this->request->domain() . url('index') . '?ref=addtabs');
                    $this->success('成功');
                } else {
                    $this->error('失败');
                }
            }
            $this->error(__('Parameter %s can not be empty', ''));
        }

        $row = $this->model->get($ids);
        $row = $row->toArray();
        $row['web_designer_user_id'] = explode(',', $row['web_designer_user_id']);
        $row['phper_user_id'] = explode(',', $row['phper_user_id']);
        $row['app_user_id'] = explode(',', $row['app_user_id']);
        $row['test_user_id'] = explode(',', $row['test_user_id']);

        //获取各组人员
        $authgroup = new AuthGroup();

        //获取php组长&组员
        $php_group_ids = $authgroup->getChildrenIds(config('demand.php_group_id'));
        $p_id[] = config('demand.php_group_id');
        $php_group_ids = array_merge($php_group_ids, $p_id);
        $php_users = Db::name("auth_group_access")
            ->alias("aga")
            ->join("admin a", "aga.uid=a.id")
            ->field("a.*")
            ->whereIn("aga.group_id", $php_group_ids)
            ->where('status', 'normal')
            ->column('nickname', 'id');

        //获取web组长&组员
        $web_group_ids = $authgroup->getChildrenIds(config('demand.web_group_id'));
        $w_id[] = config('demand.web_group_id');
        $web_group_ids = array_merge($web_group_ids, $w_id);
        $web_users = Db::name("auth_group_access")
            ->alias("aga")
            ->join("admin a", "aga.uid=a.id")
            ->field("a.*")
            ->whereIn("aga.group_id", $web_group_ids)
            ->where('status', 'normal')
            ->column('nickname', 'id');

        //获取app组长&组员
        $app_group_ids = $authgroup->getChildrenIds(config('demand.app_group_id'));
        $a_id[] = config('demand.app_group_id');
        $app_group_ids = array_merge($app_group_ids, $a_id);
        $app_users = Db::name("auth_group_access")
            ->alias("aga")
            ->join("admin a", "aga.uid=a.id")
            ->field("a.*")
            ->whereIn("aga.group_id", $app_group_ids)
            ->where('status', 'normal')
            ->column('nickname', 'id');

        //获取test组长&组员
        $test_group_ids = $authgroup->getChildrenIds(config('demand.test_group_id'));
        $t_id[] = config('demand.test_group_id');
        $test_group_ids = array_merge($test_group_ids, $t_id);
        $test_users = Db::name("auth_group_access")
            ->alias("aga")
            ->join("admin a", "aga.uid=a.id")
            ->field("a.*")
            ->whereIn("aga.group_id", $test_group_ids)
            ->where('status', 'normal')
            ->column('nickname', 'id');

        //获取评论--测试站
        $test_review = Db::name("it_web_demand_review")
            ->where('type', 1)
            ->where('pid', $ids)
            ->select();
        //获取评论--正式站
        $review = Db::name("it_web_demand_review")
            ->where('type', 2)
            ->where('pid', $ids)
            ->select();

        //确认权限
        $this->view->assign("test_status", $this->auth->check('demand/it_web_demand/test_handle')); //测试分配权限
        $this->view->assign("distribution_status", $this->auth->check('demand/it_web_demand/distribution')); //开发分配权限

        $this->view->assign('php_users', $php_users);
        $this->view->assign('web_users', $web_users);
        $this->view->assign('app_users', $app_users);
        $this->view->assign('test_users', $test_users);
        $this->view->assign('test_review', $test_review);
        $this->view->assign('review', $review);
        $this->view->assign("row", $row);

        return $this->view->fetch();
    }

    /**
     * 查看详情--评论
     * 任何人都有权限
     * */
    public function demand_review()
    {
        if ($this->request->isAjax()) {
            $params = $this->request->post();
            if ($params) {
                if ($params['content'] == '') {
                    $this->error('内容不能为空');
                }

                $update['pid'] = $params['pid'];
                $update['type'] = $params['type'];

                $users = Db::name("auth_group_access")
                    ->alias("aga")
                    ->join("auth_group ag", "aga.group_id=ag.id")
                    ->field("ag.*")
                    ->where('aga.uid', $this->auth->id)
                    ->find();
                $update['group_id'] = $users['id'];
                $update['group_name'] = $users['name'];
                $update['user_id'] = $this->auth->id;
                $update['user_name'] = $this->auth->nickname;
                $update['content'] = $params['content'];
                $update['create_time'] = date('Y-m-d H:i:s', time());

                $res = $this->ItWebDemandReview->allowField(true)->save($update);
                if ($res) {

                    //Ding::dingHook(__FUNCTION__, $this ->model ->get($params['id']));
                    $this->success('成功', $url = null, $update);
                } else {
                    $this->error('失败');
                }
            }
            $this->error(__('Parameter %s can not be empty', ''));
        }
    }


}


<|MERGE_RESOLUTION|>--- conflicted
+++ resolved
@@ -1468,15 +1468,8 @@
                     $update['app_working_hour'] = $params['app_working_hour'];
                 }
                 $update['status'] = 3;
-<<<<<<< HEAD
-
-
-=======
-                $update['web_designer_working_hour'] = $params['web_designer_working_hour'];
-                $update['phper_working_hour'] = $params['phper_working_hour'];
-                $update['app_working_hour'] = $params['app_working_hour'];
-                $update['test_working_hour'] = $params['test_working_hour'];
->>>>>>> a38ce913
+
+
                 $res = $this->model->allowField(true)->save($update, ['id' => $params['id']]);
                 if ($res) {
                     //确认后 钉钉通知
