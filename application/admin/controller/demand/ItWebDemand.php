<?php

namespace app\admin\controller\demand;

use app\api\controller\Ding;
use app\common\controller\Backend;
use app\common\model\Auth;
use think\Db;
use think\Request;
use app\admin\model\AuthGroup;
<<<<<<< HEAD
=======

>>>>>>> c7c95e71
/**
 * 技术部网站组需求管理
 *
 * @icon fa fa-circle-o
 */
class ItWebDemand extends Backend
{

    /**
     * ItWebDemand模型对象
     * @var \app\admin\model\demand\ItWebDemand
     */
    protected $model = null;
<<<<<<< HEAD
    protected $noNeedRight=['del','distribution','test_handle','detail','demand_review','del','edit','rdc_demand_pass'];  //解决创建人无删除权限问题 暂定
=======
    protected $noNeedRight = ['del', 'distribution', 'test_handle', 'detail', 'demand_review', 'del', 'edit', 'rdc_demand_pass'];  //解决创建人无删除权限问题 暂定
>>>>>>> c7c95e71
    public function _initialize()
    {
        parent::_initialize();
        $this->model = new \app\admin\model\demand\ItWebDemand;
        $this->view->assign('getTabList', $this->model->getTabList());
        $this->ItWebDemandReview = new \app\admin\model\demand\ItWebDemandReview;
        $this->assignconfig('admin_id', session('admin.id'));

    }

    /**
     * 默认生成的控制器所继承的父类中有index/add/edit/del/multi五个基础方法、destroy/restore/recyclebin三个回收站方法
     * 因此在当前控制器中可不用编写增删改查的代码,除非需要自己控制这部分逻辑
     * 需要将application/admin/library/traits/Backend.php中对应的方法复制到当前控制器,然后进行修改
     */
    /*
     *  根据优先级和任务周期，返回任务开始时间和结束时间
     *  $priority  优先级
     *  $node_time  任务周期
     * */
<<<<<<< HEAD
    public function start_time($priority,$node_time){
        $day_17 = mktime(17,0,0,date('m'),date('d'),date('Y'));//当天5点
        $week_17 = strtotime ("+17 hour", strtotime("friday"));//本周5，下午5点

        $data = array();
        switch ($priority){
            case 1:
                $data['start_time'] = date('Y-m-d H:i',time());
                $data['end_time'] = date('Y-m-d H:i',strtotime('+'.$node_time.'day'));
                break;
            case 2:
                $data['start_time'] = date('Y-m-d H:i',$day_17);
                $data['end_time'] = date('Y-m-d H:i',strtotime ("+".$node_time." day", $day_17));
                break;
            case 3:
                $data['start_time'] = date('Y-m-d H:i',$week_17);
                $data['end_time'] = date('Y-m-d H:i',strtotime ("+".$node_time." day", $week_17));
                break;
            case 4:
                $data['start_time'] = date('Y-m-d H:i',$week_17);
                $data['end_time'] = date('Y-m-d H:i',strtotime ("+".$node_time." day", $week_17));
                break;
            case 5:
                $data['start_time'] = date('Y-m-d H:i',$week_17);
                $data['end_time'] = date('Y-m-d H:i',strtotime ("+".$node_time." day", $week_17));
=======
    public function start_time($priority, $node_time)
    {
        $day_17 = mktime(17, 0, 0, date('m'), date('d'), date('Y')); //当天5点
        $week_17 = strtotime("+17 hour", strtotime("friday")); //本周5，下午5点

        $data = array();
        switch ($priority) {
            case 1:
                $data['start_time'] = date('Y-m-d H:i', time());
                $data['end_time'] = date('Y-m-d H:i', strtotime('+' . $node_time . 'day'));
                break;
            case 2:
                $data['start_time'] = date('Y-m-d H:i', $day_17);
                $data['end_time'] = date('Y-m-d H:i', strtotime("+" . $node_time . " day", $day_17));
                break;
            case 3:
                $data['start_time'] = date('Y-m-d H:i', $week_17);
                $data['end_time'] = date('Y-m-d H:i', strtotime("+" . $node_time . " day", $week_17));
                break;
            case 4:
                $data['start_time'] = date('Y-m-d H:i', $week_17);
                $data['end_time'] = date('Y-m-d H:i', strtotime("+" . $node_time . " day", $week_17));
                break;
            case 5:
                $data['start_time'] = date('Y-m-d H:i', $week_17);
                $data['end_time'] = date('Y-m-d H:i', strtotime("+" . $node_time . " day", $week_17));
>>>>>>> c7c95e71
                break;
            default:
                $data['start_time'] = '';
                $data['end_time'] = '';
        }
        return $data;
    }

    /*
     * 取出配置文件的数据，
     * $user_id string 数据格式以逗号分隔
     * $config_name string 配置名称
     * */
    public function extract_username($user_id, $config_name)
    {
        $user_id_arr = explode(',', $user_id);
        $user_name_arr = array();
        foreach ($user_id_arr as $v) {
            $user_name_arr[] = config('demand.' . $config_name)[$v];
        }
        $user_name = implode(',', $user_name_arr);
        return $user_name;
    }
    /**
     * 产品权限
     */
    public function pm_status($ids = null)
    {
<<<<<<< HEAD

=======
>>>>>>> c7c95e71
    }

    /**
     * 技术部网站需求列表
     */
    public function index()
    {
        $time_update['status'] = 2;
        $time_update['demand_type'] = 1;
<<<<<<< HEAD
        $time = date('Y-m-d H:i',time());
        $this->model->allowField(true)->save($time_update, ['start_time' => ['elt', $time],'status'=>1,'pm_audit_status'=>3]);
=======
        $time = date('Y-m-d H:i', time());
        $this->model->allowField(true)->save($time_update, ['start_time' => ['elt', $time], 'status' => 1, 'pm_audit_status' => 3]);
>>>>>>> c7c95e71

        //设置过滤方法
        $this->request->filter(['strip_tags']);
        if ($this->request->isAjax()) {
            //如果发送的来源是Selectpage，则转发到Selectpage
            if ($this->request->request('keyField')) {
                return $this->selectpage();
            }

            $filter = json_decode($this->request->get('filter'), true);
<<<<<<< HEAD
           
            //筛选提出人
            if ($filter['entry_user_name']){
=======

            //筛选提出人
            if ($filter['entry_user_name']) {
>>>>>>> c7c95e71
                $admin = new \app\admin\model\Admin();
                $smap['nickname'] = ['like', '%' . trim($filter['entry_user_name']) . '%'];
                $id = $admin->where($smap)->value('id');
                $map['entry_user_id'] = $id;
                unset($filter['entry_user_name']);
                unset($smap['nickname']);
            }
            $adminId = session('admin.id');
            //我的
<<<<<<< HEAD
            if($filter['label'] == 1){
=======
            $meWhere = '1=1';
            if ($filter['label'] == 1) {
>>>>>>> c7c95e71
                //是否是开发主管
                $authUserIds = Auth::getGroupUserId(config('demand.php_group_id')) ?: [];
                if (in_array($adminId, $authUserIds)) {
                    //组员ID
<<<<<<< HEAD
                    $usersId = Auth::getGroupUserId(config('demand.php_group_person_id'));
                    $usersId = array_merge($usersId, $adminId);
                    $usersIdStr = implode(',', $usersId);
                    $meWhere = "FIND_PART_IN_SET(phper_user_id,{$usersIdStr})";    
=======
                    $usersId = Auth::getGroupUserId(config('demand.php_group_person_id')) ?: [];
                    $usersId = array_merge($usersId, [$adminId]);
                    foreach($usersId as $k => $v) {
                        if ($k == 0) {
                            $meWhere .= " and locate({$v},phper_user_id)";
                        } else {
                            $meWhere .= " or locate({$v},phper_user_id)";
                        }
                    }
>>>>>>> c7c95e71
                }

                //是否是测试主管
                $testAuthUserIds = Auth::getGroupUserId(config('demand.test_group_id')) ?: [];
                if (in_array($adminId, $testAuthUserIds)) {
                    $usersId = [];
                    //组员ID
<<<<<<< HEAD
                    $usersId = Auth::getGroupUserId(config('demand.test_group_person_id'));
                    $usersId = array_merge($usersId, $adminId);
                    $usersIdStr = implode(',', $usersId);
                    $meWhere = "FIND_PART_IN_SET(test_user_id,{$usersIdStr})";    
=======
                    $usersId = Auth::getGroupUserId(config('demand.test_group_person_id')) ?: [];
                    $usersId = array_merge($usersId, [$adminId]);
                    foreach($usersId as $k => $v) {
                        if ($k == 0) {
                            $meWhere .= " and locate({$v},test_group_person_id)";
                        } else {
                            $meWhere .= " or locate({$v},test_group_person_id)";
                        }
                    }
>>>>>>> c7c95e71
                }

                //是否是前端主管
                $webAuthUserIds = Auth::getGroupUserId(config('demand.web_group_id')) ?: [];
                if (in_array($adminId, $webAuthUserIds)) {
                    $usersId = [];
                    //组员ID
                    $usersId = Auth::getGroupUserId(config('demand.web_group_person_id'));
<<<<<<< HEAD
                    $usersId = array_merge($usersId, $adminId);
                    $usersIdStr = implode(',', $usersId);
                    $meWhere = "FIND_PART_IN_SET(web_designer_user_id,{$usersIdStr})";    
=======
                    $usersId = array_merge($usersId, [$adminId]);
                    foreach($usersId as $k => $v) {
                        if ($k == 0) {
                            $meWhere .= " and locate({$v},web_group_person_id)";
                        } else {
                            $meWhere .= " or locate({$v},web_group_person_id)";
                        }
                    }
>>>>>>> c7c95e71
                }

                //是否是app主管
                $appAuthUserIds = Auth::getGroupUserId(config('demand.app_group_id')) ?: [];
                if (in_array($adminId, $appAuthUserIds)) {
                    $usersId = [];
                    //组员ID
                    $usersId = Auth::getGroupUserId(config('demand.app_group_person_id'));
<<<<<<< HEAD
                    $usersId = array_merge($usersId, $adminId);
                    $usersIdStr = implode(',', $usersId);
                    $meWhere = "FIND_PART_IN_SET(app_user_id,{$usersIdStr})";    
                }

                //不是主管
                if (!$meWhere) {
=======
                    $usersId = array_merge($usersId, [$adminId]);
                    foreach($usersId as $k => $v) {
                        if ($k == 0) {
                            $meWhere .= " and locate({$v},app_group_person_id)";
                        } else {
                            $meWhere .= " or locate({$v},app_group_person_id)";
                        }
                    }
                }

                //不是主管
                if ($meWhere === '1=1') {
>>>>>>> c7c95e71
                    $meWhere = "FIND_IN_SET({$adminId},web_designer_user_id) or FIND_IN_SET({$adminId},phper_user_id) or FIND_IN_SET({$adminId},app_user_id) or FIND_IN_SET({$adminId},test_user_id) or FIND_IN_SET({$adminId},entry_user_id) or FIND_IN_SET({$adminId},copy_to_user_id)";
                }
            } elseif ($filter['label'] == 2) { //未完成
                /**
                 * 其他人：展示任务状态为未激活、激活、已响应的任务
                 * 产品：展示评审状态为待审、pending的任务
                 */
                //是否为产品
<<<<<<< HEAD
                $authUserIds = array_merge(Auth::getGroupUserId(config('demand.product_group_id')), Auth::getGroupUserId(config('demand.product_group_person_id')));
=======
                $authUserIds = array_merge(Auth::getGroupUserId(config('demand.product_group_id')) ?: [], Auth::getGroupUserId(config('demand.product_group_person_id')) ?: []);
>>>>>>> c7c95e71
                if (in_array($adminId, $authUserIds)) {
                    $map['pm_audit_status'] = ['in', [1, 2]];
                } else {
                    //非产品
                    $map['status'] = ['in', [1, 2, 3]];
                }
            } elseif ($filter['label'] == 3) { //BUG任务
                $map['type'] = 1;
            } elseif ($filter['label'] == 4) { //开发任务
                $map['type'] = 5;
            } elseif ($filter['label'] == 5) { //其他任务
                $map['type'] = ['in', [2, 3, 4]];
<<<<<<< HEAD
            } 
=======
            }
>>>>>>> c7c95e71
            unset($filter['label']);
            $map['demand_type'] = 1; //默认任务列表
            $this->request->get(['filter' => json_encode($filter)]);
            list($where, $sort, $order, $offset, $limit) = $this->buildparams();
            $total = $this->model
                ->where($where)
                ->where($meWhere)
                ->where($map)
                ->order($sort, $order)
                ->count();
            $list = $this->model
                ->where($where)
                ->where($meWhere)
                ->where($map)
                ->order($sort, $order)
                ->limit($offset, $limit)
                ->select();
            $list = collection($list)->toArray();
            //检查有没有权限
<<<<<<< HEAD
            $permissions['demand_pm_status'] = $this->auth->check('demand/it_web_demand/pm_status');//产品确认权限
            $permissions['demand_add'] = $this->auth->check('demand/it_web_demand/add');//新增权限
            $permissions['demand_del'] = $this->auth->check('demand/it_web_demand/del');//删除权限
            $permissions['demand_distribution'] = $this->auth->check('demand/it_web_demand/distribution');//开发响应
            $permissions['demand_test_handle'] = $this->auth->check('demand/it_web_demand/test_handle');//测试响应


            foreach ($list as $k => $v){
                $user_detail = $this->auth->getUserInfo($list[$k]['entry_user_id']);
                $list[$k]['entry_user_name'] = $user_detail['nickname'];//取提出人
                $list[$k]['detail'] = '';//前台调用详情字段使用，并无实际意义

                $list[$k]['create_time'] = date('m-d H:i',strtotime($v['create_time']));
                $list[$k]['develop_finish_time'] = $v['develop_finish_time'] ? date('m-d H:i',strtotime($v['develop_finish_time'])) : '';
                $list[$k]['test_finish_time'] = $v['test_finish_time'] ? date('m-d H:i',strtotime($v['test_finish_time'])) : '';
                $list[$k]['all_finish_time'] = $v['all_finish_time'] ? date('m-d H:i',strtotime($v['all_finish_time'])) : '';
                $list[$k]['node_time'] = $v['node_time']?$v['node_time'].'Day':'-';//预计时间
                //检查权限
                $list[$k]['demand_pm_status'] = $permissions['demand_pm_status'];//产品确认权限
                $list[$k]['demand_add'] = $permissions['demand_add'];//新增权限
                $list[$k]['demand_del'] = $permissions['demand_del'];//删除权限
                $list[$k]['demand_distribution'] = $permissions['demand_distribution'];//开发响应
                $list[$k]['demand_test_handle'] = $permissions['demand_test_handle'];//测试响应

                //获取各组负责人
                $list[$k]['web_designer_user_name'] = '';
                if($v['web_designer_user_id']){
                    //获取php组长&组员
                    $web_userid_arr = explode(',',$v['web_designer_user_id']);
                    $web_users =  Db::name("admin")
                        ->whereIn("id", $web_userid_arr)
                        ->column('nickname','id');
=======
            $permissions['demand_pm_status'] = $this->auth->check('demand/it_web_demand/pm_status'); //产品确认权限
            $permissions['demand_add'] = $this->auth->check('demand/it_web_demand/add'); //新增权限
            $permissions['demand_del'] = $this->auth->check('demand/it_web_demand/del'); //删除权限
            $permissions['demand_distribution'] = $this->auth->check('demand/it_web_demand/distribution'); //开发响应
            $permissions['demand_test_handle'] = $this->auth->check('demand/it_web_demand/test_handle'); //测试响应


            foreach ($list as $k => $v) {
                $user_detail = $this->auth->getUserInfo($list[$k]['entry_user_id']);
                $list[$k]['entry_user_name'] = $user_detail['nickname']; //取提出人
                $list[$k]['detail'] = ''; //前台调用详情字段使用，并无实际意义

                $list[$k]['create_time'] = date('m-d H:i', strtotime($v['create_time']));
                $list[$k]['develop_finish_time'] = $v['develop_finish_time'] ? date('m-d H:i', strtotime($v['develop_finish_time'])) : '';
                $list[$k]['test_finish_time'] = $v['test_finish_time'] ? date('m-d H:i', strtotime($v['test_finish_time'])) : '';
                $list[$k]['all_finish_time'] = $v['all_finish_time'] ? date('m-d H:i', strtotime($v['all_finish_time'])) : '';
                $list[$k]['node_time'] = $v['node_time'] ? $v['node_time'] . 'Day' : '-'; //预计时间
                //检查权限
                $list[$k]['demand_pm_status'] = $permissions['demand_pm_status']; //产品确认权限
                $list[$k]['demand_add'] = $permissions['demand_add']; //新增权限
                $list[$k]['demand_del'] = $permissions['demand_del']; //删除权限
                $list[$k]['demand_distribution'] = $permissions['demand_distribution']; //开发响应
                $list[$k]['demand_test_handle'] = $permissions['demand_test_handle']; //测试响应

                //获取各组负责人
                $list[$k]['web_designer_user_name'] = '';
                if ($v['web_designer_user_id']) {
                    //获取php组长&组员
                    $web_userid_arr = explode(',', $v['web_designer_user_id']);
                    $web_users =  Db::name("admin")
                        ->whereIn("id", $web_userid_arr)
                        ->column('nickname', 'id');
>>>>>>> c7c95e71
                    $list[$k]['web_designer_user_name'] = $web_users;
                }

                $list[$k]['php_user_name'] = '';
<<<<<<< HEAD
                if($v['phper_user_id']){
                    //获取php组长&组员
                    $php_userid_arr = explode(',',$v['phper_user_id']);
                    $php_users =  Db::name("admin")
                        ->whereIn("id", $php_userid_arr)
                        ->column('nickname','id');
=======
                if ($v['phper_user_id']) {
                    //获取php组长&组员
                    $php_userid_arr = explode(',', $v['phper_user_id']);
                    $php_users =  Db::name("admin")
                        ->whereIn("id", $php_userid_arr)
                        ->column('nickname', 'id');
>>>>>>> c7c95e71
                    $list[$k]['php_user_name'] = $php_users;
                }

                $list[$k]['app_user_name'] = '';
<<<<<<< HEAD
                if($v['app_user_id']){
                    //获取php组长&组员
                    $app_userid_arr = explode(',',$v['app_user_id']);
                    $app_users =  Db::name("admin")
                        ->whereIn("id", $app_userid_arr)
                        ->column('nickname','id');
=======
                if ($v['app_user_id']) {
                    //获取php组长&组员
                    $app_userid_arr = explode(',', $v['app_user_id']);
                    $app_users =  Db::name("admin")
                        ->whereIn("id", $app_userid_arr)
                        ->column('nickname', 'id');
>>>>>>> c7c95e71
                    $list[$k]['app_user_name'] = $app_users;
                }

                $list[$k]['test_user_name'] = '';
<<<<<<< HEAD
                if($v['test_user_id']){
                    //获取php组长&组员
                    $test_userid_arr = explode(',',$v['test_user_id']);
                    $test_users =  Db::name("admin")
                        ->whereIn("id", $test_userid_arr)
                        ->column('nickname','id');
=======
                if ($v['test_user_id']) {
                    //获取php组长&组员
                    $test_userid_arr = explode(',', $v['test_user_id']);
                    $test_users =  Db::name("admin")
                        ->whereIn("id", $test_userid_arr)
                        ->column('nickname', 'id');
>>>>>>> c7c95e71
                    $list[$k]['test_user_name'] = $test_users;
                }
            }
            $result = array("total" => $total, "rows" => $list);
            return json($result);
        }

        //限制各主管没有添加权限
        $authUserIds = Auth::getGroupUserId(config('demand.php_group_id')) ?: [];
        $testAuthUserIds = Auth::getGroupUserId(config('demand.test_group_id')) ?: [];
        $webAuthUserIds = Auth::getGroupUserId(config('demand.web_group_id')) ?: [];
        $appAuthUserIds = Auth::getGroupUserId(config('demand.app_group_id')) ?: [];
        $userIds = array_merge($authUserIds, $testAuthUserIds, $webAuthUserIds, $appAuthUserIds);
        if (in_array(session('admin.id'), $userIds)) {
            $this->assign('auth_label', 0);
        } else {
            $this->assign('auth_label', 1);
        }
        return $this->view->fetch();
    }

    /**
     * RDC列表
     *
     * @Description
     * @author wpl
     * @since 2020/08/11 10:00:55 
     * @return void
     */
    public function rdc_demand_list()
    {
        //设置过滤方法
        $this->request->filter(['strip_tags']);
        if ($this->request->isAjax()) {
            //如果发送的来源是Selectpage，则转发到Selectpage
            if ($this->request->request('keyField')) {
                return $this->selectpage();
            }

            $filter = json_decode($this->request->get('filter'), true);
<<<<<<< HEAD
           
            //筛选提出人
            if ($filter['entry_user_name']){
=======

            //筛选提出人
            if ($filter['entry_user_name']) {
>>>>>>> c7c95e71
                $admin = new \app\admin\model\Admin();
                $smap['nickname'] = ['like', '%' . trim($filter['entry_user_name']) . '%'];
                $id = $admin->where($smap)->value('id');
                $map['entry_user_id'] = $id;
                unset($filter['entry_user_name']);
                unset($smap['nickname']);
            }
            $adminId = session('admin.id');
            //我的
<<<<<<< HEAD
            if($filter['label'] == 1){
                //是否是开发主管
                $authUserIds = Auth::getGroupUserId(config('demand.php_group_id')) ?: [];
                if (in_array($adminId, $authUserIds)) {
                    //组员ID
                    $usersId = Auth::getGroupUserId(config('demand.php_group_person_id'));
                    $usersId = array_merge($usersId, $adminId);
                    $usersIdStr = implode(',', $usersId);
                    $meWhere = "FIND_PART_IN_SET(phper_user_id,{$usersIdStr})";    
                }

                //是否是测试主管
                $testAuthUserIds = Auth::getGroupUserId(config('demand.test_group_id')) ?: [];
                if (in_array($adminId, $testAuthUserIds)) {
                    $usersId = [];
                    //组员ID
                    $usersId = Auth::getGroupUserId(config('demand.test_group_person_id'));
                    $usersId = array_merge($usersId, $adminId);
                    $usersIdStr = implode(',', $usersId);
                    $meWhere = "FIND_PART_IN_SET(test_user_id,{$usersIdStr})";    
                }

                //是否是前端主管
                $webAuthUserIds = Auth::getGroupUserId(config('demand.web_group_id')) ?: [];
                if (in_array($adminId, $webAuthUserIds)) {
                    $usersId = [];
                    //组员ID
                    $usersId = Auth::getGroupUserId(config('demand.web_group_person_id'));
                    $usersId = array_merge($usersId, $adminId);
                    $usersIdStr = implode(',', $usersId);
                    $meWhere = "FIND_PART_IN_SET(web_designer_user_id,{$usersIdStr})";    
                }

                //是否是app主管
                $appAuthUserIds = Auth::getGroupUserId(config('demand.app_group_id')) ?: [];
                if (in_array($adminId, $appAuthUserIds)) {
                    $usersId = [];
                    //组员ID
                    $usersId = Auth::getGroupUserId(config('demand.app_group_person_id'));
                    $usersId = array_merge($usersId, $adminId);
                    $usersIdStr = implode(',', $usersId);
                    $meWhere = "FIND_PART_IN_SET(app_user_id,{$usersIdStr})";    
                }

                //不是主管
                if (!$meWhere) {
                    $meWhere = "FIND_IN_SET({$adminId},web_designer_user_id) or FIND_IN_SET({$adminId},phper_user_id) or FIND_IN_SET({$adminId},app_user_id) or FIND_IN_SET({$adminId},test_user_id) or FIND_IN_SET({$adminId},entry_user_id) or FIND_IN_SET({$adminId},copy_to_user_id)";
                }
            } elseif ($filter['label'] == 2) { //未完成
                /**
                 * 其他人：展示任务状态为未激活、激活、已响应的任务
                 * 产品：展示评审状态为待审、pending的任务
                 */
                //是否为产品
                $authUserIds = array_merge(Auth::getGroupUserId(config('demand.product_group_id')), Auth::getGroupUserId(config('demand.product_group_person_id')));
                if (in_array($adminId, $authUserIds)) {
                    $map['pm_audit_status'] = ['in', [1, 2]];
                } else {
                    //非产品
                    $map['status'] = ['in', [1, 2, 3]];
                }
            } elseif ($filter['label'] == 3) { //BUG任务
                $map['type'] = 1;
            } elseif ($filter['label'] == 4) { //开发任务
                $map['type'] = 5;
            } elseif ($filter['label'] == 5) { //其他任务
                $map['type'] = ['in', [2, 3, 4]];
            } 
            unset($filter['label']);
            $map['demand_type'] = 2; //默认任务列表

=======
            $meWhere = '1=1';
            if ($filter['label'] == 1) {
                 //是否是开发主管
                 $authUserIds = Auth::getGroupUserId(config('demand.php_group_id')) ?: [];
                 if (in_array($adminId, $authUserIds)) {
                     //组员ID
                     $usersId = Auth::getGroupUserId(config('demand.php_group_person_id')) ?: [];
                     $usersId = array_merge($usersId, [$adminId]);
                     foreach($usersId as $k => $v) {
                         if ($k == 0) {
                             $meWhere .= " and locate({$v},phper_user_id)";
                         } else {
                             $meWhere .= " or locate({$v},phper_user_id)";
                         }
                     }
                 }
 
                 //是否是测试主管
                 $testAuthUserIds = Auth::getGroupUserId(config('demand.test_group_id')) ?: [];
                 if (in_array($adminId, $testAuthUserIds)) {
                     $usersId = [];
                     //组员ID
                     $usersId = Auth::getGroupUserId(config('demand.test_group_person_id')) ?: [];
                     $usersId = array_merge($usersId, [$adminId]);
                     foreach($usersId as $k => $v) {
                         if ($k == 0) {
                             $meWhere .= " and locate({$v},test_group_person_id)";
                         } else {
                             $meWhere .= " or locate({$v},test_group_person_id)";
                         }
                     }
                 }
 
                 //是否是前端主管
                 $webAuthUserIds = Auth::getGroupUserId(config('demand.web_group_id')) ?: [];
                 if (in_array($adminId, $webAuthUserIds)) {
                     $usersId = [];
                     //组员ID
                     $usersId = Auth::getGroupUserId(config('demand.web_group_person_id'));
                     $usersId = array_merge($usersId, [$adminId]);
                     foreach($usersId as $k => $v) {
                         if ($k == 0) {
                             $meWhere .= " and locate({$v},web_group_person_id)";
                         } else {
                             $meWhere .= " or locate({$v},web_group_person_id)";
                         }
                     }
                 }
 
                 //是否是app主管
                 $appAuthUserIds = Auth::getGroupUserId(config('demand.app_group_id')) ?: [];
                 if (in_array($adminId, $appAuthUserIds)) {
                     $usersId = [];
                     //组员ID
                     $usersId = Auth::getGroupUserId(config('demand.app_group_person_id'));
                     $usersId = array_merge($usersId, [$adminId]);
                     foreach($usersId as $k => $v) {
                         if ($k == 0) {
                             $meWhere .= " and locate({$v},app_group_person_id)";
                         } else {
                             $meWhere .= " or locate({$v},app_group_person_id)";
                         }
                     }
                 }
 
                 //不是主管
                 if ($meWhere !== '1=1') {
                     $meWhere = "FIND_IN_SET({$adminId},web_designer_user_id) or FIND_IN_SET({$adminId},phper_user_id) or FIND_IN_SET({$adminId},app_user_id) or FIND_IN_SET({$adminId},test_user_id) or FIND_IN_SET({$adminId},entry_user_id) or FIND_IN_SET({$adminId},copy_to_user_id)";
                 }
            } elseif ($filter['label'] == 2) { //未完成
                /**
                 * 其他人：展示任务状态为未激活、激活、已响应的任务
                 * 产品：展示评审状态为待审、pending的任务
                 */
                //是否为产品
                $authUserIds = array_merge(Auth::getGroupUserId(config('demand.product_group_id')), Auth::getGroupUserId(config('demand.product_group_person_id')));
                if (in_array($adminId, $authUserIds)) {
                    $map['pm_audit_status'] = ['in', [1, 2]];
                } else {
                    //非产品
                    $map['status'] = ['in', [1, 2, 3]];
                }
            } elseif ($filter['label'] == 3) { //BUG任务
                $map['type'] = 1;
            } elseif ($filter['label'] == 4) { //开发任务
                $map['type'] = 5;
            } elseif ($filter['label'] == 5) { //其他任务
                $map['type'] = ['in', [2, 3, 4]];
            }
            unset($filter['label']);
            $map['demand_type'] = 2; //默认任务列表

>>>>>>> c7c95e71
            $this->request->get(['filter' => json_encode($filter)]);
            list($where, $sort, $order, $offset, $limit) = $this->buildparams();
            $total = $this->model
                ->where($where)
                ->where($meWhere)
                ->where($map)
                ->order($sort, $order)
                ->count();
            $list = $this->model
                ->where($where)
                ->where($meWhere)
                ->where($map)
                ->order($sort, $order)
                ->limit($offset, $limit)
                ->select();
            $list = collection($list)->toArray();

            //检查有没有权限
<<<<<<< HEAD
            $permissions['demand_pm_status'] = $this->auth->check('demand/it_web_demand/pm_status');//产品确认权限
            $permissions['demand_add'] = $this->auth->check('demand/it_web_demand/add');//新增权限
            $permissions['demand_del'] = $this->auth->check('demand/it_web_demand/del');//删除权限
            $permissions['demand_distribution'] = $this->auth->check('demand/it_web_demand/distribution');//开发响应
            $permissions['demand_test_handle'] = $this->auth->check('demand/it_web_demand/test_handle');//测试响应
            $permissions['pm_status'] = $this->auth->check('demand/it_web_demand/pm_status');

            foreach ($list as $k => $v){
                $user_detail = $this->auth->getUserInfo($list[$k]['entry_user_id']);
                $list[$k]['entry_user_name'] = $user_detail['nickname'];//取提出人
                $list[$k]['detail'] = '';//前台调用详情字段使用，并无实际意义

                $list[$k]['create_time'] = date('m-d H:i',strtotime($v['create_time']));
                $list[$k]['develop_finish_time'] = $v['develop_finish_time'] ? date('m-d H:i',strtotime($v['develop_finish_time'])) : '';
                $list[$k]['test_finish_time'] = $v['test_finish_time'] ? date('m-d H:i',strtotime($v['test_finish_time'])) : '';
                $list[$k]['all_finish_time'] = $v['all_finish_time'] ? date('m-d H:i',strtotime($v['all_finish_time'])) : '';
                $list[$k]['node_time'] = $v['node_time']?$v['node_time'].'Day':'-';//预计时间
                //检查权限
                $list[$k]['demand_pm_status'] = $permissions['demand_pm_status'];//产品确认权限
                $list[$k]['demand_add'] = $permissions['demand_add'];//新增权限
                $list[$k]['demand_del'] = $permissions['demand_del'];//删除权限
                $list[$k]['demand_distribution'] = $permissions['demand_distribution'];//开发响应
                $list[$k]['demand_test_handle'] = $permissions['demand_test_handle'];//测试响应
=======
            $permissions['demand_pm_status'] = $this->auth->check('demand/it_web_demand/pm_status'); //产品确认权限
            $permissions['demand_add'] = $this->auth->check('demand/it_web_demand/add'); //新增权限
            $permissions['demand_del'] = $this->auth->check('demand/it_web_demand/del'); //删除权限
            $permissions['demand_distribution'] = $this->auth->check('demand/it_web_demand/distribution'); //开发响应
            $permissions['demand_test_handle'] = $this->auth->check('demand/it_web_demand/test_handle'); //测试响应
            $permissions['pm_status'] = $this->auth->check('demand/it_web_demand/pm_status');

            foreach ($list as $k => $v) {
                $user_detail = $this->auth->getUserInfo($list[$k]['entry_user_id']);
                $list[$k]['entry_user_name'] = $user_detail['nickname']; //取提出人
                $list[$k]['detail'] = ''; //前台调用详情字段使用，并无实际意义

                $list[$k]['create_time'] = date('m-d H:i', strtotime($v['create_time']));
                $list[$k]['develop_finish_time'] = $v['develop_finish_time'] ? date('m-d H:i', strtotime($v['develop_finish_time'])) : '';
                $list[$k]['test_finish_time'] = $v['test_finish_time'] ? date('m-d H:i', strtotime($v['test_finish_time'])) : '';
                $list[$k]['all_finish_time'] = $v['all_finish_time'] ? date('m-d H:i', strtotime($v['all_finish_time'])) : '';
                $list[$k]['node_time'] = $v['node_time'] ? $v['node_time'] . 'Day' : '-'; //预计时间
                //检查权限
                $list[$k]['demand_pm_status'] = $permissions['demand_pm_status']; //产品确认权限
                $list[$k]['demand_add'] = $permissions['demand_add']; //新增权限
                $list[$k]['demand_del'] = $permissions['demand_del']; //删除权限
                $list[$k]['demand_distribution'] = $permissions['demand_distribution']; //开发响应
                $list[$k]['demand_test_handle'] = $permissions['demand_test_handle']; //测试响应
>>>>>>> c7c95e71
                $list[$k]['pm_status'] = $permissions['pm_status'];

                //获取各组负责人
                $list[$k]['web_designer_user_name'] = '';
<<<<<<< HEAD
                if($v['web_designer_user_id']){
                    //获取php组长&组员
                    $web_userid_arr = explode(',',$v['web_designer_user_id']);
                    $web_users =  Db::name("admin")
                        ->whereIn("id", $web_userid_arr)
                        ->column('nickname','id');
=======
                if ($v['web_designer_user_id']) {
                    //获取php组长&组员
                    $web_userid_arr = explode(',', $v['web_designer_user_id']);
                    $web_users =  Db::name("admin")
                        ->whereIn("id", $web_userid_arr)
                        ->column('nickname', 'id');
>>>>>>> c7c95e71
                    $list[$k]['web_designer_user_name'] = $web_users;
                }

                $list[$k]['php_user_name'] = '';
<<<<<<< HEAD
                if($v['phper_user_id']){
                    //获取php组长&组员
                    $php_userid_arr = explode(',',$v['phper_user_id']);
                    $php_users =  Db::name("admin")
                        ->whereIn("id", $php_userid_arr)
                        ->column('nickname','id');
=======
                if ($v['phper_user_id']) {
                    //获取php组长&组员
                    $php_userid_arr = explode(',', $v['phper_user_id']);
                    $php_users =  Db::name("admin")
                        ->whereIn("id", $php_userid_arr)
                        ->column('nickname', 'id');
>>>>>>> c7c95e71
                    $list[$k]['php_user_name'] = $php_users;
                }

                $list[$k]['app_user_name'] = '';
<<<<<<< HEAD
                if($v['app_user_id']){
                    //获取php组长&组员
                    $app_userid_arr = explode(',',$v['app_user_id']);
                    $app_users =  Db::name("admin")
                        ->whereIn("id", $app_userid_arr)
                        ->column('nickname','id');
=======
                if ($v['app_user_id']) {
                    //获取php组长&组员
                    $app_userid_arr = explode(',', $v['app_user_id']);
                    $app_users =  Db::name("admin")
                        ->whereIn("id", $app_userid_arr)
                        ->column('nickname', 'id');
>>>>>>> c7c95e71
                    $list[$k]['app_user_name'] = $app_users;
                }

                $list[$k]['test_user_name'] = '';
<<<<<<< HEAD
                if($v['test_user_id']){
                    //获取php组长&组员
                    $test_userid_arr = explode(',',$v['test_user_id']);
                    $test_users =  Db::name("admin")
                        ->whereIn("id", $test_userid_arr)
                        ->column('nickname','id');
=======
                if ($v['test_user_id']) {
                    //获取php组长&组员
                    $test_userid_arr = explode(',', $v['test_user_id']);
                    $test_users =  Db::name("admin")
                        ->whereIn("id", $test_userid_arr)
                        ->column('nickname', 'id');
>>>>>>> c7c95e71
                    $list[$k]['test_user_name'] = $test_users;
                }
            }
            $result = array("total" => $total, "rows" => $list);
            return json($result);
        }
        return $this->view->fetch();
    }
    /**
     * RDC 产品通过按钮
     * */
<<<<<<< HEAD
    public function rdc_demand_pass(){
        if ($this->request->isPost()) {
            $params = input();

            $row = $this->model->get($params['ids']);
            $row = $row->toArray();

            $time_data = $this->start_time($row['priority'],$row['node_time']);
            $add['start_time'] = $time_data['start_time'];
            $add['end_time'] = $time_data['end_time'];

            $add['pm_audit_status'] = 3;
            $add['pm_audit_status_time'] = date('Y-m-d H:i',time());

            /*提出人直接确认*/
            $add['pm_confirm'] = 1;
            $add['pm_confirm_time'] = date('Y-m-d H:i',time());
            $add['entry_user_confirm'] = 1;
            $add['entry_user_confirm_time'] = date('Y-m-d H:i',time());
            /*提出人直接确认*/

            $add['status'] = 2;
            $res = $this->model->allowField(true)->save($add,['id'=> $params['ids']]);
            if ($res) {
                //任务评审状态变为“通过”时 推送给抄送人
                if ($row['copy_to_user_id']) {
                    $usersId = explode(',',$row['copy_to_user_id']);
                    Ding::cc_ding($usersId,  '任务ID:' . $params['ids'] . '+任务已抄送给你', $row['title'], $this->request->domain() . url('index') . '?ref=addtabs');
                }

                //任务激活 推送主管
                //是否是开发主管
                $authUserIds = Auth::getGroupUserId(config('demand.php_group_id')) ?: [];
                //是否是前端主管
                $webAuthUserIds = Auth::getGroupUserId(config('demand.web_group_id')) ?: [];
                //是否是app主管
                $appAuthUserIds = Auth::getGroupUserId(config('demand.app_group_id')) ?: [];
                $usersIds = array_merge($authUserIds, $webAuthUserIds, $appAuthUserIds);
                Ding::cc_ding($usersIds,  '任务ID:' . $params['ids'] . '+任务激活，等待响应', $row['title'], $this->request->domain() . url('index') . '?ref=addtabs');

=======
    public function rdc_demand_pass()
    {
        if ($this->request->isPost()) {
            $params = input();

            $row = $this->model->get($params['ids']);
            $row = $row->toArray();

            $time_data = $this->start_time($row['priority'], $row['node_time']);
            $add['start_time'] = $time_data['start_time'];
            $add['end_time'] = $time_data['end_time'];

            $add['pm_audit_status'] = 3;
            $add['pm_audit_status_time'] = date('Y-m-d H:i', time());

            /*提出人直接确认*/
            $add['pm_confirm'] = 1;
            $add['pm_confirm_time'] = date('Y-m-d H:i', time());
            $add['entry_user_confirm'] = 1;
            $add['entry_user_confirm_time'] = date('Y-m-d H:i', time());
            /*提出人直接确认*/

            $add['status'] = 2;
            $res = $this->model->allowField(true)->save($add, ['id' => $params['ids']]);
            if ($res) {
                //任务评审状态变为“通过”时 推送给抄送人
                if ($row['copy_to_user_id']) {
                    $usersId = explode(',', $row['copy_to_user_id']);
                    Ding::cc_ding($usersId,  '任务ID:' . $params['ids'] . '+任务已抄送给你', $row['title'], $this->request->domain() . url('index') . '?ref=addtabs');
                }

                //任务激活 推送主管
                //是否是开发主管
                $authUserIds = Auth::getGroupUserId(config('demand.php_group_id')) ?: [];
                //是否是前端主管
                $webAuthUserIds = Auth::getGroupUserId(config('demand.web_group_id')) ?: [];
                //是否是app主管
                $appAuthUserIds = Auth::getGroupUserId(config('demand.app_group_id')) ?: [];
                $usersIds = array_merge($authUserIds, $webAuthUserIds, $appAuthUserIds);
                Ding::cc_ding($usersIds,  '任务ID:' . $params['ids'] . '+任务激活，等待响应', $row['title'], $this->request->domain() . url('index') . '?ref=addtabs');

>>>>>>> c7c95e71
                $this->success('成功');
            } else {
                $this->error('失败');
            }
        }
    }
    /**
     * 添加
     */
    public function add()
    {
        if ($this->request->isPost()) {
            $params = input();

<<<<<<< HEAD
            if($params){
                if($params['is_user_confirm'] == 1){
=======
            if ($params) {
                if ($params['is_user_confirm'] == 1) {
>>>>>>> c7c95e71
                    //提出人确认
                    $row = $this->model->get(['id' => $params['ids']]);
                    $row_arr = $row->toArray();

<<<<<<< HEAD
                    $pm_status = $this->auth->check('demand/it_web_demand/pm_status');//产品确认权限
                    $user_id = $this->auth->id;
                    $data = array();
                    if($pm_status){
                        //有产品的权限，说明当前登录者是产品
                        if($user_id == $row_arr['entry_user_id']){
                            //如果当前用户有产品权限，又和提出人是一个人，则一次确定，全部确定
                            $data['entry_user_confirm'] =  1;
                            $data['entry_user_confirm_time'] =  date('Y-m-d H:i',time());
                        }
                        $data['pm_confirm'] =  1;
                        $data['pm_confirm_time'] =  date('Y-m-d H:i',time());
                    }else{
                        //没有产品的权限，还能进来这个方法，说明是运营，也就是提出人
                        $data['entry_user_confirm'] =  1;
                        $data['entry_user_confirm_time'] =  date('Y-m-d H:i',time());
                    }

                    //如果当前登录人有产品确认权限，并且提出人==当前登录的人，则一个确认，就可以直接当成提出人确认&产品确认。

                    $res = $this->model->allowField(true)->save($data,['id'=> $params['ids']]);
                    if ($res) {
                        //$res = $this ->model ->get(input('ids'));
                        //Ding::dingHook('test_group_finish', $res);
                        $this->success('成功');
                    } else {
                        $this->error('失败');
                    }

                }else{
                    //正常新增
                    $data = $params['row'];

                    if($params['demand_type'] == 2){
=======
                    $pm_status = $this->auth->check('demand/it_web_demand/pm_status'); //产品确认权限
                    $user_id = $this->auth->id;
                    $data = array();
                    if ($pm_status) {
                        //有产品的权限，说明当前登录者是产品
                        if ($user_id == $row_arr['entry_user_id']) {
                            //如果当前用户有产品权限，又和提出人是一个人，则一次确定，全部确定
                            $data['entry_user_confirm'] =  1;
                            $data['entry_user_confirm_time'] =  date('Y-m-d H:i', time());
                        }
                        $data['pm_confirm'] =  1;
                        $data['pm_confirm_time'] =  date('Y-m-d H:i', time());
                    } else {
                        //没有产品的权限，还能进来这个方法，说明是运营，也就是提出人
                        $data['entry_user_confirm'] =  1;
                        $data['entry_user_confirm_time'] =  date('Y-m-d H:i', time());
                    }

                    //如果当前登录人有产品确认权限，并且提出人==当前登录的人，则一个确认，就可以直接当成提出人确认&产品确认。

                    $res = $this->model->allowField(true)->save($data, ['id' => $params['ids']]);
                    if ($res) {
                        //$res = $this ->model ->get(input('ids'));
                        //Ding::dingHook('test_group_finish', $res);
                        $this->success('成功');
                    } else {
                        $this->error('失败');
                    }
                } else {
                    //正常新增
                    $data = $params['row'];

                    if ($params['demand_type'] == 2) {
>>>>>>> c7c95e71
                        //RDC
                        $add['demand_type'] = 2;
                        $add['priority'] = 1;
                        $add['node_time'] = $data['node_time'];
                    }
                    $add['type'] = $data['type'];
                    $add['site'] = $data['site'];
<<<<<<< HEAD
                    $add['site_type'] = implode(',',$data['site_type']);
                    $add['entry_user_id'] = $this->auth->id;
                    $add['copy_to_user_id'] = implode(',',$data['copy_to_user_id']);
=======
                    $add['site_type'] = implode(',', $data['site_type']);
                    $add['entry_user_id'] = $this->auth->id;
                    $add['copy_to_user_id'] = implode(',', $data['copy_to_user_id']);
>>>>>>> c7c95e71
                    $add['title'] = $data['title'];
                    $add['content'] = $data['content'];
                    $add['accessory'] = $data['accessory'];
                    $add['is_emergency'] = $data['is_emergency'] ? $data['is_emergency'] : 0;
                    //以下默认状态
                    $add['status'] = 1;
<<<<<<< HEAD
                    $add['create_time'] = date('Y-m-d H:i',time());
                    $add['pm_audit_status'] = 1;
                    $result = $this->model->allowField(true)->save($add);

                    if($result){
                        //首次添加 钉钉推送产品
                        Ding::cc_ding(80,  '任务ID:' . $this->model->id . '+任务等待评审', $data['title'], $this->request->domain() . url('index') . '?ref=addtabs');
                        $this->success('添加成功');
                    }else{
=======
                    $add['create_time'] = date('Y-m-d H:i', time());
                    $add['pm_audit_status'] = 1;
                    $result = $this->model->allowField(true)->save($add);

                    if ($result) {
                        //首次添加 钉钉推送产品
                        Ding::cc_ding(80,  '任务ID:' . $this->model->id . '+任务等待评审', $data['title'], $this->request->domain() . url('index') . '?ref=addtabs');
                        $this->success('添加成功');
                    } else {
>>>>>>> c7c95e71
                        $this->error('新增失败，请联系技术，并说明操作过程');
                    }
                }
            }
        }

<<<<<<< HEAD
        $this->view->assign('demand_type',input('demand_type'));
=======
        $this->view->assign('demand_type', input('demand_type'));
>>>>>>> c7c95e71
        return $this->view->fetch();
    }

    /**
     * 编辑
     */
    public function edit($ids = null)
    {
        if ($this->request->isPost()) {
            $params = $this->request->post("row/a");

            if ($params) {
<<<<<<< HEAD
                if($params['pm_audit_status']){
                    //产品提交
                    $row = $this->model->get($params['id']);
                    $row = $row->toArray();
                    $add['site_type'] = implode(',',$params['site_type']);

                    if($row['status'] == 1){
                        if($params['priority'] == 1){
                            if($params['pm_audit_status'] == 3){
                                $add['status'] = 2;
                            }
                        }
                    }else{
                        if($row['priority'] != $params['priority'] || $row['node_time'] != $params['node_time'] || $row['site_type'] != $add['site_type']){
=======
                if ($params['pm_audit_status']) {
                    //产品提交
                    $row = $this->model->get($params['id']);
                    $row = $row->toArray();
                    $add['site_type'] = implode(',', $params['site_type']);

                    if ($row['status'] == 1) {
                        if ($params['priority'] == 1) {
                            if ($params['pm_audit_status'] == 3) {
                                $add['status'] = 2;
                            }
                        }
                    } else {
                        if ($row['priority'] != $params['priority'] || $row['node_time'] != $params['node_time'] || $row['site_type'] != $add['site_type']) {
>>>>>>> c7c95e71
                            $add['status'] = 2;

                            $add['web_designer_group'] = 0;
                            $add['web_designer_complexity'] = null;
                            $add['web_designer_expect_time'] = null;

                            $add['phper_group'] = 0;
                            $add['phper_complexity'] = null;
                            $add['phper_expect_time'] = null;

                            $add['app_group'] = 0;
                            $add['app_complexity'] = null;
                            $add['app_expect_time'] = null;

                            $add['develop_finish_status'] = 1;
                        }
                    }

                    $add['priority'] = $params['priority'];

                    $add['node_time'] = $params['node_time'];
<<<<<<< HEAD
                    $time_data = $this->start_time($params['priority'],$params['node_time']);
                    $add['start_time'] = $time_data['start_time'];
                    $add['end_time'] = $time_data['end_time'];
                    $add['pm_audit_status'] = $params['pm_audit_status'];
                    $add['pm_audit_status_time'] = date('Y-m-d H:i',time());
                }
                $add['type'] = $params['type'];
                $add['site'] = $params['site'];

                $add['copy_to_user_id'] = implode(',',$params['copy_to_user_id']);
                $add['title'] = $params['title'];
                $add['content'] = $params['content'];
                $add['accessory'] = $params['accessory'];
                $add['is_emergency'] = $params['is_emergency'] ? $params['is_emergency'] : 0;
                if($params['demand_type'] == 2){
                    $add['node_time'] = $params['node_time'];
                }
                $res = $this->model->allowField(true)->save($add,['id'=> $params['id']]);
=======
                    $time_data = $this->start_time($params['priority'], $params['node_time']);
                    $add['start_time'] = $time_data['start_time'];
                    $add['end_time'] = $time_data['end_time'];
                    $add['pm_audit_status'] = $params['pm_audit_status'];
                    $add['pm_audit_status_time'] = date('Y-m-d H:i', time());
                }
                $add['type'] = $params['type'];
                $add['site'] = $params['site'];

                $add['copy_to_user_id'] = implode(',', $params['copy_to_user_id']);
                $add['title'] = $params['title'];
                $add['content'] = $params['content'];
                $add['accessory'] = $params['accessory'];
                $add['is_emergency'] = $params['is_emergency'] ? $params['is_emergency'] : 0;
                if ($params['demand_type'] == 2) {
                    $add['node_time'] = $params['node_time'];
                }
                $res = $this->model->allowField(true)->save($add, ['id' => $params['id']]);
>>>>>>> c7c95e71
                if ($res) {
                    //Ding::dingHook(__FUNCTION__, $this ->model ->get($params['id']));
                    $this->success('成功');
                } else {
                    $this->error('失败');
                }
            }
            $this->error(__('Parameter %s can not be empty', ''));
        }

        $row = $this->model->get($ids);
        $row = $row->toArray();
<<<<<<< HEAD
        $row['site_type_arr'] = explode(',',$row['site_type']);
        $row['copy_to_user_id_arr'] = explode(',',$row['copy_to_user_id']);

        $this->view->assign('demand_type',input('demand_type'));
        $this->view->assign("type", input('type'));
        $this->view->assign("row", $row );
=======
        $row['site_type_arr'] = explode(',', $row['site_type']);
        $row['copy_to_user_id_arr'] = explode(',', $row['copy_to_user_id']);

        $this->view->assign('demand_type', input('demand_type'));
        $this->view->assign("type", input('type'));
        $this->view->assign("row", $row);
>>>>>>> c7c95e71

        //确认权限
        $this->view->assign('pm_status', $this->auth->check('demand/it_web_demand/pm_status'));
        $this->view->assign('admin_id', session('admin.id'));
        return $this->view->fetch();
    }

    /**
     * 逻辑删除
     * */
    public function del($ids = "")
    {
        if ($this->request->isPost()) {
            $params = $this->request->post("row/a");

            $data['is_del'] =  0;
<<<<<<< HEAD
            $res = $this->model->allowField(true)->save($data,['id'=> $params['id']]);
=======
            $res = $this->model->allowField(true)->save($data, ['id' => $params['id']]);
>>>>>>> c7c95e71
            if ($res) {
                $this->success('成功');
            } else {
                $this->error('失败');
            }
        }
    }

    /**
     * 开发响应
     * 开发完成
     */
    public function distribution($ids = null)
    {
        if ($this->request->isPost()) {
            $params = $this->request->post("row/a");
            //$params['type']的值，1：响应编辑，2：完成
<<<<<<< HEAD
            if($params['type'] == 2){
                $update = array();
                if($params['web_status'] == 1){
                    $update['web_designer_is_finish'] = 1;
                    $update['web_designer_finish_time'] =  date('Y-m-d H:i',time());
                }

                if($params['php_status'] == 1){
                    $update['phper_is_finish'] = 1;
                    $update['phper_finish_time'] =  date('Y-m-d H:i',time());
                }

                if($params['app_status'] == 1){
                    $update['app_is_finish'] = 1;
                    $update['app_finish_time'] =  date('Y-m-d H:i',time());
                }

                $res = $this->model->allowField(true)->save($update,['id'=> $params['id']]);
                if($res){
                    $flag = 0;//需要几个组进行处理本需求
                    $num = 0;//已经几个组完成了本需求
                    //判断状态
                    $row = $this->model->get(['id' => $params['id']]);
                    $row_arr = $row->toArray();

                    if($row_arr['web_designer_group'] == 1){
                        $flag += 1;
                        if($row_arr['web_designer_is_finish'] == 1){
                            $num += 1;
                        }
                    }
                    if($row_arr['phper_group'] == 1){
                        $flag += 1;
                        if($row_arr['phper_is_finish'] == 1){
                            $num += 1;
                        }
                    }
                    if($row_arr['app_group'] == 1){
                        $flag += 1;
                        if($row_arr['app_is_finish'] == 1){
                            $num += 1;
                        }
                    }

                    if($flag == $num){
                        //如果全部完成，则更新本条目状态
                        $update = array();
                        $update['develop_finish_status'] = 3;
                        $update['develop_finish_time'] = date('Y-m-d H:i',time());
                        $update['test_status'] = 3;
                        $this->model->allowField(true)->save($update,['id'=> $params['id']]);

                        //任务完成 钉钉推送抄送人 提出人
                        Ding::cc_ding($row->entry_user_id,  '任务ID:' . $params['id'] . '+任务已上线，等待确认', $row->title, $this->request->domain() . url('index') . '?ref=addtabs');
                        if ($row->copy_to_user_id) {
                            $usersId = explode(',',$row->copy_to_user_id);
                            Ding::cc_ding($usersId,  '任务ID:' . $params['id'] . '+任务已完成', $row->title, $this->request->domain() . url('index') . '?ref=addtabs');
                        }

                        //测试主管
                        $testAuthUserIds = Auth::getGroupUserId(config('demand.test_group_id')) ?: [];
                        Ding::cc_ding($testAuthUserIds,  '任务ID:' .  $params['id'] . '+任务等待完成', $row['title'], $this->request->domain() . url('index') . '?ref=addtabs');
                    }
                    
                    $this->success('成功');
                } else {
                    $this->error('失败');
                }
            }

            if ($params['type'] == 1) {
                $update = array();
                if($params['web_status'] == 1){
                    if(!$params['web_designer_group']){
                        $this->error('需求响应必选');
                    }
                    $update['web_designer_group'] = $params['web_designer_group'];
                    if($params['web_designer_group'] == 1){
                        if(!$params['web_designer_expect_time']){
                            $this->error('计划完成时间必选');
                        }
                        $update['web_designer_expect_time'] = $params['web_designer_expect_time'].' 22:00:00';
                        if(!$params['web_designer_complexity']){
                            $this->error('预期难度必选');
                        }
                        $update['web_designer_complexity'] = $params['web_designer_complexity'];
                    }else{
                        $update['web_designer_expect_time'] = null;
                        $update['web_designer_complexity'] = null;
                    }
                }

                if($params['php_status'] == 1){
                    if(!$params['phper_group']){
                        $this->error('需求响应必选');
                    }
                    $update['phper_group'] = $params['phper_group'];
                    if($params['phper_group'] == 1){
                        if(!$params['phper_expect_time']){
                            $this->error('计划完成时间必选');
                        }
                        $update['phper_expect_time'] = $params['phper_expect_time'].' 22:00:00';
                        if(!$params['phper_complexity']){
                            $this->error('预期难度必选');
                        }
                        $update['phper_complexity'] = $params['phper_complexity'];
                    }else{
                        $update['phper_expect_time'] = null;
                        $update['phper_complexity'] = null;
                    }
                }

                if($params['app_status'] == 1){
                    if(!$params['app_group']){
                        $this->error('需求响应必选');
                    }
                    $update['app_group'] = $params['app_group'];
                    if($params['app_group'] == 1){
                        if(!$params['app_expect_time']){
                            $this->error('计划完成时间必选');
                        }
                        $update['app_expect_time'] = $params['app_expect_time'].' 22:00:00';
                        if(!$params['app_complexity']){
                            $this->error('预期难度必选');
                        }
                        $update['app_complexity'] = $params['app_complexity'];
                    }else{
                        $update['app_expect_time'] = null;
                        $update['app_complexity'] = null;
                    }
                }

                $res = $this->model->allowField(true)->save($update,['id'=> $params['id']]);
                if ($res) {
                    //判断是否达到下一个阶段的状态
                    $develop_finish_status = array();
                    $row = $this->model->get(['id' => $params['id']]);
                    $row_arr = $row->toArray();
                    if($row_arr['develop_finish_status'] == 1 && $row_arr['status'] == 2){
                        if(strpos($row_arr['site_type'],'3') !== false){
                            if($row_arr['web_designer_group'] != 0 && $row_arr['phper_group'] != 0 && $row_arr['app_group'] != 0){
                                //可以进入下一个状态
                                $develop_finish_status['develop_finish_status'] = 2;
                                $develop_finish_status['status'] = 3;
                                $this->model->allowField(true)->save($develop_finish_status,['id'=> $params['id']]);
                            }
                        }else{
                            if($row_arr['web_designer_group'] != 0 && $row_arr['phper_group'] != 0){
                                //可以进入下一个状态
                                $develop_finish_status['develop_finish_status'] = 2;
                                $develop_finish_status['status'] = 3;
                                $this->model->allowField(true)->save($develop_finish_status,['id'=> $params['id']]);
                            }
                        }
                    }

                    //开发中
                    if ($develop_finish_status['develop_finish_status'] == 2) {
                        //测试主管
                        $testAuthUserIds = Auth::getGroupUserId(config('demand.test_group_id')) ?: [];
                        Ding::cc_ding($testAuthUserIds,  '任务ID:' .  $params['id'] . '+任务等待确认', $row['title'], $this->request->domain() . url('index') . '?ref=addtabs');
                    }
=======
            if ($params['type'] == 2) {
                $update = array();
                if ($params['web_status'] == 1) {
                    $update['web_designer_is_finish'] = 1;
                    $update['web_designer_finish_time'] =  date('Y-m-d H:i', time());
                }

                if ($params['php_status'] == 1) {
                    $update['phper_is_finish'] = 1;
                    $update['phper_finish_time'] =  date('Y-m-d H:i', time());
                }

                if ($params['app_status'] == 1) {
                    $update['app_is_finish'] = 1;
                    $update['app_finish_time'] =  date('Y-m-d H:i', time());
                }

                $res = $this->model->allowField(true)->save($update, ['id' => $params['id']]);
                if ($res) {
                    $flag = 0; //需要几个组进行处理本需求
                    $num = 0; //已经几个组完成了本需求
                    //判断状态
                    $row = $this->model->get(['id' => $params['id']]);
                    $row_arr = $row->toArray();

                    if ($row_arr['web_designer_group'] == 1) {
                        $flag += 1;
                        if ($row_arr['web_designer_is_finish'] == 1) {
                            $num += 1;
                        }
                    }
                    if ($row_arr['phper_group'] == 1) {
                        $flag += 1;
                        if ($row_arr['phper_is_finish'] == 1) {
                            $num += 1;
                        }
                    }
                    if ($row_arr['app_group'] == 1) {
                        $flag += 1;
                        if ($row_arr['app_is_finish'] == 1) {
                            $num += 1;
                        }
                    }

                    if ($flag == $num) {
                        //如果全部完成，则更新本条目状态
                        $update = array();
                        $update['develop_finish_status'] = 3;
                        $update['develop_finish_time'] = date('Y-m-d H:i', time());
                        $update['test_status'] = 3;
                        $this->model->allowField(true)->save($update, ['id' => $params['id']]);

                        //任务完成 钉钉推送抄送人 提出人
                        Ding::cc_ding($row->entry_user_id,  '任务ID:' . $params['id'] . '+任务已完成', $row->title, $this->request->domain() . url('index') . '?ref=addtabs');
                        if ($row->copy_to_user_id) {
                            $usersId = explode(',', $row->copy_to_user_id);
                            Ding::cc_ding($usersId,  '任务ID:' . $params['id'] . '+任务已完成', $row->title, $this->request->domain() . url('index') . '?ref=addtabs');
                        }

                        //测试主管
                        $testAuthUserIds = Auth::getGroupUserId(config('demand.test_group_id')) ?: [];
                        Ding::cc_ding($testAuthUserIds,  '任务ID:' .  $params['id'] . '+任务等待完成', $row['title'], $this->request->domain() . url('index') . '?ref=addtabs');
                    }

>>>>>>> c7c95e71
                    $this->success('成功');
                } else {
                    $this->error('失败');
                }
            }
<<<<<<< HEAD
        }

        $ids = $ids ?? input('ids');
        $row = $this->model->get(['id' => $ids]);
        $row_arr = $row->toArray();

        $row_arr['start_time'] = date('Y-m-d',strtotime($row_arr['start_time']));
        $row_arr['end_time'] = date('Y-m-d',strtotime($row_arr['end_time']));

        $status = array(
            1 => '确认',
            2 => '不涉及',
        );

        $this->view->assign("distribution_status", $this->auth->check('demand/it_web_demand/distribution'));
        $this->view->assign("status", $status);
        $this->view->assign("row", $row_arr);
        return $this->view->fetch();
    }

    /**
     * 测试确认--通过--上线
     * 测试权限
     */
    public function test_handle($ids = null)
    {
        if($this->request->isPost()) {
            $params = $this->request->post("row/a");

            if ($params) {
                $update = array();
                $label = 0;
                if($params['type'] == 'queren'){
                    $update['test_group'] = $params['test_group'];
                    $update['test_status'] = 2;
                    $update['test_confirm_time'] = date('Y-m-d H:i',time());
                }

                if($params['type'] == 'tongguo'){
                    $row = $this->model->get(['id' => $params['id']]);
                    $row_arr = $row->toArray();
                    if($params['status'] == 1){
                        //通过
                        if($params['test_group'] == 1 || $params['test_group'] == 2){
                            $update['test_is_finish'] = 1;
                            $update['test_finish_time'] = date('Y-m-d H:i',time());
                        }
                        $update['test_status'] = 4;

                        $label = 1;
                    }else{
                        //未通过
                        if($row_arr['web_designer_group'] == 1){
                            $update['web_designer_is_finish'] = 0;
                            $update['web_designer_finish_time'] = null;
                        }
                        if($row_arr['phper_group'] == 1){
                            $update['phper_is_finish'] = 0;
                            $update['phper_finish_time'] = null;
                        }
                        if($row_arr['app_group'] == 1){
                            $update['app_is_finish'] = 0;
                            $update['app_finish_time'] = null;
                        }
                        $update['develop_finish_status'] = 2;
                        $update['develop_finish_time'] = null;

                        $label = 2;
                    }
                }

                if($params['type'] == 'shangxian'){
                    $row = $this->model->get(['id' => $params['id']]);
                    $row_arr = $row->toArray();

                    $time = date('Y-m-d H:i',time());
                    $update['test_status'] = 5;
                    $update['all_finish_time'] = $time;
                    if($update['all_finish_time'] > $row_arr['end_time']){
                        $update['status'] = 5;
                    }else{
                        $update['status'] = 4;
                    }

                    $label = 3;
                }

                $res = $this->model->allowField(true)->save($update,['id'=> $params['id']]);
                if ($res) {
                    //未通过 推送给主管
                    if ($label == 2) {
                        //任务激活 推送主管
                        //是否是开发主管
                        $authUserIds = Auth::getGroupUserId(config('demand.php_group_id')) ?: [];
                        //是否是前端主管
                        $webAuthUserIds = Auth::getGroupUserId(config('demand.web_group_id')) ?: [];
                        //是否是app主管
                        $appAuthUserIds = Auth::getGroupUserId(config('demand.app_group_id')) ?: [];
                        $usersIds = array_merge($authUserIds, $webAuthUserIds, $appAuthUserIds);
                        Ding::cc_ding($usersIds,  '任务ID:' .  $params['id'] . '+测试未通过', $row['title'], $this->request->domain() . url('index') . '?ref=addtabs');
                    } elseif ($label == 3) { //任务上线 通知提出人
                        Ding::cc_ding($row['entry_user_id'],  '任务ID:' .  $params['id'] . '+任务已上线，等待确认', $row['title'], $this->request->domain() . url('index') . '?ref=addtabs');
                    }

=======

            if ($params['type'] == 1) {
                $update = array();
                if ($params['web_status'] == 1) {
                    if (!$params['web_designer_group']) {
                        $this->error('需求响应必选');
                    }
                    $update['web_designer_group'] = $params['web_designer_group'];
                    if ($params['web_designer_group'] == 1) {
                        if (!$params['web_designer_expect_time']) {
                            $this->error('计划完成时间必选');
                        }
                        $update['web_designer_expect_time'] = $params['web_designer_expect_time'] . ' 22:00:00';
                        if (!$params['web_designer_complexity']) {
                            $this->error('预期难度必选');
                        }
                        $update['web_designer_complexity'] = $params['web_designer_complexity'];
                    } else {
                        $update['web_designer_expect_time'] = null;
                        $update['web_designer_complexity'] = null;
                    }
                }

                if ($params['php_status'] == 1) {
                    if (!$params['phper_group']) {
                        $this->error('需求响应必选');
                    }
                    $update['phper_group'] = $params['phper_group'];
                    if ($params['phper_group'] == 1) {
                        if (!$params['phper_expect_time']) {
                            $this->error('计划完成时间必选');
                        }
                        $update['phper_expect_time'] = $params['phper_expect_time'] . ' 22:00:00';
                        if (!$params['phper_complexity']) {
                            $this->error('预期难度必选');
                        }
                        $update['phper_complexity'] = $params['phper_complexity'];
                    } else {
                        $update['phper_expect_time'] = null;
                        $update['phper_complexity'] = null;
                    }
                }

                if ($params['app_status'] == 1) {
                    if (!$params['app_group']) {
                        $this->error('需求响应必选');
                    }
                    $update['app_group'] = $params['app_group'];
                    if ($params['app_group'] == 1) {
                        if (!$params['app_expect_time']) {
                            $this->error('计划完成时间必选');
                        }
                        $update['app_expect_time'] = $params['app_expect_time'] . ' 22:00:00';
                        if (!$params['app_complexity']) {
                            $this->error('预期难度必选');
                        }
                        $update['app_complexity'] = $params['app_complexity'];
                    } else {
                        $update['app_expect_time'] = null;
                        $update['app_complexity'] = null;
                    }
                }

                $res = $this->model->allowField(true)->save($update, ['id' => $params['id']]);
                if ($res) {
                    //判断是否达到下一个阶段的状态
                    $develop_finish_status = array();
                    $row = $this->model->get(['id' => $params['id']]);
                    $row_arr = $row->toArray();
                    if ($row_arr['develop_finish_status'] == 1 && $row_arr['status'] == 2) {
                        if (strpos($row_arr['site_type'], '3') !== false) {
                            if ($row_arr['web_designer_group'] != 0 && $row_arr['phper_group'] != 0 && $row_arr['app_group'] != 0) {
                                //可以进入下一个状态
                                $develop_finish_status['develop_finish_status'] = 2;
                                $develop_finish_status['status'] = 3;
                                $this->model->allowField(true)->save($develop_finish_status, ['id' => $params['id']]);
                            }
                        } else {
                            if ($row_arr['web_designer_group'] != 0 && $row_arr['phper_group'] != 0) {
                                //可以进入下一个状态
                                $develop_finish_status['develop_finish_status'] = 2;
                                $develop_finish_status['status'] = 3;
                                $this->model->allowField(true)->save($develop_finish_status, ['id' => $params['id']]);
                            }
                        }
                    }

                    //开发中
                    if ($develop_finish_status['develop_finish_status'] == 2) {
                        //测试主管
                        $testAuthUserIds = Auth::getGroupUserId(config('demand.test_group_id')) ?: [];
                        Ding::cc_ding($testAuthUserIds,  '任务ID:' .  $params['id'] . '+任务等待确认', $row['title'], $this->request->domain() . url('index') . '?ref=addtabs');
                    }
>>>>>>> c7c95e71
                    $this->success('成功');
                } else {
                    $this->error('失败');
                }
            }
        }

        $ids = $ids ?? input('ids');
        $row = $this->model->get(['id' => $ids]);
        $row_arr = $row->toArray();
<<<<<<< HEAD

        $row_arr['start_time'] = date('Y-m-d',strtotime($row_arr['start_time']));
        $row_arr['end_time'] = date('Y-m-d',strtotime($row_arr['end_time']));

        $time_arr = array();
        if($row_arr['web_designer_group'] == 1){
            $time_arr[] = strtotime($row_arr['web_designer_expect_time']);
        }
        if($row_arr['phper_group'] == 1){
            $time_arr[] = strtotime($row_arr['phper_expect_time']);
        }
        if($row_arr['app_group'] == 1){
            $time_arr[] = strtotime($row_arr['app_expect_time']);
        }
        rsort($time_arr);

        $day_num = strtotime($row_arr['end_time']) - $time_arr[0];

        if($day_num<0){
            $day = 0;
        }else{
            $day = ceil($day_num/(3600*24));
        }

        $status = array(
            1 => '确认任务',
            2 => '不需测试',
        );
        $this->view->assign("status", $status);
        $this->view->assign("day", $day);
        $this->view->assign("row", $row_arr);

        //确认权限
        $user_status = 0;
        if($row_arr['test_user_id']){
            if (in_array($this->auth->id,explode(',',$row_arr['test_user_id']))) {
                $user_status = 1;
            }
        }
        $this->view->assign("user_status", $user_status);
        $this->view->assign("test_status", $this->auth->check('demand/it_web_demand/test_handle'));

        return $this->view->fetch();
    }

    /**
     * 查看详情
     * 包含操作：标记异常，分配
     * */
    public function detail($ids = null){
        if ($this->request->isAjax()) {
            $params = $this->request->post();
            $row = $this->model->get($ids);
            if ($params) {
                $update['is_small_probability'] = $params['is_small_probability'];
                $update['is_low_level_error'] = $params['is_low_level_error'];
                $update['is_difficult'] = $params['is_difficult'];
                $update['web_designer_user_id'] = $params['web_designer_user_id'] ? implode(',',$params['web_designer_user_id']) : null;
                $update['phper_user_id'] = $params['phper_user_id'] ? implode(',',$params['phper_user_id']) : null;
                $update['app_user_id'] = $params['app_user_id'] ? implode(',',$params['app_user_id']) : null;
                $update['test_user_id'] = $params['test_user_id'] ? implode(',',$params['test_user_id']) : null;

                $res = $this->model->allowField(true)->save($update,['id'=> $params['id']]);
                if ($res) {
                    $web_designer_user_id = $params['web_designer_user_id'] ?: [];
                    $phper_user_id = $params['phper_user_id']  ?: [];
                    $app_user_id = $params['app_user_id']  ?: [];
                    $test_user_id = $params['test_user_id']  ?: [];
                    $usersIds = array_merge($web_designer_user_id, $phper_user_id, $app_user_id, $test_user_id);
                    Ding::cc_ding($usersIds,  '任务ID:' .  $params['id'] . '+任务已分配', $row->title, $this->request->domain() . url('index') . '?ref=addtabs');
=======

        $row_arr['start_time'] = date('Y-m-d', strtotime($row_arr['start_time']));
        $row_arr['end_time'] = date('Y-m-d', strtotime($row_arr['end_time']));

        $status = array(
            1 => '确认',
            2 => '不涉及',
        );

        $this->view->assign("distribution_status", $this->auth->check('demand/it_web_demand/distribution'));
        $this->view->assign("status", $status);
        $this->view->assign("row", $row_arr);
        return $this->view->fetch();
    }

    /**
     * 测试确认--通过--上线
     * 测试权限
     */
    public function test_handle($ids = null)
    {
        if ($this->request->isPost()) {
            $params = $this->request->post("row/a");

            if ($params) {
                $update = array();
                $label = 0;
                if ($params['type'] == 'queren') {
                    $update['test_group'] = $params['test_group'];
                    $update['test_status'] = 2;
                    $update['test_confirm_time'] = date('Y-m-d H:i', time());
                }

                if ($params['type'] == 'tongguo') {
                    $row = $this->model->get(['id' => $params['id']]);
                    $row_arr = $row->toArray();

                    /*if(!$params['status']){
                        $this->error('点太快啦，请等页面加载完成在点击。');
                    }*/
                    if ($params['status'] == 1) {
                        //通过
                        if ($params['test_group'] == 1 || $params['test_group'] == 2) {
                            $update['test_is_finish'] = 1;
                            $update['test_finish_time'] = date('Y-m-d H:i', time());
                        }
                        $update['test_status'] = 4;

                        $time = date('Y-m-d H:i', time());

                        if ($time > $row_arr['end_time']) {
                            $update['status'] = 5;
                        } else {
                            $update['status'] = 4;
                        }

                        $label = 1;
                    } else {
                        //未通过
                        if ($row_arr['web_designer_group'] == 1) {
                            $update['web_designer_is_finish'] = 0;
                            $update['web_designer_finish_time'] = null;
                        }
                        if ($row_arr['phper_group'] == 1) {
                            $update['phper_is_finish'] = 0;
                            $update['phper_finish_time'] = null;
                        }
                        if ($row_arr['app_group'] == 1) {
                            $update['app_is_finish'] = 0;
                            $update['app_finish_time'] = null;
                        }
                        $update['develop_finish_status'] = 2;
                        $update['develop_finish_time'] = null;

                        $label = 2;
                    }
                }



                if ($params['type'] == 'shangxian') {
                    /*$row = $this->model->get(['id' => $params['id']]);
                    $row_arr = $row->toArray();*/

                    $time = date('Y-m-d H:i', time());
                    $update['all_finish_time'] = $time;

                    $update['test_status'] = 5;

                    $label = 3;
                }

                $res = $this->model->allowField(true)->save($update, ['id' => $params['id']]);
                if ($res) {
                    //未通过 推送给主管
                    if ($label == 2) {
                        //任务激活 推送主管
                        //是否是开发主管
                        $authUserIds = Auth::getGroupUserId(config('demand.php_group_id')) ?: [];
                        //是否是前端主管
                        $webAuthUserIds = Auth::getGroupUserId(config('demand.web_group_id')) ?: [];
                        //是否是app主管
                        $appAuthUserIds = Auth::getGroupUserId(config('demand.app_group_id')) ?: [];
                        $usersIds = array_merge($authUserIds, $webAuthUserIds, $appAuthUserIds);
                        Ding::cc_ding($usersIds,  '任务ID:' .  $params['id'] . '+测试未通过', $row['title'], $this->request->domain() . url('index') . '?ref=addtabs');
                    } elseif ($label == 3) { //任务上线 通知提出人
                        Ding::cc_ding($row['entry_user_id'],  '任务ID:' .  $params['id'] . '+任务已上线，等待确认', $row['title'], $this->request->domain() . url('index') . '?ref=addtabs');
                    }

>>>>>>> c7c95e71
                    $this->success('成功');
                } else {
                    $this->error('失败');
                }
            }
            $this->error(__('Parameter %s can not be empty', ''));
        }

<<<<<<< HEAD
        $row = $this->model->get($ids);
        $row = $row->toArray();
        $row['web_designer_user_id'] = explode(',',$row['web_designer_user_id']);
        $row['phper_user_id'] = explode(',',$row['phper_user_id']);
        $row['app_user_id'] = explode(',',$row['app_user_id']);
        $row['test_user_id'] = explode(',',$row['test_user_id']);
=======
        $ids = $ids ?? input('ids');
        $row = $this->model->get(['id' => $ids]);
        $row_arr = $row->toArray();

        $row_arr['start_time'] = date('Y-m-d', strtotime($row_arr['start_time']));
        $row_arr['end_time'] = date('Y-m-d', strtotime($row_arr['end_time']));

        $time_arr = array();
        if ($row_arr['web_designer_group'] == 1) {
            $time_arr[] = strtotime($row_arr['web_designer_expect_time']);
        }
        if ($row_arr['phper_group'] == 1) {
            $time_arr[] = strtotime($row_arr['phper_expect_time']);
        }
        if ($row_arr['app_group'] == 1) {
            $time_arr[] = strtotime($row_arr['app_expect_time']);
        }
        rsort($time_arr);

        $day_num = strtotime($row_arr['end_time']) - $time_arr[0];

        if ($day_num < 0) {
            $day = 0;
        } else {
            $day = ceil($day_num / (3600 * 24));
        }

        $status = array(
            1 => '确认任务',
            2 => '不需测试',
        );
        $this->view->assign("status", $status);
        $this->view->assign("day", $day);
        $this->view->assign("row", $row_arr);

        //确认权限
        $user_status = 0;
        if ($row_arr['test_user_id']) {
            if (in_array($this->auth->id, explode(',', $row_arr['test_user_id']))) {
                $user_status = 1;
            }
        }
        $this->view->assign("user_status", $user_status);
        $this->view->assign("test_status", $this->auth->check('demand/it_web_demand/test_handle'));

        return $this->view->fetch();
    }

    /**
     * 查看详情
     * 包含操作：标记异常，分配
     * */
    public function detail($ids = null)
    {
        if ($this->request->isAjax()) {
            $params = $this->request->post();
            $row = $this->model->get($ids);
            if ($params) {
                $update['is_small_probability'] = $params['is_small_probability'];
                $update['is_low_level_error'] = $params['is_low_level_error'];
                $update['is_difficult'] = $params['is_difficult'];
                $update['web_designer_user_id'] = $params['web_designer_user_id'] ? implode(',', $params['web_designer_user_id']) : null;
                $update['phper_user_id'] = $params['phper_user_id'] ? implode(',', $params['phper_user_id']) : null;
                $update['app_user_id'] = $params['app_user_id'] ? implode(',', $params['app_user_id']) : null;
                $update['test_user_id'] = $params['test_user_id'] ? implode(',', $params['test_user_id']) : null;

                $res = $this->model->allowField(true)->save($update, ['id' => $params['id']]);
                if ($res) {
                    $web_designer_user_id = $params['web_designer_user_id'] ?: [];
                    $phper_user_id = $params['phper_user_id']  ?: [];
                    $app_user_id = $params['app_user_id']  ?: [];
                    $test_user_id = $params['test_user_id']  ?: [];
                    $usersIds = array_merge($web_designer_user_id, $phper_user_id, $app_user_id, $test_user_id);
                    Ding::cc_ding($usersIds,  '任务ID:' .  $params['id'] . '+任务已分配', $row->title, $this->request->domain() . url('index') . '?ref=addtabs');
                    $this->success('成功');
                } else {
                    $this->error('失败');
                }
            }
            $this->error(__('Parameter %s can not be empty', ''));
        }

        $row = $this->model->get($ids);
        $row = $row->toArray();
        $row['web_designer_user_id'] = explode(',', $row['web_designer_user_id']);
        $row['phper_user_id'] = explode(',', $row['phper_user_id']);
        $row['app_user_id'] = explode(',', $row['app_user_id']);
        $row['test_user_id'] = explode(',', $row['test_user_id']);
>>>>>>> c7c95e71

        //获取各组人员
        $authgroup = new AuthGroup();

        //获取php组长&组员
        $php_group_ids = $authgroup->getChildrenIds(config('demand.php_group_id'));
        $p_id[] = config('demand.php_group_id');
<<<<<<< HEAD
        $php_group_ids = array_merge($php_group_ids,$p_id);
=======
        $php_group_ids = array_merge($php_group_ids, $p_id);
>>>>>>> c7c95e71
        $php_users =  Db::name("auth_group_access")
            ->alias("aga")
            ->join("admin a", "aga.uid=a.id")
            ->field("a.*")
            ->whereIn("aga.group_id", $php_group_ids)
<<<<<<< HEAD
            ->where('status','normal')
            ->column('nickname','id');
=======
            ->where('status', 'normal')
            ->column('nickname', 'id');
>>>>>>> c7c95e71

        //获取web组长&组员
        $web_group_ids = $authgroup->getChildrenIds(config('demand.web_group_id'));
        $w_id[] = config('demand.web_group_id');
<<<<<<< HEAD
        $web_group_ids = array_merge($web_group_ids,$w_id);
=======
        $web_group_ids = array_merge($web_group_ids, $w_id);
>>>>>>> c7c95e71
        $web_users =  Db::name("auth_group_access")
            ->alias("aga")
            ->join("admin a", "aga.uid=a.id")
            ->field("a.*")
            ->whereIn("aga.group_id", $web_group_ids)
<<<<<<< HEAD
            ->where('status','normal')
            ->column('nickname','id');
=======
            ->where('status', 'normal')
            ->column('nickname', 'id');
>>>>>>> c7c95e71

        //获取app组长&组员
        $app_group_ids = $authgroup->getChildrenIds(config('demand.app_group_id'));
        $a_id[] = config('demand.app_group_id');
<<<<<<< HEAD
        $app_group_ids = array_merge($app_group_ids,$a_id);
=======
        $app_group_ids = array_merge($app_group_ids, $a_id);
>>>>>>> c7c95e71
        $app_users =  Db::name("auth_group_access")
            ->alias("aga")
            ->join("admin a", "aga.uid=a.id")
            ->field("a.*")
            ->whereIn("aga.group_id", $app_group_ids)
<<<<<<< HEAD
            ->where('status','normal')
            ->column('nickname','id');
=======
            ->where('status', 'normal')
            ->column('nickname', 'id');
>>>>>>> c7c95e71

        //获取test组长&组员
        $test_group_ids = $authgroup->getChildrenIds(config('demand.test_group_id'));
        $t_id[] = config('demand.test_group_id');
<<<<<<< HEAD
        $test_group_ids = array_merge($test_group_ids,$t_id);
=======
        $test_group_ids = array_merge($test_group_ids, $t_id);
>>>>>>> c7c95e71
        $test_users =  Db::name("auth_group_access")
            ->alias("aga")
            ->join("admin a", "aga.uid=a.id")
            ->field("a.*")
            ->whereIn("aga.group_id", $test_group_ids)
<<<<<<< HEAD
            ->where('status','normal')
            ->column('nickname','id');

        //获取评论--测试站
        $test_review = Db::name("it_web_demand_review")
            ->where('type',1)
            ->where('pid',$ids)
            ->select();
        //获取评论--正式站
        $review = Db::name("it_web_demand_review")
            ->where('type',2)
            ->where('pid',$ids)
            ->select();

        //确认权限
        $this->view->assign("test_status", $this->auth->check('demand/it_web_demand/test_handle'));//测试分配权限
        $this->view->assign("distribution_status", $this->auth->check('demand/it_web_demand/distribution'));//开发分配权限
=======
            ->where('status', 'normal')
            ->column('nickname', 'id');

        //获取评论--测试站
        $test_review = Db::name("it_web_demand_review")
            ->where('type', 1)
            ->where('pid', $ids)
            ->select();
        //获取评论--正式站
        $review = Db::name("it_web_demand_review")
            ->where('type', 2)
            ->where('pid', $ids)
            ->select();

        //确认权限
        $this->view->assign("test_status", $this->auth->check('demand/it_web_demand/test_handle')); //测试分配权限
        $this->view->assign("distribution_status", $this->auth->check('demand/it_web_demand/distribution')); //开发分配权限
>>>>>>> c7c95e71

        $this->view->assign('php_users', $php_users);
        $this->view->assign('web_users', $web_users);
        $this->view->assign('app_users', $app_users);
        $this->view->assign('test_users', $test_users);
        $this->view->assign('test_review', $test_review);
        $this->view->assign('review', $review);
<<<<<<< HEAD
        $this->view->assign("row", $row );
=======
        $this->view->assign("row", $row);
>>>>>>> c7c95e71
        return $this->view->fetch();
    }

    /**
     * 查看详情--评论
     * 任何人都有权限
     * */
<<<<<<< HEAD
    public function demand_review(){
        if ($this->request->isAjax()) {
            $params = $this->request->post();
            if ($params) {
                if($params['content'] == ''){
=======
    public function demand_review()
    {
        if ($this->request->isAjax()) {
            $params = $this->request->post();
            if ($params) {
                if ($params['content'] == '') {
>>>>>>> c7c95e71
                    $this->error('内容不能为空');
                }

                $update['pid'] = $params['pid'];
                $update['type'] = $params['type'];

                $users =  Db::name("auth_group_access")
                    ->alias("aga")
                    ->join("auth_group ag", "aga.group_id=ag.id")
                    ->field("ag.*")
<<<<<<< HEAD
                    ->where('aga.uid',$this->auth->id)
=======
                    ->where('aga.uid', $this->auth->id)
>>>>>>> c7c95e71
                    ->find();
                $update['group_id'] = $users['id'];
                $update['group_name'] = $users['name'];
                $update['user_id'] = $this->auth->id;
                $update['user_name'] = $this->auth->nickname;
                $update['content'] = $params['content'];
<<<<<<< HEAD
                $update['create_time'] = date('Y-m-d H:i:s',time());
=======
                $update['create_time'] = date('Y-m-d H:i:s', time());
>>>>>>> c7c95e71

                $res = $this->ItWebDemandReview->allowField(true)->save($update);
                if ($res) {

                    //Ding::dingHook(__FUNCTION__, $this ->model ->get($params['id']));
<<<<<<< HEAD
                    $this->success('成功',$url = null, $update);
=======
                    $this->success('成功', $url = null, $update);
>>>>>>> c7c95e71
                } else {
                    $this->error('失败');
                }
            }
            $this->error(__('Parameter %s can not be empty', ''));
        }
    }
}<|MERGE_RESOLUTION|>--- conflicted
+++ resolved
@@ -8,10 +8,7 @@
 use think\Db;
 use think\Request;
 use app\admin\model\AuthGroup;
-<<<<<<< HEAD
-=======
-
->>>>>>> c7c95e71
+
 /**
  * 技术部网站组需求管理
  *
@@ -25,11 +22,7 @@
      * @var \app\admin\model\demand\ItWebDemand
      */
     protected $model = null;
-<<<<<<< HEAD
-    protected $noNeedRight=['del','distribution','test_handle','detail','demand_review','del','edit','rdc_demand_pass'];  //解决创建人无删除权限问题 暂定
-=======
     protected $noNeedRight = ['del', 'distribution', 'test_handle', 'detail', 'demand_review', 'del', 'edit', 'rdc_demand_pass'];  //解决创建人无删除权限问题 暂定
->>>>>>> c7c95e71
     public function _initialize()
     {
         parent::_initialize();
@@ -37,7 +30,6 @@
         $this->view->assign('getTabList', $this->model->getTabList());
         $this->ItWebDemandReview = new \app\admin\model\demand\ItWebDemandReview;
         $this->assignconfig('admin_id', session('admin.id'));
-
     }
 
     /**
@@ -50,33 +42,6 @@
      *  $priority  优先级
      *  $node_time  任务周期
      * */
-<<<<<<< HEAD
-    public function start_time($priority,$node_time){
-        $day_17 = mktime(17,0,0,date('m'),date('d'),date('Y'));//当天5点
-        $week_17 = strtotime ("+17 hour", strtotime("friday"));//本周5，下午5点
-
-        $data = array();
-        switch ($priority){
-            case 1:
-                $data['start_time'] = date('Y-m-d H:i',time());
-                $data['end_time'] = date('Y-m-d H:i',strtotime('+'.$node_time.'day'));
-                break;
-            case 2:
-                $data['start_time'] = date('Y-m-d H:i',$day_17);
-                $data['end_time'] = date('Y-m-d H:i',strtotime ("+".$node_time." day", $day_17));
-                break;
-            case 3:
-                $data['start_time'] = date('Y-m-d H:i',$week_17);
-                $data['end_time'] = date('Y-m-d H:i',strtotime ("+".$node_time." day", $week_17));
-                break;
-            case 4:
-                $data['start_time'] = date('Y-m-d H:i',$week_17);
-                $data['end_time'] = date('Y-m-d H:i',strtotime ("+".$node_time." day", $week_17));
-                break;
-            case 5:
-                $data['start_time'] = date('Y-m-d H:i',$week_17);
-                $data['end_time'] = date('Y-m-d H:i',strtotime ("+".$node_time." day", $week_17));
-=======
     public function start_time($priority, $node_time)
     {
         $day_17 = mktime(17, 0, 0, date('m'), date('d'), date('Y')); //当天5点
@@ -103,7 +68,6 @@
             case 5:
                 $data['start_time'] = date('Y-m-d H:i', $week_17);
                 $data['end_time'] = date('Y-m-d H:i', strtotime("+" . $node_time . " day", $week_17));
->>>>>>> c7c95e71
                 break;
             default:
                 $data['start_time'] = '';
@@ -132,10 +96,6 @@
      */
     public function pm_status($ids = null)
     {
-<<<<<<< HEAD
-
-=======
->>>>>>> c7c95e71
     }
 
     /**
@@ -145,13 +105,8 @@
     {
         $time_update['status'] = 2;
         $time_update['demand_type'] = 1;
-<<<<<<< HEAD
-        $time = date('Y-m-d H:i',time());
-        $this->model->allowField(true)->save($time_update, ['start_time' => ['elt', $time],'status'=>1,'pm_audit_status'=>3]);
-=======
         $time = date('Y-m-d H:i', time());
         $this->model->allowField(true)->save($time_update, ['start_time' => ['elt', $time], 'status' => 1, 'pm_audit_status' => 3]);
->>>>>>> c7c95e71
 
         //设置过滤方法
         $this->request->filter(['strip_tags']);
@@ -162,15 +117,9 @@
             }
 
             $filter = json_decode($this->request->get('filter'), true);
-<<<<<<< HEAD
-           
-            //筛选提出人
-            if ($filter['entry_user_name']){
-=======
 
             //筛选提出人
             if ($filter['entry_user_name']) {
->>>>>>> c7c95e71
                 $admin = new \app\admin\model\Admin();
                 $smap['nickname'] = ['like', '%' . trim($filter['entry_user_name']) . '%'];
                 $id = $admin->where($smap)->value('id');
@@ -180,22 +129,12 @@
             }
             $adminId = session('admin.id');
             //我的
-<<<<<<< HEAD
-            if($filter['label'] == 1){
-=======
             $meWhere = '1=1';
             if ($filter['label'] == 1) {
->>>>>>> c7c95e71
                 //是否是开发主管
                 $authUserIds = Auth::getGroupUserId(config('demand.php_group_id')) ?: [];
                 if (in_array($adminId, $authUserIds)) {
                     //组员ID
-<<<<<<< HEAD
-                    $usersId = Auth::getGroupUserId(config('demand.php_group_person_id'));
-                    $usersId = array_merge($usersId, $adminId);
-                    $usersIdStr = implode(',', $usersId);
-                    $meWhere = "FIND_PART_IN_SET(phper_user_id,{$usersIdStr})";    
-=======
                     $usersId = Auth::getGroupUserId(config('demand.php_group_person_id')) ?: [];
                     $usersId = array_merge($usersId, [$adminId]);
                     foreach($usersId as $k => $v) {
@@ -205,7 +144,6 @@
                             $meWhere .= " or locate({$v},phper_user_id)";
                         }
                     }
->>>>>>> c7c95e71
                 }
 
                 //是否是测试主管
@@ -213,12 +151,6 @@
                 if (in_array($adminId, $testAuthUserIds)) {
                     $usersId = [];
                     //组员ID
-<<<<<<< HEAD
-                    $usersId = Auth::getGroupUserId(config('demand.test_group_person_id'));
-                    $usersId = array_merge($usersId, $adminId);
-                    $usersIdStr = implode(',', $usersId);
-                    $meWhere = "FIND_PART_IN_SET(test_user_id,{$usersIdStr})";    
-=======
                     $usersId = Auth::getGroupUserId(config('demand.test_group_person_id')) ?: [];
                     $usersId = array_merge($usersId, [$adminId]);
                     foreach($usersId as $k => $v) {
@@ -228,7 +160,6 @@
                             $meWhere .= " or locate({$v},test_group_person_id)";
                         }
                     }
->>>>>>> c7c95e71
                 }
 
                 //是否是前端主管
@@ -237,11 +168,6 @@
                     $usersId = [];
                     //组员ID
                     $usersId = Auth::getGroupUserId(config('demand.web_group_person_id'));
-<<<<<<< HEAD
-                    $usersId = array_merge($usersId, $adminId);
-                    $usersIdStr = implode(',', $usersId);
-                    $meWhere = "FIND_PART_IN_SET(web_designer_user_id,{$usersIdStr})";    
-=======
                     $usersId = array_merge($usersId, [$adminId]);
                     foreach($usersId as $k => $v) {
                         if ($k == 0) {
@@ -250,7 +176,6 @@
                             $meWhere .= " or locate({$v},web_group_person_id)";
                         }
                     }
->>>>>>> c7c95e71
                 }
 
                 //是否是app主管
@@ -259,15 +184,6 @@
                     $usersId = [];
                     //组员ID
                     $usersId = Auth::getGroupUserId(config('demand.app_group_person_id'));
-<<<<<<< HEAD
-                    $usersId = array_merge($usersId, $adminId);
-                    $usersIdStr = implode(',', $usersId);
-                    $meWhere = "FIND_PART_IN_SET(app_user_id,{$usersIdStr})";    
-                }
-
-                //不是主管
-                if (!$meWhere) {
-=======
                     $usersId = array_merge($usersId, [$adminId]);
                     foreach($usersId as $k => $v) {
                         if ($k == 0) {
@@ -280,7 +196,6 @@
 
                 //不是主管
                 if ($meWhere === '1=1') {
->>>>>>> c7c95e71
                     $meWhere = "FIND_IN_SET({$adminId},web_designer_user_id) or FIND_IN_SET({$adminId},phper_user_id) or FIND_IN_SET({$adminId},app_user_id) or FIND_IN_SET({$adminId},test_user_id) or FIND_IN_SET({$adminId},entry_user_id) or FIND_IN_SET({$adminId},copy_to_user_id)";
                 }
             } elseif ($filter['label'] == 2) { //未完成
@@ -289,11 +204,7 @@
                  * 产品：展示评审状态为待审、pending的任务
                  */
                 //是否为产品
-<<<<<<< HEAD
-                $authUserIds = array_merge(Auth::getGroupUserId(config('demand.product_group_id')), Auth::getGroupUserId(config('demand.product_group_person_id')));
-=======
                 $authUserIds = array_merge(Auth::getGroupUserId(config('demand.product_group_id')) ?: [], Auth::getGroupUserId(config('demand.product_group_person_id')) ?: []);
->>>>>>> c7c95e71
                 if (in_array($adminId, $authUserIds)) {
                     $map['pm_audit_status'] = ['in', [1, 2]];
                 } else {
@@ -306,11 +217,7 @@
                 $map['type'] = 5;
             } elseif ($filter['label'] == 5) { //其他任务
                 $map['type'] = ['in', [2, 3, 4]];
-<<<<<<< HEAD
-            } 
-=======
-            }
->>>>>>> c7c95e71
+            }
             unset($filter['label']);
             $map['demand_type'] = 1; //默认任务列表
             $this->request->get(['filter' => json_encode($filter)]);
@@ -330,40 +237,6 @@
                 ->select();
             $list = collection($list)->toArray();
             //检查有没有权限
-<<<<<<< HEAD
-            $permissions['demand_pm_status'] = $this->auth->check('demand/it_web_demand/pm_status');//产品确认权限
-            $permissions['demand_add'] = $this->auth->check('demand/it_web_demand/add');//新增权限
-            $permissions['demand_del'] = $this->auth->check('demand/it_web_demand/del');//删除权限
-            $permissions['demand_distribution'] = $this->auth->check('demand/it_web_demand/distribution');//开发响应
-            $permissions['demand_test_handle'] = $this->auth->check('demand/it_web_demand/test_handle');//测试响应
-
-
-            foreach ($list as $k => $v){
-                $user_detail = $this->auth->getUserInfo($list[$k]['entry_user_id']);
-                $list[$k]['entry_user_name'] = $user_detail['nickname'];//取提出人
-                $list[$k]['detail'] = '';//前台调用详情字段使用，并无实际意义
-
-                $list[$k]['create_time'] = date('m-d H:i',strtotime($v['create_time']));
-                $list[$k]['develop_finish_time'] = $v['develop_finish_time'] ? date('m-d H:i',strtotime($v['develop_finish_time'])) : '';
-                $list[$k]['test_finish_time'] = $v['test_finish_time'] ? date('m-d H:i',strtotime($v['test_finish_time'])) : '';
-                $list[$k]['all_finish_time'] = $v['all_finish_time'] ? date('m-d H:i',strtotime($v['all_finish_time'])) : '';
-                $list[$k]['node_time'] = $v['node_time']?$v['node_time'].'Day':'-';//预计时间
-                //检查权限
-                $list[$k]['demand_pm_status'] = $permissions['demand_pm_status'];//产品确认权限
-                $list[$k]['demand_add'] = $permissions['demand_add'];//新增权限
-                $list[$k]['demand_del'] = $permissions['demand_del'];//删除权限
-                $list[$k]['demand_distribution'] = $permissions['demand_distribution'];//开发响应
-                $list[$k]['demand_test_handle'] = $permissions['demand_test_handle'];//测试响应
-
-                //获取各组负责人
-                $list[$k]['web_designer_user_name'] = '';
-                if($v['web_designer_user_id']){
-                    //获取php组长&组员
-                    $web_userid_arr = explode(',',$v['web_designer_user_id']);
-                    $web_users =  Db::name("admin")
-                        ->whereIn("id", $web_userid_arr)
-                        ->column('nickname','id');
-=======
             $permissions['demand_pm_status'] = $this->auth->check('demand/it_web_demand/pm_status'); //产品确认权限
             $permissions['demand_add'] = $this->auth->check('demand/it_web_demand/add'); //新增权限
             $permissions['demand_del'] = $this->auth->check('demand/it_web_demand/del'); //删除权限
@@ -396,64 +269,36 @@
                     $web_users =  Db::name("admin")
                         ->whereIn("id", $web_userid_arr)
                         ->column('nickname', 'id');
->>>>>>> c7c95e71
                     $list[$k]['web_designer_user_name'] = $web_users;
                 }
 
                 $list[$k]['php_user_name'] = '';
-<<<<<<< HEAD
-                if($v['phper_user_id']){
-                    //获取php组长&组员
-                    $php_userid_arr = explode(',',$v['phper_user_id']);
-                    $php_users =  Db::name("admin")
-                        ->whereIn("id", $php_userid_arr)
-                        ->column('nickname','id');
-=======
                 if ($v['phper_user_id']) {
                     //获取php组长&组员
                     $php_userid_arr = explode(',', $v['phper_user_id']);
                     $php_users =  Db::name("admin")
                         ->whereIn("id", $php_userid_arr)
                         ->column('nickname', 'id');
->>>>>>> c7c95e71
                     $list[$k]['php_user_name'] = $php_users;
                 }
 
                 $list[$k]['app_user_name'] = '';
-<<<<<<< HEAD
-                if($v['app_user_id']){
-                    //获取php组长&组员
-                    $app_userid_arr = explode(',',$v['app_user_id']);
-                    $app_users =  Db::name("admin")
-                        ->whereIn("id", $app_userid_arr)
-                        ->column('nickname','id');
-=======
                 if ($v['app_user_id']) {
                     //获取php组长&组员
                     $app_userid_arr = explode(',', $v['app_user_id']);
                     $app_users =  Db::name("admin")
                         ->whereIn("id", $app_userid_arr)
                         ->column('nickname', 'id');
->>>>>>> c7c95e71
                     $list[$k]['app_user_name'] = $app_users;
                 }
 
                 $list[$k]['test_user_name'] = '';
-<<<<<<< HEAD
-                if($v['test_user_id']){
-                    //获取php组长&组员
-                    $test_userid_arr = explode(',',$v['test_user_id']);
-                    $test_users =  Db::name("admin")
-                        ->whereIn("id", $test_userid_arr)
-                        ->column('nickname','id');
-=======
                 if ($v['test_user_id']) {
                     //获取php组长&组员
                     $test_userid_arr = explode(',', $v['test_user_id']);
                     $test_users =  Db::name("admin")
                         ->whereIn("id", $test_userid_arr)
                         ->column('nickname', 'id');
->>>>>>> c7c95e71
                     $list[$k]['test_user_name'] = $test_users;
                 }
             }
@@ -494,15 +339,9 @@
             }
 
             $filter = json_decode($this->request->get('filter'), true);
-<<<<<<< HEAD
-           
-            //筛选提出人
-            if ($filter['entry_user_name']){
-=======
 
             //筛选提出人
             if ($filter['entry_user_name']) {
->>>>>>> c7c95e71
                 $admin = new \app\admin\model\Admin();
                 $smap['nickname'] = ['like', '%' . trim($filter['entry_user_name']) . '%'];
                 $id = $admin->where($smap)->value('id');
@@ -512,79 +351,6 @@
             }
             $adminId = session('admin.id');
             //我的
-<<<<<<< HEAD
-            if($filter['label'] == 1){
-                //是否是开发主管
-                $authUserIds = Auth::getGroupUserId(config('demand.php_group_id')) ?: [];
-                if (in_array($adminId, $authUserIds)) {
-                    //组员ID
-                    $usersId = Auth::getGroupUserId(config('demand.php_group_person_id'));
-                    $usersId = array_merge($usersId, $adminId);
-                    $usersIdStr = implode(',', $usersId);
-                    $meWhere = "FIND_PART_IN_SET(phper_user_id,{$usersIdStr})";    
-                }
-
-                //是否是测试主管
-                $testAuthUserIds = Auth::getGroupUserId(config('demand.test_group_id')) ?: [];
-                if (in_array($adminId, $testAuthUserIds)) {
-                    $usersId = [];
-                    //组员ID
-                    $usersId = Auth::getGroupUserId(config('demand.test_group_person_id'));
-                    $usersId = array_merge($usersId, $adminId);
-                    $usersIdStr = implode(',', $usersId);
-                    $meWhere = "FIND_PART_IN_SET(test_user_id,{$usersIdStr})";    
-                }
-
-                //是否是前端主管
-                $webAuthUserIds = Auth::getGroupUserId(config('demand.web_group_id')) ?: [];
-                if (in_array($adminId, $webAuthUserIds)) {
-                    $usersId = [];
-                    //组员ID
-                    $usersId = Auth::getGroupUserId(config('demand.web_group_person_id'));
-                    $usersId = array_merge($usersId, $adminId);
-                    $usersIdStr = implode(',', $usersId);
-                    $meWhere = "FIND_PART_IN_SET(web_designer_user_id,{$usersIdStr})";    
-                }
-
-                //是否是app主管
-                $appAuthUserIds = Auth::getGroupUserId(config('demand.app_group_id')) ?: [];
-                if (in_array($adminId, $appAuthUserIds)) {
-                    $usersId = [];
-                    //组员ID
-                    $usersId = Auth::getGroupUserId(config('demand.app_group_person_id'));
-                    $usersId = array_merge($usersId, $adminId);
-                    $usersIdStr = implode(',', $usersId);
-                    $meWhere = "FIND_PART_IN_SET(app_user_id,{$usersIdStr})";    
-                }
-
-                //不是主管
-                if (!$meWhere) {
-                    $meWhere = "FIND_IN_SET({$adminId},web_designer_user_id) or FIND_IN_SET({$adminId},phper_user_id) or FIND_IN_SET({$adminId},app_user_id) or FIND_IN_SET({$adminId},test_user_id) or FIND_IN_SET({$adminId},entry_user_id) or FIND_IN_SET({$adminId},copy_to_user_id)";
-                }
-            } elseif ($filter['label'] == 2) { //未完成
-                /**
-                 * 其他人：展示任务状态为未激活、激活、已响应的任务
-                 * 产品：展示评审状态为待审、pending的任务
-                 */
-                //是否为产品
-                $authUserIds = array_merge(Auth::getGroupUserId(config('demand.product_group_id')), Auth::getGroupUserId(config('demand.product_group_person_id')));
-                if (in_array($adminId, $authUserIds)) {
-                    $map['pm_audit_status'] = ['in', [1, 2]];
-                } else {
-                    //非产品
-                    $map['status'] = ['in', [1, 2, 3]];
-                }
-            } elseif ($filter['label'] == 3) { //BUG任务
-                $map['type'] = 1;
-            } elseif ($filter['label'] == 4) { //开发任务
-                $map['type'] = 5;
-            } elseif ($filter['label'] == 5) { //其他任务
-                $map['type'] = ['in', [2, 3, 4]];
-            } 
-            unset($filter['label']);
-            $map['demand_type'] = 2; //默认任务列表
-
-=======
             $meWhere = '1=1';
             if ($filter['label'] == 1) {
                  //是否是开发主管
@@ -677,7 +443,6 @@
             unset($filter['label']);
             $map['demand_type'] = 2; //默认任务列表
 
->>>>>>> c7c95e71
             $this->request->get(['filter' => json_encode($filter)]);
             list($where, $sort, $order, $offset, $limit) = $this->buildparams();
             $total = $this->model
@@ -696,31 +461,6 @@
             $list = collection($list)->toArray();
 
             //检查有没有权限
-<<<<<<< HEAD
-            $permissions['demand_pm_status'] = $this->auth->check('demand/it_web_demand/pm_status');//产品确认权限
-            $permissions['demand_add'] = $this->auth->check('demand/it_web_demand/add');//新增权限
-            $permissions['demand_del'] = $this->auth->check('demand/it_web_demand/del');//删除权限
-            $permissions['demand_distribution'] = $this->auth->check('demand/it_web_demand/distribution');//开发响应
-            $permissions['demand_test_handle'] = $this->auth->check('demand/it_web_demand/test_handle');//测试响应
-            $permissions['pm_status'] = $this->auth->check('demand/it_web_demand/pm_status');
-
-            foreach ($list as $k => $v){
-                $user_detail = $this->auth->getUserInfo($list[$k]['entry_user_id']);
-                $list[$k]['entry_user_name'] = $user_detail['nickname'];//取提出人
-                $list[$k]['detail'] = '';//前台调用详情字段使用，并无实际意义
-
-                $list[$k]['create_time'] = date('m-d H:i',strtotime($v['create_time']));
-                $list[$k]['develop_finish_time'] = $v['develop_finish_time'] ? date('m-d H:i',strtotime($v['develop_finish_time'])) : '';
-                $list[$k]['test_finish_time'] = $v['test_finish_time'] ? date('m-d H:i',strtotime($v['test_finish_time'])) : '';
-                $list[$k]['all_finish_time'] = $v['all_finish_time'] ? date('m-d H:i',strtotime($v['all_finish_time'])) : '';
-                $list[$k]['node_time'] = $v['node_time']?$v['node_time'].'Day':'-';//预计时间
-                //检查权限
-                $list[$k]['demand_pm_status'] = $permissions['demand_pm_status'];//产品确认权限
-                $list[$k]['demand_add'] = $permissions['demand_add'];//新增权限
-                $list[$k]['demand_del'] = $permissions['demand_del'];//删除权限
-                $list[$k]['demand_distribution'] = $permissions['demand_distribution'];//开发响应
-                $list[$k]['demand_test_handle'] = $permissions['demand_test_handle'];//测试响应
-=======
             $permissions['demand_pm_status'] = $this->auth->check('demand/it_web_demand/pm_status'); //产品确认权限
             $permissions['demand_add'] = $this->auth->check('demand/it_web_demand/add'); //新增权限
             $permissions['demand_del'] = $this->auth->check('demand/it_web_demand/del'); //删除权限
@@ -744,83 +484,46 @@
                 $list[$k]['demand_del'] = $permissions['demand_del']; //删除权限
                 $list[$k]['demand_distribution'] = $permissions['demand_distribution']; //开发响应
                 $list[$k]['demand_test_handle'] = $permissions['demand_test_handle']; //测试响应
->>>>>>> c7c95e71
                 $list[$k]['pm_status'] = $permissions['pm_status'];
 
                 //获取各组负责人
                 $list[$k]['web_designer_user_name'] = '';
-<<<<<<< HEAD
-                if($v['web_designer_user_id']){
-                    //获取php组长&组员
-                    $web_userid_arr = explode(',',$v['web_designer_user_id']);
-                    $web_users =  Db::name("admin")
-                        ->whereIn("id", $web_userid_arr)
-                        ->column('nickname','id');
-=======
                 if ($v['web_designer_user_id']) {
                     //获取php组长&组员
                     $web_userid_arr = explode(',', $v['web_designer_user_id']);
                     $web_users =  Db::name("admin")
                         ->whereIn("id", $web_userid_arr)
                         ->column('nickname', 'id');
->>>>>>> c7c95e71
                     $list[$k]['web_designer_user_name'] = $web_users;
                 }
 
                 $list[$k]['php_user_name'] = '';
-<<<<<<< HEAD
-                if($v['phper_user_id']){
-                    //获取php组长&组员
-                    $php_userid_arr = explode(',',$v['phper_user_id']);
-                    $php_users =  Db::name("admin")
-                        ->whereIn("id", $php_userid_arr)
-                        ->column('nickname','id');
-=======
                 if ($v['phper_user_id']) {
                     //获取php组长&组员
                     $php_userid_arr = explode(',', $v['phper_user_id']);
                     $php_users =  Db::name("admin")
                         ->whereIn("id", $php_userid_arr)
                         ->column('nickname', 'id');
->>>>>>> c7c95e71
                     $list[$k]['php_user_name'] = $php_users;
                 }
 
                 $list[$k]['app_user_name'] = '';
-<<<<<<< HEAD
-                if($v['app_user_id']){
-                    //获取php组长&组员
-                    $app_userid_arr = explode(',',$v['app_user_id']);
-                    $app_users =  Db::name("admin")
-                        ->whereIn("id", $app_userid_arr)
-                        ->column('nickname','id');
-=======
                 if ($v['app_user_id']) {
                     //获取php组长&组员
                     $app_userid_arr = explode(',', $v['app_user_id']);
                     $app_users =  Db::name("admin")
                         ->whereIn("id", $app_userid_arr)
                         ->column('nickname', 'id');
->>>>>>> c7c95e71
                     $list[$k]['app_user_name'] = $app_users;
                 }
 
                 $list[$k]['test_user_name'] = '';
-<<<<<<< HEAD
-                if($v['test_user_id']){
-                    //获取php组长&组员
-                    $test_userid_arr = explode(',',$v['test_user_id']);
-                    $test_users =  Db::name("admin")
-                        ->whereIn("id", $test_userid_arr)
-                        ->column('nickname','id');
-=======
                 if ($v['test_user_id']) {
                     //获取php组长&组员
                     $test_userid_arr = explode(',', $v['test_user_id']);
                     $test_users =  Db::name("admin")
                         ->whereIn("id", $test_userid_arr)
                         ->column('nickname', 'id');
->>>>>>> c7c95e71
                     $list[$k]['test_user_name'] = $test_users;
                 }
             }
@@ -832,34 +535,34 @@
     /**
      * RDC 产品通过按钮
      * */
-<<<<<<< HEAD
-    public function rdc_demand_pass(){
+    public function rdc_demand_pass()
+    {
         if ($this->request->isPost()) {
             $params = input();
 
             $row = $this->model->get($params['ids']);
             $row = $row->toArray();
 
-            $time_data = $this->start_time($row['priority'],$row['node_time']);
+            $time_data = $this->start_time($row['priority'], $row['node_time']);
             $add['start_time'] = $time_data['start_time'];
             $add['end_time'] = $time_data['end_time'];
 
             $add['pm_audit_status'] = 3;
-            $add['pm_audit_status_time'] = date('Y-m-d H:i',time());
+            $add['pm_audit_status_time'] = date('Y-m-d H:i', time());
 
             /*提出人直接确认*/
             $add['pm_confirm'] = 1;
-            $add['pm_confirm_time'] = date('Y-m-d H:i',time());
+            $add['pm_confirm_time'] = date('Y-m-d H:i', time());
             $add['entry_user_confirm'] = 1;
-            $add['entry_user_confirm_time'] = date('Y-m-d H:i',time());
+            $add['entry_user_confirm_time'] = date('Y-m-d H:i', time());
             /*提出人直接确认*/
 
             $add['status'] = 2;
-            $res = $this->model->allowField(true)->save($add,['id'=> $params['ids']]);
+            $res = $this->model->allowField(true)->save($add, ['id' => $params['ids']]);
             if ($res) {
                 //任务评审状态变为“通过”时 推送给抄送人
                 if ($row['copy_to_user_id']) {
-                    $usersId = explode(',',$row['copy_to_user_id']);
+                    $usersId = explode(',', $row['copy_to_user_id']);
                     Ding::cc_ding($usersId,  '任务ID:' . $params['ids'] . '+任务已抄送给你', $row['title'], $this->request->domain() . url('index') . '?ref=addtabs');
                 }
 
@@ -873,49 +576,6 @@
                 $usersIds = array_merge($authUserIds, $webAuthUserIds, $appAuthUserIds);
                 Ding::cc_ding($usersIds,  '任务ID:' . $params['ids'] . '+任务激活，等待响应', $row['title'], $this->request->domain() . url('index') . '?ref=addtabs');
 
-=======
-    public function rdc_demand_pass()
-    {
-        if ($this->request->isPost()) {
-            $params = input();
-
-            $row = $this->model->get($params['ids']);
-            $row = $row->toArray();
-
-            $time_data = $this->start_time($row['priority'], $row['node_time']);
-            $add['start_time'] = $time_data['start_time'];
-            $add['end_time'] = $time_data['end_time'];
-
-            $add['pm_audit_status'] = 3;
-            $add['pm_audit_status_time'] = date('Y-m-d H:i', time());
-
-            /*提出人直接确认*/
-            $add['pm_confirm'] = 1;
-            $add['pm_confirm_time'] = date('Y-m-d H:i', time());
-            $add['entry_user_confirm'] = 1;
-            $add['entry_user_confirm_time'] = date('Y-m-d H:i', time());
-            /*提出人直接确认*/
-
-            $add['status'] = 2;
-            $res = $this->model->allowField(true)->save($add, ['id' => $params['ids']]);
-            if ($res) {
-                //任务评审状态变为“通过”时 推送给抄送人
-                if ($row['copy_to_user_id']) {
-                    $usersId = explode(',', $row['copy_to_user_id']);
-                    Ding::cc_ding($usersId,  '任务ID:' . $params['ids'] . '+任务已抄送给你', $row['title'], $this->request->domain() . url('index') . '?ref=addtabs');
-                }
-
-                //任务激活 推送主管
-                //是否是开发主管
-                $authUserIds = Auth::getGroupUserId(config('demand.php_group_id')) ?: [];
-                //是否是前端主管
-                $webAuthUserIds = Auth::getGroupUserId(config('demand.web_group_id')) ?: [];
-                //是否是app主管
-                $appAuthUserIds = Auth::getGroupUserId(config('demand.app_group_id')) ?: [];
-                $usersIds = array_merge($authUserIds, $webAuthUserIds, $appAuthUserIds);
-                Ding::cc_ding($usersIds,  '任务ID:' . $params['ids'] . '+任务激活，等待响应', $row['title'], $this->request->domain() . url('index') . '?ref=addtabs');
-
->>>>>>> c7c95e71
                 $this->success('成功');
             } else {
                 $this->error('失败');
@@ -930,53 +590,12 @@
         if ($this->request->isPost()) {
             $params = input();
 
-<<<<<<< HEAD
-            if($params){
-                if($params['is_user_confirm'] == 1){
-=======
             if ($params) {
                 if ($params['is_user_confirm'] == 1) {
->>>>>>> c7c95e71
                     //提出人确认
                     $row = $this->model->get(['id' => $params['ids']]);
                     $row_arr = $row->toArray();
 
-<<<<<<< HEAD
-                    $pm_status = $this->auth->check('demand/it_web_demand/pm_status');//产品确认权限
-                    $user_id = $this->auth->id;
-                    $data = array();
-                    if($pm_status){
-                        //有产品的权限，说明当前登录者是产品
-                        if($user_id == $row_arr['entry_user_id']){
-                            //如果当前用户有产品权限，又和提出人是一个人，则一次确定，全部确定
-                            $data['entry_user_confirm'] =  1;
-                            $data['entry_user_confirm_time'] =  date('Y-m-d H:i',time());
-                        }
-                        $data['pm_confirm'] =  1;
-                        $data['pm_confirm_time'] =  date('Y-m-d H:i',time());
-                    }else{
-                        //没有产品的权限，还能进来这个方法，说明是运营，也就是提出人
-                        $data['entry_user_confirm'] =  1;
-                        $data['entry_user_confirm_time'] =  date('Y-m-d H:i',time());
-                    }
-
-                    //如果当前登录人有产品确认权限，并且提出人==当前登录的人，则一个确认，就可以直接当成提出人确认&产品确认。
-
-                    $res = $this->model->allowField(true)->save($data,['id'=> $params['ids']]);
-                    if ($res) {
-                        //$res = $this ->model ->get(input('ids'));
-                        //Ding::dingHook('test_group_finish', $res);
-                        $this->success('成功');
-                    } else {
-                        $this->error('失败');
-                    }
-
-                }else{
-                    //正常新增
-                    $data = $params['row'];
-
-                    if($params['demand_type'] == 2){
-=======
                     $pm_status = $this->auth->check('demand/it_web_demand/pm_status'); //产品确认权限
                     $user_id = $this->auth->id;
                     $data = array();
@@ -1010,7 +629,6 @@
                     $data = $params['row'];
 
                     if ($params['demand_type'] == 2) {
->>>>>>> c7c95e71
                         //RDC
                         $add['demand_type'] = 2;
                         $add['priority'] = 1;
@@ -1018,32 +636,15 @@
                     }
                     $add['type'] = $data['type'];
                     $add['site'] = $data['site'];
-<<<<<<< HEAD
-                    $add['site_type'] = implode(',',$data['site_type']);
-                    $add['entry_user_id'] = $this->auth->id;
-                    $add['copy_to_user_id'] = implode(',',$data['copy_to_user_id']);
-=======
                     $add['site_type'] = implode(',', $data['site_type']);
                     $add['entry_user_id'] = $this->auth->id;
                     $add['copy_to_user_id'] = implode(',', $data['copy_to_user_id']);
->>>>>>> c7c95e71
                     $add['title'] = $data['title'];
                     $add['content'] = $data['content'];
                     $add['accessory'] = $data['accessory'];
                     $add['is_emergency'] = $data['is_emergency'] ? $data['is_emergency'] : 0;
                     //以下默认状态
                     $add['status'] = 1;
-<<<<<<< HEAD
-                    $add['create_time'] = date('Y-m-d H:i',time());
-                    $add['pm_audit_status'] = 1;
-                    $result = $this->model->allowField(true)->save($add);
-
-                    if($result){
-                        //首次添加 钉钉推送产品
-                        Ding::cc_ding(80,  '任务ID:' . $this->model->id . '+任务等待评审', $data['title'], $this->request->domain() . url('index') . '?ref=addtabs');
-                        $this->success('添加成功');
-                    }else{
-=======
                     $add['create_time'] = date('Y-m-d H:i', time());
                     $add['pm_audit_status'] = 1;
                     $result = $this->model->allowField(true)->save($add);
@@ -1053,18 +654,13 @@
                         Ding::cc_ding(80,  '任务ID:' . $this->model->id . '+任务等待评审', $data['title'], $this->request->domain() . url('index') . '?ref=addtabs');
                         $this->success('添加成功');
                     } else {
->>>>>>> c7c95e71
                         $this->error('新增失败，请联系技术，并说明操作过程');
                     }
                 }
             }
         }
 
-<<<<<<< HEAD
-        $this->view->assign('demand_type',input('demand_type'));
-=======
         $this->view->assign('demand_type', input('demand_type'));
->>>>>>> c7c95e71
         return $this->view->fetch();
     }
 
@@ -1077,22 +673,6 @@
             $params = $this->request->post("row/a");
 
             if ($params) {
-<<<<<<< HEAD
-                if($params['pm_audit_status']){
-                    //产品提交
-                    $row = $this->model->get($params['id']);
-                    $row = $row->toArray();
-                    $add['site_type'] = implode(',',$params['site_type']);
-
-                    if($row['status'] == 1){
-                        if($params['priority'] == 1){
-                            if($params['pm_audit_status'] == 3){
-                                $add['status'] = 2;
-                            }
-                        }
-                    }else{
-                        if($row['priority'] != $params['priority'] || $row['node_time'] != $params['node_time'] || $row['site_type'] != $add['site_type']){
-=======
                 if ($params['pm_audit_status']) {
                     //产品提交
                     $row = $this->model->get($params['id']);
@@ -1107,7 +687,6 @@
                         }
                     } else {
                         if ($row['priority'] != $params['priority'] || $row['node_time'] != $params['node_time'] || $row['site_type'] != $add['site_type']) {
->>>>>>> c7c95e71
                             $add['status'] = 2;
 
                             $add['web_designer_group'] = 0;
@@ -1129,26 +708,6 @@
                     $add['priority'] = $params['priority'];
 
                     $add['node_time'] = $params['node_time'];
-<<<<<<< HEAD
-                    $time_data = $this->start_time($params['priority'],$params['node_time']);
-                    $add['start_time'] = $time_data['start_time'];
-                    $add['end_time'] = $time_data['end_time'];
-                    $add['pm_audit_status'] = $params['pm_audit_status'];
-                    $add['pm_audit_status_time'] = date('Y-m-d H:i',time());
-                }
-                $add['type'] = $params['type'];
-                $add['site'] = $params['site'];
-
-                $add['copy_to_user_id'] = implode(',',$params['copy_to_user_id']);
-                $add['title'] = $params['title'];
-                $add['content'] = $params['content'];
-                $add['accessory'] = $params['accessory'];
-                $add['is_emergency'] = $params['is_emergency'] ? $params['is_emergency'] : 0;
-                if($params['demand_type'] == 2){
-                    $add['node_time'] = $params['node_time'];
-                }
-                $res = $this->model->allowField(true)->save($add,['id'=> $params['id']]);
-=======
                     $time_data = $this->start_time($params['priority'], $params['node_time']);
                     $add['start_time'] = $time_data['start_time'];
                     $add['end_time'] = $time_data['end_time'];
@@ -1167,7 +726,6 @@
                     $add['node_time'] = $params['node_time'];
                 }
                 $res = $this->model->allowField(true)->save($add, ['id' => $params['id']]);
->>>>>>> c7c95e71
                 if ($res) {
                     //Ding::dingHook(__FUNCTION__, $this ->model ->get($params['id']));
                     $this->success('成功');
@@ -1180,21 +738,12 @@
 
         $row = $this->model->get($ids);
         $row = $row->toArray();
-<<<<<<< HEAD
-        $row['site_type_arr'] = explode(',',$row['site_type']);
-        $row['copy_to_user_id_arr'] = explode(',',$row['copy_to_user_id']);
-
-        $this->view->assign('demand_type',input('demand_type'));
-        $this->view->assign("type", input('type'));
-        $this->view->assign("row", $row );
-=======
         $row['site_type_arr'] = explode(',', $row['site_type']);
         $row['copy_to_user_id_arr'] = explode(',', $row['copy_to_user_id']);
 
         $this->view->assign('demand_type', input('demand_type'));
         $this->view->assign("type", input('type'));
         $this->view->assign("row", $row);
->>>>>>> c7c95e71
 
         //确认权限
         $this->view->assign('pm_status', $this->auth->check('demand/it_web_demand/pm_status'));
@@ -1211,11 +760,7 @@
             $params = $this->request->post("row/a");
 
             $data['is_del'] =  0;
-<<<<<<< HEAD
-            $res = $this->model->allowField(true)->save($data,['id'=> $params['id']]);
-=======
             $res = $this->model->allowField(true)->save($data, ['id' => $params['id']]);
->>>>>>> c7c95e71
             if ($res) {
                 $this->success('成功');
             } else {
@@ -1233,170 +778,6 @@
         if ($this->request->isPost()) {
             $params = $this->request->post("row/a");
             //$params['type']的值，1：响应编辑，2：完成
-<<<<<<< HEAD
-            if($params['type'] == 2){
-                $update = array();
-                if($params['web_status'] == 1){
-                    $update['web_designer_is_finish'] = 1;
-                    $update['web_designer_finish_time'] =  date('Y-m-d H:i',time());
-                }
-
-                if($params['php_status'] == 1){
-                    $update['phper_is_finish'] = 1;
-                    $update['phper_finish_time'] =  date('Y-m-d H:i',time());
-                }
-
-                if($params['app_status'] == 1){
-                    $update['app_is_finish'] = 1;
-                    $update['app_finish_time'] =  date('Y-m-d H:i',time());
-                }
-
-                $res = $this->model->allowField(true)->save($update,['id'=> $params['id']]);
-                if($res){
-                    $flag = 0;//需要几个组进行处理本需求
-                    $num = 0;//已经几个组完成了本需求
-                    //判断状态
-                    $row = $this->model->get(['id' => $params['id']]);
-                    $row_arr = $row->toArray();
-
-                    if($row_arr['web_designer_group'] == 1){
-                        $flag += 1;
-                        if($row_arr['web_designer_is_finish'] == 1){
-                            $num += 1;
-                        }
-                    }
-                    if($row_arr['phper_group'] == 1){
-                        $flag += 1;
-                        if($row_arr['phper_is_finish'] == 1){
-                            $num += 1;
-                        }
-                    }
-                    if($row_arr['app_group'] == 1){
-                        $flag += 1;
-                        if($row_arr['app_is_finish'] == 1){
-                            $num += 1;
-                        }
-                    }
-
-                    if($flag == $num){
-                        //如果全部完成，则更新本条目状态
-                        $update = array();
-                        $update['develop_finish_status'] = 3;
-                        $update['develop_finish_time'] = date('Y-m-d H:i',time());
-                        $update['test_status'] = 3;
-                        $this->model->allowField(true)->save($update,['id'=> $params['id']]);
-
-                        //任务完成 钉钉推送抄送人 提出人
-                        Ding::cc_ding($row->entry_user_id,  '任务ID:' . $params['id'] . '+任务已上线，等待确认', $row->title, $this->request->domain() . url('index') . '?ref=addtabs');
-                        if ($row->copy_to_user_id) {
-                            $usersId = explode(',',$row->copy_to_user_id);
-                            Ding::cc_ding($usersId,  '任务ID:' . $params['id'] . '+任务已完成', $row->title, $this->request->domain() . url('index') . '?ref=addtabs');
-                        }
-
-                        //测试主管
-                        $testAuthUserIds = Auth::getGroupUserId(config('demand.test_group_id')) ?: [];
-                        Ding::cc_ding($testAuthUserIds,  '任务ID:' .  $params['id'] . '+任务等待完成', $row['title'], $this->request->domain() . url('index') . '?ref=addtabs');
-                    }
-                    
-                    $this->success('成功');
-                } else {
-                    $this->error('失败');
-                }
-            }
-
-            if ($params['type'] == 1) {
-                $update = array();
-                if($params['web_status'] == 1){
-                    if(!$params['web_designer_group']){
-                        $this->error('需求响应必选');
-                    }
-                    $update['web_designer_group'] = $params['web_designer_group'];
-                    if($params['web_designer_group'] == 1){
-                        if(!$params['web_designer_expect_time']){
-                            $this->error('计划完成时间必选');
-                        }
-                        $update['web_designer_expect_time'] = $params['web_designer_expect_time'].' 22:00:00';
-                        if(!$params['web_designer_complexity']){
-                            $this->error('预期难度必选');
-                        }
-                        $update['web_designer_complexity'] = $params['web_designer_complexity'];
-                    }else{
-                        $update['web_designer_expect_time'] = null;
-                        $update['web_designer_complexity'] = null;
-                    }
-                }
-
-                if($params['php_status'] == 1){
-                    if(!$params['phper_group']){
-                        $this->error('需求响应必选');
-                    }
-                    $update['phper_group'] = $params['phper_group'];
-                    if($params['phper_group'] == 1){
-                        if(!$params['phper_expect_time']){
-                            $this->error('计划完成时间必选');
-                        }
-                        $update['phper_expect_time'] = $params['phper_expect_time'].' 22:00:00';
-                        if(!$params['phper_complexity']){
-                            $this->error('预期难度必选');
-                        }
-                        $update['phper_complexity'] = $params['phper_complexity'];
-                    }else{
-                        $update['phper_expect_time'] = null;
-                        $update['phper_complexity'] = null;
-                    }
-                }
-
-                if($params['app_status'] == 1){
-                    if(!$params['app_group']){
-                        $this->error('需求响应必选');
-                    }
-                    $update['app_group'] = $params['app_group'];
-                    if($params['app_group'] == 1){
-                        if(!$params['app_expect_time']){
-                            $this->error('计划完成时间必选');
-                        }
-                        $update['app_expect_time'] = $params['app_expect_time'].' 22:00:00';
-                        if(!$params['app_complexity']){
-                            $this->error('预期难度必选');
-                        }
-                        $update['app_complexity'] = $params['app_complexity'];
-                    }else{
-                        $update['app_expect_time'] = null;
-                        $update['app_complexity'] = null;
-                    }
-                }
-
-                $res = $this->model->allowField(true)->save($update,['id'=> $params['id']]);
-                if ($res) {
-                    //判断是否达到下一个阶段的状态
-                    $develop_finish_status = array();
-                    $row = $this->model->get(['id' => $params['id']]);
-                    $row_arr = $row->toArray();
-                    if($row_arr['develop_finish_status'] == 1 && $row_arr['status'] == 2){
-                        if(strpos($row_arr['site_type'],'3') !== false){
-                            if($row_arr['web_designer_group'] != 0 && $row_arr['phper_group'] != 0 && $row_arr['app_group'] != 0){
-                                //可以进入下一个状态
-                                $develop_finish_status['develop_finish_status'] = 2;
-                                $develop_finish_status['status'] = 3;
-                                $this->model->allowField(true)->save($develop_finish_status,['id'=> $params['id']]);
-                            }
-                        }else{
-                            if($row_arr['web_designer_group'] != 0 && $row_arr['phper_group'] != 0){
-                                //可以进入下一个状态
-                                $develop_finish_status['develop_finish_status'] = 2;
-                                $develop_finish_status['status'] = 3;
-                                $this->model->allowField(true)->save($develop_finish_status,['id'=> $params['id']]);
-                            }
-                        }
-                    }
-
-                    //开发中
-                    if ($develop_finish_status['develop_finish_status'] == 2) {
-                        //测试主管
-                        $testAuthUserIds = Auth::getGroupUserId(config('demand.test_group_id')) ?: [];
-                        Ding::cc_ding($testAuthUserIds,  '任务ID:' .  $params['id'] . '+任务等待确认', $row['title'], $this->request->domain() . url('index') . '?ref=addtabs');
-                    }
-=======
             if ($params['type'] == 2) {
                 $update = array();
                 if ($params['web_status'] == 1) {
@@ -1461,118 +842,11 @@
                         Ding::cc_ding($testAuthUserIds,  '任务ID:' .  $params['id'] . '+任务等待完成', $row['title'], $this->request->domain() . url('index') . '?ref=addtabs');
                     }
 
->>>>>>> c7c95e71
                     $this->success('成功');
                 } else {
                     $this->error('失败');
                 }
             }
-<<<<<<< HEAD
-        }
-
-        $ids = $ids ?? input('ids');
-        $row = $this->model->get(['id' => $ids]);
-        $row_arr = $row->toArray();
-
-        $row_arr['start_time'] = date('Y-m-d',strtotime($row_arr['start_time']));
-        $row_arr['end_time'] = date('Y-m-d',strtotime($row_arr['end_time']));
-
-        $status = array(
-            1 => '确认',
-            2 => '不涉及',
-        );
-
-        $this->view->assign("distribution_status", $this->auth->check('demand/it_web_demand/distribution'));
-        $this->view->assign("status", $status);
-        $this->view->assign("row", $row_arr);
-        return $this->view->fetch();
-    }
-
-    /**
-     * 测试确认--通过--上线
-     * 测试权限
-     */
-    public function test_handle($ids = null)
-    {
-        if($this->request->isPost()) {
-            $params = $this->request->post("row/a");
-
-            if ($params) {
-                $update = array();
-                $label = 0;
-                if($params['type'] == 'queren'){
-                    $update['test_group'] = $params['test_group'];
-                    $update['test_status'] = 2;
-                    $update['test_confirm_time'] = date('Y-m-d H:i',time());
-                }
-
-                if($params['type'] == 'tongguo'){
-                    $row = $this->model->get(['id' => $params['id']]);
-                    $row_arr = $row->toArray();
-                    if($params['status'] == 1){
-                        //通过
-                        if($params['test_group'] == 1 || $params['test_group'] == 2){
-                            $update['test_is_finish'] = 1;
-                            $update['test_finish_time'] = date('Y-m-d H:i',time());
-                        }
-                        $update['test_status'] = 4;
-
-                        $label = 1;
-                    }else{
-                        //未通过
-                        if($row_arr['web_designer_group'] == 1){
-                            $update['web_designer_is_finish'] = 0;
-                            $update['web_designer_finish_time'] = null;
-                        }
-                        if($row_arr['phper_group'] == 1){
-                            $update['phper_is_finish'] = 0;
-                            $update['phper_finish_time'] = null;
-                        }
-                        if($row_arr['app_group'] == 1){
-                            $update['app_is_finish'] = 0;
-                            $update['app_finish_time'] = null;
-                        }
-                        $update['develop_finish_status'] = 2;
-                        $update['develop_finish_time'] = null;
-
-                        $label = 2;
-                    }
-                }
-
-                if($params['type'] == 'shangxian'){
-                    $row = $this->model->get(['id' => $params['id']]);
-                    $row_arr = $row->toArray();
-
-                    $time = date('Y-m-d H:i',time());
-                    $update['test_status'] = 5;
-                    $update['all_finish_time'] = $time;
-                    if($update['all_finish_time'] > $row_arr['end_time']){
-                        $update['status'] = 5;
-                    }else{
-                        $update['status'] = 4;
-                    }
-
-                    $label = 3;
-                }
-
-                $res = $this->model->allowField(true)->save($update,['id'=> $params['id']]);
-                if ($res) {
-                    //未通过 推送给主管
-                    if ($label == 2) {
-                        //任务激活 推送主管
-                        //是否是开发主管
-                        $authUserIds = Auth::getGroupUserId(config('demand.php_group_id')) ?: [];
-                        //是否是前端主管
-                        $webAuthUserIds = Auth::getGroupUserId(config('demand.web_group_id')) ?: [];
-                        //是否是app主管
-                        $appAuthUserIds = Auth::getGroupUserId(config('demand.app_group_id')) ?: [];
-                        $usersIds = array_merge($authUserIds, $webAuthUserIds, $appAuthUserIds);
-                        Ding::cc_ding($usersIds,  '任务ID:' .  $params['id'] . '+测试未通过', $row['title'], $this->request->domain() . url('index') . '?ref=addtabs');
-                    } elseif ($label == 3) { //任务上线 通知提出人
-                        Ding::cc_ding($row['entry_user_id'],  '任务ID:' .  $params['id'] . '+任务已上线，等待确认', $row['title'], $this->request->domain() . url('index') . '?ref=addtabs');
-                    }
-
-=======
 
             if ($params['type'] == 1) {
                 $update = array();
@@ -1666,7 +940,6 @@
                         $testAuthUserIds = Auth::getGroupUserId(config('demand.test_group_id')) ?: [];
                         Ding::cc_ding($testAuthUserIds,  '任务ID:' .  $params['id'] . '+任务等待确认', $row['title'], $this->request->domain() . url('index') . '?ref=addtabs');
                     }
->>>>>>> c7c95e71
                     $this->success('成功');
                 } else {
                     $this->error('失败');
@@ -1677,78 +950,6 @@
         $ids = $ids ?? input('ids');
         $row = $this->model->get(['id' => $ids]);
         $row_arr = $row->toArray();
-<<<<<<< HEAD
-
-        $row_arr['start_time'] = date('Y-m-d',strtotime($row_arr['start_time']));
-        $row_arr['end_time'] = date('Y-m-d',strtotime($row_arr['end_time']));
-
-        $time_arr = array();
-        if($row_arr['web_designer_group'] == 1){
-            $time_arr[] = strtotime($row_arr['web_designer_expect_time']);
-        }
-        if($row_arr['phper_group'] == 1){
-            $time_arr[] = strtotime($row_arr['phper_expect_time']);
-        }
-        if($row_arr['app_group'] == 1){
-            $time_arr[] = strtotime($row_arr['app_expect_time']);
-        }
-        rsort($time_arr);
-
-        $day_num = strtotime($row_arr['end_time']) - $time_arr[0];
-
-        if($day_num<0){
-            $day = 0;
-        }else{
-            $day = ceil($day_num/(3600*24));
-        }
-
-        $status = array(
-            1 => '确认任务',
-            2 => '不需测试',
-        );
-        $this->view->assign("status", $status);
-        $this->view->assign("day", $day);
-        $this->view->assign("row", $row_arr);
-
-        //确认权限
-        $user_status = 0;
-        if($row_arr['test_user_id']){
-            if (in_array($this->auth->id,explode(',',$row_arr['test_user_id']))) {
-                $user_status = 1;
-            }
-        }
-        $this->view->assign("user_status", $user_status);
-        $this->view->assign("test_status", $this->auth->check('demand/it_web_demand/test_handle'));
-
-        return $this->view->fetch();
-    }
-
-    /**
-     * 查看详情
-     * 包含操作：标记异常，分配
-     * */
-    public function detail($ids = null){
-        if ($this->request->isAjax()) {
-            $params = $this->request->post();
-            $row = $this->model->get($ids);
-            if ($params) {
-                $update['is_small_probability'] = $params['is_small_probability'];
-                $update['is_low_level_error'] = $params['is_low_level_error'];
-                $update['is_difficult'] = $params['is_difficult'];
-                $update['web_designer_user_id'] = $params['web_designer_user_id'] ? implode(',',$params['web_designer_user_id']) : null;
-                $update['phper_user_id'] = $params['phper_user_id'] ? implode(',',$params['phper_user_id']) : null;
-                $update['app_user_id'] = $params['app_user_id'] ? implode(',',$params['app_user_id']) : null;
-                $update['test_user_id'] = $params['test_user_id'] ? implode(',',$params['test_user_id']) : null;
-
-                $res = $this->model->allowField(true)->save($update,['id'=> $params['id']]);
-                if ($res) {
-                    $web_designer_user_id = $params['web_designer_user_id'] ?: [];
-                    $phper_user_id = $params['phper_user_id']  ?: [];
-                    $app_user_id = $params['app_user_id']  ?: [];
-                    $test_user_id = $params['test_user_id']  ?: [];
-                    $usersIds = array_merge($web_designer_user_id, $phper_user_id, $app_user_id, $test_user_id);
-                    Ding::cc_ding($usersIds,  '任务ID:' .  $params['id'] . '+任务已分配', $row->title, $this->request->domain() . url('index') . '?ref=addtabs');
-=======
 
         $row_arr['start_time'] = date('Y-m-d', strtotime($row_arr['start_time']));
         $row_arr['end_time'] = date('Y-m-d', strtotime($row_arr['end_time']));
@@ -1858,7 +1059,6 @@
                         Ding::cc_ding($row['entry_user_id'],  '任务ID:' .  $params['id'] . '+任务已上线，等待确认', $row['title'], $this->request->domain() . url('index') . '?ref=addtabs');
                     }
 
->>>>>>> c7c95e71
                     $this->success('成功');
                 } else {
                     $this->error('失败');
@@ -1867,14 +1067,6 @@
             $this->error(__('Parameter %s can not be empty', ''));
         }
 
-<<<<<<< HEAD
-        $row = $this->model->get($ids);
-        $row = $row->toArray();
-        $row['web_designer_user_id'] = explode(',',$row['web_designer_user_id']);
-        $row['phper_user_id'] = explode(',',$row['phper_user_id']);
-        $row['app_user_id'] = explode(',',$row['app_user_id']);
-        $row['test_user_id'] = explode(',',$row['test_user_id']);
-=======
         $ids = $ids ?? input('ids');
         $row = $this->model->get(['id' => $ids]);
         $row_arr = $row->toArray();
@@ -1963,7 +1155,6 @@
         $row['phper_user_id'] = explode(',', $row['phper_user_id']);
         $row['app_user_id'] = explode(',', $row['app_user_id']);
         $row['test_user_id'] = explode(',', $row['test_user_id']);
->>>>>>> c7c95e71
 
         //获取各组人员
         $authgroup = new AuthGroup();
@@ -1971,98 +1162,48 @@
         //获取php组长&组员
         $php_group_ids = $authgroup->getChildrenIds(config('demand.php_group_id'));
         $p_id[] = config('demand.php_group_id');
-<<<<<<< HEAD
-        $php_group_ids = array_merge($php_group_ids,$p_id);
-=======
         $php_group_ids = array_merge($php_group_ids, $p_id);
->>>>>>> c7c95e71
         $php_users =  Db::name("auth_group_access")
             ->alias("aga")
             ->join("admin a", "aga.uid=a.id")
             ->field("a.*")
             ->whereIn("aga.group_id", $php_group_ids)
-<<<<<<< HEAD
-            ->where('status','normal')
-            ->column('nickname','id');
-=======
             ->where('status', 'normal')
             ->column('nickname', 'id');
->>>>>>> c7c95e71
 
         //获取web组长&组员
         $web_group_ids = $authgroup->getChildrenIds(config('demand.web_group_id'));
         $w_id[] = config('demand.web_group_id');
-<<<<<<< HEAD
-        $web_group_ids = array_merge($web_group_ids,$w_id);
-=======
         $web_group_ids = array_merge($web_group_ids, $w_id);
->>>>>>> c7c95e71
         $web_users =  Db::name("auth_group_access")
             ->alias("aga")
             ->join("admin a", "aga.uid=a.id")
             ->field("a.*")
             ->whereIn("aga.group_id", $web_group_ids)
-<<<<<<< HEAD
-            ->where('status','normal')
-            ->column('nickname','id');
-=======
             ->where('status', 'normal')
             ->column('nickname', 'id');
->>>>>>> c7c95e71
 
         //获取app组长&组员
         $app_group_ids = $authgroup->getChildrenIds(config('demand.app_group_id'));
         $a_id[] = config('demand.app_group_id');
-<<<<<<< HEAD
-        $app_group_ids = array_merge($app_group_ids,$a_id);
-=======
         $app_group_ids = array_merge($app_group_ids, $a_id);
->>>>>>> c7c95e71
         $app_users =  Db::name("auth_group_access")
             ->alias("aga")
             ->join("admin a", "aga.uid=a.id")
             ->field("a.*")
             ->whereIn("aga.group_id", $app_group_ids)
-<<<<<<< HEAD
-            ->where('status','normal')
-            ->column('nickname','id');
-=======
             ->where('status', 'normal')
             ->column('nickname', 'id');
->>>>>>> c7c95e71
 
         //获取test组长&组员
         $test_group_ids = $authgroup->getChildrenIds(config('demand.test_group_id'));
         $t_id[] = config('demand.test_group_id');
-<<<<<<< HEAD
-        $test_group_ids = array_merge($test_group_ids,$t_id);
-=======
         $test_group_ids = array_merge($test_group_ids, $t_id);
->>>>>>> c7c95e71
         $test_users =  Db::name("auth_group_access")
             ->alias("aga")
             ->join("admin a", "aga.uid=a.id")
             ->field("a.*")
             ->whereIn("aga.group_id", $test_group_ids)
-<<<<<<< HEAD
-            ->where('status','normal')
-            ->column('nickname','id');
-
-        //获取评论--测试站
-        $test_review = Db::name("it_web_demand_review")
-            ->where('type',1)
-            ->where('pid',$ids)
-            ->select();
-        //获取评论--正式站
-        $review = Db::name("it_web_demand_review")
-            ->where('type',2)
-            ->where('pid',$ids)
-            ->select();
-
-        //确认权限
-        $this->view->assign("test_status", $this->auth->check('demand/it_web_demand/test_handle'));//测试分配权限
-        $this->view->assign("distribution_status", $this->auth->check('demand/it_web_demand/distribution'));//开发分配权限
-=======
             ->where('status', 'normal')
             ->column('nickname', 'id');
 
@@ -2080,7 +1221,6 @@
         //确认权限
         $this->view->assign("test_status", $this->auth->check('demand/it_web_demand/test_handle')); //测试分配权限
         $this->view->assign("distribution_status", $this->auth->check('demand/it_web_demand/distribution')); //开发分配权限
->>>>>>> c7c95e71
 
         $this->view->assign('php_users', $php_users);
         $this->view->assign('web_users', $web_users);
@@ -2088,11 +1228,7 @@
         $this->view->assign('test_users', $test_users);
         $this->view->assign('test_review', $test_review);
         $this->view->assign('review', $review);
-<<<<<<< HEAD
-        $this->view->assign("row", $row );
-=======
         $this->view->assign("row", $row);
->>>>>>> c7c95e71
         return $this->view->fetch();
     }
 
@@ -2100,20 +1236,12 @@
      * 查看详情--评论
      * 任何人都有权限
      * */
-<<<<<<< HEAD
-    public function demand_review(){
-        if ($this->request->isAjax()) {
-            $params = $this->request->post();
-            if ($params) {
-                if($params['content'] == ''){
-=======
     public function demand_review()
     {
         if ($this->request->isAjax()) {
             $params = $this->request->post();
             if ($params) {
                 if ($params['content'] == '') {
->>>>>>> c7c95e71
                     $this->error('内容不能为空');
                 }
 
@@ -2124,32 +1252,20 @@
                     ->alias("aga")
                     ->join("auth_group ag", "aga.group_id=ag.id")
                     ->field("ag.*")
-<<<<<<< HEAD
-                    ->where('aga.uid',$this->auth->id)
-=======
                     ->where('aga.uid', $this->auth->id)
->>>>>>> c7c95e71
                     ->find();
                 $update['group_id'] = $users['id'];
                 $update['group_name'] = $users['name'];
                 $update['user_id'] = $this->auth->id;
                 $update['user_name'] = $this->auth->nickname;
                 $update['content'] = $params['content'];
-<<<<<<< HEAD
-                $update['create_time'] = date('Y-m-d H:i:s',time());
-=======
                 $update['create_time'] = date('Y-m-d H:i:s', time());
->>>>>>> c7c95e71
 
                 $res = $this->ItWebDemandReview->allowField(true)->save($update);
                 if ($res) {
 
                     //Ding::dingHook(__FUNCTION__, $this ->model ->get($params['id']));
-<<<<<<< HEAD
-                    $this->success('成功',$url = null, $update);
-=======
                     $this->success('成功', $url = null, $update);
->>>>>>> c7c95e71
                 } else {
                     $this->error('失败');
                 }
