<?php
/**
 * Class BaseElasticsearch.php
 * @author crasphb
 * @date   2021/4/1 14:08
 */

namespace app\admin\controller\elasticsearch;

use app\common\controller\Backend;
use app\service\elasticsearch\EsFormatData;
use app\service\elasticsearch\EsService;
use Elasticsearch\ClientBuilder;
use think\Request;

class BaseElasticsearch extends Backend
{


    public $esService = null;
    public $esFormatData = null;
    protected $esClient;
    protected $noNeedLogin = ['*'];

    public function __construct(Request $request = null)
    {
        parent::__construct($request);

        //es配置
        $params = [
            '127.0.0.1:9200',
        ];
        //获取es的实例
        $this->esClient = ClientBuilder::create()->setHosts($params)->build();
        $this->esService = new EsService($this->esClient);
        $this->esFormatData = new EsFormatData();
    }

    /**
     * 订单的索引
     *
     * @author crasphb
     * @date   2021/4/1 14:46
     */
    public function createOrderIndex()
    {
        $selfProperties = [
            'id'                      => [
                'type' => 'integer',
            ],
            'site'                    => [
                'type' => 'integer',
            ],
            'increment_id'            => [
                'type' => 'keyword',
            ],
            'status'                  => [
                'type' => 'keyword',
            ],
            'store_id'                => [
                'type' => 'integer',
            ],
            'base_grand_total'        => [
                'type'           => 'scaled_float',
                'scaling_factor' => 10000,
            ],
            'total_qty_ordered'       => [
                'type' => 'integer',
            ],
            'total_item_count'        => [
                'type' => 'integer',
            ],
            'order_type'              => [
                'type' => 'integer',
            ],
            'order_prescription_type' => [
                'type' => 'integer',
            ],
            'base_currency_code'      => [
                'type' => 'keyword',
            ],
            'shipping_method'         => [
                'type' => 'keyword',
            ],
            'shipping_title'          => [
                'type' => 'keyword',
            ],
            'shipping_method_type'    => [
                'type' => 'integer',
            ],
            'country_id'              => [
                'type' => 'keyword',
            ],
            'region'                  => [
                'type' => 'keyword',
            ],
            'region_id'               => [
                'type' => 'keyword',
            ],
            'city'                    => [
                'type' => 'keyword',
            ],
            'street'                  => [
                'type' => 'keyword',
            ],
            'postcode'                => [
                'type' => 'keyword',
            ],
            'telephone'               => [
                'type' => 'keyword',
            ],
            'customer_email'          => [
                'type' => 'keyword',
            ],
            'customer_firstname'      => [
                'type' => 'keyword',
            ],
            'taxno'                   => [
                'type' => 'keyword',
            ],
            'base_to_order_rate'      => [
                'type' => 'keyword',
            ],
            'payment_method'          => [
                'type' => 'keyword',
            ],
            'mw_rewardpoint_discount' => [
                'type'           => 'scaled_float',
                'scaling_factor' => 10000,
            ],
            'last_trans_id'           => [
                'type' => 'keyword',
            ],
            'mw_rewardpoint'          => [
                'type'           => 'scaled_float',
                'scaling_factor' => 10000,
            ],
            'base_shipping_amount'    => [
                'type'           => 'scaled_float',
                'scaling_factor' => 10000,
            ],
            'payment_time'            => [
                'type' => 'date',
            ],
            'order_currency_code'     => [
                'type' => 'keyword',
            ],
            'firstname'               => [
                'type' => 'keyword',
            ],
            'lastname'                => [
                'type' => 'keyword',
            ],
            'area'                    => [
                'type' => 'keyword',
            ],
        ];

        $this->esService->createIndex('mojing_order', $selfProperties);
    }

    /**
     * 每日情况统计的索引
     *
     * @author crasphb
     * @date   2021/4/14 10:14
     */
    public function createDatacenterDayIndex()
    {
        $selfProperties = [
            'id'                           => [
                'type' => 'integer',
            ],
            'site'                         => [
                'type' => 'integer',
            ],
            'active_user_num'              => [
                'type' => 'integer',
            ],
            'register_num'                 => [
                'type' => 'integer',
            ],
            'login_user_num'               => [
                'type' => 'integer',
            ],
            'vip_user_num'                 => [
                'type' => 'integer',
            ],
            'sum_order_num'                => [
                'type' => 'integer',
            ],
            'order_num'                    => [
                'type' => 'integer',
            ],
            'sales_total_money'            => [
                'type'           => 'scaled_float',
                'scaling_factor' => 100,
            ],
            'shipping_total_money'         => [
                'type'           => 'scaled_float',
                'scaling_factor' => 100,
            ],
            'order_unit_price'             => [
                'type'           => 'scaled_float',
                'scaling_factor' => 100,
            ],
            'sessions'                     => [
                'type' => 'integer',
            ],
            'update_add_cart_rate'         => [
                'type'           => 'scaled_float',
                'scaling_factor' => 100,
            ],
            'add_cart_rate'                => [
                'type'           => 'scaled_float',
                'scaling_factor' => 100,
            ],
            'session_rate'                 => [
                'type'           => 'scaled_float',
                'scaling_factor' => 100,
            ],
            'new_cart_num'                 => [
                'type' => 'integer',
            ],
            'update_cart_num'              => [
                'type' => 'integer',
            ],
            'cart_rate'                    => [
                'type'           => 'scaled_float',
                'scaling_factor' => 100,
            ],
            'update_cart_cart'             => [
                'type'           => 'scaled_float',
                'scaling_factor' => 100,
            ],
            'replacement_order_num'        => [
                'type' => 'integer',
            ],
            'online_celebrity_order_num'   => [
                'type' => 'integer',
            ],
            'replacement_order_total'      => [
                'type' => 'integer',
            ],
            'online_celebrity_order_total' => [
                'type'           => 'scaled_float',
                'scaling_factor' => 100,
            ],
            'order_total_midnum'           => [
                'type'           => 'scaled_float',
                'scaling_factor' => 100,
            ],
            'order_total_standard'         => [
                'type'           => 'scaled_float',
                'scaling_factor' => 100,
            ],
            'landing_num'                  => [
                'type'           => 'scaled_float',
                'scaling_factor' => 100,
            ],
            'detail_num'                   => [
                'type' => 'integer',
            ],
            'cart_num'                     => [
                'type' => 'integer',
            ],
            'complete_num'                 => [
                'type' => 'integer',
            ],
            'create_user_change_rate'      => [
                'type'           => 'scaled_float',
                'scaling_factor' => 100,
            ],
            'update_user_change_rate'      => [
                'type'           => 'scaled_float',
                'scaling_factor' => 100,
            ],
            'virtual_stock'                => [
                'type' => 'integer',
            ],
            'glass_in_sale_num'            => [
                'type' => 'integer',
            ],
            'glass_presell_num'            => [
                'type' => 'integer',
            ],
            'glass_shelves_num'            => [
                'type' => 'integer',
            ],
            'box_in_sale_num'              => [
                'type' => 'integer',
            ],
            'box_presell_num'              => [
                'type' => 'integer',
            ],
            'box_shelves_num'              => [
                'type' => 'integer',
            ],
        ];

        $this->esService->createIndex('mojing_datacenterday', $selfProperties);
    }

    /**
     * 购物车的索引
     *
     * @author crasphb
     * @date   2021/4/14 10:15
     */
    public function createCartIndex()
    {
        $selfProperties = [
            'id'              => [
                'type' => 'integer',
            ],
            'site'            => [
                'type' => 'integer',
            ],
            'status'          => [
                'type' => 'keyword',
            ],
            'create_time'     => [
                'type' => 'date',
            ],
            'update_time'     => [
                'type' => 'date',
            ],
            'update_time_day' => [
                'type' => 'date',
            ],

        ];

        $this->esService->createIndex('mojing_cart', $selfProperties);
    }

    /**
     * 物流的索引
     *
     * @author mjj
     * @date   2021/4/14 15:34:52
     */
    public function createTrackIndex()
    {
        $selfProperties = [
            'id'                 => [
                'type' => 'integer',
            ],
<<<<<<< HEAD
            'order_node' => [
=======
            'site'               => [
>>>>>>> d9031fd2
                'type' => 'integer',
            ],
            'node_type'          => [
                'type' => 'integer',
            ],
            'site' => [
                'type' => 'integer',
            ],
            'order_id' => [
                'type' => 'integer',
            ],
            'order_number' => [
                'type' => 'keyword',
            ],
            'shipment_type' => [
                'type' => 'keyword',
            ],
            'shipment_data_type' => [
                'type' => 'keyword',
            ],
<<<<<<< HEAD
            'track_number' => [
                'type' => 'keyword',
=======
            'create_time'        => [
                'type' => 'date',
>>>>>>> d9031fd2
            ],
            'delivery_time'      => [
                'type' => 'date',
            ],
            'signing_time'       => [
                'type' => 'date',
            ],
            'shipment_last_msg' => [
                'type' => 'keyword',
            ],
            'delievered_days' => [
                'type' => 'integer',
            ],
            'wait_time' => [
                'type' => 'integer',
            ],
        ];

        $this->esService->createIndex('mojing_track', $selfProperties);
    }

    /**
     * 删除索引
     *
     * @return array
     * @author crasphb
     * @date   2021/4/1 15:23
     */
    public function deleteIndex()
    {
        return $this->esService->deleteIndex('mojing_order');
    }
}<|MERGE_RESOLUTION|>--- conflicted
+++ resolved
@@ -346,11 +346,7 @@
             'id'                 => [
                 'type' => 'integer',
             ],
-<<<<<<< HEAD
             'order_node' => [
-=======
-            'site'               => [
->>>>>>> d9031fd2
                 'type' => 'integer',
             ],
             'node_type'          => [
@@ -371,13 +367,8 @@
             'shipment_data_type' => [
                 'type' => 'keyword',
             ],
-<<<<<<< HEAD
             'track_number' => [
                 'type' => 'keyword',
-=======
-            'create_time'        => [
-                'type' => 'date',
->>>>>>> d9031fd2
             ],
             'delivery_time'      => [
                 'type' => 'date',
