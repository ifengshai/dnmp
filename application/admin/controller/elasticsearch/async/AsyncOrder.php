--- conflicted
+++ resolved
@@ -62,11 +62,7 @@
      *
      * @param $data
      * @param $entityId
-<<<<<<< HEAD
-     * @param $site
-=======
      * @param  $site
->>>>>>> f47a264e
      *
      * @author crasphb
      * @date   2021/4/23 15:12
