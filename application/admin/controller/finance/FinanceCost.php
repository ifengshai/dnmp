--- conflicted
+++ resolved
@@ -109,31 +109,6 @@
         return $this->view->fetch('index');
     }
 
-<<<<<<< HEAD
-
-
-    //导出数据
-    public function batch_export_xls()
-    {
-        $ids = input('ids');
-        $type = json_decode($this->request->get('type'), true);
-        !empty($type) && $where['type'] = $type;
-        if (!empty($ids)) {
-            $where['id'] = ['in', $ids];
-        } else {
-            $filter = json_decode($this->request->get('filter'), true);
-            !empty($filter['bill_type']) && $where['bill_type'] = ['in', $filter['bill_type']];
-            !empty($filter['order_number']) && $where['order_number'] = ['like', '%' . $filter['order_number'] . '%'];
-            !empty($filter['site']) && $where['site'] = ['in', $filter['site']];
-            !empty($filter['order_type']) && $where['order_type'] = $filter['order_type'];
-            !empty($filter['order_currency_code']) && $where['order_currency_code'] = $filter['order_currency_code'];
-            !empty($filter['action_type']) && $where['action_type'] = $filter['action_type'];
-            !empty($filter['is_carry_forward']) && $where['is_carry_forward'] = $filter['is_carry_forward'];
-            if ($filter['createtime']) {
-                $createtime = explode(' - ', $filter['createtime']);
-                $where['action_type'] = ['between', $createtime[0], $createtime[1]];
-            }
-=======
     //导出数据
 
     public function batch_export_xls()
@@ -175,7 +150,6 @@
                 $where['createtime'] = ['between',  [strtotime($createtime[0]), strtotime($createtime[1])]];
             }
 
->>>>>>> da86d129
         }
 
         $list = $this->model
@@ -183,128 +157,85 @@
             ->order('id desc')
             ->select();
         $list = collection($list)->toArray();
-<<<<<<< HEAD
+
         //站点列表
+
         $site_list = [
+
             1 => 'Zeelool',
+
             2 => 'Voogueme',
+
             3 => 'Nihao',
+
             4 => 'Meeloog',
+
             5 => 'Wesee',
+
             8 => 'Amazon',
+
             9 => 'Zeelool_es',
+
             10 => 'Zeelool_de',
+
             11 => 'Zeelool_jp'
+
         ];
+
         $type_document = [
+
             1 => '订单收入',
+
             2 => 'Vip订单',
+
             3 => '工单补差价',
+
             4 => '工单退货退款',
+
             5 => '工单取消',
+
             6 => '工单部分退款',
+
             7 => 'Vip退款',
+
             8 => '订单出库',
+
             9 => '出库单出库',
+
             10 => '冲减暂估',
+
         ];
+
         $order_type = [
+
             1 => '普通订单',
+
             2 => '批发',
+
             3 => '网红单',
+
             4 => '补发',
+
             5 => '补差价',
+
             9 => 'vip订单',
 
+
         ];
+
         //从数据库查询需要的数据
+
         $spreadsheet = new Spreadsheet();
+
         //常规方式：利用setCellValue()填充数据
+
         if ($type == 1) {
-=======
-
-        //站点列表
-
-        $site_list = [
-
-            1 => 'Zeelool',
-
-            2 => 'Voogueme',
-
-            3 => 'Nihao',
-
-            4 => 'Meeloog',
-
-            5 => 'Wesee',
-
-            8 => 'Amazon',
-
-            9 => 'Zeelool_es',
-
-            10 => 'Zeelool_de',
-
-            11 => 'Zeelool_jp'
-
-        ];
-
-        $type_document = [
-
-            1 => '订单收入',
-
-            2 => 'Vip订单',
-
-            3 => '工单补差价',
-
-            4 => '工单退货退款',
-
-            5 => '工单取消',
-
-            6 => '工单部分退款',
-
-            7 => 'Vip退款',
-
-            8 => '订单出库',
-
-            9 => '出库单出库',
-
-            10 => '冲减暂估',
-
-        ];
-
-        $order_type = [
-
-            1 => '普通订单',
-
-            2 => '批发',
-
-            3 => '网红单',
-
-            4 => '补发',
-
-            5 => '补差价',
-
-            9 => 'vip订单',
-
-
-        ];
-
-        //从数据库查询需要的数据
-
-        $spreadsheet = new Spreadsheet();
-
-        //常规方式：利用setCellValue()填充数据
-
-        if ($type == 1) {
-
->>>>>>> da86d129
+
             $spreadsheet
                 ->setActiveSheetIndex(0)->setCellValue("A1", "ID")
                 ->setCellValue("B1", "关联单据类型")
                 ->setCellValue("C1", "订单号");
-<<<<<<< HEAD
-=======
-
->>>>>>> da86d129
+
             $spreadsheet->setActiveSheetIndex(0)->setCellValue("D1", "站点")
                 ->setCellValue("E1", "订单类型")
                 ->setCellValue("F1", "订单金额")
@@ -315,346 +246,227 @@
                 ->setCellValue("K1", "订单支付时间")
                 ->setCellValue("L1", "支付方式")
                 ->setCellValue("M1", "创建时间");
-<<<<<<< HEAD
+
             foreach ($list as $key => $value) {
+
                 if ($value['action_type'] == 1) {
+
                     $value['action_type'] = '增加';
+
                 } else {
+
                     $value['action_type'] = '减少';
-                }
+
+                }
+
                 if ($value['payment_time']) {
-                    $value['payment_time'] = date('Y-d-m H:i:s', $value['payment_time']);
+
+                    $value['payment_time'] = date('Y-m-d H:i:s', $value['payment_time']);
+
                 } else {
+
                     $value['payment_time'] = '无';
-                }
+
+                }
+
                 if ($value['createtime']) {
-                    $value['createtime'] = date('Y-d-m H:i:s', $value['createtime']);
-                }
+
+                    $value['createtime'] = date('Y-m-d H:i:s', $value['createtime']);
+
+                }
+
                 if ($value['is_carry_forward'] == 1) {
+
                     $value['is_carry_forward'] = '是';
+
                 } else {
+
                     $value['is_carry_forward'] = '否';
-                }
+
+                }
+
                 $spreadsheet->getActiveSheet()->setCellValueExplicit("A" . ($key * 1 + 2), $value['id'], \PhpOffice\PhpSpreadsheet\Cell\DataType::TYPE_STRING);
+
                 $spreadsheet->getActiveSheet()->setCellValue("B" . ($key * 1 + 2), $type_document[$value['bill_type']]);
+
                 $spreadsheet->getActiveSheet()->setCellValue("C" . ($key * 1 + 2), $value['order_number']);
+
                 $spreadsheet->getActiveSheet()->setCellValue("D" . ($key * 1 + 2), $site_list[$value['site']]);
+
                 $spreadsheet->getActiveSheet()->setCellValue("E" . ($key * 1 + 2), $order_type[$value['order_type']]);
+
                 $spreadsheet->getActiveSheet()->setCellValue("F" . ($key * 1 + 2), $value['order_money']);
+
                 $spreadsheet->getActiveSheet()->setCellValue("G" . ($key * 1 + 2), $value['income_amount']);
+
                 $spreadsheet->getActiveSheet()->setCellValue("H" . ($key * 1 + 2), $value['order_currency_code']);
+
                 $spreadsheet->getActiveSheet()->setCellValue("I" . ($key * 1 + 2), $value['is_carry_forward']);
+
                 $spreadsheet->getActiveSheet()->setCellValue("J" . ($key * 1 + 2), $value['action_type']);
+
                 $spreadsheet->getActiveSheet()->setCellValue("K" . ($key * 1 + 2), $value['payment_time']);
+
                 $spreadsheet->getActiveSheet()->setCellValue("L" . ($key * 1 + 2), $value['payment_method']);
+
                 $spreadsheet->getActiveSheet()->setCellValue("M" . ($key * 1 + 2), $value['createtime']);
+
             }
+
         } else {
-=======
-
-            foreach ($list as $key => $value) {
-
-                if ($value['action_type'] == 1) {
-
-                    $value['action_type'] = '增加';
-
-                } else {
-
-                    $value['action_type'] = '减少';
-
-                }
-
-                if ($value['payment_time']) {
-
-                    $value['payment_time'] = date('Y-m-d H:i:s', $value['payment_time']);
-
-                } else {
-
-                    $value['payment_time'] = '无';
-
-                }
-
-                if ($value['createtime']) {
-
-                    $value['createtime'] = date('Y-m-d H:i:s', $value['createtime']);
-
-                }
-
-                if ($value['is_carry_forward'] == 1) {
-
-                    $value['is_carry_forward'] = '是';
-
-                } else {
-
-                    $value['is_carry_forward'] = '否';
-
-                }
-
-                $spreadsheet->getActiveSheet()->setCellValueExplicit("A" . ($key * 1 + 2), $value['id'], \PhpOffice\PhpSpreadsheet\Cell\DataType::TYPE_STRING);
-
-                $spreadsheet->getActiveSheet()->setCellValue("B" . ($key * 1 + 2), $type_document[$value['bill_type']]);
-
-                $spreadsheet->getActiveSheet()->setCellValue("C" . ($key * 1 + 2), $value['order_number']);
-
-                $spreadsheet->getActiveSheet()->setCellValue("D" . ($key * 1 + 2), $site_list[$value['site']]);
-
-                $spreadsheet->getActiveSheet()->setCellValue("E" . ($key * 1 + 2), $order_type[$value['order_type']]);
-
-                $spreadsheet->getActiveSheet()->setCellValue("F" . ($key * 1 + 2), $value['order_money']);
-
-                $spreadsheet->getActiveSheet()->setCellValue("G" . ($key * 1 + 2), $value['income_amount']);
-
-                $spreadsheet->getActiveSheet()->setCellValue("H" . ($key * 1 + 2), $value['order_currency_code']);
-
-                $spreadsheet->getActiveSheet()->setCellValue("I" . ($key * 1 + 2), $value['is_carry_forward']);
-
-                $spreadsheet->getActiveSheet()->setCellValue("J" . ($key * 1 + 2), $value['action_type']);
-
-                $spreadsheet->getActiveSheet()->setCellValue("K" . ($key * 1 + 2), $value['payment_time']);
-
-                $spreadsheet->getActiveSheet()->setCellValue("L" . ($key * 1 + 2), $value['payment_method']);
-
-                $spreadsheet->getActiveSheet()->setCellValue("M" . ($key * 1 + 2), $value['createtime']);
-
-            }
-
-        } else {
-
->>>>>>> da86d129
+
             $spreadsheet
                 ->setActiveSheetIndex(0)->setCellValue("A1", "ID")
                 ->setCellValue("B1", "关联单据类型")
                 ->setCellValue("C1", "关联单号");
-<<<<<<< HEAD
-=======
-
->>>>>>> da86d129
+
             $spreadsheet->setActiveSheetIndex(0)->setCellValue("D1", "镜架成本")
                 ->setCellValue("E1", "镜片成本")
                 ->setCellValue("F1", "是否结转")
                 ->setCellValue("G1", "创建时间")
                 ->setCellValue("H1", "币种");
-<<<<<<< HEAD
+
             foreach ($list as $key => $value) {
+
                 if ($value['is_carry_forward'] == 1) {
+
                     $value['is_carry_forward'] = '是';
+
                 } else {
+
                     $value['is_carry_forward'] = '否';
-                }
+
+                }
+
                 if ($value['createtime']) {
-                    $value['createtime'] = date('Y-d-m H:i:s', $value['createtime']);
-                }
+
+                    $value['createtime'] = date('Y-m-d H:i:s', $value['createtime']);
+
+                }
+
                 $spreadsheet->getActiveSheet()->setCellValueExplicit("A" . ($key * 1 + 2), $value['id'], \PhpOffice\PhpSpreadsheet\Cell\DataType::TYPE_STRING);
+
                 $spreadsheet->getActiveSheet()->setCellValue("B" . ($key * 1 + 2), $type_document[$value['bill_type']]);
+
                 $spreadsheet->getActiveSheet()->setCellValue("C" . ($key * 1 + 2), $value['order_number']);
+
                 $spreadsheet->getActiveSheet()->setCellValue("D" . ($key * 1 + 2), $value['frame_cost']);
+
                 $spreadsheet->getActiveSheet()->setCellValue("E" . ($key * 1 + 2), $value['lens_cost']);
+
                 $spreadsheet->getActiveSheet()->setCellValue("F" . ($key * 1 + 2), $value['is_carry_forward']);
+
                 $spreadsheet->getActiveSheet()->setCellValue("G" . ($key * 1 + 2), $value['createtime']);
+
                 $spreadsheet->getActiveSheet()->setCellValue("H" . ($key * 1 + 2), $value['order_currency_code']);
+
             }
-        }
+
+        }
+
 
         //设置宽度
+
         $spreadsheet->getActiveSheet()->getColumnDimension('A')->setWidth(20);
+
         $spreadsheet->getActiveSheet()->getColumnDimension('B')->setWidth(20);
+
         $spreadsheet->getActiveSheet()->getColumnDimension('C')->setWidth(20);
+
         $spreadsheet->getActiveSheet()->getColumnDimension('D')->setWidth(20);
+
         $spreadsheet->getActiveSheet()->getColumnDimension('E')->setWidth(20);
+
         $spreadsheet->getActiveSheet()->getColumnDimension('F')->setWidth(40);
+
         $spreadsheet->getActiveSheet()->getColumnDimension('G')->setWidth(20);
+
         $spreadsheet->getActiveSheet()->getColumnDimension('H')->setWidth(20);
+
         if ($type == 1) {
+
             $spreadsheet->getActiveSheet()->getColumnDimension('J')->setWidth(20);
+
             $spreadsheet->getActiveSheet()->getColumnDimension('L')->setWidth(20);
+
             $spreadsheet->getActiveSheet()->getColumnDimension('M')->setWidth(20);
-        }
+
+        }
+
 
         //设置边框
+
         $border = [
+
             'borders' => [
+
                 'allBorders' => [
+
                     'borderStyle' => \PhpOffice\PhpSpreadsheet\Style\Border::BORDER_THIN, // 设置border样式
+
                     'color' => ['argb' => 'FF000000'], // 设置border颜色
+
                 ],
+
             ],
+
         ];
 
+
         $spreadsheet->getDefaultStyle()->getFont()->setName('微软雅黑')->setSize(12);
 
+
         $setBorder = 'A1:' . $spreadsheet->getActiveSheet()->getHighestColumn() . $spreadsheet->getActiveSheet()->getHighestRow();
+
         $spreadsheet->getActiveSheet()->getStyle($setBorder)->applyFromArray($border);
 
+
         $spreadsheet->getActiveSheet()->getStyle('A1:M' . $spreadsheet->getActiveSheet()->getHighestRow())->getAlignment()->setHorizontal(\PhpOffice\PhpSpreadsheet\Style\Alignment::HORIZONTAL_CENTER);
+
         $spreadsheet->setActiveSheetIndex(0);
 
+
         $format = 'xlsx';
+
         if ($type == 1) {
+
             $savename = '订单成本明细-收入' . date("YmdHis", time());
+
         } else {
+
             $savename = '订单成本明细-成本' . date("YmdHis", time());
-        }
+
+        }
+
         if ($format == 'xls') {
+
             //输出Excel03版本
+
             header('Content-Type:application/vnd.ms-excel');
+
             $class = "\PhpOffice\PhpSpreadsheet\Writer\Xls";
+
         } elseif ($format == 'xlsx') {
+
             //输出07Excel版本
+
             header('Content-Type: application/vnd.openxmlformats-officedocument.spreadsheetml.sheet');
+
             $class = "\PhpOffice\PhpSpreadsheet\Writer\Xlsx";
-        }
+
+        }
+
 
         //输出名称
+
         header('Content-Disposition: attachment;filename="' . $savename . '.' . $format . '"');
+
         //禁止缓存
+
         header('Cache-Control: max-age=0');
+
         $writer = new $class($spreadsheet);
         $writer->save('php://output');
     }
-=======
-
-            foreach ($list as $key => $value) {
-
-                if ($value['is_carry_forward'] == 1) {
-
-                    $value['is_carry_forward'] = '是';
-
-                } else {
-
-                    $value['is_carry_forward'] = '否';
-
-                }
-
-                if ($value['createtime']) {
-
-                    $value['createtime'] = date('Y-m-d H:i:s', $value['createtime']);
-
-                }
-
-                $spreadsheet->getActiveSheet()->setCellValueExplicit("A" . ($key * 1 + 2), $value['id'], \PhpOffice\PhpSpreadsheet\Cell\DataType::TYPE_STRING);
-
-                $spreadsheet->getActiveSheet()->setCellValue("B" . ($key * 1 + 2), $type_document[$value['bill_type']]);
-
-                $spreadsheet->getActiveSheet()->setCellValue("C" . ($key * 1 + 2), $value['order_number']);
-
-                $spreadsheet->getActiveSheet()->setCellValue("D" . ($key * 1 + 2), $value['frame_cost']);
-
-                $spreadsheet->getActiveSheet()->setCellValue("E" . ($key * 1 + 2), $value['lens_cost']);
-
-                $spreadsheet->getActiveSheet()->setCellValue("F" . ($key * 1 + 2), $value['is_carry_forward']);
-
-                $spreadsheet->getActiveSheet()->setCellValue("G" . ($key * 1 + 2), $value['createtime']);
-
-                $spreadsheet->getActiveSheet()->setCellValue("H" . ($key * 1 + 2), $value['order_currency_code']);
-
-            }
-
-        }
-
-
-        //设置宽度
-
-        $spreadsheet->getActiveSheet()->getColumnDimension('A')->setWidth(20);
-
-        $spreadsheet->getActiveSheet()->getColumnDimension('B')->setWidth(20);
-
-        $spreadsheet->getActiveSheet()->getColumnDimension('C')->setWidth(20);
-
-        $spreadsheet->getActiveSheet()->getColumnDimension('D')->setWidth(20);
-
-        $spreadsheet->getActiveSheet()->getColumnDimension('E')->setWidth(20);
-
-        $spreadsheet->getActiveSheet()->getColumnDimension('F')->setWidth(40);
-
-        $spreadsheet->getActiveSheet()->getColumnDimension('G')->setWidth(20);
-
-        $spreadsheet->getActiveSheet()->getColumnDimension('H')->setWidth(20);
-
-        if ($type == 1) {
-
-            $spreadsheet->getActiveSheet()->getColumnDimension('J')->setWidth(20);
-
-            $spreadsheet->getActiveSheet()->getColumnDimension('L')->setWidth(20);
-
-            $spreadsheet->getActiveSheet()->getColumnDimension('M')->setWidth(20);
-
-        }
-
-
-        //设置边框
-
-        $border = [
-
-            'borders' => [
-
-                'allBorders' => [
-
-                    'borderStyle' => \PhpOffice\PhpSpreadsheet\Style\Border::BORDER_THIN, // 设置border样式
-
-                    'color' => ['argb' => 'FF000000'], // 设置border颜色
-
-                ],
-
-            ],
-
-        ];
-
-
-        $spreadsheet->getDefaultStyle()->getFont()->setName('微软雅黑')->setSize(12);
-
-
-        $setBorder = 'A1:' . $spreadsheet->getActiveSheet()->getHighestColumn() . $spreadsheet->getActiveSheet()->getHighestRow();
-
-        $spreadsheet->getActiveSheet()->getStyle($setBorder)->applyFromArray($border);
-
-
-        $spreadsheet->getActiveSheet()->getStyle('A1:M' . $spreadsheet->getActiveSheet()->getHighestRow())->getAlignment()->setHorizontal(\PhpOffice\PhpSpreadsheet\Style\Alignment::HORIZONTAL_CENTER);
-
-        $spreadsheet->setActiveSheetIndex(0);
-
-
-        $format = 'xlsx';
-
-        if ($type == 1) {
-
-            $savename = '订单成本明细-收入' . date("YmdHis", time());
-
-        } else {
-
-            $savename = '订单成本明细-成本' . date("YmdHis", time());
-
-        }
-
-        if ($format == 'xls') {
-
-            //输出Excel03版本
-
-            header('Content-Type:application/vnd.ms-excel');
-
-            $class = "\PhpOffice\PhpSpreadsheet\Writer\Xls";
-
-        } elseif ($format == 'xlsx') {
-
-            //输出07Excel版本
-
-            header('Content-Type: application/vnd.openxmlformats-officedocument.spreadsheetml.sheet');
-
-            $class = "\PhpOffice\PhpSpreadsheet\Writer\Xlsx";
-
-        }
-
-
-        //输出名称
-
-        header('Content-Disposition: attachment;filename="' . $savename . '.' . $format . '"');
-
-        //禁止缓存
-
-        header('Cache-Control: max-age=0');
-
-        $writer = new $class($spreadsheet);
-        $writer->save('php://output');
-    }
-
->>>>>>> da86d129
+
 }