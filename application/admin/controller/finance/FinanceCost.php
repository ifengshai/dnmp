<?php

namespace app\admin\controller\finance;

use app\common\controller\Backend;
use PhpOffice\PhpSpreadsheet\Spreadsheet;

class FinanceCost extends Backend
{

    /**
     * 无需鉴权的方法,但需要登录
     * @var array
     */
    protected $noNeedRight = ['income', 'cost', 'batch_export_xls'];

    public function _initialize()
    {
        parent::_initialize();
        $this->model = new \app\admin\model\finance\FinanceCost();
    }
    /*
     * 成本核算
     * */
    public function index()
    {
        return $this->view->fetch();
    }

    /**
     * 收入
     *
     * @Description
     * @author gyh
     * @since 2021/01/21 15:24:14 
     * @return void
     */
    public function income()
    {
        //设置过滤方法
        $this->request->filter(['strip_tags']);
        if ($this->request->isAjax()) {
            //如果发送的来源是Selectpage，则转发到Selectpage
            if ($this->request->request('keyField')) {
                return $this->selectpage();
            }
            [$where, $sort, $order, $offset, $limit] = $this->buildparams();
            $total = $this->model
                ->where($where)
                ->where('type=1')
                ->order($sort, $order)
                ->count();

            $list = $this->model
                ->where($where)
                ->where('type=1')
                ->order($sort, $order)
                ->limit($offset, $limit)
                ->select();

            $result = ["total" => $total, "rows" => $list];

            return json($result);
        }

        return $this->view->fetch('index');
    }


    /**
     * 成本
     *
     * @Description
     * @author gyh
     * @since 2021/01/21 15:24:14 
     * @return void
     */
    public function cost()
    {
        //设置过滤方法
        $this->request->filter(['strip_tags']);
        if ($this->request->isAjax()) {
            //如果发送的来源是Selectpage，则转发到Selectpage
            if ($this->request->request('keyField')) {
                return $this->selectpage();
            }
            [$where, $sort, $order, $offset, $limit] = $this->buildparams();
            $total = $this->model
                ->where($where)
                ->where('type=2')
                ->order($sort, $order)
                ->count();

            $list = $this->model
                ->where($where)
                ->where('type=2')
                ->order($sort, $order)
                ->limit($offset, $limit)
                ->select();
<<<<<<< HEAD

            $result = ["total" => $total, "rows" => $list];

=======
            $result = array("total" => $total, "rows" => $list);
>>>>>>> 6c8803e3
            return json($result);
        }

        return $this->view->fetch('index');
    }
    //导出数据测试
    public function batch_export_xls()
    {
<<<<<<< HEAD
        set_time_limit(0);
        ini_set('memory_limit', '1024M');
        //设置过滤方法

=======
>>>>>>> 6c8803e3
        $ids = input('ids');
        $type = json_decode($this->request->get('type'), true);
        !empty($type) && $where['type'] = $type;
        if (!empty($ids)) {
            $where['id'] = ['in', $ids];
        } else {
            $filter = json_decode($this->request->get('filter'), true);
            !empty($filter['bill_type']) && $where['bill_type'] = ['in', $filter['bill_type']];
            !empty($filter['order_number']) && $where['order_number'] = ['like', '%' . $filter['order_number'] . '%'];
            !empty($filter['site']) && $where['site'] = ['in', $filter['site']];
            !empty($filter['order_type']) && $where['order_type'] = $filter['order_type'];
            !empty($filter['order_currency_code']) && $where['order_currency_code'] = $filter['order_currency_code'];
            !empty($filter['action_type']) && $where['action_type'] = $filter['action_type'];
            !empty($filter['is_carry_forward']) && $where['is_carry_forward'] = $filter['is_carry_forward'];
            if ($filter['createtime']) {
                $createtime = explode(' - ', $filter['createtime']);
<<<<<<< HEAD
                $where['createtime'] = ['between', [strtotime($createtime[0]), strtotime($createtime[1])]];
=======
                $where['action_type'] = ['between', $createtime[0], $createtime[1]];
>>>>>>> 6c8803e3
            }
        }

        $list = $this->model
            ->where($where)
            ->order('id desc')
            ->select();

        $list = collection($list)->toArray();
        //站点列表
        $site_list = [
            1 => 'Zeelool',
            2 => 'Voogueme',
            3 => 'Nihao',
            4 => 'Meeloog',
            5 => 'Wesee',
            8 => 'Amazon',
            9 => 'Zeelool_es',
            10 => 'Zeelool_de',
<<<<<<< HEAD

            11 => 'Zeelool_jp',

=======
            11 => 'Zeelool_jp'
>>>>>>> 6c8803e3
        ];
        $type_document = [
            1 => '订单收入',
            2 => 'Vip订单',
            3 => '工单补差价',
            4 => '工单退货退款',
            5 => '工单取消',
            6 => '工单部分退款',
            7 => 'Vip退款',
            8 => '订单出库',
            9 => '出库单出库',
            10 => '冲减暂估',
        ];
        $order_type = [
            1 => '普通订单',
            2 => '批发',
            3 => '网红单',
            4 => '补发',
            5 => '补差价',
            9 => 'vip订单',

        ];
        //从数据库查询需要的数据
        $spreadsheet = new Spreadsheet();
        //常规方式：利用setCellValue()填充数据
        if ($type == 1) {
            $spreadsheet
                ->setActiveSheetIndex(0)->setCellValue("A1", "ID")
                ->setCellValue("B1", "关联单据类型")
                ->setCellValue("C1", "订单号");
            $spreadsheet->setActiveSheetIndex(0)->setCellValue("D1", "站点")
                ->setCellValue("E1", "订单类型")
                ->setCellValue("F1", "订单金额")
                ->setCellValue("G1", "收入金额")
                ->setCellValue("H1", "币种")
                ->setCellValue("I1", "是否结转")
                ->setCellValue("J1", "增加/冲减")
                ->setCellValue("K1", "订单支付时间")
                ->setCellValue("L1", "支付方式")
                ->setCellValue("M1", "创建时间");
            foreach ($list as $key => $value) {
                if ($value['action_type'] == 1) {
                    $value['action_type'] = '增加';
                } else {
                    $value['action_type'] = '减少';
                }
                if ($value['payment_time']) {
                    $value['payment_time'] = date('Y-d-m H:i:s', $value['payment_time']);
                } else {
                    $value['payment_time'] = '无';
                }
                if ($value['createtime']) {
                    $value['createtime'] = date('Y-d-m H:i:s', $value['createtime']);
                }
                if ($value['is_carry_forward'] == 1) {
                    $value['is_carry_forward'] = '是';
                } else {
                    $value['is_carry_forward'] = '否';
                }
                $spreadsheet->getActiveSheet()->setCellValueExplicit("A" . ($key * 1 + 2), $value['id'], \PhpOffice\PhpSpreadsheet\Cell\DataType::TYPE_STRING);
                $spreadsheet->getActiveSheet()->setCellValue("B" . ($key * 1 + 2), $type_document[$value['bill_type']]);
                $spreadsheet->getActiveSheet()->setCellValue("C" . ($key * 1 + 2), $value['order_number']);
                $spreadsheet->getActiveSheet()->setCellValue("D" . ($key * 1 + 2), $site_list[$value['site']]);
                $spreadsheet->getActiveSheet()->setCellValue("E" . ($key * 1 + 2), $order_type[$value['order_type']]);
                $spreadsheet->getActiveSheet()->setCellValue("F" . ($key * 1 + 2), $value['order_money']);
                $spreadsheet->getActiveSheet()->setCellValue("G" . ($key * 1 + 2), $value['income_amount']);
                $spreadsheet->getActiveSheet()->setCellValue("H" . ($key * 1 + 2), $value['order_currency_code']);
                $spreadsheet->getActiveSheet()->setCellValue("I" . ($key * 1 + 2), $value['is_carry_forward']);
                $spreadsheet->getActiveSheet()->setCellValue("J" . ($key * 1 + 2), $value['action_type']);
                $spreadsheet->getActiveSheet()->setCellValue("K" . ($key * 1 + 2), $value['payment_time']);
                $spreadsheet->getActiveSheet()->setCellValue("L" . ($key * 1 + 2), $value['payment_method']);
                $spreadsheet->getActiveSheet()->setCellValue("M" . ($key * 1 + 2), $value['createtime']);
            }
        } else {
            $spreadsheet
                ->setActiveSheetIndex(0)->setCellValue("A1", "ID")
                ->setCellValue("B1", "关联单据类型")
                ->setCellValue("C1", "关联单号");
            $spreadsheet->setActiveSheetIndex(0)->setCellValue("D1", "镜架成本")
                ->setCellValue("E1", "镜片成本")
                ->setCellValue("F1", "是否结转")
                ->setCellValue("G1", "创建时间")
<<<<<<< HEAD
                ->setCellValue("H1", "币种")
                ->setCellValue("I1", "站点");

=======
                ->setCellValue("H1", "币种");
>>>>>>> 6c8803e3
            foreach ($list as $key => $value) {
                if ($value['is_carry_forward'] == 1) {
                    $value['is_carry_forward'] = '是';
                } else {
                    $value['is_carry_forward'] = '否';
                }
                if ($value['createtime']) {
                    $value['createtime'] = date('Y-d-m H:i:s', $value['createtime']);
                }
                $spreadsheet->getActiveSheet()->setCellValueExplicit("A" . ($key * 1 + 2), $value['id'], \PhpOffice\PhpSpreadsheet\Cell\DataType::TYPE_STRING);
                $spreadsheet->getActiveSheet()->setCellValue("B" . ($key * 1 + 2), $type_document[$value['bill_type']]);
                $spreadsheet->getActiveSheet()->setCellValue("C" . ($key * 1 + 2), $value['order_number']);
                $spreadsheet->getActiveSheet()->setCellValue("D" . ($key * 1 + 2), $value['frame_cost']);
                $spreadsheet->getActiveSheet()->setCellValue("E" . ($key * 1 + 2), $value['lens_cost']);
                $spreadsheet->getActiveSheet()->setCellValue("F" . ($key * 1 + 2), $value['is_carry_forward']);
                $spreadsheet->getActiveSheet()->setCellValue("G" . ($key * 1 + 2), $value['createtime']);
                $spreadsheet->getActiveSheet()->setCellValue("H" . ($key * 1 + 2), $value['order_currency_code']);
<<<<<<< HEAD

                $spreadsheet->getActiveSheet()->setCellValue("I" . ($key * 1 + 2), $site_list[$value['site']]);

=======
>>>>>>> 6c8803e3
            }
        }

        //设置宽度
        $spreadsheet->getActiveSheet()->getColumnDimension('A')->setWidth(20);
        $spreadsheet->getActiveSheet()->getColumnDimension('B')->setWidth(20);
        $spreadsheet->getActiveSheet()->getColumnDimension('C')->setWidth(20);
        $spreadsheet->getActiveSheet()->getColumnDimension('D')->setWidth(20);
        $spreadsheet->getActiveSheet()->getColumnDimension('E')->setWidth(20);
        $spreadsheet->getActiveSheet()->getColumnDimension('F')->setWidth(40);
        $spreadsheet->getActiveSheet()->getColumnDimension('G')->setWidth(20);
        $spreadsheet->getActiveSheet()->getColumnDimension('H')->setWidth(20);
<<<<<<< HEAD

        $spreadsheet->getActiveSheet()->getColumnDimension('I')->setWidth(20);

=======
>>>>>>> 6c8803e3
        if ($type == 1) {
            $spreadsheet->getActiveSheet()->getColumnDimension('J')->setWidth(20);
            $spreadsheet->getActiveSheet()->getColumnDimension('L')->setWidth(20);
            $spreadsheet->getActiveSheet()->getColumnDimension('M')->setWidth(20);
        }

        //设置边框
        $border = [
            'borders' => [
                'allBorders' => [
                    'borderStyle' => \PhpOffice\PhpSpreadsheet\Style\Border::BORDER_THIN, // 设置border样式
                    'color' => ['argb' => 'FF000000'], // 设置border颜色
                ],
            ],
        ];

        $spreadsheet->getDefaultStyle()->getFont()->setName('微软雅黑')->setSize(12);

        $setBorder = 'A1:' . $spreadsheet->getActiveSheet()->getHighestColumn() . $spreadsheet->getActiveSheet()->getHighestRow();
        $spreadsheet->getActiveSheet()->getStyle($setBorder)->applyFromArray($border);

        $spreadsheet->getActiveSheet()->getStyle('A1:M' . $spreadsheet->getActiveSheet()->getHighestRow())->getAlignment()->setHorizontal(\PhpOffice\PhpSpreadsheet\Style\Alignment::HORIZONTAL_CENTER);
        $spreadsheet->setActiveSheetIndex(0);

        $format = 'xlsx';
        if ($type == 1) {
            $savename = '订单成本明细-收入' . date("YmdHis", time());
        } else {
            $savename = '订单成本明细-成本' . date("YmdHis", time());
        }
        if ($format == 'xls') {
            //输出Excel03版本
            header('Content-Type:application/vnd.ms-excel');
            $class = "\PhpOffice\PhpSpreadsheet\Writer\Xls";
        } elseif ($format == 'xlsx') {
            //输出07Excel版本
            header('Content-Type: application/vnd.openxmlformats-officedocument.spreadsheetml.sheet');
            $class = "\PhpOffice\PhpSpreadsheet\Writer\Xlsx";
        }

        //输出名称
        header('Content-Disposition: attachment;filename="' . $savename . '.' . $format . '"');
        //禁止缓存
        header('Cache-Control: max-age=0');
        $writer = new $class($spreadsheet);
        $writer->save('php://output');
    }
}<|MERGE_RESOLUTION|>--- conflicted
+++ resolved
@@ -4,6 +4,10 @@
 
 use app\common\controller\Backend;
 use PhpOffice\PhpSpreadsheet\Spreadsheet;
+use think\Cache;
+use think\Controller;
+use think\Db;
+use think\Request;
 
 class FinanceCost extends Backend
 {
@@ -12,7 +16,7 @@
      * 无需鉴权的方法,但需要登录
      * @var array
      */
-    protected $noNeedRight = ['income', 'cost', 'batch_export_xls'];
+    protected $noNeedRight = ['income', 'cost','batch_export_xls'];
 
     public function _initialize()
     {
@@ -44,7 +48,7 @@
             if ($this->request->request('keyField')) {
                 return $this->selectpage();
             }
-            [$where, $sort, $order, $offset, $limit] = $this->buildparams();
+            list($where, $sort, $order, $offset, $limit) = $this->buildparams();
             $total = $this->model
                 ->where($where)
                 ->where('type=1')
@@ -58,11 +62,10 @@
                 ->limit($offset, $limit)
                 ->select();
 
-            $result = ["total" => $total, "rows" => $list];
+            $result = array("total" => $total, "rows" => $list);
 
             return json($result);
         }
-
         return $this->view->fetch('index');
     }
 
@@ -84,7 +87,7 @@
             if ($this->request->request('keyField')) {
                 return $this->selectpage();
             }
-            [$where, $sort, $order, $offset, $limit] = $this->buildparams();
+            list($where, $sort, $order, $offset, $limit) = $this->buildparams();
             $total = $this->model
                 ->where($where)
                 ->where('type=2')
@@ -97,28 +100,14 @@
                 ->order($sort, $order)
                 ->limit($offset, $limit)
                 ->select();
-<<<<<<< HEAD
-
-            $result = ["total" => $total, "rows" => $list];
-
-=======
             $result = array("total" => $total, "rows" => $list);
->>>>>>> 6c8803e3
             return json($result);
         }
-
         return $this->view->fetch('index');
     }
     //导出数据测试
     public function batch_export_xls()
     {
-<<<<<<< HEAD
-        set_time_limit(0);
-        ini_set('memory_limit', '1024M');
-        //设置过滤方法
-
-=======
->>>>>>> 6c8803e3
         $ids = input('ids');
         $type = json_decode($this->request->get('type'), true);
         !empty($type) && $where['type'] = $type;
@@ -135,11 +124,7 @@
             !empty($filter['is_carry_forward']) && $where['is_carry_forward'] = $filter['is_carry_forward'];
             if ($filter['createtime']) {
                 $createtime = explode(' - ', $filter['createtime']);
-<<<<<<< HEAD
-                $where['createtime'] = ['between', [strtotime($createtime[0]), strtotime($createtime[1])]];
-=======
                 $where['action_type'] = ['between', $createtime[0], $createtime[1]];
->>>>>>> 6c8803e3
             }
         }
 
@@ -147,7 +132,6 @@
             ->where($where)
             ->order('id desc')
             ->select();
-
         $list = collection($list)->toArray();
         //站点列表
         $site_list = [
@@ -159,13 +143,7 @@
             8 => 'Amazon',
             9 => 'Zeelool_es',
             10 => 'Zeelool_de',
-<<<<<<< HEAD
-
-            11 => 'Zeelool_jp',
-
-=======
             11 => 'Zeelool_jp'
->>>>>>> 6c8803e3
         ];
         $type_document = [
             1 => '订单收入',
@@ -248,13 +226,7 @@
                 ->setCellValue("E1", "镜片成本")
                 ->setCellValue("F1", "是否结转")
                 ->setCellValue("G1", "创建时间")
-<<<<<<< HEAD
-                ->setCellValue("H1", "币种")
-                ->setCellValue("I1", "站点");
-
-=======
                 ->setCellValue("H1", "币种");
->>>>>>> 6c8803e3
             foreach ($list as $key => $value) {
                 if ($value['is_carry_forward'] == 1) {
                     $value['is_carry_forward'] = '是';
@@ -272,12 +244,6 @@
                 $spreadsheet->getActiveSheet()->setCellValue("F" . ($key * 1 + 2), $value['is_carry_forward']);
                 $spreadsheet->getActiveSheet()->setCellValue("G" . ($key * 1 + 2), $value['createtime']);
                 $spreadsheet->getActiveSheet()->setCellValue("H" . ($key * 1 + 2), $value['order_currency_code']);
-<<<<<<< HEAD
-
-                $spreadsheet->getActiveSheet()->setCellValue("I" . ($key * 1 + 2), $site_list[$value['site']]);
-
-=======
->>>>>>> 6c8803e3
             }
         }
 
@@ -290,12 +256,6 @@
         $spreadsheet->getActiveSheet()->getColumnDimension('F')->setWidth(40);
         $spreadsheet->getActiveSheet()->getColumnDimension('G')->setWidth(20);
         $spreadsheet->getActiveSheet()->getColumnDimension('H')->setWidth(20);
-<<<<<<< HEAD
-
-        $spreadsheet->getActiveSheet()->getColumnDimension('I')->setWidth(20);
-
-=======
->>>>>>> 6c8803e3
         if ($type == 1) {
             $spreadsheet->getActiveSheet()->getColumnDimension('J')->setWidth(20);
             $spreadsheet->getActiveSheet()->getColumnDimension('L')->setWidth(20);
