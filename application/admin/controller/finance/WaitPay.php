<?php

namespace app\admin\controller\finance;

use app\common\controller\Backend;
use think\Db;

class WaitPay extends Backend
{
    protected $noNeedRight = ['supplier', 'getCategoryName'];
    public function _initialize()
    {
        $this->financepurchase = new \app\admin\model\financepurchase\FinancePurchase;
        return parent::_initialize();
    }
    /*
     * 待付款列表
     * */
    public function index()
    {
        //设置过滤方法
        $this->request->filter(['strip_tags']);
        if ($this->request->isAjax()) {
            //如果发送的来源是Selectpage，则转发到Selectpage
            if ($this->request->request('keyField')) {
                return $this->selectpage();
            }
            $filter = json_decode($this->request->get('filter'), true);
            //创建时间
            if ($filter['create_time']) {
                $createat = explode(' ', $filter['create_time']);
                $start = strtotime($createat[0] . ' ' . $createat[1]);
                $end = strtotime($createat[3] . ' ' . $createat[4]);
                $map['p.create_time'] = ['between', [$start, $end]];
            }
            //商品分类筛选
            $purchase = new \app\admin\model\purchase\PurchaseOrder();
            if ($filter['category_id']) {
                //查询此商品分类下的SKU 采购单
                $item = new \app\admin\model\itemmanage\Item();
                $category = new \app\admin\model\itemmanage\ItemCategory();
                $ids = $category->getList($filter['category_id']);
                $skus = $item->where(['is_open' => 1, 'is_del' => 1, 'category_id' => ['in', $ids]])->column('sku');
                $purchase_id = $purchase->alias('a')->where(['purchase_status' => 2, 'sku' => ['in', $skus]])->join(['fa_purchase_order_item' => 'b'], 'a.id=b.purchase_id')->column('purchase_id');
                $map['purchase_id'] = ['in', $purchase_id];
                unset($filter['category_id']);
            }
<<<<<<< HEAD
=======

>>>>>>> 3b2f5745
            $map['p.status'] = 2;
            $map['p.is_show'] = 1;
            unset($filter['create_time']);
            unset($filter['one_time-operate']);
            $this->request->get(['filter' => json_encode($filter)]);
            list($where, $sort, $order, $offset, $limit) = $this->buildparams();
            $sort = 'p.id';
            $total = $this->financepurchase
                ->alias('p')
                ->join('fa_supplier s', 's.id=p.supplier_id', 'left')
                ->field('p.id,s.supplier_name,p.order_number,p.create_time,p.create_person')
                ->where($where)
                ->where($map)
                ->order($sort, $order)
                ->count();
            $list = $this->financepurchase
                ->alias('p')
                ->join('fa_supplier s', 's.id=p.supplier_id', 'left')
                ->field('p.id,s.supplier_name,p.order_number,FROM_UNIXTIME(p.create_time) create_time,p.create_person,p.purchase_id')
                ->where($where)
                ->where($map)
                ->order($sort, $order)
                ->limit($offset, $limit)
                ->select();
            $list = collection($list)->toArray();
            foreach ($list as $k => $v) {
                $list[$k]['1688_number'] = $purchase->where(['id' => $v['purchase_id']])->value('1688_number');
            }
            $result = array("total" => $total, "rows" => $list);
            return json($result);
        }
        return $this->view->fetch();
    }

    /**
     * 获取商品分类
     *
     * @Description
     * @author wpl
     * @since 2021/03/12 11:04:19 
     * @return void
     */
    public function getCategoryName()
    {
        if ($this->request->isAjax()) {
            $category = new \app\admin\model\itemmanage\ItemCategory();
            $list = $category->getPidCategoryName();
            return json($list);
        }
    }

    /*
     * 判断创建付款单时是否为同一个供应商
     * */
    public function supplier()
    {
        if ($this->request->isAjax()) {
            $params = $this->request->param();
            $ids = $params['ids'];
            //判断供应商是否一致
            $supplier_ids = $this->financepurchase->where('id', 'in', $ids)->column('supplier_id');
            if (count(array_unique($supplier_ids)) != 1) {
                $status = 1;
            } else {
                $status = 0;
            }
            return json(['code' => 1, 'data' => $status]);
        }
    }
}<|MERGE_RESOLUTION|>--- conflicted
+++ resolved
@@ -45,10 +45,7 @@
                 $map['purchase_id'] = ['in', $purchase_id];
                 unset($filter['category_id']);
             }
-<<<<<<< HEAD
-=======
 
->>>>>>> 3b2f5745
             $map['p.status'] = 2;
             $map['p.is_show'] = 1;
             unset($filter['create_time']);
