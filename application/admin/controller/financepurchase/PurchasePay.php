<?php

namespace app\admin\controller\financepurchase;

use app\admin\model\financepurchase\FinancePurchase;
use app\admin\model\itemmanage\Item;
use app\admin\model\itemmanage\ItemCategory;
use app\admin\model\purchase\PurchaseOrder;
use app\api\controller\Ding;
use app\common\controller\Backend;
use think\Cache;
use think\Controller;
use think\Db;
use think\Exception;
use think\exception\PDOException;
use think\exception\ValidateException;
use think\Request;

class PurchasePay extends Backend
{
<<<<<<< HEAD
    protected $noNeedRight = ['is_conditions'];
=======
    protected $noNeedRight = ['is_conditions', 'batch_add', 'check_detail'];
>>>>>>> 3b2f5745

    protected $model = null;

    public function _initialize()
    {
        parent::_initialize();
        $this->model = new FinancePurchase();
        $this->purchase_order = new PurchaseOrder();
        $this->supplier = new \app\admin\model\purchase\Supplier;
        $this->workflow = new \app\admin\model\financepurchase\FinancePurchaseWorkflow();
        $this->workflowrecords = new \app\admin\model\financepurchase\FinancePurchaseWorkflowRecords();
    }

    /**
     * 采购付款申请单列表
     * Created by Phpstorm.
     * User: jhh
     * Date: 2021/1/13
     * Time: 14:03:39
     */
    public function index()
    {
        //设置过滤方法
        $this->request->filter(['strip_tags']);
        if ($this->request->isAjax()) {
            //如果发送的来源是Selectpage，则转发到Selectpage
            if ($this->request->request('keyField')) {
                return $this->selectpage();
            }
            $map = [];
            $filter = json_decode($this->request->get('filter'), true);
            if ($filter['supplier_name']) {
                $supplier_ids = Db::name('supplier')->where('supplier_name', 'like', '%' . trim($filter['supplier_name']) . '%')->column('id');
                $map['supplier_id'] = ['in', $supplier_ids];
                unset($filter['supplier_name']);
                $this->request->get(['filter' => json_encode($filter)]);
            }

            if ($filter['label'] == 1) {
                //查询我的待审核列表
                $userid = session('admin.id');
                //查询审批记录表我的待审核
                $finance_purchase_id = Db::name('finance_purchase_workflow_records')->where(['assignee_id' => $userid, 'audit_status' => 0])->column('finance_purchase_id');
                $map['id'] = ['in', $finance_purchase_id];
<<<<<<< HEAD
            }

=======
            } else {
                //创建人
                $map['create_person'] = session('admin.nickname');
            }

            if ($filter['check_user_id']) {
                //查询审批记录表我的待审核
                $finance_purchase_id = Db::name('finance_purchase_workflow_records')->where(['assignee_id' => $filter['check_user_id'], 'audit_status' => 0])->column('finance_purchase_id');
                $map['id'] = ['in', $finance_purchase_id];
                unset($filter['status']);
            }


>>>>>>> 3b2f5745
            if ($filter['status'] === 0) {
                $map['status'] = $filter['status'];
                unset($filter['status']);
            }

            //采购单号筛选
            if ($filter['purchase_number']) {
                $purchase_id = Db::name('purchase_order')->where(['purchase_number' => ['like', '%' . $filter['purchase_number'] . '%']])->column('id');
                $map['purchase_id'] = ['in', $purchase_id];
                unset($filter['purchase_number']);
            }

<<<<<<< HEAD
=======
            //采购单号筛选
            if ($filter['1688_number']) {
                $purchase_id = Db::name('purchase_order')->where(['1688_number' => ['like', '%' . $filter['1688_number'] . '%']])->column('id');
                $map['purchase_id'] = ['in', $purchase_id];
                unset($filter['1688_number']);
            }
>>>>>>> 3b2f5745

            unset($filter['label']);
            $this->request->get(['filter' => json_encode($filter)]);
            list($where, $sort, $order, $offset, $limit) = $this->buildparams();
            $total = $this->model
                ->where($where)
                ->where($map)
                ->order($sort, $order)
                ->count();
            $list = $this->model
                ->where($where)
                ->where($map)
                ->order($sort, $order)
                ->limit($offset, $limit)
                ->select();
            $list = collection($list)->toArray();
            $admin = new \app\admin\model\Admin();
            $userlist = $admin->where(['status' => 'normal'])->column('nickname','id');
            foreach ($list as $k => $v) {
                $list[$k]['supplier_name'] = $this->supplier->where('id', $v['supplier_id'])->value('supplier_name');
                //查询待审核人
                $userid = Db::name('finance_purchase_workflow_records')->where(['finance_purchase_id'=> $v['id'], 'audit_status' => 0])->value('assignee_id');
                $list[$k]['check_user_nickname'] = $userlist[$userid];

                $purchase_data = Db::name('purchase_order')->where(['id' => $v['purchase_id']])->find();
                $list[$k]['1688_number'] = $purchase_data['1688_number'];
                $list[$k]['purchase_num'] = Db::name('purchase_order_item')->where(['purchase_id' => $v['purchase_id']])->value('purchase_num');
                $list[$k]['purchase_name'] = $purchase_data['purchase_name'];
                $list[$k]['purchase_number'] = $purchase_data['purchase_number'];
            }
            $result = array("total" => $total, "rows" => $list);
            return json($result);
        }
        $this->assign('label', 0);
        $label_list = ['全部', '我的待审批'];
        $this->assign('label_list', $label_list);
        return $this->view->fetch();
    }

    /**
     * 添加采购付款生清单
     * 有两个入口一个从采购列表过来 一个从当前页面添加
     * 当前页面添加需要手动输入采购单号
     * Created by Phpstorm.
     * User: jhh
     * Date: 2021/1/13
     * Time: 19:03:09
     */
    public function add($ids = null)
    {
        if ($this->request->isPost()) {
            $params = $this->request->post("row/a");
            $reason = $this->request->post("reason/a");
            if ($params) {
                $params = $this->preExcludeFields($params);
                Db::startTrans();
                try {
                    //校验是否存在未完成的付款申请单
                    if ($params['pay_type'] == 1 || $params['pay_type'] == 2) {
                        $finance_pirchase = $this->model->where('purchase_id', $params['purchase_id'])->where('status', 'in', [0, 1, 2])->find();
                    } else {
                        $finance_pirchase = $this->model->where('order_number', $params['order_number'])->where('status', 'in', [0, 1, 2])->find();
                    }
                    if (!empty($finance_pirchase)) {
                        $this->error('当前单号存在未完成的付款申请单，请检查后重试');
                    }

                    $insert['order_number'] = $params['order_number'];
                    $insert['pay_type'] = $params['pay_type'];
                    switch ($insert['pay_type']) {
                        case 1:
                            $insert['pay_rate'] = 0.3;
                            break;
                        case 2:
                            $insert['pay_rate'] = 1;
                            break;
                        case 3:
                            $insert['pay_rate'] = 1;
                            break;
                        default:
                            $insert['pay_rate'] = 0;
                    }
                    $insert['status'] = $params['status'];
                    $insert['remark'] = $params['remark'];
                    $insert['purchase_id'] = $params['purchase_id'];
                    $insert['1688_number'] = $params['1688_number'];
                    $insert['supplier_id'] = $params['supplier_id'];
                    $insert['order_number'] = $params['order_number'];
                    $insert['pay_grand_total'] = $params['pay_grand_total'];
                    $insert['base_currency_code'] = $params['base_currency_code'];
                    $insert['file'] = $params['file']; //附件
                    $insert['create_time'] = time();
                    $insert['create_person'] = session('admin.nickname');
                    $finance_purchase_id = Db::name('finance_purchase')->insertGetId($insert);
                    //提交审核 生成审批单
                    if ($insert['status'] == 1) {
                        $this->workflow->setData($finance_purchase_id, $insert['pay_grand_total']);
<<<<<<< HEAD

                        
=======
>>>>>>> 3b2f5745
                    }
                    $label = input('label');
                    //结算单页面过来的创建付款申请单 需要更新结算的付款申请单id字段
                    if ($label == 'statement') {
                        $ids = input('ids');
                        Db::name('finance_statement')->where('id', $ids)->update(['finance_purcahse_id' => $finance_purchase_id]);
                    }
                    Db::commit();
                } catch (ValidateException $e) {
                    Db::rollback();
                    $this->error($e->getMessage());
                } catch (PDOException $e) {
                    Db::rollback();
                    $this->error($e->getMessage());
                } catch (Exception $e) {
                    Db::rollback();
                    $this->error($e->getMessage());
                }
            } else {
                $this->error(__('Parameter %s can not be empty', ''));
            }
            $this->success('添加成功！！');
        }
        $label = input('label');
        //采购单页面过来的创建付款申请单
        if ($label == 'purchase') {
            $ids = $ids ? $ids : input('ids');
            $purchase_order = $this->purchase_order->where('id', $ids)->find();
            $purchase_order['purchase_type'] = $purchase_order['purchase_type'] == 1 ? '线下采购' : '线上采购';
            $this->assign('purchase_order', $purchase_order);
            $puchase_detail = Db::name('purchase_order_item')->where('purchase_id', $purchase_order['id'])->find();
            //获取当前sku的分类
            $item = new Item();
            $category_id = $item->where('sku', $puchase_detail['sku'])->value('category_id');
            if (!empty($category_id)) {
                $type = $this->category($category_id);
                $puchase_detail['type'] = $type;
            }
            $this->assign('purchase_detail', $puchase_detail);
            //查询采购单对应的供应商信息
            $data = $this->supplier->where('id', $purchase_order['supplier_id'])->find();
            switch ($data['period']) {
                case 1:
                    $data['period'] = '1个月';
                    break;
                case 2:
                    $data['period'] = '2个月';
                    break;
                case 3:
                    $data['period'] = '3个月';
                    break;
            }
            switch ($data['currency']) {
                case 1:
                    $data['currency'] = '人民币';
                    break;
                case 2:
                    $data['currency'] = '美元';
                    break;
            }
            switch ($purchase_order['pay_type']) {
                case 1:
                    $all = number_format(($puchase_detail['purchase_total'] + $purchase_order['purchase_freight']) * 0.3, 2, ".", "");
                    break;
                case 2:
                    $all = number_format($puchase_detail['purchase_total'] + $purchase_order['purchase_freight'], 2, ".", "");
                    break;
            }
            $this->assign('supplier', $data);
            $this->assign('all', $all);
            //生成付款申请单编号
            $order_number = 'PR' . date('YmdHis') . rand(100, 999) . rand(100, 999);
            $this->assign('order_number', $order_number);
            $this->assignconfig('newdatetime', date('Y-m-d H:i:s'));
            return $this->view->fetch();
        }
        //结算单页面过来的创建付款申请单
        if ($label == 'statement') {
            $ids = $ids ? $ids : input('ids');
            //结算单详情
            $statement = Db::name('finance_statement')->where('id', $ids)->find();
            //供应商详情
            $data = $this->supplier->where('id', $statement['supplier_id'])->find();
            //结算单对应的所有的 采购单 有批次的采购单会有两条
            $puchase_detail = Db::name('finance_statement_item')->where('statement_id', $statement['id'])->select();
            foreach ($puchase_detail as $k => $v) {
                $puchase_details = Db::name('purchase_order_item')->where('purchase_id', $v['purchase_id'])->find();
                $item = new Item();
                $category_id = $item->where('sku', $puchase_details['sku'])->value('category_id');
                $type = $this->category($category_id);
                $puchase_detail[$k]['type'] = $type;
                // dump($type);die;
                $puchase_detail[$k]['sku'] = $puchase_details['sku'];
                $puchase_detail[$k]['purchase_num'] = $puchase_details['purchase_num'];
                $puchase_detail[$k]['purchase_price'] = $puchase_details['purchase_price'];

                if (!empty($v['purchase_batch']) && $v['purchase_batch'] != 1) {
                    $puchase_detail[$k]['freight'] = 0.00;
                }
            }
            // dump($puchase_detail);
            $this->assign('statement', $statement);
            $this->assign('purchase_detail', $puchase_detail);
            switch ($data['period']) {
                case 1:
                    $data['period'] = '1个月';
                    break;
                case 2:
                    $data['period'] = '2个月';
                    break;
                case 3:
                    $data['period'] = '3个月';
                    break;
            }
            $this->assign('supplier', $data);
            //生成付款申请单编号
            $order_number = 'PR' . date('YmdHis') . rand(100, 999) . rand(100, 999);
            $this->assign('order_number', $order_number);
            $this->assign('id', $ids);
            $this->assignconfig('newdatetime', date('Y-m-d H:i:s'));
            return $this->view->fetch('add_statement');
        }
    }
<<<<<<< HEAD


    /**
     * 添加采购付款生清单
     * 有两个入口一个从采购列表过来 一个从当前页面添加
     * 当前页面添加需要手动输入采购单号
     * Created by Phpstorm.
     * User: jhh
     * Date: 2021/1/13
     * Time: 19:03:09
     */
    public function batch_add()
    {
        if ($this->request->isPost()) {
            $params = $this->request->post("row/a");
            $ids = $params['ids'];
            Db::startTrans();
            try {
                //查询采购单数据
                $list = $this->purchase_order->alias('a')->field('a.*,b.currency')->where(['a.id' => ['in', $ids]])->join(['fa_supplier' => 'b'], 'a.supplier_id=b.id')->select();
                foreach ($list as $k => $v) {
                    //校验是否存在未完成的付款申请单
                    $finance_pirchase = $this->model->where('purchase_id', $v['id'])->where('status', 'in', [0, 1, 2])->find();
                    if (!empty($finance_pirchase)) {
                        $this->error('当前单号存在未完成的付款申请单，请检查后重试');
                    }
                    //生成付款申请单编号
                    $insert['order_number'] = 'PR' . date('YmdHis') . rand(100, 999) . rand(100, 999);;
                    $insert['pay_type'] = $v['pay_type'];
                    switch ($insert['pay_type']) {
                        case 1:
                            $insert['pay_rate'] = 0.3;
                            break;
                        case 2:
                            $insert['pay_rate'] = 1;
                            break;
                        case 3:
                            $insert['pay_rate'] = 1;
                            break;
                        default:
                            $insert['pay_rate'] = 0;
                    }
                    $insert['status'] = $params['status'];
                    $insert['remark'] = $params['remark'];
                    $insert['purchase_id'] = $v['id'];
                    $insert['1688_number'] = $v['1688_number'];
                    $insert['supplier_id'] = $v['supplier_id'];
                    $insert['pay_grand_total'] = $insert['pay_rate'] ? $v['purchase_total'] * $insert['pay_rate'] : $v['purchase_total'];
                    $insert['base_currency_code'] = $v['currency'];
                    $insert['file'] = $params['file']; //附件
                    $insert['create_time'] = time();
                    $insert['create_person'] = session('admin.nickname');
                    $finance_purchase_id = Db::name('finance_purchase')->insertGetId($insert);
                    //如果提交审核 生成审批工作流
                    if ($params['status'] == 1) {
                        $this->workflow->setData($finance_purchase_id, $insert['pay_grand_total']);
                    }

                    // $label = input('label');
                    //结算单页面过来的创建付款申请单 需要更新结算的付款申请单id字段
                    // if ($label == 'statement') {
                    //     $ids = input('ids');
                    //     Db::name('finance_statement')->where('id', $ids)->update(['finance_purcahse_id' => $finance_purchase_id]);
                    // }
                }
                Db::commit();
            } catch (ValidateException $e) {
                Db::rollback();
                $this->error($e->getMessage());
            } catch (PDOException $e) {
                Db::rollback();
                $this->error($e->getMessage());
            } catch (Exception $e) {
                Db::rollback();
                $this->error($e->getMessage());
            }
            $this->success('添加成功！！');
        }
        //采购单id
        $ids = input('ids');
        $this->assign('ids', $ids);
        return $this->view->fetch();
=======


    /**
     * 添加采购付款生清单
     * 有两个入口一个从采购列表过来 一个从当前页面添加
     * 当前页面添加需要手动输入采购单号
     * Created by Phpstorm.
     * User: jhh
     * Date: 2021/1/13
     * Time: 19:03:09
     */
    public function batch_add()
    {
        if ($this->request->isPost()) {
            $params = $this->request->post("row/a");
            $ids = $params['ids'];
            Db::startTrans();
            try {
                //查询采购单数据
                $list = $this->purchase_order->alias('a')->field('a.*,b.currency')->where(['a.id' => ['in', $ids]])->join(['fa_supplier' => 'b'], 'a.supplier_id=b.id')->select();
                foreach ($list as $k => $v) {
                    //校验是否存在未完成的付款申请单
                    $finance_pirchase = $this->model->where('purchase_id', $v['id'])->where('status', 'in', [0, 1, 2])->find();
                    if (!empty($finance_pirchase)) {
                        $this->error('当前单号存在未完成的付款申请单，请检查后重试');
                    }
                    //生成付款申请单编号
                    $insert['order_number'] = 'PR' . date('YmdHis') . rand(100, 999) . rand(100, 999);;
                    $insert['pay_type'] = $v['pay_type'];
                    switch ($insert['pay_type']) {
                        case 1:
                            $insert['pay_rate'] = 0.3;
                            break;
                        case 2:
                            $insert['pay_rate'] = 1;
                            break;
                        case 3:
                            $insert['pay_rate'] = 1;
                            break;
                        default:
                            $insert['pay_rate'] = 0;
                    }
                    $insert['status'] = $params['status'];
                    $insert['remark'] = $params['remark'];
                    $insert['purchase_id'] = $v['id'];
                    $insert['1688_number'] = $v['1688_number'];
                    $insert['supplier_id'] = $v['supplier_id'];
                    $insert['pay_grand_total'] = $insert['pay_rate'] ? $v['purchase_total'] * $insert['pay_rate'] : $v['purchase_total'];
                    $insert['base_currency_code'] = $v['currency'];
                    $insert['file'] = $params['file']; //附件
                    $insert['create_time'] = time();
                    $insert['create_person'] = session('admin.nickname');
                    $finance_purchase_id = Db::name('finance_purchase')->insertGetId($insert);
                    //如果提交审核 生成审批工作流
                    if ($params['status'] == 1) {
                        $this->workflow->setData($finance_purchase_id, $insert['pay_grand_total']);
                    }

                    // $label = input('label');
                    //结算单页面过来的创建付款申请单 需要更新结算的付款申请单id字段
                    // if ($label == 'statement') {
                    //     $ids = input('ids');
                    //     Db::name('finance_statement')->where('id', $ids)->update(['finance_purcahse_id' => $finance_purchase_id]);
                    // }
                }
                Db::commit();
            } catch (ValidateException $e) {
                Db::rollback();
                $this->error($e->getMessage());
            } catch (PDOException $e) {
                Db::rollback();
                $this->error($e->getMessage());
            } catch (Exception $e) {
                Db::rollback();
                $this->error($e->getMessage());
            }
            $this->success('添加成功！！');
        }
        //采购单id
        $ids = input('ids');
        $this->assign('ids', $ids);
        return $this->view->fetch();
    }

    /**
     * 是否满足选择的采购单id 是否为同一个供应商 状态为已审核
     *
     * @Description
     * @author wpl
     * @since 2021/03/06 09:31:50 
     * @return boolean
     */
    public function is_conditions()
    {
        if ($this->request->isPost()) {
            //采购单id
            $ids = $this->request->post('ids/a');
            $list = $this->purchase_order->field('purchase_status,supplier_id,purchase_number,pay_type')->where(['id' => ['in', $ids]])->select();
            $list = collection($list)->toArray();
            //判断是否为同一个供应商
            $num = count(array_unique(array_column($list, 'supplier_id')));
            if ($num > 1) {
                $this->error('选择的采购单必须为同一供应商');
            }
            foreach ($list as $k => $v) {
                //判断采购单状态是否为已审核、待发货、待收货
                if (!in_array($v['purchase_status'], [2, 5, 6])) {
                    $this->error('存在非已审核状态采购单,单号：' . $v['purchase_number']);
                }

                //判断采购单付款方式 不能为货到付款
                if ($v['pay_type'] == 3) {
                    $this->error('货到付款采购单不能创建付款申请单,单号：' . $v['purchase_number']);
                }

                //判断是否已创建过付款申请单
                $count = $this->model->where('purchase_id', $v['id'])->where('status', 'in', [0, 1, 2, 4])->count();
                if ($count > 0) {
                    $this->error('存在已创建过付款申请单的采购单,单号：' . $v['purchase_number']);
                }
            }
            $this->success();
        }
>>>>>>> 3b2f5745
    }


    /**
     * 是否满足选择的采购单id 是否为同一个供应商 状态为已审核
     *
     * @Description
     * @author wpl
     * @since 2021/03/06 09:31:50 
     * @return boolean
     */
    public function is_conditions()
    {
        if ($this->request->isPost()) {
            //采购单id
            $ids = $this->request->post('ids/a');
            $list = $this->purchase_order->field('purchase_status,supplier_id,purchase_number,pay_type')->where(['id' => ['in', $ids]])->select();
            $list = collection($list)->toArray();
            //判断是否为同一个供应商
            $num = count(array_unique(array_column($list, 'supplier_id')));
            if ($num > 1) {
                $this->error('选择的采购单必须为同一供应商');
            }
            foreach ($list as $k => $v) {
                //判断采购单状态是否为已审核、待发货、待收货
                if (!in_array($v['purchase_status'], [2, 5, 6])) {
                    $this->error('存在非已审核状态采购单,单号：' . $v['purchase_number']);
                }

                //判断采购单付款方式 不能为货到付款
                if ($v['pay_type'] == 3) {
                    $this->error('货到付款采购单不能创建付款申请单,单号：' . $v['purchase_number']);
                }

                //判断是否已创建过付款申请单
                $count = $this->model->where('purchase_id', $v['id'])->where('status', 'in', [0, 1, 2, 4])->count();
                if ($count > 0) {
                    $this->error('存在已创建过付款申请单的采购单,单号：' . $v['purchase_number']);
                }
            }
            $this->success();
        }
    }


    /**
     * 编辑采购付款申请单
     * Created by Phpstorm.
     * User: jhh
     * Date: 2021/1/13
     * Time: 19:04:17
     */
    public function edit($ids = null)
    {
        $row = $this->model->get($ids);
        if (!$row) {
            $this->error(__('No Results were found'));
        }
        if ($this->request->isPost()) {
            $params = $this->request->post("row/a");
            $reason = $this->request->post("reason/a");
            if ($params) {
                $params = $this->preExcludeFields($params);
                $result = false;
                Db::startTrans();
                try {
                    $update['status'] = $params['status'];
                    $update['pay_type'] = $params['pay_type'];
                    $update['remark'] = $params['remark'];
                    $update['file'] = $params['file'];
                    $update['pay_grand_total'] = $params['pay_grand_total'];
                    switch ($params['pay_type']) {
                        case 1:
                            $update['pay_rate'] = 0.3;
                            break;
                        case 2:
                            $update['pay_rate'] = 1;
                            break;
                        case 3:
                            $update['pay_rate'] = 1;
                            break;
                        default:
                            $update['pay_rate'] = 0;
                    }

                    //采购单信息
                    $purchase_order = $this->purchase_order->where('id', $params['purchase_id'])->find();
                    //提交审核 创建审批单
                    if ($params['status'] == 1) {
                        $this->workflow->setData($ids, $row->pay_grand_total);
                    }
                    $result = Db::name('finance_purchase')->where('order_number', $params['order_number'])->update($update);
                    Db::commit();
                } catch (ValidateException $e) {
                    Db::rollback();
                    $this->error($e->getMessage());
                } catch (PDOException $e) {
                    Db::rollback();
                    $this->error($e->getMessage());
                } catch (Exception $e) {
                    Db::rollback();
                    $this->error($e->getMessage());
                }
                if ($result !== false) {
                    $this->success('添加成功！！');
                } else {
                    $this->error(__('No rows were updated'));
                }
            }
            $this->error(__('Parameter %s can not be empty', ''));
        }
        if ($row['pay_type'] == 3) {
            //结算单对应的付款申请单
            //结算单详情
            $statement = Db::name('finance_statement')->where('id', $row['purchase_id'])->find();
            //供应商详情
            $data = $this->supplier->where('id', $statement['supplier_id'])->find();
            //结算单对应的所有的 采购单 有批次的采购单会有两条
            $puchase_detail = Db::name('finance_statement_item')->where('statement_id', $statement['id'])->select();
            foreach ($puchase_detail as $k => $v) {
                $puchase_details = Db::name('purchase_order_item')->where('purchase_id', $v['purchase_id'])->find();
                $item = new Item();
                $category_id = $item->where('sku', $puchase_details['sku'])->value('category_id');
                $type = $this->category($category_id);
                $puchase_detail[$k]['type'] = $type;
                $puchase_detail[$k]['sku'] = $puchase_details['sku'];
                $puchase_detail[$k]['purchase_num'] = $puchase_details['purchase_num'];
                $puchase_detail[$k]['purchase_price'] = $puchase_details['purchase_price'];
                if ($v['purchase_batch'] !== 1) {
                    $puchase_detail[$k]['freight'] = 0.00;
                }
            }
            $this->assign('statement', $statement);
            $this->assign('purchase_detail', $puchase_detail);
            switch ($data['period']) {
                case 1:
                    $data['period'] = '1个月';
                    break;
                case 2:
                    $data['period'] = '2个月';
                    break;
                case 3:
                    $data['period'] = '3个月';
                    break;
            }
            $this->assign('supplier', $data);
            $this->assign('id', $ids);
            $this->assign('row', $row);
            $this->assign('order_number', $row['order_number']);
            return $this->view->fetch('edit_statement');
        } else {
            //采购单对应的付款申请单
            $purchase_order = $this->purchase_order->where('id', $row['purchase_id'])->find();
            $purchase_order['purchase_type'] = $purchase_order['purchase_type'] == 1 ? '线下采购' : '线上采购';
            $puchase_detail = Db::name('purchase_order_item')->where('purchase_id', $purchase_order['id'])->find();
            //查询采购单对应的供应商信息
            $data = $this->supplier->where('id', $purchase_order['supplier_id'])->find();
            switch ($data['period']) {
                case 1:
                    $data['period'] = '1个月';
                    break;
                case 2:
                    $data['period'] = '2个月';
                    break;
                case 3:
                    $data['period'] = '3个月';
                    break;
            }
            switch ($data['currency']) {
                case 1:
                    $data['currency'] = '人民币';
                    break;
                case 2:
                    $data['currency'] = '美元';
                    break;
            }
            $this->assign('purchase_order', $purchase_order);
            $this->assign('purchase_detail', $puchase_detail);
            $this->assign('order_number', $row['order_number']);
            $this->assign('supplier', $data);
            $this->assign('row', $row);
            $this->view->assign("row", $row);
            return $this->view->fetch();
        }
    }

    /**
     * 采购付款申请单详情
     * Created by Phpstorm.
     * User: jhh
     * Date: 2021/1/13
     * Time: 19:04:37
     */
    public function detail($ids = null)
    {
        $row = $this->model->get($ids);
        if (!$row) {
            $this->error(__('No Results were found'));
        }
        if ($row['pay_type'] == 3) {
            //结算单对应的付款申请单
            //结算单详情
            $statement = Db::name('finance_statement')->where('id', $row['purchase_id'])->find();
            //供应商详情
            $data = $this->supplier->where('id', $statement['supplier_id'])->find();
            //结算单对应的所有的 采购单 有批次的采购单会有两条
            $puchase_detail = Db::name('finance_statement_item')->where('statement_id', $statement['id'])->select();
            foreach ($puchase_detail as $k => $v) {
                $puchase_details = Db::name('purchase_order_item')->where('purchase_id', $v['purchase_id'])->find();
                $item = new Item();
                $category_id = $item->where('sku', $puchase_details['sku'])->value('category_id');
                $type = $this->category($category_id);
                $puchase_detail[$k]['type'] = $type;
                $puchase_detail[$k]['sku'] = $puchase_details['sku'];
                $puchase_detail[$k]['purchase_num'] = $puchase_details['purchase_num'];
                $puchase_detail[$k]['purchase_price'] = $puchase_details['purchase_price'];

                if (!empty($v['purchase_batch']) && $v['purchase_batch'] != 1) {
                    $puchase_detail[$k]['freight'] = 0.00;
                }
            }
            $this->assign('statement', $statement);
            $this->assign('purchase_detail', $puchase_detail);
            switch ($data['period']) {
                case 1:
                    $data['period'] = '1个月';
                    break;
                case 2:
                    $data['period'] = '2个月';
                    break;
                case 3:
                    $data['period'] = '3个月';
                    break;
            }
            $this->assign('supplier', $data);
            $this->assign('order_number', $row['order_number']);
            $this->assign('row', $row);
            return $this->view->fetch('detail_statement');
        } else {
            $purchase_order = $this->purchase_order->where('id', $row['purchase_id'])->find();
            $purchase_order['purchase_type'] = $purchase_order['purchase_type'] == 1 ? '线下采购' : '线上采购';
            $puchase_detail = Db::name('purchase_order_item')->where('purchase_id', $purchase_order['id'])->find();
            //查询采购单对应的供应商信息
            $data = $this->supplier->where('id', $purchase_order['supplier_id'])->find();
            switch ($data['period']) {
                case 1:
                    $data['period'] = '1个月';
                    break;
                case 2:
                    $data['period'] = '2个月';
                    break;
                case 3:
                    $data['period'] = '3个月';
                    break;
            }
            switch ($data['currency']) {
                case 1:
                    $data['currency'] = '人民币';
                    break;
                case 2:
                    $data['currency'] = '美元';
                    break;
            }
            $this->assign('purchase_order', $purchase_order);
            $this->assign('purchase_detail', $puchase_detail);
            $this->assign('order_number', $row['order_number']);
            $this->assign('supplier', $data);
            $this->assign('row', $row);
            $this->view->assign("row", $row);
            return $this->view->fetch();
        }
    }

    /**
     * 审批记录
     *
     * @Description
     * @author wpl
     * @since 2021/03/06 18:39:57 
     * @param [type] $ids
     * @return void
     */
    public function check_detail($ids = null)
    {
        //设置过滤方法
        $this->request->filter(['strip_tags']);
        if ($this->request->isAjax()) {
            $this->model = new \app\admin\model\financepurchase\FinancePurchaseWorkflowRecords();
            //如果发送的来源是Selectpage，则转发到Selectpage
            if ($this->request->request('keyField')) {
                return $this->selectpage();
            }
            $ids = input('ids');
            if ($ids) {
                $map['finance_purchase_id'] = $ids;
            }
            list($where, $sort, $order, $offset, $limit) = $this->buildparams();
            $total = $this->model
                ->where($where)
                ->where($map)
                ->order($sort, $order)
                ->count();
            $list = $this->model
                ->where($where)
                ->where($map)
                ->order($sort, $order)
                ->limit($offset, $limit)
                ->select();
            $list = collection($list)->toArray();
            $admin = new \app\admin\model\Admin();
            $adminList = $admin->where(['status' => 'normal'])->column('nickname', 'id');
            foreach ($list as $k => $v) {
                $list[$k]['assignee_id'] = $adminList[$v['assignee_id']];
                $list[$k]['handle_date'] = $v['handle_date'] ? date('Y-m-d H:i:s', $v['handle_date']) : '';
            }
            $result = array("total" => $total, "rows" => $list);
            return json($result);
        }
        $this->assignconfig('ids', $ids);
        return $this->view->fetch();
    }

    /**
     * 添加页面获取采购单 供应商各种信息
     * Created by Phpstorm.
     * User: jhh
     * Date: 2021/1/14
     * Time: 17:24:43
     */
    public function getPurchaseDetail()
    {
        //采购单页面过来的创建付款申请单
        $ids = input('purchase_number');
        $pay_type = input('pay_type');
        if (strlen($ids) !== 22) {
            $this->error('请输入正确的单号！！');
        }
        //选择尾款付款类型 关联结算单
        if ($pay_type == 3) {
            $statement = Db::name('finance_statement')->where('statement_number', $ids)->find();
            empty($statement) && $this->error('当前结算单号不存在！！');
            $statement['status'] !== 6 && $this->error('当前结算单号未完成 请检查结算单状态！！');
            $statement['purchase_type'] = '';
            $data = $this->supplier->where('id', $statement['supplier_id'])->find();
            $data1['statement'] = $statement;
            $puchase_detail = Db::name('finance_statement_item')->where('statement_id', $statement['id'])->select();
            foreach ($puchase_detail as $k => $v) {
                $puchase_details = Db::name('purchase_order_item')->where('purchase_id', $v['purchase_id'])->find();
                $puchase_detail[$k]['purchase_num'] = $puchase_details['purchase_num'];
                $puchase_detail[$k]['purchase_price'] = $puchase_details['purchase_price'];
            }
            $data1['item'] = $puchase_detail;
            $data1['data'] = $data;
            // dump($data1);die;
        } else { //选择预付款或者全款预付 关联采购单
            $purchase_order = $this->purchase_order->where('purchase_number', $ids)->field('id,purchase_type,purchase_number,purchase_name,purchase_total,supplier_id')->find();
            if (!$purchase_order) {
                $this->error('请输入正确的采购单号！！');
            }
            $purchase_order['purchase_type'] = $purchase_order['purchase_type'] == 1 ? '线下采购' : '线上采购';
            $puchase_detail = Db::name('purchase_order_item')->where('purchase_id', $purchase_order['id'])->find();
            //查询采购单对应的供应商信息
            $data = $this->supplier->where('id', $purchase_order['supplier_id'])->find();
            switch ($data['period']) {
                case 1:
                    $data['period'] = '1个月';
                    break;
                case 2:
                    $data['period'] = '2个月';
                    break;
                case 3:
                    $data['period'] = '3个月';
                    break;
            }
            switch ($data['currency']) {
                case 1:
                    $data['currency'] = '人民币';
                    break;
                case 2:
                    $data['currency'] = '美元';
                    break;
            }
            $data1['purchase_order'] = $purchase_order;
            $data1['purchase_detail'] = $puchase_detail;
            $data1['data'] = $data;
            // dump(collection($data1)->toArray());die;
        }
        $this->success('', '', $data1);
    }

    /**
     * 取消
     * Created by Phpstorm.
     * User: jhh
     * Date: 2021/1/15
     * Time: 11:14:20
     */
    public function cancel($ids = null)
    {
        if (!$ids) {
            $this->error('缺少参数！！');
        }
        $row = $this->model->get($ids);
        if ($row['status'] !== 0) {
            $this->error('只有新建状态才能取消！！');
        }
        $map['id'] = ['in', $ids];
        $data['status'] = input('status');
        $res = $this->model->allowField(true)->isUpdate(true, $map)->save($data);
        if ($res !== false) {
            $this->success();
        } else {
            $this->error('取消失败！！');
        }
    }

    //审核
    public function setStatus()
    {
        if ($this->request->isPost()) {
            $status = $this->request->post("status");
            //拒绝时id是字符串
            if ($status == 3) {
                $ids = $this->request->post("ids");
            } else {
                $ids = $this->request->post("ids/a");
            }
            $remarks = $this->request->post("remarks");
            if (!$ids) {
                $this->error('缺少参数！！');
            }

            $map['id'] = ['in', $ids];
            $row = $this->model->where($map)->select();
            foreach ($row as $v) {
                if ($v['status'] !== 1) {
                    $this->error('只有待审核状态才能操作！！');
                }

                //判断审核人是否正确
                $count = $this->workflowrecords->where(['finance_purchase_id' => $v['id'], 'assignee_id' => session('admin.id'), 'audit_status' => 0])->count();
                if ($count < 1) {
                    $this->error('审核人不对,单号：' . $v['order_number']);
                }
            }
            Db::startTrans();
            try {

                foreach ($row as $v) {
                    if ($status == 2) {
                        //审核时判断是否为最后一个人审核 并且为审核通过 如果为最后一个则修改付款申请表状态为审核通过0
                        $userid = $this->workflow->where(['finance_purchase_id' => $v['id']])->order('flow_sort desc')->value('post_id');
                        if ($userid == session('admin.id')) {
                            //更新主表状态
                            Db::name('finance_purchase')->where('id', $v['id'])->update(['status' => $status]);

                            //插入审核记录表
                            $this->workflowrecords->where(['finance_purchase_id' => $v['id'], 'assignee_id' => session('admin.id'), 'audit_status' => 0])->update(['handle_date' => time(), 'remarks' => $remarks, 'audit_status' => 1]);
                        } else {
                            //插入审核记录表
                            $this->workflowrecords->where(['finance_purchase_id' => $v['id'], 'assignee_id' => session('admin.id'), 'audit_status' => 0])->update(['handle_date' => time(), 'remarks' => $remarks, 'audit_status' => 1]);

                            //如果非最后一人审核 则插入下一个需要审核的审核记录
                            //查询下个审核人
                            $flow_sort = $this->workflow->where(['finance_purchase_id' => $v['id'], 'post_id' => session('admin.id')])->value('flow_sort');
                            $post_id = $this->workflow->where(['finance_purchase_id' => $v['id'], 'flow_sort' => $flow_sort + 1])->value('post_id');
                            $this->workflowrecords->insert(['finance_purchase_id' => $v['id'], 'assignee_id' => $post_id, 'createtime' => time()]);

                            Ding::cc_ding($post_id, '', '魔晶系统有一个新的付款申请单需要你审核', '有一个新的付款申请单需要你审核,申请单id为' . $v['id']);
                        }
                    } else {
                        //更新主表状态
                        Db::name('finance_purchase')->where('id', $v['id'])->update(['status' => $status]);

                        //插入审核记录表
                        $this->workflowrecords->where(['finance_purchase_id' => $v['id'], 'assignee_id' => session('admin.id'), 'audit_status' => 0])->update(['handle_date' => time(), 'remarks' => $remarks, 'audit_status' => 2]);
                    }
                }
                Db::commit();
            } catch (ValidateException $e) {
                Db::rollback();
                $this->error($e->getMessage());
            } catch (PDOException $e) {
                Db::rollback();
                $this->error($e->getMessage());
            } catch (Exception $e) {
                Db::rollback();
                $this->error($e->getMessage());
            }

            $this->success();
        }
        $ids = input('ids');
        $this->assign('ids', $ids);
        return $this->view->fetch('check');
    }


    protected function category($category_id)
    {
        $item_category = new ItemCategory();
        $sku_category = $item_category->where('id', $category_id)->find();
        return $sku_category['name'];
    }
}<|MERGE_RESOLUTION|>--- conflicted
+++ resolved
@@ -18,11 +18,7 @@
 
 class PurchasePay extends Backend
 {
-<<<<<<< HEAD
-    protected $noNeedRight = ['is_conditions'];
-=======
     protected $noNeedRight = ['is_conditions', 'batch_add', 'check_detail'];
->>>>>>> 3b2f5745
 
     protected $model = null;
 
@@ -67,10 +63,6 @@
                 //查询审批记录表我的待审核
                 $finance_purchase_id = Db::name('finance_purchase_workflow_records')->where(['assignee_id' => $userid, 'audit_status' => 0])->column('finance_purchase_id');
                 $map['id'] = ['in', $finance_purchase_id];
-<<<<<<< HEAD
-            }
-
-=======
             } else {
                 //创建人
                 $map['create_person'] = session('admin.nickname');
@@ -84,7 +76,6 @@
             }
 
 
->>>>>>> 3b2f5745
             if ($filter['status'] === 0) {
                 $map['status'] = $filter['status'];
                 unset($filter['status']);
@@ -97,15 +88,12 @@
                 unset($filter['purchase_number']);
             }
 
-<<<<<<< HEAD
-=======
             //采购单号筛选
             if ($filter['1688_number']) {
                 $purchase_id = Db::name('purchase_order')->where(['1688_number' => ['like', '%' . $filter['1688_number'] . '%']])->column('id');
                 $map['purchase_id'] = ['in', $purchase_id];
                 unset($filter['1688_number']);
             }
->>>>>>> 3b2f5745
 
             unset($filter['label']);
             $this->request->get(['filter' => json_encode($filter)]);
@@ -203,11 +191,6 @@
                     //提交审核 生成审批单
                     if ($insert['status'] == 1) {
                         $this->workflow->setData($finance_purchase_id, $insert['pay_grand_total']);
-<<<<<<< HEAD
-
-                        
-=======
->>>>>>> 3b2f5745
                     }
                     $label = input('label');
                     //结算单页面过来的创建付款申请单 需要更新结算的付款申请单id字段
@@ -331,7 +314,6 @@
             return $this->view->fetch('add_statement');
         }
     }
-<<<<<<< HEAD
 
 
     /**
@@ -414,133 +396,7 @@
         $ids = input('ids');
         $this->assign('ids', $ids);
         return $this->view->fetch();
-=======
-
-
-    /**
-     * 添加采购付款生清单
-     * 有两个入口一个从采购列表过来 一个从当前页面添加
-     * 当前页面添加需要手动输入采购单号
-     * Created by Phpstorm.
-     * User: jhh
-     * Date: 2021/1/13
-     * Time: 19:03:09
-     */
-    public function batch_add()
-    {
-        if ($this->request->isPost()) {
-            $params = $this->request->post("row/a");
-            $ids = $params['ids'];
-            Db::startTrans();
-            try {
-                //查询采购单数据
-                $list = $this->purchase_order->alias('a')->field('a.*,b.currency')->where(['a.id' => ['in', $ids]])->join(['fa_supplier' => 'b'], 'a.supplier_id=b.id')->select();
-                foreach ($list as $k => $v) {
-                    //校验是否存在未完成的付款申请单
-                    $finance_pirchase = $this->model->where('purchase_id', $v['id'])->where('status', 'in', [0, 1, 2])->find();
-                    if (!empty($finance_pirchase)) {
-                        $this->error('当前单号存在未完成的付款申请单，请检查后重试');
-                    }
-                    //生成付款申请单编号
-                    $insert['order_number'] = 'PR' . date('YmdHis') . rand(100, 999) . rand(100, 999);;
-                    $insert['pay_type'] = $v['pay_type'];
-                    switch ($insert['pay_type']) {
-                        case 1:
-                            $insert['pay_rate'] = 0.3;
-                            break;
-                        case 2:
-                            $insert['pay_rate'] = 1;
-                            break;
-                        case 3:
-                            $insert['pay_rate'] = 1;
-                            break;
-                        default:
-                            $insert['pay_rate'] = 0;
-                    }
-                    $insert['status'] = $params['status'];
-                    $insert['remark'] = $params['remark'];
-                    $insert['purchase_id'] = $v['id'];
-                    $insert['1688_number'] = $v['1688_number'];
-                    $insert['supplier_id'] = $v['supplier_id'];
-                    $insert['pay_grand_total'] = $insert['pay_rate'] ? $v['purchase_total'] * $insert['pay_rate'] : $v['purchase_total'];
-                    $insert['base_currency_code'] = $v['currency'];
-                    $insert['file'] = $params['file']; //附件
-                    $insert['create_time'] = time();
-                    $insert['create_person'] = session('admin.nickname');
-                    $finance_purchase_id = Db::name('finance_purchase')->insertGetId($insert);
-                    //如果提交审核 生成审批工作流
-                    if ($params['status'] == 1) {
-                        $this->workflow->setData($finance_purchase_id, $insert['pay_grand_total']);
-                    }
-
-                    // $label = input('label');
-                    //结算单页面过来的创建付款申请单 需要更新结算的付款申请单id字段
-                    // if ($label == 'statement') {
-                    //     $ids = input('ids');
-                    //     Db::name('finance_statement')->where('id', $ids)->update(['finance_purcahse_id' => $finance_purchase_id]);
-                    // }
-                }
-                Db::commit();
-            } catch (ValidateException $e) {
-                Db::rollback();
-                $this->error($e->getMessage());
-            } catch (PDOException $e) {
-                Db::rollback();
-                $this->error($e->getMessage());
-            } catch (Exception $e) {
-                Db::rollback();
-                $this->error($e->getMessage());
-            }
-            $this->success('添加成功！！');
-        }
-        //采购单id
-        $ids = input('ids');
-        $this->assign('ids', $ids);
-        return $this->view->fetch();
-    }
-
-    /**
-     * 是否满足选择的采购单id 是否为同一个供应商 状态为已审核
-     *
-     * @Description
-     * @author wpl
-     * @since 2021/03/06 09:31:50 
-     * @return boolean
-     */
-    public function is_conditions()
-    {
-        if ($this->request->isPost()) {
-            //采购单id
-            $ids = $this->request->post('ids/a');
-            $list = $this->purchase_order->field('purchase_status,supplier_id,purchase_number,pay_type')->where(['id' => ['in', $ids]])->select();
-            $list = collection($list)->toArray();
-            //判断是否为同一个供应商
-            $num = count(array_unique(array_column($list, 'supplier_id')));
-            if ($num > 1) {
-                $this->error('选择的采购单必须为同一供应商');
-            }
-            foreach ($list as $k => $v) {
-                //判断采购单状态是否为已审核、待发货、待收货
-                if (!in_array($v['purchase_status'], [2, 5, 6])) {
-                    $this->error('存在非已审核状态采购单,单号：' . $v['purchase_number']);
-                }
-
-                //判断采购单付款方式 不能为货到付款
-                if ($v['pay_type'] == 3) {
-                    $this->error('货到付款采购单不能创建付款申请单,单号：' . $v['purchase_number']);
-                }
-
-                //判断是否已创建过付款申请单
-                $count = $this->model->where('purchase_id', $v['id'])->where('status', 'in', [0, 1, 2, 4])->count();
-                if ($count > 0) {
-                    $this->error('存在已创建过付款申请单的采购单,单号：' . $v['purchase_number']);
-                }
-            }
-            $this->success();
-        }
->>>>>>> 3b2f5745
-    }
-
+    }
 
     /**
      * 是否满足选择的采购单id 是否为同一个供应商 状态为已审核
