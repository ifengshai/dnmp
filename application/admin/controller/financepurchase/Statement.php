--- conflicted
+++ resolved
@@ -220,6 +220,7 @@
             ->where('b.supplier_id', $supplier_id)
             ->where('a.id', 'in', $ids)
             ->where('a.status', 2)//已审核通过的入库单
+            ->where('c.id', '>', 16475)
             ->field('c.purchase_number,a.id,d.purchase_price,c.purchase_freight,f.quantity_num,a.in_stock_number,b.check_order_number,b.purchase_id,b.batch_id,c.purchase_name,c.pay_type,e.in_stock_num,f.arrivals_num,f.quantity_num,f.unqualified_num')
             ->select();
         $all = 0;
@@ -521,21 +522,12 @@
                             $allItems = Db::name('finance_statement_item')
                                 ->where('purchase_id', $vv['purchase_id'])
                                 ->select();
-<<<<<<< HEAD
-                            $instock_total = array_sum(array_column($allItems, 'instock_total'));
-                            $deduction_total = array_sum(array_column($allItems, 'deduction_total'));
-                            $instock_num = array_sum(array_column($allItems, 'instock_num'));
-                            if ($allBatch == count($allItems)) {
-                                /**************************************计算采购成本start**********************************/
-                                $actualPurchasePrice = round(($instock_total - $deduction_total + $allItems[0]['freight']) / $instock_num ,2);
-=======
                             $instockToal = array_sum(array_column($allItems, 'instock_total'));
                             $deductionTotal = array_sum(array_column($allItems, 'deduction_total'));
                             $instockNum = array_sum(array_column($allItems, 'instock_num'));
                             if ($allBatch == count($allItems)) {
                                 /**************************************计算采购成本start**********************************/
                                 $actualPurchasePrice = round(($instockToal - $deductionTotal + $allItems[0]['freight']) / $instockNum ,2);
->>>>>>> 78e19765
                                 //更新采购单成本
                                 Db::name('purchase_order_item')
                                     ->where('purchase_id',$vv['purchase_id'])
@@ -739,12 +731,6 @@
                                     ->insert($result);
                                 /**************************************计算成本冲减end****************************************/
                                 /**************************************成本核算start****************************************/
-<<<<<<< HEAD
-                                Log::write('======采购单成本日志输出=======');
-                                Log::write($vv['purchase_id'].'采购单id实际成本'.$actualPurchasePrice.'预估成本'.$purchaseOrder['purchase_price']);
-                                Log::write('订单出库'.$outCount1.'入库总数量'.$count);
-=======
->>>>>>> 78e19765
                                 if($outCount1 != 0){
                                     //订单出库
                                     $order = $this->item
@@ -765,18 +751,12 @@
                                             $result1[$orderNumber] = 1;
                                         }
                                     }
-                                    Log::write('订单'.$result1);
-                                    Log::write($result1);
                                     foreach ($result1 as $rr1=>$ss1){
                                         //获取成本核算中的订单数据
                                         $costOrderInfo = $this->financecost
                                             ->where(['order_number' => $rr1, 'type' => 2,'bill_type'=>8])
                                             ->order('id desc')
                                             ->find();
-<<<<<<< HEAD
-                                        Log::write('成本核算数据'.$costOrderInfo);
-=======
->>>>>>> 78e19765
                                         //如果有出库数据，需要添加冲减暂估结算金额和增加成本核算数据
                                         $arr1['type'] = 2;   //类型：成本
                                         $arr1['bill_type'] = 10;    //单据类型：暂估结算金额
@@ -793,20 +773,12 @@
                                         $arr1['payment_method'] = $costOrderInfo['payment_method'];  //订单支付方式
                                         $arr1['createtime'] = time();  //创建时间
                                         $arr1['cycle_id'] = $costOrderInfo['cycle_id'];  //关联周期结转单id
-<<<<<<< HEAD
-                                        Log::write('冲减类型为10'.$arr1);
-=======
->>>>>>> 78e19765
                                         Db::name('finance_cost')
                                             ->insert($arr1);
                                         //增加成本核算记录
                                         $arr2['type'] = 2;   //类型：成本
                                         $arr2['bill_type'] = 8;    //单据类型：实际结算金额
                                         $arr2['frame_cost'] = round($costOrderInfo['frame_cost'] + $ss1 * ($actualPurchasePrice - $purchaseOrder['purchase_price']), 2);    //镜架成本：剩余实际单价*剩余数量//镜架成本：（实际单价-预估）*数量+原订单金额2021.4.8修改逻辑
-<<<<<<< HEAD
-                                        Log::write($costOrderInfo['frame_cost'].'/'.$ss1.'/'.$actualPurchasePrice.'/'.$purchaseOrder['purchase_price']);
-=======
->>>>>>> 78e19765
                                         $arr2['order_number'] = $rr1;  //订单号
                                         $arr2['site'] = $costOrderInfo['site'];  //站点
                                         $arr2['order_type'] = $costOrderInfo['order_type'];  //订单类型
@@ -819,10 +791,6 @@
                                         $arr2['payment_method'] = $costOrderInfo['payment_method'];  //订单支付方式
                                         $arr2['createtime'] = time();  //创建时间
                                         $arr2['cycle_id'] = $costOrderInfo['cycle_id'];  //关联周期结转单id
-<<<<<<< HEAD
-                                        Log::write('冲减类型为8'.$arr2);
-=======
->>>>>>> 78e19765
                                         Db::name('finance_cost')
                                             ->insert($arr2);
                                     }
@@ -924,6 +892,7 @@
                 ->where('b.supplier_id', $supplier_id)
                 ->where('a.id', 'in', $ids)
                 ->where('a.status', 2)//已审核通过的入库单
+                ->where('c.id', '>', 16475)
                 ->field('c.purchase_number,a.id,d.purchase_price,f.quantity_num,a.in_stock_number,b.check_order_number,b.purchase_id,b.batch_id,c.purchase_name,c.pay_type,e.in_stock_num,f.arrivals_num,f.quantity_num,f.unqualified_num')
                 ->select();
             foreach ($list as $k => $v) {
