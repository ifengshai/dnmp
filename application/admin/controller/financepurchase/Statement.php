<?php

namespace app\admin\controller\financepurchase;

use app\admin\model\financepurchase\StatementItem;
use app\admin\model\itemmanage\ItemPlatformSku;
use app\admin\model\purchase\PurchaseOrder;
use app\admin\model\StockLog;
use app\admin\model\warehouse\Instock;
use app\api\controller\Ding;
use app\common\controller\Backend;
use think\Cache;
use think\Controller;
use think\Db;
use think\Exception;
use think\exception\PDOException;
use think\exception\ValidateException;
use think\Hook;
use think\Log;
use think\Request;

class Statement extends Backend
{
    protected $noNeedRight = ['detail'];

    protected $model = null;

    public function _initialize()
    {
        parent::_initialize();
        $this->model = new \app\admin\model\financepurchase\Statement();
        $this->purchase_order = new PurchaseOrder();
        $this->supplier = new \app\admin\model\purchase\Supplier;
        $this->statement = new \app\admin\model\financepurchase\Statement();
        $this->statement_detail = new StatementItem();

        $this->financepurchase = new \app\admin\model\financepurchase\FinancePurchase;
        $this->statementitem = new \app\admin\model\financepurchase\StatementItem;
        $this->payorder = new \app\admin\model\financepurchase\FinancePayorder;
        $this->payorder_item = new \app\admin\model\financepurchase\FinancePayorderItem;
        $this->batch = new \app\admin\model\purchase\PurchaseBatch();
        $this->batch_item = new \app\admin\model\purchase\PurchaseBatchItem();
        $this->purchase_item = new \app\admin\model\purchase\PurchaseOrderItem;
        $this->item = new \app\admin\model\warehouse\ProductBarCodeItem;
        $this->outstockItem = new \app\admin\model\warehouse\OutStockItem;
        $this->instockItem = new \app\admin\model\warehouse\InstockItem;
        $this->financecost = new \app\admin\model\finance\FinanceCost();
        return parent::_initialize();
    }

    /**
     * 结算单列表
     * Created by Phpstorm.
     * User: jhh
     * Date: 2021/1/20
     * Time: 11:11:07
     */
    public function index()
    {
        //设置过滤方法
        $this->request->filter(['strip_tags']);
        if ($this->request->isAjax()) {
            //如果发送的来源是Selectpage，则转发到Selectpage
            if ($this->request->request('keyField')) {
                return $this->selectpage();
            }
            $filter = json_decode($this->request->get('filter'), true);
            $map = [];
            if ($filter['supplier_name']){
                $supplier = Db::name('supplier')->where('supplier_name','like','%' . trim($filter['supplier_name']) . '%')->value('id');
                $map['supplier_id'] = ['=',$supplier];
                unset($filter['supplier_name']);
                $this->request->get(['filter' => json_encode($filter)]);
            }
            if ($filter['purchase_person']){
                $supplier = Db::name('supplier')->where('purchase_person','like','%' . trim($filter['purchase_person']) . '%')->column('id');
                $map['supplier_id'] = ['in',$supplier];
                unset($filter['purchase_person']);
                $this->request->get(['filter' => json_encode($filter)]);
            }


            list($where, $sort, $order, $offset, $limit) = $this->buildparams();
            $total = $this->model
                ->where($where)
                ->where($map)
                ->order($sort, $order)
                ->count();
            $list = $this->model
                ->where($where)
                ->where($map)
                ->order($sort, $order)
                ->limit($offset, $limit)
                ->select();
            $list = collection($list)->toArray();
            foreach ($list as $k => $v) {
                $supplier = $this->supplier->where('id', $v['supplier_id'])->find();
                $list[$k]['supplier_name'] = $supplier['supplier_name'];
                if ($supplier['period'] == 0) {
                    $list[$k]['period'] = '无账期';
                } else {
                    $list[$k]['period'] = $supplier['period'] . '个月';
                }
                $list[$k]['purchase_person'] = $supplier['purchase_person'];
                $statement = Db::name('finance_purchase')->where('pay_type', 3)->where('purchase_id', $v['id'])->where('status', 'in', [0, 1, 2, 4])->find();
                if (!empty($statement)) {
                    $list[$k]['can_create'] = 0;
                } else {
                    $list[$k]['can_create'] = 1;
                }
            }
            $result = array("total" => $total, "rows" => $list);
            return json($result);
        }
        return $this->view->fetch();
    }

    /**
     * 添加结算单
     * 有两个入口一个从结算单列表手动添加 一个从待结算列表页面添加
     * Created by Phpstorm.
     * User: jhh
     * Date: 2021/1/20
     * Time: 19:03:09
     */
    public function add($ids = null)
    {
        $ids = input('ids');
        $supplier_id = input('supplier_id');
        if ($this->request->isPost()) {
            $params = $this->request->post("row/a");
            $list = $this->request->post("list/a");
            if ($params) {
                $params = $this->preExcludeFields($params);
                //涉及到金额计算的 要在后端进行重复校验 以免出现结算单金额错误的情况
                $kou_money = array_sum(array_column($list, 'kou_money'));
                if (($params['product_total'] + $kou_money) != $params['product_total1']) {
                    $this->error(__('金额计算错误，请关闭页面后重试', ''));
                }
                foreach ($list as $k => $v) {
                    if ($v['kou_money'] > 0) {
                        if (empty($v['kou_reason'])) {
                            $this->error(__('有扣款金额不能没有扣款原因', ''));
                        }
                    }
                    if (($v['all_money'] + $v['kou_money']) != $v['all_money1']) {
                        $this->error(__('采购单' . $v['name'] . '金额计算错误，请关闭页面后重试', ''));
                    }
                }
                Db::startTrans();
                try {
                    $statemet = [];
                    $statemet['statement_number'] = $params['order_number'];
                    $statemet['status'] = $params['status'];
                    //结算单应该都是尾款类型的
                    $statemet['pay_type'] = 3;
                    $statemet['supplier_id'] = $params['supplier_id'];
                    $statemet['base_currency_code'] = $params['base_currency_code'];
                    $statemet['wait_statement_total'] = $params['product_total'];
                    $statemet['remark'] = $params['remark'];
                    $statemet['create_time'] = time();
                    $statemet['create_person'] = session('admin.nickname');
                    $statemet_id = Db::name('finance_statement')->insertGetId($statemet);

                    $arr = [];
                    foreach ($list as $k => $v) {
                        $arr[$k]['statement_id'] = $statemet_id;
                        $arr[$k]['purchase_id'] = $v['purchase_id'];
                        $arr[$k]['purchase_batch'] = $v['purchase_batch'];
                        $arr[$k]['purchase_batch_id'] = $v['batch_id'];
                        $arr[$k]['supplier_id'] = $params['supplier_id'];
                        $arr[$k]['before_total'] = $v['wait_pay'] ? $v['wait_pay'] : 0;
                        $arr[$k]['now_before_total'] = $v['now_wait_pay'] ? $v['now_wait_pay'] : 0;
                        $arr[$k]['now_pay_total'] = $v['now_wait_pay'] ? $v['now_wait_pay'] : 0;
                        $arr[$k]['wait_statement_total'] = $v['all_money'];
                        $arr[$k]['freight'] = $v['purchase_freight'];
                        $arr[$k]['instock_num'] = $v['quantity_num'];
                        $arr[$k]['instock_total'] = $v['in_stock_money'];
                        $arr[$k]['return_num'] = $v['unqualified_num'];
                        $arr[$k]['return_total'] = $v['unqualified_num_money'];
                        $arr[$k]['deduction_total'] = empty($v['kou_money']) ? 0 : $v['kou_money'];
                        $arr[$k]['deduction_reason'] = $v['kou_reason'];
                        $arr[$k]['arrival_num'] = $v['arrival_num'];
                        $arr[$k]['in_stock_id'] = $v['in_stock_id'];
                        //结算单应该都是尾款类型
                        $arr[$k]['pay_type'] = 3;
                        $arr[$k]['purchase_name'] = $v['purchase_name'];
                        $arr[$k]['period'] = $v['period'];
                        $arr[$k]['purchase_number'] = $v['purchase_number'];
                    }
                    // dump($arr);die;
                    Db::name('finance_statement_item')->insertAll($arr);
                    Db::commit();
                } catch (ValidateException $e) {
                    Db::rollback();
                    $this->error($e->getMessage());
                } catch (PDOException $e) {
                    Db::rollback();
                    $this->error($e->getMessage());
                } catch (Exception $e) {
                    Db::rollback();
                    $this->error($e->getMessage());
                }
            } else {
                $this->error(__('Parameter %s can not be empty', ''));
            }
            $this->success('添加成功！！');
        }
        $instock = new Instock();
        // $supplier_id = 1;
        //供应商详细信息
        $supplier = Db::name('supplier')->where('id', $supplier_id)->find();
        $list = $instock
            ->alias('a')
            ->join('check_order b', 'a.check_id = b.id', 'left')
            ->join('check_order_item f', 'f.check_id = b.id')
            ->join('purchase_order c', 'b.purchase_id = c.id', 'left')
            ->join('purchase_order_item d', 'd.purchase_id = c.id')
            ->join('in_stock_item e', 'a.id = e.in_stock_id')
            ->where('b.supplier_id', $supplier_id)
            ->where('a.id', 'in', $ids)
            ->where('a.status', 2)//已审核通过的入库单
            ->field('c.purchase_number,a.id,d.purchase_price,c.purchase_freight,f.quantity_num,a.in_stock_number,b.check_order_number,b.purchase_id,b.batch_id,c.purchase_name,c.pay_type,e.in_stock_num,f.arrivals_num,f.quantity_num,f.unqualified_num')
            ->select();
        $all = 0;
        foreach ($list as $k => $v) {
            //批次 第几批的
            $list[$k]['purchase_batch'] = Db::name('purchase_batch')->where('id', $v['batch_id'])->value('batch');
            //入库金额 质检合格数量*采购单价
            $list[$k]['in_stock_money'] = number_format($v['purchase_price'] * $v['quantity_num'], 2, '.', '');
            //退货金额 质检不合格数量*采购单价
            $list[$k]['unqualified_num_money'] = number_format($v['purchase_price'] * $v['unqualified_num'], 2, '.', '');
            //预付金额 已支付预付金额
            $list[$k]['wait_pay'] = Db::name('finance_purchase')->where('purchase_id', $v['purchase_id'])->value('pay_grand_total');
            $list[$k]['now_wait_pay'] = $list[$k]['wait_pay'];
            $data = [];
            $map = [];
            if ($v['batch_id'] == 0) {
                $map['purchase_id'] = ['=', $v['purchase_id']];
                //采购数量无批次 应该是采购单数量
                $list[$k]['arrival_num'] = Db::name('purchase_order_item')->where('purchase_id', $v['purchase_id'])->value('purchase_num');
                switch ($v['pay_type']) {
                    case 1:
                        //无批次预付款 待结算金额公式=入库金额 +运费-已支付预付金额
                        $list[$k]['all_money'] = $list[$k]['in_stock_money'] + $v['purchase_freight'] - $list[$k]['now_wait_pay'];
                        break;
                    case 2:
                        //无批次全款预付 待结算金额 = 入库金额 +运费 - 已支付预付金额
                        $list[$k]['all_money'] = $list[$k]['in_stock_money'] + $v['purchase_freight'] - $list[$k]['now_wait_pay'];
                        break;
                    default:
                        //货到付款的 待结算金额 = 入库金额 + 运费
                        $list[$k]['all_money'] = $list[$k]['in_stock_money'] + $v['purchase_freight'];
                }
            } else {
                $map['purchase_id'] = ['=', $v['purchase_id']];
                $map['batch_id'] = ['=', $v['batch_id']];
                //采购数量有批次 应该是采购批次的数量
                $list[$k]['arrival_num'] = Db::name('purchase_batch_item')->where('purchase_batch_id', $v['batch_id'])->value('arrival_num');
                //采购批次是第一批 待结算金额 = 采购批次入库数量*采购单价-预付款金额 + 运费
                if ($list[$k]['purchase_batch'] == 1) {
                    $list[$k]['all_money'] = $list[$k]['in_stock_money'] + $v['purchase_freight'] - $list[$k]['now_wait_pay'];
                } else {
                    //不是第一批 批次待结算金额 = 采购批次入库数量*采购单价
                    $list[$k]['all_money'] = $list[$k]['in_stock_money'];
                }
            }
            //采购单物流单详情
            $row = Db::name('logistics_info')->where($map)->field('logistics_number,logistics_company_no,collect_time,createtime')->find();
            if(!empty($row['collect_time'])){
                $list[$k]['period'] = date("Y-m-t",strtotime(($row['collect_time'] . '+' . $supplier['period'] . 'month')));
            }else{
                $list[$k]['period'] = date("Y-m-t",strtotime(($row['createtime'] . '+' . $supplier['period'] . 'month')));
            }
            switch ($v['pay_type']) {
                case 1:
                    $list[$k]['pay_type'] = '预付款';
                    break;
                case 2:
                    $list[$k]['pay_type'] = '全款预付';
                    break;
                case 3:
                    $list[$k]['pay_type'] = '尾款';
                    break;
            }
            // dump($list[$k]['all_money']);
            $all += $list[$k]['all_money'];
        }
        $supplier['period'] = $supplier['period'] == 0 ? '无账期' : $supplier['period'] . '个月';
        $this->assignconfig('supplier_id', $ids);
        $this->assign('supplier', $supplier);
        $this->assign('list', $list);
        $this->assign('all', $all);
        //生成结算单号
        $order_number = 'JS' . date('YmdHis') . rand(100, 999) . rand(100, 999);
        $this->assign('order_number', $order_number);
        $this->assignconfig('ids', $ids);
        return $this->view->fetch();
    }

    /**
     * 编辑结算单
     * Created by Phpstorm.
     * User: jhh
     * Date: 2021/1/13
     * Time: 19:04:17
     */
    public function edit($ids = null)
    {
        $row = $this->model->get($ids);
        if (!$row) {
            $this->error(__('No Results were found'));
        }
        if ($this->request->isPost()) {
            $params = $this->request->post("row/a");
            $list = $this->request->post("list/a");
            if ($params) {
                $params = $this->preExcludeFields($params);
                //涉及到金额计算的 要在后端进行重复校验 以免出现结算单金额错误的情况
                $kou_money = array_sum(array_column($list, 'kou_money'));
                if (($params['product_total'] + $kou_money) != $params['product_total1']) {
                    $this->error(__('金额计算错误，请关闭页面后重试', ''));
                }
                foreach ($list as $k => $v) {
                    if ($v['kou_money'] > 0) {
                        if (empty($v['kou_reason'])) {
                            $this->error(__('有扣款金额不能没有扣款原因', ''));
                        }
                    }
                    if (($v['all_money'] + $v['kou_money']) != $v['all_money1']) {
                        $this->error(__('采购单' . $v['name'] . '金额计算错误，请关闭页面后重试', ''));
                    }
                }
                Db::startTrans();
                try {
                    //更新主表待结算总金额
                    Db::name('finance_statement')->where('id', $ids)->update(['wait_statement_total' => $params['product_total'], 'status' => $params['status']]);
                    foreach ($list as $k => $v) {
                        Db::name('finance_statement_item')->where('id', $v['in_stock_id'])->update(['deduction_total' => $v['kou_money'], 'deduction_reason' => $v['kou_reason']]);
                    }
                    Db::commit();
                } catch (ValidateException $e) {
                    Db::rollback();
                    $this->error($e->getMessage());
                } catch (PDOException $e) {
                    Db::rollback();
                    $this->error($e->getMessage());
                } catch (Exception $e) {
                    Db::rollback();
                    $this->error($e->getMessage());
                }
            } else {
                $this->error(__('Parameter %s can not be empty', ''));
            }
            $this->success('提交成功！！');

        }
        $supplier_id = $row['supplier_id'];
        //供应商详细信息
        $supplier = Db::name('supplier')->where('id', $supplier_id)->find();
        $supplier['period'] = $supplier['period'] == 0 ? '无账期' : $supplier['period'] . '个月';
        $list = Db::name('finance_statement_item')->where('statement_id', $row['id'])->select();
        $kou_money = array_sum(array_column($list, 'deduction_total'));
        foreach ($list as $k => $v) {
            switch ($v['pay_type']) {
                case 1:
                    $list[$k]['pay_type'] = '预付款';
                    break;
                case 2:
                    $list[$k]['pay_type'] = '全款预付';
                    break;
                case 3:
                    $list[$k]['pay_type'] = '尾款';
                    break;
            }
        }
        // dump($list);
        $this->assign('supplier', $supplier);
        $this->assign('list', $list);
        $this->assign('old_all_money', round($kou_money + $row['wait_statement_total'], 2));
        $this->assign('row', $row);
        return $this->view->fetch();
    }

    /**
     * 结算单详情
     * Created by Phpstorm.
     * User: jhh
     * Date: 2021/1/13
     * Time: 19:04:37
     */
    public function detail($ids = null)
    {
        $row = $this->model->get($ids);
        if (!$row) {
            $this->error(__('No Results were found'));
        }
        if ($this->request->isPost()) {
            $params = $this->request->post("row/a");
            $list = $this->request->post("list/a");
            if ($params) {
                $params = $this->preExcludeFields($params);
                Db::startTrans();
                try {
                    //更新主表待结算总金额
                    Db::name('finance_statement')->where('id', $ids)->update(['wait_statement_total' => $params['product_total'], 'status' => $params['status']]);
                    foreach ($list as $k => $v) {
                        Db::name('finance_statement_item')->where('id', $v['in_stock_id'])->update(['deduction_total' => $v['kou_money'], 'deduction_reason' => $v['deduction_reason']]);
                    }
                    Db::commit();
                } catch (ValidateException $e) {
                    Db::rollback();
                    $this->error($e->getMessage());
                } catch (PDOException $e) {
                    Db::rollback();
                    $this->error($e->getMessage());
                } catch (Exception $e) {
                    Db::rollback();
                    $this->error($e->getMessage());
                }
            } else {
                $this->error(__('Parameter %s can not be empty', ''));
            }
            $this->success('提交成功！！', url('PurchasePay/index'));

        }
        $supplier_id = $row['supplier_id'];
        // $supplier_id = 1;
        //供应商详细信息
        $supplier = Db::name('supplier')->where('id', $supplier_id)->find();
        $supplier['period'] = $supplier['period'] == 0 ? '无账期' : $supplier['period'] . '个月';
        $list = Db::name('finance_statement_item')->where('statement_id', $row['id'])->select();
        foreach ($list as $k => $v) {
            switch ($v['pay_type']) {
                case 1:
                    $list[$k]['pay_type'] = '预付款';
                    break;
                case 2:
                    $list[$k]['pay_type'] = '全款预付';
                    break;
                case 3:
                    $list[$k]['pay_type'] = '尾款';
                    break;
            }
        }
        // dump($list);
        $this->assign('supplier', $supplier);
        $this->assign('list', $list);
        $this->assign('row', $row);
        return $this->view->fetch();
    }

    //审核
    public function setStatus()
    {
        $ids = $this->request->post("ids/a");
        $status = $this->request->post("status");
        // dump($ids);
        // dump($status);die;
        if (!$ids) {
            $this->error('缺少参数！！');
        }
        $map['id'] = ['in', $ids];
        $row = $this->model->where($map)->select();
        foreach ($row as $v) {
            if ($v['status'] !== 1) {
                $this->error('只有待审核状态才能操作！！');
            }
        }
        Db::startTrans();
        try {
            //更新主表状态
            Db::name('finance_statement')->where('id', 'in', $ids)->update(['status' => $status]);

            Db::commit();
        } catch (ValidateException $e) {
            Db::rollback();
            $this->error($e->getMessage());
        } catch (PDOException $e) {
            Db::rollback();
            $this->error($e->getMessage());
        } catch (Exception $e) {
            Db::rollback();
            $this->error($e->getMessage());
        }
        $this->success();
    }

    //对账
    public function setStatuss()
    {
        $ids = $this->request->post("ids/a");
        if (!$ids) {
            $this->error('缺少参数！！');
        }
        $map['id'] = ['in', $ids];
        $row = $this->model->where($map)->select();
        // dump(collection($row)->toArray());die;
        foreach ($row as $v) {
            if ($v['status'] !== 3) {
                $this->error('只有待对账状态才能操作！！');
            }
        }
        Db::startTrans();
        try {
            foreach ($row as $v) {
                if ($v['wait_statement_total'] > 0) {
                    $status = 6;
                } else {
                    //结算单金额为负的时候 对账要进行成本计算操作
                    $statementItems = Db::name('finance_statement_item')
                        ->where('statement_id', $v['id'])
                        ->select();
                    foreach ($statementItems as $kk => $vv) {
                        if ($vv['purchase_batch'] > 0) {
                            //有批次判断所有的批次是否都已结算 都已结算的话计算采购成本
                            $allBatch = Db::name('purchase_batch')
                                ->where('purchase_id', $vv['purchase_id'])
                                ->count();
                            //结算单子表里有几条结算数据
                            $allItems = Db::name('finance_statement_item')
                                ->where('purchase_id', $vv['purchase_id'])
                                ->select();
                            $instock_total = array_sum(array_column($allItems, 'instock_total'));
                            $deduction_total = array_sum(array_column($allItems, 'deduction_total'));
                            $instock_num = array_sum(array_column($allItems, 'instock_num'));
                            if ($allBatch == count($allItems)) {
<<<<<<< HEAD
                                /**************************************计算采购成本start**********************************/
                                $actualPurchasePrice = round(($instock_total - $deduction_total + $allItems[0]['freight']) / $instock_num ,2);
=======
                                //入库数量大于0
                                if ($instockNum > 0){
                                    /**************************************计算采购成本start**********************************/
                                    $actualPurchasePrice = round(($instockToal - $deductionTotal + $allItems[0]['freight']) / $instockNum ,2);
                                    //更新采购单成本
                                    Db::name('purchase_order_item')
                                        ->where('purchase_id',$vv['purchase_id'])
                                        ->update(['actual_purchase_price'=>$actualPurchasePrice]);
                                    /**************************************计算采购成本end**********************************/
                                    /**************************************计算成本冲减start****************************************/
                                    $count = $this->instockItem
                                        ->alias('i')
                                        ->join('fa_in_stock s','i.in_stock_id=s.id')
                                        ->join('fa_check_order c','s.check_id=c.id')
                                        ->where('c.purchase_id',$vv['purchase_id'])
                                        ->sum('i.in_stock_num');
                                    $purchaseOrder = $this->purchase_item
                                        ->alias('i')
                                        ->join('fa_purchase_order o','i.purchase_id=o.id')
                                        ->where('i.purchase_id',$vv['purchase_id'])
                                        ->field('round(o.purchase_total/purchase_num,2) purchase_price,actual_purchase_price,i.sku')
                                        ->find();
                                    //实际采购成本和预估成本不一致，冲减差值
                                    if($purchaseOrder['purchase_price'] != $purchaseOrder['actual_purchase_price']){
                                        //计算订单出库数量
                                        $outCount1 = $this->item
                                            ->where('purchase_id',$vv['purchase_id'])
                                            ->where('item_order_number','<>','')
                                            ->where('sku',$purchaseOrder['sku'])
                                            ->where('library_status',2)
                                            ->count();
                                        //计算出库数量
                                        $outCount2 = $this->outstockItem
                                            ->alias('i')
                                            ->join('fa_out_stock s','s.id=i.out_stock_id','left')
                                            ->where('s.purchase_id',$vv['purchase_id'])
                                            ->where('status',2)
                                            ->where('i.sku',$purchaseOrder['sku'])
                                            ->sum('out_stock_num');
                                        $outCount = $outCount1+$outCount2;
                                        $result['purchase_id'] = $vv['purchase_id'];
                                        $result['create_time'] = time();
                                        //误差数量
                                        $result['count'] = $count-$outCount;
                                        //误差单价
                                        $result['price'] = round($purchaseOrder['actual_purchase_price']-$purchaseOrder['purchase_price'],2);
                                        //误差总金额
                                        $result['total'] = round($result['count']*$result['price'],2);
                                        Db::name('finance_cost_error')
                                            ->insert($result);
                                        /**************************************计算成本冲减end****************************************/
                                        /**************************************成本核算start****************************************/
                                        if($outCount1 != 0){
                                            //订单出库
                                            $order = $this->item
                                                ->where('purchase_id',$vv['purchase_id'])
                                                ->where('item_order_number','<>','')
                                                ->where('sku',$purchaseOrder['sku'])
                                                ->where('library_status',2)
                                                ->select();
                                            $result1 = array();
                                            foreach ($order as $kk1=>$vv1){
                                                //拆分订单号
                                                $orderNumber = explode('-',$vv1['item_order_number']);
                                                $orderNumber = $orderNumber[0];
                                                if(isset($result1[$orderNumber])){
                                                    $result1[$orderNumber] += 1;
                                                }else{
                                                    $result1[$orderNumber] = 1;
                                                }
                                            }
                                            foreach ($result1 as $rr1=>$ss1){
                                                //获取成本核算中的订单数据
                                                $costOrderInfo = $this->financecost
                                                    ->where(['order_number' => $rr1, 'type' => 2,'bill_type'=>8])
                                                    ->order('id desc')
                                                    ->find();
                                                //如果有出库数据，需要添加冲减暂估结算金额和增加成本核算数据
                                                $arr1['type'] = 2;   //类型：成本
                                                $arr1['bill_type'] = 10;    //单据类型：暂估结算金额
                                                $arr1['frame_cost'] = $costOrderInfo['frame_cost'];    //镜架成本：原订单金额
                                                $arr1['order_number'] = $rr1;  //订单号
                                                $arr1['site'] = $costOrderInfo['site'];  //站点
                                                $arr1['order_type'] = $costOrderInfo['order_type'];  //订单类型
                                                $arr1['order_money'] = $costOrderInfo['order_money'];  //订单金额
                                                $arr1['income_amount'] = $costOrderInfo['income_amount'];  //收入金额
                                                $arr1['action_type'] = 2;  //动作类型：冲减
                                                $arr1['order_currency_code'] = $costOrderInfo['order_currency_code'];  //币种
                                                $arr1['is_carry_forward'] = $costOrderInfo['is_carry_forward'];  //是否结转
                                                $arr1['payment_time'] = $costOrderInfo['payment_time'];  //订单支付时间
                                                $arr1['payment_method'] = $costOrderInfo['payment_method'];  //订单支付方式
                                                $arr1['createtime'] = time();  //创建时间
                                                $arr1['cycle_id'] = $costOrderInfo['cycle_id'];  //关联周期结转单id
                                                Db::name('finance_cost')
                                                    ->insert($arr1);
                                                //增加成本核算记录
                                                $arr2['type'] = 2;   //类型：成本
                                                $arr2['bill_type'] = 8;    //单据类型：实际结算金额
                                                $arr2['frame_cost'] = round($costOrderInfo['frame_cost'] + $ss1 * ($purchaseOrder['actual_purchase_price'] - $purchaseOrder['purchase_price']), 2);    //镜架成本：（实际单价-预估）*数量+原订单金额
                                                $arr2['order_number'] = $rr1;  //订单号
                                                $arr2['site'] = $costOrderInfo['site'];  //站点
                                                $arr2['order_type'] = $costOrderInfo['order_type'];  //订单类型
                                                $arr2['order_money'] = $costOrderInfo['order_money'];  //订单金额
                                                $arr2['income_amount'] = $costOrderInfo['income_amount'];  //收入金额
                                                $arr2['action_type'] = 1;  //动作类型：增加
                                                $arr2['order_currency_code'] = $costOrderInfo['order_currency_code'];  //币种
                                                $arr2['is_carry_forward'] = $costOrderInfo['is_carry_forward'];  //是否结转
                                                $arr2['payment_time'] = $costOrderInfo['payment_time'];  //订单支付时间
                                                $arr2['payment_method'] = $costOrderInfo['payment_method'];  //订单支付方式
                                                $arr2['createtime'] = time();  //创建时间
                                                $arr2['cycle_id'] = $costOrderInfo['cycle_id'];  //关联周期结转单id
                                                Db::name('finance_cost')
                                                    ->insert($arr2);
                                            }
                                        }
                                        if($outCount2 != 0){
                                            //出库单出库
                                            $outOrder = $this->outstockItem
                                                ->alias('i')
                                                ->join('fa_out_stock s','s.id=i.out_stock_id','left')
                                                ->where('s.purchase_id',$vv['purchase_id'])
                                                ->where('status',2)
                                                ->where('i.sku',$purchaseOrder['sku'])
                                                ->group('s.out_stock_number')
                                                ->field('s.id,s.out_stock_number,sum(i.out_stock_num) count')
                                                ->select();
                                            foreach ($outOrder as $rr2=>$ss2){
                                                //如果有出库数据，需要添加冲减暂估结算金额和增加成本核算数据
                                                $arr3['type'] = 2;   //类型：成本
                                                $arr3['bill_type'] = 11;    //单据类型：暂估结算金额
                                                $arr3['frame_cost'] = round($ss2['count']*$purchaseOrder['purchase_price'],2);    //镜架成本：剩余预估单价*剩余数量
                                                $arr3['order_number'] = $ss2['out_stock_number'];  //出库单号
                                                $arr3['out_stock_id'] = $ss2['id'];  //出库单id
                                                $arr3['action_type'] = 2;  //动作类型：冲减
                                                $arr3['order_currency_code'] = 'CNY';  //币种
                                                $arr3['createtime'] = time();  //创建时间
                                                Db::name('finance_cost')
                                                    ->insert($arr3);
                                                //增加成本核算记录
                                                $arr4['type'] = 2;   //类型：成本
                                                $arr4['bill_type'] = 9;    //单据类型：实际结算金额
                                                $arr4['frame_cost'] = round($ss2['count']*$purchaseOrder['actual_purchase_price'],2);    //镜架成本：剩余实际单价*剩余数量
                                                $arr4['order_number'] = $ss2['out_stock_number'];  //出库单号
                                                $arr4['out_stock_id'] = $ss2['id'];  //出库单id
                                                $arr4['action_type'] = 1;  //动作类型：增加
                                                $arr4['order_currency_code'] = 'CNY';  //币种
                                                $arr4['createtime'] = time();  //创建时间
                                                Db::name('finance_cost')
                                                    ->insert($arr4);
                                            }
                                        }
                                        /**************************************成本核算end****************************************/
                                    }
                                }
                            }
                        } else {
                            /**************************************计算采购成本start**********************************/
                            if ($vv['instock_num'] > 0){
                                //无批次直接计算采购成本 （所有批次入库数量乘以采购单价（入库金额） - 扣款金额 + 运费）/ 入库数量
                                $actualPurchasePrice = round(($vv['instock_total'] - $vv['deduction_total'] + $vv['freight']) / $vv['instock_num'],2);
>>>>>>> 190e9934
                                //更新采购单成本
                                Db::name('purchase_order_item')
                                    ->where('purchase_id',$vv['purchase_id'])
                                    ->update(['actual_purchase_price'=>$actualPurchasePrice]);
                                /**************************************计算采购成本end**********************************/
                                /**************************************计算成本冲减start****************************************/
                                $count = $this->instockItem
                                    ->alias('i')
                                    ->join('fa_in_stock s','i.in_stock_id=s.id')
                                    ->join('fa_check_order c','s.check_id=c.id')
                                    ->where('c.purchase_id',$vv['purchase_id'])
                                    ->sum('i.in_stock_num');
                                //入库总数量
                                $purchaseOrder = $this->purchase_item
                                    ->alias('i')
                                    ->join('fa_purchase_order o','i.purchase_id=o.id')
                                    ->where('i.purchase_id',$vv['purchase_id'])
                                    ->field('round(o.purchase_total/purchase_num,2) purchase_price,actual_purchase_price,i.sku')
                                    ->find();
                                //实际采购成本和预估成本不一致，冲减差值
                                if($purchaseOrder['purchase_price'] != $actualPurchasePrice){
                                    //计算订单出库数量
                                    $outCount1 = $this->item
                                        ->where('purchase_id', $vv['purchase_id'])
                                        ->where('item_order_number', '<>', '')
                                        ->where('sku', $purchaseOrder['sku'])
                                        ->where('library_status', 2)
                                        ->count();
                                    //计算出库数量
                                    $outCount2 = $this->outstockItem
                                        ->alias('i')
                                        ->join('fa_out_stock s', 's.id=i.out_stock_id', 'left')
                                        ->where('s.purchase_id', $vv['purchase_id'])
                                        ->where('status', 2)
                                        ->where('i.sku', $purchaseOrder['sku'])
                                        ->sum('out_stock_num');
                                    $outCount = $outCount1+$outCount2;
                                    $result['purchase_id'] = $vv['purchase_id'];
                                    $result['create_time'] = time();
                                    //误差数量
                                    $result['count'] = $count-$outCount;
                                    //误差单价
                                    $result['price'] = round($actualPurchasePrice-$purchaseOrder['purchase_price'],2);
                                    //误差总金额
                                    $result['total'] = round($result['count']*$result['price'],2);
                                    Db::name('finance_cost_error')
                                        ->insert($result);
                                    /**************************************计算成本冲减end****************************************/
                                    /**************************************成本核算start****************************************/
                                    if($outCount1 != 0){
                                        //订单出库
                                        $order = $this->item
                                            ->where('purchase_id',$vv['purchase_id'])
                                            ->where('item_order_number','<>','')
                                            ->where('sku',$purchaseOrder['sku'])
                                            ->where('library_status',2)
                                            ->select();

                                        $result1 = array();
                                        foreach ($order as $kk1=>$vv1){
                                            //拆分订单号
                                            $orderNumber = explode('-',$vv1['item_order_number']);
                                            $orderNumber = $orderNumber[0];
                                            if(isset($result1[$orderNumber])){
                                                $result1[$orderNumber] += 1;
                                            }else{
                                                $result1[$orderNumber] = 1;
                                            }
                                        }
                                        foreach ($result1 as $rr1=>$ss1){
                                            //获取成本核算中的订单数据
                                            $costOrderInfo = $this->financecost
                                                ->where(['order_number' => $rr1, 'type' => 2,'bill_type'=>8])
                                                ->order('id desc')
                                                ->find();
                                            //如果有出库数据，需要添加冲减暂估结算金额和增加成本核算数据
                                            $arr1['type'] = 2;   //类型：成本
                                            $arr1['bill_type'] = 10;    //单据类型：暂估结算金额
                                            $arr1['frame_cost'] = $costOrderInfo['frame_cost'];    //镜架成本：剩余预估单价*剩余数量//镜架成本：原订单金额2021.4.8修改逻辑
                                            $arr1['order_number'] = $rr1;  //订单号
                                            $arr1['site'] = $costOrderInfo['site'];  //站点
                                            $arr1['order_type'] = $costOrderInfo['order_type'];  //订单类型
                                            $arr1['order_money'] = $costOrderInfo['order_money'];  //订单金额
                                            $arr1['income_amount'] = $costOrderInfo['income_amount'];  //收入金额
                                            $arr1['action_type'] = 2;  //动作类型：冲减
                                            $arr1['order_currency_code'] = $costOrderInfo['order_currency_code'];  //币种
                                            $arr1['is_carry_forward'] = $costOrderInfo['is_carry_forward'];  //是否结转
                                            $arr1['payment_time'] = $costOrderInfo['payment_time'];  //订单支付时间
                                            $arr1['payment_method'] = $costOrderInfo['payment_method'];  //订单支付方式
                                            $arr1['createtime'] = time();  //创建时间
                                            $arr1['cycle_id'] = $costOrderInfo['cycle_id'];  //关联周期结转单id
                                            Db::name('finance_cost')
                                                ->insert($arr1);
                                            //增加成本核算记录
                                            $arr2['type'] = 2;   //类型：成本
                                            $arr2['bill_type'] = 8;    //单据类型：实际结算金额
                                            $arr2['frame_cost'] = round($costOrderInfo['frame_cost'] + $ss1 * ($actualPurchasePrice - $purchaseOrder['purchase_price']), 2);    //镜架成本：剩余实际单价*剩余数量//镜架成本：（实际单价-预估）*数量+原订单金额2021.4.8修改逻辑
                                            $arr2['order_number'] = $rr1;  //订单号
                                            $arr2['site'] = $costOrderInfo['site'];  //站点
                                            $arr2['order_type'] = $costOrderInfo['order_type'];  //订单类型
                                            $arr2['order_money'] = $costOrderInfo['order_money'];  //订单金额
                                            $arr2['income_amount'] = $costOrderInfo['income_amount'];  //收入金额
                                            $arr2['action_type'] = 1;  //动作类型：增加
                                            $arr2['order_currency_code'] = $costOrderInfo['order_currency_code'];  //币种
                                            $arr2['is_carry_forward'] = $costOrderInfo['is_carry_forward'];  //是否结转
                                            $arr2['payment_time'] = $costOrderInfo['payment_time'];  //订单支付时间
                                            $arr2['payment_method'] = $costOrderInfo['payment_method'];  //订单支付方式
                                            $arr2['createtime'] = time();  //创建时间
                                            $arr2['cycle_id'] = $costOrderInfo['cycle_id'];  //关联周期结转单id
                                            Db::name('finance_cost')
                                                ->insert($arr2);
                                        }
                                    }
                                    if($outCount2 != 0){
                                        //出库单出库
                                        $outOrder = $this->outstockItem
                                            ->alias('i')
                                            ->join('fa_out_stock s','s.id=i.out_stock_id','left')
                                            ->where('s.purchase_id',$vv['purchase_id'])
                                            ->where('status',2)
                                            ->where('i.sku',$purchaseOrder['sku'])
                                            ->group('s.out_stock_number')
                                            ->field('s.id,s.out_stock_number,sum(i.out_stock_num) count')
                                            ->select();
                                        foreach ($outOrder as $rr2=>$ss2){
                                            //如果有出库数据，需要添加冲减暂估结算金额和增加成本核算数据
                                            $arr3['type'] = 2;   //类型：成本
                                            $arr3['bill_type'] = 11;    //单据类型：暂估结算金额
                                            $arr3['frame_cost'] = round($ss2['count']*$purchaseOrder['purchase_price'],2);    //镜架成本：剩余预估单价*剩余数量
                                            $arr3['order_number'] = $ss2['out_stock_number'];  //出库单号
                                            $arr3['out_stock_id'] = $ss2['id'];  //出库单id
                                            $arr3['action_type'] = 2;  //动作类型：冲减
                                            $arr3['order_currency_code'] = 'CNY';  //币种
                                            $arr3['createtime'] = time();  //创建时间
                                            Db::name('finance_cost')
                                                ->insert($arr3);
                                            //增加成本核算记录
                                            $arr4['type'] = 2;   //类型：成本
                                            $arr4['bill_type'] = 9;    //单据类型：实际结算金额
                                            $arr4['frame_cost'] = round($ss2['count']*$actualPurchasePrice,2);    //镜架成本：剩余实际单价*剩余数量
                                            $arr4['order_number'] = $ss2['out_stock_number'];  //出库单号
                                            $arr4['out_stock_id'] = $ss2['id'];  //出库单id
                                            $arr4['action_type'] = 1;  //动作类型：增加
                                            $arr4['order_currency_code'] = 'CNY';  //币种
                                            $arr4['createtime'] = time();  //创建时间
                                            Db::name('finance_cost')
                                                ->insert($arr4);
                                        }
                                    }
                                    /**************************************成本核算end****************************************/
                                }
                            }else{
                                //更新采购单成本 入库数量为0 实际采购成本也为0 并且不冲减及其他操作
                                Db::name('purchase_order_item')
                                    ->where('purchase_id',$vv['purchase_id'])
                                    ->update(['actual_purchase_price'=>0]);
                            }
<<<<<<< HEAD
                        } else {
                            /**************************************计算采购成本start**********************************/
                            //无批次直接计算采购成本 （所有批次入库数量乘以采购单价（入库金额） - 扣款金额 + 运费）/ 入库数量
                            $actualPurchasePrice = round(($vv['instock_total'] - $vv['deduction_total'] + $vv['freight']) / $vv['instock_num'],2);
                            //更新采购单成本
                            Db::name('purchase_order_item')
                                ->where('purchase_id',$vv['purchase_id'])
                                ->update(['actual_purchase_price'=>$actualPurchasePrice]);
                            /**************************************计算采购成本end**********************************/
                            /**************************************计算成本冲减start****************************************/
                            $count = $this->instockItem
                                ->alias('i')
                                ->join('fa_in_stock s','i.in_stock_id=s.id')
                                ->join('fa_check_order c','s.check_id=c.id')
                                ->where('c.purchase_id',$vv['purchase_id'])
                                ->sum('i.in_stock_num');
                            //入库总数量
                            $purchaseOrder = $this->purchase_item
                                ->alias('i')
                                ->join('fa_purchase_order o','i.purchase_id=o.id')
                                ->where('i.purchase_id',$vv['purchase_id'])
                                ->field('round(o.purchase_total/purchase_num,2) purchase_price,actual_purchase_price,i.sku')
                                ->find();
                            //实际采购成本和预估成本不一致，冲减差值
                            if($purchaseOrder['purchase_price'] != $actualPurchasePrice){
                                //计算订单出库数量
                                $outCount1 = $this->item
                                    ->where('purchase_id', $vv['purchase_id'])
                                    ->where('item_order_number', '<>', '')
                                    ->where('sku', $purchaseOrder['sku'])
                                    ->where('library_status', 2)
                                    ->count();
                                //计算出库数量
                                $outCount2 = $this->outstockItem
                                    ->alias('i')
                                    ->join('fa_out_stock s', 's.id=i.out_stock_id', 'left')
                                    ->where('s.purchase_id', $vv['purchase_id'])
                                    ->where('status', 2)
                                    ->where('i.sku', $purchaseOrder['sku'])
                                    ->sum('out_stock_num');
                                $outCount = $outCount1+$outCount2;
                                $result['purchase_id'] = $vv['purchase_id'];
                                $result['create_time'] = time();
                                //误差数量
                                $result['count'] = $count-$outCount;
                                //误差单价
                                $result['price'] = round($actualPurchasePrice-$purchaseOrder['purchase_price'],2);
                                //误差总金额
                                $result['total'] = round($result['count']*$result['price'],2);
                                Db::name('finance_cost_error')
                                    ->insert($result);
                                /**************************************计算成本冲减end****************************************/
                                /**************************************成本核算start****************************************/
                                Log::write('======采购单成本日志输出=======');
                                Log::write($vv['purchase_id'].'采购单id实际成本'.$actualPurchasePrice.'预估成本'.$purchaseOrder['purchase_price']);
                                Log::write('订单出库'.$outCount1.'入库总数量'.$count);
                                if($outCount1 != 0){
                                    //订单出库
                                    $order = $this->item
                                        ->where('purchase_id',$vv['purchase_id'])
                                        ->where('item_order_number','<>','')
                                        ->where('sku',$purchaseOrder['sku'])
                                        ->where('library_status',2)
                                        ->select();

                                    $result1 = array();
                                    foreach ($order as $kk1=>$vv1){
                                        //拆分订单号
                                        $orderNumber = explode('-',$vv1['item_order_number']);
                                        $orderNumber = $orderNumber[0];
                                        if(isset($result1[$orderNumber])){
                                            $result1[$orderNumber] += 1;
                                        }else{
                                            $result1[$orderNumber] = 1;
                                        }
                                    }
                                    Log::write('订单'.$result1);
                                    Log::write($result1);
                                    foreach ($result1 as $rr1=>$ss1){
                                        //获取成本核算中的订单数据
                                        $costOrderInfo = $this->financecost
                                            ->where(['order_number' => $rr1, 'type' => 2,'bill_type'=>8])
                                            ->order('id desc')
                                            ->find();
                                        Log::write('成本核算数据'.$costOrderInfo);
                                        //如果有出库数据，需要添加冲减暂估结算金额和增加成本核算数据
                                        $arr1['type'] = 2;   //类型：成本
                                        $arr1['bill_type'] = 10;    //单据类型：暂估结算金额
                                        $arr1['frame_cost'] = $costOrderInfo['frame_cost'];    //镜架成本：剩余预估单价*剩余数量//镜架成本：原订单金额2021.4.8修改逻辑
                                        $arr1['order_number'] = $rr1;  //订单号
                                        $arr1['site'] = $costOrderInfo['site'];  //站点
                                        $arr1['order_type'] = $costOrderInfo['order_type'];  //订单类型
                                        $arr1['order_money'] = $costOrderInfo['order_money'];  //订单金额
                                        $arr1['income_amount'] = $costOrderInfo['income_amount'];  //收入金额
                                        $arr1['action_type'] = 2;  //动作类型：冲减
                                        $arr1['order_currency_code'] = $costOrderInfo['order_currency_code'];  //币种
                                        $arr1['is_carry_forward'] = $costOrderInfo['is_carry_forward'];  //是否结转
                                        $arr1['payment_time'] = $costOrderInfo['payment_time'];  //订单支付时间
                                        $arr1['payment_method'] = $costOrderInfo['payment_method'];  //订单支付方式
                                        $arr1['createtime'] = time();  //创建时间
                                        $arr1['cycle_id'] = $costOrderInfo['cycle_id'];  //关联周期结转单id
                                        Log::write('冲减类型为10'.$arr1);
                                        Db::name('finance_cost')
                                            ->insert($arr1);
                                        //增加成本核算记录
                                        $arr2['type'] = 2;   //类型：成本
                                        $arr2['bill_type'] = 8;    //单据类型：实际结算金额
                                        $arr2['frame_cost'] = round($costOrderInfo['frame_cost'] + $ss1 * ($actualPurchasePrice - $purchaseOrder['purchase_price']), 2);    //镜架成本：剩余实际单价*剩余数量//镜架成本：（实际单价-预估）*数量+原订单金额2021.4.8修改逻辑
                                        Log::write($costOrderInfo['frame_cost'].'/'.$ss1.'/'.$actualPurchasePrice.'/'.$purchaseOrder['purchase_price']);
                                        $arr2['order_number'] = $rr1;  //订单号
                                        $arr2['site'] = $costOrderInfo['site'];  //站点
                                        $arr2['order_type'] = $costOrderInfo['order_type'];  //订单类型
                                        $arr2['order_money'] = $costOrderInfo['order_money'];  //订单金额
                                        $arr2['income_amount'] = $costOrderInfo['income_amount'];  //收入金额
                                        $arr2['action_type'] = 1;  //动作类型：增加
                                        $arr2['order_currency_code'] = $costOrderInfo['order_currency_code'];  //币种
                                        $arr2['is_carry_forward'] = $costOrderInfo['is_carry_forward'];  //是否结转
                                        $arr2['payment_time'] = $costOrderInfo['payment_time'];  //订单支付时间
                                        $arr2['payment_method'] = $costOrderInfo['payment_method'];  //订单支付方式
                                        $arr2['createtime'] = time();  //创建时间
                                        $arr2['cycle_id'] = $costOrderInfo['cycle_id'];  //关联周期结转单id
                                        Log::write('冲减类型为8'.$arr2);
                                        Db::name('finance_cost')
                                            ->insert($arr2);
                                    }
                                }
                                if($outCount2 != 0){
                                    //出库单出库
                                    $outOrder = $this->outstockItem
                                        ->alias('i')
                                        ->join('fa_out_stock s','s.id=i.out_stock_id','left')
                                        ->where('s.purchase_id',$vv['purchase_id'])
                                        ->where('status',2)
                                        ->where('i.sku',$purchaseOrder['sku'])
                                        ->group('s.out_stock_number')
                                        ->field('s.id,s.out_stock_number,sum(i.out_stock_num) count')
                                        ->select();
                                    foreach ($outOrder as $rr2=>$ss2){
                                        //如果有出库数据，需要添加冲减暂估结算金额和增加成本核算数据
                                        $arr3['type'] = 2;   //类型：成本
                                        $arr3['bill_type'] = 11;    //单据类型：暂估结算金额
                                        $arr3['frame_cost'] = round($ss2['count']*$purchaseOrder['purchase_price'],2);    //镜架成本：剩余预估单价*剩余数量
                                        $arr3['order_number'] = $ss2['out_stock_number'];  //出库单号
                                        $arr3['out_stock_id'] = $ss2['id'];  //出库单id
                                        $arr3['action_type'] = 2;  //动作类型：冲减
                                        $arr3['order_currency_code'] = 'CNY';  //币种
                                        $arr3['createtime'] = time();  //创建时间
                                        Db::name('finance_cost')
                                            ->insert($arr3);
                                        //增加成本核算记录
                                        $arr4['type'] = 2;   //类型：成本
                                        $arr4['bill_type'] = 9;    //单据类型：实际结算金额
                                        $arr4['frame_cost'] = round($ss2['count']*$actualPurchasePrice,2);    //镜架成本：剩余实际单价*剩余数量
                                        $arr4['order_number'] = $ss2['out_stock_number'];  //出库单号
                                        $arr4['out_stock_id'] = $ss2['id'];  //出库单id
                                        $arr4['action_type'] = 1;  //动作类型：增加
                                        $arr4['order_currency_code'] = 'CNY';  //币种
                                        $arr4['createtime'] = time();  //创建时间
                                        Db::name('finance_cost')
                                            ->insert($arr4);
                                    }
                                }
                                /**************************************成本核算end****************************************/
                            }
=======

>>>>>>> 190e9934
                        }
                    }
                    //结算金额为负的话 要计算采购单成本 （所有批次入库数量乘以采购单价 - 扣款金额 ）/ 入库数量
                    $status = 4;
                }
                //更新主表状态
                Db::name('finance_statement')->where('id', $v['id'])->update(['status' => $status]);
            }
            Db::commit();
        } catch (ValidateException $e) {
            Db::rollback();
            $this->error($e->getMessage());
        } catch (PDOException $e) {
            Db::rollback();
            $this->error($e->getMessage());
        } catch (Exception $e) {
            Db::rollback();
            $this->error($e->getMessage());
        }
        $this->success();
    }

    //创建结算单中间采购批次信息表
    public function table1()
    {
        $ids = input('ids');
        //设置过滤方法
        $this->request->filter(['strip_tags']);
        if ($this->request->isAjax()) {
            //如果发送的来源是Selectpage，则转发到Selectpage
            if ($this->request->request('keyField')) {
                return $this->selectpage();
            }
            $instock = new Instock();
            $supplier_id = 1;
            //供应商详细信息
            $supplier = Db::name('supplier')->where('id', $supplier_id)->field('period,currency')->find();
            list($where, $sort, $order, $offset, $limit) = $this->buildparams();
            $total = $instock
                ->alias('a')
                ->join('check_order b', 'a.check_id = b.id', 'left')
                ->join('check_order_item f', 'f.check_id = b.id')
                ->join('purchase_order c', 'b.purchase_id = c.id', 'left')
                ->join('purchase_order_item d', 'd.purchase_id = c.id')
                ->join('in_stock_item e', 'a.id = e.in_stock_id')
                ->where('b.supplier_id', $supplier_id)
                ->where('a.id', 'in', $ids)
                ->where('a.status', 2)//已审核通过的入库单
                ->count();
            $list = $instock
                ->alias('a')
                ->join('check_order b', 'a.check_id = b.id', 'left')
                ->join('check_order_item f', 'f.check_id = b.id')
                ->join('purchase_order c', 'b.purchase_id = c.id', 'left')
                ->join('purchase_order_item d', 'd.purchase_id = c.id')
                ->join('in_stock_item e', 'a.id = e.in_stock_id')
                ->where('b.supplier_id', $supplier_id)
                ->where('a.id', 'in', $ids)
                ->where('a.status', 2)//已审核通过的入库单
                ->field('c.purchase_number,a.id,d.purchase_price,f.quantity_num,a.in_stock_number,b.check_order_number,b.purchase_id,b.batch_id,c.purchase_name,c.pay_type,e.in_stock_num,f.arrivals_num,f.quantity_num,f.unqualified_num')
                ->select();
            foreach ($list as $k => $v) {
                //批次 第几批的
                $list[$k]['purchase_batch'] = Db::name('purchase_batch')->where('id', $v['batch_id'])->value('batch');
                //入库金额 质检合格数量*采购单价
                $list[$k]['in_stock_money'] = number_format($v['purchase_price'] * $v['quantity_num'], 2, '.', '');
                //退货金额 质检不合格数量*采购单价
                $list[$k]['unqualified_num_money'] = number_format($v['purchase_price'] * $v['unqualified_num'], 2, '.', '');
                //预付金额 已支付预付金额
                $list[$k]['wait_pay'] = Db::name('finance_purchase')->where('purchase_id', $v['purchase_id'])->value('pay_grand_total');
                $list[$k]['now_wait_pay'] = $list[$k]['wait_pay'];
                $data = [];
                $map = [];
                if ($v['batch_id'] == 0) {
                    $map['purchase_id'] = ['=', $v['purchase_id']];
                    //采购数量无批次 应该是采购单数量
                    $list[$k]['arrival_num'] = Db::name('purchase_order_item')->where('purchase_id', $v['purchase_id'])->value('purchase_num');
                } else {
                    $map['purchase_id'] = ['=', $v['purchase_id']];
                    $map['batch_id'] = ['=', $v['batch_id']];
                    //采购数量有批次 应该是采购批次的数量
                    $list[$k]['arrival_num'] = Db::name('purchase_batch_item')->where('purchase_batch_id', $v['batch_id'])->value('arrival_num');
                }
                //采购单物流单详情
                $row = Db::name('logistics_info')->where($map)->field('logistics_number,logistics_company_no,collect_time,createtime')->find();

                if(!empty($row['collect_time'])){
                    $list[$k]['period'] = date("Y-m-t",strtotime(($row['collect_time'] . '+' . $supplier['period'] . 'month')));
                }else{
                    $list[$k]['period'] = date("Y-m-t",strtotime(($row['createtime'] . '+' . $supplier['period'] . 'month')));
                }
            }
            $result = array("total" => $total, "rows" => $list);

            return json($result);
        }
        return $this->view->fetch('index');
    }
}<|MERGE_RESOLUTION|>--- conflicted
+++ resolved
@@ -521,14 +521,10 @@
                             $allItems = Db::name('finance_statement_item')
                                 ->where('purchase_id', $vv['purchase_id'])
                                 ->select();
-                            $instock_total = array_sum(array_column($allItems, 'instock_total'));
-                            $deduction_total = array_sum(array_column($allItems, 'deduction_total'));
-                            $instock_num = array_sum(array_column($allItems, 'instock_num'));
+                            $instockToal = array_sum(array_column($allItems, 'instock_total'));
+                            $deductionTotal = array_sum(array_column($allItems, 'deduction_total'));
+                            $instockNum = array_sum(array_column($allItems, 'instock_num'));
                             if ($allBatch == count($allItems)) {
-<<<<<<< HEAD
-                                /**************************************计算采购成本start**********************************/
-                                $actualPurchasePrice = round(($instock_total - $deduction_total + $allItems[0]['freight']) / $instock_num ,2);
-=======
                                 //入库数量大于0
                                 if ($instockNum > 0){
                                     /**************************************计算采购成本start**********************************/
@@ -689,7 +685,6 @@
                             if ($vv['instock_num'] > 0){
                                 //无批次直接计算采购成本 （所有批次入库数量乘以采购单价（入库金额） - 扣款金额 + 运费）/ 入库数量
                                 $actualPurchasePrice = round(($vv['instock_total'] - $vv['deduction_total'] + $vv['freight']) / $vv['instock_num'],2);
->>>>>>> 190e9934
                                 //更新采购单成本
                                 Db::name('purchase_order_item')
                                     ->where('purchase_id',$vv['purchase_id'])
@@ -847,174 +842,6 @@
                                     ->where('purchase_id',$vv['purchase_id'])
                                     ->update(['actual_purchase_price'=>0]);
                             }
-<<<<<<< HEAD
-                        } else {
-                            /**************************************计算采购成本start**********************************/
-                            //无批次直接计算采购成本 （所有批次入库数量乘以采购单价（入库金额） - 扣款金额 + 运费）/ 入库数量
-                            $actualPurchasePrice = round(($vv['instock_total'] - $vv['deduction_total'] + $vv['freight']) / $vv['instock_num'],2);
-                            //更新采购单成本
-                            Db::name('purchase_order_item')
-                                ->where('purchase_id',$vv['purchase_id'])
-                                ->update(['actual_purchase_price'=>$actualPurchasePrice]);
-                            /**************************************计算采购成本end**********************************/
-                            /**************************************计算成本冲减start****************************************/
-                            $count = $this->instockItem
-                                ->alias('i')
-                                ->join('fa_in_stock s','i.in_stock_id=s.id')
-                                ->join('fa_check_order c','s.check_id=c.id')
-                                ->where('c.purchase_id',$vv['purchase_id'])
-                                ->sum('i.in_stock_num');
-                            //入库总数量
-                            $purchaseOrder = $this->purchase_item
-                                ->alias('i')
-                                ->join('fa_purchase_order o','i.purchase_id=o.id')
-                                ->where('i.purchase_id',$vv['purchase_id'])
-                                ->field('round(o.purchase_total/purchase_num,2) purchase_price,actual_purchase_price,i.sku')
-                                ->find();
-                            //实际采购成本和预估成本不一致，冲减差值
-                            if($purchaseOrder['purchase_price'] != $actualPurchasePrice){
-                                //计算订单出库数量
-                                $outCount1 = $this->item
-                                    ->where('purchase_id', $vv['purchase_id'])
-                                    ->where('item_order_number', '<>', '')
-                                    ->where('sku', $purchaseOrder['sku'])
-                                    ->where('library_status', 2)
-                                    ->count();
-                                //计算出库数量
-                                $outCount2 = $this->outstockItem
-                                    ->alias('i')
-                                    ->join('fa_out_stock s', 's.id=i.out_stock_id', 'left')
-                                    ->where('s.purchase_id', $vv['purchase_id'])
-                                    ->where('status', 2)
-                                    ->where('i.sku', $purchaseOrder['sku'])
-                                    ->sum('out_stock_num');
-                                $outCount = $outCount1+$outCount2;
-                                $result['purchase_id'] = $vv['purchase_id'];
-                                $result['create_time'] = time();
-                                //误差数量
-                                $result['count'] = $count-$outCount;
-                                //误差单价
-                                $result['price'] = round($actualPurchasePrice-$purchaseOrder['purchase_price'],2);
-                                //误差总金额
-                                $result['total'] = round($result['count']*$result['price'],2);
-                                Db::name('finance_cost_error')
-                                    ->insert($result);
-                                /**************************************计算成本冲减end****************************************/
-                                /**************************************成本核算start****************************************/
-                                Log::write('======采购单成本日志输出=======');
-                                Log::write($vv['purchase_id'].'采购单id实际成本'.$actualPurchasePrice.'预估成本'.$purchaseOrder['purchase_price']);
-                                Log::write('订单出库'.$outCount1.'入库总数量'.$count);
-                                if($outCount1 != 0){
-                                    //订单出库
-                                    $order = $this->item
-                                        ->where('purchase_id',$vv['purchase_id'])
-                                        ->where('item_order_number','<>','')
-                                        ->where('sku',$purchaseOrder['sku'])
-                                        ->where('library_status',2)
-                                        ->select();
-
-                                    $result1 = array();
-                                    foreach ($order as $kk1=>$vv1){
-                                        //拆分订单号
-                                        $orderNumber = explode('-',$vv1['item_order_number']);
-                                        $orderNumber = $orderNumber[0];
-                                        if(isset($result1[$orderNumber])){
-                                            $result1[$orderNumber] += 1;
-                                        }else{
-                                            $result1[$orderNumber] = 1;
-                                        }
-                                    }
-                                    Log::write('订单'.$result1);
-                                    Log::write($result1);
-                                    foreach ($result1 as $rr1=>$ss1){
-                                        //获取成本核算中的订单数据
-                                        $costOrderInfo = $this->financecost
-                                            ->where(['order_number' => $rr1, 'type' => 2,'bill_type'=>8])
-                                            ->order('id desc')
-                                            ->find();
-                                        Log::write('成本核算数据'.$costOrderInfo);
-                                        //如果有出库数据，需要添加冲减暂估结算金额和增加成本核算数据
-                                        $arr1['type'] = 2;   //类型：成本
-                                        $arr1['bill_type'] = 10;    //单据类型：暂估结算金额
-                                        $arr1['frame_cost'] = $costOrderInfo['frame_cost'];    //镜架成本：剩余预估单价*剩余数量//镜架成本：原订单金额2021.4.8修改逻辑
-                                        $arr1['order_number'] = $rr1;  //订单号
-                                        $arr1['site'] = $costOrderInfo['site'];  //站点
-                                        $arr1['order_type'] = $costOrderInfo['order_type'];  //订单类型
-                                        $arr1['order_money'] = $costOrderInfo['order_money'];  //订单金额
-                                        $arr1['income_amount'] = $costOrderInfo['income_amount'];  //收入金额
-                                        $arr1['action_type'] = 2;  //动作类型：冲减
-                                        $arr1['order_currency_code'] = $costOrderInfo['order_currency_code'];  //币种
-                                        $arr1['is_carry_forward'] = $costOrderInfo['is_carry_forward'];  //是否结转
-                                        $arr1['payment_time'] = $costOrderInfo['payment_time'];  //订单支付时间
-                                        $arr1['payment_method'] = $costOrderInfo['payment_method'];  //订单支付方式
-                                        $arr1['createtime'] = time();  //创建时间
-                                        $arr1['cycle_id'] = $costOrderInfo['cycle_id'];  //关联周期结转单id
-                                        Log::write('冲减类型为10'.$arr1);
-                                        Db::name('finance_cost')
-                                            ->insert($arr1);
-                                        //增加成本核算记录
-                                        $arr2['type'] = 2;   //类型：成本
-                                        $arr2['bill_type'] = 8;    //单据类型：实际结算金额
-                                        $arr2['frame_cost'] = round($costOrderInfo['frame_cost'] + $ss1 * ($actualPurchasePrice - $purchaseOrder['purchase_price']), 2);    //镜架成本：剩余实际单价*剩余数量//镜架成本：（实际单价-预估）*数量+原订单金额2021.4.8修改逻辑
-                                        Log::write($costOrderInfo['frame_cost'].'/'.$ss1.'/'.$actualPurchasePrice.'/'.$purchaseOrder['purchase_price']);
-                                        $arr2['order_number'] = $rr1;  //订单号
-                                        $arr2['site'] = $costOrderInfo['site'];  //站点
-                                        $arr2['order_type'] = $costOrderInfo['order_type'];  //订单类型
-                                        $arr2['order_money'] = $costOrderInfo['order_money'];  //订单金额
-                                        $arr2['income_amount'] = $costOrderInfo['income_amount'];  //收入金额
-                                        $arr2['action_type'] = 1;  //动作类型：增加
-                                        $arr2['order_currency_code'] = $costOrderInfo['order_currency_code'];  //币种
-                                        $arr2['is_carry_forward'] = $costOrderInfo['is_carry_forward'];  //是否结转
-                                        $arr2['payment_time'] = $costOrderInfo['payment_time'];  //订单支付时间
-                                        $arr2['payment_method'] = $costOrderInfo['payment_method'];  //订单支付方式
-                                        $arr2['createtime'] = time();  //创建时间
-                                        $arr2['cycle_id'] = $costOrderInfo['cycle_id'];  //关联周期结转单id
-                                        Log::write('冲减类型为8'.$arr2);
-                                        Db::name('finance_cost')
-                                            ->insert($arr2);
-                                    }
-                                }
-                                if($outCount2 != 0){
-                                    //出库单出库
-                                    $outOrder = $this->outstockItem
-                                        ->alias('i')
-                                        ->join('fa_out_stock s','s.id=i.out_stock_id','left')
-                                        ->where('s.purchase_id',$vv['purchase_id'])
-                                        ->where('status',2)
-                                        ->where('i.sku',$purchaseOrder['sku'])
-                                        ->group('s.out_stock_number')
-                                        ->field('s.id,s.out_stock_number,sum(i.out_stock_num) count')
-                                        ->select();
-                                    foreach ($outOrder as $rr2=>$ss2){
-                                        //如果有出库数据，需要添加冲减暂估结算金额和增加成本核算数据
-                                        $arr3['type'] = 2;   //类型：成本
-                                        $arr3['bill_type'] = 11;    //单据类型：暂估结算金额
-                                        $arr3['frame_cost'] = round($ss2['count']*$purchaseOrder['purchase_price'],2);    //镜架成本：剩余预估单价*剩余数量
-                                        $arr3['order_number'] = $ss2['out_stock_number'];  //出库单号
-                                        $arr3['out_stock_id'] = $ss2['id'];  //出库单id
-                                        $arr3['action_type'] = 2;  //动作类型：冲减
-                                        $arr3['order_currency_code'] = 'CNY';  //币种
-                                        $arr3['createtime'] = time();  //创建时间
-                                        Db::name('finance_cost')
-                                            ->insert($arr3);
-                                        //增加成本核算记录
-                                        $arr4['type'] = 2;   //类型：成本
-                                        $arr4['bill_type'] = 9;    //单据类型：实际结算金额
-                                        $arr4['frame_cost'] = round($ss2['count']*$actualPurchasePrice,2);    //镜架成本：剩余实际单价*剩余数量
-                                        $arr4['order_number'] = $ss2['out_stock_number'];  //出库单号
-                                        $arr4['out_stock_id'] = $ss2['id'];  //出库单id
-                                        $arr4['action_type'] = 1;  //动作类型：增加
-                                        $arr4['order_currency_code'] = 'CNY';  //币种
-                                        $arr4['createtime'] = time();  //创建时间
-                                        Db::name('finance_cost')
-                                            ->insert($arr4);
-                                    }
-                                }
-                                /**************************************成本核算end****************************************/
-                            }
-=======
-
->>>>>>> 190e9934
                         }
                     }
                     //结算金额为负的话 要计算采购单成本 （所有批次入库数量乘以采购单价 - 扣款金额 ）/ 入库数量
