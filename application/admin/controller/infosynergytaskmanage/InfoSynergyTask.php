<?php

namespace app\admin\controller\infosynergytaskmanage;

use app\admin\controller\warehouse\Inventory;
use app\admin\model\Admin;
use app\common\controller\Backend;
use app\admin\model\infosynergytaskmanage\InfoSynergyTaskChangeSku;
use app\admin\model\infosynergytaskmanage\InfoSynergyTaskCategory;
use app\admin\model\platformmanage\MagentoPlatform;
use app\admin\model\saleaftermanage\SaleAfterTask;
use app\admin\model\infosynergytaskmanage\InfoSynergyTaskRemark;
use app\admin\model\AuthGroup;
use think\Db;
use think\Request;

/**
 * 协同任务管理
 *
 * @icon fa fa-circle-o
 */
class InfoSynergyTask extends Backend
{

    /**
     * InfoSynergyTask模型对象
     * @var \app\admin\model\infosynergytaskmanage\InfoSynergyTask
     */
    protected $model = null;
    protected $relationSearch = true;
    public function _initialize()
    {
        parent::_initialize();
        $this->model = new \app\admin\model\infosynergytaskmanage\InfoSynergyTask;
        $this->view->assign('allGroup', (new AuthGroup())->getAllGroup());
        $this->view->assign('allAdmin', (new Admin())->getAllStaff());
    }

    /**
     * 默认生成的控制器所继承的父类中有index/add/edit/del/multi五个基础方法、destroy/restore/recyclebin三个回收站方法
     * 因此在当前控制器中可不用编写增删改查的代码,除非需要自己控制这部分逻辑
     * 需要将application/admin/library/traits/Backend.php中对应的方法复制到当前控制器,然后进行修改
     */




    public function add()
    {
        if ($this->request->isPost()) {
            $params = $this->request->post("row/a");
            if (!isset($params['synergy_task_id'])) {
                $this->error(__('Please select the task category'));
            }
            if (in_array("", $params['rep_id'])) {
                $this->error(__('Please select the contractor'));
            }
            // var_dump($params['rep_id']);
            //exit;
            $item = isset($params['item']) ? $params['item']  : '';
            $lens = isset($params['lens']) ? $params['lens']  : '';
            if ($params) {
                $params = $this->preExcludeFields($params);
                //承接部门和承接人写入数据库
                if (count($params['dept_id']) > 1) {
                    $params['dept_id'] = implode('+', $params['dept_id']);
                } else {
                    $params['dept_id'] = $params['dept_id'][0];
                }
                if (count($params['rep_id']) > 1) {
                    $params['rep_id']  = implode('+', $params['rep_id']);
                } else {
                    $params['rep_id'] = $params['rep_id'][0];
                }
                if ($this->dataLimit && $this->dataLimitFieldAutoFill) {
                    $params[$this->dataLimitField] = $this->auth->id;
                }
                $result = false;
                Db::startTrans();
                try {
                    //是否采用模型验证
                    if ($this->modelValidate) {
                        $name = str_replace("\\model\\", "\\validate\\", get_class($this->model));
                        $validate = is_bool($this->modelValidate) ? ($this->modelSceneValidate ? $name . '.add' : $name) : $this->modelValidate;
                        $this->model->validateFailException(true)->validate($validate);
                    }
                    $params['synergy_number'] = 'WO' . date('YmdHis') . rand(100, 999) . rand(100, 999);
                    $params['create_person'] = session('admin.nickname'); //创建人
                    $result = $this->model->allowField(true)->save($params);
                    Db::commit();
                } catch (ValidateException $e) {
                    Db::rollback();
                    $this->error($e->getMessage());
                } catch (PDOException $e) {
                    Db::rollback();
                    $this->error($e->getMessage());
                } catch (Exception $e) {
                    Db::rollback();
                    $this->error($e->getMessage());
                }
                if ($result !== false) {
                    if ($item) {
                        foreach ($item as $arr) {
                            $data = [];
                            $data['tid'] = $this->model->id;
                            $data['original_sku'] = !empty($arr['original_sku']) ? $arr['original_sku'] : '';
                            $data['original_number'] = !empty($arr['original_number']) ? $arr['original_number'] : '';
                            $data['change_sku'] = !empty($arr['change_sku']) ? $arr['change_sku'] : '';
                            $data['change_number'] = !empty($arr['change_number']) ? $arr['change_number'] : '';
                            $data['create_person'] = session('admin.nickname');
                            $data['create_time']     = date("Y-m-d H:i:s", time());
                            (new InfoSynergyTaskChangeSku())->allowField(true)->save($data);
                        }
                    }
                    if ($lens) {
                        $dataLens = [];
                        $recipeLens = [];
                        foreach ($lens['original_sku'] as $k => $v) {
                            //镜架数据
                            $dataLens[$k]['tid'] = $this->model->id;
                            $dataLens[$k]['original_name'] = $lens['original_name'][$k];
                            $dataLens[$k]['original_sku'] = $lens['original_sku'][$k];
                            $dataLens[$k]['original_number'] = $lens['original_number'][$k];
                            $dataLens[$k]['change_type'] = 2;
                            $dataLens[$k]['recipe_type'] = $lens['recipe_type'][$k];
                            $dataLens[$k]['lens_type'] = $lens['lens_type'][$k];
                            $dataLens[$k]['coating_type'] = $lens['coating_type'][$k];
                            //镜片数据
                            $recipeLens[$k]['od_sph'] = $lens['od_sph'][$k];
                            $recipeLens[$k]['od_cyl'] = $lens['od_cyl'][$k];
                            $recipeLens[$k]['od_axis'] = $lens['od_axis'][$k];
                            $recipeLens[$k]['od_add'] = $lens['od_add'][$k];
                            $recipeLens[$k]['pd_r'] = $lens['pd_r'][$k];
                            $recipeLens[$k]['od_pv'] = $lens['od_pv'][$k];
                            $recipeLens[$k]['od_bd'] = $lens['od_bd'][$k];
                            $recipeLens[$k]['od_pv_r'] = $lens['od_pv_r'][$k];
                            $recipeLens[$k]['od_bd_r'] = $lens['od_bd_r'][$k];
                            $recipeLens[$k]['os_sph'] = $lens['os_sph'][$k];
                            $recipeLens[$k]['os_cyl'] = $lens['os_cyl'][$k];
                            $recipeLens[$k]['os_axis'] = $lens['os_axis'][$k];
                            $recipeLens[$k]['os_add'] = $lens['os_add'][$k];
                            $recipeLens[$k]['pd_l'] = $lens['pd_l'][$k];
                            $recipeLens[$k]['os_pv'] = $lens['os_pv'][$k];
                            $recipeLens[$k]['os_bd'] = $lens['os_bd'][$k];
                            $recipeLens[$k]['os_pv_r'] = $lens['os_pv_r'][$k];
                            $recipeLens[$k]['os_bd_r'] = $lens['os_bd_r'][$k];
                            $dataLens[$k]['options'] = serialize($recipeLens[$k]);
                            $dataLens[$k]['create_person'] = session('admin.nickname');
                            $dataLens[$k]['create_time']   = date("Y-m-d H:i:s", time());
                        }
                        (new InfoSynergyTaskChangeSku())->allowField(true)->saveAll($dataLens);
                    }
                    $this->success();
                } else {
                    $this->error(__('No rows were inserted'));
                }
            }
            $this->error(__('Parameter %s can not be empty', ''));
        }
        //任务分类列表
        $this->view->assign('categoryList', (new InfoSynergyTaskCategory())->getIssueList(1, 0));
        //订单平台列表
        $this->view->assign("orderPlatformList", (new MagentoPlatform())->getOrderPlatformList());
        //关联单据类型列表
        $this->view->assign('orderType', $this->model->orderType());
        //任务级别
        $this->view->assign('prtyIdList', (new SaleAfterTask())->getPrtyIdList());
        //测试承接部门
        $this->view->assign('deptList', $this->model->testDepId());
        //测试承接人
        $this->view->assign('repList', $this->model->testRepId());
        return $this->view->fetch();
    }

    /**
     * 编辑
     */
    public function edit($ids = null)
    {
        $row = $this->model->get($ids);
        if (!$row) {
            $this->error(__('No Results were found'));
        }
<<<<<<< HEAD
        if(2 == $row['synergy_status']){
            $this->error(__('The collaborative task information has been completed and cannot be edit'),'infosynergytaskmanage/info_synergy_task/index');
=======
        if (2 == $row['synergy_status']) {
            $this->error(__('The collaborative task information has been completed and cannot be processed'), 'infosynergytaskmanage/info_synergy_task/index');
>>>>>>> 2002ad4d
        }
        $adminIds = $this->getDataLimitAdminIds();
        if (is_array($adminIds)) {
            if (!in_array($row[$this->dataLimitField], $adminIds)) {
                $this->error(__('You have no permission'));
            }
        }
        if ($this->request->isPost()) {
            $params = $this->request->post("row/a");
            $item = isset($params['item']) ? $params['item']  : '';
            $lens = isset($params['lens']) ? $params['lens']  : '';
            if ($params) {
                $params = $this->preExcludeFields($params);
                $result = false;
                Db::startTrans();
                try {
                    //是否采用模型验证
                    if ($this->modelValidate) {
                        $name = str_replace("\\model\\", "\\validate\\", get_class($this->model));
                        $validate = is_bool($this->modelValidate) ? ($this->modelSceneValidate ? $name . '.edit' : $name) : $this->modelValidate;
                        $row->validateFailException(true)->validate($validate);
                    }
<<<<<<< HEAD
=======
                    $params['synergy_status'] = 1;
>>>>>>> 2002ad4d
                    $result = $row->allowField(true)->save($params);
                    Db::commit();
                } catch (ValidateException $e) {
                    Db::rollback();
                    $this->error($e->getMessage());
                } catch (PDOException $e) {
                    Db::rollback();
                    $this->error($e->getMessage());
                } catch (Exception $e) {
                    Db::rollback();
                    $this->error($e->getMessage());
                }
                if ($result !== false) {
                    if ($item) {
                        foreach ($item as $arr) {
                            $data = [];
                            $data['tid'] = $arr['id'];
                            $data['original_sku'] = !empty($arr['original_sku']) ? $arr['original_sku'] : '';
                            $data['original_number'] = !empty($arr['original_number']) ? $arr['original_number'] : '';
                            $data['change_sku'] = !empty($arr['change_sku']) ? $arr['change_sku'] : '';
                            $data['change_number'] = !empty($arr['change_number']) ? $arr['change_number'] : '';
                            $data['create_person'] = session('admin.nickname');
                            $data['update_time']     = date("Y-m-d H:i:s", time());
                            (new InfoSynergyTaskChangeSku())->allowField(true)->save($data);
                        }
                    }
                    if ($lens) {
                        $dataLens = [];
                        $recipeLens = [];
                        foreach ($lens['id'] as $k => $v) {
                            //镜架数据
                            $dataLens[$k]['id'] = $v;
                            $dataLens[$k]['original_name'] = $lens['original_name'][$k];
                            $dataLens[$k]['original_sku'] = $lens['original_sku'][$k];
                            $dataLens[$k]['original_number'] = $lens['original_number'][$k];
                            $dataLens[$k]['change_type'] = 2;
                            $dataLens[$k]['recipe_type'] = $lens['recipe_type'][$k];
                            $dataLens[$k]['lens_type'] = $lens['lens_type'][$k];
                            $dataLens[$k]['coating_type'] = $lens['coating_type'][$k];
                            //镜片数据
                            $recipeLens[$k]['od_sph'] = $lens['od_sph'][$k];
                            $recipeLens[$k]['od_cyl'] = $lens['od_cyl'][$k];
                            $recipeLens[$k]['od_axis'] = $lens['od_axis'][$k];
                            $recipeLens[$k]['od_add'] = $lens['od_add'][$k];
                            $recipeLens[$k]['pd_r'] = $lens['pd_r'][$k];
                            $recipeLens[$k]['od_pv'] = $lens['od_pv'][$k];
                            $recipeLens[$k]['od_bd'] = $lens['od_bd'][$k];
                            $recipeLens[$k]['od_pv_r'] = $lens['od_pv_r'][$k];
                            $recipeLens[$k]['od_bd_r'] = $lens['od_bd_r'][$k];
                            $recipeLens[$k]['os_sph'] = $lens['os_sph'][$k];
                            $recipeLens[$k]['os_cyl'] = $lens['os_cyl'][$k];
                            $recipeLens[$k]['os_axis'] = $lens['os_axis'][$k];
                            $recipeLens[$k]['os_add'] = $lens['os_add'][$k];
                            $recipeLens[$k]['pd_l'] = $lens['pd_l'][$k];
                            $recipeLens[$k]['os_pv'] = $lens['os_pv'][$k];
                            $recipeLens[$k]['os_bd'] = $lens['os_bd'][$k];
                            $recipeLens[$k]['os_pv_r'] = $lens['os_pv_r'][$k];
                            $recipeLens[$k]['os_bd_r'] = $lens['os_bd_r'][$k];
                            $dataLens[$k]['options'] = serialize($recipeLens[$k]);
                            $dataLens[$k]['create_person'] = session('admin.nickname');
                            $dataLens[$k]['update_time']   = date("Y-m-d H:i:s", time());
                        }
                        (new InfoSynergyTaskChangeSku())->allowField(true)->saveAll($dataLens);
                    }
                    $this->success();
                } else {
                    $this->error(__('No rows were updated'));
                }
            }
            $this->error(__('Parameter %s can not be empty', ''));
        }
        $row['dept_id'] = explode('+', $row['dept_id']);
        $row['rep_id']  = explode('+', $row['rep_id']);
        $this->view->assign("row", $row);
        //任务分类列表
        $this->view->assign('categoryList', (new InfoSynergyTaskCategory())->getIssueList(1, 0));
        //订单平台列表
        $this->view->assign("orderPlatformList", (new MagentoPlatform())->getOrderPlatformList());
        //关联单据类型列表
        $this->view->assign('orderType', $this->model->orderType());
        //任务级别
        $this->view->assign('prtyIdList', (new SaleAfterTask())->getPrtyIdList());
        //信息协同任务SKU信息
            //    dump((new InfoSynergyTaskChangeSku())->getChangeSkuList($row['id']));
            //    exit;
        $this->view->assign('taskChangeSku', (new InfoSynergyTaskChangeSku())->getChangeSkuList($row['id']));
        return $this->view->fetch();
    }
    /**
     * 查看
     */
    public function index()
    {
        //关联订单号 订单列表传递
        $synergy_order_number = input('synergy_order_number');
        //设置过滤方法
        $this->request->filter(['strip_tags']);
        if ($this->request->isAjax()) {
            //如果发送的来源是Selectpage，则转发到Selectpage
            if ($this->request->request('keyField')) {
                return $this->selectpage();
            }
            list($where, $sort, $order, $offset, $limit) = $this->buildparams();

            $total = $this->model
                ->with(['infoSynergyTaskCategory'])
                ->where($where)
                ->order($sort, $order)
                ->count();

            $list = $this->model
                ->with(['infoSynergyTaskCategory'])
                ->where($where)
                ->order($sort, $order)
                ->limit($offset, $limit)
                ->select();
            $list = collection($list)->toArray();
            $deptArr = (new AuthGroup())->getAllGroup();
            $repArr  = (new Admin())->getAllStaff();
            foreach ($list as $key => $val) {
                if ($val['dept_id']) {
                    $deptNumArr = explode('+', $val['dept_id']);
                    $list[$key]['dept'] = '';
                    foreach ($deptNumArr as $values) {
                        $list[$key]['dept'] .= $deptArr[$values] . ' ';
                    }
                }
                if ($val['rep_id']) {
                    $repNumArr = explode('+', $val['rep_id']);
                    $list[$key]['rep'] = '';
                    foreach ($repNumArr as $vals) {
                        $list[$key]['rep'] .= $repArr[$vals] . ' ';
                    }
                }
            }
            $result = array("total" => $total, "rows" => $list);

            return json($result);
        }
        $this->view->assign('getTabList', (new SaleAfterTask())->getTabList());
        $this->view->assign('nickname', session('admin.nickname'));
        $this->view->assign('idds', session('admin.id'));
        $this->assignconfig('synergy_order_number', $synergy_order_number ?? '');
        return $this->view->fetch();
    }
    /**
     * 获取关联单的数据类型
     */
    public function getOrderType()
    {
        if ($this->request->isAjax()) {
            $json = $this->model->orderType();
            if (!$json) {
                $json = [0 => '请先添加关联单类型'];
            }
            $arrToObject = (object) ($json);
            return json($arrToObject);
        } else {
            $this->error('请求错误');
        }
        //        $json = $this->model->orderType();
        //        if(!$json){
        //            $json = [0=>'请先添加关联单类型'];
        //        }
        //        $arrToObject = (object)($json);
        //        dump(json_encode($arrToObject));
    }
    /***
     * 异步获取承接人信息
     */
    public function ajaxFindRecipient(Request $request)
    {
        if ($this->request->isAjax()) {
            $strIds = $this->request->post('arrIds');
            if (!$strIds) {
                return $this->error('没有选择承接部门,请重新尝试', '', 'error', 0);
            }
            $arrIds = explode('&', $strIds);
            $result = (new Admin())->getStaffList($arrIds);
            if (!$result) {
                return $this->error('选择这个部门没有承接的人', '', 'error', 0);
            }
            return $this->success('', '', $result, 0);
        } else {
            return $this->error('请求错误,请重新尝试', '', 'error', 0);
        }
    }
    public function detail(Request $request)
    {
        $id = $request->param('ids');
        if (!$id) {
            $this->error('参数错误，请重新尝试', 'saleaftermanage/sale_after_task');
        }
        $result = $this->model->getInfoSynergyDetail($id);
        if (!$result) {
            $this->error('任务信息不存在，请重新尝试', 'saleaftermanage/sale_after_task');
        }
        $result['problem_desc'] = strip_tags($result['problem_desc']);
        //dump($result);
        $this->view->assign('row', $result);
        $this->view->assign('categoryList', (new InfoSynergyTaskCategory())->getIssueList(1, 0));
        //订单平台列表
        $this->view->assign("orderPlatformList", (new MagentoPlatform())->getOrderPlatformList());
        //关联单据类型列表
        $this->view->assign('orderType', $this->model->orderType());
        //任务级别
        $this->view->assign('prtyIdList', (new SaleAfterTask())->getPrtyIdList());
        $this->view->assign('taskChangeSku', (new InfoSynergyTaskChangeSku())->getChangeSkuList($result['id']));
        //订单备注表
        $this->view->assign('orderReturnRemark', (new InfoSynergyTaskRemark())->getSynergyTaskRemarkById($result['id']));
        //        $this->view->assign('orderInfo',$this->model->getOrderInfo($result['order_platform'],$result['order_number']));
        return $this->view->fetch();
    }
    /**
     * 处理完成
     */
    public function handleComplete($ids = null)
    {
        if ($this->request->isAjax()) {
            $map['id'] = ['in', $ids];
            $data['synergy_status'] = 2;
            $res = $this->model->allowField(true)->isUpdate(true, $map)->save($data);
            if ($res !== false) {
                $row = $this->model->get($ids);
                //  echo '<pre>';
                //  var_dump($row['synergy_task_id']);
                //  exit;
                //如果是修改镜架的话更改库存
                if ($row['synergy_task_id'] == 12) {
                    $result = (new Inventory())->changeFrame($row['id'], $row['order_platform'], $row['synergy_order_number']);
                    //    echo '<pre>';
                    //    var_dump($result);
                    //    exit;
                }
                $this->success('操作成功');
            } else {
                $this->error('操作失败,请重新尝试');
            }
        } else {
            $this->error('404 Not found');
        }
    }
    /***
     * 处理协同任务
     */
    public function handle_task($ids=null)
    {
        $row = $this->model->get($ids);
        if (!$row) {
            $this->error(__('No Results were found'));
        }
        if(2 == $row['synergy_status']){
            $this->error(__('The collaborative task information has been completed and cannot be processed'),'infosynergytaskmanage/info_synergy_task/index');
        }
        $adminIds = $this->getDataLimitAdminIds();
        if (is_array($adminIds)) {
            if (!in_array($row[$this->dataLimitField], $adminIds)) {
                $this->error(__('You have no permission'));
            }
        }
        if ($this->request->isPost()) {
            $params = $this->request->post("row/a");
            $tid    = $params['id'];
            unset($params['id']);
            if ($params) {
                $params = $this->preExcludeFields($params);
                $result = false;
                Db::startTrans();
                try {
                    //是否采用模型验证
                    if ($this->modelValidate) {
                        $name = str_replace("\\model\\", "\\validate\\", get_class($this->model));
                        $validate = is_bool($this->modelValidate) ? ($this->modelSceneValidate ? $name . '.edit' : $name) : $this->modelValidate;
                        $row->validateFailException(true)->validate($validate);
                    }
                    $params['synergy_status'] =1;
                    $result = $row->allowField(true)->save($params);
                    Db::commit();
                } catch (ValidateException $e) {
                    Db::rollback();
                    $this->error($e->getMessage());
                } catch (PDOException $e) {
                    Db::rollback();
                    $this->error($e->getMessage());
                } catch (Exception $e) {
                    Db::rollback();
                    $this->error($e->getMessage());
                }
                if ($result !== false) {
                    if (!empty($params['remark_record'])) {
                        $dataRecord = [];
                        $dataRecord['tid'] = $tid;
                        $dataRecord['remark_record'] = strip_tags($params['remark_record']);
                        $dataRecord['create_person'] = session('admin.username');
                        $dataRecord['create_time']   = date("Y-m-d H:i:s", time());
                        (new InfoSynergyTaskRemark())->allowField(true)->save($dataRecord);
                    }
                    $this->success();
                } else {
                    $this->error(__('No rows were updated'));
                }
            }
            $this->error(__('Parameter %s can not be empty', ''));
        }
        $row['dept_id'] = explode('+', $row['dept_id']);
        $row['rep_id']  = explode('+', $row['rep_id']);
        $row['problem_desc'] = strip_tags($row['problem_desc']);
        $this->view->assign("row", $row);
        //任务分类列表
        $this->view->assign('categoryList', (new InfoSynergyTaskCategory())->getIssueList(1, 0));
        //订单平台列表
        $this->view->assign("orderPlatformList", (new MagentoPlatform())->getOrderPlatformList());
        //关联单据类型列表
        $this->view->assign('orderType', $this->model->orderType());
        //任务级别
        $this->view->assign('prtyIdList', (new SaleAfterTask())->getPrtyIdList());
        //信息协同任务SKU信息
        //        dump((new InfoSynergyTaskChangeSku())->getChangeSkuList($row['id']));
        //        exit;
        $this->view->assign('taskChangeSku', (new InfoSynergyTaskChangeSku())->getChangeSkuList($row['id']));
        return $this->view->fetch();

    }
}<|MERGE_RESOLUTION|>--- conflicted
+++ resolved
@@ -181,13 +181,9 @@
         if (!$row) {
             $this->error(__('No Results were found'));
         }
-<<<<<<< HEAD
         if(2 == $row['synergy_status']){
             $this->error(__('The collaborative task information has been completed and cannot be edit'),'infosynergytaskmanage/info_synergy_task/index');
-=======
-        if (2 == $row['synergy_status']) {
-            $this->error(__('The collaborative task information has been completed and cannot be processed'), 'infosynergytaskmanage/info_synergy_task/index');
->>>>>>> 2002ad4d
+
         }
         $adminIds = $this->getDataLimitAdminIds();
         if (is_array($adminIds)) {
@@ -210,10 +206,6 @@
                         $validate = is_bool($this->modelValidate) ? ($this->modelSceneValidate ? $name . '.edit' : $name) : $this->modelValidate;
                         $row->validateFailException(true)->validate($validate);
                     }
-<<<<<<< HEAD
-=======
-                    $params['synergy_status'] = 1;
->>>>>>> 2002ad4d
                     $result = $row->allowField(true)->save($params);
                     Db::commit();
                 } catch (ValidateException $e) {
