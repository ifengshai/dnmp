--- conflicted
+++ resolved
@@ -951,11 +951,6 @@
                 unset($map['platform_type']);
                 $this->request->get(['filter' => json_encode($filter)]);
                 [$where, $sort, $order, $offset, $limit] = $this->buildparams();
-<<<<<<< HEAD
-
-                $map['is_open'] = 1;
-=======
->>>>>>> 92c422cb
                 $map['is_del'] = 1;
                 $total = $this->model
                     ->where($where)
