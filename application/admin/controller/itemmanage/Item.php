--- conflicted
+++ resolved
@@ -1383,31 +1383,11 @@
                 $error_num = [];
                 $uploadItemArr = [];
                 foreach ($platformArr as $k => $v) {
-<<<<<<< HEAD
-                    $magentoArr = $magento_platform->where('id', '=', $v['platform_type'])->find();
-                    //审核通过把SKU同步到有映射关系的平台
-                    $uploadItemArr['categories']            = array(2);
-                    $uploadItemArr['websites']              = array(1);
-                    $uploadItemArr['name']                  = 'product name';
-                    $uploadItemArr['description']           = 'Product description';
-                    $uploadItemArr['short_description']     = 'Product short description';
-                    $uploadItemArr['url_key']               = $row['sku'];
-                    $uploadItemArr['url_path']              = $v['platform_sku'];
-                    $uploadItemArr['true_sku']              = $row['sku'];
-                    $uploadItemArr['status']                = 2;
-                    $uploadItemArr['visibility']            = 4;
-                    $uploadItemArr['meta_title']            = 'Product meta title';
-                    $uploadItemArr['meta_keyword']          = 'Product meta keyword';
-                    $uploadItemArr['meta_description']      = 'Product meta description';
-                    $uploadItemArr['sku']                   = $v['platform_sku'];
-                    $soap_res = Soap::createProduct($magentoArr, $uploadItemArr);
-=======
                     // $magentoArr = $magento_platform->where('id', '=', $v['platform_type'])->find();
                     //审核通过把SKU同步到有映射关系的平台
                     $uploadItemArr['skus']  = [$v['platform_sku']];
                     $uploadItemArr['site']  = $v['platform_type'];
                     $soap_res = Soap::createProduct($uploadItemArr);
->>>>>>> 4c06a84e
                     if (!$soap_res) {
                         $error_num[] = $v['platform_type'];
                     } else {
@@ -1547,29 +1527,6 @@
                 foreach ($row as $val) {
                     //查询同步的平台
                     $platform = new \app\admin\model\itemmanage\ItemPlatformSku();
-<<<<<<< HEAD
-                    $magento_platform = new \app\admin\model\platformmanage\MagentoPlatform();
-                    $platformArr = $platform->where(['sku' => $val['sku'], 'is_upload' => 2])->select();
-                    $uploadItemArr = [];
-                    foreach ($platformArr as $k => $v) {
-                        $magentoArr = $magento_platform->where('id', '=', $v['platform_type'])->find();
-                        //审核通过把SKU同步到有映射关系的平台
-                        $uploadItemArr['categories']            = array(2);
-                        $uploadItemArr['websites']              = array(1);
-                        $uploadItemArr['name']                  = 'product name';
-                        $uploadItemArr['description']           = 'Product description';
-                        $uploadItemArr['short_description']     = 'Product short description';
-                        $uploadItemArr['url_key']               = $val['sku'];
-                        $uploadItemArr['url_path']              = $v['platform_sku'];
-                        $uploadItemArr['true_sku']              = $val['sku'];
-                        $uploadItemArr['status']                = 2;
-                        $uploadItemArr['visibility']            = 4;
-                        $uploadItemArr['meta_title']            = 'Product meta title';
-                        $uploadItemArr['meta_keyword']          = 'Product meta keyword';
-                        $uploadItemArr['meta_description']      = 'Product meta description';
-                        $uploadItemArr['sku']                   = $v['platform_sku'];
-                        $soap_res = Soap::createProduct($magentoArr, $uploadItemArr);
-=======
                     // $magento_platform = new \app\admin\model\platformmanage\MagentoPlatform();
                     $platformArr = $platform->where(['sku' => $val['sku'], 'is_upload' => 2])->select();
                     $uploadItemArr = [];
@@ -1580,7 +1537,6 @@
                         $uploadItemArr['skus']  = [$v['platform_sku']];
                         $uploadItemArr['site']  = $v['platform_type'];
                         $soap_res = Soap::createProduct($uploadItemArr);
->>>>>>> 4c06a84e
                         if ($soap_res) {
                             $platform->where(['sku' => $val['sku'], 'platform_type' => $v['platform_type']])->update(['is_upload' => 1]);
                         }
