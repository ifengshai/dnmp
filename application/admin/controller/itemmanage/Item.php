--- conflicted
+++ resolved
@@ -1952,102 +1952,5 @@
     // public function ceshi(){
 
     // }
-    /***
-     * 同步库存
-     */
-    public function sync_stock()
-    { }
-    public function ceshi()
-    {
-<<<<<<< HEAD
-      $str = 'a:2:{s:15:"info_buyRequest";a:6:{s:7:"product";s:4:"1735";s:8:"form_key";s:16:"WScoYO7a38EwKRt1";s:3:"qty";i:1;s:7:"options";a:1:{i:1637;s:4:"1999";}s:13:"cart_currency";s:3:"CAD";s:7:"tmplens";a:19:{s:19:"frame_regural_price";s:4:"9.26";s:11:"frame_price";s:6:"9.2617";s:12:"prescription";s:302:"min_pd=54&max_pd=78&progressive_bifocal=62&customer_rx=0&prescription_type=SingleVision&pd=60&pd_r=&pd_l=&od_sph=-2.00&od_cyl=0.00&os_sph=-1.75&os_cyl=0.00&od_pv=0.00&od_bd=&od_pv_r=0.00&od_bd_r=&os_pv=0.00&os_bd=&os_pv_r=0.00&os_bd_r=&year=1991&savePrescription=on&save=Prescription1%28SingleVision%29";s:16:"is_special_price";s:1:"0";s:10:"index_type";s:14:"1.57 Mid-Index";s:11:"index_price";s:4:"6.62";s:10:"index_name";s:4:"1.57";s:8:"index_id";s:12:"refractive_2";s:8:"color_id";s:0:"";s:10:"color_name";s:0:"";s:10:"coating_id";s:9:"coating_4";s:13:"coatiing_name";s:26:"No anti-reflective coating";s:14:"coatiing_price";s:4:"0.00";s:9:"dyeing_id";N;s:11:"dyeing_name";N;s:12:"dyeing_price";N;s:3:"rid";s:1:"0";s:4:"lens";s:4:"6.62";s:5:"total";s:5:"15.88";}}s:7:"options";a:1:{i:0;a:7:{s:5:"label";s:5:"Color";s:5:"value";s:3:"Red";s:11:"print_value";s:3:"Red";s:9:"option_id";s:4:"1637";s:11:"option_type";s:9:"drop_down";s:12:"option_value";s:4:"1999";s:11:"custom_view";b:0;}}}';
-      $arr = unserialize($str);
-      dump($arr);
-=======
-        $params['customer_email'] = 'msdeedeemusic@gmail.com';
-        //$params['customer_email'] = 'bills.payments.etc@gmail.com';
-        if ($params) {
-            if (is_array($params['customer_email'])) {
-                $customer_email = "'" . str_replace(",", "','", implode(',', array_unique($params['customer_email']))) . "'";
-            } else {
-                $customer_email = "'" . $params['customer_email'] . "'";
-            }
-            $order_querySql = "select sfo.entity_id,sfo.increment_id,sfo.`status`,sfst.track_number,sfst.title,sfo.coupon_code,sfo.coupon_rule_name,sfo.shipping_description,round(sfo.base_grand_total,2) base_grand_total,sfo.order_currency_code,round(sfo.total_qty_ordered,0) total_qty_ordered,sfo.created_at
-            from sales_flat_order sfo left join sales_flat_shipment_track sfst on  sfst.order_id=sfo.entity_id
-            where sfo.customer_email in ($customer_email) order by sfo.entity_id desc;";
-            $order_list = Db::connect('database.db_nihao_online')->query($order_querySql);
-            $this->assign('order_list', $order_list);
-
-            $returnResult = array();
-            $status = array('complete', 'processing', 'free_processing', 'creditcard_proccessing');
-            // dump($status);
-            $increment_id_str = "";
-            foreach ($order_list as $order_key => $order_value) {
-                $increment_id_str .= "'" . $order_value['increment_id'] . "',";
-                if (in_array($order_value['status'], $status)) {
-                    $returnResult['success_counter']++;
-                    $returnResult['success_total'] += $order_value['base_grand_total'];
-                } else {
-                    $returnResult['failed_counter']++;
-                    $returnResult['failed_total'] += $order_value['base_grand_total'];
-                }
-            }
-            // if ($increment_id_str) {
-            //     $increment_id_str = trim($increment_id_str, ',');
-            //     // dump($increment_id_str);
-            //     $this->service_question_collaboration($increment_id_str);
-            //     $this->order_return_reissue_collaboration($increment_id_str);
-            // }
-
-            // dump($returnResult);
-            // exit;
-            $order_item_querySql = "select sfo.increment_id,sfoi.sku,round(sfoi.qty_ordered,0) qty_ordered,sfoi.original_price,sfoi.discount_amount,sfoi.product_options,sfo.created_at,sfoi.name
-            from sales_flat_order_item sfoi
-            left join sales_flat_order sfo on sfo.entity_id = sfoi.order_id 
-            where sfo.customer_email in ($customer_email)
-            order by sfoi.item_id desc";
-            // dump($order_querySql);
-            $order_item_list = Db::connect('database.db_nihao_online')->query($order_item_querySql);
-            // echo '<pre>';
-            // var_dump($order_item_list);
-            // exit;
-            foreach ($order_item_list as $order_item_key => $order_item_value) {
-                $product_options = unserialize($order_item_value['product_options']);
-
-                unset($order_item_value['product_options']);
-
-                $final_print = array();
-                $final_print['frame_price'] = $product_options['info_buyRequest']['tmplens']['frame_price'];
-
-                $final_print['coatiing_name'] = substr($product_options['info_buyRequest']['tmplens']['four_name'], 0, 60);
-                $final_print['coatiing_price'] = $product_options['info_buyRequest']['tmplens']['four_price'];
-
-                $final_print['index_type'] = substr($product_options['info_buyRequest']['tmplens']['third_name'], 0, 60);
-                $final_print['index_price'] = $product_options['info_buyRequest']['tmplens']['third_price'];
-                $final_print['product_color'] = $product_options['info_buyRequest']['tmplens']['product_color'];
-                $final_print['name'] = $order_item_value['name'];
-                // if(!empty($product_options['info_buyRequest']['tmplens']['prescription'])){
-                //     $prescription_params = json_decode($product_options['info_buyRequest']['tmplens']['prescription'], true);
-                //     $final_print = array_merge($prescription_params, $final_print);
-                // }
-                $prescription_params = json_decode($product_options['info_buyRequest']['tmplens']['prescription'], true);
-                $final_print = array_merge($prescription_params, $final_print);
-                // dump($final_print);
-                $order_item_list[$order_item_key] = array_merge($order_item_value, $final_print);
-                //unset($lens_params);
-                //unset($final_print);
-
-                if (!$returnResult['birthday'] && $final_print['year'] && $final_print['month']) {
-                    $returnResult['birthday'] = $final_print['year'] . ' ' . $final_print['month'];
-                }
-                $order_item_list[$order_item_key]['created_at'] = str_replace(' ', '<br>', $order_item_value['created_at']);
-            }
-            dump($order_item_list);
-            exit;
-            $this->assign('order_item_list', $order_item_list);
-            // dump($returnResult);
-            return $returnResult;
-        }
->>>>>>> cddb9cab
-    }
+
 }