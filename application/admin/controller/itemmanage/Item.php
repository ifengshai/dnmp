--- conflicted
+++ resolved
@@ -34,17 +34,17 @@
      * 无需鉴权的方法,但需要登录
      * @var array
      */
-<<<<<<< HEAD
+
     //protected $noNeedLogin = ['pullMagentoProductInfo', 'analyticMagentoField', 'analyticUpdate', 'ceshi', 'optimizeSku', 'pullMagentoProductInfoTwo', 'changeSkuToPlatformSku', 'findSku', 'skuMap', 'ajaxGoodsInfo'];
 
     /**
      * 无需鉴权的方法,但需要登录
      * @var array
      */
-    protected $noNeedRight = ['ajaxGoodsInfo'];
-=======
+    // protected $noNeedRight = ['ajaxGoodsInfo'];
+
     protected $noNeedRight = ['ajaxGetItemCategoryList', 'ajaxItemInfo', 'ajaxCategoryInfo', 'ajaxGetProOrigin', 'ajaxGetLikeOriginSku', 'ajaxGetInfoName'];
->>>>>>> 6fafd83b
+
 
     public function _initialize()
     {
