--- conflicted
+++ resolved
@@ -34,9 +34,7 @@
         $idStr = sprintf("%06d", $num);
         $this->assign('IdStr', $idStr);
     }
-<<<<<<< HEAD
-
-=======
+
     /**
      * 查看
      */
@@ -77,7 +75,7 @@
         }
         return $this->view->fetch();
     }
->>>>>>> c6432d68
+
     public function add()
     {
         if ($this->request->isPost()) {
