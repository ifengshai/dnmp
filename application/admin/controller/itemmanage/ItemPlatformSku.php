<?php

namespace app\admin\controller\itemmanage;
use think\Db;
use think\Request;
use app\common\controller\Backend;
use app\admin\model\itemmanage\Item;
use app\admin\model\platformmanage\MagentoPlatform;
use app\admin\model\platformmanage\PlatformMap;
/**
 * 平台SKU管理
 *
 * @icon fa fa-circle-o
 */
class ItemPlatformSku extends Backend
{
    
    /**
     * ItemPlatformSku模型对象
     * @var \app\admin\model\itemmanage\ItemPlatformSku
     */
    protected $model = null;
    protected $platform = null;
    protected $relationSearch = true;
    public function _initialize()
    {
        parent::_initialize();
        $this->model = new \app\admin\model\itemmanage\ItemPlatformSku;
        $this->platform = new \app\admin\model\platformmanage\MagentoPlatform;

    }
    
    /**
     * 默认生成的控制器所继承的父类中有index/add/edit/del/multi五个基础方法、destroy/restore/recyclebin三个回收站方法
     * 因此在当前控制器中可不用编写增删改查的代码,除非需要自己控制这部分逻辑
     * 需要将application/admin/library/traits/Backend.php中对应的方法复制到当前控制器,然后进行修改
     */
    //平台SKU首页
    public function index()
    {
        //设置过滤方法
        //
        $this->request->filter(['strip_tags']);
        if ($this->request->isAjax()) {
            //如果发送的来源是Selectpage，则转发到Selectpage
            if ($this->request->request('keyField')) {
                return $this->selectpage();
            }
            list($where, $sort, $order, $offset, $limit) = $this->buildparams();
            $total = $this->model
<<<<<<< HEAD
                ->with('item')
=======
                ->with(['item' => ['item_status']])
>>>>>>> 98084005
                ->where($where)
                ->order($sort, $order)
                ->count();

            $list = $this->model
<<<<<<< HEAD
                ->with('item')
=======
                ->with(['item' => ['item_status']])
>>>>>>> 98084005
                ->where($where)
                ->order($sort, $order)
                ->limit($offset, $limit)
                ->select();
            $list = collection($list)->toArray();
            // var_dump($list);
            if(!empty($list) && is_array($list)){
                $platform = (new MagentoPlatform())->getOrderPlatformList();
                foreach ($list as $k =>$v){
                    if($v['platform_type']){
                        $list[$k]['platform_type'] = $platform[$v['platform_type']];
                    }

                }
            }

            $result = array("total" => $total, "rows" => $list);

            return json($result);
        }
        $this->view->assign('PlatformList',$this->platform->magentoPlatformList());
        return $this->view->fetch();
    }
    //商品预售首页
    public function presell()
    {
        //设置过滤方法
        $this->request->filter(['strip_tags']);
        if ($this->request->isAjax()) {
            //如果发送的来源是Selectpage，则转发到Selectpage
            if ($this->request->request('keyField')) {
                return $this->selectpage();
            }
            list($where, $sort, $order, $offset, $limit) = $this->buildparams();
            $total = $this->model
                ->where($where)
                ->whereNotNull('presell_create_time')
                ->order($sort, $order)
                ->count();

            $list = $this->model
                ->where($where)
                ->whereNotNull('presell_create_time')
                ->order($sort, $order)
                ->limit($offset, $limit)
                ->select();

            $list = collection($list)->toArray();
            if(!empty($list) && is_array($list)){
                $platform = (new MagentoPlatform())->getOrderPlatformList();
                foreach ($list as $k =>$v){
                    if($v['platform_type']){
                        $list[$k]['platform_type'] = $platform[$v['platform_type']];
                    }
                }
            }
            $result = array("total" => $total, "rows" => $list);

            return json($result);
        }
        return $this->view->fetch();
    }
    /***
     * 商品上架
     */
    public function putaway()
    {
        if($this->request->isAjax()){
            $id = $this->request->param('ids');
            $row = $this->model->get($id);
            if($row['platform_sku_status'] == 1){
                $this->error('商品正在上架中,不能重复上架');
            }
            $map['id'] = $id;
            $data['platform_sku_status'] = 1;
            $res = $this->model->allowField(true)->isUpdate(true, $map)->save($data);
            if ($res) {
                $this->success('上架成功');
            } else {
                $this->error('上架失败');
            }
        }else{
            $this->error('404 Not found');
        }
    }
    /****
     * 商品下架
     */
    public function soldOut()
    {
        if($this->request->isAjax()){
            $id = $this->request->param('ids');
            $row = $this->model->get($id);
            if($row['platform_sku_status'] == 2){
                $this->error('商品正在下架中,不能重复下架');
            }
            $map['id'] = $id;
            $data['platform_sku_status'] = 2;
            $res = $this->model->allowField(true)->isUpdate(true, $map)->save($data);
            if ($res) {
                $this->success('下架成功');
            } else {
                $this->error('下架失败');
            }
        }else{
            $this->error('404 Not found');
        }
    }
    /***
     * 添加商品预售
     */
    public function addPresell()
    {
        if ($this->request->isPost()) {
            $params = $this->request->post("row/a");
            if ($params) {
                $params = $this->preExcludeFields($params);
                if(empty($params['platform_sku'])){
                    $this->error(__('Platform sku cannot be empty'));
                }
                if(empty($params['presell_num'])){
                    $this->error(__('SKU pre-order quantity cannot be empty'));
                }
                if($params['presell_start_time'] == $params['presell_end_time']){
                    $this->error('预售开始时间和结束时间不能相等');
                }
//                echo $params['presell_start_time'];
//                echo '<br>';
//                echo $params['presell_end_time'];
//                echo '<br>';
//                echo date("Y-m-d H:i:s", time());
//                exit;
                if ($this->dataLimit && $this->dataLimitFieldAutoFill) {
                    $params[$this->dataLimitField] = $this->auth->id;
                }
                $result = false;
                Db::startTrans();
                try {
                    //是否采用模型验证
                    if ($this->modelValidate) {
                        $name = str_replace("\\model\\", "\\validate\\", get_class($this->model));
                        $validate = is_bool($this->modelValidate) ? ($this->modelSceneValidate ? $name . '.add' : $name) : $this->modelValidate;
                        $this->model->validateFailException(true)->validate($validate);
                    }
                    $params['presell_residue_num'] = $params['presell_num'];
                    $params['presell_create_person'] = session('admin.nickname');
                    $params['presell_create_time'] = $now_time =  date("Y-m-d H:i:s", time());
                    if($now_time>=$params['presell_start_time']){ //如果当前时间大于开始时间
                        $params['presell_status'] = 2;
                    }
                    $result = $this->model->allowField(true)->save($params,['platform_sku'=>$params['platform_sku']]);
                    Db::commit();
                } catch (ValidateException $e) {
                    Db::rollback();
                    $this->error($e->getMessage());
                } catch (PDOException $e) {
                    Db::rollback();
                    $this->error($e->getMessage());
                } catch (Exception $e) {
                    Db::rollback();
                    $this->error($e->getMessage());
                }
                if ($result !== false) {
                    $this->success();
                } else {
                    $this->error(__('No rows were inserted'));
                }
            }
            $this->error(__('Parameter %s can not be empty', ''));
        }
        return $this->view->fetch();
    }
    /***
     * 编辑商品预售
     */
    public function editPresell($ids=null)
    {
        $row = $this->model->get($ids);
        if (!$row) {
            $this->error(__('No Results were found'));
        }
        $adminIds = $this->getDataLimitAdminIds();
        if (is_array($adminIds)) {
            if (!in_array($row[$this->dataLimitField], $adminIds)) {
                $this->error(__('You have no permission'));
            }
        }
        if ($this->request->isPost()) {
            $params = $this->request->post("row/a");
            if ($params) {
                $params = $this->preExcludeFields($params);
                if(empty($params['platform_sku'])){
                    $this->error(__('Platform sku cannot be empty'));
                }
                if(empty($params['presell_num'])){
                    $this->error(__('SKU pre-order quantity cannot be empty'));
                }
                if($params['presell_start_time'] == $params['presell_end_time']){
                    $this->error('预售开始时间和结束时间不能相等');
                }
                $result = false;
                Db::startTrans();
                try {
                    //是否采用模型验证
                    if ($this->modelValidate) {
                        $name = str_replace("\\model\\", "\\validate\\", get_class($this->model));
                        $validate = is_bool($this->modelValidate) ? ($this->modelSceneValidate ? $name . '.edit' : $name) : $this->modelValidate;
                        $row->validateFailException(true)->validate($validate);
                    }
                    $params['presell_create_person'] = session('admin.nickname');
                    $params['presell_create_time'] = $now_time =  date("Y-m-d H:i:s", time());
                    if($now_time>=$params['presell_start_time']){ //如果当前时间大于开始时间
                        $params['presell_status'] = 2;
                    }
                    $result = $row->allowField(true)->save($params,['platform_sku'=>$params['platform_sku']]);
                    Db::commit();
                } catch (ValidateException $e) {
                    Db::rollback();
                    $this->error($e->getMessage());
                } catch (PDOException $e) {
                    Db::rollback();
                    $this->error($e->getMessage());
                } catch (Exception $e) {
                    Db::rollback();
                    $this->error($e->getMessage());
                }
                if ($result !== false) {
                    $this->success();
                } else {
                    $this->error(__('No rows were updated'));
                }
            }
            $this->error(__('Parameter %s can not be empty', ''));
        }
        $this->view->assign("row", $row);
        return $this->view->fetch();
    }
    /***
     * 开启预售
     */
    public function openStart($ids = null)
    {
        if($this->request->isAjax()){
            $row = $this->model->get($ids);
            if($row['presell_status'] == 2){
                $this->error(__('Pre-sale on, do not repeat on'));
            }
            $now_time = date('Y-m-d H:i:s',time());
            if($row['presell_end_time']<$now_time){
                $this->error(__('The closing time has expired, please select again'));
            }
            $map['id'] = $ids;
            $data['presell_status'] = 2;
            $data['presell_open_time'] =  date('Y-m-d H:i:s',time());
            $res = $this->model->allowField(true)->isUpdate(true, $map)->save($data);
            if ($res) {
                $this->success('预售开启成功');
            } else {
                $this->error('预售开启失败');
            }
        }else{
            $this->error('404 Not found');
        }
    }
    /***
     * 关闭预售
     */
    public function openEnd($ids = null)
    {
        if($this->request->isAjax()){
            $row = $this->model->get($ids);
            if($row['presell_status'] == 3){
                $this->error(__('Pre-sale on, do not repeat on'));
            }
            $map['id'] = $ids;
            $data['presell_status'] = 3;
            $data['presell_open_time'] =  date('Y-m-d H:i:s',time());
            $res = $this->model->allowField(true)->isUpdate(true, $map)->save($data);
            if ($res) {
                $this->success('关闭预售成功');
            } else {
                $this->error('关闭预售失败');
            }
        }else{
            $this->error('404 Not found');
        }
    }
    /***
     * 异步查询平台sku
     */
    public function ajaxGetLikePlatformSku(Request $request)
    {
        if ($this->request->isAjax()) {
            $origin_sku = $request->post('origin_sku');
            $result = $this->model->likePlatformSku($origin_sku);
            if (!$result) {
                return $this->error('商品SKU不存在，请重新尝试');
            }
            return $this->success('', '', $result, 0);
        } else {
            $this->error('404 not found');
        }
    }
    /***
     * 异步查询用户输入的平台sku是否存在
     */
    public function ajaxGetPlatformSkuInfo(Request $request)
    {
        if ($this->request->isAjax()) {
            $platform_sku = $request->post('platform_sku');
            $result = $this->model->getPlatformSku($platform_sku);
            if($result == -1){
                return $this->error('此SKU有预售数量,请直接编辑');
            }
            if (!$result) {
                return $this->error('平台商品SKU不存在，请重新填写');
            }
            return $this->success('是正确的SKU');
        } else {
            $this->error('404 not found');
        }
    }
    /***
     * 上传商品到magento平台
     */
    public function uploadItem($ids=null,$platformId=null)
    {
        if($this->request->isAjax()){
            if(!is_array($ids) || in_array("",$ids)){
                $this->error(__('Error selecting item parameters. Please reselect or contact the developer'));
            }
            if(count($ids)>1){
                $this->error(__('Multiple data updates are not currently supported, please update one at a time'));
            }
            if(!$platformId){
                $this->error(__('Error selecting platform parameters. Please reselect or contact the developer'));
            }
            $platformRow = $this->platform->get($platformId);
            if(!$platformRow){
                $this->error(__('Platform information error, please try again or contact the developer'));
            }
            $magentoUrl = $platformRow->magento_url;
            if(!$magentoUrl){
                $this->error(__('The platform url does not exist. Please go to edit it and it cannot be empty'));
            }

        }else{
            $this->error('404 Not found');
        }
    }
    /****
     * 编辑后面的商品上传至对应平台
     */
    public function afterUploadItem($ids = null)
    {
        if($this->request->isAjax()){
            //一次只能上传一个商品
            // if(count($ids)>1){ 
            //     $this->error(__('Multiple data updates are not currently supported, please update one at a time'));
            // }
            $itemPlatformRow = $this->model->findItemPlatform($ids);
            if(!$itemPlatformRow){ //对应商品不正确或者平台不正确
                $this->error(__('Incorrect product or incorrect platform'));
            }
            if($itemPlatformRow['is_upload_item'] == 2){ //控制不上传商品信息
                $this->error(__('The corresponding platform does not need to upload product information, please do not upload'));
            }
            if(!$itemPlatformRow['magento_url']){
                $this->error(__('The platform url does not exist. Please go to edit it and it cannot be empty'));
            }
            if($itemPlatformRow['is_upload'] == 1){ //商品已经上传，无需再次上传
                $this->error(__('The product has been uploaded, there is no need to upload again'));
            }
            if(empty($itemPlatformRow['item_attr_name']) || empty($itemPlatformRow['item_type'])){ //平台商品类型和商品属性
                $this->error(__('The product attributes or product types of the platform are not filled in'));
            }
            $uploadFieldsArr = (new PlatformMap())->getPlatformMap($itemPlatformRow['platform_id']);
            if(empty($uploadFieldsArr)){
                $this->error(__('The upload field cannot be empty, please go to the platform to edit'));
            }
            $itemRow = (new Item())->getItemRow($itemPlatformRow['sku'],$itemPlatformRow['platform_type']);
            if($itemRow['item_status']!=3){ //该商品没有审核通过
                $this->error(__('This product has not been approved and cannot be uploaded'));
            }
            $magentoUrl = $itemPlatformRow['magento_url'];
            try{
                $client = new \SoapClient($magentoUrl.'/api/soap/?wsdl');
                $session = $client->login($itemPlatformRow['magento_account'],$itemPlatformRow['magento_key']);
                $attributeSets = $client->call($session, 'product_attribute_set.list');
            }catch (\SoapFault $e){
                $this->error(__('Platform account or key is incorrect, please go to the platform to edit'));
            }catch (\Exception $e){
                $this->error(__('An error has occurred. Please contact the developer'));
            }
            if(!is_array($attributeSets)){
                $this->error(__('An error has occurred. Please contact the developer'));
            }
                $attributeSet = [];
                foreach ($attributeSets as $k =>$v){
                    if($v['name'] == $itemPlatformRow['item_attr_name']){ //如果相等的话
                        $attributeSet['set_id'] = $v['set_id'];
                        $attributeSet['name'] = $v['name'];
                    }
                }
                $attributeList = $client->call( //求出商品属性列表
                    $session,
                    "product_attribute.list",
                    array(
                        $attributeSet['set_id']
                    )
                );
//                echo '<pre>';
//                var_dump($attributeList);
//                exit;
                //求出需要上传的属性和它们的值
                if(is_array($attributeList)){
                    $attributeListArr = [];
                    foreach ($attributeList as $k =>$v){
                        if(in_array($v['code'],$uploadFieldsArr)){
                            //找出键名
                            $platformName =  array_search($v['code'],$uploadFieldsArr);
                            if(!empty($platformName)){
                                $v['platformValue'] = $itemRow[$platformName];
                            }
                            if(($v['type'] == 'multiselect') ||($v['type'] == 'select')){
                                $v['valueOptions'] = $client->call(
                                    $session,
                                    "product_attribute.options",
                                    array(
                                        $v['attribute_id']
                                    )
                                );
                            }
                            $attributeListArr [] = $v;
                        }
                    }
                }
//                echo '<pre>';
//                var_dump($attributeListArr);
//                exit;
                $uploadItemArr = [];
                  //原先有多选的话
//                foreach ($attributeListArr as $k=>$v){
//                    //如果是多选的话
//                    if(($v['type'] == 'multiselect') || ($v['type'] == 'select')){
//                        foreach ($v['valueOptions'] as $key=>$val){
//                            if((strtolower($val['label']) == $v['platformValue'])){
//                                $uploadItemArr[$v['code']] .= $val['value'].',';
//                            }
//                        }
//                        $uploadItemArr[$v['code']] = trim($uploadItemArr[$v['code']],',');
//                    }elseif($v['type'] == 'select'){ //如果是单选的话
//                        foreach ($v['valueOptions'] as $key =>$val){
//                            if(strtolower($val['label']) == $v['platformValue']){
//                                $uploadItemArr[$v['code']] = $val['value'];
//                            }
//                        }
//                    }else{
//                                $uploadItemArr[$v['code']] = $v['platformValue'];
//                    }
//                }
            foreach ($attributeListArr as $ks=>$vs){
                //如果是多选的话
                if(($vs['type'] == 'select') || ($vs['type'] == 'multiselect')) { //如果是单选的话
                    foreach ($vs['valueOptions'] as $key => $val) {
//                        if ((strtolower($val['label'])) == strtolower($v['platformValue'])) {
//                            $uploadItemArr[$v['code']] = $val['value'];
//                        }
                        //比较属性值字符串是否相等
                        if(strcasecmp($val['label'] ,$vs['platformValue']) == 0){
                            $uploadItemArr[$vs['code']] = $val['value'];
                            break;
                        }
                    }
                }else{
                    $uploadItemArr[$vs['code']] = $vs['platformValue'];
                }
            }
//            echo '<pre>';
//            var_dump($uploadItemArr);
//            exit;
            //添加上传商品的信息
            $uploadItemArr['categories']            = array(2);
            $uploadItemArr['websites']              = array(1);
            $uploadItemArr['name']                  = $itemRow['name'];
            $uploadItemArr['description']           = 'Product description';
            $uploadItemArr['short_description']     = 'Product short description';
            $uploadItemArr['url_key']               = $itemPlatformRow['platform_sku'];
            $uploadItemArr['url_path']              = $itemRow['sku'];
            $uploadItemArr['true_sku']              = $itemRow['sku'];
            $uploadItemArr['status']                = '0';
            $uploadItemArr['visibility']            = '4';
            $uploadItemArr['meta_title']            = 'Product meta title';
            $uploadItemArr['meta_keyword']          = 'Product meta keyword';
            $uploadItemArr['meta_description']      = 'Product meta description';
            if($itemPlatformRow['magento_id']>0){ //更新商品
                try{
                    $result = $client->call($session, 'catalog_product.update', array($itemRow['sku'],$uploadItemArr));
                    if($result){
                        $where['id'] = $itemPlatformRow['id'];
                        $data['is_upload'] = 1;
                        $categoryRowRs = $this->model->isUpdate(true, $where)->save($data);
                        if($categoryRowRs){
                            $this->success('更改成功');
                        }else{
                            $this->error('Update failed. Please try again');
                        }
                    }
                }catch(\SoapFault $e){
                    $this->error($e->getMessage());
                }
            }else{ //添加商品
                try{
                    $result = $client->call($session, 'catalog_product.create', array($itemPlatformRow['item_type'], $attributeSet['set_id'], $itemRow['sku'],$uploadItemArr));
                    if($result){
                        $where['id'] = $itemPlatformRow['id'];
                        $data['magento_id'] = $result;
                        $data['is_upload'] = 1;
                        $categoryRowRs = $this->model->isUpdate(true, $where)->save($data);
                        if($categoryRowRs){
                            $this->success('上传成功');
                        }else{
                            $this->error('Update failed. Please try again');
                        }
                    }
                }catch(\SoapFault $e){
                    $this->error($e->getMessage());
                }

            }
        }else{
            $this->error('404 Not found');
        }
    }

    /***
     * 上传商品图片到对应的平台
     */
    public function uploadImagesToPlatform($ids = null)
    {
        if($this->request->isAjax()){
            // if(count($ids)>1){ //一次只能上传一个商品
            //     $this->error(__('Multiple data updates are not currently supported, please update one at a time'));
            // }
            $itemPlatformRow = $this->model->findItemPlatform($ids);
            if(!$itemPlatformRow){ //对应商品不正确或者平台不正确
                $this->error(__('Incorrect product or incorrect platform'));
            }
            if($itemPlatformRow['is_upload_item'] == 2){ //控制不上传商品信息
                $this->error(__('The corresponding platform does not need to upload product information, please do not upload'));
            }
            if(!$itemPlatformRow['magento_url']){
                $this->error(__('The platform url does not exist. Please go to edit it and it cannot be empty'));
            }
            if(empty($itemPlatformRow['magento_id'])){
                $this->error(__('The corresponding product Id does not exist, please upload the product to the platform first'));
            }
//            if($itemPlatformRow['is_upload_images'] == 1){ //商品图片已经上传，无需再次上传
//                $this->error(__('The product has been uploaded, there is no need to upload again'));
//            }
            if(empty($itemPlatformRow['item_attr_name']) || empty($itemPlatformRow['item_type'])){ //平台商品类型和商品属性
                $this->error(__('The product attributes or product types of the platform are not filled in'));
            }
            $itemImagesRow = (new Item())->getItemImagesRow($itemPlatformRow['sku']);
            if($itemImagesRow['item_status']!=3){ //该商品没有审核通过
                $this->error(__('This product has not been approved and cannot be uploaded'));
            }
            if(empty($itemImagesRow['frame_images'])){
                $this->error(__('No pictures of the goods have been uploaded. Please upload them'));
            }

            //需要上传的图片
            $itemImagesArr = explode(',',$itemImagesRow['frame_images']);
            $magentoUrl = $itemPlatformRow['magento_url'];
                try{
                    $client = new \SoapClient($magentoUrl.'/api/soap/?wsdl');
                    $session = $client->login($itemPlatformRow['magento_account'],$itemPlatformRow['magento_key']);
                    //如果存在需要删除的图片就删除magento平台上的照片
                    if($itemPlatformRow['uploaded_images']){
                        $itemImageDelArr = explode(',',$itemPlatformRow['uploaded_images']);
                        if(!empty($itemImageDelArr)){
                            //需要删除的图片
                            foreach ($itemImageDelArr as $kDel =>$vDel){
                                $client->call($session, 'catalog_product_attribute_media.remove', array('product' =>$itemPlatformRow['magento_id'], 'file' => $vDel));
                            }
                        }
                    }
                    //添加图片到magento平台
                    foreach($itemImagesArr as $k =>$v){ //循环照片
                        $file = array(
                            'content' => base64_encode(file_get_contents('./'.$v)),
                            'mime' => 'image/jpeg'
                        );
                        $result[] = $client->call(
                            $session,
                            'catalog_product_attribute_media.create',
                            [
                                $itemPlatformRow['magento_id'],
                                ['file'=>$file, 'label'=>'Label', 'position'=>'1', 'types'=>['thumbnail'], 'exclude'=>0]
                            ]
                        );
                    }
                    $client->endSession($session);
                }catch (\SoapFault $e){
                    $this->error($e->getMessage());
                    //$this->error(__('Platform account or key is incorrect, please go to the platform to edit'));
                }catch (\Exception $e){
                    $this->error($e->getMessage());
                    //$this->error(__('An error has occurred. Please contact the developer'));
                }
            if(is_array($result) && count($result)>=1){
                $where['id'] = $itemPlatformRow['id'];
                $data['is_upload_images'] = 1;
                $data['uploaded_images'] = implode(',',$result);
                $updateRow = $this->model->isUpdate(true, $where)->save($data);
                if($updateRow){
                    $this->success(__('upload successful'));
                }else{
                    $this->error(__('upload error'));
                }
            }else{
                $this->error(__('upload error'));
            }
        }else{
            $this->error('404 Not found');
        }
    }
    /***
     * 检测平台sku是否存在并且监测库存
     */
    public function checkPlatformSkuAndQty()
    {
        if($this->request->isAjax()){
            $change_sku = $this->request->param('change_sku');
            $change_number = $this->request->param('change_number');
            $order_platform = $this->request->param('order_platform');
            if(!$change_sku){
                return $this->error('请先填写商品sku');
            }
            if(!$order_platform){
                return $this->error('请选择订单平台');
            }
            if($change_number<1){
                return $this->error('变更数量不能小于1');
            }
            $result = $this->model->check_platform_sku_qty($change_sku,$order_platform);
            if(!$result){
                return $this->error('填写的sku不存在,请重新填写');
            }
            if($result['available_stock']<$change_number){
                return $this->error('镜架可用数量大于可用库存数量,无法更改镜架');
            }
                return $this->success();
        }else{
            $this->error('404 Not found');
        }
    }
    public function ceshi()
    {
        $result = $this->model->check_platform_sku_qty('ZOM000780-04',1);
        echo '<pre>';
        var_dump($result);
    }
}<|MERGE_RESOLUTION|>--- conflicted
+++ resolved
@@ -48,21 +48,13 @@
             }
             list($where, $sort, $order, $offset, $limit) = $this->buildparams();
             $total = $this->model
-<<<<<<< HEAD
-                ->with('item')
-=======
                 ->with(['item' => ['item_status']])
->>>>>>> 98084005
                 ->where($where)
                 ->order($sort, $order)
                 ->count();
 
             $list = $this->model
-<<<<<<< HEAD
-                ->with('item')
-=======
                 ->with(['item' => ['item_status']])
->>>>>>> 98084005
                 ->where($where)
                 ->order($sort, $order)
                 ->limit($offset, $limit)
