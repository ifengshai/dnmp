--- conflicted
+++ resolved
@@ -45,11 +45,7 @@
                 $timeOne = explode(' ', $params['time']);
                 $map['create_time'] = ['between', [$timeOne[0] . ' ' . $timeOne[1], $timeOne[3] . ' ' . $timeOne[4]]];
             } else {
-<<<<<<< HEAD
-                $map['create_time'] = ['between', [date('Y-m-d 00:00:00', strtotime('-6 day')), date('Y-m-d H:i:s', time())]];
-=======
                 $map['create_time'] = ['between', [date('Y-m-d 00:00:00', strtotime('-10 day')), date('Y-m-d H:i:s', time())]];
->>>>>>> 302efcb9
             }
             $site = $params['platform'] ?: 10;
             $result = $this->logistics_data($site, $map);
@@ -185,17 +181,10 @@
                 //妥投单数
                 //$arr['deliverd_order_num'][$k] = $deliverd_order_num = $this->model->where(['shipment_type' => $v['shipment_type']])->where($map)->where($where)->count("*");
                 //各个日期妥投单数
-<<<<<<< HEAD
-                $date_order = $this->calculate_delievered_num($site, $v['shipment_type'], $map,$all_send_order);
-				//妥投单数
-				$arr['deliverd_order_num'][$k] =$deliverd_order_num = $date_order['serven_num'] + $date_order['fourteen_num'] + $date_order['twenty_num']+ $date_order['gtTwenty_num'];
-				//7天妥投单数
-=======
                 $date_order = $this->calculate_delievered_num($site, $v['shipment_type'], $map, $all_send_order);
                 //妥投单数
                 $arr['deliverd_order_num'][$k] = $deliverd_order_num = $date_order['serven_num'] + $date_order['fourteen_num'] + $date_order['twenty_num'] + $date_order['gtTwenty_num'];
                 //7天妥投单数
->>>>>>> 302efcb9
                 $arr['serven_deliverd_order_num'][$k] = $date_order['serven_num'];
                 //14天妥投单数
                 $arr['fourteen_deliverd_order_num'][$k] = $date_order['fourteen_num'];
