<?php

namespace app\admin\controller\operatedatacenter\dataview;

use app\admin\model\platformManage\MagentoPlatform;
use app\common\controller\Backend;
use think\Cache;
<<<<<<< HEAD
=======
use think\Db;
>>>>>>> 1a3ef623
use think\Request;

class DashBoard extends Backend
{

    public function _initialize()
    {
        parent::_initialize();

        //每日的数据
        $this->zeeloolOperate = new \app\admin\model\operatedatacenter\Zeelool;
        $this->vooguemeOperate = new \app\admin\model\operatedatacenter\Voogueme();
        $this->nihaoOperate = new \app\admin\model\operatedatacenter\Nihao();
        $this->datacenterday = new \app\admin\model\operatedatacenter\Datacenter();
        $this->magentoplatform = new \app\admin\model\platformmanage\MagentoPlatform();
    }

    /**
     *  获取指定日期段内每一天的日期
     * @param Date $startdate 开始日期
     * @param Date $enddate 结束日期
     * @return Array
     *
     * Created by Phpstorm.
     * User: jhh
     * Date: 2020/10/13
     * Time: 16:06:51
     */
    function getDateFromRange($startdate, $enddate)
    {
        $stimestamp = strtotime($startdate);
        $etimestamp = strtotime($enddate);
        // 计算日期段内有多少天
        $days = ($etimestamp - $stimestamp) / 86400 + 1;
        // 保存每天日期
        $date = array();
        for ($i = 0; $i < $days; $i++) {
            $date[] = date('Y-m-d', $stimestamp + (86400 * $i));
        }
        return $date;
    }


    /**
     * Created by Phpstorm.
     * User: jhh
     * Date: 2020/10/13
     * Time: 15:02:03
     */
    public function index()
    {
        //查询对应平台权限
        $magentoplatformarr = $this->magentoplatform->getNewAuthSite();
        // dump(collection($magentoplatformarr)->toArray());
<<<<<<< HEAD
        foreach ($magentoplatformarr as $key=>$val){
            if(!in_array($val,['zeelool','voogueme','nihao','全部'])){
                unset($magentoplatformarr[$key]);
            }
            if($key == 100){
=======
        foreach ($magentoplatformarr as $key => $val) {
            if (!in_array($val, ['zeelool', 'voogueme', 'nihao', '全部'])) {
                unset($magentoplatformarr[$key]);
            }
            if ($key == 100) {
>>>>>>> 1a3ef623
                unset($magentoplatformarr[$key]);
                $magentoplatformarr[4] = '全部';
            }
        }
        // dump(collection($magentoplatformarr)->toArray());
        //默认进入页面是z站的数据
        // 活跃用户数
        $active_user_num = $this->zeeloolOperate->getActiveUser();
        //注册用户数
        $register_user_num = $this->zeeloolOperate->getRegisterUser();
<<<<<<< HEAD
        $time_arr = date('Y-m-d 00:00:00', strtotime('-6 day')).' - '.date('Y-m-d H:i:s', time());
        // dump($time_arr);die;
        //复购用户数
        $again_user_num = $this->zeeloolOperate->getAgainUser($time_arr,0);
=======
        $time_arr = date('Y-m-d 00:00:00', strtotime('-6 day')) . ' - ' . date('Y-m-d H:i:s', time());
        // dump($time_arr);die;
        //复购用户数
        $again_user_num = $this->zeeloolOperate->getAgainUser($time_arr, 0);
>>>>>>> 1a3ef623
        //vip用户数
        $vip_user_num = $this->zeeloolOperate->getVipUser();
        //订单数
        $order_num = $this->zeeloolOperate->getOrderNum();
        //客单价
        $order_unit_price = $this->zeeloolOperate->getOrderUnitPrice();
        //销售额
        $sales_total_money = $this->zeeloolOperate->getSalesTotalMoney();
        //邮费
        $shipping_total_money = $this->zeeloolOperate->getShippingTotalMoney();
<<<<<<< HEAD
        $this->view->assign(compact('order_num', 'order_unit_price', 'sales_total_money', 'shipping_total_money', 'active_user_num', 'register_user_num', 'again_user_num', 'vip_user_num','magentoplatformarr'));
=======
        $this->view->assign(compact('order_num', 'order_unit_price', 'sales_total_money', 'shipping_total_money', 'active_user_num', 'register_user_num', 'again_user_num', 'vip_user_num', 'magentoplatformarr'));
>>>>>>> 1a3ef623
        return $this->view->fetch();
    }

    /**
     * ajax获取上半部分数据
     *
     * Created by Phpstorm.
     * User: jhh
     * Date: 2020/10/13
     * Time: 13:42:57
     */
    public function ajax_top_data()
    {
        if ($this->request->isAjax()) {
            $params = $this->request->param();
            //站点
            $order_platform = $params['order_platform'] ? $params['order_platform'] : 1;
            $now_day = date('Y-m-d') . ' ' . '00:00:00' . ' - ' . date('Y-m-d');
            //时间
            $time_str = $params['time_str'] ? $params['time_str'] : $now_day;

            switch ($order_platform) {
                case 1:
                    $model = $this->zeeloolOperate;
                    break;
                case 2:
                    $model = $this->vooguemeOperate;
                    break;
                case 3:
                    $model = $this->nihaoOperate;
                    break;
                case 4:
                    $model = $this->datacenterday;
                    break;
            }
<<<<<<< HEAD
            $arr = Cache::get('Operatedatacenter_dataview' . $order_platform . md5(serialize($time_str)));
            if ($arr) {
                $this->success('', '', $arr);
            }
=======
            //            $arr = Cache::get('Operatedatacenter_dataview' . $order_platform . md5(serialize($time_str)));
            //            if ($arr) {
            //                Cache::rm('Operatedatacenter_dataview' . $order_platform . md5(serialize($time_str)));
            ////                $this->success('', '', $arr);
            //            }
>>>>>>> 1a3ef623
            //活跃用户数
            $active_user_num = $model->getActiveUser(1, $time_str);
            //注册用户数
            $register_user_num = $model->getRegisterUser(1, $time_str);
            //复购用户数
            $again_user_num = $model->getAgainUser($time_str, 1);
            // $again_user_num = 0;
            //vip用户数
            $vip_user_num = $model->getVipUser(1, $time_str);
            //订单数
            $order_num = $model->getOrderNum(1, $time_str);
            //客单价
            $order_unit_price = $model->getOrderUnitPrice(1, $time_str);
            //销售额
            $sales_total_money = $model->getSalesTotalMoney(1, $time_str);
            //邮费
            $shipping_total_money = $model->getShippingTotalMoney(1, $time_str);

            $data = compact('order_num', 'order_unit_price', 'sales_total_money', 'shipping_total_money', 'active_user_num', 'register_user_num', 'again_user_num', 'vip_user_num');
<<<<<<< HEAD
            Cache::set('Operatedatacenter_dataview' . $order_platform . md5(serialize($time_str)), $data, 7200);
=======
            //            Cache::set('Operatedatacenter_dataview' . $order_platform . md5(serialize($time_str)), $data, 7200);
>>>>>>> 1a3ef623
            $this->success('', '', $data);
        }
        $this->view->assign(compact('order_num', 'order_unit_price', 'sales_total_money', 'shipping_total_money', 'active_user_num', 'register_user_num', 'again_user_num', 'vip_user_num'));
    }

    /*
     * 活跃用户折线图
     */
    public function active_user_trend()
    {
        // $date_arr = ["2020-10-07" => 0, "2020-10-08" => 0, "2020-10-09" => 1, "2020-10-10" => 500, "2020-10-11" => 20, "2020-10-12" => 1000];

        if ($this->request->isAjax()) {
            $params = $this->request->param();
            $order_platform = $params['order_platform'];
            switch ($order_platform) {
                case 1:
                    $model = new \app\admin\model\operatedatacenter\Zeelool;
                    break;
                case 2:
                    $model = new \app\admin\model\operatedatacenter\Voogueme();
                    break;
                case 3:
                    $model = new \app\admin\model\operatedatacenter\Nihao();
                    break;
                case 4:
                    $model = new \app\admin\model\operatedatacenter\Datacenter();
                    break;
            }
            $time_str = $params['time_str'];

            if ($order_platform) {
                $where['site'] = $order_platform;
            }
            if ($time_str) {
                $createat = explode(' ', $time_str);
                $where['day_date'] = ['between', [$createat[0], $createat[3]]];
            } else {
                $start = date('Y-m-d', strtotime('-6 day'));
                $end = date('Y-m-d 23:59:59');
                $where['day_date'] = ['between', [$start, $end]];
            }
            if ($order_platform == 4) {
                unset($where['site']);
                $sales_total = $model->where($where)->column('day_date', 'active_user_num');
                $arr = array();
                foreach ($sales_total as $k => $v) {
                    if ($arr[$v]) {
                        $arr[$v] += $k;
                    } else {
                        $arr[$v] = $k;
                    }
                }
                $date_arr = $arr;
                $name = '活跃用户数';

                $json['xcolumnData'] = array_keys($date_arr);
                $json['column'] = [$name];
                $json['columnData'] = [
                    [
                        'name' => $name,
                        'type' => 'line',
                        'smooth' => true,
                        'data' => array_values($date_arr)
                    ],

                ];
            } else {
                $arr = $model->where($where)->column('day_date', 'active_user_num');
                $date_arr = $arr;
                $name = '活跃用户数';

                $json['xcolumnData'] = array_values($date_arr);
                $json['column'] = [$name];
                $json['columnData'] = [
                    [
                        'name' => $name,
                        'type' => 'line',
                        'smooth' => true,
                        'data' => array_keys($date_arr)
                    ],

                ];
            }
            return json(['code' => 1, 'data' => $json]);
        }
    }

    /*
     * 订单趋势折线图
     */
    public function order_trend()
    {
        // $date_arr = ["2020-10-07" => 0, "2020-10-08" => 0, "2020-10-09" => 1, "2020-10-10" => 500, "2020-10-11" => 20, "2020-10-12" => 1000];

        if ($this->request->isAjax()) {
            $params = $this->request->param();
            $order_platform = $params['order_platform'];
            switch ($order_platform) {
                case 1:
                    $model = new \app\admin\model\operatedatacenter\Zeelool;
                    break;
                case 2:
                    $model = new \app\admin\model\operatedatacenter\Voogueme();
                    break;
                case 3:
                    $model = new \app\admin\model\operatedatacenter\Nihao();
                    break;
                case 4:
                    $model = new \app\admin\model\operatedatacenter\Datacenter();
                    break;
            }
            $time_str = $params['time_str'];

            if ($order_platform) {
                $where['site'] = $order_platform;
            }
            if ($time_str) {
                $createat = explode(' ', $time_str);
                $where['day_date'] = ['between', [$createat[0], $createat[3]]];
            } else {
                $start = date('Y-m-d', strtotime('-6 day'));
                $end = date('Y-m-d 23:59:59');
                $where['day_date'] = ['between', [$start, $end]];
            }
            if ($order_platform == 4) {
                unset($where['site']);
<<<<<<< HEAD
                $sales_total = $model->where($where)->order('day_date', 'asc')->column('day_date', 'order_num');
=======

                $sales_total = Db::name('datacenter_day')->where($where)->order('day_date','asc')->field('day_date,order_num')->select();

>>>>>>> 1a3ef623
                $arr = array();
                foreach ($sales_total as $k => $v) {
                    if ($arr[$v['day_date']]) {
                        $arr[$v['day_date']] += $v['order_num'];
                    } else {
                        $arr[$v['day_date']] = $v['order_num'];
                    }
                }
                $date_arr = $arr;
                $name = '订单数';

                $json['xcolumnData'] = array_keys($date_arr);
                $json['column'] = [$name];
                $json['columnData'] = [
                    [
                        'name' => $name,
                        'type' => 'line',
                        'smooth' => true,
                        'data' => array_values($date_arr)
                    ],

                ];
            } else {
<<<<<<< HEAD
                $arr = $model->where($where)->order('day_date', 'asc')->column('day_date', 'order_num');
=======
                // $arr = $model->where($where)->order('day_date', 'asc')->column('day_date', 'order_num');
                $sales_total = Db::name('datacenter_day')->where($where)->order('day_date','asc')->field('day_date,order_num')->select();
                $arr = array();
                foreach ($sales_total as $k => $v) {
                    if ($arr[$v['day_date']]) {
                        $arr[$v['day_date']] += $v['order_num'];
                    } else {
                        $arr[$v['day_date']] = $v['order_num'];
                    }
                }
>>>>>>> 1a3ef623
                $date_arr = $arr;
                $name = '订单数';

                $json['xcolumnData'] = array_keys($date_arr);
                $json['column'] = [$name];
                $json['columnData'] = [
                    [
                        'name' => $name,
                        'type' => 'line',
                        'smooth' => true,
                        'data' => array_values($date_arr)
                    ],

                ];
            }

            return json(['code' => 1, 'data' => $json]);
        }
    }

    /*
     * 用户购买转化漏斗
     */
    public function user_change_trend()
    {
        if ($this->request->isAjax()) {
            $params = $this->request->param();
            $order_platform = $params['order_platform'];
            switch ($order_platform) {
                case 1:
                    $model = $this->zeeloolOperate;
                    break;
                case 2:
                    $model = $this->vooguemeOperate;
                    break;
                case 3:
                    $model = $this->nihaoOperate;
                    break;
                case 4:
                    $model = $this->datacenterday;
                    break;
            }
            $time_str = $params['time_str'];
            if ($time_str) {
                //着陆页数据
                $landing_num = $model->getLanding($time_str, 1);
                $detail_num = $model->getDetail($time_str, 1);
                $cart_num = $model->getCart($time_str, 1);
                $complete_num = $model->getComplete($time_str, 1);
            } else {
                $start = date('Y-m-d', strtotime('-6 day'));
                $end = date('Y-m-d 23:59:59');
                $time_str = $start . ' 00:00:00 - ' . $end . ' 00:00:00';
                //着陆页数据
                $landing_num = $model->getLanding($time_str, 1);
                $detail_num = $model->getDetail($time_str, 1);
                $cart_num = $model->getCart($time_str, 1);
                $complete_num = $model->getComplete($time_str, 1);
            }

            if ($order_platform) {
                $where['site'] = $order_platform;
            }

            $name = '用户购买转化漏斗';
            $date_arr = [
                ['value' => round($landing_num['landing_num'], 0), 'percent' => '100%', 'name' => '着陆页'],
<<<<<<< HEAD
                ['value' => round($detail_num['detail_num'], 0), 'percent' =>  $landing_num['landing_num'] == 0 ? '0%' : round($detail_num['detail_num'] / $landing_num['landing_num'] * 100, 2) . '%', 'name' => '商品详情页'],
=======
                ['value' => round($detail_num['detail_num'], 0), 'percent' => $landing_num['landing_num'] == 0 ? '0%' : round($detail_num['detail_num'] / $landing_num['landing_num'] * 100, 2) . '%', 'name' => '商品详情页'],
>>>>>>> 1a3ef623
                ['value' => round($cart_num['cart_num'], 0), 'percent' => $detail_num['detail_num'] == 0 ? '0%' : round($cart_num['cart_num'] / $detail_num['detail_num'] * 100, 2) . '%', 'name' => '加购物车'],
                ['value' => round($complete_num['complete_num'], 0), 'percent' => $cart_num['cart_num'] == 0 ? '0%' : round($complete_num['complete_num'] / $cart_num['cart_num'] * 100, 2) . '%', 'name' => '支付转化']
            ];

            $json['column'] = [$name];
            $json['columnData'] = $date_arr;
            // $json['legendData'] = ['着陆页','商品详情页','加购物车','支付转化'];
            // $json['legendShow'] = true;
            return json(['code' => 1, 'data' => $json]);
        }
    }

}<|MERGE_RESOLUTION|>--- conflicted
+++ resolved
@@ -5,10 +5,7 @@
 use app\admin\model\platformManage\MagentoPlatform;
 use app\common\controller\Backend;
 use think\Cache;
-<<<<<<< HEAD
-=======
 use think\Db;
->>>>>>> 1a3ef623
 use think\Request;
 
 class DashBoard extends Backend
@@ -63,19 +60,11 @@
         //查询对应平台权限
         $magentoplatformarr = $this->magentoplatform->getNewAuthSite();
         // dump(collection($magentoplatformarr)->toArray());
-<<<<<<< HEAD
-        foreach ($magentoplatformarr as $key=>$val){
-            if(!in_array($val,['zeelool','voogueme','nihao','全部'])){
-                unset($magentoplatformarr[$key]);
-            }
-            if($key == 100){
-=======
         foreach ($magentoplatformarr as $key => $val) {
             if (!in_array($val, ['zeelool', 'voogueme', 'nihao', '全部'])) {
                 unset($magentoplatformarr[$key]);
             }
             if ($key == 100) {
->>>>>>> 1a3ef623
                 unset($magentoplatformarr[$key]);
                 $magentoplatformarr[4] = '全部';
             }
@@ -86,17 +75,10 @@
         $active_user_num = $this->zeeloolOperate->getActiveUser();
         //注册用户数
         $register_user_num = $this->zeeloolOperate->getRegisterUser();
-<<<<<<< HEAD
-        $time_arr = date('Y-m-d 00:00:00', strtotime('-6 day')).' - '.date('Y-m-d H:i:s', time());
-        // dump($time_arr);die;
-        //复购用户数
-        $again_user_num = $this->zeeloolOperate->getAgainUser($time_arr,0);
-=======
         $time_arr = date('Y-m-d 00:00:00', strtotime('-6 day')) . ' - ' . date('Y-m-d H:i:s', time());
         // dump($time_arr);die;
         //复购用户数
         $again_user_num = $this->zeeloolOperate->getAgainUser($time_arr, 0);
->>>>>>> 1a3ef623
         //vip用户数
         $vip_user_num = $this->zeeloolOperate->getVipUser();
         //订单数
@@ -107,11 +89,7 @@
         $sales_total_money = $this->zeeloolOperate->getSalesTotalMoney();
         //邮费
         $shipping_total_money = $this->zeeloolOperate->getShippingTotalMoney();
-<<<<<<< HEAD
-        $this->view->assign(compact('order_num', 'order_unit_price', 'sales_total_money', 'shipping_total_money', 'active_user_num', 'register_user_num', 'again_user_num', 'vip_user_num','magentoplatformarr'));
-=======
         $this->view->assign(compact('order_num', 'order_unit_price', 'sales_total_money', 'shipping_total_money', 'active_user_num', 'register_user_num', 'again_user_num', 'vip_user_num', 'magentoplatformarr'));
->>>>>>> 1a3ef623
         return $this->view->fetch();
     }
 
@@ -147,18 +125,11 @@
                     $model = $this->datacenterday;
                     break;
             }
-<<<<<<< HEAD
-            $arr = Cache::get('Operatedatacenter_dataview' . $order_platform . md5(serialize($time_str)));
-            if ($arr) {
-                $this->success('', '', $arr);
-            }
-=======
             //            $arr = Cache::get('Operatedatacenter_dataview' . $order_platform . md5(serialize($time_str)));
             //            if ($arr) {
             //                Cache::rm('Operatedatacenter_dataview' . $order_platform . md5(serialize($time_str)));
             ////                $this->success('', '', $arr);
             //            }
->>>>>>> 1a3ef623
             //活跃用户数
             $active_user_num = $model->getActiveUser(1, $time_str);
             //注册用户数
@@ -178,11 +149,7 @@
             $shipping_total_money = $model->getShippingTotalMoney(1, $time_str);
 
             $data = compact('order_num', 'order_unit_price', 'sales_total_money', 'shipping_total_money', 'active_user_num', 'register_user_num', 'again_user_num', 'vip_user_num');
-<<<<<<< HEAD
-            Cache::set('Operatedatacenter_dataview' . $order_platform . md5(serialize($time_str)), $data, 7200);
-=======
             //            Cache::set('Operatedatacenter_dataview' . $order_platform . md5(serialize($time_str)), $data, 7200);
->>>>>>> 1a3ef623
             $this->success('', '', $data);
         }
         $this->view->assign(compact('order_num', 'order_unit_price', 'sales_total_money', 'shipping_total_money', 'active_user_num', 'register_user_num', 'again_user_num', 'vip_user_num'));
@@ -310,13 +277,9 @@
             }
             if ($order_platform == 4) {
                 unset($where['site']);
-<<<<<<< HEAD
-                $sales_total = $model->where($where)->order('day_date', 'asc')->column('day_date', 'order_num');
-=======
 
                 $sales_total = Db::name('datacenter_day')->where($where)->order('day_date','asc')->field('day_date,order_num')->select();
 
->>>>>>> 1a3ef623
                 $arr = array();
                 foreach ($sales_total as $k => $v) {
                     if ($arr[$v['day_date']]) {
@@ -340,9 +303,6 @@
 
                 ];
             } else {
-<<<<<<< HEAD
-                $arr = $model->where($where)->order('day_date', 'asc')->column('day_date', 'order_num');
-=======
                 // $arr = $model->where($where)->order('day_date', 'asc')->column('day_date', 'order_num');
                 $sales_total = Db::name('datacenter_day')->where($where)->order('day_date','asc')->field('day_date,order_num')->select();
                 $arr = array();
@@ -353,7 +313,6 @@
                         $arr[$v['day_date']] = $v['order_num'];
                     }
                 }
->>>>>>> 1a3ef623
                 $date_arr = $arr;
                 $name = '订单数';
 
@@ -421,11 +380,7 @@
             $name = '用户购买转化漏斗';
             $date_arr = [
                 ['value' => round($landing_num['landing_num'], 0), 'percent' => '100%', 'name' => '着陆页'],
-<<<<<<< HEAD
-                ['value' => round($detail_num['detail_num'], 0), 'percent' =>  $landing_num['landing_num'] == 0 ? '0%' : round($detail_num['detail_num'] / $landing_num['landing_num'] * 100, 2) . '%', 'name' => '商品详情页'],
-=======
                 ['value' => round($detail_num['detail_num'], 0), 'percent' => $landing_num['landing_num'] == 0 ? '0%' : round($detail_num['detail_num'] / $landing_num['landing_num'] * 100, 2) . '%', 'name' => '商品详情页'],
->>>>>>> 1a3ef623
                 ['value' => round($cart_num['cart_num'], 0), 'percent' => $detail_num['detail_num'] == 0 ? '0%' : round($cart_num['cart_num'] / $detail_num['detail_num'] * 100, 2) . '%', 'name' => '加购物车'],
                 ['value' => round($complete_num['complete_num'], 0), 'percent' => $cart_num['cart_num'] == 0 ? '0%' : round($complete_num['complete_num'] / $cart_num['cart_num'] * 100, 2) . '%', 'name' => '支付转化']
             ];
