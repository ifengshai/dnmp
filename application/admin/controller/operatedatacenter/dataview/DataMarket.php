<?php

namespace app\admin\controller\operatedatacenter\dataview;

use app\admin\model\OrderStatistics;
use app\admin\model\platformmanage\MagentoPlatform;
use app\common\controller\Backend;
use think\Cache;
use think\Controller;
use think\Db;
use think\Request;

class DataMarket extends Backend
{
    public function _initialize()
    {
        parent::_initialize();
        $this->model = new \app\admin\model\OperationAnalysis;
        $this->magentoplatform = new \app\admin\model\platformmanage\MagentoPlatform();
    }
    /**
     *定义时间日志
     */
    public function date()
    {
        $date = [
            1 => '过去30天',
            2 => '过去14天',
            3 => '过去7天',
            4 => '昨天',
            5 => '今天'
        ];
        return $date;
    }
    /**
     * 显示资源列表
     *
     * @return \think\Response
     */
    public function index()
    {
        $platform = $this->magentoplatform->getNewAuthSite();
        foreach ($platform as $k=>$v){
            if(in_array($k,[5,8,13,14])){
                unset($platform[$k]);
            }
        }
        if(empty($platform)){
            $this->error('您没有权限访问','general/profile?ref=addtabs');
        }
<<<<<<< HEAD
        $arr = [];
        foreach($platform as $pkey => $pv){
            $arr[] = $pkey;
        }
        $zeelool_data = $this->model->getList(key($platform));
        //z站今天的销售额($) 订单数	订单支付成功数	客单价($)	购物车总数	购物车总转化率(%)	新增购物车数	新增购物车转化率	新增注册用户数
        //z站的历史数据  昨天、过去7天、过去30天、当月、上月、今年、总计
        $zeelool_data = collection($zeelool_data)->toArray();
        //中间部分数据
        $orderStatistics = new OrderStatistics();
        $list = $orderStatistics->getAllData();
        $zeeloolSalesNumList = $vooguemeSalesNumList = $nihaoSalesNumList = $meeloogSalesNumList = $zeelool_esSalesNumList = $zeelool_deSalesNumList = $zeelool_jpSalesNumList = [];
        $voogmechicSalesNumList = [];
        foreach ($list as $v) {
            //如果有zeelool权限
            if(in_array(1,$arr)){
                $zeeloolSalesNumList[$v['create_date']]  			 = $v['zeelool_sales_num'];
                $zeeloolSalesMoneyList[$v['create_date']] 			 = $v['zeelool_sales_money'];
                $zeeloolUnitPriceList[$v['create_date']]			 = $v['zeelool_unit_price'];
                $zeeloolShoppingcartTotal[$v['create_date']]		 = $v['zeelool_shoppingcart_total'];
                $zeeloolShoppingcartConversion[$v['create_date']]	 = $v['zeelool_shoppingcart_conversion'];
                $zeeloolRegisterCustomer[$v['create_date']]		     = $v['zeelool_register_customer'];
            }
            //如果有voogueme权限
            if(in_array(2,$arr)){
                $vooguemeSalesNumList[$v['create_date']] 			 = $v['voogueme_sales_num'];
                $vooguemeSalesMoneyList[$v['create_date']]			 = $v['voogueme_sales_money'];
                $vooguemeUnitPriceList[$v['create_date']]			 = $v['voogueme_unit_price'];
                $vooguemeShoppingcartTotal[$v['create_date']]		 = $v['voogueme_shoppingcart_total'];
                $vooguemeShoppingcartConversion[$v['create_date']]   = $v['voogueme_shoppingcart_conversion'];
                $vooguemeRegisterCustomer[$v['create_date']]		 = $v['voogueme_register_customer'];
            }
            //如果有nihao权限
            if(in_array(3,$arr)){
                $nihaoSalesNumList[$v['create_date']]    			 = $v['nihao_sales_num'];
                $nihaoSalesMoneyList[$v['create_date']]				 = $v['nihao_sales_money'];
                $nihaoUnitPriceList[$v['create_date']]				 = $v['nihao_unit_price'];
                $nihaoShoppingcartTotal[$v['create_date']]			 = $v['nihao_shoppingcart_total'];
                $nihaoShoppingcartConversion[$v['create_date']]	     = $v['nihao_shoppingcart_conversion'];
                $nihaoRegisterCustomer[$v['create_date']]			 = $v['nihao_register_customer'];
            }
            //如果有meeloog权限
            if(in_array(4,$arr)){
                $meeloogSalesNumList[$v['create_date']]    			 = $v['meeloog_sales_num'];
                $meeloogSalesMoneyList[$v['create_date']]			 = $v['meeloog_sales_money'];
                $meeloogUnitPriceList[$v['create_date']]			 = $v['meeloog_unit_price'];
                $meeloogShoppingcartTotal[$v['create_date']]		 = $v['meeloog_shoppingcart_total'];
                $meeloogShoppingcartConversion[$v['create_date']]	 = $v['meeloog_shoppingcart_conversion'];
                $meeloogRegisterCustomer[$v['create_date']]			 = $v['meeloog_register_customer'];
            }
            //如果有zeelool_es权限
            if(in_array(9,$arr)){
                $zeelool_esSalesNumList[$v['create_date']]    	     = $v['zeelool_es_sales_num'];
                $zeelool_esSalesMoneyList[$v['create_date']]	     = $v['zeelool_es_sales_money'];
                $zeelool_esUnitPriceList[$v['create_date']]			 = $v['zeelool_es_unit_price'];
                $zeelool_esShoppingcartTotal[$v['create_date']]		 = $v['zeelool_es_shoppingcart_total'];
                $zeelool_esShoppingcartConversion[$v['create_date']] = $v['zeelool_es_shoppingcart_conversion'];
                $zeelool_esRegisterCustomer[$v['create_date']]	     = $v['zeelool_es_register_customer'];
            }
            //如果有zeelool_de权限
            if(in_array(10,$arr)){
                $zeelool_deSalesNumList[$v['create_date']]    	     = $v['zeelool_de_sales_num'];
                $zeelool_deSalesMoneyList[$v['create_date']]	     = $v['zeelool_de_sales_money'];
                $zeelool_deUnitPriceList[$v['create_date']]			 = $v['zeelool_de_unit_price'];
                $zeelool_deShoppingcartTotal[$v['create_date']]		 = $v['zeelool_de_shoppingcart_total'];
                $zeelool_deShoppingcartConversion[$v['create_date']] = $v['zeelool_de_shoppingcart_conversion'];
                $zeelool_deRegisterCustomer[$v['create_date']]	     = $v['zeelool_de_register_customer'];
            }
            //如果有zeelool_jp权限
            if (in_array(11, $arr)) {
                $zeelool_jpSalesNumList[$v['create_date']] = $v['zeelool_jp_sales_num'];
                $zeelool_jpSalesMoneyList[$v['create_date']] = $v['zeelool_jp_sales_money'];
                $zeelool_jpUnitPriceList[$v['create_date']] = $v['zeelool_jp_unit_price'];
                $zeelool_jpShoppingcartTotal[$v['create_date']] = $v['zeelool_jp_shoppingcart_total'];
                $zeelool_jpShoppingcartConversion[$v['create_date']] = $v['zeelool_jp_shoppingcart_conversion'];
                $zeelool_jpRegisterCustomer[$v['create_date']] = $v['zeelool_jp_register_customer'];
            }
            //如果有voogmechic权限
            if (in_array(12, $arr)) {
                $voogmechicSalesNumList[$v['create_date']] = $v['voogmechic_sales_num'];
                $voogmechicSalesMoneyList[$v['create_date']] = $v['voogmechic_sales_money'];
                $voogmechicUnitPriceList[$v['create_date']] = $v['voogmechic_unit_price'];
                $voogmechicShoppingcartTotal[$v['create_date']] = $v['voogmechic_shoppingcart_total'];
                $voogmechicShoppingcartConversion[$v['create_date']] = $v['voogmechic_shoppingcart_conversion'];
                $voogmechicRegisterCustomer[$v['create_date']] = $v['voogmechic_register_customer'];
            }
        }
        //下边部分数据 默认30天数据
        $bottom_data = $this->get_platform_data(1);
        $this->view->assign([
            'orderPlatformList' => $platform,
            'zeelool_data' => $zeelool_data,
            'date' => $this->date(),
            'zeeloolSalesNumList' => $zeeloolSalesNumList ?: [], //折线图数据
            'vooguemeSalesNumList' => $vooguemeSalesNumList ?: [],
            'nihaoSalesNumList' => $nihaoSalesNumList ?: [],
            'meeloogSalesNumList' => $meeloogSalesNumList ?: [],
            'zeelool_esSalesNumList' => $zeelool_esSalesNumList ?: [],
            'zeelool_deSalesNumList' => $zeelool_deSalesNumList ?: [],
            'zeelool_jpSalesNumList' => $zeelool_jpSalesNumList ?: [],
            'voogmechicSalesNumList' => $voogmechicSalesNumList ?: [],
            'zeeloolSalesMoneyList' => $zeeloolSalesMoneyList ?: [],
            'vooguemeSalesMoneyList' => $vooguemeSalesMoneyList ?: [],
            'nihaoSalesMoneyList' => $nihaoSalesMoneyList ?: [],
            'meeloogSalesMoneyList' => $meeloogSalesMoneyList ?: [],
            'zeelool_esSalesMoneyList' => $zeelool_esSalesMoneyList ?: [],
            'zeelool_deSalesMoneyList' => $zeelool_deSalesMoneyList ?: [],
            'zeelool_jpSalesMoneyList' => $zeelool_jpSalesMoneyList ?: [],
            'voogmechicSalesMoneyList' => $voogmechicSalesMoneyList ?: [],
            'zeeloolUnitPriceList' => $zeeloolUnitPriceList ?: [],
            'vooguemeUnitPriceList' => $vooguemeUnitPriceList ?: [],
            'nihaoUnitPriceList' => $nihaoUnitPriceList ?: [],
            'meeloogUnitPriceList' => $meeloogUnitPriceList ?: [],
            'zeelool_esUnitPriceList' => $zeelool_esUnitPriceList ?: [],
            'zeelool_deUnitPriceList' => $zeelool_deUnitPriceList ?: [],
            'zeelool_jpUnitPriceList' => $zeelool_jpUnitPriceList ?: [],
            'voogmechicUnitPriceList' => $voogmechicUnitPriceList ?: [],
            'zeeloolShoppingcartTotal' => $zeeloolShoppingcartTotal ?: [],
            'vooguemeShoppingcartTotal' => $vooguemeShoppingcartTotal ?: [],
            'nihaoShoppingcartTotal' => $nihaoShoppingcartTotal ?: [],
            'meeloogShoppingcartTotal' => $meeloogShoppingcartTotal ?: [],
            'zeelool_esShoppingcartTotal' => $zeelool_esShoppingcartTotal ?: [],
            'zeelool_deShoppingcartTotal' => $zeelool_deShoppingcartTotal ?: [],
            'zeelool_jpShoppingcartTotal' => $zeelool_jpShoppingcartTotal ?: [],
            'voogmechicShoppingcartTotal' => $voogmechicShoppingcartTotal ?: [],
            'zeeloolShoppingcartConversion' => $zeeloolShoppingcartConversion ?: [],
            'vooguemeShoppingcartConversion' => $vooguemeShoppingcartConversion ?: [],
            'nihaoShoppingcartConversion' => $nihaoShoppingcartConversion ?: [],
            'meeloogShoppingcartConversion' => $meeloogShoppingcartConversion ?: [],
            'zeelool_esShoppingcartConversion' => $zeelool_esShoppingcartConversion ?: [],
            'zeelool_deShoppingcartConversion' => $zeelool_deShoppingcartConversion ?: [],
            'zeelool_jpShoppingcartConversion' => $zeelool_jpShoppingcartConversion ?: [],
            'voogmechicShoppingcartConversion' => $voogmechicShoppingcartConversion ?: [],
            'zeeloolRegisterCustomer' => $zeeloolRegisterCustomer ?: [],
            'vooguemeRegisterCustomer' => $vooguemeRegisterCustomer ?: [],
            'nihaoRegisterCustomer' => $nihaoRegisterCustomer ?: [],
            'meeloogRegisterCustomer' => $meeloogRegisterCustomer ?: [],
            'zeelool_esRegisterCustomer' => $zeelool_esRegisterCustomer ?: [],
            'zeelool_deRegisterCustomer' => $zeelool_deRegisterCustomer ?: [],
            'zeelool_jpRegisterCustomer' => $zeelool_jpRegisterCustomer ?: [],
            'voogmechicRegisterCustomer' => $voogmechicRegisterCustomer ?: [],
            'bottom_data' => $bottom_data,
            'result' => $arr,
            'arr' => $arr
        ]);
        // $this->view->assign("orderPlatformList", $platform);
        // $this->view->assign("zeelool_data",$zeelool_data);
        // $this->view->assign("date",$this->date());
        return $this->view->fetch();
=======
        $result = (new \app\admin\controller\elasticsearch\operate\DataMarket())->getCharts();
        $xData = $result['xData'];
        $yData = $result['yData'];
        $this->view->assign(compact('web_site', 'time_str', 'platform', 'yData', 'xData'));

        return $this->view->fetch('elasticsearch/operate/data_market/index');
>>>>>>> df578b0c
    }
    /***
     * 异步获取仪表盘首页上部分数据
     */
    public function async_data($order_platform = null)
    {
        if ($this->request->isAjax()) {
            if (!$order_platform) {
                return   $this->error('参数不存在，请重新尝试');
            }
            if (100 != $order_platform) {
                $data = $this->model->getList($order_platform);
            } else {
                $data = $this->model->getAllList();
            }
            if (false == $data) {
                return $this->error('没有该平台数据,请重新选择');
            }

            return $this->success('', '', $data, 0);
        }
    }
    /**
     * 异步获取仪表盘首页下部分数据
     *
     * @Description created by lsw
     * @author lsw
     * @since 2020/03/12 15:37:42
     * @param [type] $id
     * @return void
     */
    public function async_bottom_data($create_time=null)
    {
        if ($this->request->isAjax()) {
            if ($create_time) {
                $time = explode(' ', $create_time);
                $map['created_at'] = ['between', [$time[0] . ' ' . $time[1], $time[3] . ' ' . $time[4]]];
            } else {
                $map['created_at'] = ['between', [date('Y-m-d 00:00:00', strtotime('-7 day')), date('Y-m-d H:i:s', time())]];
            }
            $data = $this->get_platform_data($map);
            if (false == $data) {
                return $this->error('没有对应的时间数据，请重新尝试');
            }
            return $this->success('', '', $data, 0);
        }
    }
    public function get_platform_data($map)
    {
        $arr = Cache::get('Dashboard_get_platform_data_'.md5(serialize($map)));
        if ($arr) {
            return $arr;
        }
        $zeelool_model 	= Db::connect('database.db_zeelool');
        $voogueme_model = Db::connect('database.db_voogueme');
        $nihao_model	= Db::connect('database.db_nihao');
        $meeloog_model	= Db::connect('database.db_meeloog');
        $zeelool_es_model = Db::connect('database.db_zeelool_es');
        $zeelool_de_model = Db::connect('database.db_zeelool_de');
        $zeelool_jp_model = Db::connect('database.db_zeelool_jp');
        $voogmechicModel = Db::connect('database.db_voogueme_acc');
        $zeelool_model->table('sales_flat_order')->query("set time_zone='+8:00'");
        $voogueme_model->table('sales_flat_order')->query("set time_zone='+8:00'");
        $nihao_model->table('sales_flat_order')->query("set time_zone='+8:00'");
        $meeloog_model->table('sales_flat_order')->query("set time_zone='+8:00'");
        $zeelool_es_model->table('sales_flat_order')->query("set time_zone='+8:00'");
        $zeelool_de_model->table('sales_flat_order')->query("set time_zone='+8:00'");
        $zeelool_jp_model->table('sales_flat_order')->query("set time_zone='+8:00'");
        $voogmechicModel
            ->table('sales_flat_order')
            ->query("set time_zone='+8:00'");
        $status['status'] = [
            'in',
            ['processing', 'complete', 'free_processing', 'paypal_canceled_reversal', 'paypal_reversed', 'delivered']
        ];
        $status['order_type'] = 1;
        $pc['store_id'] = 1;
        $wap['store_id'] = ['in', [2, 4]];
        $app['store_id'] = 5;
        $android['store_id'] = 6;
        //zeelool中pc销售额
        $zeelool_pc_sales_money  	= $zeelool_model->table('sales_flat_order')->where($pc)->where($status)->where($map)->sum('base_grand_total');
        //zeelool中wap销售额
        $zeelool_wap_sales_money 	= $zeelool_model->table('sales_flat_order')->where($wap)->where($status)->where($map)->sum('base_grand_total');
        //zeelool中IOS销售额
        $zeelool_app_sales_money 	= $zeelool_model->table('sales_flat_order')->where($app)->where($status)->where($map)->sum('base_grand_total');
        //zeelool中Android销售额
        $zeelool_android_sales_money 	= $zeelool_model->table('sales_flat_order')->where($android)->where($status)->where($map)->sum('base_grand_total');

        //zeelool中pc支付成功数
        $zeelool_pc_sales_num	 	= $zeelool_model->table('sales_flat_order')->where($pc)->where($status)->where($map)->count('*');
        //zeelool中wap支付成功数
        $zeelool_wap_sales_num	 	= $zeelool_model->table('sales_flat_order')->where($wap)->where($status)->where($map)->count('*');
        //zeelool中IOS支付成功数
        $zeelool_app_sales_num	 	= $zeelool_model->table('sales_flat_order')->where($app)->where($status)->where($map)->count('*');
        //zeelool中Android支付成功数
        $zeelool_android_sales_num	 	= $zeelool_model->table('sales_flat_order')->where($android)->where($status)->where($map)->count('*');

        if($zeelool_pc_sales_num>0){
            //zeelool pc端客单价
            $zeelool_pc_unit_price   	= round(($zeelool_pc_sales_money/$zeelool_pc_sales_num), 2);
        }else{
            $zeelool_pc_unit_price  	= 0;
        }
        //zeelool wap客单价
        if($zeelool_wap_sales_num>0){
            $zeelool_wap_unit_price  	= round(($zeelool_wap_sales_money/$zeelool_wap_sales_num), 2);
        }else{
            $zeelool_wap_unit_price     = 0;
        }
        //zeelool IOS端客单价
        if($zeelool_app_sales_num>0){
            $zeelool_app_unit_price 	= round(($zeelool_app_sales_money/$zeelool_app_sales_num), 2);
        }else{
            $zeelool_app_unit_price		= 0;
        }
        //zeelool Android端客单价
        if($zeelool_android_sales_num>0){
            $zeelool_android_unit_price 	= round(($zeelool_android_sales_money/$zeelool_android_sales_num), 2);
        }else{
            $zeelool_android_unit_price		= 0;
        }
        //voogueme中pc销售额
        $voogueme_pc_sales_money 	= $voogueme_model->table('sales_flat_order')->where($pc)->where($status)->where($map)->sum('base_grand_total');
        //voogueme中wap销售额
        $voogueme_wap_sales_money	= $voogueme_model->table('sales_flat_order')->where($wap)->where($status)->where($map)->sum('base_grand_total');
        //voogueme中pc支付成功数
        $voogueme_pc_sales_num		= $voogueme_model->table('sales_flat_order')->where($pc)->where($status)->where($map)->count('*');
        //voogueme中wap支付成功数
        $voogueme_wap_sales_num	 	= $voogueme_model->table('sales_flat_order')->where($wap)->where($status)->where($map)->count('*');
        //voogueme pc端客单价
        if($voogueme_pc_sales_num>0){
            $voogueme_pc_unit_price   	= round(($voogueme_pc_sales_money/$voogueme_pc_sales_num), 2);
        }else{
            $voogueme_pc_unit_price   	= 0;
        }
        //voogueme wap客单价
        if($voogueme_wap_sales_num>0){
            $voogueme_wap_unit_price  	= round(($voogueme_wap_sales_money/$voogueme_wap_sales_num), 2);
        }else{
            $voogueme_wap_unit_price  	= 0;
        }

        //nihao中pc销售额
        $nihao_pc_sales_money 		= $nihao_model->table('sales_flat_order')->where($pc)->where($status)->where($map)->sum('base_grand_total');
        //nihao中wap销售额
        $nihao_wap_sales_money		= $nihao_model->table('sales_flat_order')->where($wap)->where($status)->where($map)->sum('base_grand_total');
        //nihao中pc支付成功数
        $nihao_pc_sales_num			= $nihao_model->table('sales_flat_order')->where($pc)->where($status)->where($map)->count('*');
        //nihao中wap支付成功数
        $nihao_wap_sales_num	 	= $nihao_model->table('sales_flat_order')->where($wap)->where($status)->where($map)->count('*');
        //nihao pc端客单价
        if($nihao_pc_sales_num>0){
            $nihao_pc_unit_price   	= round(($nihao_pc_sales_money/$nihao_pc_sales_num), 2);
        }else{
            $nihao_pc_unit_price    = 0;
        }
        //nihao wap客单价
        if($nihao_wap_sales_num>0){
            $nihao_wap_unit_price   = round(($nihao_wap_sales_money/$nihao_wap_sales_num), 2);
        }else{
            $nihao_wap_unit_price   = 0;
        }


        //meeloog中pc销售额
        $meeloog_pc_sales_money 	= $meeloog_model->table('sales_flat_order')->where($pc)->where($status)->where($map)->sum('base_grand_total');
        //meeloog中wap销售额
        $meeloog_wap_sales_money	= $meeloog_model->table('sales_flat_order')->where($wap)->where($status)->where($map)->sum('base_grand_total');
        //meeloog中pc支付成功数
        $meeloog_pc_sales_num		= $meeloog_model->table('sales_flat_order')->where($pc)->where($status)->where($map)->count('*');
        //meeloog中wap支付成功数
        $meeloog_wap_sales_num	 	= $meeloog_model->table('sales_flat_order')->where($wap)->where($status)->where($map)->count('*');
        //meeloog pc端客单价
        if($meeloog_pc_sales_num>0){
            $meeloog_pc_unit_price  = round(($meeloog_pc_sales_money/$meeloog_pc_sales_num), 2);
        }else{
            $meeloog_pc_unit_price  = 0;
        }
        //meeloog wap客单价
        if($meeloog_wap_sales_num>0){
            $meeloog_wap_unit_price = round(($meeloog_wap_sales_money/$meeloog_wap_sales_num), 2);
        }else{
            $meeloog_wap_unit_price = 0;
        }

        //zeelool_es中pc销售额
        $zeelool_es_pc_sales_money 	= $zeelool_es_model->table('sales_flat_order')->where($pc)->where($status)->where($map)->sum('base_grand_total');
        //zeelool_es中wap销售额
        $zeelool_es_wap_sales_money	= $zeelool_es_model->table('sales_flat_order')->where($wap)->where($status)->where($map)->sum('base_grand_total');
        //zeelool_es中pc支付成功数
        $zeelool_es_pc_sales_num    = $zeelool_es_model->table('sales_flat_order')->where($pc)->where($status)->where($map)->count('*');
        //zeelool_es中wap支付成功数
        $zeelool_es_wap_sales_num	= $zeelool_es_model->table('sales_flat_order')->where($wap)->where($status)->where($map)->count('*');
        //meeloog pc端客单价
        if($zeelool_es_pc_sales_num>0){
            $zeelool_es_pc_unit_price  = round(($zeelool_es_pc_sales_money/$zeelool_es_pc_sales_num), 2);
        }else{
            $zeelool_es_pc_unit_price  = 0;
        }
        //zeelool_es wap客单价
        if($zeelool_es_wap_sales_num>0){
            $zeelool_es_wap_unit_price = round(($zeelool_es_wap_sales_money/$zeelool_es_wap_sales_num), 2);
        }else{
            $zeelool_es_wap_unit_price = 0;
        }

        //zeelool_de中pc销售额
        $zeelool_de_pc_sales_money 	= $zeelool_de_model->table('sales_flat_order')->where($pc)->where($status)->where($map)->sum('base_grand_total');
        //zeelool_de中wap销售额
        $zeelool_de_wap_sales_money	= $zeelool_de_model->table('sales_flat_order')->where($wap)->where($status)->where($map)->sum('base_grand_total');
        //zeelool_de中pc支付成功数
        $zeelool_de_pc_sales_num    = $zeelool_de_model->table('sales_flat_order')->where($pc)->where($status)->where($map)->count('*');
        //zeelool_de中wap支付成功数
        $zeelool_de_wap_sales_num	= $zeelool_de_model->table('sales_flat_order')->where($wap)->where($status)->where($map)->count('*');
        //meeloog pc端客单价
        if($zeelool_de_pc_sales_num>0){
            $zeelool_de_pc_unit_price  = round(($zeelool_de_pc_sales_money/$zeelool_de_pc_sales_num), 2);
        }else{
            $zeelool_de_pc_unit_price  = 0;
        }
        //zeelool_de wap客单价
        if($zeelool_de_wap_sales_num>0){
            $zeelool_de_wap_unit_price = round(($zeelool_de_wap_sales_money/$zeelool_de_wap_sales_num), 2);
        }else{
            $zeelool_de_wap_unit_price = 0;
        }

        //zeelool_jp中pc销售额
        $zeelool_jp_pc_sales_money 	= $zeelool_jp_model->table('sales_flat_order')->where($pc)->where($status)->where($map)->sum('base_grand_total');
        //zeelool_jp中wap销售额
        $zeelool_jp_wap_sales_money	= $zeelool_jp_model->table('sales_flat_order')->where($wap)->where($status)->where($map)->sum('base_grand_total');
        //zeelool_jp中pc支付成功数
        $zeelool_jp_pc_sales_num    = $zeelool_jp_model->table('sales_flat_order')->where($pc)->where($status)->where($map)->count('*');
        //zeelool_jp中wap支付成功数
        $zeelool_jp_wap_sales_num	= $zeelool_jp_model->table('sales_flat_order')->where($wap)->where($status)->where($map)->count('*');
        //zeelool_jp中pc端客单价
        if($zeelool_jp_pc_sales_num>0){
            $zeelool_jp_pc_unit_price = round(($zeelool_jp_pc_sales_money / $zeelool_jp_pc_sales_num), 2);
        } else {
            $zeelool_jp_pc_unit_price = 0;
        }
        //zeelool_jp wap客单价
        if ($zeelool_jp_wap_sales_num > 0) {
            $zeelool_jp_wap_unit_price = round(($zeelool_jp_wap_sales_money / $zeelool_jp_wap_sales_num), 2);
        } else {
            $zeelool_jp_wap_unit_price = 0;
        }

        //voogmechic中pc销售额
        $voogmechicPcSalesMoney = $voogmechicModel
            ->table('sales_flat_order')
            ->where($pc)
            ->where($status)
            ->where($map)
            ->sum('base_grand_total');
        //voogmechic中wap销售额
        $voogmechicWapSalesMoney = $voogmechicModel
            ->table('sales_flat_order')
            ->where($wap)
            ->where($status)
            ->where($map)
            ->sum('base_grand_total');
        //voogmechic中pc支付成功数
        $voogmechicPcSalesNum = $voogmechicModel
            ->table('sales_flat_order')
            ->where($pc)
            ->where($status)
            ->where($map)
            ->count('*');
        //voogmechic中wap支付成功数
        $voogmechicWapSalesNum = $voogmechicModel
            ->table('sales_flat_order')
            ->where($wap)
            ->where($status)
            ->where($map)
            ->count('*');
        //voogmechic中pc端客单价
        if ($voogmechicPcSalesMoney > 0) {
            $voogmechicPcUnitPrice = round(($voogmechicPcSalesMoney / $voogmechicPcSalesNum), 2);
        } else {
            $voogmechicPcUnitPrice = 0;
        }
        //voogmechic wap客单价
        if ($voogmechicWapSalesMoney > 0) {
            $voogmechicWapUnitPrice = round(($voogmechicWapSalesMoney / $voogmechicWapSalesNum), 2);
        } else {
            $voogmechicWapUnitPrice = 0;
        }
        $arr = [
            'zeelool_pc_sales_money' => $zeelool_pc_sales_money ?: 0,
            'zeelool_wap_sales_money' => $zeelool_wap_sales_money ?: 0,
            'zeelool_app_sales_money' => $zeelool_app_sales_money ?: 0,
            'zeelool_android_sales_money' => $zeelool_android_sales_money ?: 0,
            'zeelool_pc_sales_num' => $zeelool_pc_sales_num ?: 0,
            'zeelool_wap_sales_num' => $zeelool_wap_sales_num ?: 0,
            'zeelool_app_sales_num' => $zeelool_app_sales_num ?: 0,
            'zeelool_android_sales_num' => $zeelool_android_sales_num ?: 0,
            'zeelool_pc_unit_price' => $zeelool_pc_unit_price ?: 0,
            'zeelool_wap_unit_price' 	=> $zeelool_wap_unit_price ?:0,
            'zeelool_app_unit_price' 	=> $zeelool_app_unit_price ?:0,
            'zeelool_android_unit_price' 	=> $zeelool_android_unit_price ?:0,
            'voogueme_pc_sales_money' 	=> $voogueme_pc_sales_money ?:0,
            'voogueme_wap_sales_money' 	=> $voogueme_wap_sales_money ?:0,
            'voogueme_pc_sales_num' 	=> $voogueme_pc_sales_num ?:0,
            'voogueme_wap_sales_num' 	=> $voogueme_wap_sales_num ?:0,
            'voogueme_pc_unit_price' 	=> $voogueme_pc_unit_price ?:0,
            'voogueme_wap_unit_price' 	=> $voogueme_wap_unit_price ?:0,
            'nihao_pc_sales_money' 		=> $nihao_pc_sales_money ?:0,
            'nihao_wap_sales_money' 	=> $nihao_wap_sales_money ?:0,
            'nihao_pc_sales_num' 		=> $nihao_pc_sales_num ?:0,
            'nihao_wap_sales_num' 		=> $nihao_wap_sales_num ?:0,
            'nihao_pc_unit_price' 		=> $nihao_pc_unit_price ?:0,
            'nihao_wap_unit_price' 		=> $nihao_wap_unit_price ?:0,
            'meeloog_pc_sales_money' 	=> $meeloog_pc_sales_money ?:0,
            'meeloog_wap_sales_money' 	=> $meeloog_wap_sales_money ?:0,
            'meeloog_pc_sales_num' 		=> $meeloog_pc_sales_num ?:0,
            'meeloog_wap_sales_num' 	=> $meeloog_wap_sales_num ?:0,
            'meeloog_pc_unit_price' 	=> $meeloog_pc_unit_price ?:0,
            'meeloog_wap_unit_price' 	=> $meeloog_wap_unit_price ?:0,
            'zeelool_es_pc_sales_money' => $zeelool_es_pc_sales_money ?:0,
            'zeelool_es_wap_sales_money' =>$zeelool_es_wap_sales_money ?:0,
            'zeelool_es_pc_sales_num' 	=> $zeelool_es_pc_sales_num ?:0,
            'zeelool_es_wap_sales_num' 	=> $zeelool_es_wap_sales_num ?:0,
            'zeelool_es_pc_unit_price' 	=> $zeelool_es_pc_unit_price ?:0,
            'zeelool_es_wap_unit_price' => $zeelool_es_wap_unit_price ?:0,
            'zeelool_de_pc_sales_money' => $zeelool_de_pc_sales_money ?:0,
            'zeelool_de_wap_sales_money' =>$zeelool_de_wap_sales_money ?:0,
            'zeelool_de_pc_sales_num' => $zeelool_de_pc_sales_num ?: 0,
            'zeelool_de_wap_sales_num' => $zeelool_de_wap_sales_num ?: 0,
            'zeelool_de_pc_unit_price' => $zeelool_de_pc_unit_price ?: 0,
            'zeelool_de_wap_unit_price' => $zeelool_de_wap_unit_price ?: 0,
            'zeelool_jp_pc_sales_money' => $zeelool_jp_pc_sales_money ?: 0,
            'zeelool_jp_wap_sales_money' => $zeelool_jp_wap_sales_money ?: 0,
            'zeelool_jp_pc_sales_num' => $zeelool_jp_pc_sales_num ?: 0,
            'zeelool_jp_wap_sales_num' => $zeelool_jp_wap_sales_num ?: 0,
            'zeelool_jp_pc_unit_price' => $zeelool_jp_pc_unit_price ?: 0,
            'zeelool_jp_wap_unit_price' => $zeelool_jp_wap_unit_price ?: 0,
            'voogmechic_pc_sales_money' => $voogmechicPcSalesMoney ?: 0,
            'voogmechic_wap_sales_money' => $voogmechicWapSalesMoney ?: 0,
            'voogmechic_pc_sales_num' => $voogmechicPcSalesNum ?: 0,
            'voogmechic_wap_sales_num' => $voogmechicWapSalesNum ?: 0,
            'voogmechic_pc_unit_price' => $voogmechicPcUnitPrice ?: 0,
            'voogmechic_wap_unit_price' => $voogmechicWapUnitPrice ?: 0,
        ];
        Cache::set('Dashboard_get_platform_data_'.md5(serialize($map)), $arr, 7200);
        return $arr;
    }
}<|MERGE_RESOLUTION|>--- conflicted
+++ resolved
@@ -48,164 +48,12 @@
         if(empty($platform)){
             $this->error('您没有权限访问','general/profile?ref=addtabs');
         }
-<<<<<<< HEAD
-        $arr = [];
-        foreach($platform as $pkey => $pv){
-            $arr[] = $pkey;
-        }
-        $zeelool_data = $this->model->getList(key($platform));
-        //z站今天的销售额($) 订单数	订单支付成功数	客单价($)	购物车总数	购物车总转化率(%)	新增购物车数	新增购物车转化率	新增注册用户数
-        //z站的历史数据  昨天、过去7天、过去30天、当月、上月、今年、总计
-        $zeelool_data = collection($zeelool_data)->toArray();
-        //中间部分数据
-        $orderStatistics = new OrderStatistics();
-        $list = $orderStatistics->getAllData();
-        $zeeloolSalesNumList = $vooguemeSalesNumList = $nihaoSalesNumList = $meeloogSalesNumList = $zeelool_esSalesNumList = $zeelool_deSalesNumList = $zeelool_jpSalesNumList = [];
-        $voogmechicSalesNumList = [];
-        foreach ($list as $v) {
-            //如果有zeelool权限
-            if(in_array(1,$arr)){
-                $zeeloolSalesNumList[$v['create_date']]  			 = $v['zeelool_sales_num'];
-                $zeeloolSalesMoneyList[$v['create_date']] 			 = $v['zeelool_sales_money'];
-                $zeeloolUnitPriceList[$v['create_date']]			 = $v['zeelool_unit_price'];
-                $zeeloolShoppingcartTotal[$v['create_date']]		 = $v['zeelool_shoppingcart_total'];
-                $zeeloolShoppingcartConversion[$v['create_date']]	 = $v['zeelool_shoppingcart_conversion'];
-                $zeeloolRegisterCustomer[$v['create_date']]		     = $v['zeelool_register_customer'];
-            }
-            //如果有voogueme权限
-            if(in_array(2,$arr)){
-                $vooguemeSalesNumList[$v['create_date']] 			 = $v['voogueme_sales_num'];
-                $vooguemeSalesMoneyList[$v['create_date']]			 = $v['voogueme_sales_money'];
-                $vooguemeUnitPriceList[$v['create_date']]			 = $v['voogueme_unit_price'];
-                $vooguemeShoppingcartTotal[$v['create_date']]		 = $v['voogueme_shoppingcart_total'];
-                $vooguemeShoppingcartConversion[$v['create_date']]   = $v['voogueme_shoppingcart_conversion'];
-                $vooguemeRegisterCustomer[$v['create_date']]		 = $v['voogueme_register_customer'];
-            }
-            //如果有nihao权限
-            if(in_array(3,$arr)){
-                $nihaoSalesNumList[$v['create_date']]    			 = $v['nihao_sales_num'];
-                $nihaoSalesMoneyList[$v['create_date']]				 = $v['nihao_sales_money'];
-                $nihaoUnitPriceList[$v['create_date']]				 = $v['nihao_unit_price'];
-                $nihaoShoppingcartTotal[$v['create_date']]			 = $v['nihao_shoppingcart_total'];
-                $nihaoShoppingcartConversion[$v['create_date']]	     = $v['nihao_shoppingcart_conversion'];
-                $nihaoRegisterCustomer[$v['create_date']]			 = $v['nihao_register_customer'];
-            }
-            //如果有meeloog权限
-            if(in_array(4,$arr)){
-                $meeloogSalesNumList[$v['create_date']]    			 = $v['meeloog_sales_num'];
-                $meeloogSalesMoneyList[$v['create_date']]			 = $v['meeloog_sales_money'];
-                $meeloogUnitPriceList[$v['create_date']]			 = $v['meeloog_unit_price'];
-                $meeloogShoppingcartTotal[$v['create_date']]		 = $v['meeloog_shoppingcart_total'];
-                $meeloogShoppingcartConversion[$v['create_date']]	 = $v['meeloog_shoppingcart_conversion'];
-                $meeloogRegisterCustomer[$v['create_date']]			 = $v['meeloog_register_customer'];
-            }
-            //如果有zeelool_es权限
-            if(in_array(9,$arr)){
-                $zeelool_esSalesNumList[$v['create_date']]    	     = $v['zeelool_es_sales_num'];
-                $zeelool_esSalesMoneyList[$v['create_date']]	     = $v['zeelool_es_sales_money'];
-                $zeelool_esUnitPriceList[$v['create_date']]			 = $v['zeelool_es_unit_price'];
-                $zeelool_esShoppingcartTotal[$v['create_date']]		 = $v['zeelool_es_shoppingcart_total'];
-                $zeelool_esShoppingcartConversion[$v['create_date']] = $v['zeelool_es_shoppingcart_conversion'];
-                $zeelool_esRegisterCustomer[$v['create_date']]	     = $v['zeelool_es_register_customer'];
-            }
-            //如果有zeelool_de权限
-            if(in_array(10,$arr)){
-                $zeelool_deSalesNumList[$v['create_date']]    	     = $v['zeelool_de_sales_num'];
-                $zeelool_deSalesMoneyList[$v['create_date']]	     = $v['zeelool_de_sales_money'];
-                $zeelool_deUnitPriceList[$v['create_date']]			 = $v['zeelool_de_unit_price'];
-                $zeelool_deShoppingcartTotal[$v['create_date']]		 = $v['zeelool_de_shoppingcart_total'];
-                $zeelool_deShoppingcartConversion[$v['create_date']] = $v['zeelool_de_shoppingcart_conversion'];
-                $zeelool_deRegisterCustomer[$v['create_date']]	     = $v['zeelool_de_register_customer'];
-            }
-            //如果有zeelool_jp权限
-            if (in_array(11, $arr)) {
-                $zeelool_jpSalesNumList[$v['create_date']] = $v['zeelool_jp_sales_num'];
-                $zeelool_jpSalesMoneyList[$v['create_date']] = $v['zeelool_jp_sales_money'];
-                $zeelool_jpUnitPriceList[$v['create_date']] = $v['zeelool_jp_unit_price'];
-                $zeelool_jpShoppingcartTotal[$v['create_date']] = $v['zeelool_jp_shoppingcart_total'];
-                $zeelool_jpShoppingcartConversion[$v['create_date']] = $v['zeelool_jp_shoppingcart_conversion'];
-                $zeelool_jpRegisterCustomer[$v['create_date']] = $v['zeelool_jp_register_customer'];
-            }
-            //如果有voogmechic权限
-            if (in_array(12, $arr)) {
-                $voogmechicSalesNumList[$v['create_date']] = $v['voogmechic_sales_num'];
-                $voogmechicSalesMoneyList[$v['create_date']] = $v['voogmechic_sales_money'];
-                $voogmechicUnitPriceList[$v['create_date']] = $v['voogmechic_unit_price'];
-                $voogmechicShoppingcartTotal[$v['create_date']] = $v['voogmechic_shoppingcart_total'];
-                $voogmechicShoppingcartConversion[$v['create_date']] = $v['voogmechic_shoppingcart_conversion'];
-                $voogmechicRegisterCustomer[$v['create_date']] = $v['voogmechic_register_customer'];
-            }
-        }
-        //下边部分数据 默认30天数据
-        $bottom_data = $this->get_platform_data(1);
-        $this->view->assign([
-            'orderPlatformList' => $platform,
-            'zeelool_data' => $zeelool_data,
-            'date' => $this->date(),
-            'zeeloolSalesNumList' => $zeeloolSalesNumList ?: [], //折线图数据
-            'vooguemeSalesNumList' => $vooguemeSalesNumList ?: [],
-            'nihaoSalesNumList' => $nihaoSalesNumList ?: [],
-            'meeloogSalesNumList' => $meeloogSalesNumList ?: [],
-            'zeelool_esSalesNumList' => $zeelool_esSalesNumList ?: [],
-            'zeelool_deSalesNumList' => $zeelool_deSalesNumList ?: [],
-            'zeelool_jpSalesNumList' => $zeelool_jpSalesNumList ?: [],
-            'voogmechicSalesNumList' => $voogmechicSalesNumList ?: [],
-            'zeeloolSalesMoneyList' => $zeeloolSalesMoneyList ?: [],
-            'vooguemeSalesMoneyList' => $vooguemeSalesMoneyList ?: [],
-            'nihaoSalesMoneyList' => $nihaoSalesMoneyList ?: [],
-            'meeloogSalesMoneyList' => $meeloogSalesMoneyList ?: [],
-            'zeelool_esSalesMoneyList' => $zeelool_esSalesMoneyList ?: [],
-            'zeelool_deSalesMoneyList' => $zeelool_deSalesMoneyList ?: [],
-            'zeelool_jpSalesMoneyList' => $zeelool_jpSalesMoneyList ?: [],
-            'voogmechicSalesMoneyList' => $voogmechicSalesMoneyList ?: [],
-            'zeeloolUnitPriceList' => $zeeloolUnitPriceList ?: [],
-            'vooguemeUnitPriceList' => $vooguemeUnitPriceList ?: [],
-            'nihaoUnitPriceList' => $nihaoUnitPriceList ?: [],
-            'meeloogUnitPriceList' => $meeloogUnitPriceList ?: [],
-            'zeelool_esUnitPriceList' => $zeelool_esUnitPriceList ?: [],
-            'zeelool_deUnitPriceList' => $zeelool_deUnitPriceList ?: [],
-            'zeelool_jpUnitPriceList' => $zeelool_jpUnitPriceList ?: [],
-            'voogmechicUnitPriceList' => $voogmechicUnitPriceList ?: [],
-            'zeeloolShoppingcartTotal' => $zeeloolShoppingcartTotal ?: [],
-            'vooguemeShoppingcartTotal' => $vooguemeShoppingcartTotal ?: [],
-            'nihaoShoppingcartTotal' => $nihaoShoppingcartTotal ?: [],
-            'meeloogShoppingcartTotal' => $meeloogShoppingcartTotal ?: [],
-            'zeelool_esShoppingcartTotal' => $zeelool_esShoppingcartTotal ?: [],
-            'zeelool_deShoppingcartTotal' => $zeelool_deShoppingcartTotal ?: [],
-            'zeelool_jpShoppingcartTotal' => $zeelool_jpShoppingcartTotal ?: [],
-            'voogmechicShoppingcartTotal' => $voogmechicShoppingcartTotal ?: [],
-            'zeeloolShoppingcartConversion' => $zeeloolShoppingcartConversion ?: [],
-            'vooguemeShoppingcartConversion' => $vooguemeShoppingcartConversion ?: [],
-            'nihaoShoppingcartConversion' => $nihaoShoppingcartConversion ?: [],
-            'meeloogShoppingcartConversion' => $meeloogShoppingcartConversion ?: [],
-            'zeelool_esShoppingcartConversion' => $zeelool_esShoppingcartConversion ?: [],
-            'zeelool_deShoppingcartConversion' => $zeelool_deShoppingcartConversion ?: [],
-            'zeelool_jpShoppingcartConversion' => $zeelool_jpShoppingcartConversion ?: [],
-            'voogmechicShoppingcartConversion' => $voogmechicShoppingcartConversion ?: [],
-            'zeeloolRegisterCustomer' => $zeeloolRegisterCustomer ?: [],
-            'vooguemeRegisterCustomer' => $vooguemeRegisterCustomer ?: [],
-            'nihaoRegisterCustomer' => $nihaoRegisterCustomer ?: [],
-            'meeloogRegisterCustomer' => $meeloogRegisterCustomer ?: [],
-            'zeelool_esRegisterCustomer' => $zeelool_esRegisterCustomer ?: [],
-            'zeelool_deRegisterCustomer' => $zeelool_deRegisterCustomer ?: [],
-            'zeelool_jpRegisterCustomer' => $zeelool_jpRegisterCustomer ?: [],
-            'voogmechicRegisterCustomer' => $voogmechicRegisterCustomer ?: [],
-            'bottom_data' => $bottom_data,
-            'result' => $arr,
-            'arr' => $arr
-        ]);
-        // $this->view->assign("orderPlatformList", $platform);
-        // $this->view->assign("zeelool_data",$zeelool_data);
-        // $this->view->assign("date",$this->date());
-        return $this->view->fetch();
-=======
         $result = (new \app\admin\controller\elasticsearch\operate\DataMarket())->getCharts();
         $xData = $result['xData'];
         $yData = $result['yData'];
         $this->view->assign(compact('web_site', 'time_str', 'platform', 'yData', 'xData'));
 
         return $this->view->fetch('elasticsearch/operate/data_market/index');
->>>>>>> df578b0c
     }
     /***
      * 异步获取仪表盘首页上部分数据
@@ -266,7 +114,6 @@
         $zeelool_es_model = Db::connect('database.db_zeelool_es');
         $zeelool_de_model = Db::connect('database.db_zeelool_de');
         $zeelool_jp_model = Db::connect('database.db_zeelool_jp');
-        $voogmechicModel = Db::connect('database.db_voogueme_acc');
         $zeelool_model->table('sales_flat_order')->query("set time_zone='+8:00'");
         $voogueme_model->table('sales_flat_order')->query("set time_zone='+8:00'");
         $nihao_model->table('sales_flat_order')->query("set time_zone='+8:00'");
@@ -274,18 +121,12 @@
         $zeelool_es_model->table('sales_flat_order')->query("set time_zone='+8:00'");
         $zeelool_de_model->table('sales_flat_order')->query("set time_zone='+8:00'");
         $zeelool_jp_model->table('sales_flat_order')->query("set time_zone='+8:00'");
-        $voogmechicModel
-            ->table('sales_flat_order')
-            ->query("set time_zone='+8:00'");
-        $status['status'] = [
-            'in',
-            ['processing', 'complete', 'free_processing', 'paypal_canceled_reversal', 'paypal_reversed', 'delivered']
-        ];
+        $status['status']  = ['in', ['processing', 'complete', 'free_processing','paypal_canceled_reversal','paypal_reversed','delivered']];
         $status['order_type'] = 1;
-        $pc['store_id'] = 1;
-        $wap['store_id'] = ['in', [2, 4]];
-        $app['store_id'] = 5;
-        $android['store_id'] = 6;
+        $pc['store_id']    = 1;
+        $wap['store_id']   = ['in',[2,4]];
+        $app['store_id']   = 5;
+        $android['store_id']   = 6;
         //zeelool中pc销售额
         $zeelool_pc_sales_money  	= $zeelool_model->table('sales_flat_order')->where($pc)->where($status)->where($map)->sum('base_grand_total');
         //zeelool中wap销售额
@@ -444,67 +285,26 @@
         $zeelool_jp_wap_sales_num	= $zeelool_jp_model->table('sales_flat_order')->where($wap)->where($status)->where($map)->count('*');
         //zeelool_jp中pc端客单价
         if($zeelool_jp_pc_sales_num>0){
-            $zeelool_jp_pc_unit_price = round(($zeelool_jp_pc_sales_money / $zeelool_jp_pc_sales_num), 2);
-        } else {
-            $zeelool_jp_pc_unit_price = 0;
+            $zeelool_jp_pc_unit_price  = round(($zeelool_jp_pc_sales_money/$zeelool_jp_pc_sales_num), 2);
+        }else{
+            $zeelool_jp_pc_unit_price  = 0;
         }
         //zeelool_jp wap客单价
-        if ($zeelool_jp_wap_sales_num > 0) {
-            $zeelool_jp_wap_unit_price = round(($zeelool_jp_wap_sales_money / $zeelool_jp_wap_sales_num), 2);
-        } else {
+        if($zeelool_jp_wap_sales_num>0){
+            $zeelool_jp_wap_unit_price = round(($zeelool_jp_wap_sales_money/$zeelool_jp_wap_sales_num), 2);
+        }else{
             $zeelool_jp_wap_unit_price = 0;
         }
-
-        //voogmechic中pc销售额
-        $voogmechicPcSalesMoney = $voogmechicModel
-            ->table('sales_flat_order')
-            ->where($pc)
-            ->where($status)
-            ->where($map)
-            ->sum('base_grand_total');
-        //voogmechic中wap销售额
-        $voogmechicWapSalesMoney = $voogmechicModel
-            ->table('sales_flat_order')
-            ->where($wap)
-            ->where($status)
-            ->where($map)
-            ->sum('base_grand_total');
-        //voogmechic中pc支付成功数
-        $voogmechicPcSalesNum = $voogmechicModel
-            ->table('sales_flat_order')
-            ->where($pc)
-            ->where($status)
-            ->where($map)
-            ->count('*');
-        //voogmechic中wap支付成功数
-        $voogmechicWapSalesNum = $voogmechicModel
-            ->table('sales_flat_order')
-            ->where($wap)
-            ->where($status)
-            ->where($map)
-            ->count('*');
-        //voogmechic中pc端客单价
-        if ($voogmechicPcSalesMoney > 0) {
-            $voogmechicPcUnitPrice = round(($voogmechicPcSalesMoney / $voogmechicPcSalesNum), 2);
-        } else {
-            $voogmechicPcUnitPrice = 0;
-        }
-        //voogmechic wap客单价
-        if ($voogmechicWapSalesMoney > 0) {
-            $voogmechicWapUnitPrice = round(($voogmechicWapSalesMoney / $voogmechicWapSalesNum), 2);
-        } else {
-            $voogmechicWapUnitPrice = 0;
-        }
         $arr = [
-            'zeelool_pc_sales_money' => $zeelool_pc_sales_money ?: 0,
-            'zeelool_wap_sales_money' => $zeelool_wap_sales_money ?: 0,
-            'zeelool_app_sales_money' => $zeelool_app_sales_money ?: 0,
-            'zeelool_android_sales_money' => $zeelool_android_sales_money ?: 0,
-            'zeelool_pc_sales_num' => $zeelool_pc_sales_num ?: 0,
-            'zeelool_wap_sales_num' => $zeelool_wap_sales_num ?: 0,
-            'zeelool_app_sales_num' => $zeelool_app_sales_num ?: 0,
-            'zeelool_android_sales_num' => $zeelool_android_sales_num ?: 0,
-            'zeelool_pc_unit_price' => $zeelool_pc_unit_price ?: 0,
+            'zeelool_pc_sales_money' 	=> $zeelool_pc_sales_money ?:0,
+            'zeelool_wap_sales_money' 	=> $zeelool_wap_sales_money ?:0,
+            'zeelool_app_sales_money' 	=> $zeelool_app_sales_money ?:0,
+            'zeelool_android_sales_money' 	=> $zeelool_android_sales_money ?:0,
+            'zeelool_pc_sales_num' 		=> $zeelool_pc_sales_num ?:0,
+            'zeelool_wap_sales_num'		=> $zeelool_wap_sales_num ?:0,
+            'zeelool_app_sales_num' 	=> $zeelool_app_sales_num ?:0,
+            'zeelool_android_sales_num' 	=> $zeelool_android_sales_num ?:0,
+            'zeelool_pc_unit_price' 	=> $zeelool_pc_unit_price ?:0,
             'zeelool_wap_unit_price' 	=> $zeelool_wap_unit_price ?:0,
             'zeelool_app_unit_price' 	=> $zeelool_app_unit_price ?:0,
             'zeelool_android_unit_price' 	=> $zeelool_android_unit_price ?:0,
@@ -534,22 +334,16 @@
             'zeelool_es_wap_unit_price' => $zeelool_es_wap_unit_price ?:0,
             'zeelool_de_pc_sales_money' => $zeelool_de_pc_sales_money ?:0,
             'zeelool_de_wap_sales_money' =>$zeelool_de_wap_sales_money ?:0,
-            'zeelool_de_pc_sales_num' => $zeelool_de_pc_sales_num ?: 0,
-            'zeelool_de_wap_sales_num' => $zeelool_de_wap_sales_num ?: 0,
-            'zeelool_de_pc_unit_price' => $zeelool_de_pc_unit_price ?: 0,
-            'zeelool_de_wap_unit_price' => $zeelool_de_wap_unit_price ?: 0,
-            'zeelool_jp_pc_sales_money' => $zeelool_jp_pc_sales_money ?: 0,
-            'zeelool_jp_wap_sales_money' => $zeelool_jp_wap_sales_money ?: 0,
-            'zeelool_jp_pc_sales_num' => $zeelool_jp_pc_sales_num ?: 0,
-            'zeelool_jp_wap_sales_num' => $zeelool_jp_wap_sales_num ?: 0,
-            'zeelool_jp_pc_unit_price' => $zeelool_jp_pc_unit_price ?: 0,
-            'zeelool_jp_wap_unit_price' => $zeelool_jp_wap_unit_price ?: 0,
-            'voogmechic_pc_sales_money' => $voogmechicPcSalesMoney ?: 0,
-            'voogmechic_wap_sales_money' => $voogmechicWapSalesMoney ?: 0,
-            'voogmechic_pc_sales_num' => $voogmechicPcSalesNum ?: 0,
-            'voogmechic_wap_sales_num' => $voogmechicWapSalesNum ?: 0,
-            'voogmechic_pc_unit_price' => $voogmechicPcUnitPrice ?: 0,
-            'voogmechic_wap_unit_price' => $voogmechicWapUnitPrice ?: 0,
+            'zeelool_de_pc_sales_num' 	=> $zeelool_de_pc_sales_num ?:0,
+            'zeelool_de_wap_sales_num' 	=> $zeelool_de_wap_sales_num ?:0,
+            'zeelool_de_pc_unit_price' 	=> $zeelool_de_pc_unit_price ?:0,
+            'zeelool_de_wap_unit_price' => $zeelool_de_wap_unit_price ?:0,
+            'zeelool_jp_pc_sales_money' => $zeelool_jp_pc_sales_money ?:0,
+            'zeelool_jp_wap_sales_money' =>$zeelool_jp_wap_sales_money ?:0,
+            'zeelool_jp_pc_sales_num' 	=> $zeelool_jp_pc_sales_num ?:0,
+            'zeelool_jp_wap_sales_num' 	=> $zeelool_jp_wap_sales_num ?:0,
+            'zeelool_jp_pc_unit_price' 	=> $zeelool_jp_pc_unit_price ?:0,
+            'zeelool_jp_wap_unit_price' => $zeelool_jp_wap_unit_price ?:0,
         ];
         Cache::set('Dashboard_get_platform_data_'.md5(serialize($map)), $arr, 7200);
         return $arr;
