<?php

namespace app\admin\controller\operatedatacenter\GoodsData;

use app\admin\model\order\order\Zeelool;
use app\admin\model\platformManage\MagentoPlatform;
use app\common\controller\Backend;
use think\Controller;
use think\Db;
use think\Request;

class GoodsChange extends Backend
{
    public function _initialize()
    {
        parent::_initialize();
        $this->zeeloolOperate = new \app\admin\model\operatedatacenter\Zeelool;
        $this->vooguemeOperate = new \app\admin\model\operatedatacenter\Voogueme();
        $this->nihaoOperate = new \app\admin\model\operatedatacenter\Nihao();
    }

    public function index()
    {
        $start = date('Y-m-d', strtotime('-6 day'));
        $end = date('Y-m-d 23:59:59');
        $seven_days = $start . ' 00:00:00 - ' . $end . ' 00:00:00';
        //设置过滤方法
        $this->request->filter(['strip_tags']);
        $_item_platform_sku = new \app\admin\model\itemmanage\ItemPlatformSku();
        $this->magentoplatform = new \app\admin\model\platformmanage\MagentoPlatform();
        //查询对应平台权限
        $magentoplatformarr = $this->magentoplatform->getAuthSite();
        foreach ($magentoplatformarr as $key => $val) {
            if (!in_array($val['name'], ['zeelool', 'voogueme', 'nihao'])) {
                unset($magentoplatformarr[$key]);
            }
        }

        if ($this->request->isAjax()) {
            $filter = json_decode($this->request->get('filter'), true);
            // dump($filter);
            //如果发送的来源是Selectpage，则转发到Selectpage
            if ($this->request->request('keyField')) {
                return $this->selectpage();
            }
            if ($filter['time_str']) {
                //时间段总和
                $createat = explode(' ', $filter['time_str']);
                unset($filter['time_str']);
                $this->request->get(['filter' => json_encode($filter)]);
            } else {
<<<<<<< HEAD
=======
                unset($filter['time_str']);
                $this->request->get(['filter' => json_encode($filter)]);
>>>>>>> cd717a65
                $createat = explode(' ', $seven_days);
            }
            if ($filter['create_time-operate']) {
                unset($filter['create_time-operate']);
            }
<<<<<<< HEAD
=======
            if ($filter['sku']) {
                $map['sku'] = ['like', '%' . $filter['sku'] . '%'];
                unset($filter['sku']);
                $this->request->get(['filter' => json_encode($filter)]);
            } else {
                unset($filter['sku']);
                $this->request->get(['filter' => json_encode($filter)]);
            }
>>>>>>> cd717a65
            if ($filter['order_platform']) {
                $order_platform = $filter['order_platform'];
                unset($filter['order_platform']);
                $this->request->get(['filter' => json_encode($filter)]);
            } else {
                $order_platform = 1;
            }
            $map['site'] = $order_platform;
            $map['day_date'] = ['between', [$createat[0], $createat[3]]];
            list($where, $sort, $order, $offset, $limit) = $this->buildparams();
            $total = Db::name('datacenter_sku_day')
                ->where($where)
                ->where($map)
                ->group('sku')
                // ->order($sort, $order)
                ->order('day_date', 'desc')
                ->count();
            $sku_data_day = Db::name('datacenter_sku_day')
                ->where($where)
                ->where($map)
                ->group('sku')
                ->field('id,sku,sum(cart_num) as cart_num,now_pricce,max(day_date) as day_date,single_price,day_stock,day_onway_stock,sum(sales_num) as sales_num,sum(order_num) as order_num,sum(glass_num) as glass_num,sum(sku_row_total) as sku_row_total,sum(sku_grand_total) as sku_grand_total,sum(sku_grand_total) as sku_grand_total')
                // ->order($sort, $order)
                ->order('day_date', 'desc')
                ->limit($offset, $limit)
                ->select();
            foreach ($sku_data_day as $k => $v) {
                $sku_detail = $_item_platform_sku->where(['sku' => $v['sku'], 'platform_type' => $order_platform])->field('platform_sku,stock,plat_on_way_stock,outer_sku_status')->find();
                //sku转换
                $sku_data_day[$k]['sku_change'] = $sku_detail['platform_sku'];
<<<<<<< HEAD
                $sku_data_day[$k]['single_price'] = $sku_data_day[$k]['glass_num'] != 0 ? round($sku_data_day[$k]['sku_row_total'] / $sku_data_day[$k]['glass_num'],2) : 0;
=======
                $sku_data_day[$k]['single_price'] = $sku_data_day[$k]['glass_num'] != 0 ? round($sku_data_day[$k]['sku_row_total'] / $sku_data_day[$k]['glass_num'], 2) : 0;
>>>>>>> cd717a65
                //上下架状态
                $sku_data_day[$k]['status'] = $sku_detail['outer_sku_status'];
                $sku_data_day[$k]['stock'] = $sku_detail['stock'];
                $sku_data_day[$k]['on_way_stock'] = $sku_detail['plat_on_way_stock'];
                $sku_data_day[$k]['cart_change'] = $sku_data_day[$k]['cart_num'] == 0 ? '0%' : round($sku_data_day[$k]['order_num'] / $sku_data_day[$k]['cart_num'] * 100, 2) . '%';
            }
            $result = array("total" => $total, "rows" => $sku_data_day);
            return json($result);
        }
        $this->assign('magentoplatformarr', $magentoplatformarr);
        return $this->view->fetch();
    }

    // 商品转化率分析 产品等级转化情况
    public function sku_grade_data()
    {
        if ($this->request->isAjax()) {
            $params = $this->request->param();
            //站点
            $order_platform = $params['order_platform'] ? $params['order_platform'] : 1;
            //时间
            $time_str = $params['time_str'];
            if (!$time_str) {
                //默认查询z站七天的数据
                $start = date('Y-m-d', strtotime('-6 day'));
                $end = date('Y-m-d 23:59:59');
                $time_str = $start . ' 00:00:00 - ' . $end . ' 00:00:00';
            }
            //时间段总和
            $createat = explode(' ', $time_str);
            $where['site'] = $order_platform;
            $where['day_date'] = ['between', [$createat[0], $createat[3]]];
            $sku_data_day = Db::name('datacenter_sku_day')->where($where)->field('')->select();
            $sku_data_days = Db::name('datacenter_sku_day')->where('site', $order_platform)->where($where)->field('')->select();

            //各个等级产品数量
            $arr = array_column($sku_data_days, 'goods_grade');
            $arr = array_count_values($arr);

            $arrs = [];
            foreach ($sku_data_day as $k => $v) {
                if ($arrs[$v['goods_grade']]) {
                    $arrs[$v['goods_grade']]['unique_pageviews'] += $v['unique_pageviews'];
                    $arrs[$v['goods_grade']]['cart_num'] += $v['cart_num'];
                    $arrs[$v['goods_grade']]['order_num'] += $v['order_num'];
                    $arrs[$v['goods_grade']]['sku_grand_total'] += $v['sku_grand_total'];
                } else {
                    $arrs[$v['goods_grade']]['unique_pageviews'] = $v['unique_pageviews'];
                    $arrs[$v['goods_grade']]['cart_num'] = $v['cart_num'];
                    $arrs[$v['goods_grade']]['order_num'] = $v['order_num'];
                    $arrs[$v['goods_grade']]['sku_grand_total'] = $v['sku_grand_total'];
                }

            }
            $a_plus['a_plus_num'] = $arr['A+'];
            $a_plus['a_plus_session_num'] = $arrs['A+']['unique_pageviews'];
            $a_plus['a_plus_cart_num'] = $arrs['A+']['cart_num'];
            $a_plus['a_plus_session_change'] = $arrs['A+']['unique_pageviews'] == 0 ? 0 : round($arrs['A+']['cart_num'] / $arrs['A+']['unique_pageviews'] * 100, 2) . '%';
            $a_plus['a_plus_order_num'] = $arrs['A+']['order_num'];
            $a_plus['a_plus_cart_change'] = $arrs['A+']['cart_num'] == 0 ? 0 : round($arrs['A+']['order_num'] / $arrs['A+']['cart_num'] * 100, 2) . '%';
            $a_plus['a_plus_sku_total'] = round($arrs['A+']['sku_grand_total'], 2);

            $aa['a_num'] = $arr['A'];
            $aa['a_session_num'] = $arrs['A']['unique_pageviews'];
            $aa['a_cart_num'] = $arrs['A']['cart_num'];
            $aa['a_session_change'] = $arrs['A']['unique_pageviews'] == 0 ? 0 : round($arrs['A']['cart_num'] / $arrs['A']['unique_pageviews'] * 100, 2) . '%';
            $aa['a_order_num'] = $arrs['A']['order_num'];
            $aa['a_cart_change'] = $arrs['A']['cart_num'] == 0 ? 0 : round($arrs['A']['order_num'] / $arrs['A']['cart_num'] * 100, 2) . '%';
            $aa['a_sku_total'] = round($arrs['A']['sku_grand_total'], 2);

            $bb['b_num'] = $arr['B'];
            $bb['b_session_num'] = $arrs['B']['unique_pageviews'];
            $bb['b_cart_num'] = $arrs['B']['cart_num'];
            $bb['b_session_change'] = $arrs['B']['unique_pageviews'] == 0 ? 0 : round($arrs['B']['cart_num'] / $arrs['B']['unique_pageviews'] * 100, 2) . '%';
            $bb['b_order_num'] = $arrs['B']['order_num'];
            $bb['b_cart_change'] = $arrs['B']['cart_num'] == 0 ? 0 : round($arrs['B']['order_num'] / $arrs['B']['cart_num'] * 100, 2) . '%';
            $bb['b_sku_total'] = round($arrs['B']['sku_grand_total'], 2);

            $cc['c_num'] = $arr['C'];
            $cc['c_session_num'] = $arrs['C']['unique_pageviews'];
            $cc['c_cart_num'] = $arrs['C']['cart_num'];
            $cc['c_session_change'] = $arrs['C']['unique_pageviews'] == 0 ? 0 : round($arrs['C']['cart_num'] / $arrs['C']['unique_pageviews'] * 100, 2) . '%';
            $cc['c_order_num'] = $arrs['C']['order_num'];
            $cc['c_cart_change'] = $arrs['C']['cart_num'] == 0 ? 0 : round($arrs['C']['order_num'] / $arrs['C']['cart_num'] * 100, 2) . '%';
            $cc['c_sku_total'] = round($arrs['C']['sku_grand_total'], 2);

            $c_plus['c_plus_num'] = $arr['C+'];
            $c_plus['c_plus_session_num'] = $arrs['C+']['unique_pageviews'];
            $c_plus['c_plus_cart_num'] = $arrs['C+']['cart_num'];
            $c_plus['c_plus_session_change'] = $arrs['C+']['unique_pageviews'] == 0 ? 0 : round($arrs['C+']['cart_num'] / $arrs['C+']['unique_pageviews'] * 100, 2) . '%';
            $c_plus['c_plus_order_num'] = $arrs['C+']['order_num'];
            $c_plus['c_plus_cart_change'] = $arrs['C+']['cart_num'] == 0 ? 0 : round($arrs['C+']['order_num'] / $arrs['C+']['cart_num'] * 100, 2) . '%';
            $c_plus['c_plus_sku_total'] = round($arrs['C+']['sku_grand_total'], 2);

            $ddd['d_num'] = $arr['D'] ? $arrs['D'] : 0;
            $ddd['d_session_num'] = $arrs['D']['unique_pageviews'] ? $arrs['D']['unique_pageviews'] : 0;
            $ddd['d_cart_num'] = $arrs['D']['cart_num'] ? $arrs['D']['cart_num'] : 0;
            $ddd['d_session_change'] = $arrs['D']['unique_pageviews'] == 0 ? 0 : round($arrs['D']['cart_num'] / $arrs['D']['unique_pageviews'] * 100, 2);
            $ddd['d_order_num'] = $arrs['D']['order_num'] ? $arrs['D']['order_num'] : 0;
            $ddd['d_cart_change'] = $arrs['D']['cart_num'] == 0 ? 0 : round($arrs['D']['order_num'] / $arrs['D']['cart_num'] * 100, 2);
            $ddd['d_sku_total'] = round($arrs['D']['sku_grand_total'], 2);

            $ee['e_num'] = $arr['E'] ? $arrs['E'] : 0;
            $ee['e_session_num'] = $arrs['E']['unique_pageviews'] ? $arrs['E']['unique_pageviews'] : 0;
            $ee['e_cart_num'] = $arrs['E']['cart_num'] ? $arrs['E']['cart_num'] : 0;
            $ee['e_session_change'] = $arrs['E']['unique_pageviews'] == 0 ? 0 : round($arrs['E']['cart_num'] / $arrs['E']['unique_pageviews'] * 100, 2) . '%';
            $ee['e_order_num'] = $arrs['E']['order_num'] ? $arrs['E']['order_num'] : 0;
            $ee['e_cart_change'] = $arrs['E']['cart_num'] == 0 ? 0 : round($arrs['E']['order_num'] / $arrs['E']['cart_num'] * 100, 2) . '%';
            $ee['e_sku_total'] = round($arrs['E']['sku_grand_total'], 2);
            $data = compact('a_plus', 'aa', 'bb', 'cc', 'c_plus', 'ddd', 'ee');

            $this->success('', '', $data);
        }
    }

    //跑sku每天的数据
    public function sku_day_data()
    {
        set_time_limit(0);
        $data = date('Y-m-d');
        $_item_platform_sku = new \app\admin\model\itemmanage\ItemPlatformSku();
        $sku_data = $_item_platform_sku
            ->field('sku,grade,platform_sku,outer_sku_status')
            ->where(['platform_type' => 1])
            // ->where(['platform_type' => 1,'outer_sku_status'=>1])
            ->select();
        //当前站点的所有sku映射关系
        $sku_data = collection($sku_data)->toArray();
        //ga所有的sku唯一身份浏览量的数据
        $ga_skus = $this->zeeloolOperate->google_sku_detail(1, $data);
        $ga_skus = array_column($ga_skus, 'uniquePageviews', 'ga:pagePath');

        //匹配sku映射关系 和ga的唯一身份浏览量的数据 循环嵌套
        $arr = [];
        foreach ($sku_data as $k => $v) {
            foreach ($ga_skus as $kk => $vv) {
                if (strpos($kk, $v['sku']) != false) {
                    if ($arr[$v['sku']]) {
                        $arr[$v['sku']]['unique_pageviews'] += $vv;
                    } else {
                        $arr[$v['sku']]['unique_pageviews'] = $vv;
                        $arr[$v['sku']]['goods_grade'] = $v['grade'];
                        $arr[$v['sku']]['sku'] = $v['sku'];
                        $arr[$v['sku']]['platform_sku'] = $v['platform_sku'];
                    }

                }
            }
        }
        $time_where[] = ['exp', Db::raw("DATE_FORMAT(created_at, '%Y-%m-%d') = '" . $data . "'")];
        $time_where1[] = ['exp', Db::raw("DATE_FORMAT(a.created_at, '%Y-%m-%d') = '" . $data . "'")];
        //统计某个sku某一天的销量
        $zeelool_order = new Zeelool();
        foreach ($arr as $key => $value) {
            $arr[$key]['order_num'] = Db::connect('database.db_zeelool')->table('sales_flat_order_item')
                ->where('sku', 'like', '%' . $value['sku'] . '%')
                // ->where($time_where)
                ->distinct('order_id')
                ->field('order_id,created_at')
                ->count();
            $map['b.sku'] = ['=', $value['sku']];
            $map['a.status'] = ['in', ['free_processing', 'processing', 'paypal_reversed', 'paypal_canceled_reversal', 'complete']];
            //获取这个sku所有的订单情况
            $sku_order_data = Db::connect('database.db_zeelool')->table('sales_flat_order')
                ->where($map)
                // ->where($time_where1)
                ->alias('a')
                ->field('grand_total,entity_id,row_total,b.sku,a.created_at,c.goods_type')
                ->join(['sales_flat_order_item' => 'b'], 'a.entity_id=b.order_id')
                ->join(['sales_flat_order_item_prescription' => 'c'], 'a.entity_id=c.order_id')
                ->select();
            // dump($sku_order_data);
            //统计某个sku某一天的销售额 实际支付的金额
            foreach ($sku_order_data as $kk => $vv) {
                if ($arr[$key]['sku_grand_total']) {
                    $arr[$key]['sku_grand_total'] += $vv['grand_total'];
                } else {
                    $arr[$key]['sku_grand_total'] = $vv['grand_total'];
                }
                if ($arr[$key]['sku_row_total']) {
                    $arr[$key]['sku_row_total'] += $vv['row_total'];
                } else {
                    $arr[$key]['sku_row_total'] += $vv['row_total'];
                }
                //找到商品的现价
                if (!$arr[$key]['now_pricce']) {
                    $arr[$key]['now_pricce'] = Db::connect('database.db_zeelool')->table('catalog_product_index_price')->where('entity_id', $vv['entity_id'])->value('final_price');
                }
                //商品的类型
                if (!$arr[$key]['goods_type']) {
                    $arr[$key]['goods_type'] = $vv['goods_type'];
                }
            }
            //销售副数
            $arr[$key]['glass_num'] = Db::connect('database.db_zeelool')->table('sales_flat_order_item')
                ->where('sku', 'like', '%' . $value['sku'] . '%')
                // ->where($time_where)
                ->count();
            //副单价
            $arr[$key]['single_price'] = $arr[$key]['glass_num'] == 0 ? 0 : round($arr[$key]['sku_row_total'] / $arr[$key]['glass_num'], 0);
            // dump($sku_order_data);
            //日期
            $arr[$key]['day_date'] = $data;
            //站点
            $arr[$key]['site'] = 1;
            //购物车数量
            $zeelool_model = Db::connect('database.db_zeelool');
            $zeelool_model->table('sales_flat_quote')->query("set time_zone='+8:00'");
            $cart_where1 = [];
            $cart_where1[] = ['exp', Db::raw("DATE_FORMAT(a.created_at, '%Y-%m-%d') = '" . $data . "'")];
            $cart_where1['b.sku'] = ['=', $value['sku']];
            $arr[$key]['cart_num'] = $zeelool_model->table('sales_flat_quote')
                ->alias('a')
                ->join(['sales_flat_quote_item' => 'b'], 'a.entity_id=b.quote_id')
                ->where($cart_where1)
                ->where('base_grand_total', 'gt', 0)
                ->field('b.sku,a.base_grand_total,a.created_at')
                ->count();
            //插入数据
            Db::name('datacenter_sku_day')->insert($arr[$key]);
            echo $key . "\n";
            usleep(100000);
        }
        // die;
        // dump($arr);
    }

    public function sku_day_data_ga()
    {
        $zeeloolOperate = new \app\admin\model\operatedatacenter\Zeelool;
        set_time_limit(0);
        $data = date('Y-m-d');
        $data = '2020-10-10';
        $_item_platform_sku = new \app\admin\model\itemmanage\ItemPlatformSku();
        $sku_data = $_item_platform_sku
            ->field('sku,grade,platform_sku,outer_sku_status')
            ->where(['platform_type' => 1])
            // ->where(['platform_type' => 1,'outer_sku_status'=>1])
            ->select();
        //当前站点的所有sku映射关系
        $sku_data = collection($sku_data)->toArray();
        //ga所有的sku唯一身份浏览量的数据
        $ga_skus = $zeeloolOperate->google_sku_detail(1, $data);
        $ga_skus = array_column($ga_skus, 'uniquePageviews', 'ga:pagePath');

        //匹配sku映射关系 和ga的唯一身份浏览量的数据 循环嵌套
        $arr = [];
        foreach ($sku_data as $k => $v) {
            foreach ($ga_skus as $kk => $vv) {
                if (strpos($kk, $v['sku']) != false) {
                    if ($arr[$v['sku']]) {
                        $arr[$v['sku']]['unique_pageviews'] += $vv;
                    } else {
                        $arr[$v['sku']]['unique_pageviews'] = $vv;
                        $arr[$v['sku']]['goods_grade'] = $v['grade'];
                        $arr[$v['sku']]['sku'] = $v['sku'];
                        $arr[$v['sku']]['platform_sku'] = $v['platform_sku'];
                        $arr[$v['sku']]['site'] = 1;
                        $arr[$v['sku']]['day_date'] = $data;
                    }

                }
            }
            // dump($arr[$v['sku']]);
            if (!empty($arr[$v['sku']])) {
                Db::name('datacenter_sku_day')->insert($arr[$v['sku']]);
                echo $v['sku'] . "\n";
                echo '<br>';
                usleep(100000);
            }
        }
        // dump($arr);
    }

    //sku某一天的订单数量 销售额 实际支付的金额 现价 商品类型
    public function sku_day_data_order()
    {
        set_time_limit(0);
        $data = date('Y-m-d');
        $data = '2020-10-20';
        $_item_platform_sku = new \app\admin\model\itemmanage\ItemPlatformSku();
        $sku_data = $_item_platform_sku
            ->field('sku,grade,platform_sku,outer_sku_status')
            // ->where(['platform_type' => 1])
            ->where(['platform_type' => 1, 'outer_sku_status' => 1])
            // ->limit(10)
            ->select();
        //当前站点的所有sku映射关系
        $sku_data = collection($sku_data)->toArray();
        // dump($sku_data);die;
        $time_where[] = ['exp', Db::raw("DATE_FORMAT(created_at, '%Y-%m-%d') = '" . $data . "'")];
        $time_where1[] = ['exp', Db::raw("DATE_FORMAT(a.created_at, '%Y-%m-%d') = '" . $data . "'")];
        //统计某个sku某一天的数据
        foreach ($sku_data as $key => $value) {
            //sku某一天的订单数量
            $arr[$key]['order_num'] = Db::connect('database.db_zeelool')
                ->table('sales_flat_order_item')
                ->where('sku', 'like', $value['platform_sku'] . '%')
                // ->where($time_where)
                ->distinct('order_id')
                ->field('order_id,created_at')
                ->count();
            $map['b.sku'] = ['=', $value['sku']];
            $map['a.status'] = ['in', ['free_processing', 'processing', 'paypal_reversed', 'paypal_canceled_reversal', 'complete']];
            //获取这个sku所有的订单情况
            $sku_order_data = Db::connect('database.db_zeelool')
                ->table('sales_flat_order')
                ->where($map)
                // ->where($time_where1)
                ->alias('a')
                ->field('base_grand_total,entity_id,base_row_total,b.sku,a.created_at,c.goods_type')
                ->join(['sales_flat_order_item' => 'b'], 'a.entity_id=b.order_id')
                ->join(['sales_flat_order_item_prescription' => 'c'], 'a.entity_id=c.order_id')
                ->select();
            // dump($sku_order_data);
            //统计某个sku某一天的销售额 实际支付的金额
            foreach ($sku_order_data as $kk => $vv) {
                if ($arr[$key]['sku_grand_total']) {
                    $arr[$key]['sku_grand_total'] += $vv['base_grand_total'];
                } else {
                    $arr[$key]['sku_grand_total'] = $vv['base_grand_total'];
                }
                if ($arr[$key]['sku_row_total']) {
                    $arr[$key]['sku_row_total'] += $vv['base_row_total'];
                } else {
                    $arr[$key]['sku_row_total'] += $vv['base_row_total'];
                }
                //找到商品的现价
                if (!$arr[$key]['now_pricce']) {
                    // $arr[$key]['now_pricce'] = Db::connect('database.db_zeelool_online')
                    $arr[$key]['now_pricce'] = Db::connect('database.db_zeelool')
                        ->table('catalog_product_index_price')
                        ->where('entity_id', $vv['entity_id'])
                        ->value('final_price');
                }
                //商品的类型
                if (!$arr[$key]['goods_type']) {
                    $arr[$key]['goods_type'] = $vv['goods_type'];
                }
            }
            //日期
            $arr[$key]['day_date'] = $data;
            //站点
            $arr[$key]['site'] = 1;
            $arr[$key]['sku'] = $value['sku'];
            if (!$arr[$key]['sku_grand_total']) {
                $arr[$key]['sku_grand_total'] = 0;
            }
            if (!$arr[$key]['sku_row_total']) {
                $arr[$key]['sku_row_total'] = 0;
            }
            if (!$arr[$key]['now_pricce']) {
                $arr[$key]['now_pricce'] = 0;
            }
            if (!$arr[$key]['goods_type']) {
                $arr[$key]['goods_type'] = 1;
            }
            if (!empty($arr[$key])) {
                //更新数据
                Db::name('datacenter_sku_day')
                    ->where(['sku' => $arr[$key]['sku'], 'day_date' => $arr[$key]['day_date'], 'site' => $arr[$key]['site']])
                    ->update(['order_num' => $arr[$key]['order_num'], 'sku_grand_total' => $arr[$key]['sku_grand_total'], 'sku_row_total' => $arr[$key]['sku_row_total'], 'now_pricce' => $arr[$key]['now_pricce'], 'goods_type' => $arr[$key]['goods_type']]);
                echo $arr[$key]['sku'] . "\n";
                usleep(100000);
            }

        }
        dump($arr);
    }

    //销售副数 副单价 购物车数量
    public function sku_day_data_other()
    {
        set_time_limit(0);
        $data = date('Y-m-d');
        $data = '2020-10-20';
        $_item_platform_sku = new \app\admin\model\itemmanage\ItemPlatformSku();
        $sku_data = $_item_platform_sku
            ->field('sku,grade,platform_sku,outer_sku_status')
            ->where(['platform_type' => 1, 'outer_sku_status' => 1])
            ->select();

        //当前站点的所有sku映射关系
        $sku_data = collection($sku_data)->toArray();
        $time_where[] = ['exp', Db::raw("DATE_FORMAT(created_at, '%Y-%m-%d') = '" . $data . "'")];
        $time_where1[] = ['exp', Db::raw("DATE_FORMAT(a.created_at, '%Y-%m-%d') = '" . $data . "'")];
        //统计某个sku某一天的数据
        foreach ($sku_data as $key => $value) {
            //销售副数
            $arr[$key]['glass_num'] = Db::connect('database.db_zeelool')->table('sales_flat_order_item')
                ->where('sku', 'like', $value['platform_sku'] . '%')
                ->where($time_where)
                ->count();
            //副单价
            $arr[$key]['single_price'] = $arr[$key]['glass_num'] == 0 ? 0 : round($arr[$key]['sku_row_total'] / $arr[$key]['glass_num'], 0);
            //日期
            $arr[$key]['day_date'] = $data;
            //站点
            $arr[$key]['site'] = 1;
            //购物车数量
            $zeelool_model = Db::connect('database.db_zeelool_online');
            $zeelool_model->table('sales_flat_quote')->query("set time_zone='+8:00'");
            $cart_where1 = [];
            $cart_where1[] = ['exp', Db::raw("DATE_FORMAT(a.created_at, '%Y-%m-%d') = '" . $data . "'")];
            $cart_where1['b.sku'] = ['=', $value['sku']];
            $arr[$key]['cart_num'] = $zeelool_model->table('sales_flat_quote')
                ->alias('a')
                ->join(['sales_flat_quote_item' => 'b'], 'a.entity_id=b.quote_id')
                ->where($cart_where1)
                ->where('base_grand_total', 'gt', 0)
                ->field('b.sku,a.base_grand_total,a.created_at')
                ->count();
            $arr[$key]['sku'] = $value['sku'];
            if (!$arr[$key]['sku_grand_total']) {
                $arr[$key]['sku_grand_total'] = 0;
            }
            if (!$arr[$key]['sku_row_total']) {
                $arr[$key]['sku_row_total'] = 0;
            }
            if (!$arr[$key]['now_pricce']) {
                $arr[$key]['now_pricce'] = 0;
            }
            if (!$arr[$key]['goods_type']) {
                $arr[$key]['goods_type'] = 1;
            }
            if (!empty($arr[$key])) {
                //更新数据
                Db::name('datacenter_sku_day')
                    ->where(['sku' => $arr[$key]['sku'], 'day_date' => $arr[$key]['day_date'], 'site' => $arr[$key]['site']])
                    ->update(['glass_num' => $arr[$key]['glass_num'], 'single_price' => $arr[$key]['single_price'], 'cart_num' => $arr[$key]['cart_num']]);
                echo $arr[$key]['sku'] . "\n";
                usleep(100000);
            }

        }
        dump($arr);
    }
}<|MERGE_RESOLUTION|>--- conflicted
+++ resolved
@@ -49,18 +49,13 @@
                 unset($filter['time_str']);
                 $this->request->get(['filter' => json_encode($filter)]);
             } else {
-<<<<<<< HEAD
-=======
                 unset($filter['time_str']);
                 $this->request->get(['filter' => json_encode($filter)]);
->>>>>>> cd717a65
                 $createat = explode(' ', $seven_days);
             }
             if ($filter['create_time-operate']) {
                 unset($filter['create_time-operate']);
             }
-<<<<<<< HEAD
-=======
             if ($filter['sku']) {
                 $map['sku'] = ['like', '%' . $filter['sku'] . '%'];
                 unset($filter['sku']);
@@ -69,7 +64,6 @@
                 unset($filter['sku']);
                 $this->request->get(['filter' => json_encode($filter)]);
             }
->>>>>>> cd717a65
             if ($filter['order_platform']) {
                 $order_platform = $filter['order_platform'];
                 unset($filter['order_platform']);
@@ -79,6 +73,7 @@
             }
             $map['site'] = $order_platform;
             $map['day_date'] = ['between', [$createat[0], $createat[3]]];
+            // dump($map);
             list($where, $sort, $order, $offset, $limit) = $this->buildparams();
             $total = Db::name('datacenter_sku_day')
                 ->where($where)
@@ -100,11 +95,7 @@
                 $sku_detail = $_item_platform_sku->where(['sku' => $v['sku'], 'platform_type' => $order_platform])->field('platform_sku,stock,plat_on_way_stock,outer_sku_status')->find();
                 //sku转换
                 $sku_data_day[$k]['sku_change'] = $sku_detail['platform_sku'];
-<<<<<<< HEAD
-                $sku_data_day[$k]['single_price'] = $sku_data_day[$k]['glass_num'] != 0 ? round($sku_data_day[$k]['sku_row_total'] / $sku_data_day[$k]['glass_num'],2) : 0;
-=======
                 $sku_data_day[$k]['single_price'] = $sku_data_day[$k]['glass_num'] != 0 ? round($sku_data_day[$k]['sku_row_total'] / $sku_data_day[$k]['glass_num'], 2) : 0;
->>>>>>> cd717a65
                 //上下架状态
                 $sku_data_day[$k]['status'] = $sku_detail['outer_sku_status'];
                 $sku_data_day[$k]['stock'] = $sku_detail['stock'];
