<?php

namespace app\admin\controller\operatedatacenter\goodsdata;

use app\admin\model\itemmanage\ItemPlatformSku;
use app\common\controller\Backend;
use PhpOffice\PhpSpreadsheet\Spreadsheet;
use think\Controller;
use think\Db;
use think\Request;

class SingleItems extends Backend
{
    /**
     * 单品查询某个sku的订单列表
     *
     * Created by Phpstorm.
     * User: jhh
     * Date: 2020/12/17
     * Time: 13:43:45
     */
    public function index()
    {
        //设置过滤方法
        $this->request->filter(['strip_tags']);
        if ($this->request->isAjax()) {
            $filter = json_decode($this->request->get('filter'), true);
            //如果发送的来源是Selectpage，则转发到Selectpage
            if ($this->request->request('keyField')) {
                return $this->selectpage();
            }
            if ($filter['create_time-operate']) {
                unset($filter['create_time-operate']);
                $this->request->get(['filter' => json_encode($filter)]);
            }
            if ($filter['time_str']) {
                $createat = explode(' ', $filter['time_str']);
                $map['p.created_at'] = ['between', [$createat[0], $createat[3] . ' 23:59:59']];
                unset($filter['time_str']);
                $this->request->get(['filter' => json_encode($filter)]);
            } else {
                if (isset($filter['time_str'])) {
                    unset($filter['time_str']);
                    $this->request->get(['filter' => json_encode($filter)]);
                }
                $start = date('Y-m-d', strtotime('-6 day'));
                $end = date('Y-m-d 23:59:59');
                $map['p.created_at'] = ['between', [$start, $end]];
            }

            if ($filter['sku']) {
                $map['p.sku'] = ['like',$filter['sku']];
                unset($filter['sku']);
                $this->request->get(['filter' => json_encode($filter)]);
            }
            if ($filter['order_platform']) {
                $site = $filter['order_platform'];
                unset($filter['order_platform']);
                $this->request->get(['filter' => json_encode($filter)]);
            } else {
                $site = 1;
            }
            if ($site == 2) {
                $order_model = Db::connect('database.db_voogueme');
            } elseif ($site == 3) {
                $order_model = Db::connect('database.db_nihao');
            } else {
                $order_model = Db::connect('database.db_zeelool');
            }
            $order_model->table('sales_flat_order_item_prescription')->query("set time_zone='+8:00'");
            $map['o.status'] = ['in', ['free_processing', 'processing', 'complete', 'paypal_reversed', 'payment_review', 'paypal_canceled_reversal']];
            $map['o.order_type'] = 1;
            list($where, $sort, $order, $offset, $limit) = $this->buildparams();
            $total = $order_model
                ->table('sales_flat_order')
                ->where($map)
                ->alias('o')
                ->join(['sales_flat_order_item' => 'p'], 'o.entity_id=p.order_id')
                ->group('o.entity_id')
                ->count();
            $list = $order_model
                ->table('sales_flat_order')
                ->where($map)
                ->alias('o')
                ->join(['sales_flat_order_item' => 'p'], 'o.entity_id=p.order_id')
                ->group('o.entity_id')
                ->order('o.created_at','desc')
                ->limit($offset, $limit)
                ->select();
            $list = collection($list)->toArray();
            $result = array("total" => $total, "rows" => $list);

            return json($result);
        }
        $this->magentoplatform = new \app\admin\model\platformmanage\MagentoPlatform();
        //查询对应平台权限
        $magentoplatformarr = $this->magentoplatform->getAuthSite();
        foreach ($magentoplatformarr as $key => $val) {
            if (!in_array($val['name'], ['zeelool', 'voogueme', 'nihao'])) {
                unset($magentoplatformarr[$key]);
            }
        }
        $this->view->assign('magentoplatformarr', $magentoplatformarr);
        return $this->view->fetch();
    }

    /**
     * 中间表格sku的订单各项指标
     *
     * Created by Phpstorm.
     * User: jhh
     * Date: 2020/12/17
     * Time: 13:44:18
     */
    public function ajax_top_data()
    {
        if ($this->request->isAjax()) {
            $params = $this->request->param();
            //站点
            $order_platform = $params['order_platform'] ? $params['order_platform'] : 1;
            //时间
            $time_str = $params['time_str'] ? $params['time_str'] : '';
            $createat = explode(' ', $time_str);
            $same_where['day_date'] = ['between', [$createat[0], $createat[3]]];
            $same_where['site'] = ['=', $order_platform];
            $sku = input('sku');
            $item_platform = new ItemPlatformSku();
            $sku = $item_platform->where('sku', $sku)->where('platform_sku', $order_platform)->value('platform_sku') ? $item_platform->where('sku', $sku)->where('platform_sku', $order_platform)->value('platform_sku') : $sku;
            switch ($order_platform) {
                case 1:
                    $model = Db::connect('database.db_zeelool');
                    $coatiing_price['b.coatiing_price'] = ['=',0];
                    break;
                case 2:
                    $model = Db::connect('database.db_voogueme');
                    $coatiing_price['b.coatiing_price'] = ['=',0];
                    break;
                case 3:
                    $model = Db::connect('database.db_nihao');
                    $coatiing_price =[];
                    break;
            }
            $model->table('sales_flat_order')->query("set time_zone='+8:00'");
            $model->table('sales_flat_order_item')->query("set time_zone='+8:00'");
            $model->table('sales_flat_order_item_prescription')->query("set time_zone='+8:00'");
            //此sku的总订单量
            $map['sku'] = ['like', $sku . '%'];
            $map['a.status'] = ['in', ['free_processing', 'processing', 'complete', 'paypal_reversed', 'payment_review', 'paypal_canceled_reversal']];
            $map['a.created_at'] = ['between', [$createat[0] . ' ' . $createat[1], $createat[3] . ' ' . $createat[4]]];
            $map['a.order_type'] = ['=', 1];
            $total = $model->table('sales_flat_order')
                ->where($map)
                ->alias('a')
                ->join(['sales_flat_order_item' => 'b'], 'a.entity_id=b.order_id')
                ->group('order_id')
                ->field('entity_id,sku,a.created_at,a.order_type,a.status')
                ->count();

            //整站订单量
            $whole_platform_order_num = Db::name('datacenter_day')->where($same_where)->sum('order_num');
            //订单占比
            $order_rate = $whole_platform_order_num == 0 ? 0 : round($total / $whole_platform_order_num * 100, 2) . '%';
            //平均订单副数
            $whole_glass = $model
                ->table('sales_flat_order_item')
                ->where('sku', 'like', $sku . '%')
                ->where('created_at', 'between', [$createat[0] . ' ' . $createat[1], $createat[3] . ' ' . $createat[4]])
                ->sum('qty_ordered');//sku总副数
            $avg_order_glass = $total == 0 ? 0 : round($whole_glass / $total, 2);
            if ($order_platform != 3) {
                //付费镜片订单数
                $nopay_jingpian_glass = $model
                    ->table('sales_flat_order')
                    ->alias('a')
                    ->join(['sales_flat_order_item_prescription' => 'b'], 'a.entity_id=b.order_id')
                    ->where('a.created_at', 'between', [$createat[0] . ' ' . $createat[1], $createat[3] . ' ' . $createat[4]])
                    ->where('sku', 'like', $sku . '%')
                    ->where('a.order_type', '=', 1)
                    ->where($coatiing_price)
                    ->where('a.status', 'in', ['free_processing', 'processing', 'complete', 'paypal_reversed', 'payment_review', 'paypal_canceled_reversal'])
                    ->where('b.index_price', '=', 0)
                    ->group('order_id')
                    ->count();
            } else {
                //付费镜片订单数
                $nopay_jingpian_glass = $model
                    ->table('sales_flat_order')
                    ->alias('a')
                    ->join(['sales_flat_order_item_prescription' => 'b'], 'a.entity_id=b.order_id')
                    ->where('a.created_at', 'between', [$createat[0] . ' ' . $createat[1], $createat[3] . ' ' . $createat[4]])
                    ->where('sku', 'like', $sku . '%')
                    ->where('a.order_type', '=', 1)
                    // ->where('b.coatiing_price', '=', 0)
                    ->where($coatiing_price)
                    ->where('a.status', 'in', ['free_processing', 'processing', 'complete', 'paypal_reversed', 'payment_review', 'paypal_canceled_reversal'])
                    ->where('b.index_price', '=', 0)
                    ->group('order_id')
                    ->count();
            }
            $pay_jingpian_glass = $total - $nopay_jingpian_glass;
            //付费镜片订单数占比
            $pay_jingpian_glass_rate = $total == 0 ? 0 : round($pay_jingpian_glass / $total * 100, 2) . '%';
            //只买一副的订单
            $only_one_glass_order_list = $model
                ->table('sales_flat_order_item')
                ->where('sku', 'like', $sku . '%')
                ->where('b.created_at', 'between', [$createat[0] . ' ' . $createat[1], $createat[3] . ' ' . $createat[4]])
                ->alias('a')
                ->join(['sales_flat_order' => 'b'], 'a.order_id=b.entity_id')
                ->where('b.order_type', '=', 1)
                ->where('b.status', 'in', ['free_processing', 'processing', 'complete', 'paypal_reversed', 'payment_review', 'paypal_canceled_reversal'])
                ->field('order_id,sum(qty_ordered) as all_qty_ordered')
                ->group('a.order_id')
                ->select();
            $only_one_glass_order_list = $model->table('sales_flat_order')
                ->where($map)
                ->alias('a')
                ->join(['sales_flat_order_item' => 'b'], 'a.entity_id=b.order_id')
                ->group('order_id')
                ->field('entity_id,sku,a.created_at,a.order_type,a.status,order_id,sum(qty_ordered) as all_qty_ordered')
                ->select();
            $only_one_glass_num = 0;
            foreach ($only_one_glass_order_list as $k=>$v) {
                $one = $model->table('sales_flat_order_item')->where('order_id',$v['order_id'])->sum('qty_ordered');
                if ($one == 1){
                    $only_one_glass_num += 1;
                }
            }
            //只买一副的订单占比
            $only_one_glass_rate = $total == 0 ? 0 : round($only_one_glass_num / $total * 100, 2) . '%';
            //订单总金额
            $whole_price = $model
                ->table('sales_flat_order')
                ->where($map)
                ->where('a.created_at', 'between', [$createat[0] . ' ' . $createat[1], $createat[3] . ' ' . $createat[4]])
                ->alias('a')
                ->join(['sales_flat_order_item' => 'b'], 'a.entity_id=b.order_id')
                ->field('base_grand_total')
                ->sum('base_grand_total');
            //订单客单价
            $every_price = $total == 0 ? 0 : round($whole_price / $total, 2);
            //关联购买
            $connect_buy = $model->table('sales_flat_order_item')
                ->where('sku', 'like', $sku . '%')
                ->where('created_at', 'between', [$createat[0] . ' ' . $createat[1], $createat[3] . ' ' . $createat[4]])
                ->distinct('order_id')
                ->field('order_id')
                ->select();//包含此sku的所有订单好
            $connect_buy = array_column($connect_buy, 'order_id');
            $skus = array();
            foreach ($connect_buy as $value) {
                $arr = $model->table('sales_flat_order_item')
                    ->where('order_id', $value)
                    ->field('sku')
                    ->select();//这些订单号内的所有sku
                $skus[] = array_column($arr, 'sku');
            }
            $array_sku = [];
            //获取关联购买的数量
            foreach ($skus as $k => $v) {
                foreach ($v as $vv) {
                    if ($vv != $sku) {
                        $array_sku[$vv] += 1;
                    }
                }
            }
<<<<<<< HEAD
            //平均每副订单金额
            $every_money = $total ? round($whole_price/$total,2) : 0;
            $data = compact('sku', 'array_sku', 'total', 'orderPlatformList', 'whole_platform_order_num', 'order_rate', 'avg_order_glass', 'pay_jingpian_glass', 'pay_jingpian_glass_rate', 'only_one_glass_num', 'only_one_glass_rate', 'every_price', 'whole_price','every_money');
=======
            arsort($array_sku);
            $data = compact('sku', 'array_sku', 'total', 'orderPlatformList', 'whole_platform_order_num', 'order_rate', 'avg_order_glass', 'pay_jingpian_glass', 'pay_jingpian_glass_rate', 'only_one_glass_num', 'only_one_glass_rate', 'every_price', 'whole_price');
>>>>>>> 09082ea7
            $this->success('', '', $data);
        }
    }

    /**
     * 商品销量/现价折线图
     *
     * Created by Phpstorm.
     * User: jhh
     * Date: 2020/12/17
     * Time: 13:45:00
     */
    public function sku_sales_data_line()
    {
        if ($this->request->isAjax()) {
            $sku = input('sku');
            $site = input('order_platform');
            $time_str = input('time_str');
            $createat = explode(' ', $time_str);
            $same_where['day_date'] = ['between', [$createat[0], $createat[3]]];
            $same_where['site'] = ['=', $site];
            $same_where['platform_sku'] = ['like', $sku . '%'];
            $recent_day_num = Db::name('datacenter_sku_day')->where($same_where)->order('day_date', 'asc')->column('glass_num', 'day_date');
            $recent_day_now = Db::name('datacenter_sku_day')->where($same_where)->order('day_date', 'asc')->column('now_pricce', 'day_date');
            $json['xColumnName'] = array_keys($recent_day_num);
            $json['columnData'] = [
                [
                    'type' => 'line',
                    'data' => array_values($recent_day_num),
                    'name' => '商品销量',
                    'yAxisIndex' => 0,
                    'smooth' => true //平滑曲线
                ],
                [
                    'type' => 'line',
                    'data' => array_values($recent_day_now),
                    'name' => '现价',
                    'yAxisIndex' => 1,
                    'smooth' => true //平滑曲线
                ],

            ];
            return json(['code' => 1, 'data' => $json]);
        }
    }

    /**
     * 最近30天销量柱状图
     *
     * Created by Phpstorm.
     * User: jhh
     * Date: 2020/12/17
     * Time: 13:45:24
     */
    public function sku_sales_data_bar()
    {
        if ($this->request->isAjax()) {
            $sku = input('sku');
            $site = input('order_platform');
            $end = date('Y-m-d');
            $start = date('Y-m-d', strtotime("-30 days", strtotime($end)));
            $same_where['day_date'] = ['between', [$start, $end]];
            $same_where['site'] = ['=', $site];
            $same_where['platform_sku'] = ['like', $sku . '%'];
            $recent_30_day = Db::name('datacenter_sku_day')->where($same_where)->order('day_date', 'asc')->column('glass_num', 'day_date');
            $json['xColumnName'] = array_keys($recent_30_day);
            $json['columnData'] = [
                'type' => 'bar',
                'data' => array_values($recent_30_day),
                'name' => '销量'
            ];
            return json(['code' => 1, 'data' => $json]);
        }
    }

    /**
     * 导出关联购买数据
     *
     * Created by Phpstorm.
     * User: jhh
     * Date: 2020/12/17
     * Time: 13:45:51
     */
    public function export(){
        set_time_limit(0);
        ini_set('memory_limit', '512M');
        $order_platform = input('order_platform');
        $time_str = input('time_str');
        $sku = input('sku');
        if ($time_str) {
            $createat = explode(' ', $time_str);
        }
        switch ($order_platform) {
            case 1:
                $model = Db::connect('database.db_zeelool');
                break;
            case 2:
                $model = Db::connect('database.db_voogueme');
                break;
            case 3:
                $model = Db::connect('database.db_nihao');
                break;
        }
        $model->table('sales_flat_order')->query("set time_zone='+8:00'");
        $model->table('sales_flat_order_item')->query("set time_zone='+8:00'");
        $model->table('sales_flat_order_item_prescription')->query("set time_zone='+8:00'");
        //关联购买
        $connect_buy = $model->table('sales_flat_order_item')
            ->where('sku', 'like', $sku . '%')
            ->where('created_at', 'between', [$createat[0] . ' ' . $createat[1], $createat[3] . ' ' . $createat[4]])
            ->distinct('order_id')
            ->field('order_id')
            ->select();//包含此sku的所有订单好
        $connect_buy = array_column($connect_buy, 'order_id');
        $skus = array();
        foreach ($connect_buy as $value) {
            $arr = $model->table('sales_flat_order_item')
                ->where('order_id', $value)
                ->field('sku')
                ->select();//这些订单号内的所有sku
            $skus[] = array_column($arr, 'sku');
        }
        $array_sku = [];
        //获取关联购买的数量
        foreach ($skus as $k => $v) {
            foreach ($v as $vv) {
                if ($vv != $sku) {
                    $array_sku[$vv] += 1;
                }
            }
        }
        //从数据库查询需要的数据
        $spreadsheet = new Spreadsheet();
        $spreadsheet->setActiveSheetIndex(0);
        $spreadsheet->getActiveSheet()->setCellValue("A1", "sku");
        $spreadsheet->getActiveSheet()->setCellValue("B1", "数量");
        //设置宽度
        $spreadsheet->getActiveSheet()->getColumnDimension('A')->setWidth(60);
        $spreadsheet->getActiveSheet()->getColumnDimension('B')->setWidth(12);
        $spreadsheet->setActiveSheetIndex(0)->setTitle('SKU明细');
        $spreadsheet->setActiveSheetIndex(0);
        $num = 0;
        foreach ($array_sku as $k=>$v){
            $spreadsheet->getActiveSheet()->setCellValue('A' . ($num * 1 + 2), $k);
            $spreadsheet->getActiveSheet()->setCellValue('B' . ($num * 1 + 2), $v);
            $num += 1;
        }
        //设置边框
        $border = [
            'borders' => [
                'allBorders' => [
                    'borderStyle' => \PhpOffice\PhpSpreadsheet\Style\Border::BORDER_THIN, // 设置border样式
                    'color'       => ['argb' => 'FF000000'], // 设置border颜色
                ],
            ],
        ];
        $spreadsheet->getDefaultStyle()->getFont()->setName('微软雅黑')->setSize(12);
        $setBorder = 'A1:' . $spreadsheet->getActiveSheet()->getHighestColumn() . $spreadsheet->getActiveSheet()->getHighestRow();
        $spreadsheet->getActiveSheet()->getStyle($setBorder)->applyFromArray($border);
        $spreadsheet->getActiveSheet()->getStyle('A1:Q' . $spreadsheet->getActiveSheet()->getHighestRow())->getAlignment()->setHorizontal(\PhpOffice\PhpSpreadsheet\Style\Alignment::HORIZONTAL_CENTER);
        $spreadsheet->setActiveSheetIndex(0);
        $format = 'xlsx';
        $savename = 'sku:'.$sku .' '. $createat[0] .'至'.$createat[3] .'关联购买情况';
        if ($format == 'xls') {
            //输出Excel03版本
            header('Content-Type:application/vnd.ms-excel');
            $class = "\PhpOffice\PhpSpreadsheet\Writer\Xls";
        } elseif ($format == 'xlsx') {
            //输出07Excel版本
            header('Content-Type: application/vnd.openxmlformats-officedocument.spreadsheetml.sheet');
            $class = "\PhpOffice\PhpSpreadsheet\Writer\Xlsx";
        }
        //输出名称
        header('Content-Disposition: attachment;filename="' . $savename . '.' . $format . '"');
        //禁止缓存
        header('Cache-Control: max-age=0');
        $writer = new $class($spreadsheet);
        $writer->save('php://output');
    }
}









<|MERGE_RESOLUTION|>--- conflicted
+++ resolved
@@ -264,14 +264,12 @@
                     }
                 }
             }
-<<<<<<< HEAD
+
             //平均每副订单金额
             $every_money = $total ? round($whole_price/$total,2) : 0;
+            arsort($array_sku);
             $data = compact('sku', 'array_sku', 'total', 'orderPlatformList', 'whole_platform_order_num', 'order_rate', 'avg_order_glass', 'pay_jingpian_glass', 'pay_jingpian_glass_rate', 'only_one_glass_num', 'only_one_glass_rate', 'every_price', 'whole_price','every_money');
-=======
-            arsort($array_sku);
-            $data = compact('sku', 'array_sku', 'total', 'orderPlatformList', 'whole_platform_order_num', 'order_rate', 'avg_order_glass', 'pay_jingpian_glass', 'pay_jingpian_glass_rate', 'only_one_glass_num', 'only_one_glass_rate', 'every_price', 'whole_price');
->>>>>>> 09082ea7
+
             $this->success('', '', $data);
         }
     }
