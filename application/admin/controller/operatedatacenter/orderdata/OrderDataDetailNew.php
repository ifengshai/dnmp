<?php

namespace app\admin\controller\operatedatacenter\orderdata;

use app\admin\model\platformManage\MagentoPlatform;
use app\common\controller\Backend;
use PhpOffice\PhpSpreadsheet\Spreadsheet;
use think\Controller;
use think\Db;
use think\Request;

class OrderDataDetailNew extends Backend
{
    protected $noNeedRight = ['*'];
    public function _initialize()
    {
        parent::_initialize();
        $this->orderitemoption = new \app\admin\model\order\order\NewOrderItemOption();
        $this->zeelool = new \app\admin\model\order\order\Zeelool();
        $this->voogueme = new \app\admin\model\order\order\Voogueme();
        $this->nihao = new \app\admin\model\order\order\Nihao();
        $this->zeeloolde = new \app\admin\model\order\order\ZeeloolDe();
        $this->zeelooljp = new \app\admin\model\order\order\ZeeloolJp();
        $this->zeeloolfr = new \app\admin\model\order\order\ZeeloolFr();
        $this->zeeloolOperate  = new \app\admin\model\operatedatacenter\Zeelool;
        $this->vooguemeOperate  = new \app\admin\model\operatedatacenter\Voogueme;
        $this->nihaoOperate  = new \app\admin\model\operatedatacenter\Nihao;
        $this->zeelooldeOperate  = new \app\admin\model\operatedatacenter\ZeeloolDe();
        $this->zeelooljpOperate  = new \app\admin\model\operatedatacenter\ZeeloolJp();
        $this->zeeloolfrOperate  = new \app\admin\model\operatedatacenter\ZeeloolFr();
        $this->magentoplatform = new \app\admin\model\platformmanage\MagentoPlatform();
    }
    /**
     * 订单数据明细页面展示
     *
     * @return \think\Response
     */
    public function index()
    {
        //设置过滤方法
        $this->request->filter(['strip_tags']);
        if ($this->request->isAjax()) {
            //如果发送的来源是Selectpage，则转发到Selectpage
            if ($this->request->request('keyField')) {
                return $this->selectpage();
            }
            $filter = json_decode($this->request->get('filter'), true);
<<<<<<< HEAD
            if($filter['one_time-operate']){
                unset($filter['one_time-operate']);
                $this->request->get(['filter' => json_encode($filter)]);
            }
            $site = $filter['order_platform'] ?? 1;
=======
            $site = $filter['order_platform'];
>>>>>>> ec5c2fd1
            if($filter['order_platform'] == 2){
                $order_model = $this->voogueme;
                $web_model = Db::connect('database.db_voogueme');
            }elseif($filter['order_platform'] == 3){
                $order_model = $this->nihao;
                $web_model = Db::connect('database.db_nihao');
            }elseif($filter['order_platform'] == 10){
                $order_model = $this->zeeloolde;
                $web_model = Db::connect('database.db_zeelool_de');
            }elseif($filter['order_platform'] == 11){
                $order_model = $this->zeelooljp;
                $web_model = Db::connect('database.db_zeelool_jp');
            }elseif($filter['order_platform'] == 15){
                $order_model = $this->zeeloolfr;
                $web_model = Db::connect('database.db_zeelool_fr');
            }else {
                $order_model = $this->zeelool;
                $web_model = Db::connect('database.db_zeelool');
            }

            $map = [];
            $node_where = [];
            $mapWesee = [];
            $nodeWhereWesee = [];
            $whereWesee = [];
            if($filter['time_str']){
                $createat = explode(' ', $filter['time_str']);
                $mapWesee['o.created_at'] = $map['o.created_at'] = ['between', [$createat[0].' '.$createat[1], $createat[3].' '.$createat[4]]];
            }else{
                if(isset($filter['time_str'])){
                    unset($filter['time_str']);
                    $this->request->get(['filter' => json_encode($filter)]);
                }
                $start = date('Y-m-d', strtotime('-6 day'));
                $end   = date('Y-m-d 23:59:59');
                $mapWesee['o.created_at'] = $map['o.created_at'] = ['between', [$start,$end]];
            }
            if($filter['order_status']){
                if($filter['order_status'] == 1){
                    //已发货
                    $node_where['node_type'] = 7;
                }elseif ($filter['order_status'] == 2){
                    $node_where['node_type'] = ['in',[8,10]];
                }elseif ($filter['order_status'] == 3){
                    $node_where['node_type'] = 30;
                }elseif ($filter['order_status'] == 4){
                    $node_where['node_type'] = 40;
                }elseif ($filter['order_status'] == 5){
                    $node_where['node_type'] = 35;
                }
                $node_where['site'] = $site;
                $order_ids = Db::name('order_node')->where($node_where)->column('order_id');
                $map['o.entity_id'] = ['in',$order_ids];
                $mapWesee['o.id'] = ['in',$order_ids];
            }
            if($filter['customer_type']){
                $map['c.group_id'] = $filter['customer_type'];
                $mapWesee['c.group_id'] = ['in',$order_ids];
            }
            if($filter['store_id']){
                $map['o.store_id'] = $filter['store_id'];
                $weseeStoreId = '';
                if($filter['store_id'] == 4) {
                    $weseeStoreId = 2;
                }elseif($filter['store_id'] == 1) {
                    $weseeStoreId = 1;
                }
                $mapWesee['o.source'] = $weseeStoreId;
            }
            if($filter['increment_id']){
                $map['o.increment_id'] = $filter['increment_id'];
                $mapWesee['o.order_no'] = $filter['increment_id'];
            }
            $has_filter_is_refund = isset($filter['is_refund']) ? 1 : 0;
            if($filter['is_refund'] && $filter['is_refund'] > 0){
                $refund = $filter['is_refund'];
            }else{
                $refund = 0;
            }
            unset($filter['one_time-operate']);
            unset($filter['time_str']);
            unset($filter['order_platform']);
            unset($filter['increment_id']);
            unset($filter['order_status']);
            unset($filter['customer_type']);
            unset($filter['store_id']);
            unset($filter['is_refund']);
            $this->request->get(['filter' => json_encode($filter)]);
            [$where, $sort, $order, $offset, $limit] = $this->buildparams();
            if($site == 5) {
                $order_model = Db::connect('database.db_wesee_temp');
                $order_model->table('order')->query("set time_zone='+8:00'");
                $sort = 'o.id';
                $list = $order_model->table('orders')->alias('o')
                    ->join('users c','o.user_id=c.id','left')
                    ->join('orders_addresses d','d.order_id = o.id')
                    ->where($where)
                    ->where($mapWesee)
                    ->where('d.type',1)
                    ->order($sort, $order)
                    ->limit($offset, $limit)
                    ->field('o.id as entity_id,o.order_no as increment_id,o.created_at,o.discount_code_id as coupon_code,o.discount_coupon_id,o.order_type,o.base_original_total_price as base_grand_total,o.base_freight_price as base_shipping_amount,o.status,o.source as store_id,o.freight_type as shipping_method,o.email as customer_email,o.user_id as customer_id,o.base_discounts_price as base_discount_amount,o.payment_time,d.firstname,d.lastname,c.email as register_email,c.created_at as register_time,d.country,d.telephone,o.payment_type as payment_method,c.group_id')
                    ->select();
                $arr = array();
                $i = 0;
                foreach ($list as $key=>$value){
                    $arr[$i]['increment_id'] = $value['increment_id'];
                    $arr[$i]['created_at'] = $value['created_at'];
                    $arr[$i]['payment_time'] = $value['payment_time'];
                    $arr[$i]['base_grand_total'] = round($value['base_grand_total'], 2);
                    $arr[$i]['base_shipping_amount'] = round($value['base_shipping_amount'],2);
                    switch ($value['order_type']){
                        case 1:
                            $arr[$key]['order_type'] = '普通订单';
                            break;
                        case 2:
                            $arr[$key]['order_type']  = '批发';
                            break;
                        case 3:
                            $arr[$key]['order_type']  = '网红';
                            break;
                        case 4:
                            $arr[$key]['order_type']  = '补发';
                            break;
                    }
                    $order_node = Db::name('order_node')->where('order_id',$value['entity_id'])->where('site',$site)->value('node_type');
                    if($order_node == 7){
                        $order_shipping_status = '已发货';
                    }elseif ($order_node == 8 && $order_node == 10){
                        $order_shipping_status = '运输途中';
                    }elseif ($order_node == 30){
                        $order_shipping_status = '到达待取';
                    }elseif ($order_node == 40){
                        $order_shipping_status = '成功签收';
                    }elseif ($order_node == 35){
                        $order_shipping_status = '投递失败';
                    }else{
                        $order_shipping_status = $value['status'];
                    }
                    $arr[$i]['status'] = $order_shipping_status;
                    switch ($value['store_id']){
                        case 1:
                            $store_id = 'PC';
                            break;
                        case 2:
                            $store_id = 'M';
                            break;
                    }
                    $arr[$i]['store_id'] = $store_id;
                    $arr[$i]['coupon_code'] = $value['coupon_code'];
                    $arr[$i]['coupon_rule_name'] = $order_model->table('user_coupons')->alias('a')
                    ->join('discount_coupons b','b.id=a.discount_coupon_id')->field('b.*')->value('b.name');
                    $arr[$i]['shipping_method'] = $value['shipping_method'];  //快递类别
                    $value['firstname'] = mb_convert_encoding( $value['firstname'], 'UTF-8', 'UTF-8,GBK,GB2312,BIG5' );
                    $value['lastname'] = mb_convert_encoding( $value['lastname'], 'UTF-8', 'UTF-8,GBK,GB2312,BIG5' );
                    //收货信息
                    $arr[$i]['shipping_name'] = $value['firstname'].''.$value['lastname'];  //收货姓名
                    $arr[$i]['customer_email'] = $value['customer_email'];   //支付邮箱
                    //客户信息

                    switch ($value['group_id']){
                        case 1:
                            $group = '普通';
                            break;
                        case 2:
                            $group = '批发';
                            break;
                        case 4:
                            $group = 'VIP';
                            break;
                    }
                    $arr[$i]['customer_type'] = $group;   //客户类型
                    $arr[$i]['discount_rate'] = $value['base_grand_total'] ? round(($value['base_discount_amount'] / $value['base_grand_total'] * (-1)), 2).'%' : 0;  //折扣百分比
                    $arr[$i]['discount_money'] = round($value['base_discount_amount'], 2);  //折扣金额

                    $work_list_where['platform_order'] = $value['increment_id'];
                    $work_list = Db::name('work_order_list')->where($work_list_where)->field('id,is_refund')->select();
                    $work_list = collection($work_list)->toArray();
                    $work_list_num = count($work_list);
                    $work_list_is_refund = array_column($work_list, 'is_refund');
                    if (in_array(1, $work_list_is_refund)) {

                        if($has_filter_is_refund) {
                            if(!$refund) {
                                continue;
                            }
                        }
                        $is_refund = '有';
                    } else {

                        if($has_filter_is_refund) {
                            if($refund) {
                                continue;
                            }
                        }
                        $is_refund = '无';
                    }

                    $arr[$i]['is_refund'] = $is_refund;  //是否退款
                    $arr[$i]['country_id'] = $value['country'];   //收货国家

                    $arr[$i]['payment_method'] = $value['payment_method'];  //支付方式
                    //处方信息
                    $frame_price = $order_model->table('orders_items')->where('order_id',$value['entity_id'])->sum('base_goods_total_price');
                    $arr[$i]['frame_price'] = round($frame_price,2);
                    $arr[$i]['frame_num'] = $order_model->table('orders_items')->where('order_id',$value['entity_id'])->sum('goods_count');
                    $arr[$i]['lens_num'] = $order_model->table('orders_items')->where('order_id',$value['entity_id'])->where('lens_name','neq','')->count();
                    $arr[$i]['is_box_num'] = 0;

                    $lens_price = $order_model->table('orders_items')->where('order_id',$value['entity_id'])->sum('base_lens_total_price');
                    $arr[$i]['lens_price'] = round($lens_price,2);

                    $arr[$i]['telephone'] = $value['telephone'];
                    $skus = $order_model->table('orders_items')->where('order_id',$value['entity_id'])->column('goods_sku');
                    $skus = collection($skus)->toArray();
                    $arr[$i]['sku'] = implode(',',$skus);
                    $arr[$i]['register_time'] = $value['register_time'];
                    $arr[$i]['register_email'] = $value['register_email'];
                    $arr[$i]['work_list_num'] = $work_list_num;
                    $i++;
                }
            }else{
                $web_model->table('customer_entity')->query("set time_zone='+8:00'");
                $web_model->table('sales_flat_order_payment')->query("set time_zone='+8:00'");
                $web_model->table('sales_flat_order_address')->query("set time_zone='+8:00'");
                $web_model->table('sales_flat_order_item_prescription')->query("set time_zone='+8:00'");

                $sort = 'o.entity_id';
                $list = $order_model->alias('o')
                    ->join('customer_entity c', 'o.customer_id=c.entity_id', 'left')
                    ->where($where)
                    ->where($map)
                    ->order($sort, $order)
                    ->limit($offset, $limit)
                    ->field('o.entity_id,o.increment_id,o.created_at,o.coupon_rule_name,o.order_type,o.base_grand_total,o.base_shipping_amount,o.status,o.store_id,o.coupon_code,o.shipping_method,o.customer_email,o.customer_id,o.base_discount_amount,o.payment_time')
                    ->select();
                $count = $order_model->alias('o')
                    ->join('customer_entity c', 'o.customer_id=c.entity_id', 'left')
                    ->where($where)
                    ->where($map)
                    ->order($sort, $order)
                    ->limit($offset, $limit)
                    ->field('o.entity_id,o.increment_id,o.created_at,o.coupon_rule_name,o.order_type,o.base_grand_total,o.base_shipping_amount,o.status,o.store_id,o.coupon_code,o.shipping_method,o.customer_email,o.customer_id,o.base_discount_amount,o.payment_time')
                    ->count();
                $list = collection($list)->toArray();
                $arr = array();
                $i = 0;
                foreach ($list as $key=>$value){
                    $arr[$i]['increment_id'] = $value['increment_id'];
                    $arr[$i]['created_at'] = $value['created_at'];
                    $arr[$i]['payment_time'] = $value['payment_time'];
                    $arr[$i]['base_grand_total'] = round($value['base_grand_total'], 2);
                    $arr[$i]['base_shipping_amount'] = round($value['base_shipping_amount'],2);
                    switch ($value['order_type']){
                        case 1:
                            $list[$key]['order_type'] = '普通订单';
                            break;
                        case 2:
                            $list[$key]['order_type']  = '批发';
                            break;
                        case 3:
                            $list[$key]['order_type']  = '网红';
                            break;
                        case 4:
                            $list[$key]['order_type']  = '补发';
                            break;
                    }
                    $order_node = Db::name('order_node')->where('order_id',$value['entity_id'])->where('site',$site)->value('node_type');
                    if($order_node == 7){
                        $order_shipping_status = '已发货';
                    }elseif ($order_node == 8 && $order_node == 10){
                        $order_shipping_status = '运输途中';
                    }elseif ($order_node == 30){
                        $order_shipping_status = '到达待取';
                    }elseif ($order_node == 40){
                        $order_shipping_status = '成功签收';
                    }elseif ($order_node == 35){
                        $order_shipping_status = '投递失败';
                    }else{
                        $order_shipping_status = $value['status'];
                    }
                    $arr[$i]['status'] = $order_shipping_status;
                    switch ($value['store_id']){
                        case 1:
                            $store_id = 'PC';
                            break;
                        case 4:
                            $store_id = 'M';
                            break;
                        case 5:
                            $store_id = 'Ios';
                            break;
                        case 6:
                            $store_id = 'Android';
                            break;
                    }
                    $arr[$i]['store_id'] = $store_id;
                    $arr[$i]['coupon_code'] = $value['coupon_code'];
                    $arr[$i]['coupon_rule_name'] = $value['coupon_rule_name'];
                    $arr[$i]['shipping_method'] = $value['shipping_method'];  //快递类别
                    //收货信息
                    $shipping_where['address_type'] = 'shipping';
                    $shipping_where['parent_id'] = $value['entity_id'];
                    $shipping = $web_model->table('sales_flat_order_address')->where($shipping_where)->field('firstname,lastname,telephone,country_id')->find();
                    $arr[$i]['shipping_name'] = $shipping['firstname'].''.$shipping['lastname'];  //收货姓名
                    $arr[$i]['customer_email'] = $value['customer_email'];   //支付邮箱
                    //客户信息
                    if($value['customer_id']){
                        $customer_where['entity_id'] = $value['customer_id'];
                        $customer = $web_model->table('customer_entity')->where($customer_where)->field('email,group_id,created_at')->find();
                        switch ($customer['group_id']){
                            case 1:
                                $group = '普通';
                                break;
                            case 2:
                                $group = '批发';
                                break;
                            case 4:
                                $group = 'VIP';
                                break;
                        }
                        $register_time = $customer['created_at'];
                        $register_email = $customer['email'];
                    } else {
                        $group = '游客';
                        $register_time = '';
                        $register_email = '';
                    }
                    $arr[$i]['customer_type'] = $group;   //客户类型
                    $arr[$i]['discount_rate'] = $value['base_grand_total'] ? round(($value['base_discount_amount'] / $value['base_grand_total'] * (-1)), 2).'%' : 0;  //折扣百分比
                    $arr[$i]['discount_money'] = round($value['base_discount_amount'], 2);  //折扣金额
                    $work_list_where['platform_order'] = $value['increment_id'];
                    $work_list = Db::name('work_order_list')->where($work_list_where)->field('id,is_refund')->select();
                    $work_list = collection($work_list)->toArray();
                    $work_list_num = count($work_list);
                    $work_list_is_refund = array_column($work_list, 'is_refund');
                    if (in_array(1, $work_list_is_refund)) {

                        if($has_filter_is_refund) {
                            if(!$refund) {
                                continue;
                            }
                        }
                        $is_refund = '有';
                    } else {

                        if($has_filter_is_refund) {
                            if($refund) {
                                continue;
                            }
                        }
                        $is_refund = '无';
                    }

                    $arr[$i]['is_refund'] = $is_refund;  //是否退款
                    $arr[$i]['country_id'] = $shipping['country_id'];   //收货国家
                    //支付信息
                    $payment_where['parent_id'] = $value['entity_id'];
                    $payment = $web_model->table('sales_flat_order_payment')->where($payment_where)->value('method');
                    $arr[$i]['payment_method'] = $payment == 'oceanpayment_creditcard' ? '钱海' : 'Paypal';  //支付方式
                    //处方信息
                    $prescription_where['magento_order_id'] = $value['entity_id'];
                    $prescription_where['site'] = $site;
                    $frame_price = $this->orderitemoption->where($prescription_where)->sum('frame_price');
                    $arr[$i]['frame_price'] = round($frame_price,2);
                    $arr[$i]['frame_num'] = $this->orderitemoption->where($prescription_where)->sum('qty');
                    $arr[$i]['lens_num'] = $this->orderitemoption->where($prescription_where)->where('lens_number','neq','')->sum('qty');
                    $arr[$i]['is_box_num'] = $this->orderitemoption->where($prescription_where)->where('goods_type',6)->sum('qty');
                    $lens_price = $this->orderitemoption->where($prescription_where)->sum('index_price');
                    $arr[$i]['lens_price'] = round($lens_price,2);
                    $arr[$i]['telephone'] = $shipping['telephone'];
                    $skus = $this->orderitemoption->where($prescription_where)->column('sku');
                    $arr[$i]['sku'] = implode(',',$skus);
                    $arr[$i]['register_time'] = $register_time;
                    $arr[$i]['register_email'] = $register_email;
                    $arr[$i]['work_list_num'] = $work_list_num;
                    $i++;
                }
            }

            $result = array("total" => $count, "rows" => $arr);
            return json($result);
        }
        //查询对应平台权限
        $magentoplatformarr = $this->magentoplatform->getAuthSite();
        foreach ($magentoplatformarr as $key=>$val){
            if(!in_array($val['name'],['zeelool','voogueme','meeloog','zeelool_de','zeelool_jp','wesee','zeelool_fr'])){
                unset($magentoplatformarr[$key]);
            }
        }
        $this->view->assign('magentoplatformarr',$magentoplatformarr);
        return $this->view->fetch();
    }

    function filter_by_value ($array, $index, $value){
        if(is_array($array) && count($array)>0)
        {
            foreach(array_keys($array) as $key){
                $temp[$key] = $array[$key][$index];
                if ($temp[$key] == $value){
                    $newarray = $array[$key];
                }
            }
        }
        return $newarray;
    }
    public function export(){
        set_time_limit(0);
        header ( "Content-type:application/vnd.ms-excel" );
        header ( "Content-Disposition:filename=" . iconv ( "UTF-8", "GB18030", date('Y-m-d-His',time()) ) . ".csv" );//导出文件名

        // 打开PHP文件句柄，php://output 表示直接输出到浏览器
        $fp = fopen('php://output', 'a');
        $order_platform = input('order_platform');
        $time_str = input('time_str');
        $increment_id = input('increment_id');
        $order_status = input('order_status');
        $customer_type = input('customer_type');
        $store_id = input('store_id');
        $field = input('field');
        $field_arr = explode(',',$field);
        $field_info = array(
            array(
                'name'  => '订单编号',
                'field' => 'increment_id',
            ),
            array(
                'name'  => '创建时间',
                'field' => 'created_at',
            ),
            array(
                'name'  => '支付时间',
                'field' => 'payment_time',
            ),
            array(
                'name'  => '订单金额',
                'field' => 'base_grand_total',
            ),
            array(
                'name'  => '邮费',
                'field' => 'base_shipping_amount',
            ),
            array(
                'name' => '订单状态',
                'field'=>'status',
            ),
            array(
                'name'=>'设备类型',
                'field'=>'store_id',
            ),
            array(
                'name'=>'使用的code码',
                'field'=>'coupon_code',
            ),
            array(
                'name'=>'快递类别',
                'field'=>'shipping_method',
            ),
            array(
                'name'=>'收货姓名',
                'field'=>'shipping_name',
            ),
            array(
                'name'=>'支付邮箱',
                'field'=>'customer_email',
            ),
            array(
                'name'=>'客户类型',
                'field'=>'customer_type',
            ),
            array(
                'name'=>'折扣百分比',
                'field'=>'discount_rate',
            ),
            array(
                'name'=>'折扣金额',
                'field'=>'discount_money',
            ),
            array(
                'name'=>'有无退款',
                'field'=>'is_refund',
            ),
            array(
                'name'=>'收货国家',
                'field'=>'country_id',
            ),
            array(
                'name'=>'支付方式',
                'field'=>'payment_method',
            ),
            array(
                'name'=>'镜框价格',
                'field'=>'frame_price',
            ),
            array(
                'name'=>'镜框数量',
                'field'=>'frame_num',
            ),
            array(
                'name'=>'镜片数量',
                'field'=>'lens_num',
            ),
            array(
                'name'=>'配饰数量',
                'field'=>'is_box_num',
            ),
            array(
                'name'=>'镜片价格',
                'field'=>'lens_price',
            ),
            array(
                'name'=>'客户电话',
                'field'=>'telephone',
            ),
            array(
                'name'=>'商品SKU',
                'field'=>'sku',
            ),
            array(
                'name'=>'注册时间',
                'field'=>'register_time',
            ),
            array(
                'name'=>'注册邮箱',
                'field'=>'register_email',
            ),
            array(
                'name'=>'工单数',
                'field'=>'work_list_num',
            ),
            array(
                'name'=>'订单类型',
                'field'=>'order_type',
            )
        ,array(
                'name'=>'优惠券名称',
                'field'=>'coupon_rule_name',
            )
        );
        $column_name = [];
        // 将中文标题转换编码，否则乱码
        foreach ($field_arr as $i => $v) {
            $title_name = $this->filter_by_value($field_info,'field',$v);
            $field_arr[$i] = iconv('utf-8', 'GB18030', $title_name['name']);
            $column_name[$i] = $v;
        }
        // 将标题名称通过fputcsv写到文件句柄
        fputcsv($fp, $field_arr);
        $site = $order_platform;
        if($order_platform == 2){
            $order_model = $this->voogueme;
            $web_model = Db::connect('database.db_voogueme');
        }elseif($order_platform == 3){
            $order_model = $this->nihao;
            $web_model = Db::connect('database.db_nihao');
        }elseif($order_platform == 10){
            $order_model = $this->zeeloolde;
            $web_model = Db::connect('database.db_zeelool_de');
        }elseif($order_platform == 11){
            $order_model = $this->zeelooljp;
            $web_model = Db::connect('database.db_zeelool_jp');
        }elseif($order_platform == 15){
            $order_model = $this->zeeloolfr;
            $web_model = Db::connect('database.db_zeelool_fr');
        }else{
            $order_model = $this->zeelool;
            $web_model = Db::connect('database.db_zeelool');
        }
        $web_model->table('customer_entity')->query("set time_zone='+8:00'");
        $web_model->table('sales_flat_order_payment')->query("set time_zone='+8:00'");
        $web_model->table('sales_flat_order_address')->query("set time_zone='+8:00'");
        $web_model->table('sales_flat_order_item_prescription')->query("set time_zone='+8:00'");
        if($time_str){
            $createat = explode(' ', $time_str);
            $map['o.created_at'] = ['between', [$createat[0].' '.$createat[1], $createat[3].' '.$createat[4]]];
        }else{
            $start = date('Y-m-d', strtotime('-6 day'));
            $end   = date('Y-m-d 23:59:59');
            $map['o.created_at'] = ['between', [$start,$end]];
        }
        if($increment_id){
            $map['o.increment_id'] = $increment_id;
        }
        if($order_status){
            if($order_status == 1){
                //已发货
                $node_where['node_type'] = 7;
            }elseif ($order_status == 2){
                $node_where['node_type'] = ['in',[8,10]];
            }elseif ($order_status == 3){
                $node_where['node_type'] = 30;
            }elseif ($order_status == 4){
                $node_where['node_type'] = 40;
            }elseif ($order_status == 5){
                $node_where['node_type'] = 35;
            }
            $order_ids = Db::name('order_node')->where($node_where)->column('order_id');
            $map['o.entity_id'] = ['in',$order_ids];
        }
        if($customer_type){
            $map['c.group_id'] = $customer_type;
        }
        if($store_id){
            $map['o.store_id'] = $store_id;
        }
        $total_export_count = $order_model->alias('o')
            ->join('customer_entity c','o.customer_id=c.entity_id','left')
            ->where($map)
            ->count();
        $pre_count = 5000;
        for ($i=0;$i<intval($total_export_count/$pre_count)+1;$i++){
            $start = $i*$pre_count;
            //切割每份数据
            $list = $order_model->alias('o')
                ->join('customer_entity c', 'o.customer_id=c.entity_id', 'left')
                ->where($map)
                ->field('o.entity_id,o.increment_id,o.created_at,o.base_grand_total,o.coupon_rule_name,o.order_type,o.base_shipping_amount,o.status,o.store_id,o.coupon_code,o.shipping_method,o.customer_email,o.customer_id,o.base_discount_amount,o.payment_time')
                ->limit($start,$pre_count)
                ->select();
            $list = collection($list)->toArray();
            //整理数据
            foreach ( $list as &$val ) {
                $tmpRow = [];
                if (in_array('increment_id', $column_name)) {
                    $index = array_keys($column_name, 'increment_id');
                    $tmpRow[$index[0]] = $val['increment_id'];
                }
                if (in_array('created_at', $column_name)) {
                    $index = array_keys($column_name, 'created_at');
                    $tmpRow[$index[0]] = $val['created_at'];
                }
                if (in_array('payment_time', $column_name)) {
                    $index = array_keys($column_name, 'payment_time');
                    $tmpRow[$index[0]] = $val['payment_time'];
                }
                if (in_array('base_grand_total', $column_name)) {
                    $index = array_keys($column_name, 'base_grand_total');
                    $tmpRow[$index[0]] = round($val['base_grand_total'], 2);
                }
                if (in_array('base_shipping_amount', $column_name)) {
                    $index = array_keys($column_name, 'base_shipping_amount');
                    $tmpRow[$index[0]] = round($val['base_shipping_amount'], 2);
                }
                if (in_array('status', $column_name)) {
                    $order_node = Db::name('order_node')->where('order_id', $val['entity_id'])->value('node_type');
                    if($order_node == 7){
                        $order_shipping_status = '已发货';
                    }elseif ($order_node == 8 && $order_node == 10){
                        $order_shipping_status = '运输途中';
                    }elseif ($order_node == 30){
                        $order_shipping_status = '到达待取';
                    }elseif ($order_node == 40){
                        $order_shipping_status = '成功签收';
                    }elseif ($order_node == 35){
                        $order_shipping_status = '投递失败';
                    }else{
                        $order_shipping_status = $val['status'];
                    }
                    $index = array_keys($column_name,'status');
                    $tmpRow[$index[0]] =$order_shipping_status;
                }
                if(in_array('order_type',$column_name)) {
                    switch ($val['order_type']) {
                        case 1:
                            $order_type = '普通订单';
                            break;
                        case 2:
                            $order_type = '批发';
                            break;
                        case 3:
                            $order_type = '网红';
                            break;
                        case 4:
                            $order_type = '补发';
                            break;
                    }
                    $index = array_keys($column_name,'order_type');
                    $tmpRow[$index[0]] =$order_type;
                }
                if(in_array('coupon_rule_name',$column_name)){
                    $index = array_keys($column_name,'coupon_rule_name');
                    $tmpRow[$index[0]] =$val['coupon_rule_name'];
                }
                if(in_array('store_id',$column_name)){
                    switch ($val['store_id']){
                        case 1:
                            $store_id = 'PC';
                            break;
                        case 4:
                            $store_id = 'M';
                            break;
                        case 5:
                            $store_id = 'Ios';
                            break;
                        case 6:
                            $store_id = 'Android';
                            break;
                    }
                    $index = array_keys($column_name,'store_id');
                    $tmpRow[$index[0]] =$store_id;
                }
                if(in_array('coupon_code',$column_name)){
                    $index = array_keys($column_name,'coupon_code');
                    $tmpRow[$index[0]] =$val['coupon_code'];
                }
                if(in_array('shipping_method',$column_name)){
                    $index = array_keys($column_name,'shipping_method');
                    $tmpRow[$index[0]] =$val['shipping_method'];
                }
                if(in_array('address_type',$column_name)){
                    $index = array_keys($column_name,'address_type');
                    $tmpRow[$index[0]] ='shipping';
                }
                if(in_array('parent_id',$column_name)){
                    $index = array_keys($column_name,'parent_id');
                    $tmpRow[$index[0]] =$val['entity_id'];
                }
                if(in_array('shipping_name',$column_name) || in_array('country_id',$column_name) || in_array('telephone',$column_name)){
                    //收货信息
                    $shipping_where['address_type'] = 'shipping';
                    $shipping_where['parent_id'] = $val['entity_id'];
                    $shipping = $web_model->table('sales_flat_order_address')->where($shipping_where)->field('firstname,lastname,telephone,country_id')->find();
                    $index1 = array_keys($column_name,'shipping_name');
                    if($index1){
                        $tmpRow[$index1[0]] =$shipping['firstname'].''.$shipping['lastname'];
                    }
                    $index2 = array_keys($column_name,'country_id');
                    if($index2){
                        $tmpRow[$index2[0]] =$shipping['country_id']; //收货国家
                    }
                    $index3 = array_keys($column_name,'telephone');
                    if($index3){
                        $tmpRow[$index3[0]] =$shipping['telephone'];
                    }
                }
                if(in_array('customer_email',$column_name)){
                    $index = array_keys($column_name,'customer_email');
                    $tmpRow[$index[0]] =$val['customer_email'];
                }
                if(in_array('customer_type',$column_name) || in_array('register_time',$column_name) || in_array('register_email',$column_name)){
                    //客户信息
                    if($val['customer_id']){
                        $customer_where['entity_id'] = $val['customer_id'];
                        $customer = $web_model->table('customer_entity')->where($customer_where)->field('email,group_id,created_at')->find();
                        switch ($customer['group_id']){
                            case 1:
                                $group = '普通';
                                break;
                            case 2:
                                $group = '批发';
                                break;
                            case 4:
                                $group = 'VIP';
                                break;
                        }
                        $register_time = $customer['created_at'];
                        $register_email = $customer['email'];
                    }else{
                        $group = '游客';
                        $register_time = '';
                        $register_email = '';
                    }
                    $index1 = array_keys($column_name,'customer_type');
                    if($index1){
                        $tmpRow[$index1[0]] =$group;//客户类型
                    }
                    $index2 = array_keys($column_name,'register_time');
                    if($index2){
                        $tmpRow[$index2[0]] =$register_time;
                    }
                    $index3 = array_keys($column_name,'register_email');
                    if($index3){
                        $tmpRow[$index3[0]] =$register_email;
                    }
                }
                if(in_array('discount_rate',$column_name)) {
                    $index = array_keys($column_name, 'discount_rate');
                    $tmpRow[$index[0]] = $val['base_grand_total'] ? round(($val['base_discount_amount'] / $val['base_grand_total'] * (-1)), 2).'%' : 0;//折扣百分比
                }
                if(in_array('discount_money',$column_name)){
                    $index = array_keys($column_name,'discount_money');
                    $tmpRow[$index[0]] =round($val['base_discount_amount'],2);  //折扣金额
                }
                if(in_array('is_refund',$column_name) || in_array('work_list_num',$column_name)){
                    $work_list_where['platform_order'] = $val['increment_id'];
                    $work_list = Db::name('work_order_list')->where($work_list_where)->field('id,is_refund')->select();
                    $work_list = collection($work_list)->toArray();
                    $work_list_num = count($work_list);
                    $work_list_is_refund = array_column($work_list,'is_refund');
                    if(in_array(1,$work_list_is_refund)){
                        $is_refund = '有';
                    }else{
                        $is_refund = '无';
                    }
                    $index1 = array_keys($column_name,'is_refund');
                    if($index1){
                        $tmpRow[$index1[0]] =$is_refund;//是否退款
                    }
                    $index2 = array_keys($column_name,'work_list_num');
                    if($index2){
                        $tmpRow[$index2[0]] =$work_list_num;
                    }
                }
                if(in_array('payment_method',$column_name)){
                    //支付信息
                    $payment_where['parent_id'] = $val['entity_id'];
                    $payment = $web_model->table('sales_flat_order_payment')->where($payment_where)->value('method');
                    $index = array_keys($column_name,'payment_method');
                    $tmpRow[$index[0]] = $payment == 'oceanpayment_creditcard' ? '钱海' : 'Paypal';  //支付方式
                }
                if(in_array('frame_price',$column_name) || in_array('frame_num',$column_name) || in_array('lens_price',$column_name)){
                    //处方信息
                    $prescription_where['magento_order_id'] = $val['entity_id'];
                    $prescription_where['site'] = $order_platform;
                    $frame_info = $this->orderitemoption->where($prescription_where)->field('sum(frame_price) frame_amount,sum(qty) count,sum(index_price) lens_amount,sku')->select();
                    $frame_info = collection($frame_info)->toArray();
                    $index1 = array_keys($column_name,'frame_price');
                    if($index1){
                        $tmpRow[$index1[0]] =round($frame_info[0]['frame_amount'],2);
                    }
                    $index2 = array_keys($column_name,'frame_num');
                    if($index2){
                        $tmpRow[$index2[0]] =$frame_info[0]['count'];
                    }
                    $index3 = array_keys($column_name,'lens_price');
                    if($index3){
                        $tmpRow[$index3[0]] =round($frame_info[0]['lens_amount'],2);
                    }
                }
                if(in_array('sku',$column_name)){
                    $prescription_where['magento_order_id'] = $val['entity_id'];
                    $prescription_where['site'] = $order_platform;
                    $skus = $this->orderitemoption->where($prescription_where)->column('sku');
                    $index = array_keys($column_name,'sku');
                    $tmpRow[$index[0]] =implode('|',$skus);

                }
                if(in_array('lens_num',$column_name)){
                    $prescription_where['magento_order_id'] = $val['entity_id'];
                    $prescription_where['site'] = $order_platform;
                    $val['lens_num'] = $this->orderitemoption->where($prescription_where)->where('lens_number','neq','')->sum('qty');
                    $index = array_keys($column_name,'lens_num');
                    $tmpRow[$index[0]] =$val['lens_num'];
                }
                if(in_array('is_box_num',$column_name)){
                    $prescription_where['magento_order_id'] = $val['entity_id'];
                    $prescription_where['site'] = $order_platform;
                    $index = array_keys($column_name,'is_box_num');
                    $tmpRow[$index[0]] =$this->orderitemoption->where($prescription_where)->where('goods_type',6)->sum('qty');
                }
                ksort($tmpRow);
                $rows = array();
                foreach ( $tmpRow as $export_obj){
                    $rows[] = iconv('utf-8', 'GB18030', $export_obj);
                }
                fputcsv($fp, $rows);
            }

            // 将已经写到csv中的数据存储变量销毁，释放内存占用
            unset($list);
            ob_flush();
            flush();
        }
        fclose($fp);
    }
}<|MERGE_RESOLUTION|>--- conflicted
+++ resolved
@@ -45,15 +45,12 @@
                 return $this->selectpage();
             }
             $filter = json_decode($this->request->get('filter'), true);
-<<<<<<< HEAD
+            $site = $filter['order_platform'];
             if($filter['one_time-operate']){
                 unset($filter['one_time-operate']);
                 $this->request->get(['filter' => json_encode($filter)]);
             }
             $site = $filter['order_platform'] ?? 1;
-=======
-            $site = $filter['order_platform'];
->>>>>>> ec5c2fd1
             if($filter['order_platform'] == 2){
                 $order_model = $this->voogueme;
                 $web_model = Db::connect('database.db_voogueme');
@@ -133,7 +130,6 @@
             }else{
                 $refund = 0;
             }
-            unset($filter['one_time-operate']);
             unset($filter['time_str']);
             unset($filter['order_platform']);
             unset($filter['increment_id']);
@@ -426,6 +422,7 @@
                     $arr[$i]['lens_price'] = round($lens_price,2);
                     $arr[$i]['telephone'] = $shipping['telephone'];
                     $skus = $this->orderitemoption->where($prescription_where)->column('sku');
+                    $skus = collection($skus)->toArray();
                     $arr[$i]['sku'] = implode(',',$skus);
                     $arr[$i]['register_time'] = $register_time;
                     $arr[$i]['register_email'] = $register_email;
@@ -867,7 +864,7 @@
                 if(in_array('frame_price',$column_name) || in_array('frame_num',$column_name) || in_array('lens_price',$column_name)){
                     //处方信息
                     $prescription_where['magento_order_id'] = $val['entity_id'];
-                    $prescription_where['site'] = $order_platform;
+                    $prescription_where['site'] = $site;
                     $frame_info = $this->orderitemoption->where($prescription_where)->field('sum(frame_price) frame_amount,sum(qty) count,sum(index_price) lens_amount,sku')->select();
                     $frame_info = collection($frame_info)->toArray();
                     $index1 = array_keys($column_name,'frame_price');
@@ -884,23 +881,20 @@
                     }
                 }
                 if(in_array('sku',$column_name)){
-                    $prescription_where['magento_order_id'] = $val['entity_id'];
-                    $prescription_where['site'] = $order_platform;
+                    $prescription_where['order_id'] = $val['entity_id'];
                     $skus = $this->orderitemoption->where($prescription_where)->column('sku');
                     $index = array_keys($column_name,'sku');
                     $tmpRow[$index[0]] =implode('|',$skus);
 
                 }
                 if(in_array('lens_num',$column_name)){
-                    $prescription_where['magento_order_id'] = $val['entity_id'];
-                    $prescription_where['site'] = $order_platform;
+                    $prescription_where['order_id'] = $val['entity_id'];
                     $val['lens_num'] = $this->orderitemoption->where($prescription_where)->where('lens_number','neq','')->sum('qty');
                     $index = array_keys($column_name,'lens_num');
                     $tmpRow[$index[0]] =$val['lens_num'];
                 }
                 if(in_array('is_box_num',$column_name)){
-                    $prescription_where['magento_order_id'] = $val['entity_id'];
-                    $prescription_where['site'] = $order_platform;
+                    $prescription_where['order_id'] = $val['entity_id'];
                     $index = array_keys($column_name,'is_box_num');
                     $tmpRow[$index[0]] =$this->orderitemoption->where($prescription_where)->where('goods_type',6)->sum('qty');
                 }
