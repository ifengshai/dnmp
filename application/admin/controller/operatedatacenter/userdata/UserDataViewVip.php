<?php

namespace app\admin\controller\operatedatacenter\userdata;

use app\admin\model\platformManage\MagentoPlatform;
use app\common\controller\Backend;
use think\Cache;
use think\Db;
use think\Request;

class UserDataViewVip extends Backend
{

    public function _initialize()
    {
        parent::_initialize();

        $this->zeelool = new \app\admin\model\order\order\Zeelool();
        $this->voogueme = new \app\admin\model\order\order\Voogueme();
        $this->nihao = new \app\admin\model\order\order\Nihao();
        $this->zeeloolOperate = new \app\admin\model\operatedatacenter\Zeelool;
        $this->vooguemeOperate = new \app\admin\model\operatedatacenter\Voogueme();
        $this->nihaoOperate = new \app\admin\model\operatedatacenter\Nihao();
        $this->datacenterday = new \app\admin\model\operatedatacenter\Datacenter();
        $this->magentoplatform = new \app\admin\model\platformmanage\MagentoPlatform();
    }
<<<<<<< HEAD

=======
>>>>>>> fefa21bc
    /**
     * Created by Phpstorm.
     * User: jhh
     * Date: 2020/10/13
     * Time: 15:02:03
     */
    public function index()
    {
        //设置过滤方法
        $this->request->filter(['strip_tags']);
        if ($this->request->isAjax()) {
            //如果发送的来源是Selectpage，则转发到Selectpage
            if ($this->request->request('keyField')) {
                return $this->selectpage();
            }
            $filter = json_decode($this->request->get('filter'), true);
            if($filter['order_platform'] == 2){
                $order_model = $this->voogueme;
                $web_model = Db::connect('database.db_voogueme');
            }elseif($filter['order_platform'] == 3){
                $order_model = $this->nihao;
                $web_model = Db::connect('database.db_nihao');
            }else{
                $order_model = $this->zeelool;
                $web_model = Db::connect('database.db_zeelool');
            }

            $map['order_status'] = 'success';

            unset($filter['one_time-operate']);
            unset($filter['time_str']);
            unset($filter['time_str2']);
            unset($filter['order_platform']);
            $this->request->get(['filter' => json_encode($filter)]);
            list($where, $sort, $order, $offset, $limit) = $this->buildparams();
            $total = $web_model
                ->table('oc_vip_order')
                ->where($where)
                ->where($map)
                ->count();
            $list = $web_model
                ->table('oc_vip_order')
                ->where($where)
                ->where($map)
                ->order($sort, $order)
                ->limit($offset, $limit)
                ->field('customer_id,customer_email,start_time,end_time')
                ->select();
            $list = collection($list)->toArray();
            foreach ($list as $key=>$value){
                $list[$key]['customer_id'] = $value['customer_id'];  //用户id
                $list[$key]['customer_email'] = $value['customer_email'];          //注册邮箱
                $list[$key]['start_time'] = $value['start_time'];  //VIP开始时间
                $list[$key]['end_time'] = $value['end_time'];  //VIP结束时间
                $end_time = strtotime($value['end_time']);
                $now_time = time();
                if($now_time>$end_time){
                    $list[$key]['rest_days'] = 0;
                }else{
                    $list[$key]['rest_days'] = ceil(($end_time-$now_time)/60/60/24);
                }
                $order_where['customer_id'] = $value['customer_id'];
                $order_where['status'] = ['in', ['free_processing', 'processing', 'complete', 'paypal_reversed', 'payment_review', 'paypal_canceled_reversal']];
                $order_where['order_type'] = 1;
                $order_time_where['created_at'] = ['between',[$value['start_time'],$value['end_time']]];
                $list[$key]['vip_order_num'] = $order_model->where($order_where)->where($order_time_where)->count();  //VIP期间支付订单数
                $list[$key]['vip_order_amount'] = $order_model->where($order_where)->where($order_time_where)->sum('base_grand_total');//VIP期间支付金额
                $order_amount = $order_model->where($order_where)->sum('base_grand_total');  //总订单金额
                $order_num = $order_model->where($order_where)->count();  //总订单数
                $list[$key]['avg_order_amount'] = $order_num ? round($order_amount/$order_num,2) : 0;
                $list[$key]['order_num'] = $order_num;

            }
            $result = array("total" => $total, "rows" => $list);

            return json($result);
        }
        //查询对应平台权限
        $magentoplatformarr = $this->magentoplatform->getAuthSite();
        foreach ($magentoplatformarr as $key=>$val){
            if(!in_array($val['name'],['zeelool','voogueme'])){
                unset($magentoplatformarr[$key]);
            }
        }
        $this->view->assign(compact('magentoplatformarr'));
        return $this->view->fetch();

    }

    /**
     * ajax获取上半部分数据
     *
     * Created by Phpstorm.
     * User: jhh
     * Date: 2020/10/13
     * Time: 13:42:57
     */
    public function ajax_top_data()
    {
        if ($this->request->isAjax()) {
            $params = $this->request->param();
            //站点
            $order_platform = $params['order_platform'] ? $params['order_platform'] : 1;
            if($order_platform == 2){
                $model = $this->vooguemeOperate;
                $web_model = Db::connect('database.db_voogueme');
            }elseif($order_platform == 3){
                $model = $this->nihaoOperate;
                $web_model = Db::connect('database.db_nihao');
            }else{
                $model = $this->zeeloolOperate;
                $web_model = Db::connect('database.db_zeelool');
            }
            $web_model->table('oc_vip_order')->query("set time_zone='+8:00'");
            $map['order_status'] = 'success';
            //新增VIP会员数
            $vip_num = $model->getVipUser($params['time_str'],$params['time_str2']);
            //复购VIP会员数
            $again_user_num['again_user_num'] = $model->get_again_user_vip($params['time_str']);
            if($params['time_str2']){
                $contrast_again_user_num = $model->get_again_user_vip($params['time_str2']);
                $again_user_num['contrast_again_user_num'] = $contrast_again_user_num ? round(($again_user_num['again_user_num']-$contrast_again_user_num)/$contrast_again_user_num*100,2) : '0';
            }
            //总VIP会员数
            $sum_vip_num = $web_model->table('customer_entity')->where('is_vip',1)->count();

            $data = compact('vip_num', 'again_user_num', 'sum_vip_num');
            $this->success('', '', $data);
        }
    }
    public function export(){
        set_time_limit(0);
        header ( "Content-type:application/vnd.ms-excel" );
        header ( "Content-Disposition:filename=" . iconv ( "UTF-8", "GB18030", date('Y-m-d-His',time()) ) . ".csv" );//导出文件名

        // 打开PHP文件句柄，php://output 表示直接输出到浏览器
        $fp = fopen('php://output', 'a');
        $order_platform = input('order_platform');

        // 将中文标题转换编码，否则乱码
        $field_arr = array(
            '用户ID','注册邮箱','VIP开始时间','VIP结束时间','VIP剩余天数','VIP期间订单数','VIP期间订单金额','平均订单金额','总订单数'
        );
        foreach ($field_arr as $i => $v) {
            $field_arr[$i] = iconv('utf-8', 'GB18030', $v);
        }
        // 将标题名称通过fputcsv写到文件句柄
        fputcsv($fp, $field_arr);

        if($order_platform == 2){
            $order_model = $this->voogueme;
            $web_model = Db::connect('database.db_voogueme');
        }elseif($order_platform == 3){
            $order_model = $this->nihao;
            $web_model = Db::connect('database.db_nihao');
        }else{
            $order_model = $this->zeelool;
            $web_model = Db::connect('database.db_zeelool');
        }
        $web_model->table('oc_vip_order')->query("set time_zone='+8:00'");
        $map['order_status'] = 'success';
        $total_export_count = $web_model
            ->table('oc_vip_order')
            ->where($map)
            ->count();
        $pre_count = 5000;
        for ($i=0;$i<intval($total_export_count/$pre_count)+1;$i++){
            $start = $i*$pre_count;
            //切割每份数据
            $list = $web_model
                ->table('oc_vip_order')
                ->where($map)
                ->field('customer_id,customer_email,start_time,end_time')
                ->order('id desc')
                ->limit($start,$pre_count)
                ->select();
            $list = collection($list)->toArray();
            //整理数据
            foreach ( $list as &$val ) {
                $tmpRow = [];
                $tmpRow['customer_id'] =$val['customer_id'];//用户ID
                $tmpRow['customer_email'] =$val['customer_email'];//注册邮箱
                $tmpRow['start_time'] =$val['start_time'];//VIP开始时间
                $tmpRow['end_time'] =$val['end_time'];//VIP结束时间
                //VIP剩余天数
                $end_time = strtotime($val['end_time']);
                $now_time = time();
                if($now_time>$end_time){
                    $tmpRow['rest_days'] = 0;
                }else{
                    $tmpRow['rest_days'] = ceil(($end_time-$now_time)/60/60/24);
                }
                //VIP期间支付订单数
                $order_where['customer_id'] = $val['customer_id'];
                $order_where['status'] = ['in', ['free_processing', 'processing', 'complete', 'paypal_reversed', 'payment_review', 'paypal_canceled_reversal']];
                $order_where['order_type'] = 1;
                $order_time_where['created_at'] = ['between',[$val['start_time'],$val['end_time']]];
                $tmpRow['vip_order_num'] = $order_model->where($order_where)->where($order_time_where)->count();
                $tmpRow['vip_order_amount'] = $order_model->where($order_where)->where($order_time_where)->sum('base_grand_total');//VIP期间支付金额
                $order_amount = $order_model->where($order_where)->sum('base_grand_total');  //总订单金额
                $order_num = $order_model->where($order_where)->count();  //总订单数
                $tmpRow['avg_order_amount'] = $order_num ? round($order_amount/$order_num,2) : 0;
                $tmpRow['order_num'] = $order_num;

                $rows = array();
                foreach ( $tmpRow as $export_obj){
                    $rows[] = iconv('utf-8', 'GB18030', $export_obj);
                }
                fputcsv($fp, $rows);
            }
            // 将已经写到csv中的数据存储变量销毁，释放内存占用
            unset($list);
            ob_flush();
            flush();
        }
        fclose($fp);
    }
}<|MERGE_RESOLUTION|>--- conflicted
+++ resolved
@@ -24,10 +24,6 @@
         $this->datacenterday = new \app\admin\model\operatedatacenter\Datacenter();
         $this->magentoplatform = new \app\admin\model\platformmanage\MagentoPlatform();
     }
-<<<<<<< HEAD
-
-=======
->>>>>>> fefa21bc
     /**
      * Created by Phpstorm.
      * User: jhh
