--- conflicted
+++ resolved
@@ -5,6 +5,7 @@
 use app\admin\model\DistributionLog;
 use app\admin\model\saleaftermanage\WorkOrderChangeSku;
 use app\admin\model\saleaftermanage\WorkOrderList;
+use app\admin\model\warehouse\ProductBarCodeItem;
 use app\common\controller\Backend;
 use think\Request;
 use think\exception\PDOException;
@@ -132,6 +133,13 @@
      */
     protected $_work_order_change_sku = null;
 
+    /**
+     * 商品条形码模型对象
+     * @var object
+     * @access protected
+     */
+    protected $_product_bar_code_item = null;
+
     public function _initialize()
     {
         parent::_initialize();
@@ -148,6 +156,7 @@
         $this->_work_order_list = new WorkOrderList();
         $this->_work_order_measure = new WorkOrderMeasure();
         $this->_work_order_change_sku = new WorkOrderChangeSku();
+        $this->_product_bar_code_item = new ProductBarCodeItem();
     }
 
     /**
@@ -1202,10 +1211,6 @@
         $writer->save('php://output');
     }
 
-<<<<<<< HEAD
-
-=======
->>>>>>> a63e8f5f
     /**
      * 标记已打印
      * @Description
@@ -1498,14 +1503,7 @@
                     ||
                     in_array($val['item_order_number'], $item_order_numbers) //子单措施未处理:更改镜框18、更改镜片19、取消20
                 )
-<<<<<<< HEAD
-                && $this->error('子单号：' . $val['item_order_number'] . '有工单未处理');
-                if ($val['measure_choose_id'] == 21){
-                    $this->error(__('有工单存在暂缓措施未处理，无法操作'), [], 405);
-                }
-=======
                     && $this->error('子单号：' . $val['item_order_number'] . '有工单未处理');
->>>>>>> a63e8f5f
             }
         }
 
@@ -1727,7 +1725,7 @@
                     ||
                     in_array($val['item_order_number'], $item_order_numbers) //子单措施未处理:更改镜框18、更改镜片19、取消20
                 )
-                && $this->error('子单号：' . $val['item_order_number'] . '有工单未处理');
+                    && $this->error('子单号：' . $val['item_order_number'] . '有工单未处理');
             }
         }
 
@@ -1759,18 +1757,26 @@
         $this->_item->startTrans();
         $this->_item_platform_sku->startTrans();
         $this->_stock_log->startTrans();
+        $this->_product_bar_code_item->startTrans();
         try {
             $save_data['distribution_status'] = $status;
             //如果回退到待加工步骤之前，清空定制片库位ID及定制片处理状态
             if (4 > $status) {
                 $save_data['temporary_house_id'] = 0;
-
                 $save_data['customize_status'] = 0;
             }
 
             //子订单状态回滚
             $this->model->where(['id' => ['in', $ids]])->update($save_data);
 
+            //回退到待配货，解绑条形码
+            if (2 == $status) {
+                $this->_product_bar_code_item
+                    ->allowField(true)
+                    ->isUpdate(true, ['item_order_number' => ['in', $item_order_numbers]])
+                    ->save(['item_order_number' => '']);
+            }
+               
             //记录日志
             DistributionLog::record($admin, array_column($item_list, 'id'), 6, $status_arr[$reason]['name']);
 
@@ -1834,17 +1840,20 @@
             $this->_item->commit();
             $this->_item_platform_sku->commit();
             $this->_stock_log->commit();
+            $this->_product_bar_code_item->commit();
         } catch (PDOException $e) {
             $this->model->rollback();
             $this->_item->rollback();
             $this->_item_platform_sku->rollback();
             $this->_stock_log->rollback();
+            $this->_product_bar_code_item->rollback();
             $this->error($e->getMessage());
         } catch (Exception $e) {
             $this->model->rollback();
             $this->_item->rollback();
             $this->_item_platform_sku->rollback();
             $this->_stock_log->rollback();
+            $this->_product_bar_code_item->rollback();
             $this->error($e->getMessage());
         }
         $this->success('操作成功!', '', 'success', 200);
@@ -1968,6 +1977,7 @@
             $this->_item_platform_sku->startTrans();
             $this->_item->startTrans();
             $this->_stock_log->startTrans();
+            $this->_product_bar_code_item->startTrans();
             try {
                 //异常库位占用数量-1
                 $this->_stock_house
@@ -1995,6 +2005,14 @@
 
                 $this->model->where(['id' => $ids])->update($save_data);
 
+                //回退到待配货、待打印标签，解绑条形码
+                if (3 > $status) {
+                    $this->_product_bar_code_item
+                        ->allowField(true)
+                        ->isUpdate(true, ['item_order_number' => $item_info['item_order_number']])
+                        ->save(['item_order_number' => '']);
+                }
+                   
                 //标记处理异常状态及时间
                 $this->_distribution_abnormal->where(['id' => $abnormal_info['id']])->update(['status' => 2, 'do_time' => time(), 'do_person' => $admin->nickname]);
 
@@ -2063,12 +2081,14 @@
                 $this->_item_platform_sku->commit();
                 $this->_item->commit();
                 $this->_stock_log->commit();
+                $this->_product_bar_code_item->commit();
             } catch (PDOException $e) {
                 $this->model->rollback();
                 $this->_distribution_abnormal->rollback();
                 $this->_item_platform_sku->rollback();
                 $this->_item->rollback();
                 $this->_stock_log->rollback();
+                $this->_product_bar_code_item->rollback();
                 $this->error($e->getMessage());
             } catch (Exception $e) {
                 $this->model->rollback();
@@ -2076,6 +2096,7 @@
                 $this->_item_platform_sku->rollback();
                 $this->_item->rollback();
                 $this->_stock_log->rollback();
+                $this->_product_bar_code_item->rollback();
                 $this->error($e->getMessage());
             }
 
