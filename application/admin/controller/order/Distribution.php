--- conflicted
+++ resolved
@@ -2194,10 +2194,6 @@
         $itemPlatformSku = new ItemPlatformSku();
         $trueSku = $itemPlatformSku->where($wheSku)->column('sku');
         $whe['sku'] = ['in', $trueSku];
-<<<<<<< HEAD
-        $whe['library_status'] = 1;
-=======
->>>>>>> d762c30a
         $barcodeData = $this->_product_bar_code_item->where($whe)->column('location_code');
         if (!empty($barcodeData)) {
             $count = $this->_inventory->alias('a')
@@ -2284,7 +2280,6 @@
         $itemPlatformSku = new ItemPlatformSku();
         $trueSku = $itemPlatformSku->where($wheSku)->column('sku');
         $whe['sku'] = ['in', $trueSku];
-        $whe['library_status'] = 1;
         $barcodeData = $this->_product_bar_code_item->where($whe)->column('location_code');
         if (!empty($barcodeData)) {
             $count = $this->_inventory->alias('a')
