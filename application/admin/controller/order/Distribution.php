<?php

namespace app\admin\controller\order;

use app\admin\model\DistributionLog;
use app\admin\model\order\Order;
use app\admin\model\saleaftermanage\WorkOrderChangeSku;
use app\admin\model\saleaftermanage\WorkOrderList;
use app\common\controller\Backend;
use fast\Excel;
use think\Request;
use think\exception\PDOException;
use think\Exception;
use think\Loader;
use think\Db;
use PhpOffice\PhpSpreadsheet\Spreadsheet;
use app\admin\model\order\order\NewOrderItemProcess;
use app\admin\model\warehouse\StockHouse;
use app\admin\model\DistributionAbnormal;
use PhpOffice\PhpSpreadsheet\Writer\Xlsx;
use app\admin\model\order\order\NewOrder;
use app\admin\model\order\order\NewOrderItemOption;
use app\admin\model\itemmanage\ItemPlatformSku;
use app\admin\model\itemmanage\Item;
use app\admin\model\order\order\NewOrderProcess;
use app\admin\model\StockLog;
use app\admin\model\order\order\LensData;
use app\admin\model\saleaftermanage\WorkOrderMeasure;
use app\admin\model\warehouse\ProductBarCodeItem;
use GuzzleHttp\Client;

/**
 * 配货列表
 */
class Distribution extends Backend
{
    protected $noNeedRight = [
        'orderDetail',
        'batch_print_label_new',
        'batch_export_xls',
        'account_order_batch_export_xls',
        'add',
        'detail',
        'operation_log'
    ];
    /**
     * 子订单模型对象
     * @var object
     * @access protected
     */
    protected $model = null;

    /**
     * 库位模型对象
     * @var object
     * @access protected
     */
    protected $_stock_house = null;

    /**
     * 配货异常模型对象
     * @var object
     * @access protected
     */
    protected $_distribution_abnormal = null;

    /**
     * 子订单处方模型对象
     * @var object
     * @access protected
     */
    protected $_new_order_item_option = null;

    /**
     * 主订单模型对象
     * @var object
     * @access protected
     */
    protected $_new_order = null;

    /**
     * 主订单状态模型对象
     * @var object
     * @access protected
     */
    protected $_new_order_process = null;

    /**
     * sku映射关系模型对象
     * @var object
     * @access protected
     */
    protected $_item_platform_sku = null;

    /**
     * 商品库存模型对象
     * @var object
     * @access protected
     */
    protected $_item = null;

    /**
     * 库存日志模型对象
     * @var object
     * @access protected
     */
    protected $_stock_log = null;

    /**
     * 镜片模型对象
     * @var object
     * @access protected
     */
    protected $_lens_data = null;

    /**
     * 工单模型对象
     * @var object
     * @access protected
     */
    protected $_work_order_list = null;

    /**
     * 工单措施模型对象
     * @var object
     * @access protected
     */
    protected $_work_order_measure = null;

    /**
     * 工单措施sku数据变动关联模型对象
     * @var object
     * @access protected
     */
    protected $_work_order_change_sku = null;

    /**
     * 商品条形码模型对象
     * @var object
     * @access protected
     */
    protected $_product_bar_code_item = null;

    public function _initialize()
    {
        parent::_initialize();
        $this->model = new NewOrderItemProcess();
        $this->_lens_data = new LensData();
        $this->_stock_house = new StockHouse();
        $this->_distribution_abnormal = new DistributionAbnormal();
        $this->_new_order_item_option = new NewOrderItemOption();
        $this->_new_order = new NewOrder();
        $this->_new_order_process = new NewOrderProcess();
        $this->_item_platform_sku = new ItemPlatformSku();
        $this->_item = new Item();
        $this->_stock_log = new StockLog();
        $this->_work_order_list = new WorkOrderList();
        $this->_work_order_measure = new WorkOrderMeasure();
        $this->_work_order_change_sku = new WorkOrderChangeSku();
        $this->_product_bar_code_item = new ProductBarCodeItem();
    }

    /**
     * 列表
     */
    public function index()
    {
        $label = $this->request->get('label', 0);
        //设置过滤方法
        $this->request->filter(['strip_tags']);
        if ($this->request->isAjax()) {
            //如果发送的来源是Selectpage，则转发到Selectpage
            if ($this->request->request('keyField')) {
                return $this->selectpage();
            }

            $map = [];
            $WhereSql = 'a.id > 0';
            //普通状态剔除跟单数据

            if (!in_array($label, [0, 8])) {

                if (7 == $label) {
                    $map['a.distribution_status'] = [['>', 6], ['<', 9]];
                } else {
                    $map['a.distribution_status'] = $label;
                }

                $map['a.abnormal_house_id'] = 0;
            }

            //处理异常选项
            $filter = json_decode($this->request->get('filter'), true);
            if (!$filter) {
                $map['a.created_at'] = ['between', [strtotime('-3 month'), time()]];
            } else {
                if ($filter['a.created_at']) {
                    $time = explode(' - ', $filter['a.created_at']);

                    $map['a.created_at'] = ['between', [strtotime($time[0]), strtotime($time[1])]];
                }
            }
            if ($filter) {

                if ($filter['status']) {
                    $map['b.status'] = ['in', $filter['status']];
                }else{
                    if ($label !=='0'){
                        $map['b.status'] = ['in', ['processing', 'paypal_reversed', 'paypal_canceled_reversal']];
                    }
                }
                unset($filter['status']);
            } else {
                $map['b.status'] = ['in', ['processing', 'paypal_reversed', 'paypal_canceled_reversal']];
                unset($filter['status']);
            }


            //查询子单ID合集
            $item_process_ids = [];

            //跟单或筛选异常

            if ($filter['abnormal'] || 8 == $label) {
                //异常类型
                if ($filter['abnormal']) {
                    $abnormal_where['type'] = ['in', $filter['abnormal']];
                    unset($filter['abnormal']);
                }

                //获取未处理异常
                if (8 == $label) {
                    $abnormal_where['status'] = 1;
                }
                //获取异常的子订单id
                $item_process_ids = $this->_distribution_abnormal
                    ->where($abnormal_where)
                    ->column('item_process_id');

                if ($item_process_ids == null) {
                    $map['a.id'] = ['eq', null];
                    $WhereSql .= "a.id =  null";
                }
            };
            //筛选货架号
            $sort_flag = 0;
            if ($filter['shelf_number']) {
                if (1 == $label) {
                    $shelf_number =
                        $this->_stock_house
                            ->alias('a')
                            ->join(['fa_store_sku' => 'b'], 'a.id=b.store_id')
                            ->where([
                                'a.shelf_number' => ['eq', $filter['shelf_number']],
                            ])
                            ->column('b.sku');
                    //平台SKU表替换sku
                    $sku = Db::connect('database.db_stock');
                    $sku_array = $sku->table('fa_item_platform_sku')->where(['sku'=>['in',$shelf_number]])->column('platform_sku');
                    $map['a.sku'] = ['in', $sku_array];
                    $sort_flag = 1;
                }
                unset($filter['shelf_number']);
            }

            //筛选库位号
            if ($filter['stock_house_num']) {
                if (8 == $label) { //跟单
                    $house_type = 4;
                } elseif (3 == $label) { //待配镜片-定制片
                    $house_type = 3;
                } else { //合单
                    $house_type = 2;
                }
                $stock_house_id = $this->_stock_house
                    ->where([
                        'coding' => ['like', $filter['stock_house_num'] . '%'],
                        'type' => $house_type
                    ])
                    ->column('id');
                $map['a.temporary_house_id|a.abnormal_house_id|c.store_house_id'] = ['in', $stock_house_id ?: [-1]];
                unset($filter['stock_house_num']);
            }

            if ($filter['increment_id']) {
                $map['b.increment_id'] = ['like', $filter['increment_id'] . '%'];
                unset($filter['increment_id']);
            }

            if ($filter['item_order_number']) {
                $ex_fil_arr = explode(' ', $filter['item_order_number']);
                if (count($ex_fil_arr) > 1) {
                    $map['a.item_order_number'] = ['in', $ex_fil_arr];
                } else {
                    $map['a.item_order_number'] = ['like', $filter['item_order_number'] . '%'];
                }

                unset($filter['item_order_number']);
            }

            if ($filter['site']) {
                $map['a.site'] = ['in', $filter['site']];
                unset($filter['site']);
            }

            if (isset($filter['order_prescription_type'])) {
                $map['a.order_prescription_type'] = ['in', $filter['order_prescription_type']];
                unset($filter['order_prescription_type']);
            }
            $this->request->get(['filter' => json_encode($filter)]);
            //子单工单未处理
            $item_order_numbers = $this->_work_order_change_sku
                ->alias('a')
                ->join(['fa_work_order_list' => 'b'], 'a.work_id=b.id')
                ->where([
                    'a.change_type' => ['in', [1, 2, 3]], //1更改镜架  2更改镜片 3取消订单
                    'b.work_status' => ['in', [1, 2, 3, 5]] //工单未处理
                ])
                ->order('a.create_time', 'desc')
                ->group('a.item_order_number')
                ->column('a.item_order_number');


            if (8 == $label || 1 == $label || 0 == $label) {
               /* //查询子单的主单是否也含有工单
                $platform_order = $this->_work_order_list->where([
                    'work_status' => ['in', $work_order_status_map],
                    'work_type' => ['in', $work_order_type]
                ])->group('platform_order')->column('platform_order');
                if (!empty($platform_order)) {
                    $order_id = $this->_new_order_process->where(['increment_id' => ['in', $platform_order]])->group('order_id')->column('order_id');
                    $item_order_numbers = $this->model->where(['order_id' => ['in', $order_id]])->order('created_at', 'desc')->group('item_order_number')->column('item_order_number');
                }*/
            } else {
                //其他tab展示子单工单未处理
                $item_order_numbers = $this->_work_order_change_sku
                    ->alias('a')
                    ->join(['fa_work_order_list' => 'b'], 'a.work_id=b.id')
                    ->where([
                        'a.change_type' => ['in', [1, 2, 3]], //1更改镜架  2更改镜片 3取消订单
                        'b.work_status' => ['in', $work_order_status_map], //工单未处理
                        'b.work_type' => ['in', $work_order_type]
                    ])
                    ->order('a.create_time', 'desc')
                    ->group('a.item_order_number')
                    ->column('a.item_order_number');
            }
            if ($flag && empty($item_order_numbers[0])) {
                $result = array("total" => 0, "rows" => []);
                return json($result);
            }

            if (8 == $label) {
                //展示子工单的子单
                $item_process_id_work = $this->model->where(['item_order_number' => ['in', $item_order_numbers]])->column('id');
                $item_process_ids = array_unique(array_merge($item_process_ids, $item_process_id_work));
            }

            if ($item_process_ids) {
                $map['a.id'] = ['in', $item_process_ids];
            }
            
            list($where, $sort, $order, $offset, $limit) = $this->buildparams();
            if ($sort_flag == 1) {
                $sort = 'a.sku';
                $order = 'asc';
            }
            $total = $this->model
                ->alias('a')
                ->join(['fa_order' => 'b'], 'a.order_id=b.id')
                ->join(['fa_order_process' => 'c'], 'a.order_id=c.order_id')
                ->where($where)
                ->where($map)
                ->order($sort, $order)
                ->count();
            //combine_time  合单时间  delivery_time 打印时间 check_time审单时间  update_time更新时间  created_at创建时间

            $list = $this->model
                ->alias('a')
                ->field('a.id,a.order_id,a.item_order_number,a.sku,a.order_prescription_type,b.increment_id,b.total_qty_ordered,b.site,b.order_type,b.status,a.distribution_status,a.temporary_house_id,a.abnormal_house_id,a.created_at,c.store_house_id')
                ->join(['fa_order' => 'b'], 'a.order_id=b.id')
                ->join(['fa_order_process' => 'c'], 'a.order_id=c.order_id')
                ->where($where)
                ->where($map)
                ->order($sort, $order)
                ->limit($offset, $limit)
                ->select();
            $list = collection($list)->toArray();

            foreach ($list as $key => $item) {
                $list[$key]['label'] = $label;
                //订单副数，去除掉取消的子单
                $list[$key]['total_qty_ordered'] = $this->model
                ->where(['order_id' => $list[$key]['order_id'], 'distribution_status' => ['neq', 0]])
                ->count();
                //待打印标签时间
                if ($label == 2) {
                    $list[$key]['created_at'] = Db::table('fa_distribution_log')->where('item_process_id', $item['id'])->where('distribution_node', 1)->value('create_time');
                }
                //待配货
                if ($label == 3) {
                    $list[$key]['created_at'] = Db::table('fa_distribution_log')->where('item_process_id', $item['id'])->where('distribution_node', 2)->value('create_time');
                }
                //待配镜片
                if ($label == 4) {
                    $list[$key]['created_at'] = Db::table('fa_distribution_log')->where('item_process_id', $item['id'])->where('distribution_node', 3)->value('create_time');
                }
                //待加工
                if ($label == 5) {
                    $list[$key]['created_at'] = Db::table('fa_distribution_log')->where('item_process_id', $item['id'])->where('distribution_node', 4)->value('create_time');
                }
                //待印logo
                if ($label == 6) {
                    $list[$key]['created_at'] = Db::table('fa_distribution_log')->where('item_process_id', $item['id'])->where('distribution_node', 5)->value('create_time');
                }
                //待成品质检
                if ($label == 7) {
                    $list[$key]['created_at'] = Db::table('fa_distribution_log')->where('item_process_id', $item['id'])->where('distribution_node', 6)->value('create_time');
                }
                //待合单
                if ($label == 8) {
                    $list[$key]['created_at'] = Db::table('fa_distribution_log')->where('item_process_id', $item['id'])->where('distribution_node', 7)->value('create_time');
                }

            }

            //库位号列表
            $stock_house_data = $this->_stock_house
                ->where(['status' => 1, 'type' => ['>', 1], 'occupy' => ['>', 0]])
                ->column('coding', 'id');

            //获取异常数据
            $abnormal_data = $this->_distribution_abnormal
                ->where(['item_process_id' => ['in', array_column($list, 'id')], 'status' => 1])
                ->column('work_id', 'item_process_id');


            foreach ($list as $key => $value) {
                $stock_house_num = '-';
                if (!empty($value['temporary_house_id']) && 3 == $label) {
                    $stock_house_num = $stock_house_data[$value['temporary_house_id']]; //定制片库位号
                } elseif (!empty($value['abnormal_house_id']) && 8 == $label) {
                    $stock_house_num = $stock_house_data[$value['abnormal_house_id']]; //异常库位号
                } elseif (!empty($value['store_house_id']) && 7 == $label && in_array($value['distribution_status'], [8, 9])) {
                    $stock_house_num = $stock_house_data[$value['store_house_id']]; //合单库位号
                }
                if ($list[$key]['created_at'] == '') {
                    $list[$key]['created_at'] == '暂无';
                } else {
                    $list[$key]['created_at'] = date('Y-m-d H:i:s', $value['created_at']);
                }
                $list[$key]['stock_house_num'] = $stock_house_num;


                //跟单：异常未处理且未创建工单的显示处理异常按钮
                $work_id = $abnormal_data[$value['id']] ?? 0;
                if (8 == $label && 0 < $value['abnormal_house_id'] && 0 == $work_id) {
                    $handle_abnormal = 1;
                } else {
                    $handle_abnormal = 0;
                }
                $list[$key]['handle_abnormal'] = $handle_abnormal;

                //判断是否显示工单按钮
                $list[$key]['task_info'] = in_array($value['item_order_number'], $item_order_numbers) ? 1 : 0;
                
                if (8 == $label || 1 == $label || 0 == $label) {
                    //查询子单的主单是否也含有工单
                    if ($handle_abnormal == 0 && $list[$key]['task_info'] == 0) {
                        $platform_order = $this->_new_order_process->where(['order_id' => $list[$key]['order_id']])->value('increment_id');
                        $work_order_list_task = $this->_work_order_list->where(['work_status' => ['in',[1,2,3,5]],'platform_order' =>$platform_order])->find();
                        if (!empty($work_order_list_task)) {
                            $list[$key]['task_info'] = 1;
                        } 
                    }
                }
                //获取工单更改镜框最新信息
                $change_sku = $this->_work_order_change_sku
                    ->alias('a')
                    ->join(['fa_work_order_measure' => 'b'], 'a.measure_id=b.id')
                    ->where([
                        'a.change_type' => 1,
                        'a.item_order_number' => $value['item_order_number'],
                        'b.operation_type' => 1
                    ])
                    ->order('a.id', 'desc')
                    ->limit(1)
                    ->value('a.change_sku');
                if ($change_sku) {
                    $list[$key]['sku'] = $change_sku;
                }
            }

            $result = array("total" => $total, "rows" => $list);
            return json($result);
        }
        $this->assign('label', $label);
        $this->assignconfig('label', $label);

        $label_list = ['全部', '待打印标签', '待配货', '待配镜片', '待加工', '待印logo', '待成品质检', '待合单', '跟单'];
        $this->assign('label_list', $label_list);

        return $this->view->fetch();
    }


    public function csv_array()
    {
        set_time_limit(0);
        ini_set('memory_limit', '512M');
        $map = [];
        $map['a.site'] = 1;
        $map['a.created_at'] = ['between', ['1606752000', '1609430399']];

        //子单工单未处理
        $item_order_numbers = $this->_work_order_change_sku
            ->alias('a')
            ->join(['fa_work_order_list' => 'b'], 'a.work_id=b.id')
            ->where([
                'a.change_type' => ['in', [1, 2, 3]], //1更改镜架  2更改镜片 3取消订单
                'b.work_status' => ['in', [1, 2, 3, 5]] //工单未处理
            ])
            ->order('a.create_time', 'desc')
            ->group('a.item_order_number')
            ->column('a.item_order_number');

        list($where, $sort, $order, $offset, $limit) = $this->buildparams();

        $list = $this->model
            ->alias('a')
            ->field('a.id,a.order_id,a.item_order_number,a.sku,a.order_prescription_type,b.increment_id,b.total_qty_ordered,b.site,b.order_type,b.status,a.distribution_status,a.temporary_house_id,a.abnormal_house_id,a.created_at,c.store_house_id')
            ->join(['fa_order' => 'b'], 'a.order_id=b.id')
            ->join(['fa_order_process' => 'c'], 'a.order_id=c.order_id')
            ->where($where)
            ->where($map)
            ->order($sort, $order)
            ->select();

        $list = collection($list)->toArray();


        //获取工单更改镜框最新信息
        $change_sku = $this->_work_order_change_sku
            ->alias('a')
            ->join(['fa_work_order_measure' => 'b'], 'a.measure_id=b.id')
            ->where([
                'a.change_type' => 1,
                'a.item_order_number' => ['in', array_column($list, 'item_order_number')],
                'b.operation_type' => 1
            ])
            ->order('a.id', 'desc')
            ->group('a.item_order_number')
            ->column('a.change_sku', 'a.item_order_number');

        foreach ($list as $key => $value) {
            $stock_house_num = '-';

            if ($list[$key]['created_at'] == '') {
                $list[$key]['created_at'] == '暂无';
            } else {
                $list[$key]['created_at'] = date('Y-m-d H:i:s', $value['created_at']);
            }
            $list[$key]['stock_house_num'] = $stock_house_num;

            //判断是否显示工单按钮
            $list[$key]['task_info'] = in_array($value['item_order_number'], $item_order_numbers) ? 1 : 0;

            if ($change_sku[$value['item_order_number']]) {
                $list[$key]['sku'] = $change_sku[$value['item_order_number']];
            }
            //站点
            switch ($value['site']) {
                case 1:
                    $list[$key]['site'] = 'Zeelool';
                    break;
                case 2:
                    $list[$key]['site'] = 'Voogueme';
                    break;
                case 3:
                    $list[$key]['site'] = 'Nihao';
                    break;
                case 4:
                    $list[$key]['site'] = 'Meeloog';
                    break;
                case 5:
                    $list[$key]['site'] = 'Wesee';
                    break;
                case 8:
                    $list[$key]['site'] = 'Amazon';
                    break;
                case 9:
                    $list[$key]['site'] = 'Zeelool_es';
                    break;
                case 10:
                    $list[$key]['site'] = 'Zeelool_de';
                    break;
                case 11:
                    $list[$key]['site'] = 'Zeelool_jp';
                    break;
                default:
                    break;
            }
//加工类型
            switch ($value['order_prescription_type']) {
                case 0:
                    $list[$key]['order_prescription_type'] = '待处理';
                    break;
                case 1:
                    $list[$key]['order_prescription_type'] = '仅镜架';
                    break;
                case 2:
                    $list[$key]['order_prescription_type'] = '现货处方镜';
                    break;
                case 3:
                    $list[$key]['order_prescription_type'] = '定制处方镜';
                    break;
                case 4:
                    $list[$key]['order_prescription_type'] = '其他';
                    break;
                default:
                    break;
            }
            //订单类型
            switch ($value['order_type']) {

                case 1:
                    $list[$key]['order_type'] = '普通订单';
                    break;
                case 2:
                    $list[$key]['order_type'] = '批发单';
                    break;
                case 3:
                    $list[$key]['order_type'] = '网红单';
                    break;
                case 4:
                    $list[$key]['order_type'] = '补发单';
                    break;
                case 5:
                    $list[$key]['order_type'] = '补差价';
                    break;
                case 6:
                    $list[$key]['order_type'] = '一件代发';
                    break;
                case 10:
                    $list[$key]['order_type'] = '货到付款';
                    break;
                default:
                    break;
            }

            //子订单状态
            switch ($value['distribution_status']) {
                case 0:
                    $list[$key]['distribution_status'] = '取消';
                    break;
                case 1:
                    $list[$key]['distribution_status'] = '待打印标签';
                    break;
                case 2:
                    $list[$key]['distribution_status'] = '待配货';
                    break;
                case 3:
                    $list[$key]['distribution_status'] = '待配镜片';
                    break;
                case 4:
                    $list[$key]['distribution_status'] = '待加工';
                    break;
                case 5:
                    $list[$key]['distribution_status'] = '待印logo';
                    break;
                case 6:
                    $list[$key]['distribution_status'] = '待成品质检';
                    break;
                case 7:
                    $list[$key]['distribution_status'] = '待合单';
                    break;
                case 8:
                    $list[$key]['distribution_status'] = '合单中';
                    break;
                case 9:
                    $list[$key]['distribution_status'] = '合单完成';
                    break;
                default:
                    break;
            }

        }

        foreach ($list as $key => $item) {
            $csv[$key]['increment_id'] = $item['increment_id'];
            $csv[$key]['item_order_number'] = $item['item_order_number'];
            $csv[$key]['sku'] = $item['sku'];
            $csv[$key]['total_qty_ordered'] = $item['total_qty_ordered'];
            $csv[$key]['task_info'] = $item['task_info'];
            $csv[$key]['site'] = $item['site'];
            $csv[$key]['order_prescription_type'] = $item['order_prescription_type'];
            $csv[$key]['order_type'] = $item['order_type'];
            $csv[$key]['status'] = $item['status'];
            $csv[$key]['distribution_status'] = $item['distribution_status'];
            $csv[$key]['created_at'] = $item['created_at'];
        }
        $headlist = [
            '订单号', '子单号', 'SKU', '订单副数', '工单', '站点', '加工类型', '订单类型', '订单状态', '子单号状态', '创建时间'

        ];

        $path = "/uploads/";
        $fileName = 'Zeelool站配货列表十二月份数据';
        Excel::writeCsv($csv, $headlist, $path . $fileName);

    }


    /**
     * 待印logo数据导出
     *
     */
    public function printing_batch_export_xls()
    {

        $data = input('');
        if ($data['ids']) {
            $where['a.id'] = ['in', $data['ids']];
        } else {
            $where['a.distribution_status'] = 1;
        }
        $map = [];
        $WhereSql = 'a.id > 0';
        //普通状态剔除跟单数据

        //处理异常选项
        $filter = json_decode($this->request->get('filter'), true);

        if (!$filter) {
            $map['a.created_at'] = ['between', [strtotime('-3 month'), time()]];
            $WhereSql .= " and a.created_at between " . strtotime('-3 month') . " and " . time();
        } else {
            if ($filter['a.created_at']) {
                $time = explode(' - ', $filter['a.created_at']);

                $map['a.created_at'] = ['between', [strtotime($time[0]), strtotime($time[1])]];
            }
        }

        if (!$filter['status']) {
            $map['b.status'] = ['in', ['processing', 'paypal_reversed', 'paypal_canceled_reversal']];
        } else {
            $map['b.status'] = ['in', $filter['status']];
        }
        unset($filter['status']);

        //跟单或筛选异常

        if ($filter['abnormal']) {
            //异常类型
            if ($filter['abnormal']) {
                $abnormal_where['type'] = ['in', $filter['abnormal']];
                unset($filter['abnormal']);
            }

            //获取异常的子订单id
            $item_process_ids = $this->_distribution_abnormal
                ->where($abnormal_where)
                ->column('item_process_id');

            if ($item_process_ids == null) {
                $map['a.id'] = ['eq', null];
                $WhereSql .= "a.id =  null";
            }
        };

        if ($filter['increment_id']) {
            $map['b.increment_id'] = ['like', $filter['increment_id'] . '%'];
            $map['b.status'] = ['in', ['free_processing', 'processing', 'complete', 'paypal_reversed', 'paypal_canceled_reversal']];
            unset($filter['increment_id']);
        }

        if ($filter['site']) {
            $map['a.site'] = ['in', $filter['site']];
            unset($filter['site']);
        }

        if (isset($filter['order_prescription_type'])) {
            $map['a.order_prescription_type'] = ['in', $filter['order_prescription_type']];
            unset($filter['order_prescription_type']);
        }
        $this->request->get(['filter' => json_encode($filter)]);

        $map['a.abnormal_house_id'] = 0;

        //订单里面所有的
        $list = $this->model
            ->alias('a')
            ->field('a.sku,a.site')
            ->join(['fa_order' => 'b'], 'a.order_id=b.id')
            ->join(['fa_order_process' => 'c'], 'a.order_id=c.order_id')
            ->where($where)
            ->where($map)
            ->select();

        $list = collection($list)->toArray();
        $data = array();
        foreach ($list as $k => $v) {
            $item_platform_sku = Db::connect('database.db_stock');
            $sku = $item_platform_sku->table('fa_item_platform_sku')
                ->alias('pla')
                ->join(['fa_item' => 'it'], 'pla.sku=it.sku')
                ->where('pla.platform_sku', $v['sku'])
                ->where('pla.platform_type', $v['site'])->field('pla.sku,it.real_time_qty')->find();

            $data[$sku['sku']]['location'] =
                Db::table('fa_store_sku')
                    ->alias('a')
                    ->join(['fa_store_house' => 'b'], 'a.store_id=b.id')
                    ->where('a.sku', $sku['sku'])
                    ->value('b.coding');
            $data[$sku['sku']]['sku'] = $sku;
            $data[$sku['sku']]['number']++;
        }
        // $b=array();
        // foreach($sku as $v){
        //     $b[]=$v['sku'];
        // }
        // dump($b);
        // $c=array_unique($b);
        // foreach($c as$k => $v){
        //     $n=0;
        //     foreach($sku as $t){
        //         if($v==$t['sku'])
        //             $n++;
        //     }
        //     $new[$v]=$n;
        // }
        // dump($new);
        // foreach ($sku as $ky=>$ite){
        //     $new_value = array_keys($new);
        //     $count = count($new_value)-1;
        //     for ($i=0;$i<=$count;$i++){
        //         if ($new_value[$i] == $ite['sku']){
        //             $sku[$ky]['number'] = $new[$new_value[$i]];
        //         }
        //     }
        // }
        // dump($sku);
        // $sku =array_merge(array_unique($sku, SORT_REGULAR));
        // dump($sku);die();

        $data = array_values($data);
        $spreadsheet = new Spreadsheet();
        //常规方式：利用setCellValue()填充数据
        $spreadsheet
            ->setActiveSheetIndex(0)->setCellValue("A1", "仓库SKU")
            ->setCellValue("B1", "库位号")
            ->setCellValue("C1", "数量")
            ->setCellValue("D1", "仓库实时库存")
        ;
        foreach ($data as $key => $value) {
            $spreadsheet->getActiveSheet()->setCellValueExplicit("A" . ($key * 1 + 2), $value['sku']['sku'], \PhpOffice\PhpSpreadsheet\Cell\DataType::TYPE_STRING);
            $spreadsheet->getActiveSheet()->setCellValue("B" . ($key * 1 + 2), $value['location']);
            $spreadsheet->getActiveSheet()->setCellValue("C" . ($key * 1 + 2), $value['number']);
            $spreadsheet->getActiveSheet()->setCellValue("D" . ($key * 1 + 2), $value['sku']['real_time_qty']);
        }
        //设置宽度
        $spreadsheet->getActiveSheet()->getColumnDimension('A')->setWidth(20);
        $spreadsheet->getActiveSheet()->getColumnDimension('B')->setWidth(20);
        $spreadsheet->getActiveSheet()->getColumnDimension('C')->setWidth(20);
        $spreadsheet->getActiveSheet()->getColumnDimension('D')->setWidth(20);

        //设置边框
        $border = [
            'borders' => [
                'allBorders' => [
                    'borderStyle' => \PhpOffice\PhpSpreadsheet\Style\Border::BORDER_THIN, // 设置border样式
                    'color' => ['argb' => 'FF000000'], // 设置border颜色
                ],
            ],
        ];

        $spreadsheet->getDefaultStyle()->getFont()->setName('微软雅黑')->setSize(12);

        $setBorder = 'A1:' . $spreadsheet->getActiveSheet()->getHighestColumn() . $spreadsheet->getActiveSheet()->getHighestRow();
        $spreadsheet->getActiveSheet()->getStyle($setBorder)->applyFromArray($border);

        $spreadsheet->getActiveSheet()->getStyle('A1:D' . $spreadsheet->getActiveSheet()->getHighestRow())->getAlignment()->setHorizontal(\PhpOffice\PhpSpreadsheet\Style\Alignment::HORIZONTAL_CENTER);
        $spreadsheet->setActiveSheetIndex(0);

        $format = 'xlsx';
        $savename = '配货列表待打印数据' . date("YmdHis", time());

        if ($format == 'xls') {
            //输出Excel03版本
            header('Content-Type:application/vnd.ms-excel');
            $class = "\PhpOffice\PhpSpreadsheet\Writer\Xls";
        } elseif ($format == 'xlsx') {
            //输出07Excel版本
            header('Content-Type: application/vnd.openxmlformats-officedocument.spreadsheetml.sheet');
            $class = "\PhpOffice\PhpSpreadsheet\Writer\Xlsx";
        }

        //输出名称
        header('Content-Disposition: attachment;filename="' . $savename . '.' . $format . '"');
        //禁止缓存
        header('Cache-Control: max-age=0');
        $writer = new $class($spreadsheet);

        $writer->save('php://output');
    }


    /**
     * 镜片详情
     *
     * @Description
     * @author wpl
     * @since 2020/11/09 18:03:41 
     * @param [type] $ids
     * @return void
     */
    public function detail($ids = null)
    {
        $row = $this->model->get($ids);
        !$row && $this->error(__('No Results were found'));

        //查询处方详情
        $result = $this->_new_order_item_option->get($row->option_id)->toArray();

        //获取更改镜框最新信息
        $change_sku = $this->_work_order_change_sku
            ->alias('a')
            ->join(['fa_work_order_measure' => 'b'], 'a.measure_id=b.id')
            ->where([
                'a.change_type' => 1,
                'a.item_order_number' => $row->item_order_number,
                'b.operation_type' => 1
            ])
            ->order('a.id', 'desc')
            ->value('a.change_sku');
        if ($change_sku) {
            $result['sku'] = $change_sku;
        }

        //获取更改镜片最新处方信息
        $change_lens = $this->_work_order_change_sku
            ->alias('a')
            ->field('a.od_sph,a.od_cyl,a.od_axis,a.od_add,a.pd_r,a.od_pv,a.od_bd,a.od_pv_r,a.od_bd_r,a.os_sph,a.os_cyl,a.os_axis,a.os_add,a.pd_l,a.os_pv,a.os_bd,a.os_pv_r,a.os_bd_r,a.lens_number,a.recipe_type as prescription_type,prescription_option')
            ->join(['fa_work_order_measure' => 'b'], 'a.measure_id=b.id')
            ->where([
                'a.change_type' => 2,
                'a.item_order_number' => $row->item_order_number,
                'b.operation_type' => 1
            ])
            ->order('a.id', 'desc')
            ->find();
        if ($change_lens) {
            $change_lens = $change_lens->toArray();

            //处理pd值
            if ($change_lens['pd_l'] && $change_lens['pd_r']) {
                $change_lens['pd'] = '';
                $change_lens['pdcheck'] = 'on';
            } else {
                $change_lens['pd'] = $change_lens['pd_r'] ?: $change_lens['pd_l'];
                $change_lens['pdcheck'] = '';
            }

            //处理斜视值
            if ($change_lens['od_pv'] || $change_lens['os_pv']) {
                $change_lens['prismcheck'] = 'on';
            } else {
                $change_lens['prismcheck'] = '';
            }

            //处理镀膜
            $prescription_option = unserialize($change_lens['prescription_option']);
            $change_lens['coating_name'] = $prescription_option['coating_name'] ?: '';
            unset($change_lens['prescription_option']);

            $result = array_merge($result, $change_lens);
        }

        //获取镜片名称
        $lens_name = '';
        if ($result['lens_number']) {
            //获取镜片编码及名称
            $lens_name = $this->_lens_data->where('lens_number', $result['lens_number'])->value('lens_name');
        }
        $result['lens_name'] = $lens_name;
        $this->assign('result', $result);
        return $this->view->fetch();
    }

    /**
     * 获取镜架尺寸
     *
     * @Description
     * @author wpl
     * @since 2020/11/13 10:08:45 
     * @param [type] $product_id
     * @param [type] $site
     * @return void
     */
    protected function get_frame_lens_width_height_bridge($product_id, $site)
    {
        if ($product_id) {

            if ($site == 3) {
                $querySql = "select cpev.entity_type_id,cpev.attribute_id,cpev.`value`,cpev.entity_id
                from catalog_product_entity_varchar cpev LEFT JOIN catalog_product_entity cpe on cpe.entity_id=cpev.entity_id 
                where cpev.attribute_id in(146,147,149) and cpev.store_id=0 and cpev.entity_id=$product_id";

                $lensSql = "select cpev.entity_type_id,cpev.attribute_id,cpev.`value`,cpev.entity_id
                from catalog_product_entity_decimal cpev LEFT JOIN catalog_product_entity cpe on cpe.entity_id=cpev.entity_id 
                where cpev.attribute_id in(146,147) and cpev.store_id=0 and cpev.entity_id=$product_id";
            } else {
                $querySql = "select cpev.entity_type_id,cpev.attribute_id,cpev.`value`,cpev.entity_id
                from catalog_product_entity_varchar cpev LEFT JOIN catalog_product_entity cpe on cpe.entity_id=cpev.entity_id 
                where cpev.attribute_id in(161,163,164) and cpev.store_id=0 and cpev.entity_id=$product_id";
            }

            switch ($site) {
                case 1:
                    $model = Db::connect('database.db_zeelool');
                    break;
                case 2:
                    $model = Db::connect('database.db_voogueme');
                    break;
                case 3:
                    $model = Db::connect('database.db_nihao');
                    break;
                case 4:
                    $model = Db::connect('database.db_meeloog');
                    break;
                case 5:
                    $model = Db::connect('database.db_weseeoptical');
                    break;
                case 9:
                    $model = Db::connect('database.db_zeelool_es');
                    break;
                case 10:
                    $model = Db::connect('database.db_zeelool_de');
                    break;
                case 11:
                    $model = Db::connect('database.db_zeelool_jp');
                    break;
                default:
                    break;
            }

            $resultList = $model->query($querySql);
            $result = array();
            //你好站
            if ($site == 3) {
                $lensList = $model->query($lensSql);
                if ($lensList) {
                    foreach ($lensList as $key => $value) {

                        if ($value['attribute_id'] == 146) {
                            $result['lens_width'] = $value['value'];
                        }
                        if ($value['attribute_id'] == 147) {
                            $result['lens_height'] = $value['value'];
                        }
                    }
                }
            }
            if ($resultList) {
                foreach ($resultList as $key => $value) {
                    //你好站
                    if ($site == 3) {

                        if ($value['attribute_id'] == 149) {
                            $result['bridge'] = $value['value'];
                        }
                    } else {
                        if ($value['attribute_id'] == 161) {
                            $result['lens_width'] = $value['value'];
                        }
                        if ($value['attribute_id'] == 164) {
                            $result['lens_height'] = $value['value'];
                        }
                        if ($value['attribute_id'] == 163) {
                            $result['bridge'] = $value['value'];
                        }
                    }
                }
            }
        }
        return $result;
    }

    /**
     * 批量导出
     *
     * @Description
     * @author wpl
     * @since 2020/11/12 08:54:05 
     * @return void
     */
    public function batch_export_xls()
    {
        set_time_limit(0);
        ini_set('memory_limit', '512M');
        //根据传的标签切换状态
        $label = $this->request->get('label', 0);
        $ids = input('ids');
        $map = [];
        if ($ids) {
            $map['a.id'] = ['in', $ids];
            $where = [];
            $sort = 'a.created_at';
            $order = 'desc';
        } else {

            //普通状态剔除跟单数据
            if (!in_array($label, [0, 8])) {
                if (7 == $label) {
                    $map['a.status'] = [['>', 6], ['<', 9]];
                } else {
                    $map['a.status'] = $label;
                }
                $map['a.temporary_house_id|a.abnormal_house_id'] = 0;
            }

            $filter = json_decode($this->request->get('filter'), true);

            if ($filter['abnormal'] || $filter['stock_house_num']) {
                //                //筛选异常
                if ($filter['abnormal']) {
                    $abnormal_where['type'] = $filter['abnormal'][0];
                    if (8 == $label) {
                        $abnormal_where['status'] = 1;
                    }

                    $item_process_id = $this->_distribution_abnormal
                        ->where($abnormal_where)
                        ->column('item_process_id');
                    $map['a.id'] = ['in', $item_process_id];
                }

                //筛选库位号
                if ($filter['stock_house_num']) {
                    $stock_house_where['coding'] = ['like', $filter['stock_house_num'] . '%'];
                    if (8 == $label) {
                        $stock_house_where['type'] = ['>', 2];
                    } else {
                        $stock_house_where['type'] = 2;
                    }
                    $stock_house_id = $this->_stock_house
                        ->where($stock_house_where)
                        ->column('id');
                    $map['a.temporary_house_id|a.abnormal_house_id'] = ['in', $stock_house_id];
                }
                unset($filter['abnormal']);
                unset($filter['stock_house_num']);
                unset($filter['is_task']);
            }


            // //筛选货架号
            // if ($filter['shelf_number']) {
            //     if (1 == $label) {
            //         $shelf_number =
            //             $this->_stock_house
            //             ->alias('a')
            //             ->join(['fa_store_sku' => 'b'], 'a.id=b.store_id')
            //             ->where([
            //                 'a.shelf_number' => ['in', $filter['shelf_number']],
            //                 'a.type' => 1
            //             ])
            //             ->column('b.sku');
            //         //平台SKU表替换sku
            //         $sku = Db::connect('database.db_stock');
            //         $sku_array = $sku->table('fa_item_platform_sku')->where(['sku' => ['in', $shelf_number]])->column('platform_sku');
            //         $map['a.sku'] = ['in', $sku_array];
            //     }
            //     unset($filter['shelf_number']);
            // }


            if ($filter['a.created_at']) {
                $time = explode(' - ', $filter['a.created_at']);

                $map['a.created_at'] = ['between', [strtotime($time[0]), strtotime($time[1])]];
            }
            if ($filter['site']) {
                $map['a.site'] = ['in', $filter['site']];
                unset($filter['site']);
            }
            //加工类型
            if ($filter['order_prescription_type']) {
                $map['a.order_prescription_type'] = ['in', $filter['order_prescription_type']];
                unset($filter['order_prescription_type']);
            }
            //订单类型
            if ($filter['order_type']) {
                $map['b.order_type'] = ['in', $filter['order_type']];
                unset($filter['order_type']);
            }
            if ($filter['distribution_status']) {
                $map['a.distribution_status'] = ['in', $filter['distribution_status']];
                unset($filter['distribution_status']);
            }
            if ($filter['status']) {
                $map['b.status'] = ['in', $filter['status']];
                unset($filter['status']);
            }

            if ($filter['sku']) {
                $map['a.sku'] = ['like', '%' . $filter['sku'] . '%'];
                unset($filter['sku']);
            }
            $this->request->get(['filter' => json_encode($filter)]);

            list($where, $sort, $order) = $this->buildparams();
        }

        $sort = 'a.id';

        $list = $this->model
            ->alias('a')
            ->field('a.id as aid,a.item_order_number,a.sku,a.order_prescription_type,b.increment_id,b.total_qty_ordered,b.site,a.distribution_status,a.created_at,c.*,b.base_grand_total')
            ->join(['fa_order' => 'b'], 'a.order_id=b.id')
            ->join(['fa_order_item_option' => 'c'], 'a.option_id=c.id')
            ->where($where)
            ->where($map)
            ->order($sort, $order)
            ->select();
        $list = collection($list)->toArray();
        //从数据库查询需要的数据
        $spreadsheet = new Spreadsheet();

        //常规方式：利用setCellValue()填充数据
        $spreadsheet->setActiveSheetIndex(0)
            ->setCellValue("A1", "日期")
            ->setCellValue("B1", "订单号")
            ->setCellValue("C1", "子单号")
            ->setCellValue("D1", "SKU")
            ->setCellValue("E1", "站点")
            ->setCellValue("F1", "子单号状态")
            ->setCellValue("G1", "眼球")
            ->setCellValue("H1", "SPH")
            ->setCellValue("I1", "CYL")
            ->setCellValue("J1", "AXI")
            ->setCellValue("K1", "ADD")
            ->setCellValue("L1", "单PD")
            ->setCellValue("M1", "PD")
            ->setCellValue("N1", "镜片")
            ->setCellValue("O1", "镜框宽度")
            ->setCellValue("P1", "镜框高度")
            ->setCellValue("Q1", "bridge")
            ->setCellValue("R1", "处方类型")
            ->setCellValue("S1", "Prism\n(out/in)")
            ->setCellValue("T1", "Direct\n(out/in)")
            ->setCellValue("U1", "Prism\n(up/down)")
            ->setCellValue("V1", "Direct\n(up/down)")
            ->setCellValue("W1", "订单金额")
            ->setCellValue("X1", "ID");;
        $spreadsheet->setActiveSheetIndex(0)->setTitle('订单处方');

        //站点列表
        $site_list = [
            1 => 'Zeelool',
            2 => 'Voogueme',
            3 => 'Nihao',
            4 => 'Meeloog',
            5 => 'Wesee',
            8 => 'Amazon',
            9 => 'Zeelool_es',
            10 => 'Zeelool_de',
            11 => 'Zeelool_jp'
        ];

        //子单号状态
        $distribution_status_list = [
            1 => '待打印标签',
            2 => '待配货',
            3 => '待配镜片',
            4 => '待加工',
            5 => '待印logo',
            6 => '待成品质检',
            7 => '待合单',
            8 => '合单中',
            9 => '合单完成'
        ];

        //获取更改镜框最新信息
        $change_sku = $this->_work_order_change_sku
            ->alias('a')
            ->join(['fa_work_order_measure' => 'b'], 'a.measure_id=b.id')
            ->where([
                'a.change_type' => 1,
                'a.item_order_number' => ['in', array_column($list, 'item_order_number')],
                'b.operation_type' => 1
            ])
            ->group('a.item_order_number')
            ->column('a.change_sku', 'a.item_order_number');

        //获取更改镜片最新处方信息
        $change_lens = $this->_work_order_change_sku
            ->alias('a')
            ->join(['fa_work_order_measure' => 'b'], 'a.measure_id=b.id')
            ->where([
                'a.change_type' => 2,
                'a.item_order_number' => ['in', array_column($list, 'item_order_number')],
                'b.operation_type' => 1
            ])
<<<<<<< HEAD
            ->order('a.id', 'desc')
            ->group('a.item_order_number')
            ->column('a.od_sph,a.od_cyl,a.od_axis,a.od_add,a.pd_r,a.od_pv,a.od_bd,a.od_pv_r,a.od_bd_r,a.os_sph,a.os_cyl,a.os_axis,a.os_add,a.pd_l,a.os_pv,a.os_bd,a.os_pv_r,a.os_bd_r,a.lens_number,a.recipe_type as prescription_type', 'a.item_order_number');
=======
            ->column('a.od_sph,a.od_cyl,a.od_axis,a.od_add,a.pd_r,a.od_pv,a.od_bd,a.od_pv_r,a.od_bd_r,a.os_sph,a.os_cyl,a.os_axis,a.os_add,a.pd_l,a.os_pv,a.os_bd,a.os_pv_r,a.os_bd_r,a.lens_number,a.recipe_type as prescription_type,a.web_lens_name', 'a.item_order_number');

>>>>>>> 61def88d
        if ($change_lens) {
            foreach ($change_lens as $key => $val) {
                if ($val['pd_l'] && $val['pd_r']) {
                    $change_lens[$key]['pd'] = '';
                    $change_lens[$key]['pdcheck'] = 'on';
                } else {
                    $change_lens[$key]['pd'] = $val['pd_r'] ?: $val['pd_l'];
                    $change_lens[$key]['pdcheck'] = '';
                }
            }
        }

        //获取镜片编码及名称
        $lens_list = $this->_lens_data->column('lens_name', 'lens_number');
        foreach ($list as $key => &$value) {
            //更改镜框最新sku
            if ($change_sku[$value['item_order_number']] && $value['site'] != 5) {
                $value['sku'] = $change_sku[$value['item_order_number']];

                $getGlassInfo = $this->httpRequest($value['site'], 'magic/order/getGlassInfo', ['skus' => $value['sku']], 'POST');
                $tmp_bridge = $getGlassInfo[0];
            } else {
                //过滤饰品站 批发站
                if ($value['site'] != 12) {
                    //查询镜框尺寸
                    $tmp_bridge = $this->get_frame_lens_width_height_bridge($value['product_id'], $value['site']);
                }
            }

            $data[$value['increment_id']]['item_order'][$key]['lens_width'] = $tmp_bridge['lens_width'];
            $data[$value['increment_id']]['item_order'][$key]['lens_height'] = $tmp_bridge['lens_height'];
            $data[$value['increment_id']]['item_order'][$key]['bridge'] = $tmp_bridge['bridge'];

            //更改镜片最新数据
            if ($change_lens[$value['item_order_number']]) {
                $value = array_merge($value, $change_lens[$value['item_order_number']]);
            }

            $data[$value['increment_id']]['id'] = $value['id'];
            $data[$value['increment_id']]['created_at'] = $value['created_at'];
            $data[$value['increment_id']]['increment_id'] = $value['increment_id'];
            $data[$value['increment_id']]['site'] = $value['site'];
            $data[$value['increment_id']]['order_type'] = $value['order_type'];
            $data[$value['increment_id']]['status'] = $value['status'];
            $data[$value['increment_id']]['item_order'][$key]['item_order_number'] = $value['item_order_number'];
            $data[$value['increment_id']]['item_order'][$key]['sku'] = $value['sku'];
            $data[$value['increment_id']]['item_order'][$key]['od_sph'] = $value['od_sph'];
            $data[$value['increment_id']]['item_order'][$key]['od_cyl'] = $value['od_cyl'];
            $data[$value['increment_id']]['item_order'][$key]['od_axis'] = $value['od_axis'];
            $data[$value['increment_id']]['item_order'][$key]['od_add'] = $value['od_add'];
            $data[$value['increment_id']]['item_order'][$key]['os_add'] = $value['os_add'];
            $data[$value['increment_id']]['item_order'][$key]['pd'] = $value['pd'];
            $data[$value['increment_id']]['item_order'][$key]['pdcheck'] = $value['pdcheck'];
            $data[$value['increment_id']]['item_order'][$key]['product_id'] = $value['product_id'];

            $data[$value['increment_id']]['item_order'][$key]['prescription_type'] = $value['prescription_type'];
            $data[$value['increment_id']]['item_order'][$key]['od_pv'] = $value['od_pv'];
            $data[$value['increment_id']]['item_order'][$key]['os_pv'] = $value['os_pv'];
            $data[$value['increment_id']]['item_order'][$key]['pd_r'] = $value['pd_r'];
            $data[$value['increment_id']]['item_order'][$key]['pd_l'] = $value['pd_l'];
            $data[$value['increment_id']]['item_order'][$key]['os_pv'] = $value['os_pv'];
            $data[$value['increment_id']]['item_order'][$key]['os_bd'] = $value['os_bd'];
            $data[$value['increment_id']]['item_order'][$key]['od_bd'] = $value['od_bd'];
            $data[$value['increment_id']]['item_order'][$key]['od_pv_r'] = $value['od_pv_r'];
            $data[$value['increment_id']]['item_order'][$key]['os_bd_r'] = $value['os_bd_r'];
            $data[$value['increment_id']]['item_order'][$key]['od_bd_r'] = $value['od_bd_r'];
            $data[$value['increment_id']]['item_order'][$key]['os_pv_r'] = $value['os_pv_r'];
            $data[$value['increment_id']]['item_order'][$key]['os_sph'] = $value['os_sph'];
            $data[$value['increment_id']]['item_order'][$key]['od_sph'] = $value['od_sph'];
            $data[$value['increment_id']]['item_order'][$key]['os_cyl'] = $value['os_cyl'];
            $data[$value['increment_id']]['item_order'][$key]['od_cyl'] = $value['od_cyl'];
            $data[$value['increment_id']]['item_order'][$key]['os_axis'] = $value['os_axis'];
            $data[$value['increment_id']]['item_order'][$key]['od_axis'] = $value['od_axis'];
            $data[$value['increment_id']]['item_order'][$key]['lens_number'] = $value['lens_number'];
            $data[$value['increment_id']]['item_order'][$key]['web_lens_name'] = $value['web_lens_name'];
            $data[$value['increment_id']]['item_order'][$key]['product_id'] = $value['product_id'];
            $data[$value['increment_id']]['base_grand_total'] = $value['base_grand_total'];
            $data[$value['increment_id']]['base_currency_code'] = $value['base_currency_code'];
            $data[$value['increment_id']]['base_grand_total'] = $value['base_grand_total'];
            $data[$value['increment_id']]['payment_method'] = $value['payment_method'];
            $data[$value['increment_id']]['payment_time'] = $value['payment_time'];
        }
        unset($value);
        $cat = '0';
        foreach ($data as  $key => &$value) {
            $num = $cat + 2;


            //网站SKU转换仓库SKU
            $value['prescription_type'] = isset($value['prescription_type']) ? $value['prescription_type'] : '';
            $value['od_sph'] = isset($value['od_sph']) ? urldecode($value['od_sph']) : '';
            $value['os_sph'] = isset($value['os_sph']) ? urldecode($value['os_sph']) : '';
            $value['od_cyl'] = isset($value['od_cyl']) ? urldecode($value['od_cyl']) : '';
            $value['os_cyl'] = isset($value['os_cyl']) ? urldecode($value['os_cyl']) : '';
            $spreadsheet->getActiveSheet()->setCellValue("A" . ($key * 2 + 2), date('Y-m-d', $value['created_at']));
            $spreadsheet->getActiveSheet()->setCellValue("B" . ($key * 2 + 2), $value['increment_id']);
            $spreadsheet->getActiveSheet()->setCellValue("C" . ($key * 2 + 2), $value['item_order_number']);
            $spreadsheet->getActiveSheet()->setCellValue("D" . ($key * 2 + 2), $value['sku']);
            $spreadsheet->getActiveSheet()->setCellValue("E" . ($key * 2 + 2), $site_list[$value['site']]);
            $spreadsheet->getActiveSheet()->setCellValue("F" . ($key * 2 + 2), $distribution_status_list[$value['distribution_status']]);
            $spreadsheet->getActiveSheet()->setCellValue("G" . ($key * 2 + 2), '右眼');
            $spreadsheet->getActiveSheet()->setCellValue("G" . ($key * 2 + 3), '左眼');
            $spreadsheet->getActiveSheet()->setCellValue("H" . ($key * 2 + 2), (float)$value['od_sph'] > 0 ? ' +' . number_format($value['od_sph'] * 1, 2) : ' ' . $value['od_sph']);
            $spreadsheet->getActiveSheet()->setCellValue("H" . ($key * 2 + 3), (float)$value['os_sph'] > 0 ? ' +' . number_format($value['os_sph'] * 1, 2) : ' ' . $value['os_sph']);
            $spreadsheet->getActiveSheet()->setCellValue("I" . ($key * 2 + 2), (float)$value['od_cyl'] > 0 ? ' +' . number_format($value['od_cyl'] * 1, 2) : ' ' . $value['od_cyl']);
            $spreadsheet->getActiveSheet()->setCellValue("I" . ($key * 2 + 3), (float)$value['os_cyl'] > 0 ? ' +' . number_format($value['os_cyl'] * 1, 2) : ' ' . $value['os_cyl']);
            $spreadsheet->getActiveSheet()->setCellValue("J" . ($key * 2 + 2), $value['od_axis']);
            $spreadsheet->getActiveSheet()->setCellValue("J" . ($key * 2 + 3), $value['os_axis']);
            $value['os_add'] = urldecode($value['os_add']);
            $value['od_add'] = urldecode($value['od_add']);
            if ($value['os_add'] && $value['os_add'] && (float)($value['os_add']) * 1 != 0 && (float)($value['od_add']) * 1 != 0) {
                $spreadsheet->getActiveSheet()->setCellValue("K" . ($key * 2 + 2), $value['od_add']);
                $spreadsheet->getActiveSheet()->setCellValue("K" . ($key * 2 + 3), $value['os_add']);
            } else {

                if ($value['os_add'] && (float)$value['os_add'] * 1 != 0) {
                    //数值在上一行合并有效，数值在下一行合并后为空
                    $spreadsheet->getActiveSheet()->setCellValue("K" . ($key * 2 + 2), $value['os_add']);
                    $spreadsheet->getActiveSheet()->mergeCells("K" . ($key * 2 + 2) . ":K" . ($key * 2 + 3));
                } else {
                    //数值在上一行合并有效，数值在下一行合并后为空
                    $spreadsheet->getActiveSheet()->setCellValue("K" . ($key * 2 + 2), $value['od_add']);
                    $spreadsheet->getActiveSheet()->mergeCells("K" . ($key * 2 + 2) . ":K" . ($key * 2 + 3));
                }
            }

                $lens_name = $lens_list[$v['lens_number']] ?: $v['web_lens_name'];
                $spreadsheet->getActiveSheet()->setCellValue("O" . ($cat), $lens_name); //镜片
                $spreadsheet->getActiveSheet()->setCellValue("P" . ($cat), $v['lens_width']); //镜框宽度
                $spreadsheet->getActiveSheet()->setCellValue("Q" . ($cat), $v['lens_height']); //镜框高度
                $spreadsheet->getActiveSheet()->setCellValue("R" . ($cat), $v['bridge']); //bridge
                $spreadsheet->getActiveSheet()->setCellValue("S" . ($cat), $v['prescription_type']); //处方类型

                $spreadsheet->getActiveSheet()->setCellValue("T" . ($cat), isset($v['od_pv']) ? $v['od_pv'] : ''); //Prism
                $spreadsheet->getActiveSheet()->setCellValue("T" . ($cat + 1), isset($v['os_pv']) ? $v['os_pv'] : ''); //Prism

                $spreadsheet->getActiveSheet()->setCellValue("U" . ($cat), isset($v['od_bd']) ? $v['od_bd'] : ''); //Direct
                $spreadsheet->getActiveSheet()->setCellValue("U" . ($cat + 1), isset($v['os_bd']) ? $v['os_bd'] : ''); //Direct

            $lens_name = $lens_list[$value['lens_number']] ?: $value['web_lens_name'];
            $spreadsheet->getActiveSheet()->setCellValue("N" . ($key * 2 + 2), $lens_name);
            $spreadsheet->getActiveSheet()->setCellValue("O" . ($key * 2 + 2), $tmp_bridge['lens_width']);
            $spreadsheet->getActiveSheet()->setCellValue("P" . ($key * 2 + 2), $tmp_bridge['lens_height']);
            $spreadsheet->getActiveSheet()->setCellValue("Q" . ($key * 2 + 2), $tmp_bridge['bridge']);
            $spreadsheet->getActiveSheet()->setCellValue("R" . ($key * 2 + 2), $value['prescription_type']);
            $spreadsheet->getActiveSheet()->setCellValue("S" . ($key * 2 + 2), isset($value['od_pv']) ? $value['od_pv'] : '');
            $spreadsheet->getActiveSheet()->setCellValue("S" . ($key * 2 + 3), isset($value['os_pv']) ? $value['os_pv'] : '');

            $spreadsheet->getActiveSheet()->setCellValue("T" . ($key * 2 + 2), isset($value['od_bd']) ? $value['od_bd'] : '');
            $spreadsheet->getActiveSheet()->setCellValue("T" . ($key * 2 + 3), isset($value['os_bd']) ? $value['os_bd'] : '');

            $spreadsheet->getActiveSheet()->setCellValue("U" . ($key * 2 + 2), isset($value['od_pv_r']) ? $value['od_pv_r'] : '');
            $spreadsheet->getActiveSheet()->setCellValue("U" . ($key * 2 + 3), isset($value['os_pv_r']) ? $value['os_pv_r'] : '');

            $spreadsheet->getActiveSheet()->setCellValue("V" . ($key * 2 + 2), isset($value['od_bd_r']) ? $value['od_bd_r'] : '');
            $spreadsheet->getActiveSheet()->setCellValue("V" . ($key * 2 + 3), isset($value['os_bd_r']) ? $value['os_bd_r'] : '');
            $spreadsheet->getActiveSheet()->setCellValue("W" . ($key * 2 + 2), $value['base_grand_total']);
            $spreadsheet->getActiveSheet()->setCellValue("X" . ($key * 2 + 2), $value['aid']);

            //合并单元格
            $spreadsheet->getActiveSheet()->mergeCells("A" . ($key * 2 + 2) . ":A" . ($key * 2 + 3));
            $spreadsheet->getActiveSheet()->mergeCells("B" . ($key * 2 + 2) . ":B" . ($key * 2 + 3));
            $spreadsheet->getActiveSheet()->mergeCells("C" . ($key * 2 + 2) . ":C" . ($key * 2 + 3));
            $spreadsheet->getActiveSheet()->mergeCells("D" . ($key * 2 + 2) . ":D" . ($key * 2 + 3));
            $spreadsheet->getActiveSheet()->mergeCells("E" . ($key * 2 + 2) . ":E" . ($key * 2 + 3));
            $spreadsheet->getActiveSheet()->mergeCells("F" . ($key * 2 + 2) . ":F" . ($key * 2 + 3));


            $spreadsheet->getActiveSheet()->mergeCells("M" . ($key * 2 + 2) . ":M" . ($key * 2 + 3));
            $spreadsheet->getActiveSheet()->mergeCells("N" . ($key * 2 + 2) . ":N" . ($key * 2 + 3));
            $spreadsheet->getActiveSheet()->mergeCells("O" . ($key * 2 + 2) . ":O" . ($key * 2 + 3));
            $spreadsheet->getActiveSheet()->mergeCells("P" . ($key * 2 + 2) . ":P" . ($key * 2 + 3));
            $spreadsheet->getActiveSheet()->mergeCells("Q" . ($key * 2 + 2) . ":Q" . ($key * 2 + 3));
            $spreadsheet->getActiveSheet()->mergeCells("R" . ($key * 2 + 2) . ":R" . ($key * 2 + 3));
            $spreadsheet->getActiveSheet()->mergeCells("W" . ($key * 2 + 2) . ":W" . ($key * 2 + 3));
        }

        //设置宽度
        $spreadsheet->getActiveSheet()->getColumnDimension('A')->setWidth(12);
        $spreadsheet->getActiveSheet()->getColumnDimension('B')->setWidth(12);
        $spreadsheet->getActiveSheet()->getColumnDimension('C')->setWidth(20);
        $spreadsheet->getActiveSheet()->getColumnDimension('D')->setWidth(20);
        $spreadsheet->getActiveSheet()->getColumnDimension('E')->setWidth(20);
        $spreadsheet->getActiveSheet()->getColumnDimension('N')->setWidth(40);
        $spreadsheet->getActiveSheet()->getColumnDimension('F')->setWidth(15);
        $spreadsheet->getActiveSheet()->getColumnDimension('G')->setWidth(15);
        $spreadsheet->getActiveSheet()->getColumnDimension('H')->setWidth(15);
        $spreadsheet->getActiveSheet()->getColumnDimension('I')->setWidth(15);
        $spreadsheet->getActiveSheet()->getColumnDimension('J')->setWidth(15);
        $spreadsheet->getActiveSheet()->getColumnDimension('K')->setWidth(15);
        $spreadsheet->getActiveSheet()->getColumnDimension('L')->setWidth(15);
        $spreadsheet->getActiveSheet()->getColumnDimension('O')->setWidth(15);
        $spreadsheet->getActiveSheet()->getColumnDimension('P')->setWidth(15);
        $spreadsheet->getActiveSheet()->getColumnDimension('Q')->setWidth(15);
        $spreadsheet->getActiveSheet()->getColumnDimension('R')->setWidth(20);
        $spreadsheet->getActiveSheet()->getColumnDimension('S')->setWidth(15);
        $spreadsheet->getActiveSheet()->getColumnDimension('T')->setWidth(15);
        $spreadsheet->getActiveSheet()->getColumnDimension('U')->setWidth(15);
        $spreadsheet->getActiveSheet()->getColumnDimension('V')->setWidth(15);
        //自动换行
        $spreadsheet->getDefaultStyle()->getAlignment()->setWrapText(true);
        $spreadsheet->getDefaultStyle()->getFont()->setName('微软雅黑')->setSize(12);

        //设置边框
        $border = [
            'borders' => [
                'allBorders' => [
                    'borderStyle' => \PhpOffice\PhpSpreadsheet\Style\Border::BORDER_THIN, // 设置border样式
                    'color' => ['argb' => 'FF000000'], // 设置border颜色
                ],
            ],
        ];


        $setBorder = 'A1:' . $spreadsheet->getActiveSheet()->getHighestColumn() . $spreadsheet->getActiveSheet()->getHighestRow();
        $spreadsheet->getActiveSheet()->getStyle($setBorder)->applyFromArray($border);

        $spreadsheet->getActiveSheet()->getStyle('A1:X' . $spreadsheet->getActiveSheet()->getHighestRow())->getAlignment()->setHorizontal(\PhpOffice\PhpSpreadsheet\Style\Alignment::HORIZONTAL_CENTER);
        $spreadsheet->getActiveSheet()->getStyle('A1:X' . $spreadsheet->getActiveSheet()->getHighestRow())->getAlignment()->setVertical(\PhpOffice\PhpSpreadsheet\Style\Alignment::VERTICAL_CENTER);

        $spreadsheet->setActiveSheetIndex(0);

        $save_name = '配货列表' . date("YmdHis", time());
        //输出07Excel版本
        header('Content-Type: application/vnd.openxmlformats-officedocument.spreadsheetml.sheet');
        //输出名称
        header('Content-Disposition: attachment;filename="' . $save_name . '.xlsx"');
        //禁止缓存
        header('Cache-Control: max-age=0');
        $writer = new Xlsx($spreadsheet);
        $writer->save('php://output');
    }


    /**
     * 标记已打印
     * @Description
     * @return void
     * @since 2020/10/28 14:45:39
     * @author lzh
     */
    public function tag_printed()
    {
        $ids = input('id_params/a');
        !$ids && $this->error('请选择要标记的数据');

        //检测子订单状态
        $where = [
            'id' => ['in', $ids],
            'distribution_status' => ['neq', 1]
        ];
        $count = $this->model->where($where)->count();
        0 < $count && $this->error('存在非当前节点的子订单');

        //标记打印状态
        $this->model->startTrans();
        try {
            $distribution_value = $this->model->where(['id' => ['in', $ids]])->field('magento_order_id,order_id, item_order_number,site')->select();
            $distribution_value = collection($distribution_value)->toArray();

            foreach ($distribution_value as $key=>$value){
                $value['item_order_number'] =  substr($value['item_order_number'],0,strpos($value['item_order_number'], '-'));
                Order::rulesto_adjust($value['magento_order_id'],$value['item_order_number'],$value['site'],2,2);
            }
            //标记状态
            $this->model->where(['id' => ['in', $ids]])->update(['distribution_status' => 2]);

            //记录配货日志
            $admin = (object)session('admin');
            DistributionLog::record($admin, $ids, 1, '标记打印完成');

            $this->model->commit();
        } catch (PDOException $e) {
            $this->model->rollback();
            $this->error($e->getMessage());
        } catch (Exception $e) {
            $this->model->rollback();
            $this->error($e->getMessage());
        }
        $this->success('标记成功!', '', 'success', 200);
    }

    /**
     * 打印标签
     *
     * @Description
     * @author wpl
     * @since 2020/11/10 10:36:22 
     * @return void
     */
    public function batch_print_label()
    {
        //禁用默认模板
        $this->view->engine->layout(false);
        ob_start();
        $ids = input('ids');
        !$ids && $this->error('缺少参数', url('index?ref=addtabs'));

        //获取子订单列表
        $list = $this->model
            ->alias('a')
            ->field('a.site,a.item_order_number,a.order_id,a.created_at,b.os_add,b.od_add,b.pdcheck,b.prismcheck,b.pd_r,b.pd_l,b.pd,b.od_pv,b.os_pv,b.od_bd,b.os_bd,b.od_bd_r,b.os_bd_r,b.od_pv_r,b.os_pv_r,b.index_name,b.coating_name,b.prescription_type,b.sku,b.od_sph,b.od_cyl,b.od_axis,b.os_sph,b.os_cyl,b.os_axis,b.lens_number,b.web_lens_name')
            ->join(['fa_order_item_option' => 'b'], 'a.option_id=b.id')
            ->where(['a.id' => ['in', $ids]])
            ->select();
        $list = collection($list)->toArray();
        $order_ids = array_column($list, 'order_id');
        
        //查询sku映射表
        // $item_res = $this->_item_platform_sku->cache(3600)->where(['platform_sku' => ['in', array_unique($sku_arr)]])->column('sku', 'platform_sku');

        //获取订单数据
        $order_list = $this->_new_order->where(['id' => ['in', array_unique($order_ids)]])->column('total_qty_ordered,increment_id', 'id');

        //查询产品货位号
        $cargo_number = $this->_stock_house->alias('a')->where(['status' => 1, 'b.is_del' => 1, 'a.type' => 1])->join(['fa_store_sku' => 'b'], 'a.id=b.store_id')->column('coding', 'sku');

        //获取更改镜框最新信息
        $change_sku = $this->_work_order_change_sku
            ->alias('a')
            ->join(['fa_work_order_measure' => 'b'], 'a.measure_id=b.id')
            ->where([
                'a.change_type' => 1,
                'a.item_order_number' => ['in', array_column($list, 'item_order_number')],
                'b.operation_type' => 1
            ])
            ->order('a.id', 'asc')
            ->group('a.item_order_number')
            ->column('a.change_sku', 'a.item_order_number');

        //获取更改镜片最新处方信息
        $change_lens = $this->_work_order_change_sku
            ->alias('a')
            ->join(['fa_work_order_measure' => 'b'], 'a.measure_id=b.id')
            ->where([
                'a.change_type' => 2,
                'a.item_order_number' => ['in', array_column($list, 'item_order_number')],
                'b.operation_type' => 1
            ])
<<<<<<< HEAD
            ->order('a.id', 'desc')
            ->group('a.item_order_number')
            ->column('a.od_sph,a.od_cyl,a.od_axis,a.od_add,a.pd_r,a.od_pv,a.od_bd,a.od_pv_r,a.od_bd_r,a.os_sph,a.os_cyl,a.os_axis,a.os_add,a.pd_l,a.os_pv,a.os_bd,a.os_pv_r,a.os_bd_r,a.lens_number,a.recipe_type as prescription_type', 'a.item_order_number');
=======
            ->column('a.od_sph,a.od_cyl,a.od_axis,a.od_add,a.pd_r,a.od_pv,a.od_bd,a.od_pv_r,a.od_bd_r,a.os_sph,a.os_cyl,a.os_axis,a.os_add,a.pd_l,a.os_pv,a.os_bd,a.os_pv_r,a.os_bd_r,a.lens_number,a.recipe_type as prescription_type,a.web_lens_name', 'a.item_order_number');
>>>>>>> 61def88d
        if ($change_lens) {
            foreach ($change_lens as $key => $val) {
                if ($val['pd_l'] && $val['pd_r']) {
                    $change_lens[$key]['pd'] = '';
                    $change_lens[$key]['pdcheck'] = 'on';
                } else {
                    $change_lens[$key]['pd'] = $val['pd_r'] ?: $val['pd_l'];
                    $change_lens[$key]['pdcheck'] = '';
                }
            }
        }

        //获取镜片编码及名称
        $lens_list = $this->_lens_data->column('lens_name', 'lens_number');

        $data = [];
        foreach ($list as $k => &$v) {
            //更改镜框最新sku
            if ($change_sku[$v['item_order_number']]) {
                $v['sku'] = $change_sku[$v['item_order_number']];
            }

            //转仓库SKU
            $trueSku = $this->_item_platform_sku->getTrueSku(trim($v['sku']), $v['site']);

            //更改镜片最新数据
            if ($change_lens[$v['item_order_number']]) {
                $v = array_merge($v, $change_lens[$v['item_order_number']]);
            }

            $item_order_number = $v['item_order_number'];
            $fileName = ROOT_PATH . "public" . DS . "uploads" . DS . "printOrder" . DS . "distribution" . DS . "new" . DS . "$item_order_number.png";
            $dir = ROOT_PATH . "public" . DS . "uploads" . DS . "printOrder" . DS . "distribution" . DS . "new";
            if (!file_exists($dir)) {
                mkdir($dir, 0777, true);
            }
            $img_url = "/uploads/printOrder/distribution/new/$item_order_number.png";

            //生成条形码
            $this->generate_barcode_new($item_order_number, $fileName);
            $v['created_at'] = date('Y-m-d H:i:s', $v['created_at']);
            $v['img_url'] = $img_url;

            //序号
            $serial = explode('-', $item_order_number);
            $v['serial'] = $serial[1];
            $v['total_qty_ordered'] = $order_list[$v['order_id']]['total_qty_ordered'];
            $v['increment_id'] = $order_list[$v['order_id']]['increment_id'];

            //库位号
            $v['coding'] = $cargo_number[$trueSku];

            //判断双ADD逻辑
            if ($v['os_add'] && $v['od_add'] && (float)$v['os_add'] * 1 != 0 && (float)$v['od_add'] * 1 != 0) {
                $v['total_add'] = '';
            } else {
                if ($v['os_add'] && (float)$v['os_add'] * 1 != 0) {
                    $v['total_add'] = $v['os_add'];
                } else {
                    $v['total_add'] = $v['od_add'];
                }
            }

            //获取镜片名称
            $v['lens_name'] = $lens_list[$v['lens_number']] ?: $v['web_lens_name'];

            $data[] = $v;
        }
        $this->assign('list', $data);
        $html = $this->view->fetch('print_label');
        echo $html;
    }


    public function save_order_statsu(){
        $map['increment_id'] = ['in',['100181408',
            '400409680',
            '100180688',
            '100179774',
            '400414709',
            '400425817',
            '500016847',
            '130079900',
            '300044713',
            '400425744',
            '400421790',
            '130078015',
            '400426437',
            '430241978',
            '430242375',
            '430238882',
            '600122332',
            '600122873',
            '100181629',
            '400426702',
            '400427440',
            '400421813',]];
        $model = Db::connect('database.db_mojing_order');
        $data = $model->table('fa_order')->where($map)->field('id')->select();
        $result = array_reduce($data, function ($result, $value) {
            return array_merge($result, array_values($value));
        }, array());
        $where['order_id'] = ['in',$result];
        $values['distribution_status'] = 9;
        $values['updated_at'] = time();
        $model->table('fa_order_item_process')->where($where)->update($values);
        $cat['combine_status'] =1;
        $cat['store_house_id'] =0;
        $cat['check_status'] =1;
        $cat['check_time'] =time();
        $model->table('fa_order_process')->where($where)->update($cat);

        //记录配货日志
        $admin = (object)session('admin');
        DistributionLog::record($admin, '100181408', 7, '将100181408,400409680,100180688,100179774,400414709, 400425817,500016847,130079900,300044713等部分订单配货状态改为已合单');
    }



    /**
     * 生成新的条形码
     */
    protected function generate_barcode_new($text, $fileName)
    {
        // 引用barcode文件夹对应的类
        Loader::import('BCode.BCGFontFile', EXTEND_PATH);
        //Loader::import('BCode.BCGColor',EXTEND_PATH);
        Loader::import('BCode.BCGDrawing', EXTEND_PATH);
        // 条形码的编码格式
        // Loader::import('BCode.BCGcode39',EXTEND_PATH,'.barcode.php');
        Loader::import('BCode.BCGcode128', EXTEND_PATH, '.barcode.php');

        // $code = '';
        // 加载字体大小
        $font = new \BCGFontFile(EXTEND_PATH . '/BCode/font/Arial.ttf', 18);
        //颜色条形码
        $color_black = new \BCGColor(0, 0, 0);
        $color_white = new \BCGColor(255, 255, 255);
        $label = new \BCGLabel();
        $label->setPosition(\BCGLabel::POSITION_TOP);
        $label->setText('');
        $label->setFont($font);
        $drawException = null;
        try {
            // $code = new \BCGcode39();
            $code = new \BCGcode128();
            $code->setScale(4);
            $code->setThickness(18); // 条形码的厚度
            $code->setForegroundColor($color_black); // 条形码颜色
            $code->setBackgroundColor($color_white); // 空白间隙颜色
            $code->setFont(0); //设置字体
            $code->addLabel($label); //设置字体
            $code->parse($text); // 条形码需要的数据内容
        } catch (\Exception $exception) {
            $drawException = $exception;
        }
        //根据以上条件绘制条形码
        $drawing = new \BCGDrawing('', $color_white);
        if ($drawException) {
            $drawing->drawException($drawException);
        } else {
            $drawing->setBarcode($code);
            if ($fileName) {
                // echo 'setFilename<br>';
                $drawing->setFilename($fileName);
            }
            $drawing->draw();
        }
        // 生成PNG格式的图片
        header('Content-Type: image/png');
        // header('Content-Disposition:attachment; filename="barcode.png"'); //自动下载
        $drawing->finish(\BCGDrawing::IMG_FORMAT_PNG);
    }

    /**
     * 更新配货状态
     *
     * @Description
     * @return void
     * @since 2020/10/28 14:45:39
     * @author lzh
     */
    public function set_status()
    {
        $ids = input('id_params/a');
        !$ids && $this->error('请选择要标记的数据');

        $check_status = input('status');
        empty($check_status) && $this->error('状态值不能为空');

        //检测异常状态
        $abnormal_count = $this->_distribution_abnormal
            ->where(['item_process_id' => ['in', $ids], 'status' => 1])
            ->count();
        0 < $abnormal_count && $this->error('有异常待处理的子订单');

        //检测配货状态
        $item_list = $this->model
            ->field('id,site,distribution_status,magento_order_id,order_id,option_id,sku,item_order_number,order_prescription_type')
            ->where(['id' => ['in', $ids]])
            ->select();
        $item_list = collection($item_list)->toArray();

        $order_ids = [];
        $option_ids = [];
        $item_order_numbers = [];
        foreach ($item_list as $value) {
            $value['distribution_status'] != $check_status && $this->error('存在非当前节点的子订单');
            $order_ids[] = $value['order_id'];
            $option_ids[] = $value['option_id'];
            $item_order_numbers[] = $value['item_order_number'];
        }

        //查询订单号
        $order_ids = array_unique($order_ids);
        $increment_ids = $this->_new_order
            ->where(['id' => ['in', $order_ids], 'status' => 'processing'])
            ->column('increment_id');
        count($order_ids) != count($increment_ids) && $this->error('当前订单状态不可操作');

        //检测是否有工单未处理
        $check_work_order = $this->_work_order_measure
            ->alias('a')
            ->field('a.item_order_number,a.measure_choose_id')
            ->join(['fa_work_order_list' => 'b'], 'a.work_id=b.id')
            ->where([
                'a.operation_type' => 0,
                'b.platform_order' => ['in', $increment_ids],
                'b.work_status' => ['in', [1, 2, 3, 5]]
            ])
            ->select();
        if ($check_work_order) {
            foreach ($check_work_order as $val) {
                (3 == $val['measure_choose_id'] //主单取消措施未处理
                    ||
                    in_array($val['item_order_number'], $item_order_numbers) //子单措施未处理:更改镜框18、更改镜片19、取消20
                )

                    && $this->error('子单号：' . $val['item_order_number'] . '有工单未处理');
                if ($val['measure_choose_id'] == 21){
                    $this->error(__('有工单存在暂缓措施未处理，无法操作'), [], 405);
                }
            }
        }

        //是否有子订单取消
        $check_cancel_order = $this->_work_order_change_sku
            ->alias('a')
            ->join(['fa_work_order_measure' => 'b'], 'a.measure_id=b.id')
            ->where([
                'a.change_type' => 3,
                'a.item_order_number' => ['in', $item_order_numbers],
                'b.operation_type' => 1
            ])
            ->value('a.item_order_number');
        $check_cancel_order && $this->error('子单号：' . $check_cancel_order . ' 已取消');

        //获取订单购买总数
        $total_list = $this->_new_order
            ->where(['id' => ['in', array_unique($order_ids)]])
            ->column('total_qty_ordered', 'id');

        //获取子订单处方数据
        $option_list = $this->_new_order_item_option
            ->field('id,is_print_logo')
            ->where(['id' => ['in', array_unique($option_ids)]])
            ->select();
        $option_list = array_column($option_list, NULL, 'id');

        //状态类型
        $status_arr = [
            2 => '配货',
            3 => '配镜片',
            4 => '加工',
            5 => '印logo',
            6 => '成品质检',
            8 => '合单'
        ];

        //操作人信息
        $admin = (object)session('admin');

        $this->_item->startTrans();
        $this->_stock_log->startTrans();
        $this->_new_order_process->startTrans();
        $this->model->startTrans();

        try {
            //更新状态
            foreach ($item_list as $value) {
                //下一步状态
                if (2 == $check_status) {
                    //配货完成
                    $node_status = 3;
                    //根据处方类型字段order_prescription_type(现货处方镜、定制处方镜)判断是否需要配镜片
                    if (in_array($value['order_prescription_type'], [2, 3])) {
                        $save_status = 3;
                    } else {
                        if ($option_list[$value['option_id']]['is_print_logo']) {
                            $save_status = 5; //待印logo
                        } else {
                            if ($total_list[$value['order_id']]['total_qty_ordered'] > 1) {
                                $save_status = 7;
                            } else {
                                $save_status = 9;
                            }
                        }
                    }

                    //获取true_sku
                    $true_sku = $this->_item_platform_sku->getTrueSku($value['sku'], $value['site']);

                    //获取配货占用库存
                    $item_before = $this->_item
                        ->field('distribution_occupy_stock')
                        ->where(['sku' => $true_sku])
                        ->find();

                    //增加配货占用库存
                    $this->_item
                        ->where(['sku' => $true_sku])
                        ->setInc('distribution_occupy_stock', 1);

                    //记录库存日志
                    $this->_stock_log->setData([
                        'type' => 2,
                        'site' => $value['site'],
                        'modular' => 2,
                        'change_type' => 4,
                        'source' => 1,
                        'sku' => $true_sku,
                        'number_type' => 2,
                        'order_number' => $value['item_order_number'],
                        'distribution_stock_before' => $item_before['distribution_occupy_stock'],
                        'distribution_stock_change' => -1,
                        'create_person' => session('admin.nickname'),
                        'create_time' => time()
                    ]);
                } elseif (3 == $check_status) {
                    //配镜片完成
                    $node_status = 4;
                    if (in_array($value['order_prescription_type'], [2, 3])) {
                        $save_status = 4;
                    } else {
                        if ($option_list[$value['option_id']]['is_print_logo']) {

                            $save_status = 5; //待印logo
                        } else {

                            if ($total_list[$value['order_id']]['total_qty_ordered'] > 1) {
                                $save_status = 7;
                            } else {
                                $save_status = 9;
                            }
                        }
                    }

                    // $save_status = 4;
                } elseif (4 == $check_status) {
                    if ($option_list[$value['option_id']]['is_print_logo']) {
                        //需要印logo
                        $node_status = 5;
                        $save_status = 5;
                    } else {
                        //无需印logo
                        $node_status = 13;
                        $save_status = 6;
                    }
                } elseif (5 == $check_status) {
                    //印logo完成 质检中
                    $node_status = 6;
                    $save_status = 6;
                } elseif (6 == $check_status) {
                    //质检完成 已出库
                    $node_status = 7;
                    if ($total_list[$value['order_id']]['total_qty_ordered'] > 1) {
                        $save_status = 7;
                    } else {
                        $save_status = 9;
                    }
                }

                //订单主表标记已合单
                if (9 == $save_status) {
                    $this->_new_order_process->where(['order_id' => $value['order_id']])
                        ->update(['combine_status' => 1, 'check_status' => 0, 'combine_time' => time()]);
                }

                $this->model->where(['id' => $value['id']])->update(['distribution_status' => $save_status]);
                //获取订单号
                $increment_id =  $this->_new_order->where(['id' => ['eq', $value['order_id']]])->value('increment_id');
                //操作成功记录
                DistributionLog::record($admin, $value['id'], $check_status, $status_arr[$check_status] . '完成');
                //节点记录
                //将订单号截取处理
                $value['item_order_number'] =  substr($value['item_order_number'],0,strpos($value['item_order_number'], '-'));
                Order::rulesto_adjust($value['magento_order_id'], $value['item_order_number'],$value['site'],2,$node_status);
            }

            $this->_item->commit();
            $this->_stock_log->commit();
            $this->_new_order_process->commit();
            $this->model->commit();
        } catch (PDOException $e) {
            $this->_item->rollback();
            $this->_stock_log->rollback();
            $this->_new_order_process->rollback();
            $this->model->rollback();
            $this->error($e->getMessage());
        } catch (Exception $e) {
            $this->_item->rollback();
            $this->_stock_log->rollback();
            $this->_new_order_process->rollback();
            $this->model->rollback();
            $this->error($e->getMessage());
        }

        $this->success('操作成功!', '', 'success', 200);
    }

    /**
     * 成检拒绝操作
     *
     * @Description
     * @return void
     * @since 2020/10/28 14:45:39
     * @author lzh
     */
    public function finish_refuse()
    {
        $ids = input('id_params/a');
        !$ids && $this->error('请选择要标记的数据');

        $reason = input('reason');
        !in_array($reason, [1, 2, 3, 4]) && $this->error('拒绝原因错误');

        //检测异常状态
        $abnormal_count = $this->_distribution_abnormal
            ->where(['item_process_id' => ['in', $ids], 'status' => 1])
            ->count();
        0 < $abnormal_count && $this->error('有异常待处理的子订单');

        //获取配货信息
        $item_list = $this->model
            ->field('id,site,sku,distribution_status,order_id,item_order_number')
            ->where(['id' => ['in', $ids]])
            ->select();
        empty($item_list) && $this->error('数据不存在');

        //检测配货状态
        $order_ids = [];
        $item_order_numbers = [];
        foreach ($item_list as $value) {
            6 != $value['distribution_status'] && $this->error('存在非当前节点的子订单');
            $order_ids[] = $value['order_id'];
            $item_order_numbers[] = $value['item_order_number'];
        }

        //查询订单号
        $order_ids = array_unique($order_ids);
        $increment_ids = $this->_new_order
            ->where(['id' => ['in', $order_ids], 'status' => 'processing'])
            ->column('increment_id');
        count($order_ids) != count($increment_ids) && $this->error('当前订单状态不可操作');

        //检测是否有工单未处理
        $check_work_order = $this->_work_order_measure
            ->alias('a')
            ->field('a.item_order_number,a.measure_choose_id')
            ->join(['fa_work_order_list' => 'b'], 'a.work_id=b.id')
            ->where([
                'a.operation_type' => 0,
                'b.platform_order' => ['in', $increment_ids],
                'b.work_status' => ['in', [1, 2, 3, 5]]
            ])
            ->select();
        if ($check_work_order) {
            foreach ($check_work_order as $val) {
                (3 == $val['measure_choose_id'] //主单取消措施未处理
                    ||
                    in_array($val['item_order_number'], $item_order_numbers) //子单措施未处理:更改镜框18、更改镜片19、取消20
                )
                && $this->error('子单号：' . $val['item_order_number'] . '有工单未处理');
            }
        }

        //是否有子订单取消
        $check_cancel_order = $this->_work_order_change_sku
            ->alias('a')
            ->join(['fa_work_order_measure' => 'b'], 'a.measure_id=b.id')
            ->where([
                'a.change_type' => 3,
                'a.item_order_number' => ['in', $item_order_numbers],
                'b.operation_type' => 1
            ])
            ->value('a.item_order_number');
        $check_cancel_order && $this->error('子单号：' . $check_cancel_order . ' 已取消');

        //状态
        $status_arr = [
            1 => ['status' => 4, 'name' => '质检拒绝：加工调整'],
            2 => ['status' => 2, 'name' => '质检拒绝：镜架报损'],
            3 => ['status' => 3, 'name' => '质检拒绝：镜片报损'],
            4 => ['status' => 5, 'name' => '质检拒绝：logo调整']
        ];
        $status = $status_arr[$reason]['status'];

        //操作人信息
        $admin = (object)session('admin');

        $this->model->startTrans();
        $this->_item->startTrans();
        $this->_item_platform_sku->startTrans();
        $this->_stock_log->startTrans();
        try {
            $save_data['distribution_status'] = $status;
            //如果回退到待加工步骤之前，清空定制片库位ID及定制片处理状态
            if (4 > $status) {
                $save_data['temporary_house_id'] = 0;

                $save_data['customize_status'] = 0;
            }

            //子订单状态回滚
            $this->model->where(['id' => ['in', $ids]])->update($save_data);

            //回退到待配货，解绑条形码
            if (2 == $status) {
                $this->_product_bar_code_item
                    ->allowField(true)
                    ->isUpdate(true, ['item_order_number' => ['in', $item_order_numbers]])
                    ->save(['item_order_number' => '']);
            }

            //记录日志
            DistributionLog::record($admin, array_column($item_list, 'id'), 6, $status_arr[$reason]['name']);

            //更新状态

            //质检拒绝：镜架报损，扣减可用库存、配货占用、总库存、虚拟仓库存
            if (2 == $reason) {
                foreach ($item_list as $value) {
                    //仓库sku、库存
                    $platform_info = $this->_item_platform_sku
                        ->field('sku,stock')
                        ->where(['platform_sku' => $value['sku'], 'platform_type' => $value['site']])
                        ->find();
                    $true_sku = $platform_info['sku'];

                    //检验库存
                    $stock_arr = $this->_item
                        ->where(['sku' => $true_sku])
                        ->field('stock,available_stock,distribution_occupy_stock')
                        ->find();

                    //扣减可用库存、配货占用、总库存
                    $this->_item
                        ->where(['sku' => $true_sku])
                        ->dec('available_stock', 1)
                        ->dec('distribution_occupy_stock', 1)
                        ->dec('stock', 1)
                        ->update();
                    //扣减总库存自动生成一条出库单 审核通过 分类为成品质检报损
                    $outstock['out_stock_number'] = 'OUT' . date('YmdHis') . rand(100, 999) . rand(100, 999);
                    $outstock['type_id'] = 2;
                    $outstock['remark'] = 'PDA质检拒绝：镜架报损自动生成出库单';
                    $outstock['status'] = 2;
                    $outstock['create_person'] = session('admin.nickname');
                    $outstock['createtime'] = date('Y-m-d H:i:s', time());
                    $outstock['platform_id'] = $value['site'];
                    $outstock_id = $this->_outstock->insertGetid($outstock);

                    $outstock_item['sku'] = $true_sku;
                    $outstock_item['out_stock_num'] = 1;
                    $outstock_item['out_stock_id'] = $outstock_id;
                    $this->_outstock_item->insert($outstock_item);



                    //条码出库
                    $this->_product_bar_code_item
                        ->allowField(true)
                        ->isUpdate(true, ['item_order_number' => ['in', $item_order_numbers]])
                        ->save(['out_stock_time' => date('Y-m-d H:i:s'), 'library_status' => 2, 'is_loss_report_out' => 1, 'out_stock_id' => $outstock_id]);

                    //计算出库成本
                    $financecost = new \app\admin\model\finance\FinanceCost();
                    $financecost->outstock_cost($outstock_id, $outstock['out_stock_number']);
                    //扣减虚拟仓库存
                    $this->_item_platform_sku
                        ->where(['sku' => $true_sku, 'platform_type' => $value['site']])
                        ->dec('stock', 1)
                        ->update();

                    //记录库存日志
                    $this->_stock_log->setData([
                        'type' => 2,
                        'site' => $value['site'],
                        'modular' => 3,
                        'change_type' => 5,
                        'source' => 2,
                        'sku' => $true_sku,
                        'number_type' => 2,
                        'order_number' => $value['item_order_number'],
                        'available_stock_before' => $stock_arr['available_stock'],
                        'available_stock_change' => -1,
                        'distribution_stock_before' => $stock_arr['distribution_occupy_stock'],
                        'distribution_stock_change' => -1,
                        'stock_before' => $stock_arr['stock'],
                        'stock_change' => -1,
                        'fictitious_before' => $platform_info['stock'],
                        'fictitious_change' => -1,
                        'create_person' => session('admin.nickname'),
                        'create_time' => time()
                    ]);
                }
            }

            $this->model->commit();
            $this->_item->commit();
            $this->_item_platform_sku->commit();
            $this->_stock_log->commit();
        } catch (PDOException $e) {
            $this->model->rollback();
            $this->_item->rollback();
            $this->_item_platform_sku->rollback();
            $this->_stock_log->rollback();
            $this->error($e->getMessage());
        } catch (Exception $e) {
            $this->model->rollback();
            $this->_item->rollback();
            $this->_item_platform_sku->rollback();
            $this->_stock_log->rollback();
            $this->error($e->getMessage());
        }
        $this->success('操作成功!', '', 'success', 200);
    }

    /**
     * 处理异常
     *
     * @Description
     * @return void
     * @since 2020/10/28 14:45:39
     * @author lzh
     */
    public function handle_abnormal($ids = null)
    {
        //检测配货状态
        $item_info = $this->model
            ->field('id,site,sku,distribution_status,abnormal_house_id,temporary_house_id,item_order_number')
            ->where(['id' => $ids])
            ->find();
        empty($item_info) && $this->error('子订单不存在');
        empty($item_info['abnormal_house_id']) && $this->error('当前子订单未标记异常');

        //检测异常状态
        $abnormal_info = $this->_distribution_abnormal
            ->field('id,type,remark')
            ->where(['item_process_id' => $ids, 'status' => 1])
            ->find();
        empty($abnormal_info) && $this->error('当前子订单异常信息获取失败');

        //状态列表
        $status_arr = [
            //1 => '待打印标签',
            2 => '待配货',
            3 => '待配镜片',
            4 => '待加工',
            5 => '待印logo',
            6 => '待成品质检'
        ];

        switch ($item_info['distribution_status']) {
            case $item_info['distribution_status'] < 4:
                unset($status_arr);
                $status_arr = [];
                break;
            case 4:
                unset($status_arr[4]);
                unset($status_arr[5]);
                unset($status_arr[6]);
                break;
            case 5:
                unset($status_arr[5]);
                unset($status_arr[6]);
                break;
            case 6:
                unset($status_arr[6]);
                break;
            case 7:
                unset($status_arr[1]);
                unset($status_arr[2]);
                unset($status_arr[3]);
                unset($status_arr[4]);
                unset($status_arr[5]);
                break;
        }
        if ($item_info['distribution_status'] == 3) {
            $status_arr[2] = '待配货';
        }
        //核实地址
        if($abnormal_info['type'] == 13){
            $status_arr = [];
        }

        //异常原因列表
        $abnormal_arr = [
            1 => '配货缺货',
            2 => '商品条码贴错',
            3 => '核实处方',
            4 => '镜片缺货',
            5 => '镜片重做',
            6 => '定制片超时',
            7 => '不可加工',
            8 => '镜架加工报损',
            9 => '镜片加工报损',
            10 => 'logo不可加工',
            11 => '镜架印logo报损',
            12 => '合单缺货',
            13 => '核实地址',
            14 => '物流退件',
            15 => '客户退件'
        ];

        if ($this->request->isAjax()) {
            //操作人信息
            $admin = (object)session('admin');

            //检测状态
            $check_status = [];

            //根据返回节点处理相关逻辑
            $status = input('status');
            switch ($status) {
                case 1:
                    $check_status = [4, 5, 6];
                    break;
                case 2:
                    $check_status = [4, 5, 6];
                    break;
                case 3:
                    $check_status = [4, 5, 6];
                    break;
                case 4:
                    $check_status = [5, 6];
                    break;
                case 5:
                    $check_status = [6];
                    break;
                case 6:
                    $check_status = [7];
                    break;
            }

            //检测状态
            !in_array($item_info['distribution_status'], $check_status) && $this->error('当前子订单不可返回至此节点');

            $this->model->startTrans();
            $this->_distribution_abnormal->startTrans();
            $this->_item_platform_sku->startTrans();
            $this->_item->startTrans();
            $this->_stock_log->startTrans();
            try {
                //异常库位占用数量-1
                $this->_stock_house
                    ->where(['id' => $item_info['abnormal_house_id']])
                    ->setDec('occupy', 1);

                //子订单状态回滚
                $save_data = [
                    'distribution_status' => $status, //配货状态
                    'abnormal_house_id' => 0 //异常库位ID
                ];

                //如果回退到待加工步骤之前，清空定制片库位ID及定制片处理状态
                if (4 > $status) {
                    $save_data['temporary_house_id'] = 0;
                    $save_data['customize_status'] = 0;

                    //定制片库位占用数量-1
                    if ($item_info['temporary_house_id']) {
                        $this->_stock_house
                            ->where(['id' => $item_info['temporary_house_id']])
                            ->setDec('occupy', 1);
                    }
                }

                $this->model->where(['id' => $ids])->update($save_data);

                //回退到待配货、待打印标签，解绑条形码
                if (3 > $status) {
                    $this->_product_bar_code_item
                        ->allowField(true)
                        ->isUpdate(true, ['item_order_number' => $item_info['item_order_number']])
                        ->save(['item_order_number' => '']);
                }

                //标记处理异常状态及时间
                $this->_distribution_abnormal->where(['id' => $abnormal_info['id']])->update(['status' => 2, 'do_time' => time(), 'do_person' => $admin->nickname]);

                //配货操作内容
                $remark = '处理异常：' . $abnormal_arr[$abnormal_info['type']] . ',当前节点：' . $status_arr[$item_info['distribution_status']] . ',返回节点：' . $status_arr[$status];

                //回滚至待配货扣减可用库存、虚拟仓库存、配货占用、总库存
                if (2 == $status) {
                    //获取工单更改镜框最新信息
                    $change_sku = $this->_work_order_change_sku
                        ->alias('a')
                        ->join(['fa_work_order_measure' => 'b'], 'a.measure_id=b.id')
                        ->where([
                            'a.change_type' => 1,
                            'a.item_order_number' => $item_info['item_order_number'],
                            'b.operation_type' => 1
                        ])
                        ->order('a.id', 'desc')
                        ->limit(1)
                        ->value('a.change_sku');
                    if (!empty($change_sku)) {//存在已完成的更改镜片的工单，替换更改的sku
                        $item_info['sku'] = $change_sku;
                    }
                    //仓库sku、库存
                    $platform_info = $this->_item_platform_sku
                        ->field('sku,stock')
                        ->where(['platform_sku' => $item_info['sku'], 'platform_type' => $item_info['site']])
                        ->find();
                    $true_sku = $platform_info['sku'];

                    //检验库存
                    $stock_arr = $this->_item
                        ->where(['sku' => $true_sku])
                        ->field('stock,available_stock,distribution_occupy_stock')
                        ->find();

                    //扣减虚拟仓库存
                    $this->_item_platform_sku
                        ->where(['sku' => $true_sku, 'platform_type' => $item_info['site']])
                        ->dec('stock', 1)
                        ->update();

                    //扣减可用库存、配货占用库存、总库存
                    $this->_item
                        ->where(['sku' => $true_sku])
                        ->dec('available_stock', 1)
                        ->dec('distribution_occupy_stock', 1)
                        ->dec('stock', 1)
                        ->update();
                    //扣减总库存自动生成一条出库单 审核通过 分类为成品质检报损
                    $outstock['out_stock_number'] = 'OUT' . date('YmdHis') . rand(100, 999) . rand(100, 999);
                    //加工报损
                    $outstock['type_id'] = 4;
                    $outstock['remark'] = '回滚至待配货自动生成出库单';
                    $outstock['status'] = 2;
                    $outstock['create_person'] = session('admin.nickname');
                    $outstock['createtime'] = date('Y-m-d H:i:s', time());
                    $outstock['platform_id'] = $item_info['site'];
                    $outstock_id = $this->_outstock->insertGetid($outstock);

                    $outstock_item['sku'] = $true_sku;
                    $outstock_item['out_stock_num'] = 1;
                    $outstock_item['out_stock_id'] = $outstock_id;
                    $this->_outstock_item->insert($outstock_item);

                    //条码出库
                    $this->_product_bar_code_item
                        ->allowField(true)
                        ->isUpdate(true, ['item_order_number' => $item_info['item_order_number']])
                        ->save(['out_stock_time' => date('Y-m-d H:i:s'), 'library_status' => 2, 'is_loss_report_out' => 1, 'out_stock_id' => $outstock_id]);

                    //计算出库成本
                    $financecost = new \app\admin\model\finance\FinanceCost();
                    $financecost->outstock_cost($outstock_id, $outstock['out_stock_number']);
                    //记录库存日志
                    $this->_stock_log->setData([
                        'type' => 2,
                        'site' => $item_info['site'],
                        'modular' => 5,
                        'change_type' => 4 == $item_info['distribution_status'] ? 8 : 9,
                        'source' => 1,
                        'sku' => $true_sku,
                        'number_type' => 2,
                        'order_number' => $item_info['item_order_number'],
                        'available_stock_before' => $stock_arr['available_stock'],
                        'available_stock_change' => -1,
                        'distribution_stock_before' => $stock_arr['distribution_occupy_stock'],
                        'distribution_stock_change' => -1,
                        'stock_before' => $stock_arr['stock'],
                        'stock_change' => -1,
                        'fictitious_before' => $platform_info['stock'],
                        'fictitious_change' => -1,
                        'create_person' => session('admin.nickname'),
                        'create_time' => time()
                    ]);

                    $remark .= ',扣减可用库存、虚拟仓库存、配货占用库存、总库存';
                }

                //记录日志
                DistributionLog::record($admin, $ids, 10, $remark);

                $this->model->commit();
                $this->_distribution_abnormal->commit();
                $this->_item_platform_sku->commit();
                $this->_item->commit();
                $this->_stock_log->commit();
            } catch (PDOException $e) {
                $this->model->rollback();
                $this->_distribution_abnormal->rollback();
                $this->_item_platform_sku->rollback();
                $this->_item->rollback();
                $this->_stock_log->rollback();
                $this->error($e->getMessage());
            } catch (Exception $e) {
                $this->model->rollback();
                $this->_distribution_abnormal->rollback();
                $this->_item_platform_sku->rollback();
                $this->_item->rollback();
                $this->_stock_log->rollback();
                $this->error($e->getMessage());
            }

            $this->success('处理成功!', '', 'success', 200);
        }

        $this->view->assign("status_arr", $status_arr);
        $this->view->assign("abnormal_arr", $abnormal_arr);
        $this->view->assign("row", $item_info);
        $this->view->assign("abnormal_info", $abnormal_info);
        return $this->view->fetch();
    }

    /**
     * 操作记录
     *
     * @Description
     * @return void
     * @since 2020/10/28 14:45:39
     * @author lzh
     */
    public function operation_log($ids = null)
    {
        //检测配货状态
        $item_info = $this->model
            ->field('id')
            ->where(['id' => $ids])
            ->find();
        empty($item_info) && $this->error('子订单不存在');

        //检测异常状态
        $list = (new DistributionLog())
            ->where(['item_process_id' => $ids])
            ->select();
        $list = collection($list)->toArray();

        $this->view->assign("list", $list);
        return $this->view->fetch();
    }

    /**
     * 批量创建工单
     *
     * @Description
     * @return void
     * @since 2020/11/20 14:54:39
     * @author wgj
     */
    public function add()
    {
        $ids = input('id_params/a'); //子单ID
        //!$ids && $this->error('请选择要创建工单的数据');
        if ($ids) {

            //获取子单号
            $item_process_numbers = $this->model->where(['id' => ['in', $ids]])->column('item_order_number');
            !$item_process_numbers && $this->error('子单不存在');

            //判断子单是否为同一主单
            $order_id = $this->model
                ->alias('a')
                ->join(['fa_order' => 'b'], 'a.order_id=b.id')
                ->where(['a.id' => ['in', $ids]])
                ->column('b.increment_id');
            !$order_id && $this->error('订单不存在');
            $order_id = array_unique(array_filter($order_id)); //数组去空、去重
            1 < count($order_id) && $this->error('所选子订单的主单不唯一');

            //检测是否有未处理工单
            $check_work_order = $this->_work_order_list
                ->where([
                    'work_status' => ['in', [1, 2, 3, 5]],
                    'platform_order' => $order_id[0]
                ])
                ->value('id');
            $check_work_order && $this->error('当前订单有未完成工单，不可创建工单');
        }

        //调用创建工单接口
        //saleaftermanage/work_order_list/add?order_number=123&order_item_numbers=35456,23465,1111
        $request = Request::instance();
        $url_domain = $request->domain();
        $url_root = $request->root();
        $url = $url_domain . $url_root;
        if ($ids) {
            $url = $url . '/saleaftermanage/work_order_list/add?order_number=' . $order_id[0] . '&order_item_numbers=' . implode(',', $item_process_numbers);
        } else {
            $url = $url . '/saleaftermanage/work_order_list/add';
        }
        //http://www.mojing.cn/admin_1biSSnWyfW.php/saleaftermanage/work_order_list/add?order_number=859063&order_item_numbers=430224120-03,430224120-04
        $this->success('跳转!', '', ['url' => $url], 200);
    }

    /**
     * 配货旧数据处理
     *
     * @Description
     * @return mixed
     * @since 2020/12/8 10:54:39
     * @author lzh
     */
    function legacy_data()
    {
        ini_set('memory_limit', '1024M');
        //站点列表
        $site_arr = [
            // 1 => [
            //     'name' => 'zeelool',
            //     'obj' => new \app\admin\model\order\printlabel\Zeelool,
            // ],
            // 2 => [
            //     'name' => 'voogueme',
            //     'obj' => new \app\admin\model\order\printlabel\Voogueme,
            // ],
            3 => [
                'name' => 'nihao',
                'obj' => new \app\admin\model\order\printlabel\Nihao,
            ],
            4 => [
                'name' => 'weseeoptical',
                'obj' => new \app\admin\model\order\printlabel\Weseeoptical,
            ],
            // 5 => [
            //     'name' => 'meeloog',
            //     'obj' => new \app\admin\model\order\printlabel\Meeloog,
            // ],
            9 => [
                'name' => 'zeelool_es',
                'obj' => new \app\admin\model\order\printlabel\ZeeloolEs,
            ],
            10 => [
                'name' => 'zeelool_de',
                'obj' => new \app\admin\model\order\printlabel\ZeeloolDe,
            ],
            11 => [
                'name' => 'zeelool_jp',
                'obj' => new \app\admin\model\order\printlabel\ZeeloolJp,
            ]
        ];

        foreach ($site_arr as $key => $item) {
            echo $item['name'] . " Start\n";
            //获取已质检旧数据
            $list = $item['obj']
                ->field('entity_id,increment_id,
                custom_print_label_created_at_new,custom_print_label_person_new,
                custom_match_frame_created_at_new,custom_match_frame_person_new,
                custom_match_lens_created_at_new,custom_match_lens_person_new,
                custom_match_factory_created_at_new,custom_match_factory_person_new,
                custom_match_delivery_created_at_new,custom_match_delivery_person_new
               ')
                ->where([
                    'custom_is_delivery_new' => 1,
                    'custom_match_delivery_created_at_new' => ['between', ['2019-10-01', '2020-10-01']]
                ])
                ->select();

            $count = count($list);
            $handle = 0;
            if ($list) {
                foreach ($list as $value) {
                    try {
                        //主单业务表：fa_order_process：check_status=审单状态、check_time=审单时间、combine_status=合单状态、combine_time=合单状态
                        $do_time = strtotime($value['custom_match_delivery_created_at_new']) + 28800;
                        $this->_new_order_process
                            ->allowField(true)
                            ->save(
                                ['check_status' => 1, 'check_time' => $do_time, 'combine_status' => 1, 'combine_time' => $do_time],
                                ['entity_id' => $value['entity_id'], 'site' => $key]
                            );

                        //获取子单表id集
                        $item_process_ids = $this->model->where(['magento_order_id' => $value['entity_id'], 'site' => $key])->column('id');
                        if ($item_process_ids) {
                            //子单表：fa_order_item_process：distribution_status=配货状态
                            $this->model
                                ->allowField(true)
                                ->save(
                                    ['distribution_status' => 9],
                                    ['id' => ['in', $item_process_ids]]
                                );

                            /**配货日志 Start*/
                            //打印标签
                            if ($value['custom_print_label_created_at_new']) {
                                DistributionLog::record(
                                    (object)['nickname' => $value['custom_print_label_person_new']], //操作人
                                    $item_process_ids, //子单ID
                                    1, //操作类型
                                    '标记打印完成', //备注
                                    strtotime($value['custom_print_label_created_at_new']) //操作时间
                                );
                            }

                            //配货
                            if ($value['custom_match_frame_created_at_new']) {
                                DistributionLog::record(
                                    (object)['nickname' => $value['custom_match_frame_person_new']], //操作人
                                    $item_process_ids, //子单ID
                                    2, //操作类型
                                    '配货完成', //备注
                                    strtotime($value['custom_match_frame_created_at_new']) //操作时间
                                );
                            }

                            //配镜片
                            if ($value['custom_match_lens_created_at_new']) {
                                DistributionLog::record(
                                    (object)['nickname' => $value['custom_match_lens_person_new']], //操作人
                                    $item_process_ids, //子单ID
                                    3, //操作类型
                                    '配镜片完成', //备注
                                    strtotime($value['custom_match_lens_created_at_new']) //操作时间
                                );
                            }

                            //加工
                            if ($value['custom_match_factory_created_at_new']) {
                                DistributionLog::record(
                                    (object)['nickname' => $value['custom_match_factory_person_new']], //操作人
                                    $item_process_ids, //子单ID
                                    4, //操作类型
                                    '加工完成', //备注
                                    strtotime($value['custom_match_factory_created_at_new']) //操作时间
                                );

                                //成品质检
                                DistributionLog::record(
                                    (object)['nickname' => $value['custom_match_factory_person_new']], //操作人
                                    $item_process_ids, //子单ID
                                    6, //操作类型
                                    '成品质检完成', //备注
                                    strtotime($value['custom_match_factory_created_at_new']) //操作时间
                                );
                            }

                            //合单
                            if ($value['custom_match_delivery_created_at_new']) {
                                DistributionLog::record(
                                    (object)['nickname' => $value['custom_match_delivery_person_new']], //操作人
                                    $item_process_ids, //子单ID
                                    7, //操作类型
                                    '合单完成', //备注
                                    strtotime($value['custom_match_delivery_created_at_new']) //操作时间
                                );

                                //审单
                                DistributionLog::record(
                                    (object)['nickname' => $value['custom_match_delivery_person_new']], //操作人
                                    $item_process_ids, //子单ID
                                    8, //操作类型
                                    '审单完成', //备注
                                    strtotime($value['custom_match_delivery_created_at_new']) //操作时间
                                );
                            }
                            /**配货日志 End*/

                            $handle += 1;
                        } else {
                            echo $item['name'] . '-' . $value['increment_id'] . '：未获取到子单数据' . "\n";
                        }
                        echo 'id:' . $value['entity_id'] . '站点' . $key . 'ok';
                    } catch (PDOException $e) {
                        echo $item['name'] . '-' . $value['increment_id'] . '：' . $e->getMessage() . "\n";
                    } catch (Exception $e) {
                        echo $item['name'] . '-' . $value['increment_id'] . '：' . $e->getMessage() . "\n";
                    }
                }
            }

            echo $item['name'] . "：已质检-{$count}，已处理-{$handle} End\n";
        }
    }

    /**
     * 配货旧数据处理
     *
     * @Description
     * @return mixed
     * @since 2020/12/8 10:54:39
     * @author lzh
     */
    function legacy_data1()
    {
        ini_set('memory_limit', '1024M');
        //站点列表
        $site_arr = [
            1 => [
                'name' => 'zeelool',
                'obj' => new \app\admin\model\order\printlabel\Zeelool,
            ],
            2 => [
                'name' => 'voogueme',
                'obj' => new \app\admin\model\order\printlabel\Voogueme,
            ],
            3 => [
                'name' => 'nihao',
                'obj' => new \app\admin\model\order\printlabel\Nihao,
            ],
            4 => [
                'name' => 'weseeoptical',
                'obj' => new \app\admin\model\order\printlabel\Weseeoptical,
            ],
            // 5 => [
            //     'name' => 'meeloog',
            //     'obj' => new \app\admin\model\order\printlabel\Meeloog,
            // ],
            9 => [
                'name' => 'zeelool_es',
                'obj' => new \app\admin\model\order\printlabel\ZeeloolEs,
            ],
            10 => [
                'name' => 'zeelool_de',
                'obj' => new \app\admin\model\order\printlabel\ZeeloolDe,
            ],
            11 => [
                'name' => 'zeelool_jp',
                'obj' => new \app\admin\model\order\printlabel\ZeeloolJp,
            ]
        ];

        foreach ($site_arr as $key => $item) {
            echo $item['name'] . " Start\n";
            //获取已质检旧数据
            $list = $item['obj']
                ->field('entity_id,increment_id,
                custom_print_label_created_at_new,custom_print_label_person_new,
                custom_match_frame_created_at_new,custom_match_frame_person_new,
                custom_match_lens_created_at_new,custom_match_lens_person_new,
                custom_match_factory_created_at_new,custom_match_factory_person_new,
                custom_match_delivery_created_at_new,custom_match_delivery_person_new
               ')
                ->where([
                    'custom_is_delivery_new' => 1,
                    'custom_match_delivery_created_at_new' => ['between', ['2020-10-01', '2020-12-23']]
                ])
                ->select();

            // dump(collection($list)->toArray());die;
            $count = count($list);
            $handle = 0;
            if ($list) {
                foreach ($list as $value) {
                    try {
                        //主单业务表：fa_order_process：check_status=审单状态、check_time=审单时间、combine_status=合单状态、combine_time=合单时间
                        $do_time = strtotime($value['custom_match_delivery_created_at_new']) + 28800;
                        $this->_new_order_process
                            ->allowField(true)
                            ->where(['entity_id' => $value['entity_id'], 'site' => $key])
                            ->update(['check_status' => 1, 'check_time' => $do_time, 'combine_status' => 1, 'combine_time' => $do_time]);

                        //获取子单表id集
                        $item_process_ids = $this->model->where(['magento_order_id' => $value['entity_id'], 'site' => $key])->column('id');
                        if ($item_process_ids) {
                            //子单表：fa_order_item_process：distribution_status=配货状态
                            $this->model
                                ->allowField(true)
                                ->where(['id' => ['in', $item_process_ids]])
                                ->update(['distribution_status' => 9]);
                            /**配货日志 Start*/
                            //打印标签
                            if ($value['custom_print_label_created_at_new']) {
                                DistributionLog::record(
                                    (object)['nickname' => $value['custom_print_label_person_new']], //操作人
                                    $item_process_ids, //子单ID
                                    1, //操作类型
                                    '标记打印完成', //备注
                                    strtotime($value['custom_print_label_created_at_new']) //操作时间
                                );
                            }

                            //配货
                            if ($value['custom_match_frame_created_at_new']) {
                                DistributionLog::record(
                                    (object)['nickname' => $value['custom_match_frame_person_new']], //操作人
                                    $item_process_ids, //子单ID
                                    2, //操作类型
                                    '配货完成', //备注
                                    strtotime($value['custom_match_frame_created_at_new']) //操作时间
                                );
                            }

                            //配镜片
                            if ($value['custom_match_lens_created_at_new']) {
                                DistributionLog::record(
                                    (object)['nickname' => $value['custom_match_lens_person_new']], //操作人
                                    $item_process_ids, //子单ID
                                    3, //操作类型
                                    '配镜片完成', //备注
                                    strtotime($value['custom_match_lens_created_at_new']) //操作时间
                                );
                            }

                            //加工
                            if ($value['custom_match_factory_created_at_new']) {
                                DistributionLog::record(
                                    (object)['nickname' => $value['custom_match_factory_person_new']], //操作人
                                    $item_process_ids, //子单ID
                                    4, //操作类型
                                    '加工完成', //备注
                                    strtotime($value['custom_match_factory_created_at_new']) //操作时间
                                );

                                //成品质检
                                DistributionLog::record(
                                    (object)['nickname' => $value['custom_match_factory_person_new']], //操作人
                                    $item_process_ids, //子单ID
                                    6, //操作类型
                                    '成品质检完成', //备注
                                    strtotime($value['custom_match_factory_created_at_new']) //操作时间
                                );
                            }

                            //合单
                            if ($value['custom_match_delivery_created_at_new']) {
                                DistributionLog::record(
                                    (object)['nickname' => $value['custom_match_delivery_person_new']], //操作人
                                    $item_process_ids, //子单ID
                                    7, //操作类型
                                    '合单完成', //备注
                                    strtotime($value['custom_match_delivery_created_at_new']) //操作时间
                                );

                                //审单
                                DistributionLog::record(
                                    (object)['nickname' => $value['custom_match_delivery_person_new']], //操作人
                                    $item_process_ids, //子单ID
                                    8, //操作类型
                                    '审单完成', //备注
                                    strtotime($value['custom_match_delivery_created_at_new']) //操作时间
                                );
                            }
                            /**配货日志 End*/

                            $handle += 1;
                        } else {
                            echo $item['name'] . '-' . $value['increment_id'] . '：未获取到子单数据' . "\n";
                        }
                        echo 'id:' . $value['entity_id'] . '站点' . $key . 'ok' . "\n";
                    } catch (PDOException $e) {
                        echo $item['name'] . '-' . $value['increment_id'] . '：' . $e->getMessage() . "\n";
                    } catch (Exception $e) {
                        echo $item['name'] . '-' . $value['increment_id'] . '：' . $e->getMessage() . "\n";
                    }
                }
            }

            echo $item['name'] . "：已质检-{$count}，已处理-{$handle} End\n";
        }
    }

    /**
     * 配货旧数据处理
     *
     * @Description
     * @return mixed
     * @since 2020/12/8 10:54:39
     * @author lzh
     */
    function legacy_data2()
    {
        ini_set('memory_limit', '1024M');
        //站点列表
        $site_arr = [
            1 => [
                'name' => 'zeelool',
                'obj' => new \app\admin\model\order\printlabel\Zeelool,
            ],
            2 => [
                'name' => 'voogueme',
                'obj' => new \app\admin\model\order\printlabel\Voogueme,
            ],
            3 => [
                'name' => 'nihao',
                'obj' => new \app\admin\model\order\printlabel\Nihao,
            ],
            4 => [
                'name' => 'weseeoptical',
                'obj' => new \app\admin\model\order\printlabel\Weseeoptical,
            ],
            // 5 => [
            //     'name' => 'meeloog',
            //     'obj' => new \app\admin\model\order\printlabel\Meeloog,
            // ],
            9 => [
                'name' => 'zeelool_es',
                'obj' => new \app\admin\model\order\printlabel\ZeeloolEs,
            ],
            10 => [
                'name' => 'zeelool_de',
                'obj' => new \app\admin\model\order\printlabel\ZeeloolDe,
            ],
            11 => [
                'name' => 'zeelool_jp',
                'obj' => new \app\admin\model\order\printlabel\ZeeloolJp,
            ]
        ];

        foreach ($site_arr as $key => $item) {
            echo $item['name'] . " Start\n";
            //获取已质检旧数据
            $list = $item['obj']
                ->field('entity_id,increment_id,
                custom_print_label_created_at_new,custom_print_label_person_new,
                custom_match_frame_created_at_new,custom_match_frame_person_new,
                custom_match_lens_created_at_new,custom_match_lens_person_new,
                custom_match_factory_created_at_new,custom_match_factory_person_new,
                custom_match_delivery_created_at_new,custom_match_delivery_person_new
               ')
                ->where([
                    'custom_is_delivery_new' => 1,
                    'custom_match_delivery_created_at_new' => ['between', ['2019-10-01', '2020-12-23']]
                ])
                ->select();

            // dump(collection($list)->toArray());die;
            $count = count($list);
            $handle = 0;
            if ($list) {
                foreach ($list as $value) {
                    try {
                        //主单业务表：fa_order_process：check_status=审单状态、check_time=审单时间、combine_status=合单状态、combine_time=合单时间
                        $do_time = strtotime($value['custom_match_delivery_created_at_new']) + 28800;
                        $this->_new_order_process
                            ->allowField(true)
                            ->where(['entity_id' => $value['entity_id'], 'site' => $key])
                            ->update(['check_status' => 1, 'check_time' => $do_time, 'combine_status' => 1, 'combine_time' => $do_time]);

                        //获取子单表id集
                        $item_process_ids = $this->model->where(['magento_order_id' => $value['entity_id'], 'site' => $key])->column('id');
                        if ($item_process_ids) {
                            //子单表：fa_order_item_process：distribution_status=配货状态
                            $this->model
                                ->allowField(true)
                                ->where(['id' => ['in', $item_process_ids]])
                                ->update(['distribution_status' => 9]);

                            $handle += 1;
                        } else {
                            echo $item['name'] . '-' . $value['increment_id'] . '：未获取到子单数据' . "\n";
                        }
                        echo 'id:' . $value['entity_id'] . '站点' . $key . 'ok' . "\n";
                    } catch (PDOException $e) {
                        echo $item['name'] . '-' . $value['increment_id'] . '：' . $e->getMessage() . "\n";
                    } catch (Exception $e) {
                        echo $item['name'] . '-' . $value['increment_id'] . '：' . $e->getMessage() . "\n";
                    }
                }
            }

            echo $item['name'] . "：已质检-{$count}，已处理-{$handle} End\n";
        }
    }

    /**
     * 配货旧数据处理 跑未质检已打印标签的数据
     *
     * Created by Phpstorm.
     * User: jhh
     * Date: 2020/12/22
     * Time: 9:55:14
     */
    function legacy_data_wait_print_label()
    {
        ini_set('memory_limit', '512M');
        //站点列表
        $site_arr = [
            // 1 => [
            //     'name' => 'zeelool',
            //     'obj' => new \app\admin\model\order\printlabel\Zeelool,
            // ],
            // 2 => [
            //     'name' => 'voogueme',
            //     'obj' => new \app\admin\model\order\printlabel\Voogueme,
            // ],
            // 3 => [
            //     'name' => 'nihao',
            //     'obj' => new \app\admin\model\order\printlabel\Nihao,
            // ],
            // 4 => [
            //     'name' => 'weseeoptical',
            //     'obj' => new \app\admin\model\order\printlabel\Weseeoptical,
            // ],
            // 5 => [
            //     'name' => 'meeloog',
            //     'obj' => new \app\admin\model\order\printlabel\Meeloog,
            // ],
            9 => [
                'name' => 'zeelool_es',
                'obj' => new \app\admin\model\order\printlabel\ZeeloolEs,
            ],
            10 => [
                'name' => 'zeelool_de',
                'obj' => new \app\admin\model\order\printlabel\ZeeloolDe,
            ],
            11 => [
                'name' => 'zeelool_jp',
                'obj' => new \app\admin\model\order\printlabel\ZeeloolJp,
            ]
        ];

        foreach ($site_arr as $key => $item) {
            echo $item['name'] . " Start\n";
            //获取已质检旧数据
            $list = $item['obj']
                ->field('entity_id,increment_id')
                ->where([
                    //未质检
                    'custom_is_delivery_new' => 0,
                    //已打印标签
                    'custom_print_label_new' => 1,
                    //'custom_match_delivery_created_at_new' => ['between', ['2018-01-01', '2020-10-01']]
                ])
                ->select();

            $count = count($list);
            $handle = 0;
            if ($list) {
                foreach ($list as $value) {
                    try {
                        //主单业务表：fa_order_process：check_status=审单状态、check_time=审单时间、combine_status=合单状态、combine_time=合单状态
                        $this->_new_order_process
                            ->allowField(true)
                            ->save(
                                ['check_status' => 0, 'combine_status' => 0],
                                ['entity_id' => $value['entity_id'], 'site' => $key]
                            );

                        //获取子单表id集
                        $item_process_ids = $this->model->where(['magento_order_id' => $value['entity_id'], 'site' => $key])->column('id');
                        if ($item_process_ids) {
                            //子单表：fa_order_item_process：distribution_status=配货状态
                            $this->model
                                ->allowField(true)
                                ->save(
                                    ['distribution_status' => 1],
                                    ['id' => ['in', $item_process_ids]]
                                );
                            $handle += 1;
                        } else {
                            echo $item['name'] . '-' . $value['increment_id'] . '：未获取到子单数据' . "\n";
                        }
                    } catch (PDOException $e) {
                        echo $item['name'] . '-' . $value['increment_id'] . '：' . $e->getMessage() . "\n";
                    } catch (Exception $e) {
                        echo $item['name'] . '-' . $value['increment_id'] . '：' . $e->getMessage() . "\n";
                    }
                }
            }

            echo $item['name'] . "：未质检已打印标签-{$count}，已处理-{$handle} End\n";
        }
    }

    public function export()
    {
        //站点列表
        $site_arr = [
            1 => [
                'name' => 'zeelool',
                'obj' => new \app\admin\model\order\printlabel\Zeelool,
            ],
            2 => [
                'name' => 'voogueme',
                'obj' => new \app\admin\model\order\printlabel\Voogueme,
            ],
            3 => [
                'name' => 'nihao',
                'obj' => new \app\admin\model\order\printlabel\Nihao,
            ],
            4 => [
                'name' => 'weseeoptical',
                'obj' => new \app\admin\model\order\printlabel\Weseeoptical,
            ],
            5 => [
                'name' => 'meeloog',
                'obj' => new \app\admin\model\order\printlabel\Meeloog,
            ],
            9 => [
                'name' => 'zeelool_es',
                'obj' => new \app\admin\model\order\printlabel\ZeeloolEs,
            ],
            10 => [
                'name' => 'zeelool_de',
                'obj' => new \app\admin\model\order\printlabel\ZeeloolDe,
            ],
            11 => [
                'name' => 'zeelool_jp',
                'obj' => new \app\admin\model\order\printlabel\ZeeloolJp,
            ]
        ];

        foreach ($site_arr as $key => $item) {
            //获取已质检旧数据
            $list = $item['obj']
                ->field('entity_id,increment_id,
                custom_print_label_created_at_new,custom_print_label_person_new,custom_is_delivery_new,custom_print_label_new,
                custom_match_frame_created_at_new,custom_match_frame_person_new,
                custom_match_lens_created_at_new,custom_match_lens_person_new,
                custom_match_factory_created_at_new,custom_match_factory_person_new,
                custom_match_delivery_created_at_new,custom_match_delivery_person_new
               ')
                ->where([
                    //未质检
                    'custom_is_delivery_new' => 0,
                    //已打印标签
                    'custom_print_label_new' => 1,
                    //'custom_match_delivery_created_at_new' => ['between', ['2018-01-01', '2020-10-01']]
                ])
                ->select();

            //从数据库查询需要的数据
            $spreadsheet = new Spreadsheet();
            $spreadsheet->setActiveSheetIndex(0);
            $spreadsheet->getActiveSheet()->setCellValue("A1", "entity_id");
            $spreadsheet->getActiveSheet()->setCellValue("B1", "increment_id");
            $spreadsheet->getActiveSheet()->setCellValue("C1", "是否质检 1是 0否");
            $spreadsheet->getActiveSheet()->setCellValue("D1", "质检操作人");
            $spreadsheet->getActiveSheet()->setCellValue("E1", "是否打标签 1是 0否");
            $spreadsheet->getActiveSheet()->setCellValue("F1", "打标签操作人");
            //设置宽度
            $spreadsheet->getActiveSheet()->getColumnDimension('A')->setWidth(60);
            $spreadsheet->getActiveSheet()->getColumnDimension('B')->setWidth(12);
            $spreadsheet->getActiveSheet()->getColumnDimension('C')->setWidth(12);
            $spreadsheet->getActiveSheet()->getColumnDimension('D')->setWidth(12);
            $spreadsheet->getActiveSheet()->getColumnDimension('E')->setWidth(12);
            $spreadsheet->getActiveSheet()->getColumnDimension('F')->setWidth(12);
            $spreadsheet->setActiveSheetIndex(0)->setTitle('配货旧数据');
            $spreadsheet->setActiveSheetIndex(0);
            $num = 0;
            foreach ($list as $k => $v) {
                $spreadsheet->getActiveSheet()->setCellValue('A' . ($num * 1 + 2), $v['entity_id']);
                $spreadsheet->getActiveSheet()->setCellValue('B' . ($num * 1 + 2), $v['increment_id']);
                $spreadsheet->getActiveSheet()->setCellValue('C' . ($num * 1 + 2), $v['custom_is_delivery_new'] == 1 ? '是' : '否');
                $spreadsheet->getActiveSheet()->setCellValue('D' . ($num * 1 + 2), $v['custom_match_delivery_person_new']);
                $spreadsheet->getActiveSheet()->setCellValue('E' . ($num * 1 + 2), $v['custom_print_label_new'] == 1 ? '是' : '否');
                $spreadsheet->getActiveSheet()->setCellValue('F' . ($num * 1 + 2), $v['custom_print_label_person_new']);
                $num += 1;
            }
            //设置边框
            $border = [
                'borders' => [
                    'allBorders' => [
                        'borderStyle' => \PhpOffice\PhpSpreadsheet\Style\Border::BORDER_THIN, // 设置border样式
                        'color' => ['argb' => 'FF000000'], // 设置border颜色
                    ],
                ],
            ];
            $spreadsheet->getDefaultStyle()->getFont()->setName('微软雅黑')->setSize(12);
            $setBorder = 'A1:' . $spreadsheet->getActiveSheet()->getHighestColumn() . $spreadsheet->getActiveSheet()->getHighestRow();
            $spreadsheet->getActiveSheet()->getStyle($setBorder)->applyFromArray($border);
            $spreadsheet->getActiveSheet()->getStyle('A1:Q' . $spreadsheet->getActiveSheet()->getHighestRow())->getAlignment()->setHorizontal(\PhpOffice\PhpSpreadsheet\Style\Alignment::HORIZONTAL_CENTER);
            $spreadsheet->setActiveSheetIndex(0);
            $format = 'xlsx';
            $savename = '配货未质检已打印标签数据';
            if ($format == 'xls') {
                //输出Excel03版本
                header('Content-Type:application/vnd.ms-excel');
                $class = "\PhpOffice\PhpSpreadsheet\Writer\Xls";
            } elseif ($format == 'xlsx') {
                //输出07Excel版本
                header('Content-Type: application/vnd.openxmlformats-officedocument.spreadsheetml.sheet');
                $class = "\PhpOffice\PhpSpreadsheet\Writer\Xlsx";
            }
            //输出名称
            header('Content-Disposition: attachment;filename="' . $savename . '.' . $format . '"');
            //禁止缓存
            header('Cache-Control: max-age=0');
            $writer = new $class($spreadsheet);
            $writer->save('php://output');
        }
    }


    //待配镜片批量标记异常
    public function sign_abnormals($ids=null){

        //异常原因列表
        $abnormal_arr = [
            3 => '核实处方',
            4 => '镜片缺货',
            5 => '镜片重做',
            6 => '定制片超时'
        ];
        $status_arr = [
            1 => '核实轴位（AXI）',
            2 => '核实瞳距（PD）',
            3 => '核实处方光度符号',
            4 => '核实镜片类型',
            5 => '核实处方光度（左右眼光度相差过多）',
        ];
        if ($this->request->post()) {
            $ids = $this->request->post('ids', 0);
            $ids = explode(',', $ids);
            $type = $this->request->post('abnormal');
            $status = $this->request->post('status', 0);
            empty($ids) && $this->error('子订单号不能为空');
            empty($type) && $this->error('异常类型不能为空');

            foreach ($ids as $key => $value) {
                //获取子订单数据
                $item_process_info = $this->model
                    ->field('id,abnormal_house_id,item_order_number')
                    ->where('id', $ids[$key])
                    ->find();
                empty($item_process_info) && $this->error(__('子订单不存在'), [], 403);
                !empty($item_process_info['abnormal_house_id']) && $this->error(__('已标记异常，不能多次标记'), [], 403);
                $item_process_id = $item_process_info['id'];
                $item_order_number = $item_process_info['item_order_number'];
                //自动分配异常库位号
                $stock_house_info = $this->_stock_house
                    ->field('id,coding')
                    ->where(['status' => 1, 'type' => 4, 'occupy' => ['<', 10000]])
                    ->order('occupy', 'desc')
                    ->find();
                if (empty($stock_house_info)) {
                    DistributionLog::record($this->auth, $item_process_id, 0, '异常暂存架没有空余库位');
                    $this->error(__('异常暂存架没有空余库位'), [], 405);
                }

                    //绑定异常子单号
                    $abnormal_data = [
                        'item_process_id' => $item_process_id,
                        'type' => $type,
                        'status' => 1,
                        'create_time' => time(),
                        'create_person' => $this->auth->nickname
                    ];
                    if ($status) {
                        $abnormal_data['remark'] = $status;
                    }


                    $res = $this->_distribution_abnormal->insert($abnormal_data);

                    //子订单绑定异常库位号
                    $this->model
                        ->where(['id' => $item_process_id])
                        ->update(['abnormal_house_id' => $stock_house_info['id']]);

                //异常库位占用数量+1
                $this->_stock_house
                    ->where(['id' => $stock_house_info['id']])
                    ->setInc('occupy', 1);

                //配货日志
                DistributionLog::record($this->auth, $item_process_id, 9, "子单号{$item_order_number}，异常暂存架{$stock_house_info['coding']}库位");
            }

            $this->success('处理成功!', '', 'success', 200);
        }

        $this->view->assign("abnormal_arr", $abnormal_arr);
        $this->view->assign("status_arr", $status_arr);
        $this->view->assign("ids", $ids);
        return $this->view->fetch('sign_abnormals');
    }

    //取消异常
    public function cancel_abnormal($ids = null){
        $admin = (object)session('admin');
        foreach ($ids as $key => $value) {
            $item_info = $this->model
            ->field('id,site,sku,distribution_status,abnormal_house_id,temporary_house_id,item_order_number')
            ->where(['id' => $ids[$key]])
            ->find();
            empty($item_info) && $this->error('子订单'.$item_info['item_order_number'].'不存在');
            empty($item_info['abnormal_house_id']) && $this->error('子订单'.$item_info['item_order_number'].'没有异常存在');
            //检测工单
            $work_order_list = $this->_work_order_list->where(['order_item_numbers' => ['like',$item_info['item_order_number'].'%'], 'work_status' => ['in',[1,2,3,5]]])->find();
            !empty($work_order_list) && $this->error('子订单'.$item_info['item_order_number'].'存在未完成的工单');
            $abnormal_house_id[] = $item_info['abnormal_house_id'];
            //配货日志
            DistributionLog::record($this->auth, $ids[$key], 10, "子单号{$item_info['item_order_number']}，异常取消");
        }

        //异常库位占用数量-1
        $this->_stock_house
            ->where(['id' => ['in',$abnormal_house_id]])
            ->setDec('occupy', 1);

        //子订单状态回滚
        $save_data = [
            'abnormal_house_id' => 0 //异常库位ID
        ];

        //标记处理异常状态及时间
        $this->_distribution_abnormal->where(['item_process_id' => ['in',$ids]])->update(['status' => 2, 'do_time' => time(), 'do_person' => $admin->nickname]);
        $this->model->where(['id' => ['in',$ids]])->update($save_data);

        $this->success('操作成功!', '', 'success', 200);

    }

    /**
     * http请求
     * @param $siteType
     * @param $pathinfo
     * @param array $params
     * @param string $method
     * @return bool
     * @throws \Exception
     */
    public function httpRequest($siteType, $pathinfo, $params = [], $method = 'GET')
    {
        switch ($siteType) {
            case 1:
                $url = config('url.zeelool_url');
                break;
            case 2:
                $url = config('url.voogueme_url');
                break;
            case 3:
                $url = config('url.nihao_url');
                break;
            case 4:
                $url = config('url.meeloog_url');
                break;
            case 5:
                $url = config('url.wesee_url');
                break;
            case 9:
                $url = config('url.zeelooles_url');
                break;
            case 10:
                $url = config('url.zeeloolde_url');
                break;
            case 11:
                $url = config('url.zeelooljp_url');
                break;
            default:
                return false;
                break;
        }
        $url = $url . $pathinfo;

        $client = new Client(['verify' => false]);
        //file_put_contents('/www/wwwroot/mojing/runtime/log/a.txt',json_encode($params),FILE_APPEND);
        try {
            if ($method == 'GET') {
                $response = $client->request('GET', $url, array('query' => $params));
            } else {
                $response = $client->request('POST', $url, array('form_params' => $params));
            }
            $body = $response->getBody();
            //file_put_contents('/www/wwwroot/mojing/runtime/log/a.txt',$body,FILE_APPEND);
            $stringBody = (string) $body;
            $res = json_decode($stringBody, true);
            //file_put_contents('/www/wwwroot/mojing/runtime/log/a.txt',$stringBody,FILE_APPEND);
            if ($res === null) {
                exception('网络异常');
            }

            $status = -1 == $siteType ? $res['code'] : $res['status'];
            if (200 == $status) {
                return $res['data'];
            }

            exception($res['msg']);
        } catch (Exception $e) {
            exception($e->getMessage());
        }
    }
}<|MERGE_RESOLUTION|>--- conflicted
+++ resolved
@@ -1304,14 +1304,9 @@
                 'a.item_order_number' => ['in', array_column($list, 'item_order_number')],
                 'b.operation_type' => 1
             ])
-<<<<<<< HEAD
-            ->order('a.id', 'desc')
-            ->group('a.item_order_number')
-            ->column('a.od_sph,a.od_cyl,a.od_axis,a.od_add,a.pd_r,a.od_pv,a.od_bd,a.od_pv_r,a.od_bd_r,a.os_sph,a.os_cyl,a.os_axis,a.os_add,a.pd_l,a.os_pv,a.os_bd,a.os_pv_r,a.os_bd_r,a.lens_number,a.recipe_type as prescription_type', 'a.item_order_number');
-=======
             ->column('a.od_sph,a.od_cyl,a.od_axis,a.od_add,a.pd_r,a.od_pv,a.od_bd,a.od_pv_r,a.od_bd_r,a.os_sph,a.os_cyl,a.os_axis,a.os_add,a.pd_l,a.os_pv,a.os_bd,a.os_pv_r,a.os_bd_r,a.lens_number,a.recipe_type as prescription_type,a.web_lens_name', 'a.item_order_number');
 
->>>>>>> 61def88d
+
         if ($change_lens) {
             foreach ($change_lens as $key => $val) {
                 if ($val['pd_l'] && $val['pd_r']) {
@@ -1651,13 +1646,8 @@
                 'a.item_order_number' => ['in', array_column($list, 'item_order_number')],
                 'b.operation_type' => 1
             ])
-<<<<<<< HEAD
-            ->order('a.id', 'desc')
-            ->group('a.item_order_number')
-            ->column('a.od_sph,a.od_cyl,a.od_axis,a.od_add,a.pd_r,a.od_pv,a.od_bd,a.od_pv_r,a.od_bd_r,a.os_sph,a.os_cyl,a.os_axis,a.os_add,a.pd_l,a.os_pv,a.os_bd,a.os_pv_r,a.os_bd_r,a.lens_number,a.recipe_type as prescription_type', 'a.item_order_number');
-=======
             ->column('a.od_sph,a.od_cyl,a.od_axis,a.od_add,a.pd_r,a.od_pv,a.od_bd,a.od_pv_r,a.od_bd_r,a.os_sph,a.os_cyl,a.os_axis,a.os_add,a.pd_l,a.os_pv,a.os_bd,a.os_pv_r,a.os_bd_r,a.lens_number,a.recipe_type as prescription_type,a.web_lens_name', 'a.item_order_number');
->>>>>>> 61def88d
+
         if ($change_lens) {
             foreach ($change_lens as $key => $val) {
                 if ($val['pd_l'] && $val['pd_r']) {
