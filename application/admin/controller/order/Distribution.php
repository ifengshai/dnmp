--- conflicted
+++ resolved
@@ -360,13 +360,10 @@
                 $item_process_id_work = $this->model->where(['item_order_number' => ['in', $item_order_numbers]])->column('id');
                 $item_process_ids = array_unique(array_merge($item_process_ids, $item_process_id_work));
             }
-<<<<<<< HEAD
 
             if ($item_process_ids) {
                 $map['a.id'] = ['in', $item_process_ids];
             }
-=======
->>>>>>> 3b2f5745
             
             list($where, $sort, $order, $offset, $limit) = $this->buildparams();
             if ($sort_flag == 1) {
@@ -1314,10 +1311,7 @@
             ])
             ->column('a.od_sph,a.od_cyl,a.od_axis,a.od_add,a.pd_r,a.od_pv,a.od_bd,a.od_pv_r,a.od_bd_r,a.os_sph,a.os_cyl,a.os_axis,a.os_add,a.pd_l,a.os_pv,a.os_bd,a.os_pv_r,a.os_bd_r,a.lens_number,a.recipe_type as prescription_type,a.web_lens_name', 'a.item_order_number');
 
-<<<<<<< HEAD
-
-=======
->>>>>>> 3b2f5745
+
         if ($change_lens) {
             foreach ($change_lens as $key => $val) {
                 if ($val['pd_l'] && $val['pd_r']) {
