<?php

namespace app\admin\controller\order;

use app\admin\model\DistributionLog;
use app\admin\model\saleaftermanage\WorkOrderChangeSku;
use app\admin\model\saleaftermanage\WorkOrderList;
use app\common\controller\Backend;
use think\Request;
use think\exception\PDOException;
use think\Exception;
use think\Loader;
use think\Db;
use PhpOffice\PhpSpreadsheet\Spreadsheet;
use app\admin\model\order\order\NewOrderItemProcess;
use app\admin\model\warehouse\StockHouse;
use app\admin\model\DistributionAbnormal;
use PhpOffice\PhpSpreadsheet\Writer\Xlsx;
use app\admin\model\order\order\NewOrder;
use app\admin\model\order\order\NewOrderItemOption;
use app\admin\model\itemmanage\ItemPlatformSku;
use app\admin\model\itemmanage\Item;
use app\admin\model\order\order\NewOrderProcess;
use app\admin\model\StockLog;
use app\admin\model\order\order\LensData;
use app\admin\model\saleaftermanage\WorkOrderMeasure;

/**
 * 配货列表
 */
class Distribution extends Backend
{
    protected $noNeedRight = [
        'orderDetail',
        'batch_print_label_new',
        'batch_export_xls',
        'account_order_batch_export_xls',
        'add',
        'detail',
        'operation_log'
    ];

    /**
     * 子订单模型对象
     * @var object
     * @access protected
     */
    protected $model = null;

    /**
     * 库位模型对象
     * @var object
     * @access protected
     */
    protected $_stock_house = null;

    /**
     * 配货异常模型对象
     * @var object
     * @access protected
     */
    protected $_distribution_abnormal = null;

    /**
     * 子订单处方模型对象
     * @var object
     * @access protected
     */
    protected $_new_order_item_option = null;

    /**
     * 主订单模型对象
     * @var object
     * @access protected
     */
    protected $_new_order = null;

    /**
     * 主订单状态模型对象
     * @var object
     * @access protected
     */
    protected $_new_order_process = null;

    /**
     * sku映射关系模型对象
     * @var object
     * @access protected
     */
    protected $_item_platform_sku = null;

    /**
     * 商品库存模型对象
     * @var object
     * @access protected
     */
    protected $_item = null;

    /**
     * 库存日志模型对象
     * @var object
     * @access protected
     */
    protected $_stock_log = null;

    /**
     * 镜片模型对象
     * @var object
     * @access protected
     */
    protected $_lens_data = null;

    /**
     * 工单模型对象
     * @var object
     * @access protected
     */
    protected $_work_order_list = null;

    /**
     * 工单措施模型对象
     * @var object
     * @access protected
     */
    protected $_work_order_measure = null;

    /**
     * 工单措施sku数据变动关联模型对象
     * @var object
     * @access protected
     */
    protected $_work_order_change_sku = null;

    public function _initialize()
    {
        parent::_initialize();
        $this->model = new NewOrderItemProcess();
        $this->_lens_data = new LensData();
        $this->_stock_house = new StockHouse();
        $this->_distribution_abnormal = new DistributionAbnormal();
        $this->_new_order_item_option = new NewOrderItemOption();
        $this->_new_order = new NewOrder();
        $this->_new_order_process = new NewOrderProcess();
        $this->_item_platform_sku = new ItemPlatformSku();
        $this->_item = new Item();
        $this->_stock_log = new StockLog();
        $this->_work_order_list = new WorkOrderList();
        $this->_work_order_measure = new WorkOrderMeasure();
        $this->_work_order_change_sku = new WorkOrderChangeSku();
    }

    /**
     * 列表
     */
    public function index()
    {
        $label = $this->request->get('label', 0);
        //设置过滤方法
        $this->request->filter(['strip_tags']);
        if ($this->request->isAjax()) {
            //如果发送的来源是Selectpage，则转发到Selectpage
            if ($this->request->request('keyField')) {
                return $this->selectpage();
            }

            $map = [];
            //普通状态剔除跟单数据
            if (!in_array($label, [0, 8])) {
                if (7 == $label) {
                    $map['a.distribution_status'] = [['>', 6], ['<', 9]];
                } else {
                    $map['a.distribution_status'] = $label;
                }
                $map['a.abnormal_house_id'] = 0;
            }

            //处理异常选项
            $filter = json_decode($this->request->get('filter'), true);

            //查询子单ID合集
            $item_process_ids = [];

            //跟单或筛选异常
            if ($filter['abnormal'] || 8 == $label) {
                //异常类型
                if ($filter['abnormal']) {
                    $abnormal_where['type'] = ['in', $filter['abnormal']];
                    unset($filter['abnormal']);
                }

                //获取未处理异常
                if (8 == $label) {
                    $abnormal_where['status'] = 1;
                }
                $item_process_ids = $this->_distribution_abnormal
                    ->where($abnormal_where)
                    ->column('item_process_id');
            }

            //筛选库位号
            if ($filter['stock_house_num']) {
                if(8 == $label){//跟单
                    $house_type = 4;
                }elseif(3 == $label){//待配镜片-定制片
                    $house_type = 3;
                }else{//合单
                    $house_type = 2;
                }
                $stock_house_id = $this->_stock_house
                    ->where([
                        'coding'=>['like', $filter['stock_house_num'] . '%'],
                        'type'=>$house_type
                    ])
                    ->column('id');
                $map['a.temporary_house_id|a.abnormal_house_id|c.store_house_id'] = ['in', $stock_house_id ?: [-1]];
                unset($filter['stock_house_num']);
            }

            if ($filter['increment_id']) {
                $map['b.increment_id'] = ['like', $filter['increment_id'] . '%'];
                unset($filter['increment_id']);
            }

            if ($filter['site']) {
                $map['a.site'] = ['in', $filter['site']];
                unset($filter['site']);
            }

            if (!$filter) {
                $map['a.created_at'] = ['between', [strtotime('-3 month'), time()]];
            }
            $this->request->get(['filter' => json_encode($filter)]);

            //子单工单未处理
            $item_order_numbers = $this->_work_order_change_sku
                ->alias('a')
                ->join(['fa_work_order_list' => 'b'], 'a.work_id=b.id')
                ->where([
                    'a.change_type' => ['in', [1, 2, 3]],//1更改镜架  2更改镜片 3取消订单
                    'b.work_status' => ['in', [1, 2, 3, 5]]//工单未处理
                ])
                ->order('a.create_time', 'desc')
                ->group('a.item_order_number')
                ->column('a.item_order_number');

            //跟单
            if (8 == $label && $item_order_numbers) {
                $item_process_id_work = $this->model->where(['item_order_number' => ['in', $item_order_numbers]])->column('id');
                $item_process_ids = array_unique(array_merge($item_process_ids, $item_process_id_work));
            }

            if ($item_process_ids) {
                $map['a.id'] = ['in', $item_process_ids];
            }

            list($where, $sort, $order, $offset, $limit) = $this->buildparams();

            $total = $this->model
                ->alias('a')
                ->join(['fa_order' => 'b'], 'a.order_id=b.id')
                ->join(['fa_order_process' => 'c'], 'a.order_id=c.order_id')
                ->where($where)
                ->where($map)
                ->order($sort, $order)
                ->count();

            $list = $this->model
                ->alias('a')
                ->field('a.id,a.order_id,a.item_order_number,a.sku,a.order_prescription_type,b.increment_id,b.total_qty_ordered,b.site,b.order_type,b.status,a.distribution_status,a.temporary_house_id,a.abnormal_house_id,order_type,a.created_at,c.store_house_id')
                ->join(['fa_order' => 'b'], 'a.order_id=b.id')
                ->join(['fa_order_process' => 'c'], 'a.order_id=c.order_id')
                ->where($where)
                ->where($map)
                ->order($sort, $order)
                ->limit($offset, $limit)
                ->select();

            $list = collection($list)->toArray();

            //库位号列表
            $stock_house_data = $this->_stock_house
                ->where(['status' => 1, 'type' => ['>', 1], 'occupy' => ['>', 0]])
                ->column('coding', 'id');

            //获取异常数据
            $abnormal_data = $this->_distribution_abnormal
                ->where(['item_process_id' => ['in', array_column($list, 'id')], 'status' => 1])
                ->column('work_id', 'item_process_id');

            //获取工单更改镜框最新信息
            $change_sku = $this->_work_order_change_sku
                ->alias('a')
                ->join(['fa_work_order_measure' => 'b'], 'a.measure_id=b.id')
                ->where([
                    'a.change_type' => 1,
                    'a.item_order_number' => ['in', array_column($list, 'item_order_number')],
                    'b.operation_type' => 1
                ])
                ->order('a.id', 'desc')
                ->group('a.item_order_number')
                ->column('a.change_sku', 'a.item_order_number');

            foreach ($list as $key => $value) {
                $stock_house_num = '-';
                if (!empty($value['temporary_house_id']) && 3 == $label) {
                    $stock_house_num = $stock_house_data[$value['temporary_house_id']];//定制片库位号
                } elseif (!empty($value['abnormal_house_id']) && 8 == $label) {
                    $stock_house_num = $stock_house_data[$value['abnormal_house_id']];//异常库位号
                } elseif (!empty($value['store_house_id']) && 7 == $label) {
                    $stock_house_num = $stock_house_data[$value['store_house_id']];//合单库位号
                }

                $list[$key]['stock_house_num'] = $stock_house_num;
                $list[$key]['created_at'] = date('Y-m-d H:i:s', $value['created_at']);

                //跟单：异常未处理且未创建工单的显示处理异常按钮
                $work_id = $abnormal_data[$value['id']] ?? 0;
                if (8 == $label && 0 < $value['abnormal_house_id'] && 0 == $work_id){
                    $handle_abnormal = 1;
                } else {
                    $handle_abnormal = 0;
                }
                $list[$key]['handle_abnormal'] = $handle_abnormal;

                //判断是否显示工单按钮
                $list[$key]['task_info'] = in_array($value['item_order_number'], $item_order_numbers) ? 1 : 0;

                if ($change_sku[$value['item_order_number']]) {
                    $list[$key]['sku'] = $change_sku[$value['item_order_number']];
                }
            }

            $result = array("total" => $total, "rows" => $list);
            return json($result);
        }
        $this->assign('label', $label);
        $this->assignconfig('label', $label);

        $label_list = ['全部', '待打印标签', '待配货', '待配镜片', '待加工', '待印logo', '待成品质检', '待合单', '跟单'];
        $this->assign('label_list', $label_list);

        return $this->view->fetch();
    }


    /**
     * 镜片详情
     *
     * @Description
     * @author wpl
     * @since 2020/11/09 18:03:41 
     * @param [type] $ids
     * @return void
     */
    public function detail($ids = null)
    {
        $row = $this->model->get($ids);
        !$row && $this->error(__('No Results were found'));

        //查询处方详情
        $result = $this->_new_order_item_option->get($row->option_id)->toArray();

        //获取更改镜框最新信息
        $change_sku = $this->_work_order_change_sku
            ->alias('a')
            ->join(['fa_work_order_measure' => 'b'], 'a.measure_id=b.id')
            ->where([
                'a.change_type' => 1,
                'a.item_order_number' => $row->item_order_number,
                'b.operation_type' => 1
            ])
            ->order('a.id', 'desc')
            ->value('a.change_sku');
        if ($change_sku) {
            $result['sku'] = $change_sku;
        }

        //获取更改镜片最新处方信息
        $change_lens = $this->_work_order_change_sku
            ->alias('a')
            ->field('a.od_sph,a.od_cyl,a.od_axis,a.od_add,a.pd_r,a.od_pv,a.od_bd,a.od_pv_r,a.od_bd_r,a.os_sph,a.os_cyl,a.os_axis,a.os_add,a.pd_l,a.os_pv,a.os_bd,a.os_pv_r,a.os_bd_r,a.lens_number,a.recipe_type as prescription_type,prescription_option')
            ->join(['fa_work_order_measure' => 'b'], 'a.measure_id=b.id')
            ->where([
                'a.change_type' => 2,
                'a.item_order_number' => $row->item_order_number,
                'b.operation_type' => 1
            ])
            ->order('a.id', 'desc')
            ->find();
        if ($change_lens) {
            $change_lens = $change_lens->toArray();

            //处理pd值
            if ($change_lens['pd_l'] && $change_lens['pd_r']) {
                $change_lens['pd'] = '';
                $change_lens['pdcheck'] = 'on';
            } else {
                $change_lens['pd'] = $change_lens['pd_r'] ?: $change_lens['pd_l'];
                $change_lens['pdcheck'] = '';
            }

            //处理斜视值
            if ($change_lens['od_pv'] || $change_lens['os_pv']) {
                $change_lens['prismcheck'] = 'on';
            } else {
                $change_lens['prismcheck'] = '';
            }

            //处理镀膜
            $prescription_option = unserialize($change_lens['prescription_option']);
            $change_lens['coating_name'] = $prescription_option['coating_name'] ?: '';
            unset($change_lens['prescription_option']);

            $result = array_merge($result, $change_lens);
        }

        //获取镜片名称
        $lens_name = '';
        if ($result['lens_number']) {
            //获取镜片编码及名称
            $lens_name = $this->_lens_data->where('lens_number', $result['lens_number'])->value('lens_name');
        }
        $result['lens_name'] = $lens_name;
        $this->assign('result', $result);
        return $this->view->fetch();
    }

    /**
     * 获取镜架尺寸
     *
     * @Description
     * @author wpl
     * @since 2020/11/13 10:08:45 
     * @param [type] $product_id
     * @param [type] $site
     * @return void
     */
    protected function get_frame_lens_width_height_bridge($product_id, $site)
    {
        if ($product_id) {
            $querySql = "select cpev.entity_type_id,cpev.attribute_id,cpev.`value`,cpev.entity_id
            from catalog_product_entity_varchar cpev LEFT JOIN catalog_product_entity cpe on cpe.entity_id=cpev.entity_id 
            where cpev.attribute_id in(161,163,164) and cpev.store_id=0 and cpev.entity_id=$product_id";
            switch ($site) {
                case 1:
                    $model = Db::connect('database.db_zeelool');
                    break;
                case 2:
                    $model = Db::connect('database.db_voogueme');
                    break;
                case 3:
                    $model = Db::connect('database.db_nihao');
                    break;
                case 4:
                    $model = Db::connect('database.db_meeloog');
                    break;
                case 5:
                    $model = Db::connect('database.db_weseeoptical');
                    break;
                case 9:
                    $model = Db::connect('database.db_zeelool_es');
                    break;
                case 10:
                    $model = Db::connect('database.db_zeelool_de');
                    break;
                case 11:
                    $model = Db::connect('database.db_zeelool_jp');
                    break;
                default:
                    break;
            }

            $resultList = $model->query($querySql);
            if ($resultList) {
                $result = array();
                foreach ($resultList as $key => $value) {
                    if ($value['attribute_id'] == 161) {
                        $result['lens_width'] = $value['value'];
                    }
                    if ($value['attribute_id'] == 164) {
                        $result['lens_height'] = $value['value'];
                    }
                    if ($value['attribute_id'] == 163) {
                        $result['bridge'] = $value['value'];
                    }
                }
            } else {
                $result['lens_width'] = '';
                $result['lens_height'] = '';
                $result['bridge'] = '';
            }
        }
        return $result;
    }

    /**
     * 批量导出
     *
     * @Description
     * @author wpl
     * @since 2020/11/12 08:54:05 
     * @return void
     */
    public function batch_export_xls()
    {
        set_time_limit(0);
        ini_set('memory_limit', '512M');
        //根据传的标签切换状态
        $label = $this->request->get('label', 0);

        $ids = input('ids');
        $map = [];
        if ($ids) {
            $map['a.id'] = ['in', $ids];
            $where = [];
            $sort = 'a.created_at';
            $order = 'desc';
        } else {
            //普通状态剔除跟单数据
            if (!in_array($label, [0, 8])) {
                if (7 == $label) {
                    $map['a.status'] = [['>', 6], ['<', 9]];
                } else {
                    $map['a.status'] = $label;
                }
                $map['a.temporary_house_id|a.abnormal_house_id'] = 0;
            }

            $filter = json_decode($this->request->get('filter'), true);
            if ($filter['abnormal'] || $filter['stock_house_num']) {
                //筛选异常
                if ($filter['abnormal']) {
                    $abnormal_where['type'] = $filter['abnormal'];
                    if (8 == $label) {
                        $abnormal_where['status'] = 1;
                    }
                    $item_process_id = $this->_distribution_abnormal
                        ->where($abnormal_where)
                        ->column('item_process_id');
                    $map['a.id'] = ['in', $item_process_id];
                }

                //筛选库位号
                if ($filter['stock_house_num']) {
                    $stock_house_where['coding'] = ['like', $filter['stock_house_num'] . '%'];
                    if (8 == $label) {
                        $stock_house_where['type'] = ['>', 2];
                    } else {
                        $stock_house_where['type'] = 2;
                    }
                    $stock_house_id = $this->_stock_house
                        ->where($stock_house_where)
                        ->column('id');
                    $map['a.temporary_house_id|a.abnormal_house_id'] = ['in', $stock_house_id];
                }
                unset($filter['abnormal']);
                unset($filter['stock_house_num']);
                $this->request->get(['filter' => json_encode($filter)]);
            }

            list($where, $sort, $order) = $this->buildparams();
        }

        $list = $this->model
            ->alias('a')
            ->field('a.id,a.item_order_number,a.sku,a.order_prescription_type,b.increment_id,b.total_qty_ordered,b.site,a.distribution_status,a.created_at,c.*')
            ->join(['fa_order' => 'b'], 'a.order_id=b.id')
            ->join(['fa_order_item_option' => 'c'], 'a.option_id=c.id')
            ->where($where)
            ->where($map)
            ->order($sort, $order)
            ->select();
        $list = collection($list)->toArray();

        //从数据库查询需要的数据
        $spreadsheet = new Spreadsheet();

        //常规方式：利用setCellValue()填充数据
        $spreadsheet->setActiveSheetIndex(0)
            ->setCellValue("A1", "日期")
            ->setCellValue("B1", "订单号")
            ->setCellValue("C1", "子单号")
            ->setCellValue("D1", "SKU")
            ->setCellValue("E1", "站点")
            ->setCellValue("F1", "子单号状态")
            ->setCellValue("G1", "眼球")
            ->setCellValue("H1", "SPH")
            ->setCellValue("I1", "CYL")
            ->setCellValue("J1", "AXI")
            ->setCellValue("K1", "ADD")
            ->setCellValue("L1", "单PD")
            ->setCellValue("M1", "PD")
            ->setCellValue("N1", "镜片")
            ->setCellValue("O1", "镜框宽度")
            ->setCellValue("P1", "镜框高度")
            ->setCellValue("Q1", "bridge")
            ->setCellValue("R1", "处方类型")
            ->setCellValue("S1", "Prism\n(out/in)")
            ->setCellValue("T1", "Direct\n(out/in)")
            ->setCellValue("U1", "Prism\n(up/down)")
            ->setCellValue("V1", "Direct\n(up/down)");
        $spreadsheet->setActiveSheetIndex(0)->setTitle('订单处方');

        //站点列表
        $site_list = [
            1 => 'Zeelool',
            2 => 'Voogueme',
            3 => 'Nihao',
            4 => 'Meeloog',
            5 => 'Wesee',
            8 => 'Amazon',
            9 => 'Zeelool_es',
            10 => 'Zeelool_de',
            11 => 'Zeelool_jp'
        ];

        //子单号状态
        $distribution_status_list = [
            1 => '待打印标签',
            2 => '待配货',
            3 => '待配镜片',
            4 => '待加工',
            5 => '待印logo',
            6 => '待成品质检',
            7 => '待合单',
            8 => '合单中',
            9 => '合单完成'
        ];

        //获取更改镜框最新信息
        $change_sku = $this->_work_order_change_sku
            ->alias('a')
            ->join(['fa_work_order_measure' => 'b'], 'a.measure_id=b.id')
            ->where([
                'a.change_type' => 1,
                'a.item_order_number' => ['in', array_column($list, 'item_order_number')],
                'b.operation_type' => 1
            ])
            ->order('a.id', 'desc')
            ->group('a.item_order_number')
            ->column('a.change_sku', 'a.item_order_number');

        //获取更改镜片最新处方信息
        $change_lens = $this->_work_order_change_sku
            ->alias('a')
            ->join(['fa_work_order_measure' => 'b'], 'a.measure_id=b.id')
            ->where([
                'a.change_type' => 2,
                'a.item_order_number' => ['in', array_column($list, 'item_order_number')],
                'b.operation_type' => 1
            ])
            ->order('a.id', 'desc')
            ->group('a.item_order_number')
            ->column('a.od_sph,a.od_cyl,a.od_axis,a.od_add,a.pd_r,a.od_pv,a.od_bd,a.od_pv_r,a.od_bd_r,a.os_sph,a.os_cyl,a.os_axis,a.os_add,a.pd_l,a.os_pv,a.os_bd,a.os_pv_r,a.os_bd_r,a.lens_number,a.recipe_type as prescription_type', 'a.item_order_number');
        if ($change_lens) {
            foreach ($change_lens as $key => $val) {
                if ($val['pd_l'] && $val['pd_r']) {
                    $change_lens[$key]['pd'] = '';
                    $change_lens[$key]['pdcheck'] = 'on';
                } else {
                    $change_lens[$key]['pd'] = $val['pd_r'] ?: $val['pd_l'];
                    $change_lens[$key]['pdcheck'] = '';
                }
            }
        }

        //获取镜片编码及名称
        $lens_list = $this->_lens_data->column('lens_name', 'lens_number');

        foreach ($list as $key => &$value) {
            //更改镜框最新sku
            if ($change_sku[$value['item_order_number']]) {
                $value['sku'] = $change_sku[$value['item_order_number']];
            }

            //更改镜片最新数据
            if ($change_lens[$value['item_order_number']]) {
                $value = array_merge($value, $change_lens[$value['item_order_number']]);
            }

            //网站SKU转换仓库SKU
            $value['prescription_type'] = isset($value['prescription_type']) ? $value['prescription_type'] : '';
            $value['od_sph'] = isset($value['od_sph']) ? urldecode($value['od_sph']) : '';
            $value['os_sph'] = isset($value['os_sph']) ? urldecode($value['os_sph']) : '';
            $value['od_cyl'] = isset($value['od_cyl']) ? urldecode($value['od_cyl']) : '';
            $value['os_cyl'] = isset($value['os_cyl']) ? urldecode($value['os_cyl']) : '';
            $spreadsheet->getActiveSheet()->setCellValue("A" . ($key * 2 + 2), date('Y-m-d', $value['created_at']));
            $spreadsheet->getActiveSheet()->setCellValue("B" . ($key * 2 + 2), $value['increment_id']);
            $spreadsheet->getActiveSheet()->setCellValue("C" . ($key * 2 + 2), $value['item_order_number']);
            $spreadsheet->getActiveSheet()->setCellValue("D" . ($key * 2 + 2), $value['sku']);
            $spreadsheet->getActiveSheet()->setCellValue("E" . ($key * 2 + 2), $site_list[$value['site']]);
            $spreadsheet->getActiveSheet()->setCellValue("F" . ($key * 2 + 2), $distribution_status_list[$value['distribution_status']]);
            $spreadsheet->getActiveSheet()->setCellValue("G" . ($key * 2 + 2), '右眼');
            $spreadsheet->getActiveSheet()->setCellValue("G" . ($key * 2 + 3), '左眼');
            $spreadsheet->getActiveSheet()->setCellValue("H" . ($key * 2 + 2), (float)$value['od_sph'] > 0 ? ' +' . number_format($value['od_sph'] * 1, 2) : ' ' . $value['od_sph']);
            $spreadsheet->getActiveSheet()->setCellValue("H" . ($key * 2 + 3), (float)$value['os_sph'] > 0 ? ' +' . number_format($value['os_sph'] * 1, 2) : ' ' . $value['os_sph']);
            $spreadsheet->getActiveSheet()->setCellValue("I" . ($key * 2 + 2), (float)$value['od_cyl'] > 0 ? ' +' . number_format($value['od_cyl'] * 1, 2) : ' ' . $value['od_cyl']);
            $spreadsheet->getActiveSheet()->setCellValue("I" . ($key * 2 + 3), (float)$value['os_cyl'] > 0 ? ' +' . number_format($value['os_cyl'] * 1, 2) : ' ' . $value['os_cyl']);
            $spreadsheet->getActiveSheet()->setCellValue("J" . ($key * 2 + 2), $value['od_axis']);
            $spreadsheet->getActiveSheet()->setCellValue("J" . ($key * 2 + 3), $value['os_axis']);
            $value['os_add'] = urldecode($value['os_add']);
            $value['od_add'] = urldecode($value['od_add']);
            if ($value['os_add'] && $value['os_add'] && (float)($value['os_add']) * 1 != 0 && (float)($value['od_add']) * 1 != 0) {
                $spreadsheet->getActiveSheet()->setCellValue("K" . ($key * 2 + 2), $value['od_add']);
                $spreadsheet->getActiveSheet()->setCellValue("K" . ($key * 2 + 3), $value['os_add']);
            } else {

                if ($value['os_add'] && (float)$value['os_add'] * 1 != 0) {
                    //数值在上一行合并有效，数值在下一行合并后为空
                    $spreadsheet->getActiveSheet()->setCellValue("K" . ($key * 2 + 2), $value['os_add']);
                    $spreadsheet->getActiveSheet()->mergeCells("K" . ($key * 2 + 2) . ":K" . ($key * 2 + 3));
                } else {
                    //数值在上一行合并有效，数值在下一行合并后为空
                    $spreadsheet->getActiveSheet()->setCellValue("K" . ($key * 2 + 2), $value['od_add']);
                    $spreadsheet->getActiveSheet()->mergeCells("K" . ($key * 2 + 2) . ":K" . ($key * 2 + 3));
                }
            }

            if ($value['pdcheck'] == 'on') {
                $spreadsheet->getActiveSheet()->setCellValue("L" . ($key * 2 + 2), $value['pd_r']);
                $spreadsheet->getActiveSheet()->setCellValue("L" . ($key * 2 + 3), $value['pd_l']);
            } else {
                $spreadsheet->getActiveSheet()->setCellValue("M" . ($key * 2 + 2), $value['pd']);
                $spreadsheet->getActiveSheet()->mergeCells("M" . ($key * 2 + 2) . ":M" . ($key * 2 + 3));
            }

            //查询镜框尺寸
            $tmp_bridge = $this->get_frame_lens_width_height_bridge($value['product_id'], $value['site']);
            $lens_name = $lens_list[$value['lens_number']] ?: $value['web_lens_name'];
            $spreadsheet->getActiveSheet()->setCellValue("N" . ($key * 2 + 2), $lens_name);
            $spreadsheet->getActiveSheet()->setCellValue("O" . ($key * 2 + 2), $tmp_bridge['lens_width']);
            $spreadsheet->getActiveSheet()->setCellValue("P" . ($key * 2 + 2), $tmp_bridge['lens_height']);
            $spreadsheet->getActiveSheet()->setCellValue("Q" . ($key * 2 + 2), $tmp_bridge['bridge']);
            $spreadsheet->getActiveSheet()->setCellValue("R" . ($key * 2 + 2), $value['prescription_type']);
            $spreadsheet->getActiveSheet()->setCellValue("S" . ($key * 2 + 2), isset($value['od_pv']) ? $value['od_pv'] : '');
            $spreadsheet->getActiveSheet()->setCellValue("S" . ($key * 2 + 3), isset($value['os_pv']) ? $value['os_pv'] : '');

            $spreadsheet->getActiveSheet()->setCellValue("T" . ($key * 2 + 2), isset($value['od_bd']) ? $value['od_bd'] : '');
            $spreadsheet->getActiveSheet()->setCellValue("T" . ($key * 2 + 3), isset($value['os_bd']) ? $value['os_bd'] : '');

            $spreadsheet->getActiveSheet()->setCellValue("U" . ($key * 2 + 2), isset($value['od_pv_r']) ? $value['od_pv_r'] : '');
            $spreadsheet->getActiveSheet()->setCellValue("U" . ($key * 2 + 3), isset($value['os_pv_r']) ? $value['os_pv_r'] : '');

            $spreadsheet->getActiveSheet()->setCellValue("V" . ($key * 2 + 2), isset($value['od_bd_r']) ? $value['od_bd_r'] : '');
            $spreadsheet->getActiveSheet()->setCellValue("V" . ($key * 2 + 3), isset($value['os_bd_r']) ? $value['os_bd_r'] : '');

            //合并单元格
            $spreadsheet->getActiveSheet()->mergeCells("A" . ($key * 2 + 2) . ":A" . ($key * 2 + 3));
            $spreadsheet->getActiveSheet()->mergeCells("B" . ($key * 2 + 2) . ":B" . ($key * 2 + 3));
            $spreadsheet->getActiveSheet()->mergeCells("C" . ($key * 2 + 2) . ":C" . ($key * 2 + 3));
            $spreadsheet->getActiveSheet()->mergeCells("D" . ($key * 2 + 2) . ":D" . ($key * 2 + 3));
            $spreadsheet->getActiveSheet()->mergeCells("E" . ($key * 2 + 2) . ":E" . ($key * 2 + 3));
            $spreadsheet->getActiveSheet()->mergeCells("F" . ($key * 2 + 2) . ":F" . ($key * 2 + 3));
            $spreadsheet->getActiveSheet()->mergeCells("L" . ($key * 2 + 2) . ":L" . ($key * 2 + 3));

            $spreadsheet->getActiveSheet()->mergeCells("M" . ($key * 2 + 2) . ":M" . ($key * 2 + 3));
            $spreadsheet->getActiveSheet()->mergeCells("N" . ($key * 2 + 2) . ":N" . ($key * 2 + 3));
            $spreadsheet->getActiveSheet()->mergeCells("O" . ($key * 2 + 2) . ":O" . ($key * 2 + 3));
            $spreadsheet->getActiveSheet()->mergeCells("P" . ($key * 2 + 2) . ":P" . ($key * 2 + 3));
            $spreadsheet->getActiveSheet()->mergeCells("Q" . ($key * 2 + 2) . ":Q" . ($key * 2 + 3));
            $spreadsheet->getActiveSheet()->mergeCells("R" . ($key * 2 + 2) . ":R" . ($key * 2 + 3));
        }

        //设置宽度
        $spreadsheet->getActiveSheet()->getColumnDimension('A')->setWidth(12);
        $spreadsheet->getActiveSheet()->getColumnDimension('B')->setWidth(12);
        $spreadsheet->getActiveSheet()->getColumnDimension('C')->setWidth(20);
        $spreadsheet->getActiveSheet()->getColumnDimension('D')->setWidth(20);
        $spreadsheet->getActiveSheet()->getColumnDimension('E')->setWidth(20);
        $spreadsheet->getActiveSheet()->getColumnDimension('N')->setWidth(40);
        $spreadsheet->getActiveSheet()->getColumnDimension('F')->setWidth(15);
        $spreadsheet->getActiveSheet()->getColumnDimension('G')->setWidth(15);
        $spreadsheet->getActiveSheet()->getColumnDimension('H')->setWidth(15);
        $spreadsheet->getActiveSheet()->getColumnDimension('I')->setWidth(15);
        $spreadsheet->getActiveSheet()->getColumnDimension('J')->setWidth(15);
        $spreadsheet->getActiveSheet()->getColumnDimension('K')->setWidth(15);
        $spreadsheet->getActiveSheet()->getColumnDimension('L')->setWidth(15);
        $spreadsheet->getActiveSheet()->getColumnDimension('O')->setWidth(15);
        $spreadsheet->getActiveSheet()->getColumnDimension('P')->setWidth(15);
        $spreadsheet->getActiveSheet()->getColumnDimension('Q')->setWidth(15);
        $spreadsheet->getActiveSheet()->getColumnDimension('R')->setWidth(20);
        $spreadsheet->getActiveSheet()->getColumnDimension('S')->setWidth(15);
        $spreadsheet->getActiveSheet()->getColumnDimension('T')->setWidth(15);
        $spreadsheet->getActiveSheet()->getColumnDimension('U')->setWidth(15);
        $spreadsheet->getActiveSheet()->getColumnDimension('V')->setWidth(15);
        //自动换行
        $spreadsheet->getDefaultStyle()->getAlignment()->setWrapText(true);
        $spreadsheet->getDefaultStyle()->getFont()->setName('微软雅黑')->setSize(12);

        //设置边框
        $border = [
            'borders' => [
                'allBorders' => [
                    'borderStyle' => \PhpOffice\PhpSpreadsheet\Style\Border::BORDER_THIN, // 设置border样式
                    'color' => ['argb' => 'FF000000'], // 设置border颜色
                ],
            ],
        ];


        $setBorder = 'A1:' . $spreadsheet->getActiveSheet()->getHighestColumn() . $spreadsheet->getActiveSheet()->getHighestRow();
        $spreadsheet->getActiveSheet()->getStyle($setBorder)->applyFromArray($border);

        $spreadsheet->getActiveSheet()->getStyle('A1:V' . $spreadsheet->getActiveSheet()->getHighestRow())->getAlignment()->setHorizontal(\PhpOffice\PhpSpreadsheet\Style\Alignment::HORIZONTAL_CENTER);
        $spreadsheet->getActiveSheet()->getStyle('A1:V' . $spreadsheet->getActiveSheet()->getHighestRow())->getAlignment()->setVertical(\PhpOffice\PhpSpreadsheet\Style\Alignment::VERTICAL_CENTER);

        $spreadsheet->setActiveSheetIndex(0);

        $save_name = '配货列表' . date("YmdHis", time());
        //输出07Excel版本
        header('Content-Type: application/vnd.openxmlformats-officedocument.spreadsheetml.sheet');
        //输出名称
        header('Content-Disposition: attachment;filename="' . $save_name . '.xlsx"');
        //禁止缓存
        header('Cache-Control: max-age=0');
        $writer = new Xlsx($spreadsheet);
        $writer->save('php://output');
    }

    /**
     * 标记已打印
     * @Description
     * @author lzh
     * @since 2020/10/28 14:45:39
     * @return void
     */
    public function tag_printed()
    {
        $ids = input('id_params/a');
        !$ids && $this->error('请选择要标记的数据');

        //检测子订单状态
        $where = [
            'id' => ['in', $ids],
            'distribution_status' => ['neq', 1]
        ];
        $count = $this->model->where($where)->count();
        0 < $count && $this->error('存在非当前节点的子订单');

        //标记打印状态
        $this->model->startTrans();
        try {
            //标记状态
            $this->model
                ->allowField(true)
                ->isUpdate(true, ['id' => ['in', $ids]])
                ->save(['distribution_status' => 2]);

            //记录配货日志
            $admin = (object)session('admin');
            DistributionLog::record($admin, $ids, 1, '标记打印完成');

            $this->model->commit();
        } catch (PDOException $e) {
            $this->model->rollback();
            $this->error($e->getMessage());
        } catch (Exception $e) {
            $this->model->rollback();
            $this->error($e->getMessage());
        }
        $this->success('标记成功!', '', 'success', 200);
    }

    /**
     * 打印标签
     *
     * @Description
     * @author wpl
     * @since 2020/11/10 10:36:22 
     * @return void
     */
    public function batch_print_label()
    {
        //禁用默认模板
        $this->view->engine->layout(false);
        ob_start();
        $ids = input('ids');
        !$ids && $this->error('缺少参数', url('index?ref=addtabs'));

        //获取子订单列表
        $list = $this->model
            ->alias('a')
            ->field('a.item_order_number,a.order_id,a.created_at,b.os_add,b.od_add,b.pdcheck,b.prismcheck,b.pd_r,b.pd_l,b.pd,b.od_pv,b.os_pv,b.od_bd,b.os_bd,b.od_bd_r,b.os_bd_r,b.od_pv_r,b.os_pv_r,b.index_name,b.coating_name,b.prescription_type,b.sku,b.od_sph,b.od_cyl,b.od_axis,b.os_sph,b.os_cyl,b.os_axis,b.lens_number')
            ->join(['fa_order_item_option' => 'b'], 'a.option_id=b.id')
            ->where(['a.id' => ['in', $ids]])
            ->select();
        $list = collection($list)->toArray();
        $order_ids = array_column($list, 'order_id');
        $sku_arr = array_column($list, 'sku');

        //查询sku映射表
        $item_res = $this->_item_platform_sku->cache(3600)->where(['platform_sku' => ['in', array_unique($sku_arr)]])->column('sku', 'platform_sku');

        //获取订单数据
        $order_list = $this->_new_order->where(['id' => ['in', array_unique($order_ids)]])->column('total_qty_ordered,increment_id', 'id');

        //查询产品货位号
        $cargo_number = $this->_stock_house->alias('a')->where(['status' => 1, 'b.is_del' => 1, 'a.type' => 1])->join(['fa_store_sku' => 'b'], 'a.id=b.store_id')->column('coding', 'sku');

        //获取更改镜框最新信息
        $change_sku = $this->_work_order_change_sku
            ->alias('a')
            ->join(['fa_work_order_measure' => 'b'], 'a.measure_id=b.id')
            ->where([
                'a.change_type' => 1,
                'a.item_order_number' => ['in', array_column($list, 'item_order_number')],
                'b.operation_type' => 1
            ])
            ->order('a.id', 'desc')
            ->group('a.item_order_number')
            ->column('a.change_sku', 'a.item_order_number');

        //获取更改镜片最新处方信息
        $change_lens = $this->_work_order_change_sku
            ->alias('a')
            ->join(['fa_work_order_measure' => 'b'], 'a.measure_id=b.id')
            ->where([
                'a.change_type' => 2,
                'a.item_order_number' => ['in', array_column($list, 'item_order_number')],
                'b.operation_type' => 1
            ])
            ->order('a.id', 'desc')
            ->group('a.item_order_number')
            ->column('a.od_sph,a.od_cyl,a.od_axis,a.od_add,a.pd_r,a.od_pv,a.od_bd,a.od_pv_r,a.od_bd_r,a.os_sph,a.os_cyl,a.os_axis,a.os_add,a.pd_l,a.os_pv,a.os_bd,a.os_pv_r,a.os_bd_r,a.lens_number,a.recipe_type as prescription_type', 'a.item_order_number');
        if ($change_lens) {
            foreach ($change_lens as $key => $val) {
                if ($val['pd_l'] && $val['pd_r']) {
                    $change_lens[$key]['pd'] = '';
                    $change_lens[$key]['pdcheck'] = 'on';
                } else {
                    $change_lens[$key]['pd'] = $val['pd_r'] ?: $val['pd_l'];
                    $change_lens[$key]['pdcheck'] = '';
                }
            }
        }

        //获取镜片编码及名称
        $lens_list = $this->_lens_data->column('lens_name', 'lens_number');

        $data = [];
        foreach ($list as $k => $v) {
            //更改镜框最新sku
            if ($change_sku[$v['item_order_number']]) {
                $v['sku'] = $change_sku[$v['item_order_number']];
            }

            //更改镜片最新数据
            if ($change_lens[$v['item_order_number']]) {
                $v = array_merge($v, $change_lens[$v['item_order_number']]);
            }

            $item_order_number = $v['item_order_number'];
            $fileName = ROOT_PATH . "public" . DS . "uploads" . DS . "printOrder" . DS . "distribution" . DS . "new" . DS . "$item_order_number.png";
            $dir = ROOT_PATH . "public" . DS . "uploads" . DS . "printOrder" . DS . "distribution" . DS . "new";
            if (!file_exists($dir)) {
                mkdir($dir, 0777, true);
            }
            $img_url = "/uploads/printOrder/distribution/new/$item_order_number.png";

            //生成条形码
            $this->generate_barcode_new($item_order_number, $fileName);
            $v['created_at'] = date('Y-m-d H:i:s', $v['created_at']);
            $v['img_url'] = $img_url;

            //序号
            $serial = explode('-', $item_order_number);
            $v['serial'] = $serial[1];
            $v['total_qty_ordered'] = $order_list[$v['order_id']]['total_qty_ordered'];
            $v['increment_id'] = $order_list[$v['order_id']]['increment_id'];

            //库位号
            $v['coding'] = $cargo_number[$item_res[$v['sku']]];

            //判断双ADD逻辑
            if ($v['os_add'] && $v['od_add'] && (float)$v['os_add'] * 1 != 0 && (float)$v['od_add'] * 1 != 0) {
                $v['total_add'] = '';
            } else {
                if ($v['os_add'] && (float)$v['os_add'] * 1 != 0) {
                    $v['total_add'] = $v['os_add'];
                } else {
                    $v['total_add'] = $v['od_add'];
                }
            }

            //获取镜片名称
            $v['lens_name'] = $lens_list[$v['lens_number']] ?: $v['web_lens_name'];

            $data[] = $v;
        }
        $this->assign('list', $data);
        $html = $this->view->fetch('print_label');
        echo $html;
    }

    /**
     * 生成新的条形码
     */
    protected function generate_barcode_new($text, $fileName)
    {
        // 引用barcode文件夹对应的类
        Loader::import('BCode.BCGFontFile', EXTEND_PATH);
        //Loader::import('BCode.BCGColor',EXTEND_PATH);
        Loader::import('BCode.BCGDrawing', EXTEND_PATH);
        // 条形码的编码格式
        // Loader::import('BCode.BCGcode39',EXTEND_PATH,'.barcode.php');
        Loader::import('BCode.BCGcode128', EXTEND_PATH, '.barcode.php');

        // $code = '';
        // 加载字体大小
        $font = new \BCGFontFile(EXTEND_PATH . '/BCode/font/Arial.ttf', 18);
        //颜色条形码
        $color_black = new \BCGColor(0, 0, 0);
        $color_white = new \BCGColor(255, 255, 255);
        $label = new \BCGLabel();
        $label->setPosition(\BCGLabel::POSITION_TOP);
        $label->setText('');
        $label->setFont($font);
        $drawException = null;
        try {
            // $code = new \BCGcode39();
            $code = new \BCGcode128();
            $code->setScale(4);
            $code->setThickness(18); // 条形码的厚度
            $code->setForegroundColor($color_black); // 条形码颜色
            $code->setBackgroundColor($color_white); // 空白间隙颜色
            $code->setFont(0); //设置字体
            $code->addLabel($label); //设置字体
            $code->parse($text); // 条形码需要的数据内容
        } catch (\Exception $exception) {
            $drawException = $exception;
        }
        //根据以上条件绘制条形码
        $drawing = new \BCGDrawing('', $color_white);
        if ($drawException) {
            $drawing->drawException($drawException);
        } else {
            $drawing->setBarcode($code);
            if ($fileName) {
                // echo 'setFilename<br>';
                $drawing->setFilename($fileName);
            }
            $drawing->draw();
        }
        // 生成PNG格式的图片
        header('Content-Type: image/png');
        // header('Content-Disposition:attachment; filename="barcode.png"'); //自动下载
        $drawing->finish(\BCGDrawing::IMG_FORMAT_PNG);
    }

    /**
     * 更新配货状态
     *
     * @Description
     * @author lzh
     * @since 2020/10/28 14:45:39
     * @return void
     */
    public function set_status()
    {
        $ids = input('id_params/a');
        !$ids && $this->error('请选择要标记的数据');

        $check_status = input('status');
        empty($check_status) && $this->error('状态值不能为空');

        //检测异常状态
        $abnormal_count = $this->_distribution_abnormal
            ->where(['item_process_id' => ['in', $ids], 'status' => 1])
            ->count();
        0 < $abnormal_count && $this->error('有异常待处理的子订单');

        //检测配货状态
        $item_list = $this->model
            ->field('id,site,distribution_status,order_id,option_id,sku,item_order_number')
            ->where(['id' => ['in', $ids]])
            ->select();
        $order_ids = [];
        $option_ids = [];
        $item_order_numbers = [];
        foreach ($item_list as $value) {
            $value['distribution_status'] != $check_status && $this->error('存在非当前节点的子订单');
            $order_ids[] = $value['order_id'];
            $option_ids[] = $value['option_id'];
            $item_order_numbers[] = $value['item_order_number'];
        }

        //查询订单号
        $order_ids = array_unique($order_ids);
        $increment_ids = $this->_new_order
            ->where(['id' => ['in', $order_ids], 'status' => 'processing'])
            ->column('increment_id');
        count($order_ids) != count($increment_ids) && $this->error('当前订单状态不可操作');

        //检测是否有工单未处理
        $check_work_order = $this->_work_order_measure
            ->alias('a')
            ->field('a.item_order_number,a.measure_choose_id')
            ->join(['fa_work_order_list' => 'b'], 'a.work_id=b.id')
            ->where([
                'a.operation_type' => 0,
                'b.platform_order' => ['in', $increment_ids],
                'b.work_status' => ['in', [1, 2, 3, 5]]
            ])
            ->select();
        if ($check_work_order) {
            foreach ($check_work_order as $val) {
                (
                    3 == $val['measure_choose_id']//主单取消措施未处理
                    ||
                    in_array($val['item_order_number'], $item_order_numbers)//子单措施未处理:更改镜框18、更改镜片19、取消20
                )
                && $this->error('子单号：' . $val['item_order_number'] . '有工单未处理');
            }
        }

        //是否有子订单取消
        $check_cancel_order = $this->_work_order_change_sku
            ->alias('a')
            ->join(['fa_work_order_measure' => 'b'], 'a.measure_id=b.id')
            ->where([
                'a.change_type' => 3,
                'a.item_order_number' => ['in', $item_order_numbers],
                'b.operation_type' => 1
            ])
            ->value('a.item_order_number');
        $check_cancel_order && $this->error('子单号：' . $check_cancel_order . ' 已取消');

        //获取订单购买总数
        $total_list = $this->_new_order
            ->where(['id' => ['in', array_unique($order_ids)]])
            ->column('total_qty_ordered', 'id');

        //获取子订单处方数据
        $option_list = $this->_new_order_item_option
            ->field('id,is_print_logo,order_prescription_type')
            ->where(['id' => ['in', array_unique($option_ids)]])
            ->select();
        $option_list = array_column($option_list, NULL, 'id');

        //状态类型
        $status_arr = [
            2 => '配货',
            3 => '配镜片',
            4 => '加工',
            5 => '印logo',
            6 => '成品质检',
            8 => '合单'
        ];

        //操作人信息
        $admin = (object)session('admin');

        $this->_item->startTrans();
        $this->_stock_log->startTrans();
        $this->_new_order_process->startTrans();
        $this->model->startTrans();
        try {
            //更新状态
            foreach ($item_list as $value) {
                //下一步状态
                if (2 == $check_status) {
                    //根据处方类型字段order_prescription_type(现货处方镜、定制处方镜)判断是否需要配镜片
                    if(in_array($option_list[$value['option_id']]['order_prescription_type'],[2,3])){
                        $save_status = 3;
                    } else {
                        if ($option_list[$value['option_id']]['is_print_logo']) {
                            $save_status = 5; //待印logo
                        } else {
                            if ($total_list[$value['order_id']]['total_qty_ordered'] > 1) {
                                $save_status = 7;
                            } else {
                                $save_status = 9;
                            }
                        }
                    }

                    //获取true_sku
                    $true_sku = $this->_item_platform_sku->getTrueSku($value['sku'], $value['site']);

                    //获取配货占用库存
                    $item_before = $this->_item
                        ->field('distribution_occupy_stock')
                        ->where(['sku' => $true_sku])
                        ->find();

                    //增加配货占用库存
                    $this->_item
                        ->where(['sku' => $true_sku])
                        ->setInc('distribution_occupy_stock', 1);

                    //记录库存日志
                    $this->_stock_log->setData([
                        'type' => 2,
                        'site' => $value['site'],
                        'modular' => 2,
                        'change_type' => 4,
                        'source' => 1,
                        'sku' => $true_sku,
                        'number_type' => 2,
                        'order_number' => $value['item_order_number'],
                        'distribution_stock_before' => $item_before['distribution_occupy_stock'],
                        'distribution_stock_change' => -1,
                        'create_person' => session('admin.nickname'),
                        'create_time' => time()
                    ]);
                } elseif (3 == $check_status) {
                    $save_status = 4;
                } elseif (4 == $check_status) {
                    if ($option_list[$value['option_id']]['is_print_logo']) {
                        $save_status = 5;
                    } else {
                        $save_status = 6;
                    }
                } elseif (5 == $check_status) {
                    $save_status = 6;
                } elseif (6 == $check_status) {
                    if ($total_list[$value['order_id']]['total_qty_ordered'] > 1) {
                        $save_status = 7;
                    } else {
                        $save_status = 9;
                    }
                }

                //订单主表标记已合单
                if (9 == $save_status) {
                    $this->_new_order_process
                        ->allowField(true)
                        ->isUpdate(true, ['order_id' => $value['order_id']])
                        ->save(['combine_status' => 1,'check_status' => 0, 'combine_time' => time()]);
                }

                $this->model
                    ->allowField(true)
                    ->isUpdate(true, ['id' => $value['id']])
                    ->save(['distribution_status' => $save_status]);

                //操作成功记录
                DistributionLog::record($admin, $value['id'], $check_status, $status_arr[$check_status] . '完成');
            }

            $this->_item->commit();
            $this->_stock_log->commit();
            $this->_new_order_process->commit();
            $this->model->commit();
        } catch (PDOException $e) {
            $this->_item->rollback();
            $this->_stock_log->rollback();
            $this->_new_order_process->rollback();
            $this->model->rollback();
            $this->error($e->getMessage());
        } catch (Exception $e) {
            $this->_item->rollback();
            $this->_stock_log->rollback();
            $this->_new_order_process->rollback();
            $this->model->rollback();
            $this->error($e->getMessage());
        }

        $this->success('操作成功!', '', 'success', 200);
    }

    /**
     * 成检拒绝操作
     *
     * @Description
     * @author lzh
     * @since 2020/10/28 14:45:39
     * @return void
     */
    public function finish_refuse()
    {
        $ids = input('id_params/a');
        !$ids && $this->error('请选择要标记的数据');

        $reason = input('reason');
        !in_array($reason, [1, 2, 3, 4]) && $this->error('拒绝原因错误');

        //检测异常状态
        $abnormal_count = $this->_distribution_abnormal
            ->where(['item_process_id' => ['in', $ids], 'status' => 1])
            ->count();
        0 < $abnormal_count && $this->error('有异常待处理的子订单');

        //获取配货信息
        $item_list = $this->model
            ->field('id,site,sku,distribution_status,order_id,item_order_number')
            ->where(['id' => ['in', $ids]])
            ->select();
        empty($item_list) && $this->error('数据不存在');

        //检测配货状态
        $order_ids = [];
        $item_order_numbers = [];
        foreach ($item_list as $value) {
            6 != $value['distribution_status'] && $this->error('存在非当前节点的子订单');
            $order_ids[] = $value['order_id'];
            $item_order_numbers[] = $value['item_order_number'];
        }

        //查询订单号
        $order_ids = array_unique($order_ids);
        $increment_ids = $this->_new_order
            ->where(['id' => ['in', $order_ids], 'status' => 'processing'])
            ->column('increment_id');
        count($order_ids) != count($increment_ids) && $this->error('当前订单状态不可操作');

        //检测是否有工单未处理
        $check_work_order = $this->_work_order_measure
            ->alias('a')
            ->field('a.item_order_number,a.measure_choose_id')
            ->join(['fa_work_order_list' => 'b'], 'a.work_id=b.id')
            ->where([
                'a.operation_type' => 0,
                'b.platform_order' => ['in', $increment_ids],
                'b.work_status' => ['in', [1, 2, 3, 5]]
            ])
            ->select();
        if ($check_work_order) {
            foreach ($check_work_order as $val) {
                (
                    3 == $val['measure_choose_id']//主单取消措施未处理
                    ||
                    in_array($val['item_order_number'], $item_order_numbers)//子单措施未处理:更改镜框18、更改镜片19、取消20
                )
                && $this->error('子单号：' . $val['item_order_number'] . '有工单未处理');
            }
        }

        //是否有子订单取消
        $check_cancel_order = $this->_work_order_change_sku
            ->alias('a')
            ->join(['fa_work_order_measure' => 'b'], 'a.measure_id=b.id')
            ->where([
                'a.change_type' => 3,
                'a.item_order_number' => ['in', $item_order_numbers],
                'b.operation_type' => 1
            ])
            ->value('a.item_order_number');
        $check_cancel_order && $this->error('子单号：' . $check_cancel_order . ' 已取消');

        //状态
        $status_arr = [
            1 => ['status' => 4, 'name' => '质检拒绝：加工调整'],
            2 => ['status' => 2, 'name' => '质检拒绝：镜架报损'],
            3 => ['status' => 3, 'name' => '质检拒绝：镜片报损'],
            4 => ['status' => 5, 'name' => '质检拒绝：logo调整']
        ];

        //操作人信息
        $admin = (object)session('admin');

        $this->model->startTrans();
        $this->_item->startTrans();
        $this->_item_platform_sku->startTrans();
        $this->_stock_log->startTrans();
        try {
<<<<<<< HEAD
=======
            $save_data['distribution_status'] = $status;
            //如果回退到待加工步骤之前，清空定制片库位ID及定制片处理状态
            if (4 > $status) {
                $save_data['temporary_house_id'] = 0;

                $save_data['customize_status'] = 0;
            }

>>>>>>> 7474a5c4
            //子订单状态回滚
            $this->model
                ->allowField(true)
                ->isUpdate(true, ['id' => ['in', $ids]])
                ->save(['distribution_status' => $status_arr[$reason]['status']]);

            //记录日志
            DistributionLog::record($admin, array_column($item_list, 'id'), 6, $status_arr[$reason]['name']);

            //更新状态

            //质检拒绝：镜架报损，扣减可用库存、配货占用、总库存、虚拟仓库存
            if (2 == $reason) {
                foreach ($item_list as $value) {
                    //仓库sku、库存
                    $platform_info = $this->_item_platform_sku
                        ->field('sku,stock')
                        ->where(['platform_sku' => $value['sku'], 'platform_type' => $value['site']])
                        ->find();
                    $true_sku = $platform_info['sku'];

                    //检验库存
                    $stock_arr = $this->_item
                        ->where(['sku' => $true_sku])
                        ->field('stock,available_stock,distribution_occupy_stock')
                        ->find();

                    //扣减可用库存、配货占用、总库存
                    $this->_item
                        ->where(['sku' => $true_sku])
                        ->dec('available_stock', 1)
                        ->dec('distribution_occupy_stock', 1)
                        ->dec('stock', 1)
                        ->update();

                    //扣减虚拟仓库存
                    $this->_item_platform_sku
                        ->where(['sku' => $true_sku, 'platform_type' => $value['site']])
                        ->dec('stock', 1)
                        ->update();

                    //记录库存日志
                    $this->_stock_log->setData([
                        'type'                      => 2,
                        'site'                      => $value['site'],
                        'modular'                   => 3,
                        'change_type'               => 5,
                        'source'                    => 2,
                        'sku'                       => $true_sku,
                        'number_type'               => 2,
                        'order_number'              => $value['item_order_number'],
                        'available_stock_before'    => $stock_arr['available_stock'],
                        'available_stock_change'    => -1,
                        'distribution_stock_before' => $stock_arr['distribution_occupy_stock'],
                        'distribution_stock_change' => -1,
                        'stock_before'              => $stock_arr['stock'],
                        'stock_change'              => -1,
                        'fictitious_before'         => $platform_info['stock'],
                        'fictitious_change'         => -1,
                        'create_person'             => session('admin.nickname'),
                        'create_time'               => time()
                    ]);
                }
            }

            $this->model->commit();
            $this->_item->commit();
            $this->_item_platform_sku->commit();
            $this->_stock_log->commit();
        } catch (PDOException $e) {
            $this->model->rollback();
            $this->_item->rollback();
            $this->_item_platform_sku->rollback();
            $this->_stock_log->rollback();
            $this->error($e->getMessage());
        } catch (Exception $e) {
            $this->model->rollback();
            $this->_item->rollback();
            $this->_item_platform_sku->rollback();
            $this->_stock_log->rollback();
            $this->error($e->getMessage());
        }
        $this->success('操作成功!', '', 'success', 200);
    }

    /**
     * 处理异常
     *
     * @Description
     * @author lzh
     * @since 2020/10/28 14:45:39
     * @return void
     */
    public function handle_abnormal($ids = null)
    {
        //检测配货状态
        $item_info = $this->model
            ->field('id,site,sku,distribution_status,abnormal_house_id,item_order_number')
            ->where(['id' => $ids])
            ->find();
        empty($item_info) && $this->error('子订单不存在');
        empty($item_info['abnormal_house_id']) && $this->error('当前子订单未标记异常');

        //检测异常状态
        $abnormal_info = $this->_distribution_abnormal
            ->field('id,type')
            ->where(['item_process_id' => $ids, 'status' => 1])
            ->find();
        empty($abnormal_info) && $this->error('当前子订单异常信息获取失败');

        //状态列表
        $status_arr = [
            1 => '待打印标签',
            2 => '待配货',
            3 => '待配镜片',
            4 => '待加工',
            5 => '待印logo',
            6 => '待成品质检'
        ];

        switch ($item_info['distribution_status']) {
            case $item_info['distribution_status'] < 4:
                unset($status_arr);
                $status_arr = [];
                break;
            case 4:
                unset($status_arr[4]);
                unset($status_arr[5]);
                unset($status_arr[6]);
                break;
            case 5:
                unset($status_arr[5]);
                unset($status_arr[6]);
                break;
            case 6:
                unset($status_arr[6]);
                break;
            case 7:
                unset($status_arr[1]);
                unset($status_arr[2]);
                unset($status_arr[3]);
                unset($status_arr[4]);
                unset($status_arr[5]);
                break;
        }

        //异常原因列表
        $abnormal_arr = [
            1 => '配货缺货',
            2 => '商品条码贴错',
            3 => '核实处方',
            4 => '镜片缺货',
            5 => '镜片重做',
            6 => '定制片超时',
            7 => '不可加工',
            8 => '镜架加工报损',
            9 => '镜片加工报损',
            10 => 'logo不可加工',
            11 => '镜架印logo报损',
            12 => '合单缺货',
            13 => '核实地址',
            14 => '物流退件',
            15 => '客户退件'
        ];

        if ($this->request->isAjax()) {
            //操作人信息
            $admin = (object)session('admin');

            //检测状态
            $check_status = [];

            //根据返回节点处理相关逻辑
            $status = input('status');
            switch ($status) {
                case 1:
                    $check_status = [4, 5, 6];
                    break;
                case 2:
                    $check_status = [4, 5, 6];
                    break;
                case 3:
                    $check_status = [4, 5, 6];
                    break;
                case 4:
                    $check_status = [5, 6];
                    break;
                case 5:
                    $check_status = [6];
                    break;
                case 6:
                    $check_status = [7];
                    break;
            }

            //检测状态
            !in_array($item_info['distribution_status'], $check_status) && $this->error('当前子订单不可返回至此节点');

            $this->model->startTrans();
            $this->_distribution_abnormal->startTrans();
            $this->_item_platform_sku->startTrans();
            $this->_item->startTrans();
            $this->_stock_log->startTrans();
            try {
                //子订单状态回滚
                $save_data = [
                    'distribution_status' => $status,//配货状态
                    'abnormal_house_id' => 0,//异常库位ID
                    'temporary_house_id' => 0,//定制片库位ID
                    'customize_status' => 0//定制片处理状态
                ];

                $this->model
                    ->allowField(true)
                    ->isUpdate(true, ['id' => $ids])
                    ->save($save_data);

                //标记处理异常状态及时间
                $this->_distribution_abnormal
                    ->allowField(true)
                    ->isUpdate(true, ['id' => $abnormal_info['id']])
                    ->save(['status' => 2, 'do_time' => time(), 'do_person' => $admin->nickname]);

                //配货操作内容
                $remark = '处理异常：' . $abnormal_arr[$abnormal_info['type']] . ',当前节点：' . $status_arr[$item_info['distribution_status']] . ',返回节点：' . $status_arr[$status];

                //回滚至待配货扣减可用库存、虚拟仓库存、配货占用、总库存
                if (2 == $status) {
                    //仓库sku、库存
                    $platform_info = $this->_item_platform_sku
                        ->field('sku,stock')
                        ->where(['platform_sku' => $item_info['sku'], 'platform_type' => $item_info['site']])
                        ->find();
                    $true_sku = $platform_info['sku'];

                    //检验库存
                    $stock_arr = $this->_item
                        ->where(['sku' => $true_sku])
                        ->field('stock,available_stock,distribution_occupy_stock')
                        ->find();

                    //扣减虚拟仓库存
                    $this->_item_platform_sku
                        ->where(['sku' => $true_sku, 'platform_type' => $item_info['site']])
                        ->dec('stock', 1)
                        ->update();

                    //扣减可用库存、配货占用库存、总库存
                    $this->_item
                        ->where(['sku' => $true_sku])
                        ->dec('available_stock', 1)
                        ->dec('distribution_occupy_stock', 1)
                        ->dec('stock', 1)
                        ->update();

                    //记录库存日志
                    $this->_stock_log->setData([
                        'type' => 2,
                        'site' => $item_info['site'],
                        'modular' => 5,
                        'change_type' => 4 == $item_info['distribution_status'] ? 8 : 9,
                        'source' => 1,
                        'sku' => $true_sku,
                        'number_type' => 2,
                        'order_number' => $item_info['item_order_number'],
                        'available_stock_before' => $stock_arr['available_stock'],
                        'available_stock_change' => -1,
                        'distribution_stock_before' => $stock_arr['distribution_occupy_stock'],
                        'distribution_stock_change' => -1,
                        'stock_before' => $stock_arr['stock'],
                        'stock_change' => -1,
                        'fictitious_before' => $platform_info['stock'],
                        'fictitious_change' => -1,
                        'create_person' => session('admin.nickname'),
                        'create_time' => time()
                    ]);

                    $remark .= ',扣减可用库存、虚拟仓库存、配货占用库存、总库存';
                }

                //记录日志
                DistributionLog::record($admin, $ids, 10, $remark);

                $this->model->commit();
                $this->_distribution_abnormal->commit();
                $this->_item_platform_sku->commit();
                $this->_item->commit();
                $this->_stock_log->commit();
            } catch (PDOException $e) {
                $this->model->rollback();
                $this->_distribution_abnormal->rollback();
                $this->_item_platform_sku->rollback();
                $this->_item->rollback();
                $this->_stock_log->rollback();
                $this->error($e->getMessage());
            } catch (Exception $e) {
                $this->model->rollback();
                $this->_distribution_abnormal->rollback();
                $this->_item_platform_sku->rollback();
                $this->_item->rollback();
                $this->_stock_log->rollback();
                $this->error($e->getMessage());
            }

            $this->success('处理成功!', '', 'success', 200);
        }

        $this->view->assign("status_arr", $status_arr);
        $this->view->assign("abnormal_arr", $abnormal_arr);
        $this->view->assign("row", $item_info);
        $this->view->assign("abnormal_info", $abnormal_info);
        return $this->view->fetch();
    }

    /**
     * 操作记录
     *
     * @Description
     * @author lzh
     * @since 2020/10/28 14:45:39
     * @return void
     */
    public function operation_log($ids = null)
    {
        //检测配货状态
        $item_info = $this->model
            ->field('id')
            ->where(['id' => $ids])
            ->find();
        empty($item_info) && $this->error('子订单不存在');

        //检测异常状态
        $list = (new DistributionLog())
            ->where(['item_process_id' => $ids])
            ->select();
        $list = collection($list)->toArray();

        $this->view->assign("list", $list);
        return $this->view->fetch();
    }

    /**
     * 批量创建工单
     *
     * @Description
     * @author wgj
     * @since 2020/11/20 14:54:39
     * @return void
     */
    public function add()
    {
        $ids = input('id_params/a');//子单ID
        !$ids && $this->error('请选择要创建工单的数据');

        //获取子单号
        $item_process_numbers = $this->model->where(['id' => ['in', $ids]])->column('item_order_number');
        !$item_process_numbers && $this->error('子单不存在');

        //判断子单是否为同一主单
        $order_id = $this->model
            ->alias('a')
            ->join(['fa_order' => 'b'], 'a.order_id=b.id')
            ->where(['a.id' => ['in', $ids]])
            ->column('b.increment_id');
        !$order_id && $this->error('订单不存在');
        $order_id = array_unique(array_filter($order_id));//数组去空、去重
        1 < count($order_id) && $this->error('所选子订单的主单不唯一');

        //检测是否有未处理工单
        $check_work_order = $this->_work_order_list
            ->where([
                'work_status' => ['in', [1, 2, 3, 5]],
                'platform_order' => $order_id[0]
            ])
            ->value('id');
        $check_work_order && $this->error('当前订单有未完成工单，不可创建工单');

        //调用创建工单接口
        //saleaftermanage/work_order_list/add?order_number=123&order_item_numbers=35456,23465,1111
        $request = Request::instance();
        $url_domain = $request->domain();
        $url_root = $request->root();
        $url = $url_domain . $url_root;
        $url = $url . '/saleaftermanage/work_order_list/add?order_number=' . $order_id[0] . '&order_item_numbers=' . implode(',', $item_process_numbers);
        //http://www.mojing.cn/admin_1biSSnWyfW.php/saleaftermanage/work_order_list/add?order_number=859063&order_item_numbers=430224120-03,430224120-04
        $this->success('跳转!', '', ['url' => $url], 200);
    }

    /**
     * 配货旧数据处理
     *
     * @Description
     * @author lzh
     * @since 2020/12/8 10:54:39
     * @return mixed
     */
    function legacy_data()
    {
        //站点列表
        $site_arr = [
            1 => [
                'name' => 'zeelool',
                'obj' => new \app\admin\model\order\printlabel\Zeelool,
            ],
            2 => [
                'name' => 'voogueme',
                'obj' => new \app\admin\model\order\printlabel\Voogueme,
            ],
            3 => [
                'name' => 'nihao',
                'obj' => new \app\admin\model\order\printlabel\Nihao,
            ],
            4 => [
                'name' => 'weseeoptical',
                'obj' => new \app\admin\model\order\printlabel\Weseeoptical,
            ],
            5 => [
                'name' => 'meeloog',
                'obj' => new \app\admin\model\order\printlabel\Meeloog,
            ],
            9 => [
                'name' => 'zeelool_es',
                'obj' => new \app\admin\model\order\printlabel\ZeeloolEs,
            ],
            10 => [
                'name' => 'zeelool_de',
                'obj' => new \app\admin\model\order\printlabel\ZeeloolDe,
            ],
            11 => [
                'name' => 'zeelool_jp',
                'obj' => new \app\admin\model\order\printlabel\ZeeloolJp,
            ]
        ];

        foreach ($site_arr as $key => $item) {
            echo $item['name'] . " Start\n";
            //获取已质检旧数据
            $list = $item['obj']
                ->field('entity_id,increment_id,
                custom_print_label_created_at_new,custom_print_label_person_new,
                custom_match_frame_created_at_new,custom_match_frame_person_new,
                custom_match_lens_created_at_new,custom_match_lens_person_new,
                custom_match_factory_created_at_new,custom_match_factory_person_new,
                custom_match_delivery_created_at_new,custom_match_delivery_person_new
               ')
                ->where([
                    'custom_is_delivery_new' => 1,
//                    'custom_match_delivery_created_at_new' => ['between', ['2018-01-01', '2020-10-01']]
                ])
                ->select();

            $count = count($list);
            $handle = 0;
            if ($list) {
                foreach ($list as $value) {
                    try {
                        //主单业务表：fa_order_process：check_status=审单状态、check_time=审单时间、combine_status=合单状态、combine_time=合单状态
                        $do_time = strtotime($value['custom_match_delivery_created_at_new']) + 28800;
                        $this->_new_order_process
                            ->allowField(true)
                            ->save(
                                ['check_status' => 1, 'check_time' => $do_time, 'combine_status' => 1, 'combine_time' => $do_time],
                                ['entity_id' => $value['entity_id'], 'site' => $key]
                            );

                        //获取子单表id集
                        $item_process_ids = $this->model->where(['entity_id' => $value['entity_id'], 'site' => $key])->column('id');
                        if($item_process_ids){
                            //子单表：fa_order_item_process：distribution_status=配货状态
                            $this->model
                                ->allowField(true)
                                ->save(
                                    ['distribution_status' => 9],
                                    ['id' => ['in',$item_process_ids]]
                                );

                            /**配货日志 Start*/
                            //打印标签
                            if($value['custom_print_label_created_at_new']){
                                DistributionLog::record(
                                    (object)['nickname'=>$value['custom_print_label_person_new']], //操作人
                                    $item_process_ids, //子单ID
                                    1, //操作类型
                                    '标记打印完成',//备注
                                    strtotime($value['custom_print_label_created_at_new'])//操作时间
                                );
                            }

                            //配货
                            if($value['custom_match_frame_created_at_new']){
                                DistributionLog::record(
                                    (object)['nickname'=>$value['custom_match_frame_person_new']], //操作人
                                    $item_process_ids, //子单ID
                                    2, //操作类型
                                    '配货完成',//备注
                                    strtotime($value['custom_match_frame_created_at_new'])//操作时间
                                );
                            }

                            //配镜片
                            if($value['custom_match_lens_created_at_new']){
                                DistributionLog::record(
                                    (object)['nickname'=>$value['custom_match_lens_person_new']], //操作人
                                    $item_process_ids, //子单ID
                                    3, //操作类型
                                    '配镜片完成',//备注
                                    strtotime($value['custom_match_lens_created_at_new'])//操作时间
                                );
                            }

                            //加工
                            if($value['custom_match_factory_created_at_new']){
                                DistributionLog::record(
                                    (object)['nickname'=>$value['custom_match_factory_person_new']], //操作人
                                    $item_process_ids, //子单ID
                                    4, //操作类型
                                    '加工完成',//备注
                                    strtotime($value['custom_match_factory_created_at_new'])//操作时间
                                );

                                //成品质检
                                DistributionLog::record(
                                    (object)['nickname'=>$value['custom_match_factory_person_new']], //操作人
                                    $item_process_ids, //子单ID
                                    6, //操作类型
                                    '成品质检完成',//备注
                                    strtotime($value['custom_match_factory_created_at_new'])//操作时间
                                );
                            }

                            //合单
                            if($value['custom_match_delivery_created_at_new']){
                                DistributionLog::record(
                                    (object)['nickname'=>$value['custom_match_delivery_person_new']], //操作人
                                    $item_process_ids, //子单ID
                                    7, //操作类型
                                    '合单完成',//备注
                                    strtotime($value['custom_match_delivery_created_at_new'])//操作时间
                                );

                                //审单
                                DistributionLog::record(
                                    (object)['nickname'=>$value['custom_match_delivery_person_new']], //操作人
                                    $item_process_ids, //子单ID
                                    8, //操作类型
                                    '审单完成',//备注
                                    strtotime($value['custom_match_delivery_created_at_new'])//操作时间
                                );
                            }
                            /**配货日志 End*/

                            $handle += 1;
                        }else{
                            echo $item['name'] . '-' . $value['increment_id'] . '：未获取到子单数据' . "\n";
                        }

                    } catch (PDOException $e) {
                        echo $item['name'] . '-' . $value['increment_id'] . '：' . $e->getMessage() . "\n";
                    } catch (Exception $e) {
                        echo $item['name'] . '-' . $value['increment_id'] . '：' . $e->getMessage() . "\n";
                    }
                }
            }

            echo $item['name'] . "：已质检-{$count}，已处理-{$handle} End\n";
        }

    }

}<|MERGE_RESOLUTION|>--- conflicted
+++ resolved
@@ -1345,6 +1345,7 @@
             3 => ['status' => 3, 'name' => '质检拒绝：镜片报损'],
             4 => ['status' => 5, 'name' => '质检拒绝：logo调整']
         ];
+        $status = $status_arr[$reason]['status'];
 
         //操作人信息
         $admin = (object)session('admin');
@@ -1354,8 +1355,6 @@
         $this->_item_platform_sku->startTrans();
         $this->_stock_log->startTrans();
         try {
-<<<<<<< HEAD
-=======
             $save_data['distribution_status'] = $status;
             //如果回退到待加工步骤之前，清空定制片库位ID及定制片处理状态
             if (4 > $status) {
@@ -1364,12 +1363,11 @@
                 $save_data['customize_status'] = 0;
             }
 
->>>>>>> 7474a5c4
             //子订单状态回滚
             $this->model
                 ->allowField(true)
                 ->isUpdate(true, ['id' => ['in', $ids]])
-                ->save(['distribution_status' => $status_arr[$reason]['status']]);
+                ->save($save_data);
 
             //记录日志
             DistributionLog::record($admin, array_column($item_list, 'id'), 6, $status_arr[$reason]['name']);
@@ -1572,10 +1570,14 @@
                 //子订单状态回滚
                 $save_data = [
                     'distribution_status' => $status,//配货状态
-                    'abnormal_house_id' => 0,//异常库位ID
-                    'temporary_house_id' => 0,//定制片库位ID
-                    'customize_status' => 0//定制片处理状态
+                    'abnormal_house_id' => 0//异常库位ID
                 ];
+
+                //如果回退到待加工步骤之前，清空定制片库位ID及定制片处理状态
+                if (4 > $status) {
+                    $save_data['temporary_house_id'] = 0;
+                    $save_data['customize_status'] = 0;
+                }
 
                 $this->model
                     ->allowField(true)
@@ -1831,7 +1833,7 @@
                             );
 
                         //获取子单表id集
-                        $item_process_ids = $this->model->where(['entity_id' => $value['entity_id'], 'site' => $key])->column('id');
+                        $item_process_ids = $this->model->where(['magento_order_id' => $value['entity_id'], 'site' => $key])->column('id');
                         if($item_process_ids){
                             //子单表：fa_order_item_process：distribution_status=配货状态
                             $this->model
@@ -1934,4 +1936,238 @@
 
     }
 
+    /**
+     * 配货旧数据处理 跑未质检已打印标签的数据
+     *
+     * Created by Phpstorm.
+     * User: jhh
+     * Date: 2020/12/22
+     * Time: 9:55:14
+     */
+    function legacy_data_wait_print_label()
+    {
+        //站点列表
+        $site_arr = [
+            1 => [
+                'name' => 'zeelool',
+                'obj' => new \app\admin\model\order\printlabel\Zeelool,
+            ],
+            2 => [
+                'name' => 'voogueme',
+                'obj' => new \app\admin\model\order\printlabel\Voogueme,
+            ],
+            3 => [
+                'name' => 'nihao',
+                'obj' => new \app\admin\model\order\printlabel\Nihao,
+            ],
+            4 => [
+                'name' => 'weseeoptical',
+                'obj' => new \app\admin\model\order\printlabel\Weseeoptical,
+            ],
+            5 => [
+                'name' => 'meeloog',
+                'obj' => new \app\admin\model\order\printlabel\Meeloog,
+            ],
+            9 => [
+                'name' => 'zeelool_es',
+                'obj' => new \app\admin\model\order\printlabel\ZeeloolEs,
+            ],
+            10 => [
+                'name' => 'zeelool_de',
+                'obj' => new \app\admin\model\order\printlabel\ZeeloolDe,
+            ],
+            11 => [
+                'name' => 'zeelool_jp',
+                'obj' => new \app\admin\model\order\printlabel\ZeeloolJp,
+            ]
+        ];
+
+        foreach ($site_arr as $key => $item) {
+            echo $item['name'] . " Start\n";
+            //获取已质检旧数据
+            $list = $item['obj']
+                ->field('entity_id,increment_id,
+                custom_print_label_created_at_new,custom_print_label_person_new,
+                custom_match_frame_created_at_new,custom_match_frame_person_new,
+                custom_match_lens_created_at_new,custom_match_lens_person_new,
+                custom_match_factory_created_at_new,custom_match_factory_person_new,
+                custom_match_delivery_created_at_new,custom_match_delivery_person_new
+               ')
+                ->where([
+                    //未质检
+                    'custom_is_delivery_new' => 0,
+                    //已打印标签
+                    'custom_print_label_new' => 1,
+                    //'custom_match_delivery_created_at_new' => ['between', ['2018-01-01', '2020-10-01']]
+                ])
+                ->select();
+
+            $count = count($list);
+            $handle = 0;
+            if ($list) {
+                foreach ($list as $value) {
+                    try {
+                        //主单业务表：fa_order_process：check_status=审单状态、check_time=审单时间、combine_status=合单状态、combine_time=合单状态
+                        $do_time = strtotime($value['custom_match_delivery_created_at_new']) + 28800;
+                        $this->_new_order_process
+                            ->allowField(true)
+                            ->save(
+                                ['check_status' => 1, 'check_time' => $do_time, 'combine_status' => 1, 'combine_time' => $do_time],
+                                ['entity_id' => $value['entity_id'], 'site' => $key]
+                            );
+
+                        //获取子单表id集
+                        $item_process_ids = $this->model->where(['magento_order_id' => $value['entity_id'], 'site' => $key])->column('id');
+                        if($item_process_ids){
+                            //子单表：fa_order_item_process：distribution_status=配货状态
+                            $this->model
+                                ->allowField(true)
+                                ->save(
+                                    ['distribution_status' => 1],
+                                    ['id' => ['in',$item_process_ids]]
+                                );
+
+                            /**配货日志 Start*/
+                            //打印标签
+                            if($value['custom_print_label_created_at_new']){
+                                DistributionLog::record(
+                                    (object)['nickname'=>$value['custom_print_label_person_new']], //操作人
+                                    $item_process_ids, //子单ID
+                                    1, //操作类型
+                                    '标记打印完成',//备注
+                                    strtotime($value['custom_print_label_created_at_new'])//操作时间
+                                );
+                            }
+                            /**配货日志 End*/
+
+                            $handle += 1;
+                        }else{
+                            echo $item['name'] . '-' . $value['increment_id'] . '：未获取到子单数据' . "\n";
+                        }
+
+                    } catch (PDOException $e) {
+                        echo $item['name'] . '-' . $value['increment_id'] . '：' . $e->getMessage() . "\n";
+                    } catch (Exception $e) {
+                        echo $item['name'] . '-' . $value['increment_id'] . '：' . $e->getMessage() . "\n";
+                    }
+                }
+            }
+
+            echo $item['name'] . "：未质检已打印标签-{$count}，已处理-{$handle} End\n";
+        }
+
+    }
+
+    public function export()
+    {
+        //站点列表
+        $site_arr = [
+            1 => [
+                'name' => 'zeelool',
+                'obj' => new \app\admin\model\order\printlabel\Zeelool,
+            ],
+            2 => [
+                'name' => 'voogueme',
+                'obj' => new \app\admin\model\order\printlabel\Voogueme,
+            ],
+            3 => [
+                'name' => 'nihao',
+                'obj' => new \app\admin\model\order\printlabel\Nihao,
+            ],
+            4 => [
+                'name' => 'weseeoptical',
+                'obj' => new \app\admin\model\order\printlabel\Weseeoptical,
+            ],
+            5 => [
+                'name' => 'meeloog',
+                'obj' => new \app\admin\model\order\printlabel\Meeloog,
+            ],
+            9 => [
+                'name' => 'zeelool_es',
+                'obj' => new \app\admin\model\order\printlabel\ZeeloolEs,
+            ],
+            10 => [
+                'name' => 'zeelool_de',
+                'obj' => new \app\admin\model\order\printlabel\ZeeloolDe,
+            ],
+            11 => [
+                'name' => 'zeelool_jp',
+                'obj' => new \app\admin\model\order\printlabel\ZeeloolJp,
+            ]
+        ];
+
+        foreach ($site_arr as $key => $item) {
+            echo $item['name'] . " Start\n";
+            //获取已质检旧数据
+            $list = $item['obj']
+                ->field('entity_id,increment_id,
+                custom_print_label_created_at_new,custom_print_label_person_new,
+                custom_match_frame_created_at_new,custom_match_frame_person_new,
+                custom_match_lens_created_at_new,custom_match_lens_person_new,
+                custom_match_factory_created_at_new,custom_match_factory_person_new,
+                custom_match_delivery_created_at_new,custom_match_delivery_person_new
+               ')
+                ->where([
+                    //未质检
+                    'custom_is_delivery_new' => 0,
+                    //已打印标签
+                    'custom_print_label_new' => 1,
+                    //'custom_match_delivery_created_at_new' => ['between', ['2018-01-01', '2020-10-01']]
+                ])
+                ->select();
+
+            $count = count($list);
+            $handle = 0;
+            if ($list) {
+                foreach ($list as $value) {
+                    try {
+                        //主单业务表：fa_order_process：check_status=审单状态、check_time=审单时间、combine_status=合单状态、combine_time=合单状态
+                        $do_time = strtotime($value['custom_match_delivery_created_at_new']) + 28800;
+                        $this->_new_order_process
+                            ->allowField(true)
+                            ->save(
+                                ['check_status' => 1, 'check_time' => $do_time, 'combine_status' => 1, 'combine_time' => $do_time],
+                                ['entity_id' => $value['entity_id'], 'site' => $key]
+                            );
+
+                        //获取子单表id集
+                        $item_process_ids = $this->model->where(['magento_order_id' => $value['entity_id'], 'site' => $key])->column('id');
+                        if($item_process_ids){
+                            //子单表：fa_order_item_process：distribution_status=配货状态
+                            $this->model
+                                ->allowField(true)
+                                ->save(
+                                    ['distribution_status' => 1],
+                                    ['id' => ['in',$item_process_ids]]
+                                );
+
+                            /**配货日志 Start*/
+                            //打印标签
+                            if($value['custom_print_label_created_at_new']){
+                                DistributionLog::record(
+                                    (object)['nickname'=>$value['custom_print_label_person_new']], //操作人
+                                    $item_process_ids, //子单ID
+                                    1, //操作类型
+                                    '标记打印完成',//备注
+                                    strtotime($value['custom_print_label_created_at_new'])//操作时间
+                                );
+                            }
+                            /**配货日志 End*/
+
+                            $handle += 1;
+                        }else{
+                            echo $item['name'] . '-' . $value['increment_id'] . '：未获取到子单数据' . "\n";
+                        }
+
+                    } catch (PDOException $e) {
+                        echo $item['name'] . '-' . $value['increment_id'] . '：' . $e->getMessage() . "\n";
+                    } catch (Exception $e) {
+                        echo $item['name'] . '-' . $value['increment_id'] . '：' . $e->getMessage() . "\n";
+                    }
+                }
+            }
+
+            echo $item['name'] . "：未质检已打印标签-{$count}，已处理-{$handle} End\n";
+        }
+    }
 }