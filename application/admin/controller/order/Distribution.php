<?php

namespace app\admin\controller\order;

use app\admin\model\DistributionLog;
use app\admin\model\saleaftermanage\WorkOrderChangeSku;
use app\admin\model\saleaftermanage\WorkOrderList;
use app\common\controller\Backend;
use fast\Excel;
use think\Request;
use think\exception\PDOException;
use think\Exception;
use think\Loader;
use think\Db;
use PhpOffice\PhpSpreadsheet\Spreadsheet;
use app\admin\model\order\order\NewOrderItemProcess;
use app\admin\model\warehouse\StockHouse;
use app\admin\model\DistributionAbnormal;
use PhpOffice\PhpSpreadsheet\Writer\Xlsx;
use app\admin\model\order\order\NewOrder;
use app\admin\model\order\order\NewOrderItemOption;
use app\admin\model\itemmanage\ItemPlatformSku;
use app\admin\model\itemmanage\Item;
use app\admin\model\order\order\NewOrderProcess;
use app\admin\model\StockLog;
use app\admin\model\order\order\LensData;
use app\admin\model\saleaftermanage\WorkOrderMeasure;
use app\admin\model\warehouse\ProductBarCodeItem;

/**
 * 配货列表
 */
class Distribution extends Backend
{
    protected $noNeedRight = [
        'orderDetail',
        'batch_print_label_new',
        'batch_export_xls',
        'account_order_batch_export_xls',
        'add',
        'detail',
        'operation_log'
    ];
    /**
     * 子订单模型对象
     * @var object
     * @access protected
     */
    protected $model = null;

    /**
     * 库位模型对象
     * @var object
     * @access protected
     */
    protected $_stock_house = null;

    /**
     * 配货异常模型对象
     * @var object
     * @access protected
     */
    protected $_distribution_abnormal = null;

    /**
     * 子订单处方模型对象
     * @var object
     * @access protected
     */
    protected $_new_order_item_option = null;

    /**
     * 主订单模型对象
     * @var object
     * @access protected
     */
    protected $_new_order = null;

    /**
     * 主订单状态模型对象
     * @var object
     * @access protected
     */
    protected $_new_order_process = null;

    /**
     * sku映射关系模型对象
     * @var object
     * @access protected
     */
    protected $_item_platform_sku = null;

    /**
     * 商品库存模型对象
     * @var object
     * @access protected
     */
    protected $_item = null;

    /**
     * 库存日志模型对象
     * @var object
     * @access protected
     */
    protected $_stock_log = null;

    /**
     * 镜片模型对象
     * @var object
     * @access protected
     */
    protected $_lens_data = null;

    /**
     * 工单模型对象
     * @var object
     * @access protected
     */
    protected $_work_order_list = null;

    /**
     * 工单措施模型对象
     * @var object
     * @access protected
     */
    protected $_work_order_measure = null;

    /**
     * 工单措施sku数据变动关联模型对象
     * @var object
     * @access protected
     */
    protected $_work_order_change_sku = null;

    /**
     * 商品条形码模型对象
     * @var object
     * @access protected
     */
    protected $_product_bar_code_item = null;

    public function _initialize()
    {
        parent::_initialize();
        $this->model = new NewOrderItemProcess();
        $this->_lens_data = new LensData();
        $this->_stock_house = new StockHouse();
        $this->_distribution_abnormal = new DistributionAbnormal();
        $this->_new_order_item_option = new NewOrderItemOption();
        $this->_new_order = new NewOrder();
        $this->_new_order_process = new NewOrderProcess();
        $this->_item_platform_sku = new ItemPlatformSku();
        $this->_item = new Item();
        $this->_stock_log = new StockLog();
        $this->_work_order_list = new WorkOrderList();
        $this->_work_order_measure = new WorkOrderMeasure();
        $this->_work_order_change_sku = new WorkOrderChangeSku();
<<<<<<< HEAD
        $this->_product_bar_code_item = new \app\admin\model\warehouse\ProductBarCodeItem();
=======
        $this->_product_bar_code_item = new ProductBarCodeItem();
>>>>>>> 7f6e4001
    }

    /**
     * 列表
     */
    public function index()
    {
        $label = $this->request->get('label', 0);
        //设置过滤方法
        $this->request->filter(['strip_tags']);
        if ($this->request->isAjax()) {
            //如果发送的来源是Selectpage，则转发到Selectpage
            if ($this->request->request('keyField')) {
                return $this->selectpage();
            }

            $map = [];
            $WhereSql = 'a.id > 0';
            //普通状态剔除跟单数据

            if (!in_array($label, [0, 8])) {

                if (7 == $label) {
                    $map['a.distribution_status'] = [['>', 6], ['<', 9]];
                } else {
                    $map['a.distribution_status'] = $label;
                }

                $map['a.abnormal_house_id'] = 0;
            }

            //处理异常选项
            $filter = json_decode($this->request->get('filter'), true);
            if (!$filter) {
                $map['a.created_at'] = ['between', [strtotime('-3 month'), time()]];
            } else {
                if ($filter['a.created_at']) {
                    $time = explode(' - ', $filter['a.created_at']);

                    $map['a.created_at'] = ['between', [strtotime($time[0]), strtotime($time[1])]];
                }
            }
            if ($filter) {

                if ($filter['status']) {
                    $map['b.status'] = ['in', $filter['status']];
                }else{
                    if ($label !=='0'){
                        $map['b.status'] = ['in', ['processing', 'paypal_reversed', 'paypal_canceled_reversal']];
                    }
                }
                unset($filter['status']);
            } else {
                $map['b.status'] = ['in', ['processing', 'paypal_reversed', 'paypal_canceled_reversal']];
                unset($filter['status']);
            }


            //查询子单ID合集
            $item_process_ids = [];

            //跟单或筛选异常

            if ($filter['abnormal'] || 8 == $label) {
                //异常类型
                if ($filter['abnormal']) {
                    $abnormal_where['type'] = ['in', $filter['abnormal']];
                    unset($filter['abnormal']);
                }

                //获取未处理异常
                if (8 == $label) {
                    $abnormal_where['status'] = 1;
                }
                //获取异常的子订单id
                $item_process_ids = $this->_distribution_abnormal
                    ->where($abnormal_where)
                    ->column('item_process_id');

                if ($item_process_ids == null) {
                    $map['a.id'] = ['eq', null];
                    $WhereSql .= "a.id =  null";
                }
            };
            //筛选货架号
            if ($filter['shelf_number']) {
                if (1 == $label) {
                    $shelf_number =
                        $this->_stock_house
                            ->alias('a')
                            ->join(['fa_store_sku' => 'b'], 'a.id=b.store_id')
                            ->where([
                                'a.shelf_number' => ['eq', $filter['shelf_number']],
                            ])
                            ->column('b.sku');
                    //平台SKU表替换sku
                    $sku = Db::connect('database.db_stock');
                    $sku_array = $sku->table('fa_item_platform_sku')->where(['sku'=>['in',$shelf_number]])->column('platform_sku');
                    $map['a.sku'] = ['in', $sku_array];
                }
                unset($filter['shelf_number']);
            }

            //筛选库位号
            if ($filter['stock_house_num']) {
                if (8 == $label) { //跟单
                    $house_type = 4;
                } elseif (3 == $label) { //待配镜片-定制片
                    $house_type = 3;
                } else { //合单
                    $house_type = 2;
                }
                $stock_house_id = $this->_stock_house
                    ->where([
                        'coding' => ['like', $filter['stock_house_num'] . '%'],
                        'type' => $house_type
                    ])
                    ->column('id');
                $map['a.temporary_house_id|a.abnormal_house_id|c.store_house_id'] = ['in', $stock_house_id ?: [-1]];
                unset($filter['stock_house_num']);
            }

            if ($filter['increment_id']) {
                $map['b.increment_id'] = ['like', $filter['increment_id'] . '%'];
                unset($filter['increment_id']);
            }

            if ($filter['item_order_number']) {
                $ex_fil_arr = explode(' ', $filter['item_order_number']);
                if (count($ex_fil_arr) > 1) {
                    $map['a.item_order_number'] = ['in', $ex_fil_arr];
                } else {
                    $map['a.item_order_number'] = ['like', $filter['item_order_number'] . '%'];
                }

                unset($filter['item_order_number']);
            }

            if ($filter['site']) {
                $map['a.site'] = ['in', $filter['site']];
                unset($filter['site']);
            }

            if (isset($filter['order_prescription_type'])) {
                $map['a.order_prescription_type'] = ['in', $filter['order_prescription_type']];
                unset($filter['order_prescription_type']);
            }
            $this->request->get(['filter' => json_encode($filter)]);
            //子单工单未处理
            $item_order_numbers = $this->_work_order_change_sku
                ->alias('a')
                ->join(['fa_work_order_list' => 'b'], 'a.work_id=b.id')
                ->where([
                    'a.change_type' => ['in', [1, 2, 3]], //1更改镜架  2更改镜片 3取消订单
                    'b.work_status' => ['in', [1, 2, 3, 5]] //工单未处理
                ])
                ->order('a.create_time', 'desc')
                ->group('a.item_order_number')
                ->column('a.item_order_number');

            //跟单
            if (8 == $label && $item_order_numbers) {
                $item_process_id_work = $this->model->where(['item_order_number' => ['in', $item_order_numbers]])->column('id');
                $item_process_ids = array_unique(array_merge($item_process_ids, $item_process_id_work));
            }

            if ($item_process_ids) {
                $map['a.id'] = ['in', $item_process_ids];
            }

            list($where, $sort, $order, $offset, $limit) = $this->buildparams();

            $total = $this->model
                ->alias('a')
                ->join(['fa_order' => 'b'], 'a.order_id=b.id')
                ->join(['fa_order_process' => 'c'], 'a.order_id=c.order_id')
                ->where($where)
                ->where($map)
                ->order($sort, $order)
                ->count();
            //combine_time  合单时间  delivery_time 打印时间 check_time审单时间  update_time更新时间  created_at创建时间

            $list = $this->model
                ->alias('a')
                ->field('a.id,a.order_id,a.item_order_number,a.sku,a.order_prescription_type,b.increment_id,b.total_qty_ordered,b.site,b.order_type,b.status,a.distribution_status,a.temporary_house_id,a.abnormal_house_id,a.created_at,c.store_house_id')
                ->join(['fa_order' => 'b'], 'a.order_id=b.id')
                ->join(['fa_order_process' => 'c'], 'a.order_id=c.order_id')
                ->where($where)
                ->where($map)
                ->order($sort, $order)
                ->limit($offset, $limit)
                ->select();
            $list = collection($list)->toArray();

            foreach ($list as $key => $item) {
                $list[$key]['label'] = $label;
                $list[$key]['total_qty_ordered'] = $this->model
                ->where(['order_id' => $list[$key]['order_id'], 'distribution_status' => ['neq', 0]])
                ->count();
                //待打印标签时间
                if ($label == 2) {
                    $list[$key]['created_at'] = Db::table('fa_distribution_log')->where('item_process_id', $item['id'])->where('distribution_node', 1)->value('create_time');
                }
                //待配货
                if ($label == 3) {
                    $list[$key]['created_at'] = Db::table('fa_distribution_log')->where('item_process_id', $item['id'])->where('distribution_node', 2)->value('create_time');
                }
                //待配镜片
                if ($label == 4) {
                    $list[$key]['created_at'] = Db::table('fa_distribution_log')->where('item_process_id', $item['id'])->where('distribution_node', 3)->value('create_time');
                }
                //待加工
                if ($label == 5) {
                    $list[$key]['created_at'] = Db::table('fa_distribution_log')->where('item_process_id', $item['id'])->where('distribution_node', 4)->value('create_time');
                }
                //待印logo
                if ($label == 6) {
                    $list[$key]['created_at'] = Db::table('fa_distribution_log')->where('item_process_id', $item['id'])->where('distribution_node', 5)->value('create_time');
                }
                //待成品质检
                if ($label == 7) {
                    $list[$key]['created_at'] = Db::table('fa_distribution_log')->where('item_process_id', $item['id'])->where('distribution_node', 6)->value('create_time');
                }
                //待合单
                if ($label == 8) {
                    $list[$key]['created_at'] = Db::table('fa_distribution_log')->where('item_process_id', $item['id'])->where('distribution_node', 7)->value('create_time');
                }

            }

            //库位号列表
            $stock_house_data = $this->_stock_house
                ->where(['status' => 1, 'type' => ['>', 1], 'occupy' => ['>', 0]])
                ->column('coding', 'id');

            //获取异常数据
            $abnormal_data = $this->_distribution_abnormal
                ->where(['item_process_id' => ['in', array_column($list, 'id')], 'status' => 1])
                ->column('work_id', 'item_process_id');


            foreach ($list as $key => $value) {
                $stock_house_num = '-';
                if (!empty($value['temporary_house_id']) && 3 == $label) {
                    $stock_house_num = $stock_house_data[$value['temporary_house_id']]; //定制片库位号
                } elseif (!empty($value['abnormal_house_id']) && 8 == $label) {
                    $stock_house_num = $stock_house_data[$value['abnormal_house_id']]; //异常库位号
                } elseif (!empty($value['store_house_id']) && 7 == $label && in_array($value['distribution_status'], [8, 9])) {
                    $stock_house_num = $stock_house_data[$value['store_house_id']]; //合单库位号
                }
                if ($list[$key]['created_at'] == '') {
                    $list[$key]['created_at'] == '暂无';
                } else {
                    $list[$key]['created_at'] = date('Y-m-d H:i:s', $value['created_at']);
                }
                $list[$key]['stock_house_num'] = $stock_house_num;


                //跟单：异常未处理且未创建工单的显示处理异常按钮
                $work_id = $abnormal_data[$value['id']] ?? 0;
                if (8 == $label && 0 < $value['abnormal_house_id'] && 0 == $work_id) {
                    $handle_abnormal = 1;
                } else {
                    $handle_abnormal = 0;
                }
                $list[$key]['handle_abnormal'] = $handle_abnormal;

                //判断是否显示工单按钮
                $list[$key]['task_info'] = in_array($value['item_order_number'], $item_order_numbers) ? 1 : 0;

                //获取工单更改镜框最新信息
                $change_sku = $this->_work_order_change_sku
                    ->alias('a')
                    ->join(['fa_work_order_measure' => 'b'], 'a.measure_id=b.id')
                    ->where([
                        'a.change_type' => 1,
                        'a.item_order_number' => $value['item_order_number'],
                        'b.operation_type' => 1
                    ])
                    ->order('a.id', 'desc')
                    ->limit(1)
                    ->value('a.change_sku');
                if ($change_sku) {
                    $list[$key]['sku'] = $change_sku;
                }
            }

            $result = array("total" => $total, "rows" => $list);
            return json($result);
        }
        $this->assign('label', $label);
        $this->assignconfig('label', $label);

        $label_list = ['全部', '待打印标签', '待配货', '待配镜片', '待加工', '待印logo', '待成品质检', '待合单', '跟单'];
        $this->assign('label_list', $label_list);

        return $this->view->fetch();
    }


    public function csv_array()
    {
        set_time_limit(0);
        ini_set('memory_limit', '512M');
        $map = [];
        $map['a.site'] = 1;
        $map['a.created_at'] = ['between', ['1606752000', '1609430399']];

        //子单工单未处理
        $item_order_numbers = $this->_work_order_change_sku
            ->alias('a')
            ->join(['fa_work_order_list' => 'b'], 'a.work_id=b.id')
            ->where([
                'a.change_type' => ['in', [1, 2, 3]], //1更改镜架  2更改镜片 3取消订单
                'b.work_status' => ['in', [1, 2, 3, 5]] //工单未处理
            ])
            ->order('a.create_time', 'desc')
            ->group('a.item_order_number')
            ->column('a.item_order_number');

        list($where, $sort, $order, $offset, $limit) = $this->buildparams();

        $list = $this->model
            ->alias('a')
            ->field('a.id,a.order_id,a.item_order_number,a.sku,a.order_prescription_type,b.increment_id,b.total_qty_ordered,b.site,b.order_type,b.status,a.distribution_status,a.temporary_house_id,a.abnormal_house_id,a.created_at,c.store_house_id')
            ->join(['fa_order' => 'b'], 'a.order_id=b.id')
            ->join(['fa_order_process' => 'c'], 'a.order_id=c.order_id')
            ->where($where)
            ->where($map)
            ->order($sort, $order)
            ->select();

        $list = collection($list)->toArray();


        //获取工单更改镜框最新信息
        $change_sku = $this->_work_order_change_sku
            ->alias('a')
            ->join(['fa_work_order_measure' => 'b'], 'a.measure_id=b.id')
            ->where([
                'a.change_type' => 1,
                'a.item_order_number' => ['in', array_column($list, 'item_order_number')],
                'b.operation_type' => 1
            ])
            ->order('a.id', 'desc')
            ->group('a.item_order_number')
            ->column('a.change_sku', 'a.item_order_number');

        foreach ($list as $key => $value) {
            $stock_house_num = '-';

            if ($list[$key]['created_at'] == '') {
                $list[$key]['created_at'] == '暂无';
            } else {
                $list[$key]['created_at'] = date('Y-m-d H:i:s', $value['created_at']);
            }
            $list[$key]['stock_house_num'] = $stock_house_num;

            //判断是否显示工单按钮
            $list[$key]['task_info'] = in_array($value['item_order_number'], $item_order_numbers) ? 1 : 0;

            if ($change_sku[$value['item_order_number']]) {
                $list[$key]['sku'] = $change_sku[$value['item_order_number']];
            }
            //站点
            switch ($value['site']) {
                case 1:
                    $list[$key]['site'] = 'Zeelool';
                    break;
                case 2:
                    $list[$key]['site'] = 'Voogueme';
                    break;
                case 3:
                    $list[$key]['site'] = 'Nihao';
                    break;
                case 4:
                    $list[$key]['site'] = 'Meeloog';
                    break;
                case 5:
                    $list[$key]['site'] = 'Wesee';
                    break;
                case 8:
                    $list[$key]['site'] = 'Amazon';
                    break;
                case 9:
                    $list[$key]['site'] = 'Zeelool_es';
                    break;
                case 10:
                    $list[$key]['site'] = 'Zeelool_de';
                    break;
                case 11:
                    $list[$key]['site'] = 'Zeelool_jp';
                    break;
                default:
                    break;
            }
//加工类型
            switch ($value['order_prescription_type']) {
                case 0:
                    $list[$key]['order_prescription_type'] = '待处理';
                    break;
                case 1:
                    $list[$key]['order_prescription_type'] = '仅镜架';
                    break;
                case 2:
                    $list[$key]['order_prescription_type'] = '现货处方镜';
                    break;
                case 3:
                    $list[$key]['order_prescription_type'] = '定制处方镜';
                    break;
                case 4:
                    $list[$key]['order_prescription_type'] = '其他';
                    break;
                default:
                    break;
            }
            //订单类型
            switch ($value['order_type']) {

                case 1:
                    $list[$key]['order_type'] = '普通订单';
                    break;
                case 2:
                    $list[$key]['order_type'] = '批发单';
                    break;
                case 3:
                    $list[$key]['order_type'] = '网红单';
                    break;
                case 4:
                    $list[$key]['order_type'] = '补发单';
                    break;
                case 5:
                    $list[$key]['order_type'] = '补差价';
                    break;
                case 6:
                    $list[$key]['order_type'] = '一件代发';
                    break;
                case 10:
                    $list[$key]['order_type'] = '货到付款';
                    break;
                default:
                    break;
            }

            //子订单状态
            switch ($value['distribution_status']) {
                case 0:
                    $list[$key]['distribution_status'] = '取消';
                    break;
                case 1:
                    $list[$key]['distribution_status'] = '待打印标签';
                    break;
                case 2:
                    $list[$key]['distribution_status'] = '待配货';
                    break;
                case 3:
                    $list[$key]['distribution_status'] = '待配镜片';
                    break;
                case 4:
                    $list[$key]['distribution_status'] = '待加工';
                    break;
                case 5:
                    $list[$key]['distribution_status'] = '待印logo';
                    break;
                case 6:
                    $list[$key]['distribution_status'] = '待成品质检';
                    break;
                case 7:
                    $list[$key]['distribution_status'] = '待合单';
                    break;
                case 8:
                    $list[$key]['distribution_status'] = '合单中';
                    break;
                case 9:
                    $list[$key]['distribution_status'] = '合单完成';
                    break;
                default:
                    break;
            }

        }

        foreach ($list as $key => $item) {
            $csv[$key]['increment_id'] = $item['increment_id'];
            $csv[$key]['item_order_number'] = $item['item_order_number'];
            $csv[$key]['sku'] = $item['sku'];
            $csv[$key]['total_qty_ordered'] = $item['total_qty_ordered'];
            $csv[$key]['task_info'] = $item['task_info'];
            $csv[$key]['site'] = $item['site'];
            $csv[$key]['order_prescription_type'] = $item['order_prescription_type'];
            $csv[$key]['order_type'] = $item['order_type'];
            $csv[$key]['status'] = $item['status'];
            $csv[$key]['distribution_status'] = $item['distribution_status'];
            $csv[$key]['created_at'] = $item['created_at'];
        }
        $headlist = [
            '订单号', '子单号', 'SKU', '订单副数', '工单', '站点', '加工类型', '订单类型', '订单状态', '子单号状态', '创建时间'

        ];

        $path = "/uploads/";
        $fileName = 'Zeelool站配货列表十二月份数据';
        Excel::writeCsv($csv, $headlist, $path . $fileName);

    }


    /**
     * 待印logo数据导出
     *
     */
    public function printing_batch_export_xls()
    {

        $data = input('');
        if ($data['ids']) {
            $where['a.id'] = ['in', $data['ids']];
        } else {
            $where['a.distribution_status'] = 1;
        }
        $map = [];
        $WhereSql = 'a.id > 0';
        //普通状态剔除跟单数据

        //处理异常选项
        $filter = json_decode($this->request->get('filter'), true);

        if (!$filter) {
            $map['a.created_at'] = ['between', [strtotime('-3 month'), time()]];
            $WhereSql .= " and a.created_at between " . strtotime('-3 month') . " and " . time();
        } else {
            if ($filter['a.created_at']) {
                $time = explode(' - ', $filter['a.created_at']);

                $map['a.created_at'] = ['between', [strtotime($time[0]), strtotime($time[1])]];
            }
        }

        if (!$filter['status']) {
            $map['b.status'] = ['in', ['processing', 'paypal_reversed', 'paypal_canceled_reversal']];
        } else {
            $map['b.status'] = ['in', $filter['status']];
        }
        unset($filter['status']);

        //跟单或筛选异常

        if ($filter['abnormal']) {
            //异常类型
            if ($filter['abnormal']) {
                $abnormal_where['type'] = ['in', $filter['abnormal']];
                unset($filter['abnormal']);
            }

            //获取异常的子订单id
            $item_process_ids = $this->_distribution_abnormal
                ->where($abnormal_where)
                ->column('item_process_id');

            if ($item_process_ids == null) {
                $map['a.id'] = ['eq', null];
                $WhereSql .= "a.id =  null";
            }
        };

        if ($filter['increment_id']) {
            $map['b.increment_id'] = ['like', $filter['increment_id'] . '%'];
            $map['b.status'] = ['in', ['free_processing', 'processing', 'complete', 'paypal_reversed', 'paypal_canceled_reversal']];
            unset($filter['increment_id']);
        }

        if ($filter['site']) {
            $map['a.site'] = ['in', $filter['site']];
            unset($filter['site']);
        }

        if (isset($filter['order_prescription_type'])) {
            $map['a.order_prescription_type'] = ['in', $filter['order_prescription_type']];
            unset($filter['order_prescription_type']);
        }
        $this->request->get(['filter' => json_encode($filter)]);

        $map['a.abnormal_house_id'] = 0;

        //订单里面所有的
        $list = $this->model
            ->alias('a')
            ->field('a.sku,a.site')
            ->join(['fa_order' => 'b'], 'a.order_id=b.id')
            ->join(['fa_order_process' => 'c'], 'a.order_id=c.order_id')
            ->where($where)
            ->where($map)
            ->select();

        $list = collection($list)->toArray();
        $data = array();
        foreach ($list as $k => $v) {
            $item_platform_sku = Db::connect('database.db_stock');
            $sku = $item_platform_sku->table('fa_item_platform_sku')->where('platform_sku', $v['sku'])->where('platform_type', $v['site'])->value('sku');
            $data[$sku]['location'] =
                Db::table('fa_store_sku')
                    ->alias('a')
                    ->join(['fa_store_house' => 'b'], 'a.store_id=b.id')
                    ->where('a.sku', $sku)
                    ->value('b.coding');
            $data[$sku]['sku'] = $sku;
            $data[$sku]['number']++;
        }

        // $b=array();
        // foreach($sku as $v){
        //     $b[]=$v['sku'];
        // }
        // dump($b);
        // $c=array_unique($b);
        // foreach($c as$k => $v){
        //     $n=0;
        //     foreach($sku as $t){
        //         if($v==$t['sku'])
        //             $n++;
        //     }
        //     $new[$v]=$n;
        // }
        // dump($new);
        // foreach ($sku as $ky=>$ite){
        //     $new_value = array_keys($new);
        //     $count = count($new_value)-1;
        //     for ($i=0;$i<=$count;$i++){
        //         if ($new_value[$i] == $ite['sku']){
        //             $sku[$ky]['number'] = $new[$new_value[$i]];
        //         }
        //     }
        // }
        // dump($sku);
        // $sku =array_merge(array_unique($sku, SORT_REGULAR));
        // dump($sku);die();

        $data = array_values($data);
        $spreadsheet = new Spreadsheet();
        //常规方式：利用setCellValue()填充数据
        $spreadsheet
            ->setActiveSheetIndex(0)->setCellValue("A1", "仓库SKU")
            ->setCellValue("B1", "库位号")
            ->setCellValue("C1", "数量");
        foreach ($data as $key => $value) {
            $spreadsheet->getActiveSheet()->setCellValueExplicit("A" . ($key * 1 + 2), $value['sku'], \PhpOffice\PhpSpreadsheet\Cell\DataType::TYPE_STRING);
            $spreadsheet->getActiveSheet()->setCellValue("B" . ($key * 1 + 2), $value['location']);
            $spreadsheet->getActiveSheet()->setCellValue("C" . ($key * 1 + 2), $value['number']);
        }
        //设置宽度
        $spreadsheet->getActiveSheet()->getColumnDimension('A')->setWidth(20);
        $spreadsheet->getActiveSheet()->getColumnDimension('B')->setWidth(20);
        $spreadsheet->getActiveSheet()->getColumnDimension('C')->setWidth(20);

        //设置边框
        $border = [
            'borders' => [
                'allBorders' => [
                    'borderStyle' => \PhpOffice\PhpSpreadsheet\Style\Border::BORDER_THIN, // 设置border样式
                    'color' => ['argb' => 'FF000000'], // 设置border颜色
                ],
            ],
        ];

        $spreadsheet->getDefaultStyle()->getFont()->setName('微软雅黑')->setSize(12);

        $setBorder = 'A1:' . $spreadsheet->getActiveSheet()->getHighestColumn() . $spreadsheet->getActiveSheet()->getHighestRow();
        $spreadsheet->getActiveSheet()->getStyle($setBorder)->applyFromArray($border);

        $spreadsheet->getActiveSheet()->getStyle('A1:C' . $spreadsheet->getActiveSheet()->getHighestRow())->getAlignment()->setHorizontal(\PhpOffice\PhpSpreadsheet\Style\Alignment::HORIZONTAL_CENTER);
        $spreadsheet->setActiveSheetIndex(0);

        $format = 'xlsx';
        $savename = '配货列表待打印数据' . date("YmdHis", time());

        if ($format == 'xls') {
            //输出Excel03版本
            header('Content-Type:application/vnd.ms-excel');
            $class = "\PhpOffice\PhpSpreadsheet\Writer\Xls";
        } elseif ($format == 'xlsx') {
            //输出07Excel版本
            header('Content-Type: application/vnd.openxmlformats-officedocument.spreadsheetml.sheet');
            $class = "\PhpOffice\PhpSpreadsheet\Writer\Xlsx";
        }

        //输出名称
        header('Content-Disposition: attachment;filename="' . $savename . '.' . $format . '"');
        //禁止缓存
        header('Cache-Control: max-age=0');
        $writer = new $class($spreadsheet);

        $writer->save('php://output');
    }


    /**
     * 镜片详情
     *
     * @Description
     * @author wpl
     * @since 2020/11/09 18:03:41 
     * @param [type] $ids
     * @return void
     */
    public function detail($ids = null)
    {
        $row = $this->model->get($ids);
        !$row && $this->error(__('No Results were found'));

        //查询处方详情
        $result = $this->_new_order_item_option->get($row->option_id)->toArray();

        //获取更改镜框最新信息
        $change_sku = $this->_work_order_change_sku
            ->alias('a')
            ->join(['fa_work_order_measure' => 'b'], 'a.measure_id=b.id')
            ->where([
                'a.change_type' => 1,
                'a.item_order_number' => $row->item_order_number,
                'b.operation_type' => 1
            ])
            ->order('a.id', 'desc')
            ->value('a.change_sku');
        if ($change_sku) {
            $result['sku'] = $change_sku;
        }

        //获取更改镜片最新处方信息
        $change_lens = $this->_work_order_change_sku
            ->alias('a')
            ->field('a.od_sph,a.od_cyl,a.od_axis,a.od_add,a.pd_r,a.od_pv,a.od_bd,a.od_pv_r,a.od_bd_r,a.os_sph,a.os_cyl,a.os_axis,a.os_add,a.pd_l,a.os_pv,a.os_bd,a.os_pv_r,a.os_bd_r,a.lens_number,a.recipe_type as prescription_type,prescription_option')
            ->join(['fa_work_order_measure' => 'b'], 'a.measure_id=b.id')
            ->where([
                'a.change_type' => 2,
                'a.item_order_number' => $row->item_order_number,
                'b.operation_type' => 1
            ])
            ->order('a.id', 'desc')
            ->find();
        if ($change_lens) {
            $change_lens = $change_lens->toArray();

            //处理pd值
            if ($change_lens['pd_l'] && $change_lens['pd_r']) {
                $change_lens['pd'] = '';
                $change_lens['pdcheck'] = 'on';
            } else {
                $change_lens['pd'] = $change_lens['pd_r'] ?: $change_lens['pd_l'];
                $change_lens['pdcheck'] = '';
            }

            //处理斜视值
            if ($change_lens['od_pv'] || $change_lens['os_pv']) {
                $change_lens['prismcheck'] = 'on';
            } else {
                $change_lens['prismcheck'] = '';
            }

            //处理镀膜
            $prescription_option = unserialize($change_lens['prescription_option']);
            $change_lens['coating_name'] = $prescription_option['coating_name'] ?: '';
            unset($change_lens['prescription_option']);

            $result = array_merge($result, $change_lens);
        }

        //获取镜片名称
        $lens_name = '';
        if ($result['lens_number']) {
            //获取镜片编码及名称
            $lens_name = $this->_lens_data->where('lens_number', $result['lens_number'])->value('lens_name');
        }
        $result['lens_name'] = $lens_name;
        $this->assign('result', $result);
        return $this->view->fetch();
    }

    /**
     * 获取镜架尺寸
     *
     * @Description
     * @author wpl
     * @since 2020/11/13 10:08:45 
     * @param [type] $product_id
     * @param [type] $site
     * @return void
     */
    protected function get_frame_lens_width_height_bridge($product_id, $site)
    {
        if ($product_id) {

            if ($site == 3) {
                $querySql = "select cpev.entity_type_id,cpev.attribute_id,cpev.`value`,cpev.entity_id
                from catalog_product_entity_varchar cpev LEFT JOIN catalog_product_entity cpe on cpe.entity_id=cpev.entity_id 
                where cpev.attribute_id in(146,147,149) and cpev.store_id=0 and cpev.entity_id=$product_id";

                $lensSql = "select cpev.entity_type_id,cpev.attribute_id,cpev.`value`,cpev.entity_id
                from catalog_product_entity_decimal cpev LEFT JOIN catalog_product_entity cpe on cpe.entity_id=cpev.entity_id 
                where cpev.attribute_id in(146,147) and cpev.store_id=0 and cpev.entity_id=$product_id";
            } else {
                $querySql = "select cpev.entity_type_id,cpev.attribute_id,cpev.`value`,cpev.entity_id
                from catalog_product_entity_varchar cpev LEFT JOIN catalog_product_entity cpe on cpe.entity_id=cpev.entity_id 
                where cpev.attribute_id in(161,163,164) and cpev.store_id=0 and cpev.entity_id=$product_id";
            }

            switch ($site) {
                case 1:
                    $model = Db::connect('database.db_zeelool');
                    break;
                case 2:
                    $model = Db::connect('database.db_voogueme');
                    break;
                case 3:
                    $model = Db::connect('database.db_nihao');
                    break;
                case 4:
                    $model = Db::connect('database.db_meeloog');
                    break;
                case 5:
                    $model = Db::connect('database.db_weseeoptical');
                    break;
                case 9:
                    $model = Db::connect('database.db_zeelool_es');
                    break;
                case 10:
                    $model = Db::connect('database.db_zeelool_de');
                    break;
                case 11:
                    $model = Db::connect('database.db_zeelool_jp');
                    break;
                default:
                    break;
            }

            $resultList = $model->query($querySql);
            $result = array();
            //你好站
            if ($site == 3) {
                $lensList = $model->query($lensSql);
                if ($lensList) {
                    foreach ($lensList as $key => $value) {

                        if ($value['attribute_id'] == 146) {
                            $result['lens_width'] = $value['value'];
                        }
                        if ($value['attribute_id'] == 147) {
                            $result['lens_height'] = $value['value'];
                        }
                    }
                }
            }
            if ($resultList) {
                foreach ($resultList as $key => $value) {
                    //你好站
                    if ($site == 3) {

                        if ($value['attribute_id'] == 149) {
                            $result['bridge'] = $value['value'];
                        }
                    } else {
                        if ($value['attribute_id'] == 161) {
                            $result['lens_width'] = $value['value'];
                        }
                        if ($value['attribute_id'] == 164) {
                            $result['lens_height'] = $value['value'];
                        }
                        if ($value['attribute_id'] == 163) {
                            $result['bridge'] = $value['value'];
                        }
                    }
                }
            }
        }
        return $result;
    }

    /**
     * 批量导出
     *
     * @Description
     * @author wpl
     * @since 2020/11/12 08:54:05 
     * @return void
     */
    public function batch_export_xls()
    {
        set_time_limit(0);
        ini_set('memory_limit', '512M');
        //根据传的标签切换状态
        $label = $this->request->get('label', 0);
        $ids = input('ids');
        $map = [];
        if ($ids) {
            $map['a.id'] = ['in', $ids];
            $where = [];
            $sort = 'a.created_at';
            $order = 'desc';
        } else {

            //普通状态剔除跟单数据
            if (!in_array($label, [0, 8])) {
                if (7 == $label) {
                    $map['a.status'] = [['>', 6], ['<', 9]];
                } else {
                    $map['a.status'] = $label;
                }
                $map['a.temporary_house_id|a.abnormal_house_id'] = 0;
            }

            $filter = json_decode($this->request->get('filter'), true);

            if ($filter['abnormal'] || $filter['stock_house_num']) {
                //                //筛选异常
                if ($filter['abnormal']) {
                    $abnormal_where['type'] = $filter['abnormal'][0];
                    if (8 == $label) {
                        $abnormal_where['status'] = 1;
                    }

                    $item_process_id = $this->_distribution_abnormal
                        ->where($abnormal_where)
                        ->column('item_process_id');
                    $map['a.id'] = ['in', $item_process_id];
                }

                //筛选库位号
                if ($filter['stock_house_num']) {
                    $stock_house_where['coding'] = ['like', $filter['stock_house_num'] . '%'];
                    if (8 == $label) {
                        $stock_house_where['type'] = ['>', 2];
                    } else {
                        $stock_house_where['type'] = 2;
                    }
                    $stock_house_id = $this->_stock_house
                        ->where($stock_house_where)
                        ->column('id');
                    $map['a.temporary_house_id|a.abnormal_house_id'] = ['in', $stock_house_id];
                }
                unset($filter['abnormal']);
                unset($filter['stock_house_num']);
                unset($filter['is_task']);
            }

            if ($filter['a.created_at']) {
                $time = explode(' - ', $filter['a.created_at']);

                $map['a.created_at'] = ['between', [strtotime($time[0]), strtotime($time[1])]];
            }
            if ($filter['site']) {
                $map['a.site'] = ['in', $filter['site']];
                unset($filter['site']);
            }
            //加工类型
            if ($filter['order_prescription_type']) {
                $map['a.order_prescription_type'] = ['in', $filter['order_prescription_type']];
                unset($filter['order_prescription_type']);
            }
            //订单类型
            if ($filter['order_type']) {
                $map['b.order_type'] = ['in', $filter['order_type']];
                unset($filter['order_type']);
            }
            if ($filter['distribution_status']) {
                $map['a.distribution_status'] = ['in', $filter['distribution_status']];
                unset($filter['distribution_status']);
            }
            if ($filter['status']) {
                $map['b.status'] = ['in', $filter['status']];
                unset($filter['status']);
            }
            $this->request->get(['filter' => json_encode($filter)]);

            list($where, $sort, $order) = $this->buildparams();
        }

        $sort = 'a.id';

        $list = $this->model
            ->alias('a')
            ->field('a.id as aid,a.item_order_number,a.sku,a.order_prescription_type,b.increment_id,b.total_qty_ordered,b.site,a.distribution_status,a.created_at,c.*,b.base_grand_total')
            ->join(['fa_order' => 'b'], 'a.order_id=b.id')
            ->join(['fa_order_item_option' => 'c'], 'a.option_id=c.id')
            ->where($where)
            ->where($map)
            ->order($sort, $order)
            ->select();
        $list = collection($list)->toArray();
        //从数据库查询需要的数据
        $spreadsheet = new Spreadsheet();

        //常规方式：利用setCellValue()填充数据
        $spreadsheet->setActiveSheetIndex(0)
            ->setCellValue("A1", "日期")
            ->setCellValue("B1", "订单号")
            ->setCellValue("C1", "子单号")
            ->setCellValue("D1", "SKU")
            ->setCellValue("E1", "站点")
            ->setCellValue("F1", "子单号状态")
            ->setCellValue("G1", "眼球")
            ->setCellValue("H1", "SPH")
            ->setCellValue("I1", "CYL")
            ->setCellValue("J1", "AXI")
            ->setCellValue("K1", "ADD")
            ->setCellValue("L1", "单PD")
            ->setCellValue("M1", "PD")
            ->setCellValue("N1", "镜片")
            ->setCellValue("O1", "镜框宽度")
            ->setCellValue("P1", "镜框高度")
            ->setCellValue("Q1", "bridge")
            ->setCellValue("R1", "处方类型")
            ->setCellValue("S1", "Prism\n(out/in)")
            ->setCellValue("T1", "Direct\n(out/in)")
            ->setCellValue("U1", "Prism\n(up/down)")
            ->setCellValue("V1", "Direct\n(up/down)")
            ->setCellValue("W1", "订单金额")
            ->setCellValue("X1", "ID");;
        $spreadsheet->setActiveSheetIndex(0)->setTitle('订单处方');

        //站点列表
        $site_list = [
            1 => 'Zeelool',
            2 => 'Voogueme',
            3 => 'Nihao',
            4 => 'Meeloog',
            5 => 'Wesee',
            8 => 'Amazon',
            9 => 'Zeelool_es',
            10 => 'Zeelool_de',
            11 => 'Zeelool_jp'
        ];

        //子单号状态
        $distribution_status_list = [
            1 => '待打印标签',
            2 => '待配货',
            3 => '待配镜片',
            4 => '待加工',
            5 => '待印logo',
            6 => '待成品质检',
            7 => '待合单',
            8 => '合单中',
            9 => '合单完成'
        ];

        //获取更改镜框最新信息
        $change_sku = $this->_work_order_change_sku
            ->alias('a')
            ->join(['fa_work_order_measure' => 'b'], 'a.measure_id=b.id')
            ->where([
                'a.change_type' => 1,
                'a.item_order_number' => ['in', array_column($list, 'item_order_number')],
                'b.operation_type' => 1
            ])
            ->order('a.id', 'desc')
            ->group('a.item_order_number')
            ->column('a.change_sku', 'a.item_order_number');

        //获取更改镜片最新处方信息
        $change_lens = $this->_work_order_change_sku
            ->alias('a')
            ->join(['fa_work_order_measure' => 'b'], 'a.measure_id=b.id')
            ->where([
                'a.change_type' => 2,
                'a.item_order_number' => ['in', array_column($list, 'item_order_number')],
                'b.operation_type' => 1
            ])
            ->order('a.id', 'desc')
            ->group('a.item_order_number')
            ->column('a.od_sph,a.od_cyl,a.od_axis,a.od_add,a.pd_r,a.od_pv,a.od_bd,a.od_pv_r,a.od_bd_r,a.os_sph,a.os_cyl,a.os_axis,a.os_add,a.pd_l,a.os_pv,a.os_bd,a.os_pv_r,a.os_bd_r,a.lens_number,a.recipe_type as prescription_type', 'a.item_order_number');
        if ($change_lens) {
            foreach ($change_lens as $key => $val) {
                if ($val['pd_l'] && $val['pd_r']) {
                    $change_lens[$key]['pd'] = '';
                    $change_lens[$key]['pdcheck'] = 'on';
                } else {
                    $change_lens[$key]['pd'] = $val['pd_r'] ?: $val['pd_l'];
                    $change_lens[$key]['pdcheck'] = '';
                }
            }
        }

        //获取镜片编码及名称
        $lens_list = $this->_lens_data->column('lens_name', 'lens_number');
        foreach ($list as $key => &$value) {
            //更改镜框最新sku
            if ($change_sku[$value['item_order_number']]) {
                $value['sku'] = $change_sku[$value['item_order_number']];
            }

            //更改镜片最新数据
            if ($change_lens[$value['item_order_number']]) {
                $value = array_merge($value, $change_lens[$value['item_order_number']]);
            }

            //网站SKU转换仓库SKU
            $value['prescription_type'] = isset($value['prescription_type']) ? $value['prescription_type'] : '';
            $value['od_sph'] = isset($value['od_sph']) ? urldecode($value['od_sph']) : '';
            $value['os_sph'] = isset($value['os_sph']) ? urldecode($value['os_sph']) : '';
            $value['od_cyl'] = isset($value['od_cyl']) ? urldecode($value['od_cyl']) : '';
            $value['os_cyl'] = isset($value['os_cyl']) ? urldecode($value['os_cyl']) : '';
            $spreadsheet->getActiveSheet()->setCellValue("A" . ($key * 2 + 2), date('Y-m-d', $value['created_at']));
            $spreadsheet->getActiveSheet()->setCellValue("B" . ($key * 2 + 2), $value['increment_id']);
            $spreadsheet->getActiveSheet()->setCellValue("C" . ($key * 2 + 2), $value['item_order_number']);
            $spreadsheet->getActiveSheet()->setCellValue("D" . ($key * 2 + 2), $value['sku']);
            $spreadsheet->getActiveSheet()->setCellValue("E" . ($key * 2 + 2), $site_list[$value['site']]);
            $spreadsheet->getActiveSheet()->setCellValue("F" . ($key * 2 + 2), $distribution_status_list[$value['distribution_status']]);
            $spreadsheet->getActiveSheet()->setCellValue("G" . ($key * 2 + 2), '右眼');
            $spreadsheet->getActiveSheet()->setCellValue("G" . ($key * 2 + 3), '左眼');
            $spreadsheet->getActiveSheet()->setCellValue("H" . ($key * 2 + 2), (float)$value['od_sph'] > 0 ? ' +' . number_format($value['od_sph'] * 1, 2) : ' ' . $value['od_sph']);
            $spreadsheet->getActiveSheet()->setCellValue("H" . ($key * 2 + 3), (float)$value['os_sph'] > 0 ? ' +' . number_format($value['os_sph'] * 1, 2) : ' ' . $value['os_sph']);
            $spreadsheet->getActiveSheet()->setCellValue("I" . ($key * 2 + 2), (float)$value['od_cyl'] > 0 ? ' +' . number_format($value['od_cyl'] * 1, 2) : ' ' . $value['od_cyl']);
            $spreadsheet->getActiveSheet()->setCellValue("I" . ($key * 2 + 3), (float)$value['os_cyl'] > 0 ? ' +' . number_format($value['os_cyl'] * 1, 2) : ' ' . $value['os_cyl']);
            $spreadsheet->getActiveSheet()->setCellValue("J" . ($key * 2 + 2), $value['od_axis']);
            $spreadsheet->getActiveSheet()->setCellValue("J" . ($key * 2 + 3), $value['os_axis']);
            $value['os_add'] = urldecode($value['os_add']);
            $value['od_add'] = urldecode($value['od_add']);
            if ($value['os_add'] && $value['os_add'] && (float)($value['os_add']) * 1 != 0 && (float)($value['od_add']) * 1 != 0) {
                $spreadsheet->getActiveSheet()->setCellValue("K" . ($key * 2 + 2), $value['od_add']);
                $spreadsheet->getActiveSheet()->setCellValue("K" . ($key * 2 + 3), $value['os_add']);
            } else {

                if ($value['os_add'] && (float)$value['os_add'] * 1 != 0) {
                    //数值在上一行合并有效，数值在下一行合并后为空
                    $spreadsheet->getActiveSheet()->setCellValue("K" . ($key * 2 + 2), $value['os_add']);
                    $spreadsheet->getActiveSheet()->mergeCells("K" . ($key * 2 + 2) . ":K" . ($key * 2 + 3));
                } else {
                    //数值在上一行合并有效，数值在下一行合并后为空
                    $spreadsheet->getActiveSheet()->setCellValue("K" . ($key * 2 + 2), $value['od_add']);
                    $spreadsheet->getActiveSheet()->mergeCells("K" . ($key * 2 + 2) . ":K" . ($key * 2 + 3));
                }
            }

            $spreadsheet->getActiveSheet()->setCellValue("L" . ($key * 2 + 2), $value['pd_r']);
            $spreadsheet->getActiveSheet()->setCellValue("L" . ($key * 2 + 3), $value['pd_l']);
            $spreadsheet->getActiveSheet()->setCellValue("M" . ($key * 2 + 2), $value['pd']);
            $spreadsheet->getActiveSheet()->mergeCells("M" . ($key * 2 + 2) . ":M" . ($key * 2 + 3));

            //过滤饰品站
            if ($value['site'] != 12) {
                //查询镜框尺寸
                $tmp_bridge = $this->get_frame_lens_width_height_bridge($value['product_id'], $value['site']);
            }

            $lens_name = $lens_list[$value['lens_number']] ?: $value['web_lens_name'];
            $spreadsheet->getActiveSheet()->setCellValue("N" . ($key * 2 + 2), $lens_name);
            $spreadsheet->getActiveSheet()->setCellValue("O" . ($key * 2 + 2), $tmp_bridge['lens_width']);
            $spreadsheet->getActiveSheet()->setCellValue("P" . ($key * 2 + 2), $tmp_bridge['lens_height']);
            $spreadsheet->getActiveSheet()->setCellValue("Q" . ($key * 2 + 2), $tmp_bridge['bridge']);
            $spreadsheet->getActiveSheet()->setCellValue("R" . ($key * 2 + 2), $value['prescription_type']);
            $spreadsheet->getActiveSheet()->setCellValue("S" . ($key * 2 + 2), isset($value['od_pv']) ? $value['od_pv'] : '');
            $spreadsheet->getActiveSheet()->setCellValue("S" . ($key * 2 + 3), isset($value['os_pv']) ? $value['os_pv'] : '');

            $spreadsheet->getActiveSheet()->setCellValue("T" . ($key * 2 + 2), isset($value['od_bd']) ? $value['od_bd'] : '');
            $spreadsheet->getActiveSheet()->setCellValue("T" . ($key * 2 + 3), isset($value['os_bd']) ? $value['os_bd'] : '');

            $spreadsheet->getActiveSheet()->setCellValue("U" . ($key * 2 + 2), isset($value['od_pv_r']) ? $value['od_pv_r'] : '');
            $spreadsheet->getActiveSheet()->setCellValue("U" . ($key * 2 + 3), isset($value['os_pv_r']) ? $value['os_pv_r'] : '');

            $spreadsheet->getActiveSheet()->setCellValue("V" . ($key * 2 + 2), isset($value['od_bd_r']) ? $value['od_bd_r'] : '');
            $spreadsheet->getActiveSheet()->setCellValue("V" . ($key * 2 + 3), isset($value['os_bd_r']) ? $value['os_bd_r'] : '');
            $spreadsheet->getActiveSheet()->setCellValue("W" . ($key * 2 + 2), $value['base_grand_total']);
            $spreadsheet->getActiveSheet()->setCellValue("X" . ($key * 2 + 2), $value['aid']);

            //合并单元格
            $spreadsheet->getActiveSheet()->mergeCells("A" . ($key * 2 + 2) . ":A" . ($key * 2 + 3));
            $spreadsheet->getActiveSheet()->mergeCells("B" . ($key * 2 + 2) . ":B" . ($key * 2 + 3));
            $spreadsheet->getActiveSheet()->mergeCells("C" . ($key * 2 + 2) . ":C" . ($key * 2 + 3));
            $spreadsheet->getActiveSheet()->mergeCells("D" . ($key * 2 + 2) . ":D" . ($key * 2 + 3));
            $spreadsheet->getActiveSheet()->mergeCells("E" . ($key * 2 + 2) . ":E" . ($key * 2 + 3));
            $spreadsheet->getActiveSheet()->mergeCells("F" . ($key * 2 + 2) . ":F" . ($key * 2 + 3));


            $spreadsheet->getActiveSheet()->mergeCells("M" . ($key * 2 + 2) . ":M" . ($key * 2 + 3));
            $spreadsheet->getActiveSheet()->mergeCells("N" . ($key * 2 + 2) . ":N" . ($key * 2 + 3));
            $spreadsheet->getActiveSheet()->mergeCells("O" . ($key * 2 + 2) . ":O" . ($key * 2 + 3));
            $spreadsheet->getActiveSheet()->mergeCells("P" . ($key * 2 + 2) . ":P" . ($key * 2 + 3));
            $spreadsheet->getActiveSheet()->mergeCells("Q" . ($key * 2 + 2) . ":Q" . ($key * 2 + 3));
            $spreadsheet->getActiveSheet()->mergeCells("R" . ($key * 2 + 2) . ":R" . ($key * 2 + 3));
            $spreadsheet->getActiveSheet()->mergeCells("W" . ($key * 2 + 2) . ":W" . ($key * 2 + 3));

        }

        //设置宽度
        $spreadsheet->getActiveSheet()->getColumnDimension('A')->setWidth(12);
        $spreadsheet->getActiveSheet()->getColumnDimension('B')->setWidth(12);
        $spreadsheet->getActiveSheet()->getColumnDimension('C')->setWidth(20);
        $spreadsheet->getActiveSheet()->getColumnDimension('D')->setWidth(20);
        $spreadsheet->getActiveSheet()->getColumnDimension('E')->setWidth(20);
        $spreadsheet->getActiveSheet()->getColumnDimension('N')->setWidth(40);
        $spreadsheet->getActiveSheet()->getColumnDimension('F')->setWidth(15);
        $spreadsheet->getActiveSheet()->getColumnDimension('G')->setWidth(15);
        $spreadsheet->getActiveSheet()->getColumnDimension('H')->setWidth(15);
        $spreadsheet->getActiveSheet()->getColumnDimension('I')->setWidth(15);
        $spreadsheet->getActiveSheet()->getColumnDimension('J')->setWidth(15);
        $spreadsheet->getActiveSheet()->getColumnDimension('K')->setWidth(15);
        $spreadsheet->getActiveSheet()->getColumnDimension('L')->setWidth(15);
        $spreadsheet->getActiveSheet()->getColumnDimension('O')->setWidth(15);
        $spreadsheet->getActiveSheet()->getColumnDimension('P')->setWidth(15);
        $spreadsheet->getActiveSheet()->getColumnDimension('Q')->setWidth(15);
        $spreadsheet->getActiveSheet()->getColumnDimension('R')->setWidth(20);
        $spreadsheet->getActiveSheet()->getColumnDimension('S')->setWidth(15);
        $spreadsheet->getActiveSheet()->getColumnDimension('T')->setWidth(15);
        $spreadsheet->getActiveSheet()->getColumnDimension('U')->setWidth(15);
        $spreadsheet->getActiveSheet()->getColumnDimension('V')->setWidth(15);
        //自动换行
        $spreadsheet->getDefaultStyle()->getAlignment()->setWrapText(true);
        $spreadsheet->getDefaultStyle()->getFont()->setName('微软雅黑')->setSize(12);

        //设置边框
        $border = [
            'borders' => [
                'allBorders' => [
                    'borderStyle' => \PhpOffice\PhpSpreadsheet\Style\Border::BORDER_THIN, // 设置border样式
                    'color' => ['argb' => 'FF000000'], // 设置border颜色
                ],
            ],
        ];


        $setBorder = 'A1:' . $spreadsheet->getActiveSheet()->getHighestColumn() . $spreadsheet->getActiveSheet()->getHighestRow();
        $spreadsheet->getActiveSheet()->getStyle($setBorder)->applyFromArray($border);

        $spreadsheet->getActiveSheet()->getStyle('A1:X' . $spreadsheet->getActiveSheet()->getHighestRow())->getAlignment()->setHorizontal(\PhpOffice\PhpSpreadsheet\Style\Alignment::HORIZONTAL_CENTER);
        $spreadsheet->getActiveSheet()->getStyle('A1:X' . $spreadsheet->getActiveSheet()->getHighestRow())->getAlignment()->setVertical(\PhpOffice\PhpSpreadsheet\Style\Alignment::VERTICAL_CENTER);

        $spreadsheet->setActiveSheetIndex(0);

        $save_name = '配货列表' . date("YmdHis", time());
        //输出07Excel版本
        header('Content-Type: application/vnd.openxmlformats-officedocument.spreadsheetml.sheet');
        //输出名称
        header('Content-Disposition: attachment;filename="' . $save_name . '.xlsx"');
        //禁止缓存
        header('Cache-Control: max-age=0');
        $writer = new Xlsx($spreadsheet);
        $writer->save('php://output');
    }


    /**
     * 标记已打印
     * @Description
     * @return void
     * @since 2020/10/28 14:45:39
     * @author lzh
     */
    public function tag_printed()
    {
        $ids = input('id_params/a');
        !$ids && $this->error('请选择要标记的数据');

        //检测子订单状态
        $where = [
            'id' => ['in', $ids],
            'distribution_status' => ['neq', 1]
        ];
        $count = $this->model->where($where)->count();
        0 < $count && $this->error('存在非当前节点的子订单');

        //标记打印状态
        $this->model->startTrans();
        try {
            //标记状态
            $this->model->where(['id' => ['in', $ids]])->update(['distribution_status' => 2]);

            //记录配货日志
            $admin = (object)session('admin');
            DistributionLog::record($admin, $ids, 1, '标记打印完成');

            $this->model->commit();
        } catch (PDOException $e) {
            $this->model->rollback();
            $this->error($e->getMessage());
        } catch (Exception $e) {
            $this->model->rollback();
            $this->error($e->getMessage());
        }
        $this->success('标记成功!', '', 'success', 200);
    }

    /**
     * 打印标签
     *
     * @Description
     * @author wpl
     * @since 2020/11/10 10:36:22 
     * @return void
     */
    public function batch_print_label()
    {
        //禁用默认模板
        $this->view->engine->layout(false);
        ob_start();
        $ids = input('ids');
        !$ids && $this->error('缺少参数', url('index?ref=addtabs'));

        //获取子订单列表
        $list = $this->model
            ->alias('a')
            ->field('a.site,a.item_order_number,a.order_id,a.created_at,b.os_add,b.od_add,b.pdcheck,b.prismcheck,b.pd_r,b.pd_l,b.pd,b.od_pv,b.os_pv,b.od_bd,b.os_bd,b.od_bd_r,b.os_bd_r,b.od_pv_r,b.os_pv_r,b.index_name,b.coating_name,b.prescription_type,b.sku,b.od_sph,b.od_cyl,b.od_axis,b.os_sph,b.os_cyl,b.os_axis,b.lens_number,b.web_lens_name')
            ->join(['fa_order_item_option' => 'b'], 'a.option_id=b.id')
            ->where(['a.id' => ['in', $ids]])
            ->select();
        $list = collection($list)->toArray();
        $order_ids = array_column($list, 'order_id');
        $sku_arr = array_column($list, 'sku');

        //查询sku映射表
        // $item_res = $this->_item_platform_sku->cache(3600)->where(['platform_sku' => ['in', array_unique($sku_arr)]])->column('sku', 'platform_sku');

        //获取订单数据
        $order_list = $this->_new_order->where(['id' => ['in', array_unique($order_ids)]])->column('total_qty_ordered,increment_id', 'id');

        //查询产品货位号
        $cargo_number = $this->_stock_house->alias('a')->where(['status' => 1, 'b.is_del' => 1, 'a.type' => 1])->join(['fa_store_sku' => 'b'], 'a.id=b.store_id')->column('coding', 'sku');

        //获取更改镜框最新信息
        $change_sku = $this->_work_order_change_sku
            ->alias('a')
            ->join(['fa_work_order_measure' => 'b'], 'a.measure_id=b.id')
            ->where([
                'a.change_type' => 1,
                'a.item_order_number' => ['in', array_column($list, 'item_order_number')],
                'b.operation_type' => 1
            ])
            ->order('a.id', 'desc')
            ->group('a.item_order_number')
            ->column('a.change_sku', 'a.item_order_number');

        //获取更改镜片最新处方信息
        $change_lens = $this->_work_order_change_sku
            ->alias('a')
            ->join(['fa_work_order_measure' => 'b'], 'a.measure_id=b.id')
            ->where([
                'a.change_type' => 2,
                'a.item_order_number' => ['in', array_column($list, 'item_order_number')],
                'b.operation_type' => 1
            ])
            ->order('a.id', 'desc')
            ->group('a.item_order_number')
            ->column('a.od_sph,a.od_cyl,a.od_axis,a.od_add,a.pd_r,a.od_pv,a.od_bd,a.od_pv_r,a.od_bd_r,a.os_sph,a.os_cyl,a.os_axis,a.os_add,a.pd_l,a.os_pv,a.os_bd,a.os_pv_r,a.os_bd_r,a.lens_number,a.recipe_type as prescription_type', 'a.item_order_number');
        if ($change_lens) {
            foreach ($change_lens as $key => $val) {
                if ($val['pd_l'] && $val['pd_r']) {
                    $change_lens[$key]['pd'] = '';
                    $change_lens[$key]['pdcheck'] = 'on';
                } else {
                    $change_lens[$key]['pd'] = $val['pd_r'] ?: $val['pd_l'];
                    $change_lens[$key]['pdcheck'] = '';
                }
            }
        }

        //获取镜片编码及名称
        $lens_list = $this->_lens_data->column('lens_name', 'lens_number');

        $data = [];
        foreach ($list as $k => &$v) {
            //更改镜框最新sku
            if ($change_sku[$v['item_order_number']]) {
                $v['sku'] = $change_sku[$v['item_order_number']];
            }

            //转仓库SKU
            $trueSku = $this->_item_platform_sku->getTrueSku(trim($v['sku']), $v['site']);

            //更改镜片最新数据
            if ($change_lens[$v['item_order_number']]) {
                $v = array_merge($v, $change_lens[$v['item_order_number']]);
            }

            $item_order_number = $v['item_order_number'];
            $fileName = ROOT_PATH . "public" . DS . "uploads" . DS . "printOrder" . DS . "distribution" . DS . "new" . DS . "$item_order_number.png";
            $dir = ROOT_PATH . "public" . DS . "uploads" . DS . "printOrder" . DS . "distribution" . DS . "new";
            if (!file_exists($dir)) {
                mkdir($dir, 0777, true);
            }
            $img_url = "/uploads/printOrder/distribution/new/$item_order_number.png";

            //生成条形码
            $this->generate_barcode_new($item_order_number, $fileName);
            $v['created_at'] = date('Y-m-d H:i:s', $v['created_at']);
            $v['img_url'] = $img_url;

            //序号
            $serial = explode('-', $item_order_number);
            $v['serial'] = $serial[1];
            $v['total_qty_ordered'] = $order_list[$v['order_id']]['total_qty_ordered'];
            $v['increment_id'] = $order_list[$v['order_id']]['increment_id'];

            //库位号
            $v['coding'] = $cargo_number[$trueSku];

            //判断双ADD逻辑
            if ($v['os_add'] && $v['od_add'] && (float)$v['os_add'] * 1 != 0 && (float)$v['od_add'] * 1 != 0) {
                $v['total_add'] = '';
            } else {
                if ($v['os_add'] && (float)$v['os_add'] * 1 != 0) {
                    $v['total_add'] = $v['os_add'];
                } else {
                    $v['total_add'] = $v['od_add'];
                }
            }

            //获取镜片名称
            $v['lens_name'] = $lens_list[$v['lens_number']] ?: $v['web_lens_name'];

            $data[] = $v;
        }
        $this->assign('list', $data);
        $html = $this->view->fetch('print_label');
        echo $html;
    }


    public function save_order_statsu(){
        $map['increment_id'] = ['in',['100181408',
            '400409680',
            '100180688',
            '100179774',
            '400414709',
            '400425817',
            '500016847',
            '130079900',
            '300044713',
            '400425744',
            '400421790',
            '130078015',
            '400426437',
            '430241978',
            '430242375',
            '430238882',
            '600122332',
            '600122873',
            '100181629',
            '400426702',
            '400427440',
            '400421813',]];
        $model = Db::connect('database.db_mojing_order');
        $data = $model->table('fa_order')->where($map)->field('id')->select();
        $result = array_reduce($data, function ($result, $value) {
            return array_merge($result, array_values($value));
        }, array());
        $where['order_id'] = ['in',$result];
        $values['distribution_status'] = 9;
        $values['updated_at'] = time();
        $model->table('fa_order_item_process')->where($where)->update($values);
        $cat['combine_status'] =1;
        $cat['store_house_id'] =0;
        $cat['check_status'] =1;
        $cat['check_time'] =time();
        $model->table('fa_order_process')->where($where)->update($cat);

        //记录配货日志
        $admin = (object)session('admin');
        DistributionLog::record($admin, '100181408', 7, '将100181408,400409680,100180688,100179774,400414709, 400425817,500016847,130079900,300044713等部分订单配货状态改为已合单');
    }



    /**
     * 生成新的条形码
     */
    protected function generate_barcode_new($text, $fileName)
    {
        // 引用barcode文件夹对应的类
        Loader::import('BCode.BCGFontFile', EXTEND_PATH);
        //Loader::import('BCode.BCGColor',EXTEND_PATH);
        Loader::import('BCode.BCGDrawing', EXTEND_PATH);
        // 条形码的编码格式
        // Loader::import('BCode.BCGcode39',EXTEND_PATH,'.barcode.php');
        Loader::import('BCode.BCGcode128', EXTEND_PATH, '.barcode.php');

        // $code = '';
        // 加载字体大小
        $font = new \BCGFontFile(EXTEND_PATH . '/BCode/font/Arial.ttf', 18);
        //颜色条形码
        $color_black = new \BCGColor(0, 0, 0);
        $color_white = new \BCGColor(255, 255, 255);
        $label = new \BCGLabel();
        $label->setPosition(\BCGLabel::POSITION_TOP);
        $label->setText('');
        $label->setFont($font);
        $drawException = null;
        try {
            // $code = new \BCGcode39();
            $code = new \BCGcode128();
            $code->setScale(4);
            $code->setThickness(18); // 条形码的厚度
            $code->setForegroundColor($color_black); // 条形码颜色
            $code->setBackgroundColor($color_white); // 空白间隙颜色
            $code->setFont(0); //设置字体
            $code->addLabel($label); //设置字体
            $code->parse($text); // 条形码需要的数据内容
        } catch (\Exception $exception) {
            $drawException = $exception;
        }
        //根据以上条件绘制条形码
        $drawing = new \BCGDrawing('', $color_white);
        if ($drawException) {
            $drawing->drawException($drawException);
        } else {
            $drawing->setBarcode($code);
            if ($fileName) {
                // echo 'setFilename<br>';
                $drawing->setFilename($fileName);
            }
            $drawing->draw();
        }
        // 生成PNG格式的图片
        header('Content-Type: image/png');
        // header('Content-Disposition:attachment; filename="barcode.png"'); //自动下载
        $drawing->finish(\BCGDrawing::IMG_FORMAT_PNG);
    }

    /**
     * 更新配货状态
     *
     * @Description
     * @return void
     * @since 2020/10/28 14:45:39
     * @author lzh
     */
    public function set_status()
    {
        $ids = input('id_params/a');
        !$ids && $this->error('请选择要标记的数据');

        $check_status = input('status');
        empty($check_status) && $this->error('状态值不能为空');

        //检测异常状态
        $abnormal_count = $this->_distribution_abnormal
            ->where(['item_process_id' => ['in', $ids], 'status' => 1])
            ->count();
        0 < $abnormal_count && $this->error('有异常待处理的子订单');

        //检测配货状态
        $item_list = $this->model
            ->field('id,site,distribution_status,order_id,option_id,sku,item_order_number,order_prescription_type')
            ->where(['id' => ['in', $ids]])
            ->select();
        $item_list = collection($item_list)->toArray();
        $order_ids = [];
        $option_ids = [];
        $item_order_numbers = [];
        foreach ($item_list as $value) {
            $value['distribution_status'] != $check_status && $this->error('存在非当前节点的子订单');
            $order_ids[] = $value['order_id'];
            $option_ids[] = $value['option_id'];
            $item_order_numbers[] = $value['item_order_number'];
        }

        //查询订单号
        $order_ids = array_unique($order_ids);
        $increment_ids = $this->_new_order
            ->where(['id' => ['in', $order_ids], 'status' => 'processing'])
            ->column('increment_id');
        count($order_ids) != count($increment_ids) && $this->error('当前订单状态不可操作');

        //检测是否有工单未处理
        $check_work_order = $this->_work_order_measure
            ->alias('a')
            ->field('a.item_order_number,a.measure_choose_id')
            ->join(['fa_work_order_list' => 'b'], 'a.work_id=b.id')
            ->where([
                'a.operation_type' => 0,
                'b.platform_order' => ['in', $increment_ids],
                'b.work_status' => ['in', [1, 2, 3, 5]]
            ])
            ->select();
        if ($check_work_order) {
            foreach ($check_work_order as $val) {
                (3 == $val['measure_choose_id'] //主单取消措施未处理
                    ||
                    in_array($val['item_order_number'], $item_order_numbers) //子单措施未处理:更改镜框18、更改镜片19、取消20
                )

                    && $this->error('子单号：' . $val['item_order_number'] . '有工单未处理');
                if ($val['measure_choose_id'] == 21){
                    $this->error(__('有工单存在暂缓措施未处理，无法操作'), [], 405);
                }
            }
        }

        //是否有子订单取消
        $check_cancel_order = $this->_work_order_change_sku
            ->alias('a')
            ->join(['fa_work_order_measure' => 'b'], 'a.measure_id=b.id')
            ->where([
                'a.change_type' => 3,
                'a.item_order_number' => ['in', $item_order_numbers],
                'b.operation_type' => 1
            ])
            ->value('a.item_order_number');
        $check_cancel_order && $this->error('子单号：' . $check_cancel_order . ' 已取消');

        //获取订单购买总数
        $total_list = $this->_new_order
            ->where(['id' => ['in', array_unique($order_ids)]])
            ->column('total_qty_ordered', 'id');

        //获取子订单处方数据
        $option_list = $this->_new_order_item_option
            ->field('id,is_print_logo')
            ->where(['id' => ['in', array_unique($option_ids)]])
            ->select();
        $option_list = array_column($option_list, NULL, 'id');

        //状态类型
        $status_arr = [
            2 => '配货',
            3 => '配镜片',
            4 => '加工',
            5 => '印logo',
            6 => '成品质检',
            8 => '合单'
        ];

        //操作人信息
        $admin = (object)session('admin');

        $this->_item->startTrans();
        $this->_stock_log->startTrans();
        $this->_new_order_process->startTrans();
        $this->model->startTrans();
        try {
            //更新状态
            foreach ($item_list as $value) {
                //下一步状态
                if (2 == $check_status) {
                    //根据处方类型字段order_prescription_type(现货处方镜、定制处方镜)判断是否需要配镜片
                    if (in_array($value['order_prescription_type'], [2, 3])) {
                        $save_status = 3;
                    } else {
                        if ($option_list[$value['option_id']]['is_print_logo']) {
                            $save_status = 5; //待印logo
                        } else {
                            if ($total_list[$value['order_id']]['total_qty_ordered'] > 1) {
                                $save_status = 7;
                            } else {
                                $save_status = 9;
                            }
                        }
                    }

                    //获取true_sku
                    $true_sku = $this->_item_platform_sku->getTrueSku($value['sku'], $value['site']);

                    //获取配货占用库存
                    $item_before = $this->_item
                        ->field('distribution_occupy_stock')
                        ->where(['sku' => $true_sku])
                        ->find();

                    //增加配货占用库存
                    $this->_item
                        ->where(['sku' => $true_sku])
                        ->setInc('distribution_occupy_stock', 1);

                    //记录库存日志
                    $this->_stock_log->setData([
                        'type' => 2,
                        'site' => $value['site'],
                        'modular' => 2,
                        'change_type' => 4,
                        'source' => 1,
                        'sku' => $true_sku,
                        'number_type' => 2,
                        'order_number' => $value['item_order_number'],
                        'distribution_stock_before' => $item_before['distribution_occupy_stock'],
                        'distribution_stock_change' => -1,
                        'create_person' => session('admin.nickname'),
                        'create_time' => time()
                    ]);
                } elseif (3 == $check_status) {

                    if (in_array($value['order_prescription_type'], [2, 3])) {
                        $save_status = 4;
                    } else {
                        if ($option_list[$value['option_id']]['is_print_logo']) {
                            $save_status = 5; //待印logo
                        } else {
                            if ($total_list[$value['order_id']]['total_qty_ordered'] > 1) {
                                $save_status = 7;
                            } else {
                                $save_status = 9;
                            }
                        }
                    }

                    // $save_status = 4;
                } elseif (4 == $check_status) {
                    if ($option_list[$value['option_id']]['is_print_logo']) {
                        $save_status = 5;
                    } else {
                        $save_status = 6;
                    }
                } elseif (5 == $check_status) {
                    $save_status = 6;
                } elseif (6 == $check_status) {
                    if ($total_list[$value['order_id']]['total_qty_ordered'] > 1) {
                        $save_status = 7;
                    } else {
                        $save_status = 9;
                    }
                }

                //订单主表标记已合单
                if (9 == $save_status) {
                    $this->_new_order_process->where(['order_id' => $value['order_id']])
                        ->update(['combine_status' => 1, 'check_status' => 0, 'combine_time' => time()]);
                }

                $this->model->where(['id' => $value['id']])->update(['distribution_status' => $save_status]);

                //操作成功记录
                DistributionLog::record($admin, $value['id'], $check_status, $status_arr[$check_status] . '完成');
            }

            $this->_item->commit();
            $this->_stock_log->commit();
            $this->_new_order_process->commit();
            $this->model->commit();
        } catch (PDOException $e) {
            $this->_item->rollback();
            $this->_stock_log->rollback();
            $this->_new_order_process->rollback();
            $this->model->rollback();
            $this->error($e->getMessage());
        } catch (Exception $e) {
            $this->_item->rollback();
            $this->_stock_log->rollback();
            $this->_new_order_process->rollback();
            $this->model->rollback();
            $this->error($e->getMessage());
        }

        $this->success('操作成功!', '', 'success', 200);
    }

    /**
     * 成检拒绝操作
     *
     * @Description
     * @return void
     * @since 2020/10/28 14:45:39
     * @author lzh
     */
    public function finish_refuse()
    {
        $ids = input('id_params/a');
        !$ids && $this->error('请选择要标记的数据');

        $reason = input('reason');
        !in_array($reason, [1, 2, 3, 4]) && $this->error('拒绝原因错误');

        //检测异常状态
        $abnormal_count = $this->_distribution_abnormal
            ->where(['item_process_id' => ['in', $ids], 'status' => 1])
            ->count();
        0 < $abnormal_count && $this->error('有异常待处理的子订单');

        //获取配货信息
        $item_list = $this->model
            ->field('id,site,sku,distribution_status,order_id,item_order_number')
            ->where(['id' => ['in', $ids]])
            ->select();
        empty($item_list) && $this->error('数据不存在');

        //检测配货状态
        $order_ids = [];
        $item_order_numbers = [];
        foreach ($item_list as $value) {
            6 != $value['distribution_status'] && $this->error('存在非当前节点的子订单');
            $order_ids[] = $value['order_id'];
            $item_order_numbers[] = $value['item_order_number'];
        }

        //查询订单号
        $order_ids = array_unique($order_ids);
        $increment_ids = $this->_new_order
            ->where(['id' => ['in', $order_ids], 'status' => 'processing'])
            ->column('increment_id');
        count($order_ids) != count($increment_ids) && $this->error('当前订单状态不可操作');

        //检测是否有工单未处理
        $check_work_order = $this->_work_order_measure
            ->alias('a')
            ->field('a.item_order_number,a.measure_choose_id')
            ->join(['fa_work_order_list' => 'b'], 'a.work_id=b.id')
            ->where([
                'a.operation_type' => 0,
                'b.platform_order' => ['in', $increment_ids],
                'b.work_status' => ['in', [1, 2, 3, 5]]
            ])
            ->select();
        if ($check_work_order) {
            foreach ($check_work_order as $val) {
                (3 == $val['measure_choose_id'] //主单取消措施未处理
                    ||
                    in_array($val['item_order_number'], $item_order_numbers) //子单措施未处理:更改镜框18、更改镜片19、取消20
                )
                && $this->error('子单号：' . $val['item_order_number'] . '有工单未处理');
            }
        }

        //是否有子订单取消
        $check_cancel_order = $this->_work_order_change_sku
            ->alias('a')
            ->join(['fa_work_order_measure' => 'b'], 'a.measure_id=b.id')
            ->where([
                'a.change_type' => 3,
                'a.item_order_number' => ['in', $item_order_numbers],
                'b.operation_type' => 1
            ])
            ->value('a.item_order_number');
        $check_cancel_order && $this->error('子单号：' . $check_cancel_order . ' 已取消');

        //状态
        $status_arr = [
            1 => ['status' => 4, 'name' => '质检拒绝：加工调整'],
            2 => ['status' => 2, 'name' => '质检拒绝：镜架报损'],
            3 => ['status' => 3, 'name' => '质检拒绝：镜片报损'],
            4 => ['status' => 5, 'name' => '质检拒绝：logo调整']
        ];
        $status = $status_arr[$reason]['status'];

        //操作人信息
        $admin = (object)session('admin');

        $this->model->startTrans();
        $this->_item->startTrans();
        $this->_item_platform_sku->startTrans();
        $this->_stock_log->startTrans();
        try {
            $save_data['distribution_status'] = $status;
            //如果回退到待加工步骤之前，清空定制片库位ID及定制片处理状态
            if (4 > $status) {
                $save_data['temporary_house_id'] = 0;

                $save_data['customize_status'] = 0;
            }

            //子订单状态回滚
            $this->model->where(['id' => ['in', $ids]])->update($save_data);

            //回退到待配货，解绑条形码
            if (2 == $status) {
                $this->_product_bar_code_item
                    ->allowField(true)
                    ->isUpdate(true, ['item_order_number' => ['in', $item_order_numbers]])
                    ->save(['item_order_number' => '']);
            }

            //记录日志
            DistributionLog::record($admin, array_column($item_list, 'id'), 6, $status_arr[$reason]['name']);

            //更新状态

            //质检拒绝：镜架报损，扣减可用库存、配货占用、总库存、虚拟仓库存
            if (2 == $reason) {
                foreach ($item_list as $value) {
                    //仓库sku、库存
                    $platform_info = $this->_item_platform_sku
                        ->field('sku,stock')
                        ->where(['platform_sku' => $value['sku'], 'platform_type' => $value['site']])
                        ->find();
                    $true_sku = $platform_info['sku'];

                    //检验库存
                    $stock_arr = $this->_item
                        ->where(['sku' => $true_sku])
                        ->field('stock,available_stock,distribution_occupy_stock')
                        ->find();

                    //扣减可用库存、配货占用、总库存
                    $this->_item
                        ->where(['sku' => $true_sku])
                        ->dec('available_stock', 1)
                        ->dec('distribution_occupy_stock', 1)
                        ->dec('stock', 1)
                        ->update();

                    //扣减虚拟仓库存
                    $this->_item_platform_sku
                        ->where(['sku' => $true_sku, 'platform_type' => $value['site']])
                        ->dec('stock', 1)
                        ->update();

                    //记录库存日志
                    $this->_stock_log->setData([
                        'type' => 2,
                        'site' => $value['site'],
                        'modular' => 3,
                        'change_type' => 5,
                        'source' => 2,
                        'sku' => $true_sku,
                        'number_type' => 2,
                        'order_number' => $value['item_order_number'],
                        'available_stock_before' => $stock_arr['available_stock'],
                        'available_stock_change' => -1,
                        'distribution_stock_before' => $stock_arr['distribution_occupy_stock'],
                        'distribution_stock_change' => -1,
                        'stock_before' => $stock_arr['stock'],
                        'stock_change' => -1,
                        'fictitious_before' => $platform_info['stock'],
                        'fictitious_change' => -1,
                        'create_person' => session('admin.nickname'),
                        'create_time' => time()
                    ]);
                }
            }

            $this->model->commit();
            $this->_item->commit();
            $this->_item_platform_sku->commit();
            $this->_stock_log->commit();
        } catch (PDOException $e) {
            $this->model->rollback();
            $this->_item->rollback();
            $this->_item_platform_sku->rollback();
            $this->_stock_log->rollback();
            $this->error($e->getMessage());
        } catch (Exception $e) {
            $this->model->rollback();
            $this->_item->rollback();
            $this->_item_platform_sku->rollback();
            $this->_stock_log->rollback();
            $this->error($e->getMessage());
        }
        $this->success('操作成功!', '', 'success', 200);
    }

    /**
     * 处理异常
     *
     * @Description
     * @return void
     * @since 2020/10/28 14:45:39
     * @author lzh
     */
    public function handle_abnormal($ids = null)
    {
        //检测配货状态
        $item_info = $this->model
            ->field('id,site,sku,distribution_status,abnormal_house_id,temporary_house_id,item_order_number')
            ->where(['id' => $ids])
            ->find();
        empty($item_info) && $this->error('子订单不存在');
        empty($item_info['abnormal_house_id']) && $this->error('当前子订单未标记异常');

        //检测异常状态
        $abnormal_info = $this->_distribution_abnormal
            ->field('id,type,remark')
            ->where(['item_process_id' => $ids, 'status' => 1])
            ->find();
        empty($abnormal_info) && $this->error('当前子订单异常信息获取失败');

        //状态列表
        $status_arr = [
            //1 => '待打印标签',
            2 => '待配货',
            3 => '待配镜片',
            4 => '待加工',
            5 => '待印logo',
            6 => '待成品质检'
        ];

        switch ($item_info['distribution_status']) {
            case $item_info['distribution_status'] < 4:
                unset($status_arr);
                $status_arr = [];
                break;
            case 4:
                unset($status_arr[4]);
                unset($status_arr[5]);
                unset($status_arr[6]);
                break;
            case 5:
                unset($status_arr[5]);
                unset($status_arr[6]);
                break;
            case 6:
                unset($status_arr[6]);
                break;
            case 7:
                unset($status_arr[1]);
                unset($status_arr[2]);
                unset($status_arr[3]);
                unset($status_arr[4]);
                unset($status_arr[5]);
                break;
        }
        if ($item_info['distribution_status'] == 3) {
            $status_arr[2] = '待配货';
        }
        //核实地址
        if($abnormal_info['type'] == 13){
            $status_arr = [];
        }

        //异常原因列表
        $abnormal_arr = [
            1 => '配货缺货',
            2 => '商品条码贴错',
            3 => '核实处方',
            4 => '镜片缺货',
            5 => '镜片重做',
            6 => '定制片超时',
            7 => '不可加工',
            8 => '镜架加工报损',
            9 => '镜片加工报损',
            10 => 'logo不可加工',
            11 => '镜架印logo报损',
            12 => '合单缺货',
            13 => '核实地址',
            14 => '物流退件',
            15 => '客户退件'
        ];

        if ($this->request->isAjax()) {
            //操作人信息
            $admin = (object)session('admin');

            //检测状态
            $check_status = [];

            //根据返回节点处理相关逻辑
            $status = input('status');
            switch ($status) {
                case 1:
                    $check_status = [4, 5, 6];
                    break;
                case 2:
                    $check_status = [4, 5, 6];
                    break;
                case 3:
                    $check_status = [4, 5, 6];
                    break;
                case 4:
                    $check_status = [5, 6];
                    break;
                case 5:
                    $check_status = [6];
                    break;
                case 6:
                    $check_status = [7];
                    break;
            }

            //检测状态
            !in_array($item_info['distribution_status'], $check_status) && $this->error('当前子订单不可返回至此节点');

            $this->model->startTrans();
            $this->_distribution_abnormal->startTrans();
            $this->_item_platform_sku->startTrans();
            $this->_item->startTrans();
            $this->_stock_log->startTrans();
            try {
                //异常库位占用数量-1
                $this->_stock_house
                    ->where(['id' => $item_info['abnormal_house_id']])
                    ->setDec('occupy', 1);

                //子订单状态回滚
                $save_data = [
                    'distribution_status' => $status, //配货状态
                    'abnormal_house_id' => 0 //异常库位ID
                ];

                //如果回退到待加工步骤之前，清空定制片库位ID及定制片处理状态
                if (4 > $status) {
                    $save_data['temporary_house_id'] = 0;
                    $save_data['customize_status'] = 0;

                    //定制片库位占用数量-1
                    if ($item_info['temporary_house_id']) {
                        $this->_stock_house
                            ->where(['id' => $item_info['temporary_house_id']])
                            ->setDec('occupy', 1);
                    }
                }

                $this->model->where(['id' => $ids])->update($save_data);

                //回退到待配货、待打印标签，解绑条形码
                if (3 > $status) {
                    $this->_product_bar_code_item
                        ->allowField(true)
                        ->isUpdate(true, ['item_order_number' => $item_info['item_order_number']])
                        ->save(['item_order_number' => '']);
                }
<<<<<<< HEAD

=======
>>>>>>> 7f6e4001
                //标记处理异常状态及时间
                $this->_distribution_abnormal->where(['id' => $abnormal_info['id']])->update(['status' => 2, 'do_time' => time(), 'do_person' => $admin->nickname]);

                //配货操作内容
                $remark = '处理异常：' . $abnormal_arr[$abnormal_info['type']] . ',当前节点：' . $status_arr[$item_info['distribution_status']] . ',返回节点：' . $status_arr[$status];

                //回滚至待配货扣减可用库存、虚拟仓库存、配货占用、总库存
                if (2 == $status) {
                    //获取工单更改镜框最新信息
                    $change_sku = $this->_work_order_change_sku
                        ->alias('a')
                        ->join(['fa_work_order_measure' => 'b'], 'a.measure_id=b.id')
                        ->where([
                            'a.change_type' => 1,
                            'a.item_order_number' => $item_info['item_order_number'],
                            'b.operation_type' => 1
                        ])
                        ->order('a.id', 'desc')
                        ->limit(1)
                        ->value('a.change_sku');
                    if (!empty($change_sku)) {//存在已完成的更改镜片的工单，替换更改的sku
                        $item_info['sku'] = $change_sku;
                    }
                    //仓库sku、库存
                    $platform_info = $this->_item_platform_sku
                        ->field('sku,stock')
                        ->where(['platform_sku' => $item_info['sku'], 'platform_type' => $item_info['site']])
                        ->find();
                    $true_sku = $platform_info['sku'];

                    //检验库存
                    $stock_arr = $this->_item
                        ->where(['sku' => $true_sku])
                        ->field('stock,available_stock,distribution_occupy_stock')
                        ->find();

                    //扣减虚拟仓库存
                    $this->_item_platform_sku
                        ->where(['sku' => $true_sku, 'platform_type' => $item_info['site']])
                        ->dec('stock', 1)
                        ->update();

                    //扣减可用库存、配货占用库存、总库存
                    $this->_item
                        ->where(['sku' => $true_sku])
                        ->dec('available_stock', 1)
                        ->dec('distribution_occupy_stock', 1)
                        ->dec('stock', 1)
                        ->update();

                    //记录库存日志
                    $this->_stock_log->setData([
                        'type' => 2,
                        'site' => $item_info['site'],
                        'modular' => 5,
                        'change_type' => 4 == $item_info['distribution_status'] ? 8 : 9,
                        'source' => 1,
                        'sku' => $true_sku,
                        'number_type' => 2,
                        'order_number' => $item_info['item_order_number'],
                        'available_stock_before' => $stock_arr['available_stock'],
                        'available_stock_change' => -1,
                        'distribution_stock_before' => $stock_arr['distribution_occupy_stock'],
                        'distribution_stock_change' => -1,
                        'stock_before' => $stock_arr['stock'],
                        'stock_change' => -1,
                        'fictitious_before' => $platform_info['stock'],
                        'fictitious_change' => -1,
                        'create_person' => session('admin.nickname'),
                        'create_time' => time()
                    ]);

                    $remark .= ',扣减可用库存、虚拟仓库存、配货占用库存、总库存';
                }

                //记录日志
                DistributionLog::record($admin, $ids, 10, $remark);

                $this->model->commit();
                $this->_distribution_abnormal->commit();
                $this->_item_platform_sku->commit();
                $this->_item->commit();
                $this->_stock_log->commit();
            } catch (PDOException $e) {
                $this->model->rollback();
                $this->_distribution_abnormal->rollback();
                $this->_item_platform_sku->rollback();
                $this->_item->rollback();
                $this->_stock_log->rollback();
                $this->error($e->getMessage());
            } catch (Exception $e) {
                $this->model->rollback();
                $this->_distribution_abnormal->rollback();
                $this->_item_platform_sku->rollback();
                $this->_item->rollback();
                $this->_stock_log->rollback();
                $this->error($e->getMessage());
            }

            $this->success('处理成功!', '', 'success', 200);
        }

        $this->view->assign("status_arr", $status_arr);
        $this->view->assign("abnormal_arr", $abnormal_arr);
        $this->view->assign("row", $item_info);
        $this->view->assign("abnormal_info", $abnormal_info);
        return $this->view->fetch();
    }

    /**
     * 操作记录
     *
     * @Description
     * @return void
     * @since 2020/10/28 14:45:39
     * @author lzh
     */
    public function operation_log($ids = null)
    {
        //检测配货状态
        $item_info = $this->model
            ->field('id')
            ->where(['id' => $ids])
            ->find();
        empty($item_info) && $this->error('子订单不存在');

        //检测异常状态
        $list = (new DistributionLog())
            ->where(['item_process_id' => $ids])
            ->select();
        $list = collection($list)->toArray();

        $this->view->assign("list", $list);
        return $this->view->fetch();
    }

    /**
     * 批量创建工单
     *
     * @Description
     * @return void
     * @since 2020/11/20 14:54:39
     * @author wgj
     */
    public function add()
    {
        $ids = input('id_params/a'); //子单ID
        //!$ids && $this->error('请选择要创建工单的数据');
        if ($ids) {

            //获取子单号
            $item_process_numbers = $this->model->where(['id' => ['in', $ids]])->column('item_order_number');
            !$item_process_numbers && $this->error('子单不存在');

            //判断子单是否为同一主单
            $order_id = $this->model
                ->alias('a')
                ->join(['fa_order' => 'b'], 'a.order_id=b.id')
                ->where(['a.id' => ['in', $ids]])
                ->column('b.increment_id');
            !$order_id && $this->error('订单不存在');
            $order_id = array_unique(array_filter($order_id)); //数组去空、去重
            1 < count($order_id) && $this->error('所选子订单的主单不唯一');

            //检测是否有未处理工单
            $check_work_order = $this->_work_order_list
                ->where([
                    'work_status' => ['in', [1, 2, 3, 5]],
                    'platform_order' => $order_id[0]
                ])
                ->value('id');
            $check_work_order && $this->error('当前订单有未完成工单，不可创建工单');
        }

        //调用创建工单接口
        //saleaftermanage/work_order_list/add?order_number=123&order_item_numbers=35456,23465,1111
        $request = Request::instance();
        $url_domain = $request->domain();
        $url_root = $request->root();
        $url = $url_domain . $url_root;
        if ($ids) {
            $url = $url . '/saleaftermanage/work_order_list/add?order_number=' . $order_id[0] . '&order_item_numbers=' . implode(',', $item_process_numbers);
        } else {
            $url = $url . '/saleaftermanage/work_order_list/add';
        }
        //http://www.mojing.cn/admin_1biSSnWyfW.php/saleaftermanage/work_order_list/add?order_number=859063&order_item_numbers=430224120-03,430224120-04
        $this->success('跳转!', '', ['url' => $url], 200);
    }

    /**
     * 配货旧数据处理
     *
     * @Description
     * @return mixed
     * @since 2020/12/8 10:54:39
     * @author lzh
     */
    function legacy_data()
    {
        ini_set('memory_limit', '1024M');
        //站点列表
        $site_arr = [
            // 1 => [
            //     'name' => 'zeelool',
            //     'obj' => new \app\admin\model\order\printlabel\Zeelool,
            // ],
            // 2 => [
            //     'name' => 'voogueme',
            //     'obj' => new \app\admin\model\order\printlabel\Voogueme,
            // ], 
            3 => [
                'name' => 'nihao',
                'obj' => new \app\admin\model\order\printlabel\Nihao,
            ],
            4 => [
                'name' => 'weseeoptical',
                'obj' => new \app\admin\model\order\printlabel\Weseeoptical,
            ],
            // 5 => [
            //     'name' => 'meeloog',
            //     'obj' => new \app\admin\model\order\printlabel\Meeloog,
            // ],
            9 => [
                'name' => 'zeelool_es',
                'obj' => new \app\admin\model\order\printlabel\ZeeloolEs,
            ],
            10 => [
                'name' => 'zeelool_de',
                'obj' => new \app\admin\model\order\printlabel\ZeeloolDe,
            ],
            11 => [
                'name' => 'zeelool_jp',
                'obj' => new \app\admin\model\order\printlabel\ZeeloolJp,
            ]
        ];

        foreach ($site_arr as $key => $item) {
            echo $item['name'] . " Start\n";
            //获取已质检旧数据
            $list = $item['obj']
                ->field('entity_id,increment_id,
                custom_print_label_created_at_new,custom_print_label_person_new,
                custom_match_frame_created_at_new,custom_match_frame_person_new,
                custom_match_lens_created_at_new,custom_match_lens_person_new,
                custom_match_factory_created_at_new,custom_match_factory_person_new,
                custom_match_delivery_created_at_new,custom_match_delivery_person_new
               ')
                ->where([
                    'custom_is_delivery_new' => 1,
                    'custom_match_delivery_created_at_new' => ['between', ['2019-10-01', '2020-10-01']]
                ])
                ->select();

            $count = count($list);
            $handle = 0;
            if ($list) {
                foreach ($list as $value) {
                    try {
                        //主单业务表：fa_order_process：check_status=审单状态、check_time=审单时间、combine_status=合单状态、combine_time=合单状态
                        $do_time = strtotime($value['custom_match_delivery_created_at_new']) + 28800;
                        $this->_new_order_process
                            ->allowField(true)
                            ->save(
                                ['check_status' => 1, 'check_time' => $do_time, 'combine_status' => 1, 'combine_time' => $do_time],
                                ['entity_id' => $value['entity_id'], 'site' => $key]
                            );

                        //获取子单表id集
                        $item_process_ids = $this->model->where(['magento_order_id' => $value['entity_id'], 'site' => $key])->column('id');
                        if ($item_process_ids) {
                            //子单表：fa_order_item_process：distribution_status=配货状态
                            $this->model
                                ->allowField(true)
                                ->save(
                                    ['distribution_status' => 9],
                                    ['id' => ['in', $item_process_ids]]
                                );

                            /**配货日志 Start*/
                            //打印标签
                            if ($value['custom_print_label_created_at_new']) {
                                DistributionLog::record(
                                    (object)['nickname' => $value['custom_print_label_person_new']], //操作人
                                    $item_process_ids, //子单ID
                                    1, //操作类型
                                    '标记打印完成', //备注
                                    strtotime($value['custom_print_label_created_at_new']) //操作时间
                                );
                            }

                            //配货
                            if ($value['custom_match_frame_created_at_new']) {
                                DistributionLog::record(
                                    (object)['nickname' => $value['custom_match_frame_person_new']], //操作人
                                    $item_process_ids, //子单ID
                                    2, //操作类型
                                    '配货完成', //备注
                                    strtotime($value['custom_match_frame_created_at_new']) //操作时间
                                );
                            }

                            //配镜片
                            if ($value['custom_match_lens_created_at_new']) {
                                DistributionLog::record(
                                    (object)['nickname' => $value['custom_match_lens_person_new']], //操作人
                                    $item_process_ids, //子单ID
                                    3, //操作类型
                                    '配镜片完成', //备注
                                    strtotime($value['custom_match_lens_created_at_new']) //操作时间
                                );
                            }

                            //加工
                            if ($value['custom_match_factory_created_at_new']) {
                                DistributionLog::record(
                                    (object)['nickname' => $value['custom_match_factory_person_new']], //操作人
                                    $item_process_ids, //子单ID
                                    4, //操作类型
                                    '加工完成', //备注
                                    strtotime($value['custom_match_factory_created_at_new']) //操作时间
                                );

                                //成品质检
                                DistributionLog::record(
                                    (object)['nickname' => $value['custom_match_factory_person_new']], //操作人
                                    $item_process_ids, //子单ID
                                    6, //操作类型
                                    '成品质检完成', //备注
                                    strtotime($value['custom_match_factory_created_at_new']) //操作时间
                                );
                            }

                            //合单
                            if ($value['custom_match_delivery_created_at_new']) {
                                DistributionLog::record(
                                    (object)['nickname' => $value['custom_match_delivery_person_new']], //操作人
                                    $item_process_ids, //子单ID
                                    7, //操作类型
                                    '合单完成', //备注
                                    strtotime($value['custom_match_delivery_created_at_new']) //操作时间
                                );

                                //审单
                                DistributionLog::record(
                                    (object)['nickname' => $value['custom_match_delivery_person_new']], //操作人
                                    $item_process_ids, //子单ID
                                    8, //操作类型
                                    '审单完成', //备注
                                    strtotime($value['custom_match_delivery_created_at_new']) //操作时间
                                );
                            }
                            /**配货日志 End*/

                            $handle += 1;
                        } else {
                            echo $item['name'] . '-' . $value['increment_id'] . '：未获取到子单数据' . "\n";
                        }
                        echo 'id:' . $value['entity_id'] . '站点' . $key . 'ok';
                    } catch (PDOException $e) {
                        echo $item['name'] . '-' . $value['increment_id'] . '：' . $e->getMessage() . "\n";
                    } catch (Exception $e) {
                        echo $item['name'] . '-' . $value['increment_id'] . '：' . $e->getMessage() . "\n";
                    }
                }
            }

            echo $item['name'] . "：已质检-{$count}，已处理-{$handle} End\n";
        }
    }

    /**
     * 配货旧数据处理
     *
     * @Description
     * @return mixed
     * @since 2020/12/8 10:54:39
     * @author lzh
     */
    function legacy_data1()
    {
        ini_set('memory_limit', '1024M');
        //站点列表
        $site_arr = [
            1 => [
                'name' => 'zeelool',
                'obj' => new \app\admin\model\order\printlabel\Zeelool,
            ],
            2 => [
                'name' => 'voogueme',
                'obj' => new \app\admin\model\order\printlabel\Voogueme,
            ],
            3 => [
                'name' => 'nihao',
                'obj' => new \app\admin\model\order\printlabel\Nihao,
            ],
            4 => [
                'name' => 'weseeoptical',
                'obj' => new \app\admin\model\order\printlabel\Weseeoptical,
            ],
            // 5 => [
            //     'name' => 'meeloog',
            //     'obj' => new \app\admin\model\order\printlabel\Meeloog,
            // ],
            9 => [
                'name' => 'zeelool_es',
                'obj' => new \app\admin\model\order\printlabel\ZeeloolEs,
            ],
            10 => [
                'name' => 'zeelool_de',
                'obj' => new \app\admin\model\order\printlabel\ZeeloolDe,
            ],
            11 => [
                'name' => 'zeelool_jp',
                'obj' => new \app\admin\model\order\printlabel\ZeeloolJp,
            ]
        ];

        foreach ($site_arr as $key => $item) {
            echo $item['name'] . " Start\n";
            //获取已质检旧数据
            $list = $item['obj']
                ->field('entity_id,increment_id,
                custom_print_label_created_at_new,custom_print_label_person_new,
                custom_match_frame_created_at_new,custom_match_frame_person_new,
                custom_match_lens_created_at_new,custom_match_lens_person_new,
                custom_match_factory_created_at_new,custom_match_factory_person_new,
                custom_match_delivery_created_at_new,custom_match_delivery_person_new
               ')
                ->where([
                    'custom_is_delivery_new' => 1,
                    'custom_match_delivery_created_at_new' => ['between', ['2020-10-01', '2020-12-23']]
                ])
                ->select();

            // dump(collection($list)->toArray());die;
            $count = count($list);
            $handle = 0;
            if ($list) {
                foreach ($list as $value) {
                    try {
                        //主单业务表：fa_order_process：check_status=审单状态、check_time=审单时间、combine_status=合单状态、combine_time=合单时间
                        $do_time = strtotime($value['custom_match_delivery_created_at_new']) + 28800;
                        $this->_new_order_process
                            ->allowField(true)
                            ->where(['entity_id' => $value['entity_id'], 'site' => $key])
                            ->update(['check_status' => 1, 'check_time' => $do_time, 'combine_status' => 1, 'combine_time' => $do_time]);

                        //获取子单表id集
                        $item_process_ids = $this->model->where(['magento_order_id' => $value['entity_id'], 'site' => $key])->column('id');
                        if ($item_process_ids) {
                            //子单表：fa_order_item_process：distribution_status=配货状态
                            $this->model
                                ->allowField(true)
                                ->where(['id' => ['in', $item_process_ids]])
                                ->update(['distribution_status' => 9]);
                            /**配货日志 Start*/
                            //打印标签
                            if ($value['custom_print_label_created_at_new']) {
                                DistributionLog::record(
                                    (object)['nickname' => $value['custom_print_label_person_new']], //操作人
                                    $item_process_ids, //子单ID
                                    1, //操作类型
                                    '标记打印完成', //备注
                                    strtotime($value['custom_print_label_created_at_new']) //操作时间
                                );
                            }

                            //配货
                            if ($value['custom_match_frame_created_at_new']) {
                                DistributionLog::record(
                                    (object)['nickname' => $value['custom_match_frame_person_new']], //操作人
                                    $item_process_ids, //子单ID
                                    2, //操作类型
                                    '配货完成', //备注
                                    strtotime($value['custom_match_frame_created_at_new']) //操作时间
                                );
                            }

                            //配镜片
                            if ($value['custom_match_lens_created_at_new']) {
                                DistributionLog::record(
                                    (object)['nickname' => $value['custom_match_lens_person_new']], //操作人
                                    $item_process_ids, //子单ID
                                    3, //操作类型
                                    '配镜片完成', //备注
                                    strtotime($value['custom_match_lens_created_at_new']) //操作时间
                                );
                            }

                            //加工
                            if ($value['custom_match_factory_created_at_new']) {
                                DistributionLog::record(
                                    (object)['nickname' => $value['custom_match_factory_person_new']], //操作人
                                    $item_process_ids, //子单ID
                                    4, //操作类型
                                    '加工完成', //备注
                                    strtotime($value['custom_match_factory_created_at_new']) //操作时间
                                );

                                //成品质检
                                DistributionLog::record(
                                    (object)['nickname' => $value['custom_match_factory_person_new']], //操作人
                                    $item_process_ids, //子单ID
                                    6, //操作类型
                                    '成品质检完成', //备注
                                    strtotime($value['custom_match_factory_created_at_new']) //操作时间
                                );
                            }

                            //合单
                            if ($value['custom_match_delivery_created_at_new']) {
                                DistributionLog::record(
                                    (object)['nickname' => $value['custom_match_delivery_person_new']], //操作人
                                    $item_process_ids, //子单ID
                                    7, //操作类型
                                    '合单完成', //备注
                                    strtotime($value['custom_match_delivery_created_at_new']) //操作时间
                                );

                                //审单
                                DistributionLog::record(
                                    (object)['nickname' => $value['custom_match_delivery_person_new']], //操作人
                                    $item_process_ids, //子单ID
                                    8, //操作类型
                                    '审单完成', //备注
                                    strtotime($value['custom_match_delivery_created_at_new']) //操作时间
                                );
                            }
                            /**配货日志 End*/

                            $handle += 1;
                        } else {
                            echo $item['name'] . '-' . $value['increment_id'] . '：未获取到子单数据' . "\n";
                        }
                        echo 'id:' . $value['entity_id'] . '站点' . $key . 'ok' . "\n";
                    } catch (PDOException $e) {
                        echo $item['name'] . '-' . $value['increment_id'] . '：' . $e->getMessage() . "\n";
                    } catch (Exception $e) {
                        echo $item['name'] . '-' . $value['increment_id'] . '：' . $e->getMessage() . "\n";
                    }
                }
            }

            echo $item['name'] . "：已质检-{$count}，已处理-{$handle} End\n";
        }
    }

    /**
     * 配货旧数据处理
     *
     * @Description
     * @return mixed
     * @since 2020/12/8 10:54:39
     * @author lzh
     */
    function legacy_data2()
    {
        ini_set('memory_limit', '1024M');
        //站点列表
        $site_arr = [
            1 => [
                'name' => 'zeelool',
                'obj' => new \app\admin\model\order\printlabel\Zeelool,
            ],
            2 => [
                'name' => 'voogueme',
                'obj' => new \app\admin\model\order\printlabel\Voogueme,
            ],
            3 => [
                'name' => 'nihao',
                'obj' => new \app\admin\model\order\printlabel\Nihao,
            ],
            4 => [
                'name' => 'weseeoptical',
                'obj' => new \app\admin\model\order\printlabel\Weseeoptical,
            ],
            // 5 => [
            //     'name' => 'meeloog',
            //     'obj' => new \app\admin\model\order\printlabel\Meeloog,
            // ],
            9 => [
                'name' => 'zeelool_es',
                'obj' => new \app\admin\model\order\printlabel\ZeeloolEs,
            ],
            10 => [
                'name' => 'zeelool_de',
                'obj' => new \app\admin\model\order\printlabel\ZeeloolDe,
            ],
            11 => [
                'name' => 'zeelool_jp',
                'obj' => new \app\admin\model\order\printlabel\ZeeloolJp,
            ]
        ];

        foreach ($site_arr as $key => $item) {
            echo $item['name'] . " Start\n";
            //获取已质检旧数据
            $list = $item['obj']
                ->field('entity_id,increment_id,
                custom_print_label_created_at_new,custom_print_label_person_new,
                custom_match_frame_created_at_new,custom_match_frame_person_new,
                custom_match_lens_created_at_new,custom_match_lens_person_new,
                custom_match_factory_created_at_new,custom_match_factory_person_new,
                custom_match_delivery_created_at_new,custom_match_delivery_person_new
               ')
                ->where([
                    'custom_is_delivery_new' => 1,
                    'custom_match_delivery_created_at_new' => ['between', ['2019-10-01', '2020-12-23']]
                ])
                ->select();

            // dump(collection($list)->toArray());die;
            $count = count($list);
            $handle = 0;
            if ($list) {
                foreach ($list as $value) {
                    try {
                        //主单业务表：fa_order_process：check_status=审单状态、check_time=审单时间、combine_status=合单状态、combine_time=合单时间
                        $do_time = strtotime($value['custom_match_delivery_created_at_new']) + 28800;
                        $this->_new_order_process
                            ->allowField(true)
                            ->where(['entity_id' => $value['entity_id'], 'site' => $key])
                            ->update(['check_status' => 1, 'check_time' => $do_time, 'combine_status' => 1, 'combine_time' => $do_time]);

                        //获取子单表id集
                        $item_process_ids = $this->model->where(['magento_order_id' => $value['entity_id'], 'site' => $key])->column('id');
                        if ($item_process_ids) {
                            //子单表：fa_order_item_process：distribution_status=配货状态
                            $this->model
                                ->allowField(true)
                                ->where(['id' => ['in', $item_process_ids]])
                                ->update(['distribution_status' => 9]);

                            $handle += 1;
                        } else {
                            echo $item['name'] . '-' . $value['increment_id'] . '：未获取到子单数据' . "\n";
                        }
                        echo 'id:' . $value['entity_id'] . '站点' . $key . 'ok' . "\n";
                    } catch (PDOException $e) {
                        echo $item['name'] . '-' . $value['increment_id'] . '：' . $e->getMessage() . "\n";
                    } catch (Exception $e) {
                        echo $item['name'] . '-' . $value['increment_id'] . '：' . $e->getMessage() . "\n";
                    }
                }
            }

            echo $item['name'] . "：已质检-{$count}，已处理-{$handle} End\n";
        }
    }

    /**
     * 配货旧数据处理 跑未质检已打印标签的数据
     *
     * Created by Phpstorm.
     * User: jhh
     * Date: 2020/12/22
     * Time: 9:55:14
     */
    function legacy_data_wait_print_label()
    {
        ini_set('memory_limit', '512M');
        //站点列表
        $site_arr = [
            // 1 => [
            //     'name' => 'zeelool',
            //     'obj' => new \app\admin\model\order\printlabel\Zeelool,
            // ],
            // 2 => [
            //     'name' => 'voogueme',
            //     'obj' => new \app\admin\model\order\printlabel\Voogueme,
            // ],
            // 3 => [
            //     'name' => 'nihao',
            //     'obj' => new \app\admin\model\order\printlabel\Nihao,
            // ],
            // 4 => [
            //     'name' => 'weseeoptical',
            //     'obj' => new \app\admin\model\order\printlabel\Weseeoptical,
            // ],
            // 5 => [
            //     'name' => 'meeloog',
            //     'obj' => new \app\admin\model\order\printlabel\Meeloog,
            // ],
            9 => [
                'name' => 'zeelool_es',
                'obj' => new \app\admin\model\order\printlabel\ZeeloolEs,
            ],
            10 => [
                'name' => 'zeelool_de',
                'obj' => new \app\admin\model\order\printlabel\ZeeloolDe,
            ],
            11 => [
                'name' => 'zeelool_jp',
                'obj' => new \app\admin\model\order\printlabel\ZeeloolJp,
            ]
        ];

        foreach ($site_arr as $key => $item) {
            echo $item['name'] . " Start\n";
            //获取已质检旧数据
            $list = $item['obj']
                ->field('entity_id,increment_id')
                ->where([
                    //未质检
                    'custom_is_delivery_new' => 0,
                    //已打印标签
                    'custom_print_label_new' => 1,
                    //'custom_match_delivery_created_at_new' => ['between', ['2018-01-01', '2020-10-01']]
                ])
                ->select();

            $count = count($list);
            $handle = 0;
            if ($list) {
                foreach ($list as $value) {
                    try {
                        //主单业务表：fa_order_process：check_status=审单状态、check_time=审单时间、combine_status=合单状态、combine_time=合单状态
                        $this->_new_order_process
                            ->allowField(true)
                            ->save(
                                ['check_status' => 0, 'combine_status' => 0],
                                ['entity_id' => $value['entity_id'], 'site' => $key]
                            );

                        //获取子单表id集
                        $item_process_ids = $this->model->where(['magento_order_id' => $value['entity_id'], 'site' => $key])->column('id');
                        if ($item_process_ids) {
                            //子单表：fa_order_item_process：distribution_status=配货状态
                            $this->model
                                ->allowField(true)
                                ->save(
                                    ['distribution_status' => 1],
                                    ['id' => ['in', $item_process_ids]]
                                );
                            $handle += 1;
                        } else {
                            echo $item['name'] . '-' . $value['increment_id'] . '：未获取到子单数据' . "\n";
                        }
                    } catch (PDOException $e) {
                        echo $item['name'] . '-' . $value['increment_id'] . '：' . $e->getMessage() . "\n";
                    } catch (Exception $e) {
                        echo $item['name'] . '-' . $value['increment_id'] . '：' . $e->getMessage() . "\n";
                    }
                }
            }

            echo $item['name'] . "：未质检已打印标签-{$count}，已处理-{$handle} End\n";
        }
    }

    public function export()
    {
        //站点列表
        $site_arr = [
            1 => [
                'name' => 'zeelool',
                'obj' => new \app\admin\model\order\printlabel\Zeelool,
            ],
            2 => [
                'name' => 'voogueme',
                'obj' => new \app\admin\model\order\printlabel\Voogueme,
            ],
            3 => [
                'name' => 'nihao',
                'obj' => new \app\admin\model\order\printlabel\Nihao,
            ],
            4 => [
                'name' => 'weseeoptical',
                'obj' => new \app\admin\model\order\printlabel\Weseeoptical,
            ],
            5 => [
                'name' => 'meeloog',
                'obj' => new \app\admin\model\order\printlabel\Meeloog,
            ],
            9 => [
                'name' => 'zeelool_es',
                'obj' => new \app\admin\model\order\printlabel\ZeeloolEs,
            ],
            10 => [
                'name' => 'zeelool_de',
                'obj' => new \app\admin\model\order\printlabel\ZeeloolDe,
            ],
            11 => [
                'name' => 'zeelool_jp',
                'obj' => new \app\admin\model\order\printlabel\ZeeloolJp,
            ]
        ];

        foreach ($site_arr as $key => $item) {
            //获取已质检旧数据
            $list = $item['obj']
                ->field('entity_id,increment_id,
                custom_print_label_created_at_new,custom_print_label_person_new,custom_is_delivery_new,custom_print_label_new,
                custom_match_frame_created_at_new,custom_match_frame_person_new,
                custom_match_lens_created_at_new,custom_match_lens_person_new,
                custom_match_factory_created_at_new,custom_match_factory_person_new,
                custom_match_delivery_created_at_new,custom_match_delivery_person_new
               ')
                ->where([
                    //未质检
                    'custom_is_delivery_new' => 0,
                    //已打印标签
                    'custom_print_label_new' => 1,
                    //'custom_match_delivery_created_at_new' => ['between', ['2018-01-01', '2020-10-01']]
                ])
                ->select();

            //从数据库查询需要的数据
            $spreadsheet = new Spreadsheet();
            $spreadsheet->setActiveSheetIndex(0);
            $spreadsheet->getActiveSheet()->setCellValue("A1", "entity_id");
            $spreadsheet->getActiveSheet()->setCellValue("B1", "increment_id");
            $spreadsheet->getActiveSheet()->setCellValue("C1", "是否质检 1是 0否");
            $spreadsheet->getActiveSheet()->setCellValue("D1", "质检操作人");
            $spreadsheet->getActiveSheet()->setCellValue("E1", "是否打标签 1是 0否");
            $spreadsheet->getActiveSheet()->setCellValue("F1", "打标签操作人");
            //设置宽度
            $spreadsheet->getActiveSheet()->getColumnDimension('A')->setWidth(60);
            $spreadsheet->getActiveSheet()->getColumnDimension('B')->setWidth(12);
            $spreadsheet->getActiveSheet()->getColumnDimension('C')->setWidth(12);
            $spreadsheet->getActiveSheet()->getColumnDimension('D')->setWidth(12);
            $spreadsheet->getActiveSheet()->getColumnDimension('E')->setWidth(12);
            $spreadsheet->getActiveSheet()->getColumnDimension('F')->setWidth(12);
            $spreadsheet->setActiveSheetIndex(0)->setTitle('配货旧数据');
            $spreadsheet->setActiveSheetIndex(0);
            $num = 0;
            foreach ($list as $k => $v) {
                $spreadsheet->getActiveSheet()->setCellValue('A' . ($num * 1 + 2), $v['entity_id']);
                $spreadsheet->getActiveSheet()->setCellValue('B' . ($num * 1 + 2), $v['increment_id']);
                $spreadsheet->getActiveSheet()->setCellValue('C' . ($num * 1 + 2), $v['custom_is_delivery_new'] == 1 ? '是' : '否');
                $spreadsheet->getActiveSheet()->setCellValue('D' . ($num * 1 + 2), $v['custom_match_delivery_person_new']);
                $spreadsheet->getActiveSheet()->setCellValue('E' . ($num * 1 + 2), $v['custom_print_label_new'] == 1 ? '是' : '否');
                $spreadsheet->getActiveSheet()->setCellValue('F' . ($num * 1 + 2), $v['custom_print_label_person_new']);
                $num += 1;
            }
            //设置边框
            $border = [
                'borders' => [
                    'allBorders' => [
                        'borderStyle' => \PhpOffice\PhpSpreadsheet\Style\Border::BORDER_THIN, // 设置border样式
                        'color' => ['argb' => 'FF000000'], // 设置border颜色
                    ],
                ],
            ];
            $spreadsheet->getDefaultStyle()->getFont()->setName('微软雅黑')->setSize(12);
            $setBorder = 'A1:' . $spreadsheet->getActiveSheet()->getHighestColumn() . $spreadsheet->getActiveSheet()->getHighestRow();
            $spreadsheet->getActiveSheet()->getStyle($setBorder)->applyFromArray($border);
            $spreadsheet->getActiveSheet()->getStyle('A1:Q' . $spreadsheet->getActiveSheet()->getHighestRow())->getAlignment()->setHorizontal(\PhpOffice\PhpSpreadsheet\Style\Alignment::HORIZONTAL_CENTER);
            $spreadsheet->setActiveSheetIndex(0);
            $format = 'xlsx';
            $savename = '配货未质检已打印标签数据';
            if ($format == 'xls') {
                //输出Excel03版本
                header('Content-Type:application/vnd.ms-excel');
                $class = "\PhpOffice\PhpSpreadsheet\Writer\Xls";
            } elseif ($format == 'xlsx') {
                //输出07Excel版本
                header('Content-Type: application/vnd.openxmlformats-officedocument.spreadsheetml.sheet');
                $class = "\PhpOffice\PhpSpreadsheet\Writer\Xlsx";
            }
            //输出名称
            header('Content-Disposition: attachment;filename="' . $savename . '.' . $format . '"');
            //禁止缓存
            header('Cache-Control: max-age=0');
            $writer = new $class($spreadsheet);
            $writer->save('php://output');
        }
    }


    //待配镜片批量标记异常
    public function sign_abnormals($ids=null){

        //异常原因列表
        $abnormal_arr = [
            3 => '核实处方',
            4 => '镜片缺货',
            5 => '镜片重做',
            6 => '定制片超时'
        ];
        $status_arr = [
            1 => '核实轴位（AXI）',
            2 => '核实瞳距（PD）',
            3 => '核实处方光度符号',
            4 => '核实镜片类型',
            5 => '核实处方光度（左右眼光度相差过多）',
        ];
        if ($this->request->post()) {
            $ids = $this->request->post('ids', 0);
            $ids = explode(',', $ids);
            $type = $this->request->post('abnormal');
            $status = $this->request->post('status', 0);
            empty($ids) && $this->error('子订单号不能为空');
            empty($type) && $this->error('异常类型不能为空');

            foreach ($ids as $key => $value) {
                //获取子订单数据
                $item_process_info = $this->model
                    ->field('id,abnormal_house_id,item_order_number')
                    ->where('id', $ids[$key])
                    ->find();
                empty($item_process_info) && $this->error(__('子订单不存在'), [], 403);
                !empty($item_process_info['abnormal_house_id']) && $this->error(__('已标记异常，不能多次标记'), [], 403);
                $item_process_id = $item_process_info['id'];
                $item_order_number = $item_process_info['item_order_number'];
                //自动分配异常库位号
                $stock_house_info = $this->_stock_house
                    ->field('id,coding')
                    ->where(['status' => 1, 'type' => 4, 'occupy' => ['<', 10000]])
                    ->order('occupy', 'desc')
                    ->find();
                if (empty($stock_house_info)) {
                    DistributionLog::record($this->auth, $item_process_id, 0, '异常暂存架没有空余库位');
                    $this->error(__('异常暂存架没有空余库位'), [], 405);
                }

                    //绑定异常子单号
                    $abnormal_data = [
                        'item_process_id' => $item_process_id,
                        'type' => $type,
                        'status' => 1,
                        'create_time' => time(),
                        'create_person' => $this->auth->nickname
                    ];
                    if ($status) {
                        $abnormal_data['remark'] = $status;
                    }


                    $res = $this->_distribution_abnormal->insert($abnormal_data);
                    
                    //子订单绑定异常库位号
                    $this->model
                        ->where(['id' => $item_process_id])
                        ->update(['abnormal_house_id' => $stock_house_info['id']]);

                //异常库位占用数量+1
                $this->_stock_house
                    ->where(['id' => $stock_house_info['id']])
                    ->setInc('occupy', 1);

                //配货日志
                DistributionLog::record($this->auth, $item_process_id, 9, "子单号{$item_order_number}，异常暂存架{$stock_house_info['coding']}库位");
            }
            
            $this->success('处理成功!', '', 'success', 200);
        }

        $this->view->assign("abnormal_arr", $abnormal_arr);
        $this->view->assign("status_arr", $status_arr);
        $this->view->assign("ids", $ids);
        return $this->view->fetch('sign_abnormals');
    }

    //取消异常
    public function cancel_abnormal($ids = null){
        $admin = (object)session('admin');
        foreach ($ids as $key => $value) {
            $item_info = $this->model
            ->field('id,site,sku,distribution_status,abnormal_house_id,temporary_house_id,item_order_number')
            ->where(['id' => $ids[$key]])
            ->find();
            empty($item_info) && $this->error('子订单'.$item_info['item_order_number'].'不存在');
            empty($item_info['abnormal_house_id']) && $this->error('子订单'.$item_info['item_order_number'].'没有异常存在');
            //检测工单
            $work_order_list = $this->_work_order_list->where(['order_item_numbers' => ['like',$item_info['item_order_number'].'%'], 'work_status' => ['in',[1,2,3,5]]])->find();
            !empty($work_order_list) && $this->error('子订单'.$item_info['item_order_number'].'存在未完成的工单');
            $abnormal_house_id[] = $item_info['abnormal_house_id'];
            //配货日志
            DistributionLog::record($this->auth, $ids[$key], 10, "子单号{$item_info['item_order_number']}，异常取消");
        }
        
        //异常库位占用数量-1
        $this->_stock_house
            ->where(['id' => ['in',$abnormal_house_id]])
            ->setDec('occupy', 1);

        //子订单状态回滚
        $save_data = [
            'abnormal_house_id' => 0 //异常库位ID
        ];

        //标记处理异常状态及时间
        $this->_distribution_abnormal->where(['item_process_id' => ['in',$ids]])->update(['status' => 2, 'do_time' => time(), 'do_person' => $admin->nickname]);
        $this->model->where(['id' => ['in',$ids]])->update($save_data);
        
        $this->success('操作成功!', '', 'success', 200);

    }
}<|MERGE_RESOLUTION|>--- conflicted
+++ resolved
@@ -155,11 +155,7 @@
         $this->_work_order_list = new WorkOrderList();
         $this->_work_order_measure = new WorkOrderMeasure();
         $this->_work_order_change_sku = new WorkOrderChangeSku();
-<<<<<<< HEAD
-        $this->_product_bar_code_item = new \app\admin\model\warehouse\ProductBarCodeItem();
-=======
         $this->_product_bar_code_item = new ProductBarCodeItem();
->>>>>>> 7f6e4001
     }
 
     /**
@@ -2253,10 +2249,7 @@
                         ->isUpdate(true, ['item_order_number' => $item_info['item_order_number']])
                         ->save(['item_order_number' => '']);
                 }
-<<<<<<< HEAD
-
-=======
->>>>>>> 7f6e4001
+
                 //标记处理异常状态及时间
                 $this->_distribution_abnormal->where(['id' => $abnormal_info['id']])->update(['status' => 2, 'do_time' => time(), 'do_person' => $admin->nickname]);
 
