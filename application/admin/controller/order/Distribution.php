--- conflicted
+++ resolved
@@ -383,13 +383,8 @@
                         $map['b.increment_id'] = ['not in', $platform_order];
                     } else {
                         $whereOr = [
-<<<<<<< HEAD
-                            'a.id' => ['in', $item_process_ids],
-                            'b.increment_id' => ['in', $platform_order],
-=======
                             'a.id'                       => ['in', $item_process_ids],
                             'b.increment_id'             => ['in', $platform_order],
->>>>>>> 3a845261
                             'a.is_prescription_abnormal' => 1,
                         ];
                     }
