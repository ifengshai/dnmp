--- conflicted
+++ resolved
@@ -384,10 +384,7 @@
 
             foreach ($list as $key => $item) {
                 $list[$key]['label'] = $label;
-<<<<<<< HEAD
-=======
                 //订单副数，去除掉取消的子单
->>>>>>> 030f3661
                 $list[$key]['total_qty_ordered'] = $this->model
                 ->where(['order_id' => $list[$key]['order_id'], 'distribution_status' => ['neq', 0]])
                 ->count();
@@ -1344,8 +1341,6 @@
                 $value = array_merge($value, $change_lens[$value['item_order_number']]);
             }
 
-<<<<<<< HEAD
-=======
             $data[$value['increment_id']]['id'] = $value['id'];
             $data[$value['increment_id']]['created_at'] = $value['created_at'];
             $data[$value['increment_id']]['increment_id'] = $value['increment_id'];
@@ -1396,7 +1391,6 @@
             $num = $cat + 2;
 
 
->>>>>>> 030f3661
             //网站SKU转换仓库SKU
             $value['prescription_type'] = isset($value['prescription_type']) ? $value['prescription_type'] : '';
             $value['od_sph'] = isset($value['od_sph']) ? urldecode($value['od_sph']) : '';
@@ -1435,20 +1429,6 @@
                 }
             }
 
-<<<<<<< HEAD
-            $spreadsheet->getActiveSheet()->setCellValue("L" . ($key * 2 + 2), $value['pd_r']);
-            $spreadsheet->getActiveSheet()->setCellValue("L" . ($key * 2 + 3), $value['pd_l']);
-            $spreadsheet->getActiveSheet()->setCellValue("M" . ($key * 2 + 2), $value['pd']);
-            $spreadsheet->getActiveSheet()->mergeCells("M" . ($key * 2 + 2) . ":M" . ($key * 2 + 3));
-
-            //过滤饰品站
-            if ($value['site'] != 12) {
-                //查询镜框尺寸
-                //$tmp_bridge = $this->get_frame_lens_width_height_bridge($value['product_id'], $value['site']);
-                $getGlassInfo = $this->httpRequest($value['site'], 'magic/order/getGlassInfo', ['skus' => $value['sku']], 'POST');
-                $tmp_bridge = $getGlassInfo[0];
-            }
-=======
                 $lens_name = $lens_list[$v['lens_number']] ?: $v['web_lens_name'];
                 $spreadsheet->getActiveSheet()->setCellValue("O" . ($cat), $lens_name); //镜片
                 $spreadsheet->getActiveSheet()->setCellValue("P" . ($cat), $v['lens_width']); //镜框宽度
@@ -1461,7 +1441,6 @@
 
                 $spreadsheet->getActiveSheet()->setCellValue("U" . ($cat), isset($v['od_bd']) ? $v['od_bd'] : ''); //Direct
                 $spreadsheet->getActiveSheet()->setCellValue("U" . ($cat + 1), isset($v['os_bd']) ? $v['os_bd'] : ''); //Direct
->>>>>>> 030f3661
 
             $lens_name = $lens_list[$value['lens_number']] ?: $value['web_lens_name'];
             $spreadsheet->getActiveSheet()->setCellValue("N" . ($key * 2 + 2), $lens_name);
