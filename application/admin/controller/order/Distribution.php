<?php

namespace app\admin\controller\order;

use app\admin\model\DistributionLog;
use app\admin\model\order\Order;
use app\admin\model\saleaftermanage\WorkOrderChangeSku;
use app\admin\model\saleaftermanage\WorkOrderList;
use app\common\controller\Backend;
use fast\Excel;
use think\Request;
use think\exception\PDOException;
use think\Exception;
use think\Loader;
use think\Db;
use PhpOffice\PhpSpreadsheet\Spreadsheet;
use app\admin\model\order\order\NewOrderItemProcess;
use app\admin\model\warehouse\StockHouse;
use app\admin\model\DistributionAbnormal;
use PhpOffice\PhpSpreadsheet\Writer\Xlsx;
use app\admin\model\order\order\NewOrder;
use app\admin\model\order\order\NewOrderItemOption;
use app\admin\model\itemmanage\ItemPlatformSku;
use app\admin\model\itemmanage\Item;
use app\admin\model\order\order\NewOrderProcess;
use app\admin\model\StockLog;
use app\admin\model\order\order\LensData;
use app\admin\model\saleaftermanage\WorkOrderMeasure;
use app\admin\model\warehouse\ProductBarCodeItem;
use GuzzleHttp\Client;

/**
 * 配货列表
 */
class Distribution extends Backend
{
    protected $noNeedRight = [
        'orderDetail',
        'batch_print_label_new',
        'batch_export_xls',
        'account_order_batch_export_xls',
        'add',
        'detail',
        'operation_log'
    ];
    /**
     * 子订单模型对象
     * @var object
     * @access protected
     */
    protected $model = null;

    /**
     * 库位模型对象
     * @var object
     * @access protected
     */
    protected $_stock_house = null;

    /**
     * 配货异常模型对象
     * @var object
     * @access protected
     */
    protected $_distribution_abnormal = null;

    /**
     * 子订单处方模型对象
     * @var object
     * @access protected
     */
    protected $_new_order_item_option = null;

    /**
     * 主订单模型对象
     * @var object
     * @access protected
     */
    protected $_new_order = null;

    /**
     * 主订单状态模型对象
     * @var object
     * @access protected
     */
    protected $_new_order_process = null;

    /**
     * sku映射关系模型对象
     * @var object
     * @access protected
     */
    protected $_item_platform_sku = null;

    /**
     * 商品库存模型对象
     * @var object
     * @access protected
     */
    protected $_item = null;

    /**
     * 库存日志模型对象
     * @var object
     * @access protected
     */
    protected $_stock_log = null;

    /**
     * 镜片模型对象
     * @var object
     * @access protected
     */
    protected $_lens_data = null;

    /**
     * 工单模型对象
     * @var object
     * @access protected
     */
    protected $_work_order_list = null;

    /**
     * 工单措施模型对象
     * @var object
     * @access protected
     */
    protected $_work_order_measure = null;

    /**
     * 工单措施sku数据变动关联模型对象
     * @var object
     * @access protected
     */
    protected $_work_order_change_sku = null;

    /**
     * 商品条形码模型对象
     * @var object
     * @access protected
     */
    protected $_product_bar_code_item = null;

    public function _initialize()
    {
        parent::_initialize();
        $this->model = new NewOrderItemProcess();
        $this->_lens_data = new LensData();
        $this->_stock_house = new StockHouse();
        $this->_distribution_abnormal = new DistributionAbnormal();
        $this->_new_order_item_option = new NewOrderItemOption();
        $this->_new_order = new NewOrder();
        $this->_new_order_process = new NewOrderProcess();
        $this->_item_platform_sku = new ItemPlatformSku();
        $this->_item = new Item();
        $this->_stock_log = new StockLog();
        $this->_work_order_list = new WorkOrderList();
        $this->_work_order_measure = new WorkOrderMeasure();
        $this->_work_order_change_sku = new WorkOrderChangeSku();
        $this->_product_bar_code_item = new ProductBarCodeItem();
    }

    /**
     * 列表
     */
    public function index()
    {
        $label = $this->request->get('label', 0);
        //设置过滤方法
        $this->request->filter(['strip_tags']);
        if ($this->request->isAjax()) {
            //如果发送的来源是Selectpage，则转发到Selectpage
            if ($this->request->request('keyField')) {
                return $this->selectpage();
            }

            $map = [];
            $WhereSql = 'a.id > 0';
            //普通状态剔除跟单数据

            if (!in_array($label, [0, 8])) {

                if (7 == $label) {
                    $map['a.distribution_status'] = [['>', 6], ['<', 9]];
                } else {
                    $map['a.distribution_status'] = $label;
                }

                $map['a.abnormal_house_id'] = 0;
            }

            //处理异常选项
            $filter = json_decode($this->request->get('filter'), true);
            if (!$filter) {
                $map['a.created_at'] = ['between', [strtotime('-3 month'), time()]];
            } else {
                if ($filter['a.created_at']) {
                    $time = explode(' - ', $filter['a.created_at']);

                    $map['a.created_at'] = ['between', [strtotime($time[0]), strtotime($time[1])]];
                }
            }
            if ($filter) {

                if ($filter['status']) {
                    $map['b.status'] = ['in', $filter['status']];
                }else{
                    if ($label !=='0'){
                        $map['b.status'] = ['in', ['processing', 'paypal_reversed', 'paypal_canceled_reversal']];
                    }
                }
                unset($filter['status']);
            } else {
                $map['b.status'] = ['in', ['processing', 'paypal_reversed', 'paypal_canceled_reversal']];
                unset($filter['status']);
            }


            //查询子单ID合集
            $item_process_ids = [];

            //跟单或筛选异常

            if ($filter['abnormal'] || 8 == $label) {
                //异常类型
                if ($filter['abnormal']) {
                    $abnormal_where['type'] = ['in', $filter['abnormal']];
                    unset($filter['abnormal']);
                }

                //获取未处理异常
                if (8 == $label) {
                    $abnormal_where['status'] = 1;
                }
                //获取异常的子订单id
                $item_process_ids = $this->_distribution_abnormal
                    ->where($abnormal_where)
                    ->column('item_process_id');

                if ($item_process_ids == null) {
                    $map['a.id'] = ['eq', null];
                    $WhereSql .= "a.id =  null";
                }
            };
            //筛选货架号
            $sort_flag = 0;
            if ($filter['shelf_number']) {
                if (1 == $label) {
                    $shelf_number =
                        $this->_stock_house
                            ->alias('a')
                            ->join(['fa_store_sku' => 'b'], 'a.id=b.store_id')
                            ->where([
                                'a.shelf_number' => ['eq', $filter['shelf_number']],
                            ])
                            ->column('b.sku');
                    //平台SKU表替换sku
                    $sku = Db::connect('database.db_stock');
                    $sku_array = $sku->table('fa_item_platform_sku')->where(['sku'=>['in',$shelf_number]])->column('platform_sku');
                    $map['a.sku'] = ['in', $sku_array];
                    $sort_flag = 1;
                }
                unset($filter['shelf_number']);
            }

            //筛选库位号
            if ($filter['stock_house_num']) {
                if (8 == $label) { //跟单
                    $house_type = 4;
                } elseif (3 == $label) { //待配镜片-定制片
                    $house_type = 3;
                } else { //合单
                    $house_type = 2;
                }
                $stock_house_id = $this->_stock_house
                    ->where([
                        'coding' => ['like', $filter['stock_house_num'] . '%'],
                        'type' => $house_type
                    ])
                    ->column('id');
                $map['a.temporary_house_id|a.abnormal_house_id|c.store_house_id'] = ['in', $stock_house_id ?: [-1]];
                unset($filter['stock_house_num']);
            }

            if ($filter['increment_id']) {
                $map['b.increment_id'] = ['like', $filter['increment_id'] . '%'];
                unset($filter['increment_id']);
            }

            if ($filter['item_order_number']) {
                $ex_fil_arr = explode(' ', $filter['item_order_number']);
                if (count($ex_fil_arr) > 1) {
                    $map['a.item_order_number'] = ['in', $ex_fil_arr];
                } else {
                    $map['a.item_order_number'] = ['like', $filter['item_order_number'] . '%'];
                }

                unset($filter['item_order_number']);
            }

            if ($filter['site']) {
                $map['a.site'] = ['in', $filter['site']];
                unset($filter['site']);
            }

            if (isset($filter['order_prescription_type'])) {
                $map['a.order_prescription_type'] = ['in', $filter['order_prescription_type']];
                unset($filter['order_prescription_type']);
            }
            $this->request->get(['filter' => json_encode($filter)]);
            //子单工单未处理
            $item_order_numbers = $this->_work_order_change_sku
                ->alias('a')
                ->join(['fa_work_order_list' => 'b'], 'a.work_id=b.id')
                ->where([
                    'a.change_type' => ['in', [1, 2, 3]], //1更改镜架  2更改镜片 3取消订单
                    'b.work_status' => ['in', [1, 2, 3, 5]] //工单未处理
                ])
                ->order('a.create_time', 'desc')
                ->group('a.item_order_number')
                ->column('a.item_order_number');


            if (8 == $label || 1 == $label || 0 == $label) {
               /* //查询子单的主单是否也含有工单
                $platform_order = $this->_work_order_list->where([
                    'work_status' => ['in', $work_order_status_map],
                    'work_type' => ['in', $work_order_type]
                ])->group('platform_order')->column('platform_order');
                if (!empty($platform_order)) {
                    $order_id = $this->_new_order_process->where(['increment_id' => ['in', $platform_order]])->group('order_id')->column('order_id');
                    $item_order_numbers = $this->model->where(['order_id' => ['in', $order_id]])->order('created_at', 'desc')->group('item_order_number')->column('item_order_number');
                }*/
            } else {
                //其他tab展示子单工单未处理
                $item_order_numbers = $this->_work_order_change_sku
                    ->alias('a')
                    ->join(['fa_work_order_list' => 'b'], 'a.work_id=b.id')
                    ->where([
                        'a.change_type' => ['in', [1, 2, 3]], //1更改镜架  2更改镜片 3取消订单
                        'b.work_status' => ['in', $work_order_status_map], //工单未处理
                        'b.work_type' => ['in', $work_order_type]
                    ])
                    ->order('a.create_time', 'desc')
                    ->group('a.item_order_number')
                    ->column('a.item_order_number');
            }
            if ($flag && empty($item_order_numbers[0])) {
                $result = array("total" => 0, "rows" => []);
                return json($result);
            }

            if (8 == $label) {
                //展示子工单的子单
                $item_process_id_work = $this->model->where(['item_order_number' => ['in', $item_order_numbers]])->column('id');
                $item_process_ids = array_unique(array_merge($item_process_ids, $item_process_id_work));
            }

            if ($item_process_ids) {
                $map['a.id'] = ['in', $item_process_ids];
            }
            
            list($where, $sort, $order, $offset, $limit) = $this->buildparams();
            if ($sort_flag == 1) {
                $sort = 'a.sku';
                $order = 'asc';
            }
            $total = $this->model
                ->alias('a')
                ->join(['fa_order' => 'b'], 'a.order_id=b.id')
                ->join(['fa_order_process' => 'c'], 'a.order_id=c.order_id')
                ->where($where)
                ->where($map)
                ->order($sort, $order)
                ->count();
            //combine_time  合单时间  delivery_time 打印时间 check_time审单时间  update_time更新时间  created_at创建时间

            $list = $this->model
                ->alias('a')
                ->field('a.id,a.order_id,a.item_order_number,a.sku,a.order_prescription_type,b.increment_id,b.total_qty_ordered,b.site,b.order_type,b.status,a.distribution_status,a.temporary_house_id,a.abnormal_house_id,a.created_at,c.store_house_id')
                ->join(['fa_order' => 'b'], 'a.order_id=b.id')
                ->join(['fa_order_process' => 'c'], 'a.order_id=c.order_id')
                ->where($where)
                ->where($map)
                ->order($sort, $order)
                ->limit($offset, $limit)
                ->select();
            $list = collection($list)->toArray();

            foreach ($list as $key => $item) {
                $list[$key]['label'] = $label;
                //订单副数，去除掉取消的子单
                $list[$key]['total_qty_ordered'] = $this->model
                ->where(['order_id' => $list[$key]['order_id'], 'distribution_status' => ['neq', 0]])
                ->count();
                //待打印标签时间
                if ($label == 2) {
                    $list[$key]['created_at'] = Db::table('fa_distribution_log')->where('item_process_id', $item['id'])->where('distribution_node', 1)->value('create_time');
                }
                //待配货
                if ($label == 3) {
                    $list[$key]['created_at'] = Db::table('fa_distribution_log')->where('item_process_id', $item['id'])->where('distribution_node', 2)->value('create_time');
                }
                //待配镜片
                if ($label == 4) {
                    $list[$key]['created_at'] = Db::table('fa_distribution_log')->where('item_process_id', $item['id'])->where('distribution_node', 3)->value('create_time');
                }
                //待加工
                if ($label == 5) {
                    $list[$key]['created_at'] = Db::table('fa_distribution_log')->where('item_process_id', $item['id'])->where('distribution_node', 4)->value('create_time');
                }
                //待印logo
                if ($label == 6) {
                    $list[$key]['created_at'] = Db::table('fa_distribution_log')->where('item_process_id', $item['id'])->where('distribution_node', 5)->value('create_time');
                }
                //待成品质检
                if ($label == 7) {
                    $list[$key]['created_at'] = Db::table('fa_distribution_log')->where('item_process_id', $item['id'])->where('distribution_node', 6)->value('create_time');
                }
                //待合单
                if ($label == 8) {
                    $list[$key]['created_at'] = Db::table('fa_distribution_log')->where('item_process_id', $item['id'])->where('distribution_node', 7)->value('create_time');
                }

            }

            //库位号列表
            $stock_house_data = $this->_stock_house
                ->where(['status' => 1, 'type' => ['>', 1], 'occupy' => ['>', 0]])
                ->column('coding', 'id');

            //获取异常数据
            $abnormal_data = $this->_distribution_abnormal
                ->where(['item_process_id' => ['in', array_column($list, 'id')], 'status' => 1])
                ->column('work_id', 'item_process_id');


            foreach ($list as $key => $value) {
                $stock_house_num = '-';
                if (!empty($value['temporary_house_id']) && 3 == $label) {
                    $stock_house_num = $stock_house_data[$value['temporary_house_id']]; //定制片库位号
                } elseif (!empty($value['abnormal_house_id']) && 8 == $label) {
                    $stock_house_num = $stock_house_data[$value['abnormal_house_id']]; //异常库位号
                } elseif (!empty($value['store_house_id']) && 7 == $label && in_array($value['distribution_status'], [8, 9])) {
                    $stock_house_num = $stock_house_data[$value['store_house_id']]; //合单库位号
                }
                if ($list[$key]['created_at'] == '') {
                    $list[$key]['created_at'] == '暂无';
                } else {
                    $list[$key]['created_at'] = date('Y-m-d H:i:s', $value['created_at']);
                }
                $list[$key]['stock_house_num'] = $stock_house_num;


                //跟单：异常未处理且未创建工单的显示处理异常按钮
                $work_id = $abnormal_data[$value['id']] ?? 0;
                if (8 == $label && 0 < $value['abnormal_house_id'] && 0 == $work_id) {
                    $handle_abnormal = 1;
                } else {
                    $handle_abnormal = 0;
                }
                $list[$key]['handle_abnormal'] = $handle_abnormal;

                //判断是否显示工单按钮
                $list[$key]['task_info'] = in_array($value['item_order_number'], $item_order_numbers) ? 1 : 0;
                
                if (8 == $label || 1 == $label || 0 == $label) {
                    //查询子单的主单是否也含有工单
                    if ($handle_abnormal == 0 && $list[$key]['task_info'] == 0) {
                        $platform_order = $this->_new_order_process->where(['order_id' => $list[$key]['order_id']])->value('increment_id');
                        $work_order_list_task = $this->_work_order_list->where(['work_status' => ['in',[1,2,3,5]],'platform_order' =>$platform_order])->find();
                        if (!empty($work_order_list_task)) {
                            $list[$key]['task_info'] = 1;
                        } 
                    }
                }
                //获取工单更改镜框最新信息
                $change_sku = $this->_work_order_change_sku
                    ->alias('a')
                    ->join(['fa_work_order_measure' => 'b'], 'a.measure_id=b.id')
                    ->where([
                        'a.change_type' => 1,
                        'a.item_order_number' => $value['item_order_number'],
                        'b.operation_type' => 1
                    ])
                    ->order('a.id', 'desc')
                    ->limit(1)
                    ->value('a.change_sku');
                if ($change_sku) {
                    $list[$key]['sku'] = $change_sku;
                }
            }

            $result = array("total" => $total, "rows" => $list);
            return json($result);
        }
        $this->assign('label', $label);
        $this->assignconfig('label', $label);

        $label_list = ['全部', '待打印标签', '待配货', '待配镜片', '待加工', '待印logo', '待成品质检', '待合单', '跟单'];
        $this->assign('label_list', $label_list);

        return $this->view->fetch();
    }


    public function csv_array()
    {
        set_time_limit(0);
        ini_set('memory_limit', '512M');
        $map = [];
        $map['a.site'] = 1;
        $map['a.created_at'] = ['between', ['1606752000', '1609430399']];

        //子单工单未处理
        $item_order_numbers = $this->_work_order_change_sku
            ->alias('a')
            ->join(['fa_work_order_list' => 'b'], 'a.work_id=b.id')
            ->where([
                'a.change_type' => ['in', [1, 2, 3]], //1更改镜架  2更改镜片 3取消订单
                'b.work_status' => ['in', [1, 2, 3, 5]] //工单未处理
            ])
            ->order('a.create_time', 'desc')
            ->group('a.item_order_number')
            ->column('a.item_order_number');

        list($where, $sort, $order, $offset, $limit) = $this->buildparams();

        $list = $this->model
            ->alias('a')
            ->field('a.id,a.order_id,a.item_order_number,a.sku,a.order_prescription_type,b.increment_id,b.total_qty_ordered,b.site,b.order_type,b.status,a.distribution_status,a.temporary_house_id,a.abnormal_house_id,a.created_at,c.store_house_id')
            ->join(['fa_order' => 'b'], 'a.order_id=b.id')
            ->join(['fa_order_process' => 'c'], 'a.order_id=c.order_id')
            ->where($where)
            ->where($map)
            ->order($sort, $order)
            ->select();

        $list = collection($list)->toArray();


        //获取工单更改镜框最新信息
        $change_sku = $this->_work_order_change_sku
            ->alias('a')
            ->join(['fa_work_order_measure' => 'b'], 'a.measure_id=b.id')
            ->where([
                'a.change_type' => 1,
                'a.item_order_number' => ['in', array_column($list, 'item_order_number')],
                'b.operation_type' => 1
            ])
            ->order('a.id', 'desc')
            ->group('a.item_order_number')
            ->column('a.change_sku', 'a.item_order_number');

        foreach ($list as $key => $value) {
            $stock_house_num = '-';

            if ($list[$key]['created_at'] == '') {
                $list[$key]['created_at'] == '暂无';
            } else {
                $list[$key]['created_at'] = date('Y-m-d H:i:s', $value['created_at']);
            }
            $list[$key]['stock_house_num'] = $stock_house_num;

            //判断是否显示工单按钮
            $list[$key]['task_info'] = in_array($value['item_order_number'], $item_order_numbers) ? 1 : 0;

            if ($change_sku[$value['item_order_number']]) {
                $list[$key]['sku'] = $change_sku[$value['item_order_number']];
            }
            //站点
            switch ($value['site']) {
                case 1:
                    $list[$key]['site'] = 'Zeelool';
                    break;
                case 2:
                    $list[$key]['site'] = 'Voogueme';
                    break;
                case 3:
                    $list[$key]['site'] = 'Nihao';
                    break;
                case 4:
                    $list[$key]['site'] = 'Meeloog';
                    break;
                case 5:
                    $list[$key]['site'] = 'Wesee';
                    break;
                case 8:
                    $list[$key]['site'] = 'Amazon';
                    break;
                case 9:
                    $list[$key]['site'] = 'Zeelool_es';
                    break;
                case 10:
                    $list[$key]['site'] = 'Zeelool_de';
                    break;
                case 11:
                    $list[$key]['site'] = 'Zeelool_jp';
                    break;
                default:
                    break;
            }
//加工类型
            switch ($value['order_prescription_type']) {
                case 0:
                    $list[$key]['order_prescription_type'] = '待处理';
                    break;
                case 1:
                    $list[$key]['order_prescription_type'] = '仅镜架';
                    break;
                case 2:
                    $list[$key]['order_prescription_type'] = '现货处方镜';
                    break;
                case 3:
                    $list[$key]['order_prescription_type'] = '定制处方镜';
                    break;
                case 4:
                    $list[$key]['order_prescription_type'] = '其他';
                    break;
                default:
                    break;
            }
            //订单类型
            switch ($value['order_type']) {

                case 1:
                    $list[$key]['order_type'] = '普通订单';
                    break;
                case 2:
                    $list[$key]['order_type'] = '批发单';
                    break;
                case 3:
                    $list[$key]['order_type'] = '网红单';
                    break;
                case 4:
                    $list[$key]['order_type'] = '补发单';
                    break;
                case 5:
                    $list[$key]['order_type'] = '补差价';
                    break;
                case 6:
                    $list[$key]['order_type'] = '一件代发';
                    break;
                case 10:
                    $list[$key]['order_type'] = '货到付款';
                    break;
                default:
                    break;
            }

            //子订单状态
            switch ($value['distribution_status']) {
                case 0:
                    $list[$key]['distribution_status'] = '取消';
                    break;
                case 1:
                    $list[$key]['distribution_status'] = '待打印标签';
                    break;
                case 2:
                    $list[$key]['distribution_status'] = '待配货';
                    break;
                case 3:
                    $list[$key]['distribution_status'] = '待配镜片';
                    break;
                case 4:
                    $list[$key]['distribution_status'] = '待加工';
                    break;
                case 5:
                    $list[$key]['distribution_status'] = '待印logo';
                    break;
                case 6:
                    $list[$key]['distribution_status'] = '待成品质检';
                    break;
                case 7:
                    $list[$key]['distribution_status'] = '待合单';
                    break;
                case 8:
                    $list[$key]['distribution_status'] = '合单中';
                    break;
                case 9:
                    $list[$key]['distribution_status'] = '合单完成';
                    break;
                default:
                    break;
            }

        }

        foreach ($list as $key => $item) {
            $csv[$key]['increment_id'] = $item['increment_id'];
            $csv[$key]['item_order_number'] = $item['item_order_number'];
            $csv[$key]['sku'] = $item['sku'];
            $csv[$key]['total_qty_ordered'] = $item['total_qty_ordered'];
            $csv[$key]['task_info'] = $item['task_info'];
            $csv[$key]['site'] = $item['site'];
            $csv[$key]['order_prescription_type'] = $item['order_prescription_type'];
            $csv[$key]['order_type'] = $item['order_type'];
            $csv[$key]['status'] = $item['status'];
            $csv[$key]['distribution_status'] = $item['distribution_status'];
            $csv[$key]['created_at'] = $item['created_at'];
        }
        $headlist = [
            '订单号', '子单号', 'SKU', '订单副数', '工单', '站点', '加工类型', '订单类型', '订单状态', '子单号状态', '创建时间'

        ];

        $path = "/uploads/";
        $fileName = 'Zeelool站配货列表十二月份数据';
        Excel::writeCsv($csv, $headlist, $path . $fileName);

    }


    /**
     * 待印logo数据导出
     *
     */
    public function printing_batch_export_xls()
    {

        $data = input('');
        if ($data['ids']) {
            $where['a.id'] = ['in', $data['ids']];
        } else {
            $where['a.distribution_status'] = 1;
        }
        $map = [];
        $WhereSql = 'a.id > 0';
        //普通状态剔除跟单数据

        //处理异常选项
        $filter = json_decode($this->request->get('filter'), true);

        if (!$filter) {
            $map['a.created_at'] = ['between', [strtotime('-3 month'), time()]];
            $WhereSql .= " and a.created_at between " . strtotime('-3 month') . " and " . time();
        } else {
            if ($filter['a.created_at']) {
                $time = explode(' - ', $filter['a.created_at']);

                $map['a.created_at'] = ['between', [strtotime($time[0]), strtotime($time[1])]];
            }
        }

        if (!$filter['status']) {
            $map['b.status'] = ['in', ['processing', 'paypal_reversed', 'paypal_canceled_reversal']];
        } else {
            $map['b.status'] = ['in', $filter['status']];
        }
        unset($filter['status']);

        //跟单或筛选异常

        if ($filter['abnormal']) {
            //异常类型
            if ($filter['abnormal']) {
                $abnormal_where['type'] = ['in', $filter['abnormal']];
                unset($filter['abnormal']);
            }

            //获取异常的子订单id
            $item_process_ids = $this->_distribution_abnormal
                ->where($abnormal_where)
                ->column('item_process_id');

            if ($item_process_ids == null) {
                $map['a.id'] = ['eq', null];
                $WhereSql .= "a.id =  null";
            }
        };

        if ($filter['increment_id']) {
            $map['b.increment_id'] = ['like', $filter['increment_id'] . '%'];
            $map['b.status'] = ['in', ['free_processing', 'processing', 'complete', 'paypal_reversed', 'paypal_canceled_reversal']];
            unset($filter['increment_id']);
        }

        if ($filter['site']) {
            $map['a.site'] = ['in', $filter['site']];
            unset($filter['site']);
        }

        if (isset($filter['order_prescription_type'])) {
            $map['a.order_prescription_type'] = ['in', $filter['order_prescription_type']];
            unset($filter['order_prescription_type']);
        }
        $this->request->get(['filter' => json_encode($filter)]);

        $map['a.abnormal_house_id'] = 0;

        //订单里面所有的
        $list = $this->model
            ->alias('a')
            ->field('a.sku,a.site')
            ->join(['fa_order' => 'b'], 'a.order_id=b.id')
            ->join(['fa_order_process' => 'c'], 'a.order_id=c.order_id')
            ->where($where)
            ->where($map)
            ->select();

        $list = collection($list)->toArray();
        $data = array();
        foreach ($list as $k => $v) {
            $item_platform_sku = Db::connect('database.db_stock');
            $sku = $item_platform_sku->table('fa_item_platform_sku')
                ->alias('pla')
                ->join(['fa_item' => 'it'], 'pla.sku=it.sku')
                ->where('pla.platform_sku', $v['sku'])
                ->where('pla.platform_type', $v['site'])->field('pla.sku,it.real_time_qty')->find();

            $data[$sku['sku']]['location'] =
                Db::table('fa_store_sku')
                    ->alias('a')
                    ->join(['fa_store_house' => 'b'], 'a.store_id=b.id')
                    ->where('a.sku', $sku['sku'])
                    ->value('b.coding');
            $data[$sku['sku']]['sku'] = $sku;
            $data[$sku['sku']]['number']++;
        }
        // $b=array();
        // foreach($sku as $v){
        //     $b[]=$v['sku'];
        // }
        // dump($b);
        // $c=array_unique($b);
        // foreach($c as$k => $v){
        //     $n=0;
        //     foreach($sku as $t){
        //         if($v==$t['sku'])
        //             $n++;
        //     }
        //     $new[$v]=$n;
        // }
        // dump($new);
        // foreach ($sku as $ky=>$ite){
        //     $new_value = array_keys($new);
        //     $count = count($new_value)-1;
        //     for ($i=0;$i<=$count;$i++){
        //         if ($new_value[$i] == $ite['sku']){
        //             $sku[$ky]['number'] = $new[$new_value[$i]];
        //         }
        //     }
        // }
        // dump($sku);
        // $sku =array_merge(array_unique($sku, SORT_REGULAR));
        // dump($sku);die();

        $data = array_values($data);
        $spreadsheet = new Spreadsheet();
        //常规方式：利用setCellValue()填充数据
        $spreadsheet
            ->setActiveSheetIndex(0)->setCellValue("A1", "仓库SKU")
            ->setCellValue("B1", "库位号")
            ->setCellValue("C1", "数量")
            ->setCellValue("D1", "仓库实时库存")
        ;
        foreach ($data as $key => $value) {
            $spreadsheet->getActiveSheet()->setCellValueExplicit("A" . ($key * 1 + 2), $value['sku']['sku'], \PhpOffice\PhpSpreadsheet\Cell\DataType::TYPE_STRING);
            $spreadsheet->getActiveSheet()->setCellValue("B" . ($key * 1 + 2), $value['location']);
            $spreadsheet->getActiveSheet()->setCellValue("C" . ($key * 1 + 2), $value['number']);
            $spreadsheet->getActiveSheet()->setCellValue("D" . ($key * 1 + 2), $value['sku']['real_time_qty']);
        }
        //设置宽度
        $spreadsheet->getActiveSheet()->getColumnDimension('A')->setWidth(20);
        $spreadsheet->getActiveSheet()->getColumnDimension('B')->setWidth(20);
        $spreadsheet->getActiveSheet()->getColumnDimension('C')->setWidth(20);
        $spreadsheet->getActiveSheet()->getColumnDimension('D')->setWidth(20);

        //设置边框
        $border = [
            'borders' => [
                'allBorders' => [
                    'borderStyle' => \PhpOffice\PhpSpreadsheet\Style\Border::BORDER_THIN, // 设置border样式
                    'color' => ['argb' => 'FF000000'], // 设置border颜色
                ],
            ],
        ];

        $spreadsheet->getDefaultStyle()->getFont()->setName('微软雅黑')->setSize(12);

        $setBorder = 'A1:' . $spreadsheet->getActiveSheet()->getHighestColumn() . $spreadsheet->getActiveSheet()->getHighestRow();
        $spreadsheet->getActiveSheet()->getStyle($setBorder)->applyFromArray($border);

        $spreadsheet->getActiveSheet()->getStyle('A1:D' . $spreadsheet->getActiveSheet()->getHighestRow())->getAlignment()->setHorizontal(\PhpOffice\PhpSpreadsheet\Style\Alignment::HORIZONTAL_CENTER);
        $spreadsheet->setActiveSheetIndex(0);

        $format = 'xlsx';
        $savename = '配货列表待打印数据' . date("YmdHis", time());

        if ($format == 'xls') {
            //输出Excel03版本
            header('Content-Type:application/vnd.ms-excel');
            $class = "\PhpOffice\PhpSpreadsheet\Writer\Xls";
        } elseif ($format == 'xlsx') {
            //输出07Excel版本
            header('Content-Type: application/vnd.openxmlformats-officedocument.spreadsheetml.sheet');
            $class = "\PhpOffice\PhpSpreadsheet\Writer\Xlsx";
        }

        //输出名称
        header('Content-Disposition: attachment;filename="' . $savename . '.' . $format . '"');
        //禁止缓存
        header('Cache-Control: max-age=0');
        $writer = new $class($spreadsheet);

        $writer->save('php://output');
    }


    /**
     * 镜片详情
     *
     * @Description
     * @author wpl
     * @since 2020/11/09 18:03:41 
     * @param [type] $ids
     * @return void
     */
    public function detail($ids = null)
    {
        $row = $this->model->get($ids);
        !$row && $this->error(__('No Results were found'));

        //查询处方详情
        $result = $this->_new_order_item_option->get($row->option_id)->toArray();

        //获取更改镜框最新信息
        $change_sku = $this->_work_order_change_sku
            ->alias('a')
            ->join(['fa_work_order_measure' => 'b'], 'a.measure_id=b.id')
            ->where([
                'a.change_type' => 1,
                'a.item_order_number' => $row->item_order_number,
                'b.operation_type' => 1
            ])
            ->order('a.id', 'desc')
            ->value('a.change_sku');
        if ($change_sku) {
            $result['sku'] = $change_sku;
        }

        //获取更改镜片最新处方信息
        $change_lens = $this->_work_order_change_sku
            ->alias('a')
            ->field('a.od_sph,a.od_cyl,a.od_axis,a.od_add,a.pd_r,a.od_pv,a.od_bd,a.od_pv_r,a.od_bd_r,a.os_sph,a.os_cyl,a.os_axis,a.os_add,a.pd_l,a.os_pv,a.os_bd,a.os_pv_r,a.os_bd_r,a.lens_number,a.recipe_type as prescription_type,prescription_option')
            ->join(['fa_work_order_measure' => 'b'], 'a.measure_id=b.id')
            ->where([
                'a.change_type' => 2,
                'a.item_order_number' => $row->item_order_number,
                'b.operation_type' => 1
            ])
            ->order('a.id', 'desc')
            ->find();
        if ($change_lens) {
            $change_lens = $change_lens->toArray();

            //处理pd值
            if ($change_lens['pd_l'] && $change_lens['pd_r']) {
                $change_lens['pd'] = '';
                $change_lens['pdcheck'] = 'on';
            } else {
                $change_lens['pd'] = $change_lens['pd_r'] ?: $change_lens['pd_l'];
                $change_lens['pdcheck'] = '';
            }

            //处理斜视值
            if ($change_lens['od_pv'] || $change_lens['os_pv']) {
                $change_lens['prismcheck'] = 'on';
            } else {
                $change_lens['prismcheck'] = '';
            }

            //处理镀膜
            $prescription_option = unserialize($change_lens['prescription_option']);
            $change_lens['coating_name'] = $prescription_option['coating_name'] ?: '';
            unset($change_lens['prescription_option']);

            $result = array_merge($result, $change_lens);
        }

        //获取镜片名称
        $lens_name = '';
        if ($result['lens_number']) {
            //获取镜片编码及名称
            $lens_name = $this->_lens_data->where('lens_number', $result['lens_number'])->value('lens_name');
        }
        $result['lens_name'] = $lens_name;
        $this->assign('result', $result);
        return $this->view->fetch();
    }

    /**
     * 获取镜架尺寸
     *
     * @Description
     * @author wpl
     * @since 2020/11/13 10:08:45 
     * @param [type] $product_id
     * @param [type] $site
     * @return void
     */
    protected function get_frame_lens_width_height_bridge($product_id, $site)
    {
        if ($product_id) {

            if ($site == 3) {
                $querySql = "select cpev.entity_type_id,cpev.attribute_id,cpev.`value`,cpev.entity_id
                from catalog_product_entity_varchar cpev LEFT JOIN catalog_product_entity cpe on cpe.entity_id=cpev.entity_id 
                where cpev.attribute_id in(146,147,149) and cpev.store_id=0 and cpev.entity_id=$product_id";

                $lensSql = "select cpev.entity_type_id,cpev.attribute_id,cpev.`value`,cpev.entity_id
                from catalog_product_entity_decimal cpev LEFT JOIN catalog_product_entity cpe on cpe.entity_id=cpev.entity_id 
                where cpev.attribute_id in(146,147) and cpev.store_id=0 and cpev.entity_id=$product_id";
            } else {
                $querySql = "select cpev.entity_type_id,cpev.attribute_id,cpev.`value`,cpev.entity_id
                from catalog_product_entity_varchar cpev LEFT JOIN catalog_product_entity cpe on cpe.entity_id=cpev.entity_id 
                where cpev.attribute_id in(161,163,164) and cpev.store_id=0 and cpev.entity_id=$product_id";
            }

            switch ($site) {
                case 1:
                    $model = Db::connect('database.db_zeelool');
                    break;
                case 2:
                    $model = Db::connect('database.db_voogueme');
                    break;
                case 3:
                    $model = Db::connect('database.db_nihao');
                    break;
                case 4:
                    $model = Db::connect('database.db_meeloog');
                    break;
                case 5:
                    $model = Db::connect('database.db_weseeoptical');
                    break;
                case 9:
                    $model = Db::connect('database.db_zeelool_es');
                    break;
                case 10:
                    $model = Db::connect('database.db_zeelool_de');
                    break;
                case 11:
                    $model = Db::connect('database.db_zeelool_jp');
                    break;
                default:
                    break;
            }

            $resultList = $model->query($querySql);
            $result = array();
            //你好站
            if ($site == 3) {
                $lensList = $model->query($lensSql);
                if ($lensList) {
                    foreach ($lensList as $key => $value) {

                        if ($value['attribute_id'] == 146) {
                            $result['lens_width'] = $value['value'];
                        }
                        if ($value['attribute_id'] == 147) {
                            $result['lens_height'] = $value['value'];
                        }
                    }
                }
            }
            if ($resultList) {
                foreach ($resultList as $key => $value) {
                    //你好站
                    if ($site == 3) {

                        if ($value['attribute_id'] == 149) {
                            $result['bridge'] = $value['value'];
                        }
                    } else {
                        if ($value['attribute_id'] == 161) {
                            $result['lens_width'] = $value['value'];
                        }
                        if ($value['attribute_id'] == 164) {
                            $result['lens_height'] = $value['value'];
                        }
                        if ($value['attribute_id'] == 163) {
                            $result['bridge'] = $value['value'];
                        }
                    }
                }
            }
        }
        return $result;
    }

    /**
     * 批量导出
     *
     * @Description
     * @author wpl
     * @since 2020/11/12 08:54:05 
     * @return void
     */
    public function batch_export_xls()
    {
        set_time_limit(0);
        ini_set('memory_limit', '512M');
        //根据传的标签切换状态
        $label = $this->request->get('label', 0);
        $ids = input('ids');
        $map = [];
        if ($ids) {
            $map['a.id'] = ['in', $ids];
            $where = [];
            $sort = 'a.created_at';
            $order = 'desc';
        } else {

            //普通状态剔除跟单数据
            if (!in_array($label, [0, 8])) {
                if (7 == $label) {
                    $map['a.status'] = [['>', 6], ['<', 9]];
                } else {
                    $map['a.status'] = $label;
                }
                $map['a.temporary_house_id|a.abnormal_house_id'] = 0;
            }

            $filter = json_decode($this->request->get('filter'), true);

            if ($filter['abnormal'] || $filter['stock_house_num']) {
                //                //筛选异常
                if ($filter['abnormal']) {
                    $abnormal_where['type'] = $filter['abnormal'][0];
                    if (8 == $label) {
                        $abnormal_where['status'] = 1;
                    }

                    $item_process_id = $this->_distribution_abnormal
                        ->where($abnormal_where)
                        ->column('item_process_id');
                    $map['a.id'] = ['in', $item_process_id];
                }

                //筛选库位号
                if ($filter['stock_house_num']) {
                    $stock_house_where['coding'] = ['like', $filter['stock_house_num'] . '%'];
                    if (8 == $label) {
                        $stock_house_where['type'] = ['>', 2];
                    } else {
                        $stock_house_where['type'] = 2;
                    }
                    $stock_house_id = $this->_stock_house
                        ->where($stock_house_where)
                        ->column('id');
                    $map['a.temporary_house_id|a.abnormal_house_id'] = ['in', $stock_house_id];
                }
                unset($filter['abnormal']);
                unset($filter['stock_house_num']);
                unset($filter['is_task']);
            }


            // //筛选货架号
            // if ($filter['shelf_number']) {
            //     if (1 == $label) {
            //         $shelf_number =
            //             $this->_stock_house
            //             ->alias('a')
            //             ->join(['fa_store_sku' => 'b'], 'a.id=b.store_id')
            //             ->where([
            //                 'a.shelf_number' => ['in', $filter['shelf_number']],
            //                 'a.type' => 1
            //             ])
            //             ->column('b.sku');
            //         //平台SKU表替换sku
            //         $sku = Db::connect('database.db_stock');
            //         $sku_array = $sku->table('fa_item_platform_sku')->where(['sku' => ['in', $shelf_number]])->column('platform_sku');
            //         $map['a.sku'] = ['in', $sku_array];
            //     }
            //     unset($filter['shelf_number']);
            // }


            if ($filter['a.created_at']) {
                $time = explode(' - ', $filter['a.created_at']);

                $map['a.created_at'] = ['between', [strtotime($time[0]), strtotime($time[1])]];
            }
            if ($filter['site']) {
                $map['a.site'] = ['in', $filter['site']];
                unset($filter['site']);
            }
            //加工类型
            if ($filter['order_prescription_type']) {
                $map['a.order_prescription_type'] = ['in', $filter['order_prescription_type']];
                unset($filter['order_prescription_type']);
            }
            //订单类型
            if ($filter['order_type']) {
                $map['b.order_type'] = ['in', $filter['order_type']];
                unset($filter['order_type']);
            }
            if ($filter['distribution_status']) {
                $map['a.distribution_status'] = ['in', $filter['distribution_status']];
                unset($filter['distribution_status']);
            }
            if ($filter['status']) {
                $map['b.status'] = ['in', $filter['status']];
                unset($filter['status']);
            }

            if ($filter['sku']) {
                $map['a.sku'] = ['like', '%' . $filter['sku'] . '%'];
                unset($filter['sku']);
            }
            $this->request->get(['filter' => json_encode($filter)]);

            list($where, $sort, $order) = $this->buildparams();
        }

        $sort = 'a.id';

        $list = $this->model
            ->alias('a')
            ->field('a.id as aid,a.item_order_number,a.sku,a.order_prescription_type,b.increment_id,b.total_qty_ordered,b.site,a.distribution_status,a.created_at,c.*,b.base_grand_total')
            ->join(['fa_order' => 'b'], 'a.order_id=b.id')
            ->join(['fa_order_item_option' => 'c'], 'a.option_id=c.id')
            ->where($where)
            ->where($map)
            ->order($sort, $order)
            ->select();
        $list = collection($list)->toArray();
        //从数据库查询需要的数据
        $spreadsheet = new Spreadsheet();

        //常规方式：利用setCellValue()填充数据
        $spreadsheet->setActiveSheetIndex(0)
            ->setCellValue("A1", "日期")
            ->setCellValue("B1", "订单号")
            ->setCellValue("C1", "子单号")
            ->setCellValue("D1", "SKU")
            ->setCellValue("E1", "站点")
            ->setCellValue("F1", "子单号状态")
            ->setCellValue("G1", "眼球")
            ->setCellValue("H1", "SPH")
            ->setCellValue("I1", "CYL")
            ->setCellValue("J1", "AXI")
            ->setCellValue("K1", "ADD")
            ->setCellValue("L1", "单PD")
            ->setCellValue("M1", "PD")
            ->setCellValue("N1", "镜片")
            ->setCellValue("O1", "镜框宽度")
            ->setCellValue("P1", "镜框高度")
            ->setCellValue("Q1", "bridge")
            ->setCellValue("R1", "处方类型")
            ->setCellValue("S1", "Prism\n(out/in)")
            ->setCellValue("T1", "Direct\n(out/in)")
            ->setCellValue("U1", "Prism\n(up/down)")
            ->setCellValue("V1", "Direct\n(up/down)")
            ->setCellValue("W1", "订单金额")
            ->setCellValue("X1", "ID");;
        $spreadsheet->setActiveSheetIndex(0)->setTitle('订单处方');

        //站点列表
        $site_list = [
            1 => 'Zeelool',
            2 => 'Voogueme',
            3 => 'Nihao',
            4 => 'Meeloog',
            5 => 'Wesee',
            8 => 'Amazon',
            9 => 'Zeelool_es',
            10 => 'Zeelool_de',
            11 => 'Zeelool_jp'
        ];

        //子单号状态
        $distribution_status_list = [
            1 => '待打印标签',
            2 => '待配货',
            3 => '待配镜片',
            4 => '待加工',
            5 => '待印logo',
            6 => '待成品质检',
            7 => '待合单',
            8 => '合单中',
            9 => '合单完成'
        ];

        //获取更改镜框最新信息
        $change_sku = $this->_work_order_change_sku
            ->alias('a')
            ->join(['fa_work_order_measure' => 'b'], 'a.measure_id=b.id')
            ->where([
                'a.change_type' => 1,
                'a.item_order_number' => ['in', array_column($list, 'item_order_number')],
                'b.operation_type' => 1
            ])
            ->column('a.change_sku', 'a.item_order_number');

        //获取更改镜片最新处方信息
        $change_lens = $this->_work_order_change_sku
            ->alias('a')
            ->join(['fa_work_order_measure' => 'b'], 'a.measure_id=b.id')
            ->where([
                'a.change_type' => 2,
                'a.item_order_number' => ['in', array_column($list, 'item_order_number')],
                'b.operation_type' => 1
            ])
            ->column('a.od_sph,a.od_cyl,a.od_axis,a.od_add,a.pd_r,a.od_pv,a.od_bd,a.od_pv_r,a.od_bd_r,a.os_sph,a.os_cyl,a.os_axis,a.os_add,a.pd_l,a.os_pv,a.os_bd,a.os_pv_r,a.os_bd_r,a.lens_number,a.recipe_type as prescription_type,a.web_lens_name', 'a.item_order_number');


        if ($change_lens) {
            foreach ($change_lens as $key => $val) {
                if ($val['pd_l'] && $val['pd_r']) {
                    $change_lens[$key]['pd'] = '';
                    $change_lens[$key]['pdcheck'] = 'on';
                } else {
                    $change_lens[$key]['pd'] = $val['pd_r'] ?: $val['pd_l'];
                    $change_lens[$key]['pdcheck'] = '';
                }
            }
        }

        //获取镜片编码及名称
        $lens_list = $this->_lens_data->column('lens_name', 'lens_number');
        foreach ($list as $key => &$value) {
            //更改镜框最新sku
            if ($change_sku[$value['item_order_number']] && $value['site'] != 5) {
                $value['sku'] = $change_sku[$value['item_order_number']];

                $getGlassInfo = $this->httpRequest($value['site'], 'magic/order/getGlassInfo', ['skus' => $value['sku']], 'POST');
                $tmp_bridge = $getGlassInfo[0];
            } else {
                //过滤饰品站 批发站
                if ($value['site'] != 12) {
                    //查询镜框尺寸
                    $tmp_bridge = $this->get_frame_lens_width_height_bridge($value['product_id'], $value['site']);
                }
            }

            $data[$value['increment_id']]['item_order'][$key]['lens_width'] = $tmp_bridge['lens_width'];
            $data[$value['increment_id']]['item_order'][$key]['lens_height'] = $tmp_bridge['lens_height'];
            $data[$value['increment_id']]['item_order'][$key]['bridge'] = $tmp_bridge['bridge'];

            //更改镜片最新数据
            if ($change_lens[$value['item_order_number']]) {
                $value = array_merge($value, $change_lens[$value['item_order_number']]);
            }

            $data[$value['increment_id']]['id'] = $value['id'];
            $data[$value['increment_id']]['created_at'] = $value['created_at'];
            $data[$value['increment_id']]['increment_id'] = $value['increment_id'];
            $data[$value['increment_id']]['site'] = $value['site'];
            $data[$value['increment_id']]['order_type'] = $value['order_type'];
            $data[$value['increment_id']]['status'] = $value['status'];
            $data[$value['increment_id']]['item_order'][$key]['item_order_number'] = $value['item_order_number'];
            $data[$value['increment_id']]['item_order'][$key]['sku'] = $value['sku'];
            $data[$value['increment_id']]['item_order'][$key]['od_sph'] = $value['od_sph'];
            $data[$value['increment_id']]['item_order'][$key]['od_cyl'] = $value['od_cyl'];
            $data[$value['increment_id']]['item_order'][$key]['od_axis'] = $value['od_axis'];
            $data[$value['increment_id']]['item_order'][$key]['od_add'] = $value['od_add'];
            $data[$value['increment_id']]['item_order'][$key]['os_add'] = $value['os_add'];
            $data[$value['increment_id']]['item_order'][$key]['pd'] = $value['pd'];
            $data[$value['increment_id']]['item_order'][$key]['pdcheck'] = $value['pdcheck'];
            $data[$value['increment_id']]['item_order'][$key]['product_id'] = $value['product_id'];

            $data[$value['increment_id']]['item_order'][$key]['prescription_type'] = $value['prescription_type'];
            $data[$value['increment_id']]['item_order'][$key]['od_pv'] = $value['od_pv'];
            $data[$value['increment_id']]['item_order'][$key]['os_pv'] = $value['os_pv'];
            $data[$value['increment_id']]['item_order'][$key]['pd_r'] = $value['pd_r'];
            $data[$value['increment_id']]['item_order'][$key]['pd_l'] = $value['pd_l'];
            $data[$value['increment_id']]['item_order'][$key]['os_pv'] = $value['os_pv'];
            $data[$value['increment_id']]['item_order'][$key]['os_bd'] = $value['os_bd'];
            $data[$value['increment_id']]['item_order'][$key]['od_bd'] = $value['od_bd'];
            $data[$value['increment_id']]['item_order'][$key]['od_pv_r'] = $value['od_pv_r'];
            $data[$value['increment_id']]['item_order'][$key]['os_bd_r'] = $value['os_bd_r'];
            $data[$value['increment_id']]['item_order'][$key]['od_bd_r'] = $value['od_bd_r'];
            $data[$value['increment_id']]['item_order'][$key]['os_pv_r'] = $value['os_pv_r'];
            $data[$value['increment_id']]['item_order'][$key]['os_sph'] = $value['os_sph'];
            $data[$value['increment_id']]['item_order'][$key]['od_sph'] = $value['od_sph'];
            $data[$value['increment_id']]['item_order'][$key]['os_cyl'] = $value['os_cyl'];
            $data[$value['increment_id']]['item_order'][$key]['od_cyl'] = $value['od_cyl'];
            $data[$value['increment_id']]['item_order'][$key]['os_axis'] = $value['os_axis'];
            $data[$value['increment_id']]['item_order'][$key]['od_axis'] = $value['od_axis'];
            $data[$value['increment_id']]['item_order'][$key]['lens_number'] = $value['lens_number'];
            $data[$value['increment_id']]['item_order'][$key]['web_lens_name'] = $value['web_lens_name'];
            $data[$value['increment_id']]['item_order'][$key]['product_id'] = $value['product_id'];
            $data[$value['increment_id']]['base_grand_total'] = $value['base_grand_total'];
            $data[$value['increment_id']]['base_currency_code'] = $value['base_currency_code'];
            $data[$value['increment_id']]['base_grand_total'] = $value['base_grand_total'];
            $data[$value['increment_id']]['payment_method'] = $value['payment_method'];
            $data[$value['increment_id']]['payment_time'] = $value['payment_time'];
        }
        unset($value);
        $cat = '0';
        foreach ($data as  $key => &$value) {
            $num = $cat + 2;


            //网站SKU转换仓库SKU
            $value['prescription_type'] = isset($value['prescription_type']) ? $value['prescription_type'] : '';
            $value['od_sph'] = isset($value['od_sph']) ? urldecode($value['od_sph']) : '';
            $value['os_sph'] = isset($value['os_sph']) ? urldecode($value['os_sph']) : '';
            $value['od_cyl'] = isset($value['od_cyl']) ? urldecode($value['od_cyl']) : '';
            $value['os_cyl'] = isset($value['os_cyl']) ? urldecode($value['os_cyl']) : '';
            $spreadsheet->getActiveSheet()->setCellValue("A" . ($key * 2 + 2), date('Y-m-d', $value['created_at']));
            $spreadsheet->getActiveSheet()->setCellValue("B" . ($key * 2 + 2), $value['increment_id']);
            $spreadsheet->getActiveSheet()->setCellValue("C" . ($key * 2 + 2), $value['item_order_number']);
            $spreadsheet->getActiveSheet()->setCellValue("D" . ($key * 2 + 2), $value['sku']);
            $spreadsheet->getActiveSheet()->setCellValue("E" . ($key * 2 + 2), $site_list[$value['site']]);
            $spreadsheet->getActiveSheet()->setCellValue("F" . ($key * 2 + 2), $distribution_status_list[$value['distribution_status']]);
            $spreadsheet->getActiveSheet()->setCellValue("G" . ($key * 2 + 2), '右眼');
            $spreadsheet->getActiveSheet()->setCellValue("G" . ($key * 2 + 3), '左眼');
            $spreadsheet->getActiveSheet()->setCellValue("H" . ($key * 2 + 2), (float)$value['od_sph'] > 0 ? ' +' . number_format($value['od_sph'] * 1, 2) : ' ' . $value['od_sph']);
            $spreadsheet->getActiveSheet()->setCellValue("H" . ($key * 2 + 3), (float)$value['os_sph'] > 0 ? ' +' . number_format($value['os_sph'] * 1, 2) : ' ' . $value['os_sph']);
            $spreadsheet->getActiveSheet()->setCellValue("I" . ($key * 2 + 2), (float)$value['od_cyl'] > 0 ? ' +' . number_format($value['od_cyl'] * 1, 2) : ' ' . $value['od_cyl']);
            $spreadsheet->getActiveSheet()->setCellValue("I" . ($key * 2 + 3), (float)$value['os_cyl'] > 0 ? ' +' . number_format($value['os_cyl'] * 1, 2) : ' ' . $value['os_cyl']);
            $spreadsheet->getActiveSheet()->setCellValue("J" . ($key * 2 + 2), $value['od_axis']);
            $spreadsheet->getActiveSheet()->setCellValue("J" . ($key * 2 + 3), $value['os_axis']);
            $value['os_add'] = urldecode($value['os_add']);
            $value['od_add'] = urldecode($value['od_add']);
            if ($value['os_add'] && $value['os_add'] && (float)($value['os_add']) * 1 != 0 && (float)($value['od_add']) * 1 != 0) {
                $spreadsheet->getActiveSheet()->setCellValue("K" . ($key * 2 + 2), $value['od_add']);
                $spreadsheet->getActiveSheet()->setCellValue("K" . ($key * 2 + 3), $value['os_add']);
            } else {

                if ($value['os_add'] && (float)$value['os_add'] * 1 != 0) {
                    //数值在上一行合并有效，数值在下一行合并后为空
                    $spreadsheet->getActiveSheet()->setCellValue("K" . ($key * 2 + 2), $value['os_add']);
                    $spreadsheet->getActiveSheet()->mergeCells("K" . ($key * 2 + 2) . ":K" . ($key * 2 + 3));
                } else {
                    //数值在上一行合并有效，数值在下一行合并后为空
                    $spreadsheet->getActiveSheet()->setCellValue("K" . ($key * 2 + 2), $value['od_add']);
                    $spreadsheet->getActiveSheet()->mergeCells("K" . ($key * 2 + 2) . ":K" . ($key * 2 + 3));
                }
            }

                $lens_name = $lens_list[$v['lens_number']] ?: $v['web_lens_name'];
                $spreadsheet->getActiveSheet()->setCellValue("O" . ($cat), $lens_name); //镜片
                $spreadsheet->getActiveSheet()->setCellValue("P" . ($cat), $v['lens_width']); //镜框宽度
                $spreadsheet->getActiveSheet()->setCellValue("Q" . ($cat), $v['lens_height']); //镜框高度
                $spreadsheet->getActiveSheet()->setCellValue("R" . ($cat), $v['bridge']); //bridge
                $spreadsheet->getActiveSheet()->setCellValue("S" . ($cat), $v['prescription_type']); //处方类型

                $spreadsheet->getActiveSheet()->setCellValue("T" . ($cat), isset($v['od_pv']) ? $v['od_pv'] : ''); //Prism
                $spreadsheet->getActiveSheet()->setCellValue("T" . ($cat + 1), isset($v['os_pv']) ? $v['os_pv'] : ''); //Prism

                $spreadsheet->getActiveSheet()->setCellValue("U" . ($cat), isset($v['od_bd']) ? $v['od_bd'] : ''); //Direct
                $spreadsheet->getActiveSheet()->setCellValue("U" . ($cat + 1), isset($v['os_bd']) ? $v['os_bd'] : ''); //Direct

            $lens_name = $lens_list[$value['lens_number']] ?: $value['web_lens_name'];
            $spreadsheet->getActiveSheet()->setCellValue("N" . ($key * 2 + 2), $lens_name);
            $spreadsheet->getActiveSheet()->setCellValue("O" . ($key * 2 + 2), $tmp_bridge['lens_width']);
            $spreadsheet->getActiveSheet()->setCellValue("P" . ($key * 2 + 2), $tmp_bridge['lens_height']);
            $spreadsheet->getActiveSheet()->setCellValue("Q" . ($key * 2 + 2), $tmp_bridge['bridge']);
            $spreadsheet->getActiveSheet()->setCellValue("R" . ($key * 2 + 2), $value['prescription_type']);
            $spreadsheet->getActiveSheet()->setCellValue("S" . ($key * 2 + 2), isset($value['od_pv']) ? $value['od_pv'] : '');
            $spreadsheet->getActiveSheet()->setCellValue("S" . ($key * 2 + 3), isset($value['os_pv']) ? $value['os_pv'] : '');

            $spreadsheet->getActiveSheet()->setCellValue("T" . ($key * 2 + 2), isset($value['od_bd']) ? $value['od_bd'] : '');
            $spreadsheet->getActiveSheet()->setCellValue("T" . ($key * 2 + 3), isset($value['os_bd']) ? $value['os_bd'] : '');

            $spreadsheet->getActiveSheet()->setCellValue("U" . ($key * 2 + 2), isset($value['od_pv_r']) ? $value['od_pv_r'] : '');
            $spreadsheet->getActiveSheet()->setCellValue("U" . ($key * 2 + 3), isset($value['os_pv_r']) ? $value['os_pv_r'] : '');

            $spreadsheet->getActiveSheet()->setCellValue("V" . ($key * 2 + 2), isset($value['od_bd_r']) ? $value['od_bd_r'] : '');
            $spreadsheet->getActiveSheet()->setCellValue("V" . ($key * 2 + 3), isset($value['os_bd_r']) ? $value['os_bd_r'] : '');
            $spreadsheet->getActiveSheet()->setCellValue("W" . ($key * 2 + 2), $value['base_grand_total']);
            $spreadsheet->getActiveSheet()->setCellValue("X" . ($key * 2 + 2), $value['aid']);

            //合并单元格
            $spreadsheet->getActiveSheet()->mergeCells("A" . ($key * 2 + 2) . ":A" . ($key * 2 + 3));
            $spreadsheet->getActiveSheet()->mergeCells("B" . ($key * 2 + 2) . ":B" . ($key * 2 + 3));
            $spreadsheet->getActiveSheet()->mergeCells("C" . ($key * 2 + 2) . ":C" . ($key * 2 + 3));
            $spreadsheet->getActiveSheet()->mergeCells("D" . ($key * 2 + 2) . ":D" . ($key * 2 + 3));
            $spreadsheet->getActiveSheet()->mergeCells("E" . ($key * 2 + 2) . ":E" . ($key * 2 + 3));
            $spreadsheet->getActiveSheet()->mergeCells("F" . ($key * 2 + 2) . ":F" . ($key * 2 + 3));


            $spreadsheet->getActiveSheet()->mergeCells("M" . ($key * 2 + 2) . ":M" . ($key * 2 + 3));
            $spreadsheet->getActiveSheet()->mergeCells("N" . ($key * 2 + 2) . ":N" . ($key * 2 + 3));
            $spreadsheet->getActiveSheet()->mergeCells("O" . ($key * 2 + 2) . ":O" . ($key * 2 + 3));
            $spreadsheet->getActiveSheet()->mergeCells("P" . ($key * 2 + 2) . ":P" . ($key * 2 + 3));
            $spreadsheet->getActiveSheet()->mergeCells("Q" . ($key * 2 + 2) . ":Q" . ($key * 2 + 3));
            $spreadsheet->getActiveSheet()->mergeCells("R" . ($key * 2 + 2) . ":R" . ($key * 2 + 3));
            $spreadsheet->getActiveSheet()->mergeCells("W" . ($key * 2 + 2) . ":W" . ($key * 2 + 3));
        }

        //设置宽度
        $spreadsheet->getActiveSheet()->getColumnDimension('A')->setWidth(12);
        $spreadsheet->getActiveSheet()->getColumnDimension('B')->setWidth(12);
        $spreadsheet->getActiveSheet()->getColumnDimension('C')->setWidth(20);
        $spreadsheet->getActiveSheet()->getColumnDimension('D')->setWidth(20);
        $spreadsheet->getActiveSheet()->getColumnDimension('E')->setWidth(20);
        $spreadsheet->getActiveSheet()->getColumnDimension('N')->setWidth(40);
        $spreadsheet->getActiveSheet()->getColumnDimension('F')->setWidth(15);
        $spreadsheet->getActiveSheet()->getColumnDimension('G')->setWidth(15);
        $spreadsheet->getActiveSheet()->getColumnDimension('H')->setWidth(15);
        $spreadsheet->getActiveSheet()->getColumnDimension('I')->setWidth(15);
        $spreadsheet->getActiveSheet()->getColumnDimension('J')->setWidth(15);
        $spreadsheet->getActiveSheet()->getColumnDimension('K')->setWidth(15);
        $spreadsheet->getActiveSheet()->getColumnDimension('L')->setWidth(15);
        $spreadsheet->getActiveSheet()->getColumnDimension('O')->setWidth(15);
        $spreadsheet->getActiveSheet()->getColumnDimension('P')->setWidth(15);
        $spreadsheet->getActiveSheet()->getColumnDimension('Q')->setWidth(15);
        $spreadsheet->getActiveSheet()->getColumnDimension('R')->setWidth(20);
        $spreadsheet->getActiveSheet()->getColumnDimension('S')->setWidth(15);
        $spreadsheet->getActiveSheet()->getColumnDimension('T')->setWidth(15);
        $spreadsheet->getActiveSheet()->getColumnDimension('U')->setWidth(15);
        $spreadsheet->getActiveSheet()->getColumnDimension('V')->setWidth(15);
        //自动换行
        $spreadsheet->getDefaultStyle()->getAlignment()->setWrapText(true);
        $spreadsheet->getDefaultStyle()->getFont()->setName('微软雅黑')->setSize(12);

        //设置边框
        $border = [
            'borders' => [
                'allBorders' => [
                    'borderStyle' => \PhpOffice\PhpSpreadsheet\Style\Border::BORDER_THIN, // 设置border样式
                    'color' => ['argb' => 'FF000000'], // 设置border颜色
                ],
            ],
        ];


        $setBorder = 'A1:' . $spreadsheet->getActiveSheet()->getHighestColumn() . $spreadsheet->getActiveSheet()->getHighestRow();
        $spreadsheet->getActiveSheet()->getStyle($setBorder)->applyFromArray($border);

        $spreadsheet->getActiveSheet()->getStyle('A1:X' . $spreadsheet->getActiveSheet()->getHighestRow())->getAlignment()->setHorizontal(\PhpOffice\PhpSpreadsheet\Style\Alignment::HORIZONTAL_CENTER);
        $spreadsheet->getActiveSheet()->getStyle('A1:X' . $spreadsheet->getActiveSheet()->getHighestRow())->getAlignment()->setVertical(\PhpOffice\PhpSpreadsheet\Style\Alignment::VERTICAL_CENTER);

        $spreadsheet->setActiveSheetIndex(0);

        $save_name = '配货列表' . date("YmdHis", time());
        //输出07Excel版本
        header('Content-Type: application/vnd.openxmlformats-officedocument.spreadsheetml.sheet');
        //输出名称
        header('Content-Disposition: attachment;filename="' . $save_name . '.xlsx"');
        //禁止缓存
        header('Cache-Control: max-age=0');
        $writer = new Xlsx($spreadsheet);
        $writer->save('php://output');
    }


    /**
     * 标记已打印
     * @Description
     * @return void
     * @since 2020/10/28 14:45:39
     * @author lzh
     */
    public function tag_printed()
    {
        $ids = input('id_params/a');
        !$ids && $this->error('请选择要标记的数据');

        //检测子订单状态
        $where = [
            'id' => ['in', $ids],
            'distribution_status' => ['neq', 1]
        ];
        $count = $this->model->where($where)->count();
        0 < $count && $this->error('存在非当前节点的子订单');

        //标记打印状态
        $this->model->startTrans();
        try {
            $distribution_value = $this->model->where(['id' => ['in', $ids]])->field('magento_order_id,order_id, item_order_number,site')->select();
            $distribution_value = collection($distribution_value)->toArray();

            foreach ($distribution_value as $key=>$value){
                $value['item_order_number'] =  substr($value['item_order_number'],0,strpos($value['item_order_number'], '-'));
                Order::rulesto_adjust($value['magento_order_id'],$value['item_order_number'],$value['site'],2,2);
            }
            //标记状态
            $this->model->where(['id' => ['in', $ids]])->update(['distribution_status' => 2]);

            //记录配货日志
            $admin = (object)session('admin');
            DistributionLog::record($admin, $ids, 1, '标记打印完成');

            $this->model->commit();
        } catch (PDOException $e) {
            $this->model->rollback();
            $this->error($e->getMessage());
        } catch (Exception $e) {
            $this->model->rollback();
            $this->error($e->getMessage());
        }
        $this->success('标记成功!', '', 'success', 200);
    }

    /**
     * 打印标签
     *
     * @Description
     * @author wpl
     * @since 2020/11/10 10:36:22 
     * @return void
     */
    public function batch_print_label()
    {
        //禁用默认模板
        $this->view->engine->layout(false);
        ob_start();
        $ids = input('ids');
        !$ids && $this->error('缺少参数', url('index?ref=addtabs'));

        //获取子订单列表
        $list = $this->model
            ->alias('a')
            ->field('a.site,a.item_order_number,a.order_id,a.created_at,b.os_add,b.od_add,b.pdcheck,b.prismcheck,b.pd_r,b.pd_l,b.pd,b.od_pv,b.os_pv,b.od_bd,b.os_bd,b.od_bd_r,b.os_bd_r,b.od_pv_r,b.os_pv_r,b.index_name,b.coating_name,b.prescription_type,b.sku,b.od_sph,b.od_cyl,b.od_axis,b.os_sph,b.os_cyl,b.os_axis,b.lens_number,b.web_lens_name')
            ->join(['fa_order_item_option' => 'b'], 'a.option_id=b.id')
            ->where(['a.id' => ['in', $ids]])
            ->select();
        $list = collection($list)->toArray();
        $order_ids = array_column($list, 'order_id');
<<<<<<< HEAD
        
=======
        // $sku_arr = array_column($list, 'sku');

>>>>>>> f77de371
        //查询sku映射表
        // $item_res = $this->_item_platform_sku->cache(3600)->where(['platform_sku' => ['in', array_unique($sku_arr)]])->column('sku', 'platform_sku');

        //获取订单数据
        $order_list = $this->_new_order->where(['id' => ['in', array_unique($order_ids)]])->column('total_qty_ordered,increment_id', 'id');

        //查询产品货位号 拣货区库位 库位id默认为3
        $cargo_number = $this->_stock_house->alias('a')->where(['status' => 1, 'b.is_del' => 1, 'a.type' => 1,'area_id' => 3])->join(['fa_store_sku' => 'b'], 'a.id=b.store_id')->column('coding', 'sku');

        //获取更改镜框最新信息
        $change_sku = $this->_work_order_change_sku
            ->alias('a')
            ->join(['fa_work_order_measure' => 'b'], 'a.measure_id=b.id')
            ->where([
                'a.change_type' => 1,
                'a.item_order_number' => ['in', array_column($list, 'item_order_number')],
                'b.operation_type' => 1
            ])
            ->column('a.change_sku', 'a.item_order_number');

        //获取更改镜片最新处方信息
        $change_lens = $this->_work_order_change_sku
            ->alias('a')
            ->join(['fa_work_order_measure' => 'b'], 'a.measure_id=b.id')
            ->where([
                'a.change_type' => 2,
                'a.item_order_number' => ['in', array_column($list, 'item_order_number')],
                'b.operation_type' => 1
            ])
            ->column('a.od_sph,a.od_cyl,a.od_axis,a.od_add,a.pd_r,a.od_pv,a.od_bd,a.od_pv_r,a.od_bd_r,a.os_sph,a.os_cyl,a.os_axis,a.os_add,a.pd_l,a.os_pv,a.os_bd,a.os_pv_r,a.os_bd_r,a.lens_number,a.recipe_type as prescription_type,a.web_lens_name', 'a.item_order_number');

        if ($change_lens) {
            foreach ($change_lens as $key => $val) {
                if ($val['pd_l'] && $val['pd_r']) {
                    $change_lens[$key]['pd'] = '';
                    $change_lens[$key]['pdcheck'] = 'on';
                } else {
                    $change_lens[$key]['pd'] = $val['pd_r'] ?: $val['pd_l'];
                    $change_lens[$key]['pdcheck'] = '';
                }
            }
        }

        //获取镜片编码及名称
        $lens_list = $this->_lens_data->column('lens_name', 'lens_number');

        $data = [];
        foreach ($list as $k => &$v) {
            //更改镜框最新sku
            if ($change_sku[$v['item_order_number']]) {
                $v['sku'] = $change_sku[$v['item_order_number']];
            }

            //转仓库SKU
            $trueSku = $this->_item_platform_sku->getTrueSku(trim($v['sku']), $v['site']);

            //更改镜片最新数据
            if ($change_lens[$v['item_order_number']]) {
                $v = array_merge($v, $change_lens[$v['item_order_number']]);
            }

            $item_order_number = $v['item_order_number'];
            $fileName = ROOT_PATH . "public" . DS . "uploads" . DS . "printOrder" . DS . "distribution" . DS . "new" . DS . "$item_order_number.png";
            $dir = ROOT_PATH . "public" . DS . "uploads" . DS . "printOrder" . DS . "distribution" . DS . "new";
            if (!file_exists($dir)) {
                mkdir($dir, 0777, true);
            }
            $img_url = "/uploads/printOrder/distribution/new/$item_order_number.png";

            //生成条形码
            $this->generate_barcode_new($item_order_number, $fileName);
            $v['created_at'] = date('Y-m-d H:i:s', $v['created_at']);
            $v['img_url'] = $img_url;

            //序号
            $serial = explode('-', $item_order_number);
            $v['serial'] = $serial[1];
            $v['total_qty_ordered'] = $order_list[$v['order_id']]['total_qty_ordered'];
            $v['increment_id'] = $order_list[$v['order_id']]['increment_id'];

            //库位号
            $v['coding'] = $cargo_number[$trueSku];

            //判断双ADD逻辑
            if ($v['os_add'] && $v['od_add'] && (float)$v['os_add'] * 1 != 0 && (float)$v['od_add'] * 1 != 0) {
                $v['total_add'] = '';
            } else {
                if ($v['os_add'] && (float)$v['os_add'] * 1 != 0) {
                    $v['total_add'] = $v['os_add'];
                } else {
                    $v['total_add'] = $v['od_add'];
                }
            }

            //获取镜片名称
            $v['lens_name'] = $lens_list[$v['lens_number']] ?: $v['web_lens_name'];

            $data[] = $v;
        }
        $this->assign('list', $data);
        $html = $this->view->fetch('print_label');
        echo $html;
    }


    public function save_order_statsu(){
        $map['increment_id'] = ['in',['100181408',
            '400409680',
            '100180688',
            '100179774',
            '400414709',
            '400425817',
            '500016847',
            '130079900',
            '300044713',
            '400425744',
            '400421790',
            '130078015',
            '400426437',
            '430241978',
            '430242375',
            '430238882',
            '600122332',
            '600122873',
            '100181629',
            '400426702',
            '400427440',
            '400421813',]];
        $model = Db::connect('database.db_mojing_order');
        $data = $model->table('fa_order')->where($map)->field('id')->select();
        $result = array_reduce($data, function ($result, $value) {
            return array_merge($result, array_values($value));
        }, array());
        $where['order_id'] = ['in',$result];
        $values['distribution_status'] = 9;
        $values['updated_at'] = time();
        $model->table('fa_order_item_process')->where($where)->update($values);
        $cat['combine_status'] =1;
        $cat['store_house_id'] =0;
        $cat['check_status'] =1;
        $cat['check_time'] =time();
        $model->table('fa_order_process')->where($where)->update($cat);

        //记录配货日志
        $admin = (object)session('admin');
        DistributionLog::record($admin, '100181408', 7, '将100181408,400409680,100180688,100179774,400414709, 400425817,500016847,130079900,300044713等部分订单配货状态改为已合单');
    }



    /**
     * 生成新的条形码
     */
    protected function generate_barcode_new($text, $fileName)
    {
        // 引用barcode文件夹对应的类
        Loader::import('BCode.BCGFontFile', EXTEND_PATH);
        //Loader::import('BCode.BCGColor',EXTEND_PATH);
        Loader::import('BCode.BCGDrawing', EXTEND_PATH);
        // 条形码的编码格式
        // Loader::import('BCode.BCGcode39',EXTEND_PATH,'.barcode.php');
        Loader::import('BCode.BCGcode128', EXTEND_PATH, '.barcode.php');

        // $code = '';
        // 加载字体大小
        $font = new \BCGFontFile(EXTEND_PATH . '/BCode/font/Arial.ttf', 18);
        //颜色条形码
        $color_black = new \BCGColor(0, 0, 0);
        $color_white = new \BCGColor(255, 255, 255);
        $label = new \BCGLabel();
        $label->setPosition(\BCGLabel::POSITION_TOP);
        $label->setText('');
        $label->setFont($font);
        $drawException = null;
        try {
            // $code = new \BCGcode39();
            $code = new \BCGcode128();
            $code->setScale(4);
            $code->setThickness(18); // 条形码的厚度
            $code->setForegroundColor($color_black); // 条形码颜色
            $code->setBackgroundColor($color_white); // 空白间隙颜色
            $code->setFont(0); //设置字体
            $code->addLabel($label); //设置字体
            $code->parse($text); // 条形码需要的数据内容
        } catch (\Exception $exception) {
            $drawException = $exception;
        }
        //根据以上条件绘制条形码
        $drawing = new \BCGDrawing('', $color_white);
        if ($drawException) {
            $drawing->drawException($drawException);
        } else {
            $drawing->setBarcode($code);
            if ($fileName) {
                // echo 'setFilename<br>';
                $drawing->setFilename($fileName);
            }
            $drawing->draw();
        }
        // 生成PNG格式的图片
        header('Content-Type: image/png');
        // header('Content-Disposition:attachment; filename="barcode.png"'); //自动下载
        $drawing->finish(\BCGDrawing::IMG_FORMAT_PNG);
    }

    /**
     * 更新配货状态
     *
     * @Description
     * @return void
     * @since 2020/10/28 14:45:39
     * @author lzh
     */
    public function set_status()
    {
        $ids = input('id_params/a');
        !$ids && $this->error('请选择要标记的数据');

        $check_status = input('status');
        empty($check_status) && $this->error('状态值不能为空');

        //检测异常状态
        $abnormal_count = $this->_distribution_abnormal
            ->where(['item_process_id' => ['in', $ids], 'status' => 1])
            ->count();
        0 < $abnormal_count && $this->error('有异常待处理的子订单');

        //检测配货状态
        $item_list = $this->model
            ->field('id,site,distribution_status,magento_order_id,order_id,option_id,sku,item_order_number,order_prescription_type')
            ->where(['id' => ['in', $ids]])
            ->select();
        $item_list = collection($item_list)->toArray();

        $order_ids = [];
        $option_ids = [];
        $item_order_numbers = [];
        foreach ($item_list as $value) {
            $value['distribution_status'] != $check_status && $this->error('存在非当前节点的子订单');
            $order_ids[] = $value['order_id'];
            $option_ids[] = $value['option_id'];
            $item_order_numbers[] = $value['item_order_number'];
        }

        //查询订单号
        $order_ids = array_unique($order_ids);
        $increment_ids = $this->_new_order
            ->where(['id' => ['in', $order_ids], 'status' => 'processing'])
            ->column('increment_id');
        count($order_ids) != count($increment_ids) && $this->error('当前订单状态不可操作');

        //检测是否有工单未处理
        $check_work_order = $this->_work_order_measure
            ->alias('a')
            ->field('a.item_order_number,a.measure_choose_id')
            ->join(['fa_work_order_list' => 'b'], 'a.work_id=b.id')
            ->where([
                'a.operation_type' => 0,
                'b.platform_order' => ['in', $increment_ids],
                'b.work_status' => ['in', [1, 2, 3, 5]]
            ])
            ->select();
        if ($check_work_order) {
            foreach ($check_work_order as $val) {
                (3 == $val['measure_choose_id'] //主单取消措施未处理
                    ||
                    in_array($val['item_order_number'], $item_order_numbers) //子单措施未处理:更改镜框18、更改镜片19、取消20
                )

                    && $this->error('子单号：' . $val['item_order_number'] . '有工单未处理');
                if ($val['measure_choose_id'] == 21){
                    $this->error(__('有工单存在暂缓措施未处理，无法操作'), [], 405);
                }
            }
        }

        //是否有子订单取消
        $check_cancel_order = $this->_work_order_change_sku
            ->alias('a')
            ->join(['fa_work_order_measure' => 'b'], 'a.measure_id=b.id')
            ->where([
                'a.change_type' => 3,
                'a.item_order_number' => ['in', $item_order_numbers],
                'b.operation_type' => 1
            ])
            ->value('a.item_order_number');
        $check_cancel_order && $this->error('子单号：' . $check_cancel_order . ' 已取消');

        //获取订单购买总数
        $total_list = $this->_new_order
            ->where(['id' => ['in', array_unique($order_ids)]])
            ->column('total_qty_ordered', 'id');

        //获取子订单处方数据
        $option_list = $this->_new_order_item_option
            ->field('id,is_print_logo')
            ->where(['id' => ['in', array_unique($option_ids)]])
            ->select();
        $option_list = array_column($option_list, NULL, 'id');

        //状态类型
        $status_arr = [
            2 => '配货',
            3 => '配镜片',
            4 => '加工',
            5 => '印logo',
            6 => '成品质检',
            8 => '合单'
        ];

        //操作人信息
        $admin = (object)session('admin');

        $this->_item->startTrans();
        $this->_stock_log->startTrans();
        $this->_new_order_process->startTrans();
        $this->model->startTrans();

        try {
            //更新状态
            foreach ($item_list as $value) {
                //下一步状态
                if (2 == $check_status) {
                    //配货完成
                    $node_status = 3;
                    //根据处方类型字段order_prescription_type(现货处方镜、定制处方镜)判断是否需要配镜片
                    if (in_array($value['order_prescription_type'], [2, 3])) {
                        $save_status = 3;
                    } else {
                        if ($option_list[$value['option_id']]['is_print_logo']) {
                            $save_status = 5; //待印logo
                        } else {
                            if ($total_list[$value['order_id']]['total_qty_ordered'] > 1) {
                                $save_status = 7;
                            } else {
                                $save_status = 9;
                            }
                        }
                    }

                    //获取true_sku
                    $true_sku = $this->_item_platform_sku->getTrueSku($value['sku'], $value['site']);

                    //获取配货占用库存
                    $item_before = $this->_item
                        ->field('distribution_occupy_stock')
                        ->where(['sku' => $true_sku])
                        ->find();

                    //增加配货占用库存
                    $this->_item
                        ->where(['sku' => $true_sku])
                        ->setInc('distribution_occupy_stock', 1);

                    //记录库存日志
                    $this->_stock_log->setData([
                        'type' => 2,
                        'site' => $value['site'],
                        'modular' => 2,
                        'change_type' => 4,
                        'source' => 1,
                        'sku' => $true_sku,
                        'number_type' => 2,
                        'order_number' => $value['item_order_number'],
                        'distribution_stock_before' => $item_before['distribution_occupy_stock'],
                        'distribution_stock_change' => -1,
                        'create_person' => session('admin.nickname'),
                        'create_time' => time()
                    ]);
                } elseif (3 == $check_status) {
                    //配镜片完成
                    $node_status = 4;
                    if (in_array($value['order_prescription_type'], [2, 3])) {
                        $save_status = 4;
                    } else {
                        if ($option_list[$value['option_id']]['is_print_logo']) {

                            $save_status = 5; //待印logo
                        } else {

                            if ($total_list[$value['order_id']]['total_qty_ordered'] > 1) {
                                $save_status = 7;
                            } else {
                                $save_status = 9;
                            }
                        }
                    }

                    // $save_status = 4;
                } elseif (4 == $check_status) {
                    if ($option_list[$value['option_id']]['is_print_logo']) {
                        //需要印logo
                        $node_status = 5;
                        $save_status = 5;
                    } else {
                        //无需印logo
                        $node_status = 13;
                        $save_status = 6;
                    }
                } elseif (5 == $check_status) {
                    //印logo完成 质检中
                    $node_status = 6;
                    $save_status = 6;
                } elseif (6 == $check_status) {
                    //质检完成 已出库
                    $node_status = 7;
                    if ($total_list[$value['order_id']]['total_qty_ordered'] > 1) {
                        $save_status = 7;
                    } else {
                        $save_status = 9;
                    }
                }

                //订单主表标记已合单
                if (9 == $save_status) {
                    $this->_new_order_process->where(['order_id' => $value['order_id']])
                        ->update(['combine_status' => 1, 'check_status' => 0, 'combine_time' => time()]);
                }

                $this->model->where(['id' => $value['id']])->update(['distribution_status' => $save_status]);
                //获取订单号
                $increment_id =  $this->_new_order->where(['id' => ['eq', $value['order_id']]])->value('increment_id');
                //操作成功记录
                DistributionLog::record($admin, $value['id'], $check_status, $status_arr[$check_status] . '完成');
                //节点记录
                //将订单号截取处理
                $value['item_order_number'] =  substr($value['item_order_number'],0,strpos($value['item_order_number'], '-'));
                Order::rulesto_adjust($value['magento_order_id'], $value['item_order_number'],$value['site'],2,$node_status);
            }

            $this->_item->commit();
            $this->_stock_log->commit();
            $this->_new_order_process->commit();
            $this->model->commit();
        } catch (PDOException $e) {
            $this->_item->rollback();
            $this->_stock_log->rollback();
            $this->_new_order_process->rollback();
            $this->model->rollback();
            $this->error($e->getMessage());
        } catch (Exception $e) {
            $this->_item->rollback();
            $this->_stock_log->rollback();
            $this->_new_order_process->rollback();
            $this->model->rollback();
            $this->error($e->getMessage());
        }

        $this->success('操作成功!', '', 'success', 200);
    }

    /**
     * 成检拒绝操作
     *
     * @Description
     * @return void
     * @since 2020/10/28 14:45:39
     * @author lzh
     */
    public function finish_refuse()
    {
        $ids = input('id_params/a');
        !$ids && $this->error('请选择要标记的数据');

        $reason = input('reason');
        !in_array($reason, [1, 2, 3, 4]) && $this->error('拒绝原因错误');

        //检测异常状态
        $abnormal_count = $this->_distribution_abnormal
            ->where(['item_process_id' => ['in', $ids], 'status' => 1])
            ->count();
        0 < $abnormal_count && $this->error('有异常待处理的子订单');

        //获取配货信息
        $item_list = $this->model
            ->field('id,site,sku,distribution_status,order_id,item_order_number')
            ->where(['id' => ['in', $ids]])
            ->select();
        empty($item_list) && $this->error('数据不存在');

        //检测配货状态
        $order_ids = [];
        $item_order_numbers = [];
        foreach ($item_list as $value) {
            6 != $value['distribution_status'] && $this->error('存在非当前节点的子订单');
            $order_ids[] = $value['order_id'];
            $item_order_numbers[] = $value['item_order_number'];
        }

        //查询订单号
        $order_ids = array_unique($order_ids);
        $increment_ids = $this->_new_order
            ->where(['id' => ['in', $order_ids], 'status' => 'processing'])
            ->column('increment_id');
        count($order_ids) != count($increment_ids) && $this->error('当前订单状态不可操作');

        //检测是否有工单未处理
        $check_work_order = $this->_work_order_measure
            ->alias('a')
            ->field('a.item_order_number,a.measure_choose_id')
            ->join(['fa_work_order_list' => 'b'], 'a.work_id=b.id')
            ->where([
                'a.operation_type' => 0,
                'b.platform_order' => ['in', $increment_ids],
                'b.work_status' => ['in', [1, 2, 3, 5]]
            ])
            ->select();
        if ($check_work_order) {
            foreach ($check_work_order as $val) {
                (3 == $val['measure_choose_id'] //主单取消措施未处理
                    ||
                    in_array($val['item_order_number'], $item_order_numbers) //子单措施未处理:更改镜框18、更改镜片19、取消20
                )
                && $this->error('子单号：' . $val['item_order_number'] . '有工单未处理');
            }
        }

        //是否有子订单取消
        $check_cancel_order = $this->_work_order_change_sku
            ->alias('a')
            ->join(['fa_work_order_measure' => 'b'], 'a.measure_id=b.id')
            ->where([
                'a.change_type' => 3,
                'a.item_order_number' => ['in', $item_order_numbers],
                'b.operation_type' => 1
            ])
            ->value('a.item_order_number');
        $check_cancel_order && $this->error('子单号：' . $check_cancel_order . ' 已取消');

        //状态
        $status_arr = [
            1 => ['status' => 4, 'name' => '质检拒绝：加工调整'],
            2 => ['status' => 2, 'name' => '质检拒绝：镜架报损'],
            3 => ['status' => 3, 'name' => '质检拒绝：镜片报损'],
            4 => ['status' => 5, 'name' => '质检拒绝：logo调整']
        ];
        $status = $status_arr[$reason]['status'];

        //操作人信息
        $admin = (object)session('admin');

        $this->model->startTrans();
        $this->_item->startTrans();
        $this->_item_platform_sku->startTrans();
        $this->_stock_log->startTrans();
        try {
            $save_data['distribution_status'] = $status;
            //如果回退到待加工步骤之前，清空定制片库位ID及定制片处理状态
            if (4 > $status) {
                $save_data['temporary_house_id'] = 0;

                $save_data['customize_status'] = 0;
            }

            //子订单状态回滚
            $this->model->where(['id' => ['in', $ids]])->update($save_data);

            //回退到待配货，解绑条形码
            if (2 == $status) {
                $this->_product_bar_code_item
                    ->allowField(true)
                    ->isUpdate(true, ['item_order_number' => ['in', $item_order_numbers]])
                    ->save(['item_order_number' => '']);
            }

            //记录日志
            DistributionLog::record($admin, array_column($item_list, 'id'), 6, $status_arr[$reason]['name']);

            //更新状态

            //质检拒绝：镜架报损，扣减可用库存、配货占用、总库存、虚拟仓库存
            if (2 == $reason) {
                foreach ($item_list as $value) {
                    //仓库sku、库存
                    $platform_info = $this->_item_platform_sku
                        ->field('sku,stock')
                        ->where(['platform_sku' => $value['sku'], 'platform_type' => $value['site']])
                        ->find();
                    $true_sku = $platform_info['sku'];

                    //检验库存
                    $stock_arr = $this->_item
                        ->where(['sku' => $true_sku])
                        ->field('stock,available_stock,distribution_occupy_stock')
                        ->find();

                    //扣减可用库存、配货占用、总库存
                    $this->_item
                        ->where(['sku' => $true_sku])
                        ->dec('available_stock', 1)
                        ->dec('distribution_occupy_stock', 1)
                        ->dec('stock', 1)
                        ->update();
                    //扣减总库存自动生成一条出库单 审核通过 分类为成品质检报损
                    $outstock['out_stock_number'] = 'OUT' . date('YmdHis') . rand(100, 999) . rand(100, 999);
                    $outstock['type_id'] = 2;
                    $outstock['remark'] = 'PDA质检拒绝：镜架报损自动生成出库单';
                    $outstock['status'] = 2;
                    $outstock['create_person'] = session('admin.nickname');
                    $outstock['createtime'] = date('Y-m-d H:i:s', time());
                    $outstock['platform_id'] = $value['site'];
                    $outstock_id = $this->_outstock->insertGetid($outstock);

                    $outstock_item['sku'] = $true_sku;
                    $outstock_item['out_stock_num'] = 1;
                    $outstock_item['out_stock_id'] = $outstock_id;
                    $this->_outstock_item->insert($outstock_item);



                    //条码出库
                    $this->_product_bar_code_item
                        ->allowField(true)
                        ->isUpdate(true, ['item_order_number' => ['in', $item_order_numbers]])
                        ->save(['out_stock_time' => date('Y-m-d H:i:s'), 'library_status' => 2, 'is_loss_report_out' => 1, 'out_stock_id' => $outstock_id]);

                    //计算出库成本
                    $financecost = new \app\admin\model\finance\FinanceCost();
                    $financecost->outstock_cost($outstock_id, $outstock['out_stock_number']);
                    //扣减虚拟仓库存
                    $this->_item_platform_sku
                        ->where(['sku' => $true_sku, 'platform_type' => $value['site']])
                        ->dec('stock', 1)
                        ->update();

                    //记录库存日志
                    $this->_stock_log->setData([
                        'type' => 2,
                        'site' => $value['site'],
                        'modular' => 3,
                        'change_type' => 5,
                        'source' => 2,
                        'sku' => $true_sku,
                        'number_type' => 2,
                        'order_number' => $value['item_order_number'],
                        'available_stock_before' => $stock_arr['available_stock'],
                        'available_stock_change' => -1,
                        'distribution_stock_before' => $stock_arr['distribution_occupy_stock'],
                        'distribution_stock_change' => -1,
                        'stock_before' => $stock_arr['stock'],
                        'stock_change' => -1,
                        'fictitious_before' => $platform_info['stock'],
                        'fictitious_change' => -1,
                        'create_person' => session('admin.nickname'),
                        'create_time' => time()
                    ]);
                }
            }

            $this->model->commit();
            $this->_item->commit();
            $this->_item_platform_sku->commit();
            $this->_stock_log->commit();
        } catch (PDOException $e) {
            $this->model->rollback();
            $this->_item->rollback();
            $this->_item_platform_sku->rollback();
            $this->_stock_log->rollback();
            $this->error($e->getMessage());
        } catch (Exception $e) {
            $this->model->rollback();
            $this->_item->rollback();
            $this->_item_platform_sku->rollback();
            $this->_stock_log->rollback();
            $this->error($e->getMessage());
        }
        $this->success('操作成功!', '', 'success', 200);
    }

    /**
     * 处理异常
     *
     * @Description
     * @return void
     * @since 2020/10/28 14:45:39
     * @author lzh
     */
    public function handle_abnormal($ids = null)
    {
        //检测配货状态
        $item_info = $this->model
            ->field('id,site,sku,distribution_status,abnormal_house_id,temporary_house_id,item_order_number')
            ->where(['id' => $ids])
            ->find();
        empty($item_info) && $this->error('子订单不存在');
        empty($item_info['abnormal_house_id']) && $this->error('当前子订单未标记异常');

        //检测异常状态
        $abnormal_info = $this->_distribution_abnormal
            ->field('id,type,remark')
            ->where(['item_process_id' => $ids, 'status' => 1])
            ->find();
        empty($abnormal_info) && $this->error('当前子订单异常信息获取失败');

        //状态列表
        $status_arr = [
            //1 => '待打印标签',
            2 => '待配货',
            3 => '待配镜片',
            4 => '待加工',
            5 => '待印logo',
            6 => '待成品质检'
        ];

        switch ($item_info['distribution_status']) {
            case $item_info['distribution_status'] < 4:
                unset($status_arr);
                $status_arr = [];
                break;
            case 4:
                unset($status_arr[4]);
                unset($status_arr[5]);
                unset($status_arr[6]);
                break;
            case 5:
                unset($status_arr[5]);
                unset($status_arr[6]);
                break;
            case 6:
                unset($status_arr[6]);
                break;
            case 7:
                unset($status_arr[1]);
                unset($status_arr[2]);
                unset($status_arr[3]);
                unset($status_arr[4]);
                unset($status_arr[5]);
                break;
        }
        if ($item_info['distribution_status'] == 3) {
            $status_arr[2] = '待配货';
        }
        //核实地址
        if($abnormal_info['type'] == 13){
            $status_arr = [];
        }

        //异常原因列表
        $abnormal_arr = [
            1 => '配货缺货',
            2 => '商品条码贴错',
            3 => '核实处方',
            4 => '镜片缺货',
            5 => '镜片重做',
            6 => '定制片超时',
            7 => '不可加工',
            8 => '镜架加工报损',
            9 => '镜片加工报损',
            10 => 'logo不可加工',
            11 => '镜架印logo报损',
            12 => '合单缺货',
            13 => '核实地址',
            14 => '物流退件',
            15 => '客户退件'
        ];

        if ($this->request->isAjax()) {
            //操作人信息
            $admin = (object)session('admin');

            //检测状态
            $check_status = [];

            //根据返回节点处理相关逻辑
            $status = input('status');
            switch ($status) {
                case 1:
                    $check_status = [4, 5, 6];
                    break;
                case 2:
                    $check_status = [4, 5, 6];
                    break;
                case 3:
                    $check_status = [4, 5, 6];
                    break;
                case 4:
                    $check_status = [5, 6];
                    break;
                case 5:
                    $check_status = [6];
                    break;
                case 6:
                    $check_status = [7];
                    break;
            }

            //检测状态
            !in_array($item_info['distribution_status'], $check_status) && $this->error('当前子订单不可返回至此节点');

            $this->model->startTrans();
            $this->_distribution_abnormal->startTrans();
            $this->_item_platform_sku->startTrans();
            $this->_item->startTrans();
            $this->_stock_log->startTrans();
            try {
                //异常库位占用数量-1
                $this->_stock_house
                    ->where(['id' => $item_info['abnormal_house_id']])
                    ->setDec('occupy', 1);

                //子订单状态回滚
                $save_data = [
                    'distribution_status' => $status, //配货状态
                    'abnormal_house_id' => 0 //异常库位ID
                ];

                //如果回退到待加工步骤之前，清空定制片库位ID及定制片处理状态
                if (4 > $status) {
                    $save_data['temporary_house_id'] = 0;
                    $save_data['customize_status'] = 0;

                    //定制片库位占用数量-1
                    if ($item_info['temporary_house_id']) {
                        $this->_stock_house
                            ->where(['id' => $item_info['temporary_house_id']])
                            ->setDec('occupy', 1);
                    }
                }

                $this->model->where(['id' => $ids])->update($save_data);

                //回退到待配货、待打印标签，解绑条形码
                if (3 > $status) {
                    $this->_product_bar_code_item
                        ->allowField(true)
                        ->isUpdate(true, ['item_order_number' => $item_info['item_order_number']])
                        ->save(['item_order_number' => '']);
                }

                //标记处理异常状态及时间
                $this->_distribution_abnormal->where(['id' => $abnormal_info['id']])->update(['status' => 2, 'do_time' => time(), 'do_person' => $admin->nickname]);

                //配货操作内容
                $remark = '处理异常：' . $abnormal_arr[$abnormal_info['type']] . ',当前节点：' . $status_arr[$item_info['distribution_status']] . ',返回节点：' . $status_arr[$status];

                //回滚至待配货扣减可用库存、虚拟仓库存、配货占用、总库存
                if (2 == $status) {
                    //获取工单更改镜框最新信息
                    $change_sku = $this->_work_order_change_sku
                        ->alias('a')
                        ->join(['fa_work_order_measure' => 'b'], 'a.measure_id=b.id')
                        ->where([
                            'a.change_type' => 1,
                            'a.item_order_number' => $item_info['item_order_number'],
                            'b.operation_type' => 1
                        ])
                        ->order('a.id', 'desc')
                        ->limit(1)
                        ->value('a.change_sku');
                    if (!empty($change_sku)) {//存在已完成的更改镜片的工单，替换更改的sku
                        $item_info['sku'] = $change_sku;
                    }
                    //仓库sku、库存
                    $platform_info = $this->_item_platform_sku
                        ->field('sku,stock')
                        ->where(['platform_sku' => $item_info['sku'], 'platform_type' => $item_info['site']])
                        ->find();
                    $true_sku = $platform_info['sku'];

                    //检验库存
                    $stock_arr = $this->_item
                        ->where(['sku' => $true_sku])
                        ->field('stock,available_stock,distribution_occupy_stock')
                        ->find();

                    //扣减虚拟仓库存
                    $this->_item_platform_sku
                        ->where(['sku' => $true_sku, 'platform_type' => $item_info['site']])
                        ->dec('stock', 1)
                        ->update();

                    //扣减可用库存、配货占用库存、总库存
                    $this->_item
                        ->where(['sku' => $true_sku])
                        ->dec('available_stock', 1)
                        ->dec('distribution_occupy_stock', 1)
                        ->dec('stock', 1)
                        ->update();
                    //扣减总库存自动生成一条出库单 审核通过 分类为成品质检报损
                    $outstock['out_stock_number'] = 'OUT' . date('YmdHis') . rand(100, 999) . rand(100, 999);
                    //加工报损
                    $outstock['type_id'] = 4;
                    $outstock['remark'] = '回滚至待配货自动生成出库单';
                    $outstock['status'] = 2;
                    $outstock['create_person'] = session('admin.nickname');
                    $outstock['createtime'] = date('Y-m-d H:i:s', time());
                    $outstock['platform_id'] = $item_info['site'];
                    $outstock_id = $this->_outstock->insertGetid($outstock);

                    $outstock_item['sku'] = $true_sku;
                    $outstock_item['out_stock_num'] = 1;
                    $outstock_item['out_stock_id'] = $outstock_id;
                    $this->_outstock_item->insert($outstock_item);

                    //条码出库
                    $this->_product_bar_code_item
                        ->allowField(true)
                        ->isUpdate(true, ['item_order_number' => $item_info['item_order_number']])
                        ->save(['out_stock_time' => date('Y-m-d H:i:s'), 'library_status' => 2, 'is_loss_report_out' => 1, 'out_stock_id' => $outstock_id]);

                    //计算出库成本
                    $financecost = new \app\admin\model\finance\FinanceCost();
                    $financecost->outstock_cost($outstock_id, $outstock['out_stock_number']);
                    //记录库存日志
                    $this->_stock_log->setData([
                        'type' => 2,
                        'site' => $item_info['site'],
                        'modular' => 5,
                        'change_type' => 4 == $item_info['distribution_status'] ? 8 : 9,
                        'source' => 1,
                        'sku' => $true_sku,
                        'number_type' => 2,
                        'order_number' => $item_info['item_order_number'],
                        'available_stock_before' => $stock_arr['available_stock'],
                        'available_stock_change' => -1,
                        'distribution_stock_before' => $stock_arr['distribution_occupy_stock'],
                        'distribution_stock_change' => -1,
                        'stock_before' => $stock_arr['stock'],
                        'stock_change' => -1,
                        'fictitious_before' => $platform_info['stock'],
                        'fictitious_change' => -1,
                        'create_person' => session('admin.nickname'),
                        'create_time' => time()
                    ]);

                    $remark .= ',扣减可用库存、虚拟仓库存、配货占用库存、总库存';
                }

                //记录日志
                DistributionLog::record($admin, $ids, 10, $remark);

                $this->model->commit();
                $this->_distribution_abnormal->commit();
                $this->_item_platform_sku->commit();
                $this->_item->commit();
                $this->_stock_log->commit();
            } catch (PDOException $e) {
                $this->model->rollback();
                $this->_distribution_abnormal->rollback();
                $this->_item_platform_sku->rollback();
                $this->_item->rollback();
                $this->_stock_log->rollback();
                $this->error($e->getMessage());
            } catch (Exception $e) {
                $this->model->rollback();
                $this->_distribution_abnormal->rollback();
                $this->_item_platform_sku->rollback();
                $this->_item->rollback();
                $this->_stock_log->rollback();
                $this->error($e->getMessage());
            }

            $this->success('处理成功!', '', 'success', 200);
        }

        $this->view->assign("status_arr", $status_arr);
        $this->view->assign("abnormal_arr", $abnormal_arr);
        $this->view->assign("row", $item_info);
        $this->view->assign("abnormal_info", $abnormal_info);
        return $this->view->fetch();
    }

    /**
     * 操作记录
     *
     * @Description
     * @return void
     * @since 2020/10/28 14:45:39
     * @author lzh
     */
    public function operation_log($ids = null)
    {
        //检测配货状态
        $item_info = $this->model
            ->field('id')
            ->where(['id' => $ids])
            ->find();
        empty($item_info) && $this->error('子订单不存在');

        //检测异常状态
        $list = (new DistributionLog())
            ->where(['item_process_id' => $ids])
            ->select();
        $list = collection($list)->toArray();

        $this->view->assign("list", $list);
        return $this->view->fetch();
    }

    /**
     * 批量创建工单
     *
     * @Description
     * @return void
     * @since 2020/11/20 14:54:39
     * @author wgj
     */
    public function add()
    {
        $ids = input('id_params/a'); //子单ID
        //!$ids && $this->error('请选择要创建工单的数据');
        if ($ids) {

            //获取子单号
            $item_process_numbers = $this->model->where(['id' => ['in', $ids]])->column('item_order_number');
            !$item_process_numbers && $this->error('子单不存在');

            //判断子单是否为同一主单
            $order_id = $this->model
                ->alias('a')
                ->join(['fa_order' => 'b'], 'a.order_id=b.id')
                ->where(['a.id' => ['in', $ids]])
                ->column('b.increment_id');
            !$order_id && $this->error('订单不存在');
            $order_id = array_unique(array_filter($order_id)); //数组去空、去重
            1 < count($order_id) && $this->error('所选子订单的主单不唯一');

            //检测是否有未处理工单
            $check_work_order = $this->_work_order_list
                ->where([
                    'work_status' => ['in', [1, 2, 3, 5]],
                    'platform_order' => $order_id[0]
                ])
                ->value('id');
            $check_work_order && $this->error('当前订单有未完成工单，不可创建工单');
        }

        //调用创建工单接口
        //saleaftermanage/work_order_list/add?order_number=123&order_item_numbers=35456,23465,1111
        $request = Request::instance();
        $url_domain = $request->domain();
        $url_root = $request->root();
        $url = $url_domain . $url_root;
        if ($ids) {
            $url = $url . '/saleaftermanage/work_order_list/add?order_number=' . $order_id[0] . '&order_item_numbers=' . implode(',', $item_process_numbers);
        } else {
            $url = $url . '/saleaftermanage/work_order_list/add';
        }
        //http://www.mojing.cn/admin_1biSSnWyfW.php/saleaftermanage/work_order_list/add?order_number=859063&order_item_numbers=430224120-03,430224120-04
        $this->success('跳转!', '', ['url' => $url], 200);
    }

    /**
     * 配货旧数据处理
     *
     * @Description
     * @return mixed
     * @since 2020/12/8 10:54:39
     * @author lzh
     */
    function legacy_data()
    {
        ini_set('memory_limit', '1024M');
        //站点列表
        $site_arr = [
            // 1 => [
            //     'name' => 'zeelool',
            //     'obj' => new \app\admin\model\order\printlabel\Zeelool,
            // ],
            // 2 => [
            //     'name' => 'voogueme',
            //     'obj' => new \app\admin\model\order\printlabel\Voogueme,
            // ],
            3 => [
                'name' => 'nihao',
                'obj' => new \app\admin\model\order\printlabel\Nihao,
            ],
            4 => [
                'name' => 'weseeoptical',
                'obj' => new \app\admin\model\order\printlabel\Weseeoptical,
            ],
            // 5 => [
            //     'name' => 'meeloog',
            //     'obj' => new \app\admin\model\order\printlabel\Meeloog,
            // ],
            9 => [
                'name' => 'zeelool_es',
                'obj' => new \app\admin\model\order\printlabel\ZeeloolEs,
            ],
            10 => [
                'name' => 'zeelool_de',
                'obj' => new \app\admin\model\order\printlabel\ZeeloolDe,
            ],
            11 => [
                'name' => 'zeelool_jp',
                'obj' => new \app\admin\model\order\printlabel\ZeeloolJp,
            ]
        ];

        foreach ($site_arr as $key => $item) {
            echo $item['name'] . " Start\n";
            //获取已质检旧数据
            $list = $item['obj']
                ->field('entity_id,increment_id,
                custom_print_label_created_at_new,custom_print_label_person_new,
                custom_match_frame_created_at_new,custom_match_frame_person_new,
                custom_match_lens_created_at_new,custom_match_lens_person_new,
                custom_match_factory_created_at_new,custom_match_factory_person_new,
                custom_match_delivery_created_at_new,custom_match_delivery_person_new
               ')
                ->where([
                    'custom_is_delivery_new' => 1,
                    'custom_match_delivery_created_at_new' => ['between', ['2019-10-01', '2020-10-01']]
                ])
                ->select();

            $count = count($list);
            $handle = 0;
            if ($list) {
                foreach ($list as $value) {
                    try {
                        //主单业务表：fa_order_process：check_status=审单状态、check_time=审单时间、combine_status=合单状态、combine_time=合单状态
                        $do_time = strtotime($value['custom_match_delivery_created_at_new']) + 28800;
                        $this->_new_order_process
                            ->allowField(true)
                            ->save(
                                ['check_status' => 1, 'check_time' => $do_time, 'combine_status' => 1, 'combine_time' => $do_time],
                                ['entity_id' => $value['entity_id'], 'site' => $key]
                            );

                        //获取子单表id集
                        $item_process_ids = $this->model->where(['magento_order_id' => $value['entity_id'], 'site' => $key])->column('id');
                        if ($item_process_ids) {
                            //子单表：fa_order_item_process：distribution_status=配货状态
                            $this->model
                                ->allowField(true)
                                ->save(
                                    ['distribution_status' => 9],
                                    ['id' => ['in', $item_process_ids]]
                                );

                            /**配货日志 Start*/
                            //打印标签
                            if ($value['custom_print_label_created_at_new']) {
                                DistributionLog::record(
                                    (object)['nickname' => $value['custom_print_label_person_new']], //操作人
                                    $item_process_ids, //子单ID
                                    1, //操作类型
                                    '标记打印完成', //备注
                                    strtotime($value['custom_print_label_created_at_new']) //操作时间
                                );
                            }

                            //配货
                            if ($value['custom_match_frame_created_at_new']) {
                                DistributionLog::record(
                                    (object)['nickname' => $value['custom_match_frame_person_new']], //操作人
                                    $item_process_ids, //子单ID
                                    2, //操作类型
                                    '配货完成', //备注
                                    strtotime($value['custom_match_frame_created_at_new']) //操作时间
                                );
                            }

                            //配镜片
                            if ($value['custom_match_lens_created_at_new']) {
                                DistributionLog::record(
                                    (object)['nickname' => $value['custom_match_lens_person_new']], //操作人
                                    $item_process_ids, //子单ID
                                    3, //操作类型
                                    '配镜片完成', //备注
                                    strtotime($value['custom_match_lens_created_at_new']) //操作时间
                                );
                            }

                            //加工
                            if ($value['custom_match_factory_created_at_new']) {
                                DistributionLog::record(
                                    (object)['nickname' => $value['custom_match_factory_person_new']], //操作人
                                    $item_process_ids, //子单ID
                                    4, //操作类型
                                    '加工完成', //备注
                                    strtotime($value['custom_match_factory_created_at_new']) //操作时间
                                );

                                //成品质检
                                DistributionLog::record(
                                    (object)['nickname' => $value['custom_match_factory_person_new']], //操作人
                                    $item_process_ids, //子单ID
                                    6, //操作类型
                                    '成品质检完成', //备注
                                    strtotime($value['custom_match_factory_created_at_new']) //操作时间
                                );
                            }

                            //合单
                            if ($value['custom_match_delivery_created_at_new']) {
                                DistributionLog::record(
                                    (object)['nickname' => $value['custom_match_delivery_person_new']], //操作人
                                    $item_process_ids, //子单ID
                                    7, //操作类型
                                    '合单完成', //备注
                                    strtotime($value['custom_match_delivery_created_at_new']) //操作时间
                                );

                                //审单
                                DistributionLog::record(
                                    (object)['nickname' => $value['custom_match_delivery_person_new']], //操作人
                                    $item_process_ids, //子单ID
                                    8, //操作类型
                                    '审单完成', //备注
                                    strtotime($value['custom_match_delivery_created_at_new']) //操作时间
                                );
                            }
                            /**配货日志 End*/

                            $handle += 1;
                        } else {
                            echo $item['name'] . '-' . $value['increment_id'] . '：未获取到子单数据' . "\n";
                        }
                        echo 'id:' . $value['entity_id'] . '站点' . $key . 'ok';
                    } catch (PDOException $e) {
                        echo $item['name'] . '-' . $value['increment_id'] . '：' . $e->getMessage() . "\n";
                    } catch (Exception $e) {
                        echo $item['name'] . '-' . $value['increment_id'] . '：' . $e->getMessage() . "\n";
                    }
                }
            }

            echo $item['name'] . "：已质检-{$count}，已处理-{$handle} End\n";
        }
    }

    /**
     * 配货旧数据处理
     *
     * @Description
     * @return mixed
     * @since 2020/12/8 10:54:39
     * @author lzh
     */
    function legacy_data1()
    {
        ini_set('memory_limit', '1024M');
        //站点列表
        $site_arr = [
            1 => [
                'name' => 'zeelool',
                'obj' => new \app\admin\model\order\printlabel\Zeelool,
            ],
            2 => [
                'name' => 'voogueme',
                'obj' => new \app\admin\model\order\printlabel\Voogueme,
            ],
            3 => [
                'name' => 'nihao',
                'obj' => new \app\admin\model\order\printlabel\Nihao,
            ],
            4 => [
                'name' => 'weseeoptical',
                'obj' => new \app\admin\model\order\printlabel\Weseeoptical,
            ],
            // 5 => [
            //     'name' => 'meeloog',
            //     'obj' => new \app\admin\model\order\printlabel\Meeloog,
            // ],
            9 => [
                'name' => 'zeelool_es',
                'obj' => new \app\admin\model\order\printlabel\ZeeloolEs,
            ],
            10 => [
                'name' => 'zeelool_de',
                'obj' => new \app\admin\model\order\printlabel\ZeeloolDe,
            ],
            11 => [
                'name' => 'zeelool_jp',
                'obj' => new \app\admin\model\order\printlabel\ZeeloolJp,
            ]
        ];

        foreach ($site_arr as $key => $item) {
            echo $item['name'] . " Start\n";
            //获取已质检旧数据
            $list = $item['obj']
                ->field('entity_id,increment_id,
                custom_print_label_created_at_new,custom_print_label_person_new,
                custom_match_frame_created_at_new,custom_match_frame_person_new,
                custom_match_lens_created_at_new,custom_match_lens_person_new,
                custom_match_factory_created_at_new,custom_match_factory_person_new,
                custom_match_delivery_created_at_new,custom_match_delivery_person_new
               ')
                ->where([
                    'custom_is_delivery_new' => 1,
                    'custom_match_delivery_created_at_new' => ['between', ['2020-10-01', '2020-12-23']]
                ])
                ->select();

            // dump(collection($list)->toArray());die;
            $count = count($list);
            $handle = 0;
            if ($list) {
                foreach ($list as $value) {
                    try {
                        //主单业务表：fa_order_process：check_status=审单状态、check_time=审单时间、combine_status=合单状态、combine_time=合单时间
                        $do_time = strtotime($value['custom_match_delivery_created_at_new']) + 28800;
                        $this->_new_order_process
                            ->allowField(true)
                            ->where(['entity_id' => $value['entity_id'], 'site' => $key])
                            ->update(['check_status' => 1, 'check_time' => $do_time, 'combine_status' => 1, 'combine_time' => $do_time]);

                        //获取子单表id集
                        $item_process_ids = $this->model->where(['magento_order_id' => $value['entity_id'], 'site' => $key])->column('id');
                        if ($item_process_ids) {
                            //子单表：fa_order_item_process：distribution_status=配货状态
                            $this->model
                                ->allowField(true)
                                ->where(['id' => ['in', $item_process_ids]])
                                ->update(['distribution_status' => 9]);
                            /**配货日志 Start*/
                            //打印标签
                            if ($value['custom_print_label_created_at_new']) {
                                DistributionLog::record(
                                    (object)['nickname' => $value['custom_print_label_person_new']], //操作人
                                    $item_process_ids, //子单ID
                                    1, //操作类型
                                    '标记打印完成', //备注
                                    strtotime($value['custom_print_label_created_at_new']) //操作时间
                                );
                            }

                            //配货
                            if ($value['custom_match_frame_created_at_new']) {
                                DistributionLog::record(
                                    (object)['nickname' => $value['custom_match_frame_person_new']], //操作人
                                    $item_process_ids, //子单ID
                                    2, //操作类型
                                    '配货完成', //备注
                                    strtotime($value['custom_match_frame_created_at_new']) //操作时间
                                );
                            }

                            //配镜片
                            if ($value['custom_match_lens_created_at_new']) {
                                DistributionLog::record(
                                    (object)['nickname' => $value['custom_match_lens_person_new']], //操作人
                                    $item_process_ids, //子单ID
                                    3, //操作类型
                                    '配镜片完成', //备注
                                    strtotime($value['custom_match_lens_created_at_new']) //操作时间
                                );
                            }

                            //加工
                            if ($value['custom_match_factory_created_at_new']) {
                                DistributionLog::record(
                                    (object)['nickname' => $value['custom_match_factory_person_new']], //操作人
                                    $item_process_ids, //子单ID
                                    4, //操作类型
                                    '加工完成', //备注
                                    strtotime($value['custom_match_factory_created_at_new']) //操作时间
                                );

                                //成品质检
                                DistributionLog::record(
                                    (object)['nickname' => $value['custom_match_factory_person_new']], //操作人
                                    $item_process_ids, //子单ID
                                    6, //操作类型
                                    '成品质检完成', //备注
                                    strtotime($value['custom_match_factory_created_at_new']) //操作时间
                                );
                            }

                            //合单
                            if ($value['custom_match_delivery_created_at_new']) {
                                DistributionLog::record(
                                    (object)['nickname' => $value['custom_match_delivery_person_new']], //操作人
                                    $item_process_ids, //子单ID
                                    7, //操作类型
                                    '合单完成', //备注
                                    strtotime($value['custom_match_delivery_created_at_new']) //操作时间
                                );

                                //审单
                                DistributionLog::record(
                                    (object)['nickname' => $value['custom_match_delivery_person_new']], //操作人
                                    $item_process_ids, //子单ID
                                    8, //操作类型
                                    '审单完成', //备注
                                    strtotime($value['custom_match_delivery_created_at_new']) //操作时间
                                );
                            }
                            /**配货日志 End*/

                            $handle += 1;
                        } else {
                            echo $item['name'] . '-' . $value['increment_id'] . '：未获取到子单数据' . "\n";
                        }
                        echo 'id:' . $value['entity_id'] . '站点' . $key . 'ok' . "\n";
                    } catch (PDOException $e) {
                        echo $item['name'] . '-' . $value['increment_id'] . '：' . $e->getMessage() . "\n";
                    } catch (Exception $e) {
                        echo $item['name'] . '-' . $value['increment_id'] . '：' . $e->getMessage() . "\n";
                    }
                }
            }

            echo $item['name'] . "：已质检-{$count}，已处理-{$handle} End\n";
        }
    }

    /**
     * 配货旧数据处理
     *
     * @Description
     * @return mixed
     * @since 2020/12/8 10:54:39
     * @author lzh
     */
    function legacy_data2()
    {
        ini_set('memory_limit', '1024M');
        //站点列表
        $site_arr = [
            1 => [
                'name' => 'zeelool',
                'obj' => new \app\admin\model\order\printlabel\Zeelool,
            ],
            2 => [
                'name' => 'voogueme',
                'obj' => new \app\admin\model\order\printlabel\Voogueme,
            ],
            3 => [
                'name' => 'nihao',
                'obj' => new \app\admin\model\order\printlabel\Nihao,
            ],
            4 => [
                'name' => 'weseeoptical',
                'obj' => new \app\admin\model\order\printlabel\Weseeoptical,
            ],
            // 5 => [
            //     'name' => 'meeloog',
            //     'obj' => new \app\admin\model\order\printlabel\Meeloog,
            // ],
            9 => [
                'name' => 'zeelool_es',
                'obj' => new \app\admin\model\order\printlabel\ZeeloolEs,
            ],
            10 => [
                'name' => 'zeelool_de',
                'obj' => new \app\admin\model\order\printlabel\ZeeloolDe,
            ],
            11 => [
                'name' => 'zeelool_jp',
                'obj' => new \app\admin\model\order\printlabel\ZeeloolJp,
            ]
        ];

        foreach ($site_arr as $key => $item) {
            echo $item['name'] . " Start\n";
            //获取已质检旧数据
            $list = $item['obj']
                ->field('entity_id,increment_id,
                custom_print_label_created_at_new,custom_print_label_person_new,
                custom_match_frame_created_at_new,custom_match_frame_person_new,
                custom_match_lens_created_at_new,custom_match_lens_person_new,
                custom_match_factory_created_at_new,custom_match_factory_person_new,
                custom_match_delivery_created_at_new,custom_match_delivery_person_new
               ')
                ->where([
                    'custom_is_delivery_new' => 1,
                    'custom_match_delivery_created_at_new' => ['between', ['2019-10-01', '2020-12-23']]
                ])
                ->select();

            // dump(collection($list)->toArray());die;
            $count = count($list);
            $handle = 0;
            if ($list) {
                foreach ($list as $value) {
                    try {
                        //主单业务表：fa_order_process：check_status=审单状态、check_time=审单时间、combine_status=合单状态、combine_time=合单时间
                        $do_time = strtotime($value['custom_match_delivery_created_at_new']) + 28800;
                        $this->_new_order_process
                            ->allowField(true)
                            ->where(['entity_id' => $value['entity_id'], 'site' => $key])
                            ->update(['check_status' => 1, 'check_time' => $do_time, 'combine_status' => 1, 'combine_time' => $do_time]);

                        //获取子单表id集
                        $item_process_ids = $this->model->where(['magento_order_id' => $value['entity_id'], 'site' => $key])->column('id');
                        if ($item_process_ids) {
                            //子单表：fa_order_item_process：distribution_status=配货状态
                            $this->model
                                ->allowField(true)
                                ->where(['id' => ['in', $item_process_ids]])
                                ->update(['distribution_status' => 9]);

                            $handle += 1;
                        } else {
                            echo $item['name'] . '-' . $value['increment_id'] . '：未获取到子单数据' . "\n";
                        }
                        echo 'id:' . $value['entity_id'] . '站点' . $key . 'ok' . "\n";
                    } catch (PDOException $e) {
                        echo $item['name'] . '-' . $value['increment_id'] . '：' . $e->getMessage() . "\n";
                    } catch (Exception $e) {
                        echo $item['name'] . '-' . $value['increment_id'] . '：' . $e->getMessage() . "\n";
                    }
                }
            }

            echo $item['name'] . "：已质检-{$count}，已处理-{$handle} End\n";
        }
    }

    /**
     * 配货旧数据处理 跑未质检已打印标签的数据
     *
     * Created by Phpstorm.
     * User: jhh
     * Date: 2020/12/22
     * Time: 9:55:14
     */
    function legacy_data_wait_print_label()
    {
        ini_set('memory_limit', '512M');
        //站点列表
        $site_arr = [
            // 1 => [
            //     'name' => 'zeelool',
            //     'obj' => new \app\admin\model\order\printlabel\Zeelool,
            // ],
            // 2 => [
            //     'name' => 'voogueme',
            //     'obj' => new \app\admin\model\order\printlabel\Voogueme,
            // ],
            // 3 => [
            //     'name' => 'nihao',
            //     'obj' => new \app\admin\model\order\printlabel\Nihao,
            // ],
            // 4 => [
            //     'name' => 'weseeoptical',
            //     'obj' => new \app\admin\model\order\printlabel\Weseeoptical,
            // ],
            // 5 => [
            //     'name' => 'meeloog',
            //     'obj' => new \app\admin\model\order\printlabel\Meeloog,
            // ],
            9 => [
                'name' => 'zeelool_es',
                'obj' => new \app\admin\model\order\printlabel\ZeeloolEs,
            ],
            10 => [
                'name' => 'zeelool_de',
                'obj' => new \app\admin\model\order\printlabel\ZeeloolDe,
            ],
            11 => [
                'name' => 'zeelool_jp',
                'obj' => new \app\admin\model\order\printlabel\ZeeloolJp,
            ]
        ];

        foreach ($site_arr as $key => $item) {
            echo $item['name'] . " Start\n";
            //获取已质检旧数据
            $list = $item['obj']
                ->field('entity_id,increment_id')
                ->where([
                    //未质检
                    'custom_is_delivery_new' => 0,
                    //已打印标签
                    'custom_print_label_new' => 1,
                    //'custom_match_delivery_created_at_new' => ['between', ['2018-01-01', '2020-10-01']]
                ])
                ->select();

            $count = count($list);
            $handle = 0;
            if ($list) {
                foreach ($list as $value) {
                    try {
                        //主单业务表：fa_order_process：check_status=审单状态、check_time=审单时间、combine_status=合单状态、combine_time=合单状态
                        $this->_new_order_process
                            ->allowField(true)
                            ->save(
                                ['check_status' => 0, 'combine_status' => 0],
                                ['entity_id' => $value['entity_id'], 'site' => $key]
                            );

                        //获取子单表id集
                        $item_process_ids = $this->model->where(['magento_order_id' => $value['entity_id'], 'site' => $key])->column('id');
                        if ($item_process_ids) {
                            //子单表：fa_order_item_process：distribution_status=配货状态
                            $this->model
                                ->allowField(true)
                                ->save(
                                    ['distribution_status' => 1],
                                    ['id' => ['in', $item_process_ids]]
                                );
                            $handle += 1;
                        } else {
                            echo $item['name'] . '-' . $value['increment_id'] . '：未获取到子单数据' . "\n";
                        }
                    } catch (PDOException $e) {
                        echo $item['name'] . '-' . $value['increment_id'] . '：' . $e->getMessage() . "\n";
                    } catch (Exception $e) {
                        echo $item['name'] . '-' . $value['increment_id'] . '：' . $e->getMessage() . "\n";
                    }
                }
            }

            echo $item['name'] . "：未质检已打印标签-{$count}，已处理-{$handle} End\n";
        }
    }

    public function export()
    {
        //站点列表
        $site_arr = [
            1 => [
                'name' => 'zeelool',
                'obj' => new \app\admin\model\order\printlabel\Zeelool,
            ],
            2 => [
                'name' => 'voogueme',
                'obj' => new \app\admin\model\order\printlabel\Voogueme,
            ],
            3 => [
                'name' => 'nihao',
                'obj' => new \app\admin\model\order\printlabel\Nihao,
            ],
            4 => [
                'name' => 'weseeoptical',
                'obj' => new \app\admin\model\order\printlabel\Weseeoptical,
            ],
            5 => [
                'name' => 'meeloog',
                'obj' => new \app\admin\model\order\printlabel\Meeloog,
            ],
            9 => [
                'name' => 'zeelool_es',
                'obj' => new \app\admin\model\order\printlabel\ZeeloolEs,
            ],
            10 => [
                'name' => 'zeelool_de',
                'obj' => new \app\admin\model\order\printlabel\ZeeloolDe,
            ],
            11 => [
                'name' => 'zeelool_jp',
                'obj' => new \app\admin\model\order\printlabel\ZeeloolJp,
            ]
        ];

        foreach ($site_arr as $key => $item) {
            //获取已质检旧数据
            $list = $item['obj']
                ->field('entity_id,increment_id,
                custom_print_label_created_at_new,custom_print_label_person_new,custom_is_delivery_new,custom_print_label_new,
                custom_match_frame_created_at_new,custom_match_frame_person_new,
                custom_match_lens_created_at_new,custom_match_lens_person_new,
                custom_match_factory_created_at_new,custom_match_factory_person_new,
                custom_match_delivery_created_at_new,custom_match_delivery_person_new
               ')
                ->where([
                    //未质检
                    'custom_is_delivery_new' => 0,
                    //已打印标签
                    'custom_print_label_new' => 1,
                    //'custom_match_delivery_created_at_new' => ['between', ['2018-01-01', '2020-10-01']]
                ])
                ->select();

            //从数据库查询需要的数据
            $spreadsheet = new Spreadsheet();
            $spreadsheet->setActiveSheetIndex(0);
            $spreadsheet->getActiveSheet()->setCellValue("A1", "entity_id");
            $spreadsheet->getActiveSheet()->setCellValue("B1", "increment_id");
            $spreadsheet->getActiveSheet()->setCellValue("C1", "是否质检 1是 0否");
            $spreadsheet->getActiveSheet()->setCellValue("D1", "质检操作人");
            $spreadsheet->getActiveSheet()->setCellValue("E1", "是否打标签 1是 0否");
            $spreadsheet->getActiveSheet()->setCellValue("F1", "打标签操作人");
            //设置宽度
            $spreadsheet->getActiveSheet()->getColumnDimension('A')->setWidth(60);
            $spreadsheet->getActiveSheet()->getColumnDimension('B')->setWidth(12);
            $spreadsheet->getActiveSheet()->getColumnDimension('C')->setWidth(12);
            $spreadsheet->getActiveSheet()->getColumnDimension('D')->setWidth(12);
            $spreadsheet->getActiveSheet()->getColumnDimension('E')->setWidth(12);
            $spreadsheet->getActiveSheet()->getColumnDimension('F')->setWidth(12);
            $spreadsheet->setActiveSheetIndex(0)->setTitle('配货旧数据');
            $spreadsheet->setActiveSheetIndex(0);
            $num = 0;
            foreach ($list as $k => $v) {
                $spreadsheet->getActiveSheet()->setCellValue('A' . ($num * 1 + 2), $v['entity_id']);
                $spreadsheet->getActiveSheet()->setCellValue('B' . ($num * 1 + 2), $v['increment_id']);
                $spreadsheet->getActiveSheet()->setCellValue('C' . ($num * 1 + 2), $v['custom_is_delivery_new'] == 1 ? '是' : '否');
                $spreadsheet->getActiveSheet()->setCellValue('D' . ($num * 1 + 2), $v['custom_match_delivery_person_new']);
                $spreadsheet->getActiveSheet()->setCellValue('E' . ($num * 1 + 2), $v['custom_print_label_new'] == 1 ? '是' : '否');
                $spreadsheet->getActiveSheet()->setCellValue('F' . ($num * 1 + 2), $v['custom_print_label_person_new']);
                $num += 1;
            }
            //设置边框
            $border = [
                'borders' => [
                    'allBorders' => [
                        'borderStyle' => \PhpOffice\PhpSpreadsheet\Style\Border::BORDER_THIN, // 设置border样式
                        'color' => ['argb' => 'FF000000'], // 设置border颜色
                    ],
                ],
            ];
            $spreadsheet->getDefaultStyle()->getFont()->setName('微软雅黑')->setSize(12);
            $setBorder = 'A1:' . $spreadsheet->getActiveSheet()->getHighestColumn() . $spreadsheet->getActiveSheet()->getHighestRow();
            $spreadsheet->getActiveSheet()->getStyle($setBorder)->applyFromArray($border);
            $spreadsheet->getActiveSheet()->getStyle('A1:Q' . $spreadsheet->getActiveSheet()->getHighestRow())->getAlignment()->setHorizontal(\PhpOffice\PhpSpreadsheet\Style\Alignment::HORIZONTAL_CENTER);
            $spreadsheet->setActiveSheetIndex(0);
            $format = 'xlsx';
            $savename = '配货未质检已打印标签数据';
            if ($format == 'xls') {
                //输出Excel03版本
                header('Content-Type:application/vnd.ms-excel');
                $class = "\PhpOffice\PhpSpreadsheet\Writer\Xls";
            } elseif ($format == 'xlsx') {
                //输出07Excel版本
                header('Content-Type: application/vnd.openxmlformats-officedocument.spreadsheetml.sheet');
                $class = "\PhpOffice\PhpSpreadsheet\Writer\Xlsx";
            }
            //输出名称
            header('Content-Disposition: attachment;filename="' . $savename . '.' . $format . '"');
            //禁止缓存
            header('Cache-Control: max-age=0');
            $writer = new $class($spreadsheet);
            $writer->save('php://output');
        }
    }


    //待配镜片批量标记异常
    public function sign_abnormals($ids=null){

        //异常原因列表
        $abnormal_arr = [
            3 => '核实处方',
            4 => '镜片缺货',
            5 => '镜片重做',
            6 => '定制片超时'
        ];
        $status_arr = [
            1 => '核实轴位（AXI）',
            2 => '核实瞳距（PD）',
            3 => '核实处方光度符号',
            4 => '核实镜片类型',
            5 => '核实处方光度（左右眼光度相差过多）',
        ];
        if ($this->request->post()) {
            $ids = $this->request->post('ids', 0);
            $ids = explode(',', $ids);
            $type = $this->request->post('abnormal');
            $status = $this->request->post('status', 0);
            empty($ids) && $this->error('子订单号不能为空');
            empty($type) && $this->error('异常类型不能为空');

            foreach ($ids as $key => $value) {
                //获取子订单数据
                $item_process_info = $this->model
                    ->field('id,abnormal_house_id,item_order_number')
                    ->where('id', $ids[$key])
                    ->find();
                empty($item_process_info) && $this->error(__('子订单不存在'), [], 403);
                !empty($item_process_info['abnormal_house_id']) && $this->error(__('已标记异常，不能多次标记'), [], 403);
                $item_process_id = $item_process_info['id'];
                $item_order_number = $item_process_info['item_order_number'];
                //自动分配异常库位号
                $stock_house_info = $this->_stock_house
                    ->field('id,coding')
                    ->where(['status' => 1, 'type' => 4, 'occupy' => ['<', 10000]])
                    ->order('occupy', 'desc')
                    ->find();
                if (empty($stock_house_info)) {
                    DistributionLog::record($this->auth, $item_process_id, 0, '异常暂存架没有空余库位');
                    $this->error(__('异常暂存架没有空余库位'), [], 405);
                }

                    //绑定异常子单号
                    $abnormal_data = [
                        'item_process_id' => $item_process_id,
                        'type' => $type,
                        'status' => 1,
                        'create_time' => time(),
                        'create_person' => $this->auth->nickname
                    ];
                    if ($status) {
                        $abnormal_data['remark'] = $status;
                    }


                    $res = $this->_distribution_abnormal->insert($abnormal_data);

                    //子订单绑定异常库位号
                    $this->model
                        ->where(['id' => $item_process_id])
                        ->update(['abnormal_house_id' => $stock_house_info['id']]);

                //异常库位占用数量+1
                $this->_stock_house
                    ->where(['id' => $stock_house_info['id']])
                    ->setInc('occupy', 1);

                //配货日志
                DistributionLog::record($this->auth, $item_process_id, 9, "子单号{$item_order_number}，异常暂存架{$stock_house_info['coding']}库位");
            }

            $this->success('处理成功!', '', 'success', 200);
        }

        $this->view->assign("abnormal_arr", $abnormal_arr);
        $this->view->assign("status_arr", $status_arr);
        $this->view->assign("ids", $ids);
        return $this->view->fetch('sign_abnormals');
    }

    //取消异常
    public function cancel_abnormal($ids = null){
        $admin = (object)session('admin');
        foreach ($ids as $key => $value) {
            $item_info = $this->model
            ->field('id,site,sku,distribution_status,abnormal_house_id,temporary_house_id,item_order_number')
            ->where(['id' => $ids[$key]])
            ->find();
            empty($item_info) && $this->error('子订单'.$item_info['item_order_number'].'不存在');
            empty($item_info['abnormal_house_id']) && $this->error('子订单'.$item_info['item_order_number'].'没有异常存在');
            //检测工单
            $work_order_list = $this->_work_order_list->where(['order_item_numbers' => ['like',$item_info['item_order_number'].'%'], 'work_status' => ['in',[1,2,3,5]]])->find();
            !empty($work_order_list) && $this->error('子订单'.$item_info['item_order_number'].'存在未完成的工单');
            $abnormal_house_id[] = $item_info['abnormal_house_id'];
            //配货日志
            DistributionLog::record($this->auth, $ids[$key], 10, "子单号{$item_info['item_order_number']}，异常取消");
        }

        //异常库位占用数量-1
        $this->_stock_house
            ->where(['id' => ['in',$abnormal_house_id]])
            ->setDec('occupy', 1);

        //子订单状态回滚
        $save_data = [
            'abnormal_house_id' => 0 //异常库位ID
        ];

        //标记处理异常状态及时间
        $this->_distribution_abnormal->where(['item_process_id' => ['in',$ids]])->update(['status' => 2, 'do_time' => time(), 'do_person' => $admin->nickname]);
        $this->model->where(['id' => ['in',$ids]])->update($save_data);

        $this->success('操作成功!', '', 'success', 200);

    }

    /**
     * http请求
     * @param $siteType
     * @param $pathinfo
     * @param array $params
     * @param string $method
     * @return bool
     * @throws \Exception
     */
    public function httpRequest($siteType, $pathinfo, $params = [], $method = 'GET')
    {
        switch ($siteType) {
            case 1:
                $url = config('url.zeelool_url');
                break;
            case 2:
                $url = config('url.voogueme_url');
                break;
            case 3:
                $url = config('url.nihao_url');
                break;
            case 4:
                $url = config('url.meeloog_url');
                break;
            case 5:
                $url = config('url.wesee_url');
                break;
            case 9:
                $url = config('url.zeelooles_url');
                break;
            case 10:
                $url = config('url.zeeloolde_url');
                break;
            case 11:
                $url = config('url.zeelooljp_url');
                break;
            default:
                return false;
                break;
        }
        $url = $url . $pathinfo;

        $client = new Client(['verify' => false]);
        //file_put_contents('/www/wwwroot/mojing/runtime/log/a.txt',json_encode($params),FILE_APPEND);
        try {
            if ($method == 'GET') {
                $response = $client->request('GET', $url, array('query' => $params));
            } else {
                $response = $client->request('POST', $url, array('form_params' => $params));
            }
            $body = $response->getBody();
            //file_put_contents('/www/wwwroot/mojing/runtime/log/a.txt',$body,FILE_APPEND);
            $stringBody = (string) $body;
            $res = json_decode($stringBody, true);
            //file_put_contents('/www/wwwroot/mojing/runtime/log/a.txt',$stringBody,FILE_APPEND);
            if ($res === null) {
                exception('网络异常');
            }

            $status = -1 == $siteType ? $res['code'] : $res['status'];
            if (200 == $status) {
                return $res['data'];
            }

            exception($res['msg']);
        } catch (Exception $e) {
            exception($e->getMessage());
        }
    }
}<|MERGE_RESOLUTION|>--- conflicted
+++ resolved
@@ -1613,12 +1613,8 @@
             ->select();
         $list = collection($list)->toArray();
         $order_ids = array_column($list, 'order_id');
-<<<<<<< HEAD
-        
-=======
         // $sku_arr = array_column($list, 'sku');
 
->>>>>>> f77de371
         //查询sku映射表
         // $item_res = $this->_item_platform_sku->cache(3600)->where(['platform_sku' => ['in', array_unique($sku_arr)]])->column('sku', 'platform_sku');
 
