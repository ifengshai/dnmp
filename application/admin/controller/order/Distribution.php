--- conflicted
+++ resolved
@@ -1952,9 +1952,6 @@
                         } else {
                             echo $item['name'] . '-' . $value['increment_id'] . '：未获取到子单数据' . "\n";
                         }
-<<<<<<< HEAD
-                        echo 'id:'.$value['entity_id'] . '站点'.$key . 'ok';
-=======
                         echo 'id:' . $value['entity_id'] . '站点' . $key . 'ok';
                     } catch (PDOException $e) {
                         echo $item['name'] . '-' . $value['increment_id'] . '：' . $e->getMessage() . "\n";
@@ -2238,7 +2235,6 @@
                             echo $item['name'] . '-' . $value['increment_id'] . '：未获取到子单数据' . "\n";
                         }
                         echo 'id:' . $value['entity_id'] . '站点' . $key . 'ok' . "\n";
->>>>>>> 1a0c9679
                     } catch (PDOException $e) {
                         echo $item['name'] . '-' . $value['increment_id'] . '：' . $e->getMessage() . "\n";
                     } catch (Exception $e) {
