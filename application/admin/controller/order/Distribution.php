--- conflicted
+++ resolved
@@ -6,8 +6,6 @@
 use app\admin\model\order\Order;
 use app\admin\model\saleaftermanage\WorkOrderChangeSku;
 use app\admin\model\saleaftermanage\WorkOrderList;
-use app\admin\model\warehouse\Outstock;
-use app\admin\model\warehouse\OutStockItem;
 use app\common\controller\Backend;
 use fast\Excel;
 use think\Request;
@@ -159,8 +157,6 @@
         $this->_work_order_measure = new WorkOrderMeasure();
         $this->_work_order_change_sku = new WorkOrderChangeSku();
         $this->_product_bar_code_item = new ProductBarCodeItem();
-        $this->_outstock = new Outstock();
-        $this->_outstock_item = new OutStockItem();
     }
 
     /**
@@ -189,7 +185,7 @@
                     $map['a.distribution_status'] = $label;
                 }
 
-                //$map['a.abnormal_house_id'] = 0;
+                $map['a.abnormal_house_id'] = 0;
             }
 
             //处理异常选项
@@ -207,8 +203,8 @@
 
                 if ($filter['status']) {
                     $map['b.status'] = ['in', $filter['status']];
-                } else {
-                    if ($label !== '0') {
+                }else{
+                    if ($label !=='0'){
                         $map['b.status'] = ['in', ['processing', 'paypal_reversed', 'paypal_canceled_reversal']];
                     }
                 }
@@ -221,11 +217,6 @@
 
             //查询子单ID合集
             $item_process_ids = [];
-
-            if ($filter['is_work_order']) {
-                $is_work_order = $filter['is_work_order'];
-                unset($filter['is_work_order']);
-            }
 
             //跟单或筛选异常
 
@@ -255,20 +246,15 @@
                 if (1 == $label) {
                     $shelf_number =
                         $this->_stock_house
-                        ->alias('a')
-                        ->join(['fa_store_sku' => 'b'], 'a.id=b.store_id')
-                        ->where([
-                            'a.shelf_number' => ['in', $filter['shelf_number']],
-                            'a.type' => 1,
-                            'a.status' => 1,
-                            'b.is_del' => 1
-                        ])
-                        ->order('a.coding')
-                        ->column('b.sku');
-
+                            ->alias('a')
+                            ->join(['fa_store_sku' => 'b'], 'a.id=b.store_id')
+                            ->where([
+                                'a.shelf_number' => ['eq', $filter['shelf_number']],
+                            ])
+                            ->column('b.sku');
                     //平台SKU表替换sku
                     $sku = Db::connect('database.db_stock');
-                    $sku_array = $sku->table('fa_item_platform_sku')->where(['sku' => ['in', $shelf_number]])->column('platform_sku');
+                    $sku_array = $sku->table('fa_item_platform_sku')->where(['sku'=>['in',$shelf_number]])->column('platform_sku');
                     $map['a.sku'] = ['in', $sku_array];
                 }
                 unset($filter['shelf_number']);
@@ -289,17 +275,7 @@
                         'type' => $house_type
                     ])
                     ->column('id');
-                //查询合单库位号
-                if ($house_type == 2) {
-                    if ($stock_house_id) {
-                        $order_ids = $this->_new_order_process->where(['store_house_id' => ['in', $stock_house_id]])->column('order_id');
-                        $map['a.order_id'] = ['in', $order_ids];
-                    }
-                    
-                } else {
-                    $map['a.temporary_house_id|a.abnormal_house_id'] = ['in', $stock_house_id ?: [-1]];
-                }
-
+                $map['a.temporary_house_id|a.abnormal_house_id|c.store_house_id'] = ['in', $stock_house_id ?: [-1]];
                 unset($filter['stock_house_num']);
             }
 
@@ -328,66 +304,25 @@
                 $map['a.order_prescription_type'] = ['in', $filter['order_prescription_type']];
                 unset($filter['order_prescription_type']);
             }
-
-            //工单状态
-            $work_order_status_map = [1, 2, 3, 5];
-            $flag = false;
-            $is_have_work = false;
-            if ($filter['work_status'] && 8 == $label) {
-                $work_order_status_map = $filter['work_status'];
-                unset($filter['work_status']);
-                $flag = true;
-            }
-            //工单类型
-            $work_order_type = [1, 2];
-            if ($filter['work_type'] && 8 == $label) {
-                $work_order_type = [$filter['work_type']];
-                unset($filter['work_type']);
-                $flag = true;
-            }
             $this->request->get(['filter' => json_encode($filter)]);
-            
-            if (8 == $label || 1 == $label || 0 == $label) {
-                    //查询子单的主单是否也含有工单
-                    $platform_order = $this->_work_order_list->where([
-                        'work_status' => ['in',$work_order_status_map],
-                        'work_type' => ['in',$work_order_type]
-                    ])->group('platform_order')->column('platform_order');
-                    if (!empty($platform_order)) {
-                      $order_id = $this->_new_order_process->where(['increment_id' => ['in',$platform_order]])->group('order_id')->column('order_id');
-                      $item_order_numbers  = $this->model->where(['order_id' => ['in',$order_id]])->order('created_at', 'desc')->group('item_order_number')->column('item_order_number');
-                    } 
-            }else{
-                //其他tab展示子单工单未处理
-                $item_order_numbers = $this->_work_order_change_sku
-                    ->alias('a')
-                    ->join(['fa_work_order_list' => 'b'], 'a.work_id=b.id')
-                    ->where([
-                        'a.change_type' => ['in', [1, 2, 3]], //1更改镜架  2更改镜片 3取消订单
-                        'b.work_status' => ['in', $work_order_status_map], //工单未处理
-                        'b.work_type' => ['in', $work_order_type]
-                    ])
-                    ->order('a.create_time', 'desc')
-                    ->group('a.item_order_number')
-                    ->column('a.item_order_number');
-            }
-            if ($flag && empty($item_order_numbers[0])) {
-                $result = array("total" => 0, "rows" => []);
-                return json($result);
-            }
-
-            if (8 == $label) {
-                //展示子工单的子单
+            //子单工单未处理
+            $item_order_numbers = $this->_work_order_change_sku
+                ->alias('a')
+                ->join(['fa_work_order_list' => 'b'], 'a.work_id=b.id')
+                ->where([
+                    'a.change_type' => ['in', [1, 2, 3]], //1更改镜架  2更改镜片 3取消订单
+                    'b.work_status' => ['in', [1, 2, 3, 5]] //工单未处理
+                ])
+                ->order('a.create_time', 'desc')
+                ->group('a.item_order_number')
+                ->column('a.item_order_number');
+
+            //跟单
+            if (8 == $label && $item_order_numbers) {
                 $item_process_id_work = $this->model->where(['item_order_number' => ['in', $item_order_numbers]])->column('id');
-                if ($flag || $is_work_order == 1) {
-                    $item_process_ids = $item_process_id_work;
-                }else if($is_work_order == 2){
-                    $item_process_ids = $item_process_ids;
-                    $map['a.item_order_number'] = ['not in', $item_order_numbers];
-                }else {
-                    $item_process_ids = array_unique(array_merge($item_process_ids, $item_process_id_work));
-                }
-            }
+                $item_process_ids = array_unique(array_merge($item_process_ids, $item_process_id_work));
+            }
+
             if ($item_process_ids) {
                 $map['a.id'] = ['in', $item_process_ids];
             }
@@ -397,6 +332,7 @@
             $total = $this->model
                 ->alias('a')
                 ->join(['fa_order' => 'b'], 'a.order_id=b.id')
+                ->join(['fa_order_process' => 'c'], 'a.order_id=c.order_id')
                 ->where($where)
                 ->where($map)
                 ->order($sort, $order)
@@ -405,8 +341,9 @@
 
             $list = $this->model
                 ->alias('a')
-                ->field('a.id,a.order_id,a.item_order_number,a.sku,a.order_prescription_type,b.increment_id,b.total_qty_ordered,b.site,b.order_type,b.status,a.distribution_status,a.temporary_house_id,a.abnormal_house_id,a.created_at')
+                ->field('a.id,a.order_id,a.item_order_number,a.sku,a.order_prescription_type,b.increment_id,b.total_qty_ordered,b.site,b.order_type,b.status,a.distribution_status,a.temporary_house_id,a.abnormal_house_id,a.created_at,c.store_house_id')
                 ->join(['fa_order' => 'b'], 'a.order_id=b.id')
+                ->join(['fa_order_process' => 'c'], 'a.order_id=c.order_id')
                 ->where($where)
                 ->where($map)
                 ->order($sort, $order)
@@ -417,8 +354,8 @@
             foreach ($list as $key => $item) {
                 $list[$key]['label'] = $label;
                 $list[$key]['total_qty_ordered'] = $this->model
-                    ->where(['order_id' => $list[$key]['order_id'], 'distribution_status' => ['neq', 0]])
-                    ->count();
+                ->where(['order_id' => $list[$key]['order_id'], 'distribution_status' => ['neq', 0]])
+                ->count();
                 //待打印标签时间
                 if ($label == 2) {
                     $list[$key]['created_at'] = Db::table('fa_distribution_log')->where('item_process_id', $item['id'])->where('distribution_node', 1)->value('create_time');
@@ -447,29 +384,29 @@
                 if ($label == 8) {
                     $list[$key]['created_at'] = Db::table('fa_distribution_log')->where('item_process_id', $item['id'])->where('distribution_node', 7)->value('create_time');
                 }
+
             }
 
             //库位号列表
             $stock_house_data = $this->_stock_house
                 ->where(['status' => 1, 'type' => ['>', 1], 'occupy' => ['>', 0]])
                 ->column('coding', 'id');
+
             //获取异常数据
             $abnormal_data = $this->_distribution_abnormal
                 ->where(['item_process_id' => ['in', array_column($list, 'id')], 'status' => 1])
                 ->column('work_id', 'item_process_id');
+
+
             foreach ($list as $key => $value) {
-
-                //查询合单库位id
-                $store_house_id = $this->_new_order_process->where(['order_id' => $value['order_id']])->where('store_house_id is not null')->value('store_house_id');
-                $stock_house_num = '';
+                $stock_house_num = '-';
                 if (!empty($value['temporary_house_id']) && 3 == $label) {
                     $stock_house_num = $stock_house_data[$value['temporary_house_id']]; //定制片库位号
                 } elseif (!empty($value['abnormal_house_id']) && 8 == $label) {
                     $stock_house_num = $stock_house_data[$value['abnormal_house_id']]; //异常库位号
-                } elseif (!empty($store_house_id) && 7 == $label && in_array($value['distribution_status'], [7,8, 9])) {
-                    $stock_house_num = $stock_house_data[$store_house_id]; //合单库位号
-                }
-
+                } elseif (!empty($value['store_house_id']) && 7 == $label && in_array($value['distribution_status'], [8, 9])) {
+                    $stock_house_num = $stock_house_data[$value['store_house_id']]; //合单库位号
+                }
                 if ($list[$key]['created_at'] == '') {
                     $list[$key]['created_at'] == '暂无';
                 } else {
@@ -489,16 +426,7 @@
 
                 //判断是否显示工单按钮
                 $list[$key]['task_info'] = in_array($value['item_order_number'], $item_order_numbers) ? 1 : 0;
-                /*if (8 == $label || 1 == $label || 0 == $label) {
-                    //查询子单的主单是否也含有工单
-                    if ($handle_abnormal == 0 && $list[$key]['task_info'] == 0) {
-                        $platform_order = $this->_new_order_process->where(['order_id' => $list[$key]['order_id']])->value('increment_id');
-                        $work_order_list_task = $this->_work_order_list->where(['work_status' => ['in',[1,2,3,5]],'platform_order' =>$platform_order])->find();
-                        if (!empty($work_order_list_task)) {
-                            $list[$key]['task_info'] = 1;
-                        } 
-                    }
-                }*/
+
                 //获取工单更改镜框最新信息
                 $change_sku = $this->_work_order_change_sku
                     ->alias('a')
@@ -515,6 +443,7 @@
                     $list[$key]['sku'] = $change_sku;
                 }
             }
+
             $result = array("total" => $total, "rows" => $list);
             return json($result);
         }
@@ -624,7 +553,7 @@
                 default:
                     break;
             }
-            //加工类型
+//加工类型
             switch ($value['order_prescription_type']) {
                 case 0:
                     $list[$key]['order_prescription_type'] = '待处理';
@@ -707,6 +636,7 @@
                 default:
                     break;
             }
+
         }
 
         foreach ($list as $key => $item) {
@@ -730,6 +660,7 @@
         $path = "/uploads/";
         $fileName = 'Zeelool站配货列表十二月份数据';
         Excel::writeCsv($csv, $headlist, $path . $fileName);
+
     }
 
 
@@ -832,17 +763,10 @@
 
             $data[$sku['sku']]['location'] =
                 Db::table('fa_store_sku')
-<<<<<<< HEAD
-                ->alias('a')
-                ->join(['fa_store_house' => 'b'], 'a.store_id=b.id')
-                ->where('a.sku', $sku['sku'])
-                ->value('b.coding');
-=======
                     ->alias('a')
                     ->join(['fa_store_house' => 'b'], 'a.store_id=b.id')
                     ->where('a.sku', $sku['sku'])
                     ->value('b.coding');
->>>>>>> e8d2dc51
             $data[$sku['sku']]['sku'] = $sku;
             $data[$sku['sku']]['number']++;
         }
@@ -881,12 +805,8 @@
             ->setActiveSheetIndex(0)->setCellValue("A1", "仓库SKU")
             ->setCellValue("B1", "库位号")
             ->setCellValue("C1", "数量")
-<<<<<<< HEAD
-            ->setCellValue("D1", "仓库实时库存");
-=======
             ->setCellValue("D1", "仓库实时库存")
         ;
->>>>>>> e8d2dc51
         foreach ($data as $key => $value) {
             $spreadsheet->getActiveSheet()->setCellValueExplicit("A" . ($key * 1 + 2), $value['sku']['sku'], \PhpOffice\PhpSpreadsheet\Cell\DataType::TYPE_STRING);
             $spreadsheet->getActiveSheet()->setCellValue("B" . ($key * 1 + 2), $value['location']);
@@ -1187,28 +1107,6 @@
                 unset($filter['stock_house_num']);
                 unset($filter['is_task']);
             }
-
-
-            // //筛选货架号
-            // if ($filter['shelf_number']) {
-            //     if (1 == $label) {
-            //         $shelf_number =
-            //             $this->_stock_house
-            //             ->alias('a')
-            //             ->join(['fa_store_sku' => 'b'], 'a.id=b.store_id')
-            //             ->where([
-            //                 'a.shelf_number' => ['in', $filter['shelf_number']],
-            //                 'a.type' => 1
-            //             ])
-            //             ->column('b.sku');
-            //         //平台SKU表替换sku
-            //         $sku = Db::connect('database.db_stock');
-            //         $sku_array = $sku->table('fa_item_platform_sku')->where(['sku' => ['in', $shelf_number]])->column('platform_sku');
-            //         $map['a.sku'] = ['in', $sku_array];
-            //     }
-            //     unset($filter['shelf_number']);
-            // }
-
 
             if ($filter['a.created_at']) {
                 $time = explode(' - ', $filter['a.created_at']);
@@ -1446,6 +1344,7 @@
             $spreadsheet->getActiveSheet()->mergeCells("Q" . ($key * 2 + 2) . ":Q" . ($key * 2 + 3));
             $spreadsheet->getActiveSheet()->mergeCells("R" . ($key * 2 + 2) . ":R" . ($key * 2 + 3));
             $spreadsheet->getActiveSheet()->mergeCells("W" . ($key * 2 + 2) . ":W" . ($key * 2 + 3));
+
         }
 
         //设置宽度
@@ -1688,10 +1587,8 @@
     }
 
 
-    public function save_order_statsu()
-    {
-        $map['increment_id'] = ['in', [
-            '100181408',
+    public function save_order_statsu(){
+        $map['increment_id'] = ['in',['100181408',
             '400409680',
             '100180688',
             '100179774',
@@ -1712,21 +1609,20 @@
             '100181629',
             '400426702',
             '400427440',
-            '400421813',
-        ]];
+            '400421813',]];
         $model = Db::connect('database.db_mojing_order');
         $data = $model->table('fa_order')->where($map)->field('id')->select();
         $result = array_reduce($data, function ($result, $value) {
             return array_merge($result, array_values($value));
         }, array());
-        $where['order_id'] = ['in', $result];
+        $where['order_id'] = ['in',$result];
         $values['distribution_status'] = 9;
         $values['updated_at'] = time();
         $model->table('fa_order_item_process')->where($where)->update($values);
-        $cat['combine_status'] = 1;
-        $cat['store_house_id'] = 0;
-        $cat['check_status'] = 1;
-        $cat['check_time'] = time();
+        $cat['combine_status'] =1;
+        $cat['store_house_id'] =0;
+        $cat['check_status'] =1;
+        $cat['check_time'] =time();
         $model->table('fa_order_process')->where($where)->update($cat);
 
         //记录配货日志
@@ -1855,7 +1751,7 @@
                     in_array($val['item_order_number'], $item_order_numbers) //子单措施未处理:更改镜框18、更改镜片19、取消20
                 )
 
-                && $this->error('子单号：' . $val['item_order_number'] . '有工单未处理');
+                    && $this->error('子单号：' . $val['item_order_number'] . '有工单未处理');
                 if ($val['measure_choose_id'] == 21){
                     $this->error(__('有工单存在暂缓措施未处理，无法操作'), [], 405);
                 }
@@ -2009,11 +1905,7 @@
                 //节点记录
                 //将订单号截取处理
                 $value['item_order_number'] =  substr($value['item_order_number'],0,strpos($value['item_order_number'], '-'));
-<<<<<<< HEAD
-                Order::rulesto_adjust($value['magento_order_id'],$value['item_order_number'],$value['site'],2,$node_status);
-=======
                 Order::rulesto_adjust($value['magento_order_id'], $value['item_order_number'],$value['site'],2,$node_status);
->>>>>>> e8d2dc51
             }
 
             $this->_item->commit();
@@ -2099,7 +1991,7 @@
                     ||
                     in_array($val['item_order_number'], $item_order_numbers) //子单措施未处理:更改镜框18、更改镜片19、取消20
                 )
-                    && $this->error('子单号：' . $val['item_order_number'] . '有工单未处理');
+                && $this->error('子单号：' . $val['item_order_number'] . '有工单未处理');
             }
         }
 
@@ -2179,21 +2071,6 @@
                         ->dec('distribution_occupy_stock', 1)
                         ->dec('stock', 1)
                         ->update();
-
-                    //扣减总库存自动生成一条出库单 审核通过 分类为成品质检报损
-                    $outstock['out_stock_number'] = 'OUT' . date('YmdHis') . rand(100, 999) . rand(100, 999);
-                    $outstock['type_id'] = 2;
-                    $outstock['remark'] = 'PDA质检拒绝：镜架报损自动生成出库单';
-                    $outstock['status'] = 2;
-                    $outstock['create_person'] = session('admin.nickname');
-                    $outstock['createtime'] = date('Y-m-d H:i:s', time());
-                    $outstock['platform_id'] = $value['site'];
-                    $outstock_id = $this->_outstock->insertGetid($outstock);
-
-                    $outstock_item['sku'] = $true_sku;
-                    $outstock_item['out_stock_num'] = 1;
-                    $outstock_item['out_stock_id'] = $outstock_id;
-                    $this->_outstock_item->insert($outstock_item);
 
                     //扣减虚拟仓库存
                     $this->_item_platform_sku
@@ -2309,7 +2186,7 @@
             $status_arr[2] = '待配货';
         }
         //核实地址
-        if ($abnormal_info['type'] == 13) {
+        if($abnormal_info['type'] == 13){
             $status_arr = [];
         }
 
@@ -2369,7 +2246,6 @@
             $this->_distribution_abnormal->startTrans();
             $this->_item_platform_sku->startTrans();
             $this->_item->startTrans();
-            $this->_outstock->startTrans();
             $this->_stock_log->startTrans();
             try {
                 //异常库位占用数量-1
@@ -2426,7 +2302,7 @@
                         ->order('a.id', 'desc')
                         ->limit(1)
                         ->value('a.change_sku');
-                    if (!empty($change_sku)) { //存在已完成的更改镜片的工单，替换更改的sku
+                    if (!empty($change_sku)) {//存在已完成的更改镜片的工单，替换更改的sku
                         $item_info['sku'] = $change_sku;
                     }
                     //仓库sku、库存
@@ -2455,22 +2331,6 @@
                         ->dec('distribution_occupy_stock', 1)
                         ->dec('stock', 1)
                         ->update();
-
-                    //扣减总库存自动生成一条出库单 审核通过 分类为成品质检报损
-                    $outstock['out_stock_number'] = 'OUT' . date('YmdHis') . rand(100, 999) . rand(100, 999);
-                    //加工报损
-                    $outstock['type_id'] = 4;
-                    $outstock['remark'] = '回滚至待配货自动生成出库单';
-                    $outstock['status'] = 2;
-                    $outstock['create_person'] = session('admin.nickname');
-                    $outstock['createtime'] = date('Y-m-d H:i:s', time());
-                    $outstock['platform_id'] = $item_info['site'];
-                    $outstock_id = $this->_outstock->insertGetid($outstock);
-
-                    $outstock_item['sku'] = $true_sku;
-                    $outstock_item['out_stock_num'] = 1;
-                    $outstock_item['out_stock_id'] = $outstock_id;
-                    $this->_outstock_item->insert($outstock_item);
 
                     //记录库存日志
                     $this->_stock_log->setData([
@@ -2504,14 +2364,12 @@
                 $this->_distribution_abnormal->commit();
                 $this->_item_platform_sku->commit();
                 $this->_item->commit();
-                $this->_outstock->commit();
                 $this->_stock_log->commit();
             } catch (PDOException $e) {
                 $this->model->rollback();
                 $this->_distribution_abnormal->rollback();
                 $this->_item_platform_sku->rollback();
                 $this->_item->rollback();
-                $this->_outstock->rollback();
                 $this->_stock_log->rollback();
                 $this->error($e->getMessage());
             } catch (Exception $e) {
@@ -2519,7 +2377,6 @@
                 $this->_distribution_abnormal->rollback();
                 $this->_item_platform_sku->rollback();
                 $this->_item->rollback();
-                $this->_outstock->rollback();
                 $this->_stock_log->rollback();
                 $this->error($e->getMessage());
             }
@@ -3296,8 +3153,7 @@
 
 
     //待配镜片批量标记异常
-    public function sign_abnormals($ids = null)
-    {
+    public function sign_abnormals($ids=null){
 
         //异常原因列表
         $abnormal_arr = [
@@ -3342,25 +3198,25 @@
                     $this->error(__('异常暂存架没有空余库位'), [], 405);
                 }
 
-                //绑定异常子单号
-                $abnormal_data = [
-                    'item_process_id' => $item_process_id,
-                    'type' => $type,
-                    'status' => 1,
-                    'create_time' => time(),
-                    'create_person' => $this->auth->nickname
-                ];
-                if ($status) {
-                    $abnormal_data['remark'] = $status;
-                }
-
-
-                $res = $this->_distribution_abnormal->insert($abnormal_data);
-
-                //子订单绑定异常库位号
-                $this->model
-                    ->where(['id' => $item_process_id])
-                    ->update(['abnormal_house_id' => $stock_house_info['id']]);
+                    //绑定异常子单号
+                    $abnormal_data = [
+                        'item_process_id' => $item_process_id,
+                        'type' => $type,
+                        'status' => 1,
+                        'create_time' => time(),
+                        'create_person' => $this->auth->nickname
+                    ];
+                    if ($status) {
+                        $abnormal_data['remark'] = $status;
+                    }
+
+
+                    $res = $this->_distribution_abnormal->insert($abnormal_data);
+                    
+                    //子订单绑定异常库位号
+                    $this->model
+                        ->where(['id' => $item_process_id])
+                        ->update(['abnormal_house_id' => $stock_house_info['id']]);
 
                 //异常库位占用数量+1
                 $this->_stock_house
@@ -3370,7 +3226,7 @@
                 //配货日志
                 DistributionLog::record($this->auth, $item_process_id, 9, "子单号{$item_order_number}，异常暂存架{$stock_house_info['coding']}库位");
             }
-
+            
             $this->success('处理成功!', '', 'success', 200);
         }
 
@@ -3381,27 +3237,26 @@
     }
 
     //取消异常
-    public function cancel_abnormal($ids = null)
-    {
+    public function cancel_abnormal($ids = null){
         $admin = (object)session('admin');
         foreach ($ids as $key => $value) {
             $item_info = $this->model
-                ->field('id,site,sku,distribution_status,abnormal_house_id,temporary_house_id,item_order_number')
-                ->where(['id' => $ids[$key]])
-                ->find();
-            empty($item_info) && $this->error('子订单' . $item_info['item_order_number'] . '不存在');
-            empty($item_info['abnormal_house_id']) && $this->error('子订单' . $item_info['item_order_number'] . '没有异常存在');
+            ->field('id,site,sku,distribution_status,abnormal_house_id,temporary_house_id,item_order_number')
+            ->where(['id' => $ids[$key]])
+            ->find();
+            empty($item_info) && $this->error('子订单'.$item_info['item_order_number'].'不存在');
+            empty($item_info['abnormal_house_id']) && $this->error('子订单'.$item_info['item_order_number'].'没有异常存在');
             //检测工单
-            $work_order_list = $this->_work_order_list->where(['order_item_numbers' => ['like', $item_info['item_order_number'] . '%'], 'work_status' => ['in', [1, 2, 3, 5]]])->find();
-            !empty($work_order_list) && $this->error('子订单' . $item_info['item_order_number'] . '存在未完成的工单');
+            $work_order_list = $this->_work_order_list->where(['order_item_numbers' => ['like',$item_info['item_order_number'].'%'], 'work_status' => ['in',[1,2,3,5]]])->find();
+            !empty($work_order_list) && $this->error('子订单'.$item_info['item_order_number'].'存在未完成的工单');
             $abnormal_house_id[] = $item_info['abnormal_house_id'];
             //配货日志
             DistributionLog::record($this->auth, $ids[$key], 10, "子单号{$item_info['item_order_number']}，异常取消");
         }
-
+        
         //异常库位占用数量-1
         $this->_stock_house
-            ->where(['id' => ['in', $abnormal_house_id]])
+            ->where(['id' => ['in',$abnormal_house_id]])
             ->setDec('occupy', 1);
 
         //子订单状态回滚
@@ -3410,9 +3265,10 @@
         ];
 
         //标记处理异常状态及时间
-        $this->_distribution_abnormal->where(['item_process_id' => ['in', $ids]])->update(['status' => 2, 'do_time' => time(), 'do_person' => $admin->nickname]);
-        $this->model->where(['id' => ['in', $ids]])->update($save_data);
-
+        $this->_distribution_abnormal->where(['item_process_id' => ['in',$ids]])->update(['status' => 2, 'do_time' => time(), 'do_person' => $admin->nickname]);
+        $this->model->where(['id' => ['in',$ids]])->update($save_data);
+        
         $this->success('操作成功!', '', 'success', 200);
+
     }
 }