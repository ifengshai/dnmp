--- conflicted
+++ resolved
@@ -950,35 +950,6 @@
 
         //TODO::检测工单状态
 
-<<<<<<< HEAD
-            //获取订单购买总数
-            $_new_order = new NewOrder();
-            $total_list = $_new_order
-                ->where(['id' => ['in', array_unique($order_ids)]])
-                ->column('total_qty_ordered', 'id');
-
-            //获取子订单处方数据
-            $_new_order_item_option = new NewOrderItemOption();
-            $option_list = $_new_order_item_option
-                ->field('id,is_print_logo,sku,index_name,order_prescription_type')
-                ->where(['id' => ['in', array_unique($option_ids)]])
-                ->select();
-            $option_list = array_column($option_list, NULL, 'id');
-
-            //库存、关系映射表
-            $_item_platform_sku = new ItemPlatformSku();
-            $_item = new Item();
-
-            //状态类型
-            $status_arr = [
-                2 => '配货',
-                3 => '配镜片',
-                4 => '加工',
-                5 => '印logo',
-                6 => '成品质检',
-                8 => '合单'
-            ];
-=======
         //检测配货状态
         $item_list = $this->model
             ->field('id,site,distribution_status,order_id,option_id')
@@ -991,7 +962,6 @@
             $order_ids[] = $value['order_id'];
             $option_ids[] = $value['option_id'];
         }
->>>>>>> 04967177
 
         //获取订单购买总数
         $_new_order = new NewOrder();
@@ -1007,38 +977,6 @@
             ->select();
         $option_list = array_column($option_list, NULL, 'id');
 
-<<<<<<< HEAD
-            Db::startTrans();
-            try {
-                //主订单状态表
-                $_new_order_process = new NewOrderProcess();
-
-                //更新状态
-                foreach ($item_list as $value) {
-                    //下一步状态 待配货
-                    if (2 == $check_status) {
-                        //如果处方类型为现货处方镜或定制处方镜 则需配镜片
-                        if ($option_list[$value['option_id']]['order_prescription_type'] == 2 || $option_list[$value['option_id']]['order_prescription_type'] == 3) {
-                            $save_status = 3; //待配镜片
-                        } else {
-                            //判断是否需要印logo
-                            if ($option_list[$value['option_id']]['is_print_logo']) {
-                                $save_status = 5; //待印logo
-                            } else {
-                                //判断是否需要合单
-                                if ($total_list[$value['order_id']]['total_qty_ordered'] > 1) {
-                                    $save_status = 7; //待合单
-                                } else {
-                                    //不需要配镜片、印logo、合单
-                                    $save_status = 9; //合单完成
-                                }
-                            }
-                        }
-                    } elseif (3 == $check_status) { //待配镜片
-                        $save_status = 4; //待加工
-                    } elseif (4 == $check_status) { //待加工
-                        //判断是否需要印logo
-=======
         //库存、关系映射表
         $_item_platform_sku = new ItemPlatformSku();
         $_item = new Item();
@@ -1068,34 +1006,9 @@
                     if ($option_list[$value['option_id']]['index_name']) {
                         $save_status = 3;
                     } else {
->>>>>>> 04967177
                         if ($option_list[$value['option_id']]['is_print_logo']) {
                             $save_status = 5; //待印logo
                         } else {
-<<<<<<< HEAD
-                            $save_status = 6; //待成品质检
-                        }
-                    } elseif (5 == $check_status) { //待印logo
-                        $save_status = 6; //待成品质检
-                    } elseif (6 == $check_status) { //待成品质检
-                        //判断是否需要合单
-                        if ($total_list[$value['order_id']]['total_qty_ordered'] > 1) {
-                            $save_status = 7; //待合单
-                        } else {
-                            $save_status = 9; //合单完成
-                        }
-
-                        //获取true_sku
-                        $true_sku = $_item_platform_sku->getTrueSku($value['sku'], $value['site']);
-
-                        //扣减订单占用库存、配货占用库存、总库存
-                        $_item
-                            ->where(['sku' => $true_sku])
-                            ->dec('occupy_stock', 1)
-                            ->dec('distribution_occupy_stock', 1)
-                            ->dec('stock', 1)
-                            ->update();
-=======
                             if ($total_list[$value['order_id']]['total_qty_ordered'] > 1) {
                                 $save_status = 7;
                             } else {
@@ -1110,7 +1023,6 @@
                         $save_status = 5;
                     } else {
                         $save_status = 6;
->>>>>>> 04967177
                     }
                 } elseif (5 == $check_status) {
                     $save_status = 6;
