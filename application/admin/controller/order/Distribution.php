<?php

namespace app\admin\controller\order;

use app\admin\model\DistributionLog;
use app\admin\model\saleaftermanage\WorkOrderChangeSku;
use app\admin\model\saleaftermanage\WorkOrderList;
use app\common\controller\Backend;
use fast\Excel;
use think\Request;
use think\exception\PDOException;
use think\Exception;
use think\Loader;
use think\Db;
use PhpOffice\PhpSpreadsheet\Spreadsheet;
use app\admin\model\order\order\NewOrderItemProcess;
use app\admin\model\warehouse\StockHouse;
use app\admin\model\DistributionAbnormal;
use PhpOffice\PhpSpreadsheet\Writer\Xlsx;
use app\admin\model\order\order\NewOrder;
use app\admin\model\order\order\NewOrderItemOption;
use app\admin\model\itemmanage\ItemPlatformSku;
use app\admin\model\itemmanage\Item;
use app\admin\model\order\order\NewOrderProcess;
use app\admin\model\StockLog;
use app\admin\model\order\order\LensData;
use app\admin\model\saleaftermanage\WorkOrderMeasure;

/**
 * 配货列表
 */
class Distribution extends Backend
{
    protected $noNeedRight = [
        'orderDetail',
        'batch_print_label_new',
        'batch_export_xls',
        'account_order_batch_export_xls',
        'add',
        'detail',
        'operation_log'
    ];
    /**
     * 子订单模型对象
     * @var object
     * @access protected
     */
    protected $model = null;

    /**
     * 库位模型对象
     * @var object
     * @access protected
     */
    protected $_stock_house = null;

    /**
     * 配货异常模型对象
     * @var object
     * @access protected
     */
    protected $_distribution_abnormal = null;

    /**
     * 子订单处方模型对象
     * @var object
     * @access protected
     */
    protected $_new_order_item_option = null;

    /**
     * 主订单模型对象
     * @var object
     * @access protected
     */
    protected $_new_order = null;

    /**
     * 主订单状态模型对象
     * @var object
     * @access protected
     */
    protected $_new_order_process = null;

    /**
     * sku映射关系模型对象
     * @var object
     * @access protected
     */
    protected $_item_platform_sku = null;

    /**
     * 商品库存模型对象
     * @var object
     * @access protected
     */
    protected $_item = null;

    /**
     * 库存日志模型对象
     * @var object
     * @access protected
     */
    protected $_stock_log = null;

    /**
     * 镜片模型对象
     * @var object
     * @access protected
     */
    protected $_lens_data = null;

    /**
     * 工单模型对象
     * @var object
     * @access protected
     */
    protected $_work_order_list = null;

    /**
     * 工单措施模型对象
     * @var object
     * @access protected
     */
    protected $_work_order_measure = null;

    /**
     * 工单措施sku数据变动关联模型对象
     * @var object
     * @access protected
     */
    protected $_work_order_change_sku = null;

    public function _initialize()
    {
        parent::_initialize();
        $this->model = new NewOrderItemProcess();
        $this->_lens_data = new LensData();
        $this->_stock_house = new StockHouse();
        $this->_distribution_abnormal = new DistributionAbnormal();
        $this->_new_order_item_option = new NewOrderItemOption();
        $this->_new_order = new NewOrder();
        $this->_new_order_process = new NewOrderProcess();
        $this->_item_platform_sku = new ItemPlatformSku();
        $this->_item = new Item();
        $this->_stock_log = new StockLog();
        $this->_work_order_list = new WorkOrderList();
        $this->_work_order_measure = new WorkOrderMeasure();
        $this->_work_order_change_sku = new WorkOrderChangeSku();
    }

    /**
     * 列表
     */
    public function index()
    {
        $label = $this->request->get('label', 0);
        //设置过滤方法
        $this->request->filter(['strip_tags']);
        if ($this->request->isAjax()) {
            //如果发送的来源是Selectpage，则转发到Selectpage
            if ($this->request->request('keyField')) {
                return $this->selectpage();
            }

            $map = [];
            $WhereSql = 'a.id > 0';
            //普通状态剔除跟单数据

            if (!in_array($label, [0, 8])) {

                if (7 == $label) {
                    $map['a.distribution_status'] = [['>', 6], ['<', 9]];
                } else {
                    $map['a.distribution_status'] = $label;
                }

                $map['a.abnormal_house_id'] = 0;
            }

            //处理异常选项
            $filter = json_decode($this->request->get('filter'), true);
            if (!$filter) {
                $map['a.created_at'] = ['between', [strtotime('-3 month'), time()]];
            } else {
                if ($filter['a.created_at']) {
                    $time = explode(' - ', $filter['a.created_at']);

                    $map['a.created_at'] = ['between', [strtotime($time[0]), strtotime($time[1])]];
                }
            }
            if ($filter) {

                if ($filter['status']) {
                    $map['b.status'] = ['in', $filter['status']];
                }else{
                    if ($label !==0){
                        $map['b.status'] = ['in', ['processing', 'paypal_reversed', 'paypal_canceled_reversal']];
                    }
                }
                unset($filter['status']);
            } else {
                $map['b.status'] = ['in', ['processing', 'paypal_reversed', 'paypal_canceled_reversal']];
                unset($filter['status']);
            }


            //查询子单ID合集
            $item_process_ids = [];

            //跟单或筛选异常

            if ($filter['abnormal'] || 8 == $label) {
                //异常类型
                if ($filter['abnormal']) {
                    $abnormal_where['type'] = ['in', $filter['abnormal']];
                    unset($filter['abnormal']);
                }

                //获取未处理异常
                if (8 == $label) {
                    $abnormal_where['status'] = 1;
                }
                //获取异常的子订单id
                $item_process_ids = $this->_distribution_abnormal
                    ->where($abnormal_where)
                    ->column('item_process_id');

                if ($item_process_ids == null) {
                    $map['a.id'] = ['eq', null];
                    $WhereSql .= "a.id =  null";
                }
            };
            //筛选货架号
            if ($filter['shelf_number']) {
                if (1 == $label) {
                    $shelf_number =
                        $this->_stock_house
                            ->alias('a')
                            ->join(['fa_store_sku' => 'b'], 'a.id=b.store_id')
                            ->where([
                                'a.shelf_number' => ['eq', $filter['shelf_number']],
                            ])
                            ->field('b.sku')->select();
                    $shelf_number = collection($shelf_number)->toArray();

                    $result = array_reduce($shelf_number, function ($result, $value) {
                        return array_merge($result, array_values($value));
                    }, array());
                    $map['a.sku'] = ['in', $result];
                }
                unset($filter['shelf_number']);
            }

            //筛选库位号
            if ($filter['stock_house_num']) {
                if (8 == $label) { //跟单
                    $house_type = 4;
                } elseif (3 == $label) { //待配镜片-定制片
                    $house_type = 3;
                } else { //合单
                    $house_type = 2;
                }
                $stock_house_id = $this->_stock_house
                    ->where([
                        'coding' => ['like', $filter['stock_house_num'] . '%'],
                        'type' => $house_type
                    ])
                    ->column('id');
                $map['a.temporary_house_id|a.abnormal_house_id|c.store_house_id'] = ['in', $stock_house_id ?: [-1]];
                unset($filter['stock_house_num']);
            }

            if ($filter['increment_id']) {
                $map['b.increment_id'] = ['like', $filter['increment_id'] . '%'];
                unset($filter['increment_id']);
            }

            //子单批量
            $filter_item_order_number = explode(' ', $filter['item_order_number']);
            if (count($filter_item_order_number) > 1) {
                $map['a.item_order_number'] = ['in', $filter_item_order_number];
                unset($filter['item_order_number']);
            }

            if ($filter['site']) {
                $map['a.site'] = ['in', $filter['site']];
                unset($filter['site']);
            }

            if (isset($filter['order_prescription_type'])) {
                $map['a.order_prescription_type'] = ['in', $filter['order_prescription_type']];
                unset($filter['order_prescription_type']);
            }
            $this->request->get(['filter' => json_encode($filter)]);
            //子单工单未处理
            $item_order_numbers = $this->_work_order_change_sku
                ->alias('a')
                ->join(['fa_work_order_list' => 'b'], 'a.work_id=b.id')
                ->where([
                    'a.change_type' => ['in', [1, 2, 3]], //1更改镜架  2更改镜片 3取消订单
                    'b.work_status' => ['in', [1, 2, 3, 5]] //工单未处理
                ])
                ->order('a.create_time', 'desc')
                ->group('a.item_order_number')
                ->column('a.item_order_number');

            //跟单
            if (8 == $label && $item_order_numbers) {
                $item_process_id_work = $this->model->where(['item_order_number' => ['in', $item_order_numbers]])->column('id');
                $item_process_ids = array_unique(array_merge($item_process_ids, $item_process_id_work));
            }

            if ($item_process_ids) {
                $map['a.id'] = ['in', $item_process_ids];
            }

            list($where, $sort, $order, $offset, $limit) = $this->buildparams();

            $total = $this->model
                ->alias('a')
                ->join(['fa_order' => 'b'], 'a.order_id=b.id')
                ->join(['fa_order_process' => 'c'], 'a.order_id=c.order_id')
                ->where($where)
                ->where($map)
                ->order($sort, $order)
                ->count();
            //combine_time  合单时间  delivery_time 打印时间 check_time审单时间  update_time更新时间  created_at创建时间

            $list = $this->model
                ->alias('a')
                ->field('a.id,a.order_id,a.item_order_number,a.sku,a.order_prescription_type,b.increment_id,b.total_qty_ordered,b.site,b.order_type,b.status,a.distribution_status,a.temporary_house_id,a.abnormal_house_id,a.created_at,c.store_house_id')
                ->join(['fa_order' => 'b'], 'a.order_id=b.id')
                ->join(['fa_order_process' => 'c'], 'a.order_id=c.order_id')
                ->where($where)
                ->where($map)
                ->order($sort, $order)
                ->limit($offset, $limit)
                ->select();
            $list = collection($list)->toArray();

            foreach ($list as $key => $item) {
                $list[$key]['label'] = $label;
                $list[$key]['total_qty_ordered'] = $this->model
                ->where(['order_id' => $list[$key]['order_id'], 'distribution_status' => ['neq', 0]])
                ->count();
                //待打印标签时间
                if ($label == 2) {
                    $list[$key]['created_at'] = Db::table('fa_distribution_log')->where('item_process_id', $item['id'])->where('distribution_node', 1)->value('create_time');
                }
                //待配货
                if ($label == 3) {
                    $list[$key]['created_at'] = Db::table('fa_distribution_log')->where('item_process_id', $item['id'])->where('distribution_node', 2)->value('create_time');
                }
                //待配镜片
                if ($label == 4) {
                    $list[$key]['created_at'] = Db::table('fa_distribution_log')->where('item_process_id', $item['id'])->where('distribution_node', 3)->value('create_time');
                }
                //待加工
                if ($label == 5) {
                    $list[$key]['created_at'] = Db::table('fa_distribution_log')->where('item_process_id', $item['id'])->where('distribution_node', 4)->value('create_time');
                }
                //待印logo
                if ($label == 6) {
                    $list[$key]['created_at'] = Db::table('fa_distribution_log')->where('item_process_id', $item['id'])->where('distribution_node', 5)->value('create_time');
                }
                //待成品质检
                if ($label == 7) {
                    $list[$key]['created_at'] = Db::table('fa_distribution_log')->where('item_process_id', $item['id'])->where('distribution_node', 6)->value('create_time');
                }
                //待合单
                if ($label == 8) {
                    $list[$key]['created_at'] = Db::table('fa_distribution_log')->where('item_process_id', $item['id'])->where('distribution_node', 7)->value('create_time');
                }

            }

            //库位号列表
            $stock_house_data = $this->_stock_house
                ->where(['status' => 1, 'type' => ['>', 1], 'occupy' => ['>', 0]])
                ->column('coding', 'id');

            //获取异常数据
            $abnormal_data = $this->_distribution_abnormal
                ->where(['item_process_id' => ['in', array_column($list, 'id')], 'status' => 1])
                ->column('work_id', 'item_process_id');

            //获取工单更改镜框最新信息
            $change_sku = $this->_work_order_change_sku
                ->alias('a')
                ->join(['fa_work_order_measure' => 'b'], 'a.measure_id=b.id')
                ->where([
                    'a.change_type' => 1,
                    'a.item_order_number' => ['in', array_column($list, 'item_order_number')],
                    'b.operation_type' => 1
                ])
                ->order('a.id', 'desc')
                ->group('a.item_order_number')
                ->column('a.change_sku', 'a.item_order_number');

            foreach ($list as $key => $value) {
                $stock_house_num = '-';
                if (!empty($value['temporary_house_id']) && 3 == $label) {
                    $stock_house_num = $stock_house_data[$value['temporary_house_id']]; //定制片库位号
                } elseif (!empty($value['abnormal_house_id']) && 8 == $label) {
                    $stock_house_num = $stock_house_data[$value['abnormal_house_id']]; //异常库位号
                } elseif (!empty($value['store_house_id']) && 7 == $label && in_array($value['distribution_status'], [8, 9])) {
                    $stock_house_num = $stock_house_data[$value['store_house_id']]; //合单库位号
                }
                if ($list[$key]['created_at'] == '') {
                    $list[$key]['created_at'] == '暂无';
                } else {
                    $list[$key]['created_at'] = date('Y-m-d H:i:s', $value['created_at']);
                }
                $list[$key]['stock_house_num'] = $stock_house_num;


                //跟单：异常未处理且未创建工单的显示处理异常按钮
                $work_id = $abnormal_data[$value['id']] ?? 0;
                if (8 == $label && 0 < $value['abnormal_house_id'] && 0 == $work_id) {
                    $handle_abnormal = 1;
                } else {
                    $handle_abnormal = 0;
                }
                $list[$key]['handle_abnormal'] = $handle_abnormal;

                //判断是否显示工单按钮
                $list[$key]['task_info'] = in_array($value['item_order_number'], $item_order_numbers) ? 1 : 0;

                if ($change_sku[$value['item_order_number']]) {
                    $list[$key]['sku'] = $change_sku[$value['item_order_number']];
                }
            }

            $result = array("total" => $total, "rows" => $list);
            return json($result);
        }
        $this->assign('label', $label);
        $this->assignconfig('label', $label);

        $label_list = ['全部', '待打印标签', '待配货', '待配镜片', '待加工', '待印logo', '待成品质检', '待合单', '跟单'];
        $this->assign('label_list', $label_list);

        return $this->view->fetch();
    }


    public function csv_array()
    {
        set_time_limit(0);
        ini_set('memory_limit', '512M');
        $map = [];
        $map['a.site'] = 1;
        $map['a.created_at'] = ['between', ['1606752000', '1609430399']];

        //子单工单未处理
        $item_order_numbers = $this->_work_order_change_sku
            ->alias('a')
            ->join(['fa_work_order_list' => 'b'], 'a.work_id=b.id')
            ->where([
                'a.change_type' => ['in', [1, 2, 3]], //1更改镜架  2更改镜片 3取消订单
                'b.work_status' => ['in', [1, 2, 3, 5]] //工单未处理
            ])
            ->order('a.create_time', 'desc')
            ->group('a.item_order_number')
            ->column('a.item_order_number');

        list($where, $sort, $order, $offset, $limit) = $this->buildparams();

        $list = $this->model
            ->alias('a')
            ->field('a.id,a.order_id,a.item_order_number,a.sku,a.order_prescription_type,b.increment_id,b.total_qty_ordered,b.site,b.order_type,b.status,a.distribution_status,a.temporary_house_id,a.abnormal_house_id,a.created_at,c.store_house_id')
            ->join(['fa_order' => 'b'], 'a.order_id=b.id')
            ->join(['fa_order_process' => 'c'], 'a.order_id=c.order_id')
            ->where($where)
            ->where($map)
            ->order($sort, $order)
            ->select();

        $list = collection($list)->toArray();


        //获取工单更改镜框最新信息
        $change_sku = $this->_work_order_change_sku
            ->alias('a')
            ->join(['fa_work_order_measure' => 'b'], 'a.measure_id=b.id')
            ->where([
                'a.change_type' => 1,
                'a.item_order_number' => ['in', array_column($list, 'item_order_number')],
                'b.operation_type' => 1
            ])
            ->order('a.id', 'desc')
            ->group('a.item_order_number')
            ->column('a.change_sku', 'a.item_order_number');

        foreach ($list as $key => $value) {
            $stock_house_num = '-';

            if ($list[$key]['created_at'] == '') {
                $list[$key]['created_at'] == '暂无';
            } else {
                $list[$key]['created_at'] = date('Y-m-d H:i:s', $value['created_at']);
            }
            $list[$key]['stock_house_num'] = $stock_house_num;

            //判断是否显示工单按钮
            $list[$key]['task_info'] = in_array($value['item_order_number'], $item_order_numbers) ? 1 : 0;

            if ($change_sku[$value['item_order_number']]) {
                $list[$key]['sku'] = $change_sku[$value['item_order_number']];
            }
            //站点
            switch ($value['site']) {
                case 1:
                    $list[$key]['site'] = 'Zeelool';
                    break;
                case 2:
                    $list[$key]['site'] = 'Voogueme';
                    break;
                case 3:
                    $list[$key]['site'] = 'Nihao';
                    break;
                case 4:
                    $list[$key]['site'] = 'Meeloog';
                    break;
                case 5:
                    $list[$key]['site'] = 'Wesee';
                    break;
                case 8:
                    $list[$key]['site'] = 'Amazon';
                    break;
                case 9:
                    $list[$key]['site'] = 'Zeelool_es';
                    break;
                case 10:
                    $list[$key]['site'] = 'Zeelool_de';
                    break;
                case 11:
                    $list[$key]['site'] = 'Zeelool_jp';
                    break;
                default:
                    break;
            }
//加工类型
            switch ($value['order_prescription_type']) {
                case 0:
                    $list[$key]['order_prescription_type'] = '待处理';
                    break;
                case 1:
                    $list[$key]['order_prescription_type'] = '仅镜架';
                    break;
                case 2:
                    $list[$key]['order_prescription_type'] = '现货处方镜';
                    break;
                case 3:
                    $list[$key]['order_prescription_type'] = '定制处方镜';
                    break;
                case 4:
                    $list[$key]['order_prescription_type'] = '其他';
                    break;
                default:
                    break;
            }
            //订单类型
            switch ($value['order_type']) {

                case 1:
                    $list[$key]['order_type'] = '普通订单';
                    break;
                case 2:
                    $list[$key]['order_type'] = '批发单';
                    break;
                case 3:
                    $list[$key]['order_type'] = '网红单';
                    break;
                case 4:
                    $list[$key]['order_type'] = '补发单';
                    break;
                case 5:
                    $list[$key]['order_type'] = '补差价';
                    break;
                case 6:
                    $list[$key]['order_type'] = '一件代发';
                    break;
                case 10:
                    $list[$key]['order_type'] = '货到付款';
                    break;
                default:
                    break;
            }

            //子订单状态
            switch ($value['distribution_status']) {
                case 0:
                    $list[$key]['distribution_status'] = '取消';
                    break;
                case 1:
                    $list[$key]['distribution_status'] = '待打印标签';
                    break;
                case 2:
                    $list[$key]['distribution_status'] = '待配货';
                    break;
                case 3:
                    $list[$key]['distribution_status'] = '待配镜片';
                    break;
                case 4:
                    $list[$key]['distribution_status'] = '待加工';
                    break;
                case 5:
                    $list[$key]['distribution_status'] = '待印logo';
                    break;
                case 6:
                    $list[$key]['distribution_status'] = '待成品质检';
                    break;
                case 7:
                    $list[$key]['distribution_status'] = '待合单';
                    break;
                case 8:
                    $list[$key]['distribution_status'] = '合单中';
                    break;
                case 9:
                    $list[$key]['distribution_status'] = '合单完成';
                    break;
                default:
                    break;
            }

        }

        foreach ($list as $key => $item) {
            $csv[$key]['increment_id'] = $item['increment_id'];
            $csv[$key]['item_order_number'] = $item['item_order_number'];
            $csv[$key]['sku'] = $item['sku'];
            $csv[$key]['total_qty_ordered'] = $item['total_qty_ordered'];
            $csv[$key]['task_info'] = $item['task_info'];
            $csv[$key]['site'] = $item['site'];
            $csv[$key]['order_prescription_type'] = $item['order_prescription_type'];
            $csv[$key]['order_type'] = $item['order_type'];
            $csv[$key]['status'] = $item['status'];
            $csv[$key]['distribution_status'] = $item['distribution_status'];
            $csv[$key]['created_at'] = $item['created_at'];
        }
        $headlist = [
            '订单号', '子单号', 'SKU', '订单副数', '工单', '站点', '加工类型', '订单类型', '订单状态', '子单号状态', '创建时间'

        ];

        $path = "/uploads/";
        $fileName = 'Zeelool站配货列表十二月份数据';
        Excel::writeCsv($csv, $headlist, $path . $fileName);

    }


    /**
     * 待印logo数据导出
     *
     */
    public function printing_batch_export_xls()
    {

        $data = input('');
        if ($data['ids']) {
            $where['a.id'] = ['in', $data['ids']];
        } else {
            $where['a.distribution_status'] = 1;
        }
        $map = [];
        $WhereSql = 'a.id > 0';
        //普通状态剔除跟单数据

        //处理异常选项
        $filter = json_decode($this->request->get('filter'), true);

        if (!$filter) {
            $map['a.created_at'] = ['between', [strtotime('-3 month'), time()]];
            $WhereSql .= " and a.created_at between " . strtotime('-3 month') . " and " . time();
        } else {
            if ($filter['a.created_at']) {
                $time = explode(' - ', $filter['a.created_at']);

                $map['a.created_at'] = ['between', [strtotime($time[0]), strtotime($time[1])]];
            }
        }

        if (!$filter['status']) {
            $map['b.status'] = ['in', ['processing', 'paypal_reversed', 'paypal_canceled_reversal']];
        } else {
            $map['b.status'] = ['in', $filter['status']];
        }
        unset($filter['status']);

        //跟单或筛选异常

        if ($filter['abnormal']) {
            //异常类型
            if ($filter['abnormal']) {
                $abnormal_where['type'] = ['in', $filter['abnormal']];
                unset($filter['abnormal']);
            }

            //获取异常的子订单id
            $item_process_ids = $this->_distribution_abnormal
                ->where($abnormal_where)
                ->column('item_process_id');

            if ($item_process_ids == null) {
                $map['a.id'] = ['eq', null];
                $WhereSql .= "a.id =  null";
            }
        };

        if ($filter['increment_id']) {
            $map['b.increment_id'] = ['like', $filter['increment_id'] . '%'];
            $map['b.status'] = ['in', ['free_processing', 'processing', 'complete', 'paypal_reversed', 'paypal_canceled_reversal']];
            unset($filter['increment_id']);
        }

        if ($filter['site']) {
            $map['a.site'] = ['in', $filter['site']];
            unset($filter['site']);
        }

        if (isset($filter['order_prescription_type'])) {
            $map['a.order_prescription_type'] = ['in', $filter['order_prescription_type']];
            unset($filter['order_prescription_type']);
        }
        $this->request->get(['filter' => json_encode($filter)]);

        $map['a.abnormal_house_id'] = 0;

        //订单里面所有的
        $list = $this->model
            ->alias('a')
            ->field('a.sku,a.site')
            ->join(['fa_order' => 'b'], 'a.order_id=b.id')
            ->join(['fa_order_process' => 'c'], 'a.order_id=c.order_id')
            ->where($where)
            ->where($map)
            ->select();

        $list = collection($list)->toArray();
        $data = array();
        foreach ($list as $k => $v) {
            $item_platform_sku = Db::connect('database.db_stock');
            $sku = $item_platform_sku->table('fa_item_platform_sku')->where('platform_sku', $v['sku'])->where('platform_type', $v['site'])->value('sku');
            $data[$sku]['location'] =
                Db::table('fa_store_sku')
                    ->alias('a')
                    ->join(['fa_store_house' => 'b'], 'a.store_id=b.id')
                    ->where('a.sku', $sku)
                    ->value('b.coding');
            $data[$sku]['sku'] = $sku;
            $data[$sku]['number']++;
        }

        // $b=array();
        // foreach($sku as $v){
        //     $b[]=$v['sku'];
        // }
        // dump($b);
        // $c=array_unique($b);
        // foreach($c as$k => $v){
        //     $n=0;
        //     foreach($sku as $t){
        //         if($v==$t['sku'])
        //             $n++;
        //     }
        //     $new[$v]=$n;
        // }
        // dump($new);
        // foreach ($sku as $ky=>$ite){
        //     $new_value = array_keys($new);
        //     $count = count($new_value)-1;
        //     for ($i=0;$i<=$count;$i++){
        //         if ($new_value[$i] == $ite['sku']){
        //             $sku[$ky]['number'] = $new[$new_value[$i]];
        //         }
        //     }
        // }
        // dump($sku);
        // $sku =array_merge(array_unique($sku, SORT_REGULAR));
        // dump($sku);die();

        $data = array_values($data);
        $spreadsheet = new Spreadsheet();
        //常规方式：利用setCellValue()填充数据
        $spreadsheet
            ->setActiveSheetIndex(0)->setCellValue("A1", "仓库SKU")
            ->setCellValue("B1", "库位号")
            ->setCellValue("C1", "数量");
        foreach ($data as $key => $value) {
            $spreadsheet->getActiveSheet()->setCellValueExplicit("A" . ($key * 1 + 2), $value['sku'], \PhpOffice\PhpSpreadsheet\Cell\DataType::TYPE_STRING);
            $spreadsheet->getActiveSheet()->setCellValue("B" . ($key * 1 + 2), $value['location']);
            $spreadsheet->getActiveSheet()->setCellValue("C" . ($key * 1 + 2), $value['number']);
        }
        //设置宽度
        $spreadsheet->getActiveSheet()->getColumnDimension('A')->setWidth(20);
        $spreadsheet->getActiveSheet()->getColumnDimension('B')->setWidth(20);
        $spreadsheet->getActiveSheet()->getColumnDimension('C')->setWidth(20);

        //设置边框
        $border = [
            'borders' => [
                'allBorders' => [
                    'borderStyle' => \PhpOffice\PhpSpreadsheet\Style\Border::BORDER_THIN, // 设置border样式
                    'color' => ['argb' => 'FF000000'], // 设置border颜色
                ],
            ],
        ];

        $spreadsheet->getDefaultStyle()->getFont()->setName('微软雅黑')->setSize(12);

        $setBorder = 'A1:' . $spreadsheet->getActiveSheet()->getHighestColumn() . $spreadsheet->getActiveSheet()->getHighestRow();
        $spreadsheet->getActiveSheet()->getStyle($setBorder)->applyFromArray($border);

        $spreadsheet->getActiveSheet()->getStyle('A1:C' . $spreadsheet->getActiveSheet()->getHighestRow())->getAlignment()->setHorizontal(\PhpOffice\PhpSpreadsheet\Style\Alignment::HORIZONTAL_CENTER);
        $spreadsheet->setActiveSheetIndex(0);

        $format = 'xlsx';
        $savename = '配货列表待打印数据' . date("YmdHis", time());

        if ($format == 'xls') {
            //输出Excel03版本
            header('Content-Type:application/vnd.ms-excel');
            $class = "\PhpOffice\PhpSpreadsheet\Writer\Xls";
        } elseif ($format == 'xlsx') {
            //输出07Excel版本
            header('Content-Type: application/vnd.openxmlformats-officedocument.spreadsheetml.sheet');
            $class = "\PhpOffice\PhpSpreadsheet\Writer\Xlsx";
        }

        //输出名称
        header('Content-Disposition: attachment;filename="' . $savename . '.' . $format . '"');
        //禁止缓存
        header('Cache-Control: max-age=0');
        $writer = new $class($spreadsheet);

        $writer->save('php://output');
    }


    /**
     * 镜片详情
     *
     * @Description
     * @author wpl
     * @since 2020/11/09 18:03:41 
     * @param [type] $ids
     * @return void
     */
    public function detail($ids = null)
    {
        $row = $this->model->get($ids);
        !$row && $this->error(__('No Results were found'));

        //查询处方详情
        $result = $this->_new_order_item_option->get($row->option_id)->toArray();

        //获取更改镜框最新信息
        $change_sku = $this->_work_order_change_sku
            ->alias('a')
            ->join(['fa_work_order_measure' => 'b'], 'a.measure_id=b.id')
            ->where([
                'a.change_type' => 1,
                'a.item_order_number' => $row->item_order_number,
                'b.operation_type' => 1
            ])
            ->order('a.id', 'desc')
            ->value('a.change_sku');
        if ($change_sku) {
            $result['sku'] = $change_sku;
        }

        //获取更改镜片最新处方信息
        $change_lens = $this->_work_order_change_sku
            ->alias('a')
            ->field('a.od_sph,a.od_cyl,a.od_axis,a.od_add,a.pd_r,a.od_pv,a.od_bd,a.od_pv_r,a.od_bd_r,a.os_sph,a.os_cyl,a.os_axis,a.os_add,a.pd_l,a.os_pv,a.os_bd,a.os_pv_r,a.os_bd_r,a.lens_number,a.recipe_type as prescription_type,prescription_option')
            ->join(['fa_work_order_measure' => 'b'], 'a.measure_id=b.id')
            ->where([
                'a.change_type' => 2,
                'a.item_order_number' => $row->item_order_number,
                'b.operation_type' => 1
            ])
            ->order('a.id', 'desc')
            ->find();
        if ($change_lens) {
            $change_lens = $change_lens->toArray();

            //处理pd值
            if ($change_lens['pd_l'] && $change_lens['pd_r']) {
                $change_lens['pd'] = '';
                $change_lens['pdcheck'] = 'on';
            } else {
                $change_lens['pd'] = $change_lens['pd_r'] ?: $change_lens['pd_l'];
                $change_lens['pdcheck'] = '';
            }

            //处理斜视值
            if ($change_lens['od_pv'] || $change_lens['os_pv']) {
                $change_lens['prismcheck'] = 'on';
            } else {
                $change_lens['prismcheck'] = '';
            }

            //处理镀膜
            $prescription_option = unserialize($change_lens['prescription_option']);
            $change_lens['coating_name'] = $prescription_option['coating_name'] ?: '';
            unset($change_lens['prescription_option']);

            $result = array_merge($result, $change_lens);
        }

        //获取镜片名称
        $lens_name = '';
        if ($result['lens_number']) {
            //获取镜片编码及名称
            $lens_name = $this->_lens_data->where('lens_number', $result['lens_number'])->value('lens_name');
        }
        $result['lens_name'] = $lens_name;
        $this->assign('result', $result);
        return $this->view->fetch();
    }

    /**
     * 获取镜架尺寸
     *
     * @Description
     * @author wpl
     * @since 2020/11/13 10:08:45 
     * @param [type] $product_id
     * @param [type] $site
     * @return void
     */
    protected function get_frame_lens_width_height_bridge($product_id, $site)
    {
        if ($product_id) {

            if ($site == 3) {
                $querySql = "select cpev.entity_type_id,cpev.attribute_id,cpev.`value`,cpev.entity_id
                from catalog_product_entity_varchar cpev LEFT JOIN catalog_product_entity cpe on cpe.entity_id=cpev.entity_id 
                where cpev.attribute_id in(146,147,149) and cpev.store_id=0 and cpev.entity_id=$product_id";

                $lensSql = "select cpev.entity_type_id,cpev.attribute_id,cpev.`value`,cpev.entity_id
                from catalog_product_entity_decimal cpev LEFT JOIN catalog_product_entity cpe on cpe.entity_id=cpev.entity_id 
                where cpev.attribute_id in(146,147) and cpev.store_id=0 and cpev.entity_id=$product_id";
            } else {
                $querySql = "select cpev.entity_type_id,cpev.attribute_id,cpev.`value`,cpev.entity_id
                from catalog_product_entity_varchar cpev LEFT JOIN catalog_product_entity cpe on cpe.entity_id=cpev.entity_id 
                where cpev.attribute_id in(161,163,164) and cpev.store_id=0 and cpev.entity_id=$product_id";
            }

            switch ($site) {
                case 1:
                    $model = Db::connect('database.db_zeelool');
                    break;
                case 2:
                    $model = Db::connect('database.db_voogueme');
                    break;
                case 3:
                    $model = Db::connect('database.db_nihao');
                    break;
                case 4:
                    $model = Db::connect('database.db_meeloog');
                    break;
                case 5:
                    $model = Db::connect('database.db_weseeoptical');
                    break;
                case 9:
                    $model = Db::connect('database.db_zeelool_es');
                    break;
                case 10:
                    $model = Db::connect('database.db_zeelool_de');
                    break;
                case 11:
                    $model = Db::connect('database.db_zeelool_jp');
                    break;
                default:
                    break;
            }

            $resultList = $model->query($querySql);
            $result = array();
            //你好站
            if ($site == 3) {
                $lensList = $model->query($lensSql);
                if ($lensList) {
                    foreach ($lensList as $key => $value) {

                        if ($value['attribute_id'] == 146) {
                            $result['lens_width'] = $value['value'];
                        }
                        if ($value['attribute_id'] == 147) {
                            $result['lens_height'] = $value['value'];
                        }
                    }
                }
            }
            if ($resultList) {
                foreach ($resultList as $key => $value) {
                    //你好站
                    if ($site == 3) {

                        if ($value['attribute_id'] == 149) {
                            $result['bridge'] = $value['value'];
                        }
                    } else {
                        if ($value['attribute_id'] == 161) {
                            $result['lens_width'] = $value['value'];
                        }
                        if ($value['attribute_id'] == 164) {
                            $result['lens_height'] = $value['value'];
                        }
                        if ($value['attribute_id'] == 163) {
                            $result['bridge'] = $value['value'];
                        }
                    }
                }
            }
        }
        return $result;
    }

    /**
     * 批量导出
     *
     * @Description
     * @author wpl
     * @since 2020/11/12 08:54:05 
     * @return void
     */
    public function batch_export_xls()
    {
        set_time_limit(0);
        ini_set('memory_limit', '512M');
        //根据传的标签切换状态
        $label = $this->request->get('label', 0);
        $ids = input('ids');
        $map = [];
        if ($ids) {
            $map['a.id'] = ['in', $ids];
            $where = [];
            $sort = 'a.created_at';
            $order = 'desc';
        } else {

            //普通状态剔除跟单数据
            if (!in_array($label, [0, 8])) {
                if (7 == $label) {
                    $map['a.status'] = [['>', 6], ['<', 9]];
                } else {
                    $map['a.status'] = $label;
                }
                $map['a.temporary_house_id|a.abnormal_house_id'] = 0;
            }

            $filter = json_decode($this->request->get('filter'), true);

            if ($filter['abnormal'] || $filter['stock_house_num']) {
                //                //筛选异常
                if ($filter['abnormal']) {
                    $abnormal_where['type'] = $filter['abnormal'][0];
                    if (8 == $label) {
                        $abnormal_where['status'] = 1;
                    }

                    $item_process_id = $this->_distribution_abnormal
                        ->where($abnormal_where)
                        ->column('item_process_id');
                    $map['a.id'] = ['in', $item_process_id];
                }

                //筛选库位号
                if ($filter['stock_house_num']) {
                    $stock_house_where['coding'] = ['like', $filter['stock_house_num'] . '%'];
                    if (8 == $label) {
                        $stock_house_where['type'] = ['>', 2];
                    } else {
                        $stock_house_where['type'] = 2;
                    }
                    $stock_house_id = $this->_stock_house
                        ->where($stock_house_where)
                        ->column('id');
                    $map['a.temporary_house_id|a.abnormal_house_id'] = ['in', $stock_house_id];
                }
                unset($filter['abnormal']);
                unset($filter['stock_house_num']);
                unset($filter['is_task']);
            }

            if ($filter['a.created_at']) {
                $time = explode(' - ', $filter['a.created_at']);

                $map['a.created_at'] = ['between', [strtotime($time[0]), strtotime($time[1])]];
            }
            if ($filter['site']) {
                $map['a.site'] = ['in', $filter['site']];
                unset($filter['site']);
            }
            //加工类型
            if ($filter['order_prescription_type']) {
                $map['a.order_prescription_type'] = ['in', $filter['order_prescription_type']];
                unset($filter['order_prescription_type']);
            }
            //订单类型
            if ($filter['order_type']) {
                $map['b.order_type'] = ['in', $filter['order_type']];
                unset($filter['order_type']);
            }
            if ($filter['distribution_status']) {
                $map['a.distribution_status'] = ['in', $filter['distribution_status']];
                unset($filter['distribution_status']);
            }
            if ($filter['status']) {
                $map['b.status'] = ['in', $filter['status']];
                unset($filter['status']);
            }
            $this->request->get(['filter' => json_encode($filter)]);

            list($where, $sort, $order) = $this->buildparams();
        }

        $sort = 'a.id';

        $list = $this->model
            ->alias('a')
            ->field('a.id as aid,a.item_order_number,a.sku,a.order_prescription_type,b.increment_id,b.total_qty_ordered,b.site,a.distribution_status,a.created_at,c.*,b.base_grand_total')
            ->join(['fa_order' => 'b'], 'a.order_id=b.id')
            ->join(['fa_order_item_option' => 'c'], 'a.option_id=c.id')
            ->where($where)
            ->where($map)
            ->order($sort, $order)
            ->select();
        $list = collection($list)->toArray();
        //从数据库查询需要的数据
        $spreadsheet = new Spreadsheet();

        //常规方式：利用setCellValue()填充数据
        $spreadsheet->setActiveSheetIndex(0)
            ->setCellValue("A1", "日期")
            ->setCellValue("B1", "订单号")
            ->setCellValue("C1", "子单号")
            ->setCellValue("D1", "SKU")
            ->setCellValue("E1", "站点")
            ->setCellValue("F1", "子单号状态")
            ->setCellValue("G1", "眼球")
            ->setCellValue("H1", "SPH")
            ->setCellValue("I1", "CYL")
            ->setCellValue("J1", "AXI")
            ->setCellValue("K1", "ADD")
            ->setCellValue("L1", "单PD")
            ->setCellValue("M1", "PD")
            ->setCellValue("N1", "镜片")
            ->setCellValue("O1", "镜框宽度")
            ->setCellValue("P1", "镜框高度")
            ->setCellValue("Q1", "bridge")
            ->setCellValue("R1", "处方类型")
            ->setCellValue("S1", "Prism\n(out/in)")
            ->setCellValue("T1", "Direct\n(out/in)")
            ->setCellValue("U1", "Prism\n(up/down)")
            ->setCellValue("V1", "Direct\n(up/down)")
            ->setCellValue("W1", "订单金额")
            ->setCellValue("X1", "ID");;
        $spreadsheet->setActiveSheetIndex(0)->setTitle('订单处方');

        //站点列表
        $site_list = [
            1 => 'Zeelool',
            2 => 'Voogueme',
            3 => 'Nihao',
            4 => 'Meeloog',
            5 => 'Wesee',
            8 => 'Amazon',
            9 => 'Zeelool_es',
            10 => 'Zeelool_de',
            11 => 'Zeelool_jp'
        ];

        //子单号状态
        $distribution_status_list = [
            1 => '待打印标签',
            2 => '待配货',
            3 => '待配镜片',
            4 => '待加工',
            5 => '待印logo',
            6 => '待成品质检',
            7 => '待合单',
            8 => '合单中',
            9 => '合单完成'
        ];

        //获取更改镜框最新信息
        $change_sku = $this->_work_order_change_sku
            ->alias('a')
            ->join(['fa_work_order_measure' => 'b'], 'a.measure_id=b.id')
            ->where([
                'a.change_type' => 1,
                'a.item_order_number' => ['in', array_column($list, 'item_order_number')],
                'b.operation_type' => 1
            ])
            ->order('a.id', 'desc')
            ->group('a.item_order_number')
            ->column('a.change_sku', 'a.item_order_number');

        //获取更改镜片最新处方信息
        $change_lens = $this->_work_order_change_sku
            ->alias('a')
            ->join(['fa_work_order_measure' => 'b'], 'a.measure_id=b.id')
            ->where([
                'a.change_type' => 2,
                'a.item_order_number' => ['in', array_column($list, 'item_order_number')],
                'b.operation_type' => 1
            ])
            ->order('a.id', 'desc')
            ->group('a.item_order_number')
            ->column('a.od_sph,a.od_cyl,a.od_axis,a.od_add,a.pd_r,a.od_pv,a.od_bd,a.od_pv_r,a.od_bd_r,a.os_sph,a.os_cyl,a.os_axis,a.os_add,a.pd_l,a.os_pv,a.os_bd,a.os_pv_r,a.os_bd_r,a.lens_number,a.recipe_type as prescription_type', 'a.item_order_number');
        if ($change_lens) {
            foreach ($change_lens as $key => $val) {
                if ($val['pd_l'] && $val['pd_r']) {
                    $change_lens[$key]['pd'] = '';
                    $change_lens[$key]['pdcheck'] = 'on';
                } else {
                    $change_lens[$key]['pd'] = $val['pd_r'] ?: $val['pd_l'];
                    $change_lens[$key]['pdcheck'] = '';
                }
            }
        }

        //获取镜片编码及名称
        $lens_list = $this->_lens_data->column('lens_name', 'lens_number');
        foreach ($list as $key => &$value) {
            //更改镜框最新sku
            if ($change_sku[$value['item_order_number']]) {
                $value['sku'] = $change_sku[$value['item_order_number']];
            }

            //更改镜片最新数据
            if ($change_lens[$value['item_order_number']]) {
                $value = array_merge($value, $change_lens[$value['item_order_number']]);
            }

            //网站SKU转换仓库SKU
            $value['prescription_type'] = isset($value['prescription_type']) ? $value['prescription_type'] : '';
            $value['od_sph'] = isset($value['od_sph']) ? urldecode($value['od_sph']) : '';
            $value['os_sph'] = isset($value['os_sph']) ? urldecode($value['os_sph']) : '';
            $value['od_cyl'] = isset($value['od_cyl']) ? urldecode($value['od_cyl']) : '';
            $value['os_cyl'] = isset($value['os_cyl']) ? urldecode($value['os_cyl']) : '';
            $spreadsheet->getActiveSheet()->setCellValue("A" . ($key * 2 + 2), date('Y-m-d', $value['created_at']));
            $spreadsheet->getActiveSheet()->setCellValue("B" . ($key * 2 + 2), $value['increment_id']);
            $spreadsheet->getActiveSheet()->setCellValue("C" . ($key * 2 + 2), $value['item_order_number']);
            $spreadsheet->getActiveSheet()->setCellValue("D" . ($key * 2 + 2), $value['sku']);
            $spreadsheet->getActiveSheet()->setCellValue("E" . ($key * 2 + 2), $site_list[$value['site']]);
            $spreadsheet->getActiveSheet()->setCellValue("F" . ($key * 2 + 2), $distribution_status_list[$value['distribution_status']]);
            $spreadsheet->getActiveSheet()->setCellValue("G" . ($key * 2 + 2), '右眼');
            $spreadsheet->getActiveSheet()->setCellValue("G" . ($key * 2 + 3), '左眼');
            $spreadsheet->getActiveSheet()->setCellValue("H" . ($key * 2 + 2), (float)$value['od_sph'] > 0 ? ' +' . number_format($value['od_sph'] * 1, 2) : ' ' . $value['od_sph']);
            $spreadsheet->getActiveSheet()->setCellValue("H" . ($key * 2 + 3), (float)$value['os_sph'] > 0 ? ' +' . number_format($value['os_sph'] * 1, 2) : ' ' . $value['os_sph']);
            $spreadsheet->getActiveSheet()->setCellValue("I" . ($key * 2 + 2), (float)$value['od_cyl'] > 0 ? ' +' . number_format($value['od_cyl'] * 1, 2) : ' ' . $value['od_cyl']);
            $spreadsheet->getActiveSheet()->setCellValue("I" . ($key * 2 + 3), (float)$value['os_cyl'] > 0 ? ' +' . number_format($value['os_cyl'] * 1, 2) : ' ' . $value['os_cyl']);
            $spreadsheet->getActiveSheet()->setCellValue("J" . ($key * 2 + 2), $value['od_axis']);
            $spreadsheet->getActiveSheet()->setCellValue("J" . ($key * 2 + 3), $value['os_axis']);
            $value['os_add'] = urldecode($value['os_add']);
            $value['od_add'] = urldecode($value['od_add']);
            if ($value['os_add'] && $value['os_add'] && (float)($value['os_add']) * 1 != 0 && (float)($value['od_add']) * 1 != 0) {
                $spreadsheet->getActiveSheet()->setCellValue("K" . ($key * 2 + 2), $value['od_add']);
                $spreadsheet->getActiveSheet()->setCellValue("K" . ($key * 2 + 3), $value['os_add']);
            } else {

                if ($value['os_add'] && (float)$value['os_add'] * 1 != 0) {
                    //数值在上一行合并有效，数值在下一行合并后为空
                    $spreadsheet->getActiveSheet()->setCellValue("K" . ($key * 2 + 2), $value['os_add']);
                    $spreadsheet->getActiveSheet()->mergeCells("K" . ($key * 2 + 2) . ":K" . ($key * 2 + 3));
                } else {
                    //数值在上一行合并有效，数值在下一行合并后为空
                    $spreadsheet->getActiveSheet()->setCellValue("K" . ($key * 2 + 2), $value['od_add']);
                    $spreadsheet->getActiveSheet()->mergeCells("K" . ($key * 2 + 2) . ":K" . ($key * 2 + 3));
                }
            }

            $spreadsheet->getActiveSheet()->setCellValue("L" . ($key * 2 + 2), $value['pd_r']);
            $spreadsheet->getActiveSheet()->setCellValue("L" . ($key * 2 + 3), $value['pd_l']);
            $spreadsheet->getActiveSheet()->setCellValue("M" . ($key * 2 + 2), $value['pd']);
            $spreadsheet->getActiveSheet()->mergeCells("M" . ($key * 2 + 2) . ":M" . ($key * 2 + 3));

            //过滤饰品站
            if ($value['site'] != 12) {
                //查询镜框尺寸
                $tmp_bridge = $this->get_frame_lens_width_height_bridge($value['product_id'], $value['site']);
            }

            $lens_name = $lens_list[$value['lens_number']] ?: $value['web_lens_name'];
            $spreadsheet->getActiveSheet()->setCellValue("N" . ($key * 2 + 2), $lens_name);
            $spreadsheet->getActiveSheet()->setCellValue("O" . ($key * 2 + 2), $tmp_bridge['lens_width']);
            $spreadsheet->getActiveSheet()->setCellValue("P" . ($key * 2 + 2), $tmp_bridge['lens_height']);
            $spreadsheet->getActiveSheet()->setCellValue("Q" . ($key * 2 + 2), $tmp_bridge['bridge']);
            $spreadsheet->getActiveSheet()->setCellValue("R" . ($key * 2 + 2), $value['prescription_type']);
            $spreadsheet->getActiveSheet()->setCellValue("S" . ($key * 2 + 2), isset($value['od_pv']) ? $value['od_pv'] : '');
            $spreadsheet->getActiveSheet()->setCellValue("S" . ($key * 2 + 3), isset($value['os_pv']) ? $value['os_pv'] : '');

            $spreadsheet->getActiveSheet()->setCellValue("T" . ($key * 2 + 2), isset($value['od_bd']) ? $value['od_bd'] : '');
            $spreadsheet->getActiveSheet()->setCellValue("T" . ($key * 2 + 3), isset($value['os_bd']) ? $value['os_bd'] : '');

            $spreadsheet->getActiveSheet()->setCellValue("U" . ($key * 2 + 2), isset($value['od_pv_r']) ? $value['od_pv_r'] : '');
            $spreadsheet->getActiveSheet()->setCellValue("U" . ($key * 2 + 3), isset($value['os_pv_r']) ? $value['os_pv_r'] : '');

            $spreadsheet->getActiveSheet()->setCellValue("V" . ($key * 2 + 2), isset($value['od_bd_r']) ? $value['od_bd_r'] : '');
            $spreadsheet->getActiveSheet()->setCellValue("V" . ($key * 2 + 3), isset($value['os_bd_r']) ? $value['os_bd_r'] : '');
            $spreadsheet->getActiveSheet()->setCellValue("W" . ($key * 2 + 2), $value['base_grand_total']);
            $spreadsheet->getActiveSheet()->setCellValue("X" . ($key * 2 + 2), $value['aid']);

            //合并单元格
            $spreadsheet->getActiveSheet()->mergeCells("A" . ($key * 2 + 2) . ":A" . ($key * 2 + 3));
            $spreadsheet->getActiveSheet()->mergeCells("B" . ($key * 2 + 2) . ":B" . ($key * 2 + 3));
            $spreadsheet->getActiveSheet()->mergeCells("C" . ($key * 2 + 2) . ":C" . ($key * 2 + 3));
            $spreadsheet->getActiveSheet()->mergeCells("D" . ($key * 2 + 2) . ":D" . ($key * 2 + 3));
            $spreadsheet->getActiveSheet()->mergeCells("E" . ($key * 2 + 2) . ":E" . ($key * 2 + 3));
            $spreadsheet->getActiveSheet()->mergeCells("F" . ($key * 2 + 2) . ":F" . ($key * 2 + 3));


            $spreadsheet->getActiveSheet()->mergeCells("M" . ($key * 2 + 2) . ":M" . ($key * 2 + 3));
            $spreadsheet->getActiveSheet()->mergeCells("N" . ($key * 2 + 2) . ":N" . ($key * 2 + 3));
            $spreadsheet->getActiveSheet()->mergeCells("O" . ($key * 2 + 2) . ":O" . ($key * 2 + 3));
            $spreadsheet->getActiveSheet()->mergeCells("P" . ($key * 2 + 2) . ":P" . ($key * 2 + 3));
            $spreadsheet->getActiveSheet()->mergeCells("Q" . ($key * 2 + 2) . ":Q" . ($key * 2 + 3));
            $spreadsheet->getActiveSheet()->mergeCells("R" . ($key * 2 + 2) . ":R" . ($key * 2 + 3));
            $spreadsheet->getActiveSheet()->mergeCells("W" . ($key * 2 + 2) . ":W" . ($key * 2 + 3));

        }

        //设置宽度
        $spreadsheet->getActiveSheet()->getColumnDimension('A')->setWidth(12);
        $spreadsheet->getActiveSheet()->getColumnDimension('B')->setWidth(12);
        $spreadsheet->getActiveSheet()->getColumnDimension('C')->setWidth(20);
        $spreadsheet->getActiveSheet()->getColumnDimension('D')->setWidth(20);
        $spreadsheet->getActiveSheet()->getColumnDimension('E')->setWidth(20);
        $spreadsheet->getActiveSheet()->getColumnDimension('N')->setWidth(40);
        $spreadsheet->getActiveSheet()->getColumnDimension('F')->setWidth(15);
        $spreadsheet->getActiveSheet()->getColumnDimension('G')->setWidth(15);
        $spreadsheet->getActiveSheet()->getColumnDimension('H')->setWidth(15);
        $spreadsheet->getActiveSheet()->getColumnDimension('I')->setWidth(15);
        $spreadsheet->getActiveSheet()->getColumnDimension('J')->setWidth(15);
        $spreadsheet->getActiveSheet()->getColumnDimension('K')->setWidth(15);
        $spreadsheet->getActiveSheet()->getColumnDimension('L')->setWidth(15);
        $spreadsheet->getActiveSheet()->getColumnDimension('O')->setWidth(15);
        $spreadsheet->getActiveSheet()->getColumnDimension('P')->setWidth(15);
        $spreadsheet->getActiveSheet()->getColumnDimension('Q')->setWidth(15);
        $spreadsheet->getActiveSheet()->getColumnDimension('R')->setWidth(20);
        $spreadsheet->getActiveSheet()->getColumnDimension('S')->setWidth(15);
        $spreadsheet->getActiveSheet()->getColumnDimension('T')->setWidth(15);
        $spreadsheet->getActiveSheet()->getColumnDimension('U')->setWidth(15);
        $spreadsheet->getActiveSheet()->getColumnDimension('V')->setWidth(15);
        //自动换行
        $spreadsheet->getDefaultStyle()->getAlignment()->setWrapText(true);
        $spreadsheet->getDefaultStyle()->getFont()->setName('微软雅黑')->setSize(12);

        //设置边框
        $border = [
            'borders' => [
                'allBorders' => [
                    'borderStyle' => \PhpOffice\PhpSpreadsheet\Style\Border::BORDER_THIN, // 设置border样式
                    'color' => ['argb' => 'FF000000'], // 设置border颜色
                ],
            ],
        ];


        $setBorder = 'A1:' . $spreadsheet->getActiveSheet()->getHighestColumn() . $spreadsheet->getActiveSheet()->getHighestRow();
        $spreadsheet->getActiveSheet()->getStyle($setBorder)->applyFromArray($border);

        $spreadsheet->getActiveSheet()->getStyle('A1:X' . $spreadsheet->getActiveSheet()->getHighestRow())->getAlignment()->setHorizontal(\PhpOffice\PhpSpreadsheet\Style\Alignment::HORIZONTAL_CENTER);
        $spreadsheet->getActiveSheet()->getStyle('A1:X' . $spreadsheet->getActiveSheet()->getHighestRow())->getAlignment()->setVertical(\PhpOffice\PhpSpreadsheet\Style\Alignment::VERTICAL_CENTER);

        $spreadsheet->setActiveSheetIndex(0);

        $save_name = '配货列表' . date("YmdHis", time());
        //输出07Excel版本
        header('Content-Type: application/vnd.openxmlformats-officedocument.spreadsheetml.sheet');
        //输出名称
        header('Content-Disposition: attachment;filename="' . $save_name . '.xlsx"');
        //禁止缓存
        header('Cache-Control: max-age=0');
        $writer = new Xlsx($spreadsheet);
        $writer->save('php://output');
    }


    /**
     * 标记已打印
     * @Description
     * @return void
     * @since 2020/10/28 14:45:39
     * @author lzh
     */
    public function tag_printed()
    {
        $ids = input('id_params/a');
        !$ids && $this->error('请选择要标记的数据');

        //检测子订单状态
        $where = [
            'id' => ['in', $ids],
            'distribution_status' => ['neq', 1]
        ];
        $count = $this->model->where($where)->count();
        0 < $count && $this->error('存在非当前节点的子订单');

        //标记打印状态
        $this->model->startTrans();
        try {
            //标记状态
            $this->model->where(['id' => ['in', $ids]])->update(['distribution_status' => 2]);

            //记录配货日志
            $admin = (object)session('admin');
            DistributionLog::record($admin, $ids, 1, '标记打印完成');

            $this->model->commit();
        } catch (PDOException $e) {
            $this->model->rollback();
            $this->error($e->getMessage());
        } catch (Exception $e) {
            $this->model->rollback();
            $this->error($e->getMessage());
        }
        $this->success('标记成功!', '', 'success', 200);
    }

    /**
     * 打印标签
     *
     * @Description
     * @author wpl
     * @since 2020/11/10 10:36:22 
     * @return void
     */
    public function batch_print_label()
    {
        //禁用默认模板
        $this->view->engine->layout(false);
        ob_start();
        $ids = input('ids');
        !$ids && $this->error('缺少参数', url('index?ref=addtabs'));

        //获取子订单列表
        $list = $this->model
            ->alias('a')
            ->field('a.site,a.item_order_number,a.order_id,a.created_at,b.os_add,b.od_add,b.pdcheck,b.prismcheck,b.pd_r,b.pd_l,b.pd,b.od_pv,b.os_pv,b.od_bd,b.os_bd,b.od_bd_r,b.os_bd_r,b.od_pv_r,b.os_pv_r,b.index_name,b.coating_name,b.prescription_type,b.sku,b.od_sph,b.od_cyl,b.od_axis,b.os_sph,b.os_cyl,b.os_axis,b.lens_number,b.web_lens_name')
            ->join(['fa_order_item_option' => 'b'], 'a.option_id=b.id')
            ->where(['a.id' => ['in', $ids]])
            ->select();
        $list = collection($list)->toArray();
        $order_ids = array_column($list, 'order_id');
        $sku_arr = array_column($list, 'sku');

        //查询sku映射表
        // $item_res = $this->_item_platform_sku->cache(3600)->where(['platform_sku' => ['in', array_unique($sku_arr)]])->column('sku', 'platform_sku');

        //获取订单数据
        $order_list = $this->_new_order->where(['id' => ['in', array_unique($order_ids)]])->column('total_qty_ordered,increment_id', 'id');

        //查询产品货位号
        $cargo_number = $this->_stock_house->alias('a')->where(['status' => 1, 'b.is_del' => 1, 'a.type' => 1])->join(['fa_store_sku' => 'b'], 'a.id=b.store_id')->column('coding', 'sku');

        //获取更改镜框最新信息
        $change_sku = $this->_work_order_change_sku
            ->alias('a')
            ->join(['fa_work_order_measure' => 'b'], 'a.measure_id=b.id')
            ->where([
                'a.change_type' => 1,
                'a.item_order_number' => ['in', array_column($list, 'item_order_number')],
                'b.operation_type' => 1
            ])
            ->order('a.id', 'desc')
            ->group('a.item_order_number')
            ->column('a.change_sku', 'a.item_order_number');

        //获取更改镜片最新处方信息
        $change_lens = $this->_work_order_change_sku
            ->alias('a')
            ->join(['fa_work_order_measure' => 'b'], 'a.measure_id=b.id')
            ->where([
                'a.change_type' => 2,
                'a.item_order_number' => ['in', array_column($list, 'item_order_number')],
                'b.operation_type' => 1
            ])
            ->order('a.id', 'desc')
            ->group('a.item_order_number')
            ->column('a.od_sph,a.od_cyl,a.od_axis,a.od_add,a.pd_r,a.od_pv,a.od_bd,a.od_pv_r,a.od_bd_r,a.os_sph,a.os_cyl,a.os_axis,a.os_add,a.pd_l,a.os_pv,a.os_bd,a.os_pv_r,a.os_bd_r,a.lens_number,a.recipe_type as prescription_type', 'a.item_order_number');
        if ($change_lens) {
            foreach ($change_lens as $key => $val) {
                if ($val['pd_l'] && $val['pd_r']) {
                    $change_lens[$key]['pd'] = '';
                    $change_lens[$key]['pdcheck'] = 'on';
                } else {
                    $change_lens[$key]['pd'] = $val['pd_r'] ?: $val['pd_l'];
                    $change_lens[$key]['pdcheck'] = '';
                }
            }
        }

        //获取镜片编码及名称
        $lens_list = $this->_lens_data->column('lens_name', 'lens_number');

        $data = [];
        foreach ($list as $k => &$v) {
            //更改镜框最新sku
            if ($change_sku[$v['item_order_number']]) {
                $v['sku'] = $change_sku[$v['item_order_number']];
            }

            //转仓库SKU
            $trueSku = $this->_item_platform_sku->getTrueSku(trim($v['sku']), $v['site']);

            //更改镜片最新数据
            if ($change_lens[$v['item_order_number']]) {
                $v = array_merge($v, $change_lens[$v['item_order_number']]);
            }

            $item_order_number = $v['item_order_number'];
            $fileName = ROOT_PATH . "public" . DS . "uploads" . DS . "printOrder" . DS . "distribution" . DS . "new" . DS . "$item_order_number.png";
            $dir = ROOT_PATH . "public" . DS . "uploads" . DS . "printOrder" . DS . "distribution" . DS . "new";
            if (!file_exists($dir)) {
                mkdir($dir, 0777, true);
            }
            $img_url = "/uploads/printOrder/distribution/new/$item_order_number.png";

            //生成条形码
            $this->generate_barcode_new($item_order_number, $fileName);
            $v['created_at'] = date('Y-m-d H:i:s', $v['created_at']);
            $v['img_url'] = $img_url;

            //序号
            $serial = explode('-', $item_order_number);
            $v['serial'] = $serial[1];
            $v['total_qty_ordered'] = $order_list[$v['order_id']]['total_qty_ordered'];
            $v['increment_id'] = $order_list[$v['order_id']]['increment_id'];

            //库位号
            $v['coding'] = $cargo_number[$trueSku];

            //判断双ADD逻辑
            if ($v['os_add'] && $v['od_add'] && (float)$v['os_add'] * 1 != 0 && (float)$v['od_add'] * 1 != 0) {
                $v['total_add'] = '';
            } else {
                if ($v['os_add'] && (float)$v['os_add'] * 1 != 0) {
                    $v['total_add'] = $v['os_add'];
                } else {
                    $v['total_add'] = $v['od_add'];
                }
            }

            //获取镜片名称
            $v['lens_name'] = $lens_list[$v['lens_number']] ?: $v['web_lens_name'];

            $data[] = $v;
        }
        $this->assign('list', $data);
        $html = $this->view->fetch('print_label');
        echo $html;
    }


    public function save_order_statsu(){
        $map['increment_id'] = ['in',['100181408',
            '400409680',
            '100180688',
            '100179774',
            '400414709',
            '400425817',
            '500016847',
            '130079900',
            '300044713',
            '400425744',
            '400421790',
            '130078015',
            '400426437',
            '430241978',
            '430242375',
            '430238882',
            '600122332',
            '600122873',
            '100181629',
            '400426702',
            '400427440',
            '400421813',]];
<<<<<<< HEAD
        $data = Db::table('fa_order')->where($map)->field('id')->select();
        $result = array_reduce($data, function ($result, $value) {
            return array_merge($result, array_values($value));
        }, array());
        dump($result);die();


        //记录配货日志
        $admin = (object)session('admin');
        DistributionLog::record($admin, '100181408', 7, '标记打印完成');
=======
        $model = Db::connect('database.db_mojing_order');
        $data = $model->table('fa_order')->where($map)->field('id')->select();
        $result = array_reduce($data, function ($result, $value) {
            return array_merge($result, array_values($value));
        }, array());
        $where['order_id'] = ['in',$result];
        $values['distribution_status'] = 9;
        $values['updated_at'] = time();
        $model->table('fa_order_item_process')->where($where)->update($values);
        $cat['combine_status'] =1;
        $cat['store_house_id'] =0;
        $cat['check_status'] =1;
        $cat['check_time'] =time();
        $model->table('fa_order_process')->where($where)->update($cat);

        //记录配货日志
        $admin = (object)session('admin');
        DistributionLog::record($admin, '100181408', 7, '将100181408,400409680,100180688,100179774,400414709, 400425817,500016847,130079900,300044713等部分订单配货状态改为已合单');
>>>>>>> 587030e1
    }



    /**
     * 生成新的条形码
     */
    protected function generate_barcode_new($text, $fileName)
    {
        // 引用barcode文件夹对应的类
        Loader::import('BCode.BCGFontFile', EXTEND_PATH);
        //Loader::import('BCode.BCGColor',EXTEND_PATH);
        Loader::import('BCode.BCGDrawing', EXTEND_PATH);
        // 条形码的编码格式
        // Loader::import('BCode.BCGcode39',EXTEND_PATH,'.barcode.php');
        Loader::import('BCode.BCGcode128', EXTEND_PATH, '.barcode.php');

        // $code = '';
        // 加载字体大小
        $font = new \BCGFontFile(EXTEND_PATH . '/BCode/font/Arial.ttf', 18);
        //颜色条形码
        $color_black = new \BCGColor(0, 0, 0);
        $color_white = new \BCGColor(255, 255, 255);
        $label = new \BCGLabel();
        $label->setPosition(\BCGLabel::POSITION_TOP);
        $label->setText('');
        $label->setFont($font);
        $drawException = null;
        try {
            // $code = new \BCGcode39();
            $code = new \BCGcode128();
            $code->setScale(4);
            $code->setThickness(18); // 条形码的厚度
            $code->setForegroundColor($color_black); // 条形码颜色
            $code->setBackgroundColor($color_white); // 空白间隙颜色
            $code->setFont(0); //设置字体
            $code->addLabel($label); //设置字体
            $code->parse($text); // 条形码需要的数据内容
        } catch (\Exception $exception) {
            $drawException = $exception;
        }
        //根据以上条件绘制条形码
        $drawing = new \BCGDrawing('', $color_white);
        if ($drawException) {
            $drawing->drawException($drawException);
        } else {
            $drawing->setBarcode($code);
            if ($fileName) {
                // echo 'setFilename<br>';
                $drawing->setFilename($fileName);
            }
            $drawing->draw();
        }
        // 生成PNG格式的图片
        header('Content-Type: image/png');
        // header('Content-Disposition:attachment; filename="barcode.png"'); //自动下载
        $drawing->finish(\BCGDrawing::IMG_FORMAT_PNG);
    }

    /**
     * 更新配货状态
     *
     * @Description
     * @return void
     * @since 2020/10/28 14:45:39
     * @author lzh
     */
    public function set_status()
    {
        $ids = input('id_params/a');
        !$ids && $this->error('请选择要标记的数据');

        $check_status = input('status');
        empty($check_status) && $this->error('状态值不能为空');

        //检测异常状态
        $abnormal_count = $this->_distribution_abnormal
            ->where(['item_process_id' => ['in', $ids], 'status' => 1])
            ->count();
        0 < $abnormal_count && $this->error('有异常待处理的子订单');

        //检测配货状态
        $item_list = $this->model
            ->field('id,site,distribution_status,order_id,option_id,sku,item_order_number,order_prescription_type')
            ->where(['id' => ['in', $ids]])
            ->select();
        $item_list = collection($item_list)->toArray();
        $order_ids = [];
        $option_ids = [];
        $item_order_numbers = [];
        foreach ($item_list as $value) {
            $value['distribution_status'] != $check_status && $this->error('存在非当前节点的子订单');
            $order_ids[] = $value['order_id'];
            $option_ids[] = $value['option_id'];
            $item_order_numbers[] = $value['item_order_number'];
        }

        //查询订单号
        $order_ids = array_unique($order_ids);
        $increment_ids = $this->_new_order
            ->where(['id' => ['in', $order_ids], 'status' => 'processing'])
            ->column('increment_id');
        count($order_ids) != count($increment_ids) && $this->error('当前订单状态不可操作');

        //检测是否有工单未处理
        $check_work_order = $this->_work_order_measure
            ->alias('a')
            ->field('a.item_order_number,a.measure_choose_id')
            ->join(['fa_work_order_list' => 'b'], 'a.work_id=b.id')
            ->where([
                'a.operation_type' => 0,
                'b.platform_order' => ['in', $increment_ids],
                'b.work_status' => ['in', [1, 2, 3, 5]]
            ])
            ->select();
        if ($check_work_order) {
            foreach ($check_work_order as $val) {
                (3 == $val['measure_choose_id'] //主单取消措施未处理
                    ||
                    in_array($val['item_order_number'], $item_order_numbers) //子单措施未处理:更改镜框18、更改镜片19、取消20
                )

                    && $this->error('子单号：' . $val['item_order_number'] . '有工单未处理');
            }
        }

        //是否有子订单取消
        $check_cancel_order = $this->_work_order_change_sku
            ->alias('a')
            ->join(['fa_work_order_measure' => 'b'], 'a.measure_id=b.id')
            ->where([
                'a.change_type' => 3,
                'a.item_order_number' => ['in', $item_order_numbers],
                'b.operation_type' => 1
            ])
            ->value('a.item_order_number');
        $check_cancel_order && $this->error('子单号：' . $check_cancel_order . ' 已取消');

        //获取订单购买总数
        $total_list = $this->_new_order
            ->where(['id' => ['in', array_unique($order_ids)]])
            ->column('total_qty_ordered', 'id');

        //获取子订单处方数据
        $option_list = $this->_new_order_item_option
            ->field('id,is_print_logo')
            ->where(['id' => ['in', array_unique($option_ids)]])
            ->select();
        $option_list = array_column($option_list, NULL, 'id');

        //状态类型
        $status_arr = [
            2 => '配货',
            3 => '配镜片',
            4 => '加工',
            5 => '印logo',
            6 => '成品质检',
            8 => '合单'
        ];

        //操作人信息
        $admin = (object)session('admin');

        $this->_item->startTrans();
        $this->_stock_log->startTrans();
        $this->_new_order_process->startTrans();
        $this->model->startTrans();
        try {
            //更新状态
            foreach ($item_list as $value) {
                //下一步状态
                if (2 == $check_status) {
                    //根据处方类型字段order_prescription_type(现货处方镜、定制处方镜)判断是否需要配镜片
                    if (in_array($value['order_prescription_type'], [2, 3])) {
                        $save_status = 3;
                    } else {
                        if ($option_list[$value['option_id']]['is_print_logo']) {
                            $save_status = 5; //待印logo
                        } else {
                            if ($total_list[$value['order_id']]['total_qty_ordered'] > 1) {
                                $save_status = 7;
                            } else {
                                $save_status = 9;
                            }
                        }
                    }

                    //获取true_sku
                    $true_sku = $this->_item_platform_sku->getTrueSku($value['sku'], $value['site']);

                    //获取配货占用库存
                    $item_before = $this->_item
                        ->field('distribution_occupy_stock')
                        ->where(['sku' => $true_sku])
                        ->find();

                    //增加配货占用库存
                    $this->_item
                        ->where(['sku' => $true_sku])
                        ->setInc('distribution_occupy_stock', 1);

                    //记录库存日志
                    $this->_stock_log->setData([
                        'type' => 2,
                        'site' => $value['site'],
                        'modular' => 2,
                        'change_type' => 4,
                        'source' => 1,
                        'sku' => $true_sku,
                        'number_type' => 2,
                        'order_number' => $value['item_order_number'],
                        'distribution_stock_before' => $item_before['distribution_occupy_stock'],
                        'distribution_stock_change' => -1,
                        'create_person' => session('admin.nickname'),
                        'create_time' => time()
                    ]);
                } elseif (3 == $check_status) {

                    if (in_array($value['order_prescription_type'], [2, 3])) {
                        $save_status = 4;
                    } else {
                        if ($option_list[$value['option_id']]['is_print_logo']) {
                            $save_status = 5; //待印logo
                        } else {
                            if ($total_list[$value['order_id']]['total_qty_ordered'] > 1) {
                                $save_status = 7;
                            } else {
                                $save_status = 9;
                            }
                        }
                    }

                    // $save_status = 4;
                } elseif (4 == $check_status) {
                    if ($option_list[$value['option_id']]['is_print_logo']) {
                        $save_status = 5;
                    } else {
                        $save_status = 6;
                    }
                } elseif (5 == $check_status) {
                    $save_status = 6;
                } elseif (6 == $check_status) {
                    if ($total_list[$value['order_id']]['total_qty_ordered'] > 1) {
                        $save_status = 7;
                    } else {
                        $save_status = 9;
                    }
                }

                //订单主表标记已合单
                if (9 == $save_status) {
                    $this->_new_order_process->where(['order_id' => $value['order_id']])
                        ->update(['combine_status' => 1, 'check_status' => 0, 'combine_time' => time()]);
                }

                $this->model->where(['id' => $value['id']])->update(['distribution_status' => $save_status]);

                //操作成功记录
                DistributionLog::record($admin, $value['id'], $check_status, $status_arr[$check_status] . '完成');
            }

            $this->_item->commit();
            $this->_stock_log->commit();
            $this->_new_order_process->commit();
            $this->model->commit();
        } catch (PDOException $e) {
            $this->_item->rollback();
            $this->_stock_log->rollback();
            $this->_new_order_process->rollback();
            $this->model->rollback();
            $this->error($e->getMessage());
        } catch (Exception $e) {
            $this->_item->rollback();
            $this->_stock_log->rollback();
            $this->_new_order_process->rollback();
            $this->model->rollback();
            $this->error($e->getMessage());
        }

        $this->success('操作成功!', '', 'success', 200);
    }

    /**
     * 成检拒绝操作
     *
     * @Description
     * @return void
     * @since 2020/10/28 14:45:39
     * @author lzh
     */
    public function finish_refuse()
    {
        $ids = input('id_params/a');
        !$ids && $this->error('请选择要标记的数据');

        $reason = input('reason');
        !in_array($reason, [1, 2, 3, 4]) && $this->error('拒绝原因错误');

        //检测异常状态
        $abnormal_count = $this->_distribution_abnormal
            ->where(['item_process_id' => ['in', $ids], 'status' => 1])
            ->count();
        0 < $abnormal_count && $this->error('有异常待处理的子订单');

        //获取配货信息
        $item_list = $this->model
            ->field('id,site,sku,distribution_status,order_id,item_order_number')
            ->where(['id' => ['in', $ids]])
            ->select();
        empty($item_list) && $this->error('数据不存在');

        //检测配货状态
        $order_ids = [];
        $item_order_numbers = [];
        foreach ($item_list as $value) {
            6 != $value['distribution_status'] && $this->error('存在非当前节点的子订单');
            $order_ids[] = $value['order_id'];
            $item_order_numbers[] = $value['item_order_number'];
        }

        //查询订单号
        $order_ids = array_unique($order_ids);
        $increment_ids = $this->_new_order
            ->where(['id' => ['in', $order_ids], 'status' => 'processing'])
            ->column('increment_id');
        count($order_ids) != count($increment_ids) && $this->error('当前订单状态不可操作');

        //检测是否有工单未处理
        $check_work_order = $this->_work_order_measure
            ->alias('a')
            ->field('a.item_order_number,a.measure_choose_id')
            ->join(['fa_work_order_list' => 'b'], 'a.work_id=b.id')
            ->where([
                'a.operation_type' => 0,
                'b.platform_order' => ['in', $increment_ids],
                'b.work_status' => ['in', [1, 2, 3, 5]]
            ])
            ->select();
        if ($check_work_order) {
            foreach ($check_work_order as $val) {
                (3 == $val['measure_choose_id'] //主单取消措施未处理
                    ||
                    in_array($val['item_order_number'], $item_order_numbers) //子单措施未处理:更改镜框18、更改镜片19、取消20
                )
                && $this->error('子单号：' . $val['item_order_number'] . '有工单未处理');
            }
        }

        //是否有子订单取消
        $check_cancel_order = $this->_work_order_change_sku
            ->alias('a')
            ->join(['fa_work_order_measure' => 'b'], 'a.measure_id=b.id')
            ->where([
                'a.change_type' => 3,
                'a.item_order_number' => ['in', $item_order_numbers],
                'b.operation_type' => 1
            ])
            ->value('a.item_order_number');
        $check_cancel_order && $this->error('子单号：' . $check_cancel_order . ' 已取消');

        //状态
        $status_arr = [
            1 => ['status' => 4, 'name' => '质检拒绝：加工调整'],
            2 => ['status' => 2, 'name' => '质检拒绝：镜架报损'],
            3 => ['status' => 3, 'name' => '质检拒绝：镜片报损'],
            4 => ['status' => 5, 'name' => '质检拒绝：logo调整']
        ];
        $status = $status_arr[$reason]['status'];

        //操作人信息
        $admin = (object)session('admin');

        $this->model->startTrans();
        $this->_item->startTrans();
        $this->_item_platform_sku->startTrans();
        $this->_stock_log->startTrans();
        try {
            $save_data['distribution_status'] = $status;
            //如果回退到待加工步骤之前，清空定制片库位ID及定制片处理状态
            if (4 > $status) {
                $save_data['temporary_house_id'] = 0;

                $save_data['customize_status'] = 0;
            }

            //子订单状态回滚
            $this->model->where(['id' => ['in', $ids]])->update($save_data);

            //回退到待配货，解绑条形码
            if (2 == $status) {
                $this->_product_bar_code_item
                    ->allowField(true)
                    ->isUpdate(true, ['item_order_number' => ['in', $item_order_numbers]])
                    ->save(['item_order_number' => '']);
            }

            //记录日志
            DistributionLog::record($admin, array_column($item_list, 'id'), 6, $status_arr[$reason]['name']);

            //更新状态

            //质检拒绝：镜架报损，扣减可用库存、配货占用、总库存、虚拟仓库存
            if (2 == $reason) {
                foreach ($item_list as $value) {
                    //仓库sku、库存
                    $platform_info = $this->_item_platform_sku
                        ->field('sku,stock')
                        ->where(['platform_sku' => $value['sku'], 'platform_type' => $value['site']])
                        ->find();
                    $true_sku = $platform_info['sku'];

                    //检验库存
                    $stock_arr = $this->_item
                        ->where(['sku' => $true_sku])
                        ->field('stock,available_stock,distribution_occupy_stock')
                        ->find();

                    //扣减可用库存、配货占用、总库存
                    $this->_item
                        ->where(['sku' => $true_sku])
                        ->dec('available_stock', 1)
                        ->dec('distribution_occupy_stock', 1)
                        ->dec('stock', 1)
                        ->update();

                    //扣减虚拟仓库存
                    $this->_item_platform_sku
                        ->where(['sku' => $true_sku, 'platform_type' => $value['site']])
                        ->dec('stock', 1)
                        ->update();

                    //记录库存日志
                    $this->_stock_log->setData([
                        'type' => 2,
                        'site' => $value['site'],
                        'modular' => 3,
                        'change_type' => 5,
                        'source' => 2,
                        'sku' => $true_sku,
                        'number_type' => 2,
                        'order_number' => $value['item_order_number'],
                        'available_stock_before' => $stock_arr['available_stock'],
                        'available_stock_change' => -1,
                        'distribution_stock_before' => $stock_arr['distribution_occupy_stock'],
                        'distribution_stock_change' => -1,
                        'stock_before' => $stock_arr['stock'],
                        'stock_change' => -1,
                        'fictitious_before' => $platform_info['stock'],
                        'fictitious_change' => -1,
                        'create_person' => session('admin.nickname'),
                        'create_time' => time()
                    ]);
                }
            }

            $this->model->commit();
            $this->_item->commit();
            $this->_item_platform_sku->commit();
            $this->_stock_log->commit();
        } catch (PDOException $e) {
            $this->model->rollback();
            $this->_item->rollback();
            $this->_item_platform_sku->rollback();
            $this->_stock_log->rollback();
            $this->error($e->getMessage());
        } catch (Exception $e) {
            $this->model->rollback();
            $this->_item->rollback();
            $this->_item_platform_sku->rollback();
            $this->_stock_log->rollback();
            $this->error($e->getMessage());
        }
        $this->success('操作成功!', '', 'success', 200);
    }

    /**
     * 处理异常
     *
     * @Description
     * @return void
     * @since 2020/10/28 14:45:39
     * @author lzh
     */
    public function handle_abnormal($ids = null)
    {
        //检测配货状态
        $item_info = $this->model
            ->field('id,site,sku,distribution_status,abnormal_house_id,temporary_house_id,item_order_number')
            ->where(['id' => $ids])
            ->find();
        empty($item_info) && $this->error('子订单不存在');
        empty($item_info['abnormal_house_id']) && $this->error('当前子订单未标记异常');

        //检测异常状态
        $abnormal_info = $this->_distribution_abnormal
            ->field('id,type,remark')
            ->where(['item_process_id' => $ids, 'status' => 1])
            ->find();
        empty($abnormal_info) && $this->error('当前子订单异常信息获取失败');

        //状态列表
        $status_arr = [
            //1 => '待打印标签',
            2 => '待配货',
            3 => '待配镜片',
            4 => '待加工',
            5 => '待印logo',
            6 => '待成品质检'
        ];

        switch ($item_info['distribution_status']) {
            case $item_info['distribution_status'] < 4:
                unset($status_arr);
                $status_arr = [];
                break;
            case 4:
                unset($status_arr[4]);
                unset($status_arr[5]);
                unset($status_arr[6]);
                break;
            case 5:
                unset($status_arr[5]);
                unset($status_arr[6]);
                break;
            case 6:
                unset($status_arr[6]);
                break;
            case 7:
                unset($status_arr[1]);
                unset($status_arr[2]);
                unset($status_arr[3]);
                unset($status_arr[4]);
                unset($status_arr[5]);
                break;
        }
        if ($item_info['distribution_status'] == 3) {
            $status_arr[2] = '待配货';
        }
        //核实地址
        if($abnormal_info['type'] == 13){
            $status_arr = [];
        }

        //异常原因列表
        $abnormal_arr = [
            1 => '配货缺货',
            2 => '商品条码贴错',
            3 => '核实处方',
            4 => '镜片缺货',
            5 => '镜片重做',
            6 => '定制片超时',
            7 => '不可加工',
            8 => '镜架加工报损',
            9 => '镜片加工报损',
            10 => 'logo不可加工',
            11 => '镜架印logo报损',
            12 => '合单缺货',
            13 => '核实地址',
            14 => '物流退件',
            15 => '客户退件'
        ];

        if ($this->request->isAjax()) {
            //操作人信息
            $admin = (object)session('admin');

            //检测状态
            $check_status = [];

            //根据返回节点处理相关逻辑
            $status = input('status');
            switch ($status) {
                case 1:
                    $check_status = [4, 5, 6];
                    break;
                case 2:
                    $check_status = [3,4, 5, 6];
                    break;
                case 3:
                    $check_status = [4, 5, 6];
                    break;
                case 4:
                    $check_status = [5, 6];
                    break;
                case 5:
                    $check_status = [6];
                    break;
                case 6:
                    $check_status = [7];
                    break;
            }

            //检测状态
            !in_array($item_info['distribution_status'], $check_status) && $this->error('当前子订单不可返回至此节点');

            $this->model->startTrans();
            $this->_distribution_abnormal->startTrans();
            $this->_item_platform_sku->startTrans();
            $this->_item->startTrans();
            $this->_stock_log->startTrans();
            try {
                //异常库位占用数量-1
                $this->_stock_house
                    ->where(['id' => $item_info['abnormal_house_id']])
                    ->setDec('occupy', 1);

                //子订单状态回滚
                $save_data = [
                    'distribution_status' => $status, //配货状态
                    'abnormal_house_id' => 0 //异常库位ID
                ];

                //如果回退到待加工步骤之前，清空定制片库位ID及定制片处理状态
                if (4 > $status) {
                    $save_data['temporary_house_id'] = 0;
                    $save_data['customize_status'] = 0;

                    //定制片库位占用数量-1
                    if ($item_info['temporary_house_id']) {
                        $this->_stock_house
                            ->where(['id' => $item_info['temporary_house_id']])
                            ->setDec('occupy', 1);
                    }
                }

                $this->model->where(['id' => $ids])->update($save_data);

                //回退到待配货、待打印标签，解绑条形码
                if (3 > $status) {
                    $this->_product_bar_code_item
                        ->allowField(true)
                        ->isUpdate(true, ['item_order_number' => $item_info['item_order_number']])
                        ->save(['item_order_number' => '']);
                }

                //标记处理异常状态及时间
                $this->_distribution_abnormal->where(['id' => $abnormal_info['id']])->update(['status' => 2, 'do_time' => time(), 'do_person' => $admin->nickname]);

                //配货操作内容
                $remark = '处理异常：' . $abnormal_arr[$abnormal_info['type']] . ',当前节点：' . $status_arr[$item_info['distribution_status']] . ',返回节点：' . $status_arr[$status];

                //回滚至待配货扣减可用库存、虚拟仓库存、配货占用、总库存
                if (2 == $status) {
                    //获取工单更改镜框最新信息
                    $change_sku = $this->_work_order_change_sku
                        ->alias('a')
                        ->join(['fa_work_order_measure' => 'b'], 'a.measure_id=b.id')
                        ->where([
                            'a.change_type' => 1,
                            'a.item_order_number' => $item_info['item_order_number'],
                            'b.operation_type' => 1
                        ])
                        ->order('a.id', 'desc')
                        ->group('a.item_order_number')
                        ->value('a.change_sku');
                    if (!empty($change_sku)) {//存在已完成的更改镜片的工单，替换更改的sku
                        $item_info['sku'] = $change_sku;
                    }
                    //仓库sku、库存
                    $platform_info = $this->_item_platform_sku
                        ->field('sku,stock')
                        ->where(['platform_sku' => $item_info['sku'], 'platform_type' => $item_info['site']])
                        ->find();
                    $true_sku = $platform_info['sku'];

                    //检验库存
                    $stock_arr = $this->_item
                        ->where(['sku' => $true_sku])
                        ->field('stock,available_stock,distribution_occupy_stock')
                        ->find();

                    //扣减虚拟仓库存
                    $this->_item_platform_sku
                        ->where(['sku' => $true_sku, 'platform_type' => $item_info['site']])
                        ->dec('stock', 1)
                        ->update();

                    //扣减可用库存、配货占用库存、总库存
                    $this->_item
                        ->where(['sku' => $true_sku])
                        ->dec('available_stock', 1)
                        ->dec('distribution_occupy_stock', 1)
                        ->dec('stock', 1)
                        ->update();

                    //记录库存日志
                    $this->_stock_log->setData([
                        'type' => 2,
                        'site' => $item_info['site'],
                        'modular' => 5,
                        'change_type' => 4 == $item_info['distribution_status'] ? 8 : 9,
                        'source' => 1,
                        'sku' => $true_sku,
                        'number_type' => 2,
                        'order_number' => $item_info['item_order_number'],
                        'available_stock_before' => $stock_arr['available_stock'],
                        'available_stock_change' => -1,
                        'distribution_stock_before' => $stock_arr['distribution_occupy_stock'],
                        'distribution_stock_change' => -1,
                        'stock_before' => $stock_arr['stock'],
                        'stock_change' => -1,
                        'fictitious_before' => $platform_info['stock'],
                        'fictitious_change' => -1,
                        'create_person' => session('admin.nickname'),
                        'create_time' => time()
                    ]);

                    $remark .= ',扣减可用库存、虚拟仓库存、配货占用库存、总库存';
                }

                //记录日志
                DistributionLog::record($admin, $ids, 10, $remark);

                $this->model->commit();
                $this->_distribution_abnormal->commit();
                $this->_item_platform_sku->commit();
                $this->_item->commit();
                $this->_stock_log->commit();
            } catch (PDOException $e) {
                $this->model->rollback();
                $this->_distribution_abnormal->rollback();
                $this->_item_platform_sku->rollback();
                $this->_item->rollback();
                $this->_stock_log->rollback();
                $this->error($e->getMessage());
            } catch (Exception $e) {
                $this->model->rollback();
                $this->_distribution_abnormal->rollback();
                $this->_item_platform_sku->rollback();
                $this->_item->rollback();
                $this->_stock_log->rollback();
                $this->error($e->getMessage());
            }

            $this->success('处理成功!', '', 'success', 200);
        }

        $this->view->assign("status_arr", $status_arr);
        $this->view->assign("abnormal_arr", $abnormal_arr);
        $this->view->assign("row", $item_info);
        $this->view->assign("abnormal_info", $abnormal_info);
        return $this->view->fetch();
    }

    /**
     * 操作记录
     *
     * @Description
     * @return void
     * @since 2020/10/28 14:45:39
     * @author lzh
     */
    public function operation_log($ids = null)
    {
        //检测配货状态
        $item_info = $this->model
            ->field('id')
            ->where(['id' => $ids])
            ->find();
        empty($item_info) && $this->error('子订单不存在');

        //检测异常状态
        $list = (new DistributionLog())
            ->where(['item_process_id' => $ids])
            ->select();
        $list = collection($list)->toArray();

        $this->view->assign("list", $list);
        return $this->view->fetch();
    }

    /**
     * 批量创建工单
     *
     * @Description
     * @return void
     * @since 2020/11/20 14:54:39
     * @author wgj
     */
    public function add()
    {
        $ids = input('id_params/a'); //子单ID
        //!$ids && $this->error('请选择要创建工单的数据');
        if ($ids) {

            //获取子单号
            $item_process_numbers = $this->model->where(['id' => ['in', $ids]])->column('item_order_number');
            !$item_process_numbers && $this->error('子单不存在');

            //判断子单是否为同一主单
            $order_id = $this->model
                ->alias('a')
                ->join(['fa_order' => 'b'], 'a.order_id=b.id')
                ->where(['a.id' => ['in', $ids]])
                ->column('b.increment_id');
            !$order_id && $this->error('订单不存在');
            $order_id = array_unique(array_filter($order_id)); //数组去空、去重
            1 < count($order_id) && $this->error('所选子订单的主单不唯一');

            //检测是否有未处理工单
            $check_work_order = $this->_work_order_list
                ->where([
                    'work_status' => ['in', [1, 2, 3, 5]],
                    'platform_order' => $order_id[0]
                ])
                ->value('id');
            $check_work_order && $this->error('当前订单有未完成工单，不可创建工单');
        }

        //调用创建工单接口
        //saleaftermanage/work_order_list/add?order_number=123&order_item_numbers=35456,23465,1111
        $request = Request::instance();
        $url_domain = $request->domain();
        $url_root = $request->root();
        $url = $url_domain . $url_root;
        if ($ids) {
            $url = $url . '/saleaftermanage/work_order_list/add?order_number=' . $order_id[0] . '&order_item_numbers=' . implode(',', $item_process_numbers);
        } else {
            $url = $url . '/saleaftermanage/work_order_list/add';
        }
        //http://www.mojing.cn/admin_1biSSnWyfW.php/saleaftermanage/work_order_list/add?order_number=859063&order_item_numbers=430224120-03,430224120-04
        $this->success('跳转!', '', ['url' => $url], 200);
    }

    /**
     * 配货旧数据处理
     *
     * @Description
     * @return mixed
     * @since 2020/12/8 10:54:39
     * @author lzh
     */
    function legacy_data()
    {
        ini_set('memory_limit', '1024M');
        //站点列表
        $site_arr = [
            // 1 => [
            //     'name' => 'zeelool',
            //     'obj' => new \app\admin\model\order\printlabel\Zeelool,
            // ],
            // 2 => [
            //     'name' => 'voogueme',
            //     'obj' => new \app\admin\model\order\printlabel\Voogueme,
            // ], 
            3 => [
                'name' => 'nihao',
                'obj' => new \app\admin\model\order\printlabel\Nihao,
            ],
            4 => [
                'name' => 'weseeoptical',
                'obj' => new \app\admin\model\order\printlabel\Weseeoptical,
            ],
            // 5 => [
            //     'name' => 'meeloog',
            //     'obj' => new \app\admin\model\order\printlabel\Meeloog,
            // ],
            9 => [
                'name' => 'zeelool_es',
                'obj' => new \app\admin\model\order\printlabel\ZeeloolEs,
            ],
            10 => [
                'name' => 'zeelool_de',
                'obj' => new \app\admin\model\order\printlabel\ZeeloolDe,
            ],
            11 => [
                'name' => 'zeelool_jp',
                'obj' => new \app\admin\model\order\printlabel\ZeeloolJp,
            ]
        ];

        foreach ($site_arr as $key => $item) {
            echo $item['name'] . " Start\n";
            //获取已质检旧数据
            $list = $item['obj']
                ->field('entity_id,increment_id,
                custom_print_label_created_at_new,custom_print_label_person_new,
                custom_match_frame_created_at_new,custom_match_frame_person_new,
                custom_match_lens_created_at_new,custom_match_lens_person_new,
                custom_match_factory_created_at_new,custom_match_factory_person_new,
                custom_match_delivery_created_at_new,custom_match_delivery_person_new
               ')
                ->where([
                    'custom_is_delivery_new' => 1,
                    'custom_match_delivery_created_at_new' => ['between', ['2019-10-01', '2020-10-01']]
                ])
                ->select();

            $count = count($list);
            $handle = 0;
            if ($list) {
                foreach ($list as $value) {
                    try {
                        //主单业务表：fa_order_process：check_status=审单状态、check_time=审单时间、combine_status=合单状态、combine_time=合单状态
                        $do_time = strtotime($value['custom_match_delivery_created_at_new']) + 28800;
                        $this->_new_order_process
                            ->allowField(true)
                            ->save(
                                ['check_status' => 1, 'check_time' => $do_time, 'combine_status' => 1, 'combine_time' => $do_time],
                                ['entity_id' => $value['entity_id'], 'site' => $key]
                            );

                        //获取子单表id集
                        $item_process_ids = $this->model->where(['magento_order_id' => $value['entity_id'], 'site' => $key])->column('id');
                        if ($item_process_ids) {
                            //子单表：fa_order_item_process：distribution_status=配货状态
                            $this->model
                                ->allowField(true)
                                ->save(
                                    ['distribution_status' => 9],
                                    ['id' => ['in', $item_process_ids]]
                                );

                            /**配货日志 Start*/
                            //打印标签
                            if ($value['custom_print_label_created_at_new']) {
                                DistributionLog::record(
                                    (object)['nickname' => $value['custom_print_label_person_new']], //操作人
                                    $item_process_ids, //子单ID
                                    1, //操作类型
                                    '标记打印完成', //备注
                                    strtotime($value['custom_print_label_created_at_new']) //操作时间
                                );
                            }

                            //配货
                            if ($value['custom_match_frame_created_at_new']) {
                                DistributionLog::record(
                                    (object)['nickname' => $value['custom_match_frame_person_new']], //操作人
                                    $item_process_ids, //子单ID
                                    2, //操作类型
                                    '配货完成', //备注
                                    strtotime($value['custom_match_frame_created_at_new']) //操作时间
                                );
                            }

                            //配镜片
                            if ($value['custom_match_lens_created_at_new']) {
                                DistributionLog::record(
                                    (object)['nickname' => $value['custom_match_lens_person_new']], //操作人
                                    $item_process_ids, //子单ID
                                    3, //操作类型
                                    '配镜片完成', //备注
                                    strtotime($value['custom_match_lens_created_at_new']) //操作时间
                                );
                            }

                            //加工
                            if ($value['custom_match_factory_created_at_new']) {
                                DistributionLog::record(
                                    (object)['nickname' => $value['custom_match_factory_person_new']], //操作人
                                    $item_process_ids, //子单ID
                                    4, //操作类型
                                    '加工完成', //备注
                                    strtotime($value['custom_match_factory_created_at_new']) //操作时间
                                );

                                //成品质检
                                DistributionLog::record(
                                    (object)['nickname' => $value['custom_match_factory_person_new']], //操作人
                                    $item_process_ids, //子单ID
                                    6, //操作类型
                                    '成品质检完成', //备注
                                    strtotime($value['custom_match_factory_created_at_new']) //操作时间
                                );
                            }

                            //合单
                            if ($value['custom_match_delivery_created_at_new']) {
                                DistributionLog::record(
                                    (object)['nickname' => $value['custom_match_delivery_person_new']], //操作人
                                    $item_process_ids, //子单ID
                                    7, //操作类型
                                    '合单完成', //备注
                                    strtotime($value['custom_match_delivery_created_at_new']) //操作时间
                                );

                                //审单
                                DistributionLog::record(
                                    (object)['nickname' => $value['custom_match_delivery_person_new']], //操作人
                                    $item_process_ids, //子单ID
                                    8, //操作类型
                                    '审单完成', //备注
                                    strtotime($value['custom_match_delivery_created_at_new']) //操作时间
                                );
                            }
                            /**配货日志 End*/

                            $handle += 1;
                        } else {
                            echo $item['name'] . '-' . $value['increment_id'] . '：未获取到子单数据' . "\n";
                        }
                        echo 'id:' . $value['entity_id'] . '站点' . $key . 'ok';
                    } catch (PDOException $e) {
                        echo $item['name'] . '-' . $value['increment_id'] . '：' . $e->getMessage() . "\n";
                    } catch (Exception $e) {
                        echo $item['name'] . '-' . $value['increment_id'] . '：' . $e->getMessage() . "\n";
                    }
                }
            }

            echo $item['name'] . "：已质检-{$count}，已处理-{$handle} End\n";
        }
    }

    /**
     * 配货旧数据处理
     *
     * @Description
     * @return mixed
     * @since 2020/12/8 10:54:39
     * @author lzh
     */
    function legacy_data1()
    {
        ini_set('memory_limit', '1024M');
        //站点列表
        $site_arr = [
            1 => [
                'name' => 'zeelool',
                'obj' => new \app\admin\model\order\printlabel\Zeelool,
            ],
            2 => [
                'name' => 'voogueme',
                'obj' => new \app\admin\model\order\printlabel\Voogueme,
            ],
            3 => [
                'name' => 'nihao',
                'obj' => new \app\admin\model\order\printlabel\Nihao,
            ],
            4 => [
                'name' => 'weseeoptical',
                'obj' => new \app\admin\model\order\printlabel\Weseeoptical,
            ],
            // 5 => [
            //     'name' => 'meeloog',
            //     'obj' => new \app\admin\model\order\printlabel\Meeloog,
            // ],
            9 => [
                'name' => 'zeelool_es',
                'obj' => new \app\admin\model\order\printlabel\ZeeloolEs,
            ],
            10 => [
                'name' => 'zeelool_de',
                'obj' => new \app\admin\model\order\printlabel\ZeeloolDe,
            ],
            11 => [
                'name' => 'zeelool_jp',
                'obj' => new \app\admin\model\order\printlabel\ZeeloolJp,
            ]
        ];

        foreach ($site_arr as $key => $item) {
            echo $item['name'] . " Start\n";
            //获取已质检旧数据
            $list = $item['obj']
                ->field('entity_id,increment_id,
                custom_print_label_created_at_new,custom_print_label_person_new,
                custom_match_frame_created_at_new,custom_match_frame_person_new,
                custom_match_lens_created_at_new,custom_match_lens_person_new,
                custom_match_factory_created_at_new,custom_match_factory_person_new,
                custom_match_delivery_created_at_new,custom_match_delivery_person_new
               ')
                ->where([
                    'custom_is_delivery_new' => 1,
                    'custom_match_delivery_created_at_new' => ['between', ['2020-10-01', '2020-12-23']]
                ])
                ->select();

            // dump(collection($list)->toArray());die;
            $count = count($list);
            $handle = 0;
            if ($list) {
                foreach ($list as $value) {
                    try {
                        //主单业务表：fa_order_process：check_status=审单状态、check_time=审单时间、combine_status=合单状态、combine_time=合单时间
                        $do_time = strtotime($value['custom_match_delivery_created_at_new']) + 28800;
                        $this->_new_order_process
                            ->allowField(true)
                            ->where(['entity_id' => $value['entity_id'], 'site' => $key])
                            ->update(['check_status' => 1, 'check_time' => $do_time, 'combine_status' => 1, 'combine_time' => $do_time]);

                        //获取子单表id集
                        $item_process_ids = $this->model->where(['magento_order_id' => $value['entity_id'], 'site' => $key])->column('id');
                        if ($item_process_ids) {
                            //子单表：fa_order_item_process：distribution_status=配货状态
                            $this->model
                                ->allowField(true)
                                ->where(['id' => ['in', $item_process_ids]])
                                ->update(['distribution_status' => 9]);
                            /**配货日志 Start*/
                            //打印标签
                            if ($value['custom_print_label_created_at_new']) {
                                DistributionLog::record(
                                    (object)['nickname' => $value['custom_print_label_person_new']], //操作人
                                    $item_process_ids, //子单ID
                                    1, //操作类型
                                    '标记打印完成', //备注
                                    strtotime($value['custom_print_label_created_at_new']) //操作时间
                                );
                            }

                            //配货
                            if ($value['custom_match_frame_created_at_new']) {
                                DistributionLog::record(
                                    (object)['nickname' => $value['custom_match_frame_person_new']], //操作人
                                    $item_process_ids, //子单ID
                                    2, //操作类型
                                    '配货完成', //备注
                                    strtotime($value['custom_match_frame_created_at_new']) //操作时间
                                );
                            }

                            //配镜片
                            if ($value['custom_match_lens_created_at_new']) {
                                DistributionLog::record(
                                    (object)['nickname' => $value['custom_match_lens_person_new']], //操作人
                                    $item_process_ids, //子单ID
                                    3, //操作类型
                                    '配镜片完成', //备注
                                    strtotime($value['custom_match_lens_created_at_new']) //操作时间
                                );
                            }

                            //加工
                            if ($value['custom_match_factory_created_at_new']) {
                                DistributionLog::record(
                                    (object)['nickname' => $value['custom_match_factory_person_new']], //操作人
                                    $item_process_ids, //子单ID
                                    4, //操作类型
                                    '加工完成', //备注
                                    strtotime($value['custom_match_factory_created_at_new']) //操作时间
                                );

                                //成品质检
                                DistributionLog::record(
                                    (object)['nickname' => $value['custom_match_factory_person_new']], //操作人
                                    $item_process_ids, //子单ID
                                    6, //操作类型
                                    '成品质检完成', //备注
                                    strtotime($value['custom_match_factory_created_at_new']) //操作时间
                                );
                            }

                            //合单
                            if ($value['custom_match_delivery_created_at_new']) {
                                DistributionLog::record(
                                    (object)['nickname' => $value['custom_match_delivery_person_new']], //操作人
                                    $item_process_ids, //子单ID
                                    7, //操作类型
                                    '合单完成', //备注
                                    strtotime($value['custom_match_delivery_created_at_new']) //操作时间
                                );

                                //审单
                                DistributionLog::record(
                                    (object)['nickname' => $value['custom_match_delivery_person_new']], //操作人
                                    $item_process_ids, //子单ID
                                    8, //操作类型
                                    '审单完成', //备注
                                    strtotime($value['custom_match_delivery_created_at_new']) //操作时间
                                );
                            }
                            /**配货日志 End*/

                            $handle += 1;
                        } else {
                            echo $item['name'] . '-' . $value['increment_id'] . '：未获取到子单数据' . "\n";
                        }
                        echo 'id:' . $value['entity_id'] . '站点' . $key . 'ok' . "\n";
                    } catch (PDOException $e) {
                        echo $item['name'] . '-' . $value['increment_id'] . '：' . $e->getMessage() . "\n";
                    } catch (Exception $e) {
                        echo $item['name'] . '-' . $value['increment_id'] . '：' . $e->getMessage() . "\n";
                    }
                }
            }

            echo $item['name'] . "：已质检-{$count}，已处理-{$handle} End\n";
        }
    }

    /**
     * 配货旧数据处理
     *
     * @Description
     * @return mixed
     * @since 2020/12/8 10:54:39
     * @author lzh
     */
    function legacy_data2()
    {
        ini_set('memory_limit', '1024M');
        //站点列表
        $site_arr = [
            1 => [
                'name' => 'zeelool',
                'obj' => new \app\admin\model\order\printlabel\Zeelool,
            ],
            2 => [
                'name' => 'voogueme',
                'obj' => new \app\admin\model\order\printlabel\Voogueme,
            ],
            3 => [
                'name' => 'nihao',
                'obj' => new \app\admin\model\order\printlabel\Nihao,
            ],
            4 => [
                'name' => 'weseeoptical',
                'obj' => new \app\admin\model\order\printlabel\Weseeoptical,
            ],
            // 5 => [
            //     'name' => 'meeloog',
            //     'obj' => new \app\admin\model\order\printlabel\Meeloog,
            // ],
            9 => [
                'name' => 'zeelool_es',
                'obj' => new \app\admin\model\order\printlabel\ZeeloolEs,
            ],
            10 => [
                'name' => 'zeelool_de',
                'obj' => new \app\admin\model\order\printlabel\ZeeloolDe,
            ],
            11 => [
                'name' => 'zeelool_jp',
                'obj' => new \app\admin\model\order\printlabel\ZeeloolJp,
            ]
        ];

        foreach ($site_arr as $key => $item) {
            echo $item['name'] . " Start\n";
            //获取已质检旧数据
            $list = $item['obj']
                ->field('entity_id,increment_id,
                custom_print_label_created_at_new,custom_print_label_person_new,
                custom_match_frame_created_at_new,custom_match_frame_person_new,
                custom_match_lens_created_at_new,custom_match_lens_person_new,
                custom_match_factory_created_at_new,custom_match_factory_person_new,
                custom_match_delivery_created_at_new,custom_match_delivery_person_new
               ')
                ->where([
                    'custom_is_delivery_new' => 1,
                    'custom_match_delivery_created_at_new' => ['between', ['2019-10-01', '2020-12-23']]
                ])
                ->select();

            // dump(collection($list)->toArray());die;
            $count = count($list);
            $handle = 0;
            if ($list) {
                foreach ($list as $value) {
                    try {
                        //主单业务表：fa_order_process：check_status=审单状态、check_time=审单时间、combine_status=合单状态、combine_time=合单时间
                        $do_time = strtotime($value['custom_match_delivery_created_at_new']) + 28800;
                        $this->_new_order_process
                            ->allowField(true)
                            ->where(['entity_id' => $value['entity_id'], 'site' => $key])
                            ->update(['check_status' => 1, 'check_time' => $do_time, 'combine_status' => 1, 'combine_time' => $do_time]);

                        //获取子单表id集
                        $item_process_ids = $this->model->where(['magento_order_id' => $value['entity_id'], 'site' => $key])->column('id');
                        if ($item_process_ids) {
                            //子单表：fa_order_item_process：distribution_status=配货状态
                            $this->model
                                ->allowField(true)
                                ->where(['id' => ['in', $item_process_ids]])
                                ->update(['distribution_status' => 9]);

                            $handle += 1;
                        } else {
                            echo $item['name'] . '-' . $value['increment_id'] . '：未获取到子单数据' . "\n";
                        }
                        echo 'id:' . $value['entity_id'] . '站点' . $key . 'ok' . "\n";
                    } catch (PDOException $e) {
                        echo $item['name'] . '-' . $value['increment_id'] . '：' . $e->getMessage() . "\n";
                    } catch (Exception $e) {
                        echo $item['name'] . '-' . $value['increment_id'] . '：' . $e->getMessage() . "\n";
                    }
                }
            }

            echo $item['name'] . "：已质检-{$count}，已处理-{$handle} End\n";
        }
    }

    /**
     * 配货旧数据处理 跑未质检已打印标签的数据
     *
     * Created by Phpstorm.
     * User: jhh
     * Date: 2020/12/22
     * Time: 9:55:14
     */
    function legacy_data_wait_print_label()
    {
        ini_set('memory_limit', '512M');
        //站点列表
        $site_arr = [
            // 1 => [
            //     'name' => 'zeelool',
            //     'obj' => new \app\admin\model\order\printlabel\Zeelool,
            // ],
            // 2 => [
            //     'name' => 'voogueme',
            //     'obj' => new \app\admin\model\order\printlabel\Voogueme,
            // ],
            // 3 => [
            //     'name' => 'nihao',
            //     'obj' => new \app\admin\model\order\printlabel\Nihao,
            // ],
            // 4 => [
            //     'name' => 'weseeoptical',
            //     'obj' => new \app\admin\model\order\printlabel\Weseeoptical,
            // ],
            // 5 => [
            //     'name' => 'meeloog',
            //     'obj' => new \app\admin\model\order\printlabel\Meeloog,
            // ],
            9 => [
                'name' => 'zeelool_es',
                'obj' => new \app\admin\model\order\printlabel\ZeeloolEs,
            ],
            10 => [
                'name' => 'zeelool_de',
                'obj' => new \app\admin\model\order\printlabel\ZeeloolDe,
            ],
            11 => [
                'name' => 'zeelool_jp',
                'obj' => new \app\admin\model\order\printlabel\ZeeloolJp,
            ]
        ];

        foreach ($site_arr as $key => $item) {
            echo $item['name'] . " Start\n";
            //获取已质检旧数据
            $list = $item['obj']
                ->field('entity_id,increment_id')
                ->where([
                    //未质检
                    'custom_is_delivery_new' => 0,
                    //已打印标签
                    'custom_print_label_new' => 1,
                    //'custom_match_delivery_created_at_new' => ['between', ['2018-01-01', '2020-10-01']]
                ])
                ->select();

            $count = count($list);
            $handle = 0;
            if ($list) {
                foreach ($list as $value) {
                    try {
                        //主单业务表：fa_order_process：check_status=审单状态、check_time=审单时间、combine_status=合单状态、combine_time=合单状态
                        $this->_new_order_process
                            ->allowField(true)
                            ->save(
                                ['check_status' => 0, 'combine_status' => 0],
                                ['entity_id' => $value['entity_id'], 'site' => $key]
                            );

                        //获取子单表id集
                        $item_process_ids = $this->model->where(['magento_order_id' => $value['entity_id'], 'site' => $key])->column('id');
                        if ($item_process_ids) {
                            //子单表：fa_order_item_process：distribution_status=配货状态
                            $this->model
                                ->allowField(true)
                                ->save(
                                    ['distribution_status' => 1],
                                    ['id' => ['in', $item_process_ids]]
                                );
                            $handle += 1;
                        } else {
                            echo $item['name'] . '-' . $value['increment_id'] . '：未获取到子单数据' . "\n";
                        }
                    } catch (PDOException $e) {
                        echo $item['name'] . '-' . $value['increment_id'] . '：' . $e->getMessage() . "\n";
                    } catch (Exception $e) {
                        echo $item['name'] . '-' . $value['increment_id'] . '：' . $e->getMessage() . "\n";
                    }
                }
            }

            echo $item['name'] . "：未质检已打印标签-{$count}，已处理-{$handle} End\n";
        }
    }

    public function export()
    {
        //站点列表
        $site_arr = [
            1 => [
                'name' => 'zeelool',
                'obj' => new \app\admin\model\order\printlabel\Zeelool,
            ],
            2 => [
                'name' => 'voogueme',
                'obj' => new \app\admin\model\order\printlabel\Voogueme,
            ],
            3 => [
                'name' => 'nihao',
                'obj' => new \app\admin\model\order\printlabel\Nihao,
            ],
            4 => [
                'name' => 'weseeoptical',
                'obj' => new \app\admin\model\order\printlabel\Weseeoptical,
            ],
            5 => [
                'name' => 'meeloog',
                'obj' => new \app\admin\model\order\printlabel\Meeloog,
            ],
            9 => [
                'name' => 'zeelool_es',
                'obj' => new \app\admin\model\order\printlabel\ZeeloolEs,
            ],
            10 => [
                'name' => 'zeelool_de',
                'obj' => new \app\admin\model\order\printlabel\ZeeloolDe,
            ],
            11 => [
                'name' => 'zeelool_jp',
                'obj' => new \app\admin\model\order\printlabel\ZeeloolJp,
            ]
        ];

        foreach ($site_arr as $key => $item) {
            //获取已质检旧数据
            $list = $item['obj']
                ->field('entity_id,increment_id,
                custom_print_label_created_at_new,custom_print_label_person_new,custom_is_delivery_new,custom_print_label_new,
                custom_match_frame_created_at_new,custom_match_frame_person_new,
                custom_match_lens_created_at_new,custom_match_lens_person_new,
                custom_match_factory_created_at_new,custom_match_factory_person_new,
                custom_match_delivery_created_at_new,custom_match_delivery_person_new
               ')
                ->where([
                    //未质检
                    'custom_is_delivery_new' => 0,
                    //已打印标签
                    'custom_print_label_new' => 1,
                    //'custom_match_delivery_created_at_new' => ['between', ['2018-01-01', '2020-10-01']]
                ])
                ->select();

            //从数据库查询需要的数据
            $spreadsheet = new Spreadsheet();
            $spreadsheet->setActiveSheetIndex(0);
            $spreadsheet->getActiveSheet()->setCellValue("A1", "entity_id");
            $spreadsheet->getActiveSheet()->setCellValue("B1", "increment_id");
            $spreadsheet->getActiveSheet()->setCellValue("C1", "是否质检 1是 0否");
            $spreadsheet->getActiveSheet()->setCellValue("D1", "质检操作人");
            $spreadsheet->getActiveSheet()->setCellValue("E1", "是否打标签 1是 0否");
            $spreadsheet->getActiveSheet()->setCellValue("F1", "打标签操作人");
            //设置宽度
            $spreadsheet->getActiveSheet()->getColumnDimension('A')->setWidth(60);
            $spreadsheet->getActiveSheet()->getColumnDimension('B')->setWidth(12);
            $spreadsheet->getActiveSheet()->getColumnDimension('C')->setWidth(12);
            $spreadsheet->getActiveSheet()->getColumnDimension('D')->setWidth(12);
            $spreadsheet->getActiveSheet()->getColumnDimension('E')->setWidth(12);
            $spreadsheet->getActiveSheet()->getColumnDimension('F')->setWidth(12);
            $spreadsheet->setActiveSheetIndex(0)->setTitle('配货旧数据');
            $spreadsheet->setActiveSheetIndex(0);
            $num = 0;
            foreach ($list as $k => $v) {
                $spreadsheet->getActiveSheet()->setCellValue('A' . ($num * 1 + 2), $v['entity_id']);
                $spreadsheet->getActiveSheet()->setCellValue('B' . ($num * 1 + 2), $v['increment_id']);
                $spreadsheet->getActiveSheet()->setCellValue('C' . ($num * 1 + 2), $v['custom_is_delivery_new'] == 1 ? '是' : '否');
                $spreadsheet->getActiveSheet()->setCellValue('D' . ($num * 1 + 2), $v['custom_match_delivery_person_new']);
                $spreadsheet->getActiveSheet()->setCellValue('E' . ($num * 1 + 2), $v['custom_print_label_new'] == 1 ? '是' : '否');
                $spreadsheet->getActiveSheet()->setCellValue('F' . ($num * 1 + 2), $v['custom_print_label_person_new']);
                $num += 1;
            }
            //设置边框
            $border = [
                'borders' => [
                    'allBorders' => [
                        'borderStyle' => \PhpOffice\PhpSpreadsheet\Style\Border::BORDER_THIN, // 设置border样式
                        'color' => ['argb' => 'FF000000'], // 设置border颜色
                    ],
                ],
            ];
            $spreadsheet->getDefaultStyle()->getFont()->setName('微软雅黑')->setSize(12);
            $setBorder = 'A1:' . $spreadsheet->getActiveSheet()->getHighestColumn() . $spreadsheet->getActiveSheet()->getHighestRow();
            $spreadsheet->getActiveSheet()->getStyle($setBorder)->applyFromArray($border);
            $spreadsheet->getActiveSheet()->getStyle('A1:Q' . $spreadsheet->getActiveSheet()->getHighestRow())->getAlignment()->setHorizontal(\PhpOffice\PhpSpreadsheet\Style\Alignment::HORIZONTAL_CENTER);
            $spreadsheet->setActiveSheetIndex(0);
            $format = 'xlsx';
            $savename = '配货未质检已打印标签数据';
            if ($format == 'xls') {
                //输出Excel03版本
                header('Content-Type:application/vnd.ms-excel');
                $class = "\PhpOffice\PhpSpreadsheet\Writer\Xls";
            } elseif ($format == 'xlsx') {
                //输出07Excel版本
                header('Content-Type: application/vnd.openxmlformats-officedocument.spreadsheetml.sheet');
                $class = "\PhpOffice\PhpSpreadsheet\Writer\Xlsx";
            }
            //输出名称
            header('Content-Disposition: attachment;filename="' . $savename . '.' . $format . '"');
            //禁止缓存
            header('Cache-Control: max-age=0');
            $writer = new $class($spreadsheet);
            $writer->save('php://output');
        }
    }


    //待配镜片批量标记异常
    public function sign_abnormals($ids=null){

        //异常原因列表
        $abnormal_arr = [
            3 => '核实处方',
            4 => '镜片缺货',
            5 => '镜片重做',
            6 => '定制片超时'
        ];
        $status_arr = [
            1 => '核实轴位（AXI）',
            2 => '核实瞳距（PD）',
            3 => '核实处方光度符号',
            4 => '核实镜片类型',
            5 => '核实处方光度（左右眼光度相差过多）',
        ];
        if ($this->request->post()) {
            $ids = $this->request->post('ids', 0);
            $ids = explode(',', $ids);
            $type = $this->request->post('abnormal');
            $status = $this->request->post('status', 0);
            empty($ids) && $this->error('子订单号不能为空');
            empty($type) && $this->error('异常类型不能为空');

            foreach ($ids as $key => $value) {
                //获取子订单数据
                $item_process_info = $this->model
                    ->field('id,abnormal_house_id,item_order_number')
                    ->where('id', $ids[$key])
                    ->find();
                empty($item_process_info) && $this->error(__('子订单不存在'), [], 403);
                !empty($item_process_info['abnormal_house_id']) && $this->error(__('已标记异常，不能多次标记'), [], 403);
                $item_process_id = $item_process_info['id'];
                $item_order_number = $item_process_info['item_order_number'];
                //自动分配异常库位号
                $stock_house_info = $this->_stock_house
                    ->field('id,coding')
                    ->where(['status' => 1, 'type' => 4, 'occupy' => ['<', 10000]])
                    ->order('occupy', 'desc')
                    ->find();
                if (empty($stock_house_info)) {
                    DistributionLog::record($this->auth, $item_process_id, 0, '异常暂存架没有空余库位');
                    $this->error(__('异常暂存架没有空余库位'), [], 405);
                }

                    //绑定异常子单号
                    $abnormal_data = [
                        'item_process_id' => $item_process_id,
                        'type' => $type,
                        'status' => 1,
                        'create_time' => time(),
                        'create_person' => $this->auth->nickname
                    ];
                    if ($status) {
                        $abnormal_data['remark'] = $status;
                    }


                    $res = $this->_distribution_abnormal->insert($abnormal_data);
                    
                    //子订单绑定异常库位号
                    $this->model
                        ->where(['id' => $item_process_id])
                        ->update(['abnormal_house_id' => $stock_house_info['id']]);

                //异常库位占用数量+1
                $this->_stock_house
                    ->where(['id' => $stock_house_info['id']])
                    ->setInc('occupy', 1);

                //配货日志
                DistributionLog::record($this->auth, $item_process_id, 9, "子单号{$item_order_number}，异常暂存架{$stock_house_info['coding']}库位");
            }
            
            $this->success('处理成功!', '', 'success', 200);
        }

        $this->view->assign("abnormal_arr", $abnormal_arr);
        $this->view->assign("status_arr", $status_arr);
        $this->view->assign("ids", $ids);
        return $this->view->fetch('sign_abnormals');
    }

    //取消异常
    public function cancel_abnormal($ids = null){
        $admin = (object)session('admin');
        foreach ($ids as $key => $value) {
            $item_info = $this->model
            ->field('id,site,sku,distribution_status,abnormal_house_id,temporary_house_id,item_order_number')
            ->where(['id' => $ids[$key]])
            ->find();
            empty($item_info) && $this->error('子订单'.$item_info['item_order_number'].'不存在');
            empty($item_info['abnormal_house_id']) && $this->error('子订单'.$item_info['item_order_number'].'没有异常存在');
            //检测工单
            $work_order_list = $this->_work_order_list->where(['order_item_numbers' => ['like',$item_info['item_order_number'].'%'], 'work_status' => ['in',[1,2,3,5]]])->find();
            !empty($work_order_list) && $this->error('子订单'.$item_info['item_order_number'].'存在未完成的工单');
            $abnormal_house_id[] = $item_info['abnormal_house_id'];
            //配货日志
            DistributionLog::record($this->auth, $ids[$key], 10, "子单号{$item_info['item_order_number']}，异常取消");
        }
        
        //异常库位占用数量-1
        $this->_stock_house
            ->where(['id' => ['in',$abnormal_house_id]])
            ->setDec('occupy', 1);

        //子订单状态回滚
        $save_data = [
            'abnormal_house_id' => 0 //异常库位ID
        ];

        //标记处理异常状态及时间
        $this->_distribution_abnormal->where(['item_process_id' => ['in',$ids]])->update(['status' => 2, 'do_time' => time(), 'do_person' => $admin->nickname]);
        $this->model->where(['id' => ['in',$ids]])->update($save_data);
        
        $this->success('操作成功!', '', 'success', 200);

    }
}<|MERGE_RESOLUTION|>--- conflicted
+++ resolved
@@ -1583,18 +1583,6 @@
             '400426702',
             '400427440',
             '400421813',]];
-<<<<<<< HEAD
-        $data = Db::table('fa_order')->where($map)->field('id')->select();
-        $result = array_reduce($data, function ($result, $value) {
-            return array_merge($result, array_values($value));
-        }, array());
-        dump($result);die();
-
-
-        //记录配货日志
-        $admin = (object)session('admin');
-        DistributionLog::record($admin, '100181408', 7, '标记打印完成');
-=======
         $model = Db::connect('database.db_mojing_order');
         $data = $model->table('fa_order')->where($map)->field('id')->select();
         $result = array_reduce($data, function ($result, $value) {
@@ -1613,7 +1601,6 @@
         //记录配货日志
         $admin = (object)session('admin');
         DistributionLog::record($admin, '100181408', 7, '将100181408,400409680,100180688,100179774,400414709, 400425817,500016847,130079900,300044713等部分订单配货状态改为已合单');
->>>>>>> 587030e1
     }
 
 
