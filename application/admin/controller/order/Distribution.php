<?php

namespace app\admin\controller\order;

use app\admin\model\DistributionLog;
use app\admin\model\order\Order;
use app\admin\model\saleaftermanage\WorkOrderChangeSku;
use app\admin\model\saleaftermanage\WorkOrderList;
use app\admin\model\warehouse\Outstock;
use app\admin\model\warehouse\OutStockItem;
use app\common\controller\Backend;
use fast\Excel;
use think\Request;
use think\exception\PDOException;
use think\Exception;
use think\Loader;
use think\Db;
use PhpOffice\PhpSpreadsheet\Spreadsheet;
use app\admin\model\order\order\NewOrderItemProcess;
use app\admin\model\warehouse\StockHouse;
use app\admin\model\DistributionAbnormal;
use PhpOffice\PhpSpreadsheet\Writer\Xlsx;
use app\admin\model\order\order\NewOrder;
use app\admin\model\order\order\NewOrderItemOption;
use app\admin\model\itemmanage\ItemPlatformSku;
use app\admin\model\itemmanage\Item;
use app\admin\model\order\order\NewOrderProcess;
use app\admin\model\StockLog;
use app\admin\model\order\order\LensData;
use app\admin\model\saleaftermanage\WorkOrderMeasure;
use app\admin\model\warehouse\ProductBarCodeItem;

/**
 * 配货列表
 */
class Distribution extends Backend
{
    protected $noNeedRight = [
        'orderDetail',
        'batch_print_label_new',
        'batch_export_xls',
        'account_order_batch_export_xls',
        'add',
        'detail',
        'operation_log'
    ];
    /**
     * 子订单模型对象
     * @var object
     * @access protected
     */
    protected $model = null;

    /**
     * 库位模型对象
     * @var object
     * @access protected
     */
    protected $_stock_house = null;

    /**
     * 配货异常模型对象
     * @var object
     * @access protected
     */
    protected $_distribution_abnormal = null;

    /**
     * 子订单处方模型对象
     * @var object
     * @access protected
     */
    protected $_new_order_item_option = null;

    /**
     * 主订单模型对象
     * @var object
     * @access protected
     */
    protected $_new_order = null;

    /**
     * 主订单状态模型对象
     * @var object
     * @access protected
     */
    protected $_new_order_process = null;

    /**
     * sku映射关系模型对象
     * @var object
     * @access protected
     */
    protected $_item_platform_sku = null;

    /**
     * 商品库存模型对象
     * @var object
     * @access protected
     */
    protected $_item = null;

    /**
     * 库存日志模型对象
     * @var object
     * @access protected
     */
    protected $_stock_log = null;

    /**
     * 镜片模型对象
     * @var object
     * @access protected
     */
    protected $_lens_data = null;

    /**
     * 工单模型对象
     * @var object
     * @access protected
     */
    protected $_work_order_list = null;

    /**
     * 工单措施模型对象
     * @var object
     * @access protected
     */
    protected $_work_order_measure = null;

    /**
     * 工单措施sku数据变动关联模型对象
     * @var object
     * @access protected
     */
    protected $_work_order_change_sku = null;

    /**
     * 商品条形码模型对象
     * @var object
     * @access protected
     */
    protected $_product_bar_code_item = null;

    public function _initialize()
    {
        parent::_initialize();
        $this->model = new NewOrderItemProcess();
        $this->_lens_data = new LensData();
        $this->_stock_house = new StockHouse();
        $this->_distribution_abnormal = new DistributionAbnormal();
        $this->_new_order_item_option = new NewOrderItemOption();
        $this->_new_order = new NewOrder();
        $this->_new_order_process = new NewOrderProcess();
        $this->_item_platform_sku = new ItemPlatformSku();
        $this->_item = new Item();
        $this->_stock_log = new StockLog();
        $this->_work_order_list = new WorkOrderList();
        $this->_work_order_measure = new WorkOrderMeasure();
        $this->_work_order_change_sku = new WorkOrderChangeSku();
        $this->_product_bar_code_item = new ProductBarCodeItem();
        $this->_outstock = new Outstock();
        $this->_outstock_item = new OutStockItem();
    }

    /**
     * 列表
     */
    public function index()
    {
        $label = $this->request->get('label', 0);
        //设置过滤方法
        $this->request->filter(['strip_tags']);
        if ($this->request->isAjax()) {
            //如果发送的来源是Selectpage，则转发到Selectpage
            if ($this->request->request('keyField')) {
                return $this->selectpage();
            }

            $map = [];
            //普通状态剔除跟单数据
            if (!in_array($label, [0, 8])) {
                if (7 == $label) {
                    $map['a.distribution_status'] = [['>', 6], ['<', 9]];
                } else {
                    $map['a.distribution_status'] = $label;
                }
            }

            $filter = json_decode($this->request->get('filter'), true);
            //默认展示3个月内的数据
            if (!$filter) {
                $map['a.created_at'] = ['between', [strtotime('-3 month'), time()]];
            } else {
                if ($filter['a.created_at']) {
                    $time = explode(' - ', $filter['a.created_at']);
                    $map['a.created_at'] = ['between', [strtotime($time[0]), strtotime($time[1])]];
                }
            }

            //默认展示订单状态
            if ($filter) {
                if ($filter['status']) {
                    $map['b.status'] = ['in', $filter['status']];
                } else {
                    if ($label !== '0') {
                        $map['b.status'] = ['in', ['processing', 'paypal_reversed', 'paypal_canceled_reversal']];
                    }
                }
                unset($filter['status']);
            } else {
                $map['b.status'] = ['in', ['processing', 'paypal_reversed', 'paypal_canceled_reversal']];
                unset($filter['status']);
            }


            //查询子单ID合集
            $item_process_ids = [];

            //工单、异常筛选
            if ($filter['is_work_order']) {
                $is_work_order = $filter['is_work_order'];
                unset($filter['is_work_order']);
            }

            //跟单或筛选异常
            if ($filter['abnormal'] || 8 == $label) {
                //异常类型
                if ($filter['abnormal']) {
                    $abnormal_where['type'] = ['in', $filter['abnormal']];
                    unset($filter['abnormal']);
                }

                //获取未处理异常
                if (8 == $label) {
                    $abnormal_where['status'] = 1;
                }
                //获取异常的子订单id
                $item_process_ids = $this->_distribution_abnormal
                    ->where($abnormal_where)
                    ->column('item_process_id');

                if ($item_process_ids == null) {
                    $map['a.id'] = ['eq', null];
                }
            };

            //筛选货架号
            if ($filter['shelf_number']) {
                if (1 == $label) {
                    $shelf_number =
                        $this->_stock_house
                        ->alias('a')
                        ->join(['fa_store_sku' => 'b'], 'a.id=b.store_id')
                        ->where([
                            'a.shelf_number' => ['in', $filter['shelf_number']],
                            'a.type' => 1,
                            'a.status' => 1,
                            'b.is_del' => 1
                        ])
                        ->order('a.coding')
                        ->column('b.sku');

                    //平台SKU表替换sku
                    $sku = Db::connect('database.db_stock');
                    $sku_array = $sku->table('fa_item_platform_sku')->where(['sku' => ['in', $shelf_number]])->column('platform_sku');
                    $map['a.sku'] = ['in', $sku_array];
                }
                unset($filter['shelf_number']);
            }

            //筛选库位号
            if ($filter['stock_house_num']) {
                if (8 == $label) { //跟单
                    $house_type = 4;
                } elseif (3 == $label) { //待配镜片-定制片
                    $house_type = 3;
                } else { //合单
                    $house_type = 2;
                }
                $stock_house_id = $this->_stock_house
                    ->where([
                        'coding' => ['like', $filter['stock_house_num'] . '%'],
                        'type' => $house_type
                    ])
                    ->column('id');
                //查询合单库位号
                if ($house_type == 2) {
                    if ($stock_house_id) {
                        $order_ids = $this->_new_order_process->where(['store_house_id' => ['in', $stock_house_id]])->column('order_id');
                        $map['a.order_id'] = ['in', $order_ids];
                    }
                } else {
                    $map['a.temporary_house_id|a.abnormal_house_id'] = ['in', $stock_house_id ?: [-1]];
                }

                unset($filter['stock_house_num']);
            }

            //筛选订单号
            if ($filter['increment_id']) {
                $map['b.increment_id'] = ['like', $filter['increment_id'] . '%'];
                unset($filter['increment_id']);
            }

            //筛选子单号
            if ($filter['item_order_number']) {
                $ex_fil_arr = explode(' ', $filter['item_order_number']);
                if (count($ex_fil_arr) > 1) {
                    $map['a.item_order_number'] = ['in', $ex_fil_arr];
                } else {
                    $map['a.item_order_number'] = ['like', $filter['item_order_number'] . '%'];
                }

                unset($filter['item_order_number']);
            }

            //筛选站点
            if ($filter['site']) {
                $map['a.site'] = ['in', $filter['site']];
                unset($filter['site']);
            }

            //加工类型筛选
            if (isset($filter['order_prescription_type'])) {
                $map['a.order_prescription_type'] = ['in', $filter['order_prescription_type']];
                unset($filter['order_prescription_type']);
            }

            //工单状态
            $work_order_status_map = [1, 2, 3, 5];
            $flag = false;
            if ($filter['work_status'] && 8 == $label) {
                $work_order_status_map = [];
                $work_order_status_map = $filter['work_status'];
                unset($filter['work_status']);
                $flag = true;
            }

            //工单类型
            $work_order_type = [1, 2];
            if ($filter['work_type'] && 8 == $label) {
                $work_order_type = [];
                $work_order_type = [$filter['work_type']];
                unset($filter['work_type']);
                $flag = true;
            }
            $this->request->get(['filter' => json_encode($filter)]);

            // if (8 == $label || 1 == $label || 0 == $label) {
            //     //查询子单的主单是否也含有工单

            //     // if (!empty($platform_order)) {
            //     //     $order_id = $this->_new_order_process->where(['increment_id' => ['in', $platform_order]])->group('order_id')->column('order_id');
            //     //     $item_order_numbers = $this->model->where(['order_id' => ['in', $order_id]])->order('created_at', 'desc')->group('item_order_number')->column('item_order_number');
            //     // }
            // }

            $platform_order = $this->_work_order_list->where([
                'work_status' => ['in', $work_order_status_map],
                'work_type' => ['in', $work_order_type]
            ])->group('platform_order')->column('platform_order');

            if (8 == $label) {
                //展示子工单的子单
                if ($flag || $is_work_order == 1) {
                    $map['b.increment_id'] = ['in', $platform_order];
                } else if ($is_work_order == 2) {
                    $map['a.id'] = ['in', $item_process_ids];
                    $map['b.increment_id'] = ['not in', $platform_order];
                } else {
                    $whereOr = [
                        'a.id' => ['in', $item_process_ids],
                        'b.increment_id' => ['in', $platform_order]
                    ];
                }
            }

            list($where, $sort, $order, $offset, $limit) = $this->buildparams();

            $total = $this->model
                ->alias('a')
                ->join(['fa_order' => 'b'], 'a.order_id=b.id')
                ->where($where)
                ->where($map)
                ->where(function ($query) use ($whereOr) {
                    $query->whereOr($whereOr);
                })
                ->order($sort, $order)
                ->count();
            //combine_time  合单时间  delivery_time 打印时间 check_time审单时间  update_time更新时间  created_at创建时间

            $list = $this->model
                ->alias('a')
                ->field('a.id,a.order_id,a.item_order_number,a.sku,a.order_prescription_type,b.increment_id,b.total_qty_ordered,b.site,b.order_type,b.status,a.distribution_status,a.temporary_house_id,a.abnormal_house_id,a.created_at')
                ->join(['fa_order' => 'b'], 'a.order_id=b.id')
                ->where($where)
                ->where($map)
                ->where(function ($query) use ($whereOr) {
                    $query->whereOr($whereOr);
                })
                ->order($sort, $order)
                ->limit($offset, $limit)
                ->select();
            $list = collection($list)->toArray();

            foreach ($list as $key => $item) {
                $list[$key]['label'] = $label;
                //待打印标签时间
                if ($label == 2) {
                    $list[$key]['created_at'] = Db::table('fa_distribution_log')->where('item_process_id', $item['id'])->where('distribution_node', 1)->value('create_time');
                }
                //待配货
                if ($label == 3) {
                    $list[$key]['created_at'] = Db::table('fa_distribution_log')->where('item_process_id', $item['id'])->where('distribution_node', 2)->value('create_time');
                }
                //待配镜片
                if ($label == 4) {
                    $list[$key]['created_at'] = Db::table('fa_distribution_log')->where('item_process_id', $item['id'])->where('distribution_node', 3)->value('create_time');
                }
                //待加工
                if ($label == 5) {
                    $list[$key]['created_at'] = Db::table('fa_distribution_log')->where('item_process_id', $item['id'])->where('distribution_node', 4)->value('create_time');
                }
                //待印logo
                if ($label == 6) {
                    $list[$key]['created_at'] = Db::table('fa_distribution_log')->where('item_process_id', $item['id'])->where('distribution_node', 5)->value('create_time');
                }
                //待成品质检
                if ($label == 7) {
                    $list[$key]['created_at'] = Db::table('fa_distribution_log')->where('item_process_id', $item['id'])->where('distribution_node', 6)->value('create_time');
                }
                //待合单
                if ($label == 8) {
                    $list[$key]['created_at'] = Db::table('fa_distribution_log')->where('item_process_id', $item['id'])->where('distribution_node', 7)->value('create_time');
                }
            }

            //库位号列表
            $stock_house_data = $this->_stock_house
                ->where(['status' => 1, 'type' => ['>', 1], 'occupy' => ['>', 0]])
                ->column('coding', 'id');
            //获取异常数据
            $abnormal_data = $this->_distribution_abnormal
                ->where(['item_process_id' => ['in', array_column($list, 'id')], 'status' => 1])
                ->column('work_id', 'item_process_id');
            foreach ($list as $key => $value) {

                //查询合单库位id
                $store_house_id = $this->_new_order_process->where(['order_id' => $value['order_id']])->where('store_house_id is not null')->value('store_house_id');
                $stock_house_num = '';
                if (!empty($value['temporary_house_id']) && 3 == $label) {
                    $stock_house_num = $stock_house_data[$value['temporary_house_id']]; //定制片库位号
                } elseif (!empty($value['abnormal_house_id']) && 8 == $label) {
                    $stock_house_num = $stock_house_data[$value['abnormal_house_id']]; //异常库位号
                } elseif (!empty($store_house_id) && 7 == $label && in_array($value['distribution_status'], [7, 8, 9])) {
                    $stock_house_num = $stock_house_data[$store_house_id]; //合单库位号
                }

                if ($list[$key]['created_at'] == '') {
                    $list[$key]['created_at'] == '暂无';
                } else {
                    $list[$key]['created_at'] = date('Y-m-d H:i:s', $value['created_at']);
                }
                $list[$key]['stock_house_num'] = $stock_house_num;


                //跟单：异常未处理且未创建工单的显示处理异常按钮
                $work_id = $abnormal_data[$value['id']] ?? 0;
                if (8 == $label && 0 < $value['abnormal_house_id'] && 0 == $work_id) {
                    $handle_abnormal = 1;
                } else {
                    $handle_abnormal = 0;
                }
                $list[$key]['handle_abnormal'] = $handle_abnormal;

                //判断是否显示工单按钮
                $list[$key]['task_info'] = in_array($value['increment_id'], $platform_order) ? 1 : 0;
                /*if (8 == $label || 1 == $label || 0 == $label) {
                    //查询子单的主单是否也含有工单
                    if ($handle_abnormal == 0 && $list[$key]['task_info'] == 0) {
                        $platform_order = $this->_new_order_process->where(['order_id' => $list[$key]['order_id']])->value('increment_id');
                        $work_order_list_task = $this->_work_order_list->where(['work_status' => ['in',[1,2,3,5]],'platform_order' =>$platform_order])->find();
                        if (!empty($work_order_list_task)) {
                            $list[$key]['task_info'] = 1;
                        } 
                    }
                }*/
                //获取工单更改镜框最新信息
                $change_sku = $this->_work_order_change_sku
                    ->alias('a')
                    ->join(['fa_work_order_measure' => 'b'], 'a.measure_id=b.id')
                    ->where([
                        'a.change_type' => 1,
                        'a.item_order_number' => $value['item_order_number'],
                        'b.operation_type' => 1
                    ])
                    ->order('a.id', 'desc')
                    ->limit(1)
                    ->value('a.change_sku');
                if ($change_sku) {
                    $list[$key]['sku'] = $change_sku;
                }
            }
            $result = array("total" => $total, "rows" => $list);
            return json($result);
        }
        $this->assign('label', $label);
        $this->assignconfig('label', $label);

        $label_list = ['全部', '待打印标签', '待配货', '待配镜片', '待加工', '待印logo', '待成品质检', '待合单', '跟单'];
        $this->assign('label_list', $label_list);

        return $this->view->fetch();
    }


    public function csv_array()
    {
        set_time_limit(0);
        ini_set('memory_limit', '512M');
        $map = [];
        $map['a.site'] = 1;
        $map['a.created_at'] = ['between', ['1606752000', '1609430399']];

        //子单工单未处理
        $item_order_numbers = $this->_work_order_change_sku
            ->alias('a')
            ->join(['fa_work_order_list' => 'b'], 'a.work_id=b.id')
            ->where([
                'a.change_type' => ['in', [1, 2, 3]], //1更改镜架  2更改镜片 3取消订单
                'b.work_status' => ['in', [1, 2, 3, 5]] //工单未处理
            ])
            ->order('a.create_time', 'desc')
            ->group('a.item_order_number')
            ->column('a.item_order_number');

        list($where, $sort, $order, $offset, $limit) = $this->buildparams();

        $list = $this->model
            ->alias('a')
            ->field('a.id,a.order_id,a.item_order_number,a.sku,a.order_prescription_type,b.increment_id,b.total_qty_ordered,b.site,b.order_type,b.status,a.distribution_status,a.temporary_house_id,a.abnormal_house_id,a.created_at,c.store_house_id')
            ->join(['fa_order' => 'b'], 'a.order_id=b.id')
            ->join(['fa_order_process' => 'c'], 'a.order_id=c.order_id')
            ->where($where)
            ->where($map)
            ->order($sort, $order)
            ->select();

        $list = collection($list)->toArray();


        //获取工单更改镜框最新信息
        $change_sku = $this->_work_order_change_sku
            ->alias('a')
            ->join(['fa_work_order_measure' => 'b'], 'a.measure_id=b.id')
            ->where([
                'a.change_type' => 1,
                'a.item_order_number' => ['in', array_column($list, 'item_order_number')],
                'b.operation_type' => 1
            ])
            ->order('a.id', 'desc')
            ->group('a.item_order_number')
            ->column('a.change_sku', 'a.item_order_number');

        foreach ($list as $key => $value) {
            $stock_house_num = '-';

            if ($list[$key]['created_at'] == '') {
                $list[$key]['created_at'] == '暂无';
            } else {
                $list[$key]['created_at'] = date('Y-m-d H:i:s', $value['created_at']);
            }
            $list[$key]['stock_house_num'] = $stock_house_num;

            //判断是否显示工单按钮
            $list[$key]['task_info'] = in_array($value['item_order_number'], $item_order_numbers) ? 1 : 0;

            if ($change_sku[$value['item_order_number']]) {
                $list[$key]['sku'] = $change_sku[$value['item_order_number']];
            }
            //站点
            switch ($value['site']) {
                case 1:
                    $list[$key]['site'] = 'Zeelool';
                    break;
                case 2:
                    $list[$key]['site'] = 'Voogueme';
                    break;
                case 3:
                    $list[$key]['site'] = 'Nihao';
                    break;
                case 4:
                    $list[$key]['site'] = 'Meeloog';
                    break;
                case 5:
                    $list[$key]['site'] = 'Wesee';
                    break;
                case 8:
                    $list[$key]['site'] = 'Amazon';
                    break;
                case 9:
                    $list[$key]['site'] = 'Zeelool_es';
                    break;
                case 10:
                    $list[$key]['site'] = 'Zeelool_de';
                    break;
                case 11:
                    $list[$key]['site'] = 'Zeelool_jp';
                    break;
                default:
                    break;
            }
            //加工类型
            switch ($value['order_prescription_type']) {
                case 0:
                    $list[$key]['order_prescription_type'] = '待处理';
                    break;
                case 1:
                    $list[$key]['order_prescription_type'] = '仅镜架';
                    break;
                case 2:
                    $list[$key]['order_prescription_type'] = '现货处方镜';
                    break;
                case 3:
                    $list[$key]['order_prescription_type'] = '定制处方镜';
                    break;
                case 4:
                    $list[$key]['order_prescription_type'] = '其他';
                    break;
                default:
                    break;
            }
            //订单类型
            switch ($value['order_type']) {

                case 1:
                    $list[$key]['order_type'] = '普通订单';
                    break;
                case 2:
                    $list[$key]['order_type'] = '批发单';
                    break;
                case 3:
                    $list[$key]['order_type'] = '网红单';
                    break;
                case 4:
                    $list[$key]['order_type'] = '补发单';
                    break;
                case 5:
                    $list[$key]['order_type'] = '补差价';
                    break;
                case 6:
                    $list[$key]['order_type'] = '一件代发';
                    break;
                case 10:
                    $list[$key]['order_type'] = '货到付款';
                    break;
                default:
                    break;
            }

            //子订单状态
            switch ($value['distribution_status']) {
                case 0:
                    $list[$key]['distribution_status'] = '取消';
                    break;
                case 1:
                    $list[$key]['distribution_status'] = '待打印标签';
                    break;
                case 2:
                    $list[$key]['distribution_status'] = '待配货';
                    break;
                case 3:
                    $list[$key]['distribution_status'] = '待配镜片';
                    break;
                case 4:
                    $list[$key]['distribution_status'] = '待加工';
                    break;
                case 5:
                    $list[$key]['distribution_status'] = '待印logo';
                    break;
                case 6:
                    $list[$key]['distribution_status'] = '待成品质检';
                    break;
                case 7:
                    $list[$key]['distribution_status'] = '待合单';
                    break;
                case 8:
                    $list[$key]['distribution_status'] = '合单中';
                    break;
                case 9:
                    $list[$key]['distribution_status'] = '合单完成';
                    break;
                default:
                    break;
            }
        }

        foreach ($list as $key => $item) {
            $csv[$key]['increment_id'] = $item['increment_id'];
            $csv[$key]['item_order_number'] = $item['item_order_number'];
            $csv[$key]['sku'] = $item['sku'];
            $csv[$key]['total_qty_ordered'] = $item['total_qty_ordered'];
            $csv[$key]['task_info'] = $item['task_info'];
            $csv[$key]['site'] = $item['site'];
            $csv[$key]['order_prescription_type'] = $item['order_prescription_type'];
            $csv[$key]['order_type'] = $item['order_type'];
            $csv[$key]['status'] = $item['status'];
            $csv[$key]['distribution_status'] = $item['distribution_status'];
            $csv[$key]['created_at'] = $item['created_at'];
        }
        $headlist = [
            '订单号', '子单号', 'SKU', '订单副数', '工单', '站点', '加工类型', '订单类型', '订单状态', '子单号状态', '创建时间'

        ];

        $path = "/uploads/";
        $fileName = 'Zeelool站配货列表十二月份数据';
        Excel::writeCsv($csv, $headlist, $path . $fileName);
    }


    /**
     * 待印logo数据导出
     *
     */
    public function printing_batch_export_xls()
    {

        $data = input('');
        if ($data['ids']) {
            $where['a.id'] = ['in', $data['ids']];
        } else {
            $where['a.distribution_status'] = 1;
        }
        $map = [];
        $WhereSql = 'a.id > 0';
        //普通状态剔除跟单数据

        //处理异常选项
        $filter = json_decode($this->request->get('filter'), true);

        if (!$filter) {
            $map['a.created_at'] = ['between', [strtotime('-3 month'), time()]];
            $WhereSql .= " and a.created_at between " . strtotime('-3 month') . " and " . time();
        } else {
            if ($filter['a.created_at']) {
                $time = explode(' - ', $filter['a.created_at']);

                $map['a.created_at'] = ['between', [strtotime($time[0]), strtotime($time[1])]];
            }
        }

        if (!$filter['status']) {
            $map['b.status'] = ['in', ['processing', 'paypal_reversed', 'paypal_canceled_reversal']];
        } else {
            $map['b.status'] = ['in', $filter['status']];
        }
        unset($filter['status']);

        //跟单或筛选异常

        if ($filter['abnormal']) {
            //异常类型
            if ($filter['abnormal']) {
                $abnormal_where['type'] = ['in', $filter['abnormal']];
                unset($filter['abnormal']);
            }

            //获取异常的子订单id
            $item_process_ids = $this->_distribution_abnormal
                ->where($abnormal_where)
                ->column('item_process_id');

            if ($item_process_ids == null) {
                $map['a.id'] = ['eq', null];
                $WhereSql .= "a.id =  null";
            }
        };

        if ($filter['increment_id']) {
            $map['b.increment_id'] = ['like', $filter['increment_id'] . '%'];
            $map['b.status'] = ['in', ['free_processing', 'processing', 'complete', 'paypal_reversed', 'paypal_canceled_reversal']];
            unset($filter['increment_id']);
        }

        if ($filter['site']) {
            $map['a.site'] = ['in', $filter['site']];
            unset($filter['site']);
        }

        if (isset($filter['order_prescription_type'])) {
            $map['a.order_prescription_type'] = ['in', $filter['order_prescription_type']];
            unset($filter['order_prescription_type']);
        }
        $this->request->get(['filter' => json_encode($filter)]);

        $map['a.abnormal_house_id'] = 0;

        //订单里面所有的
        $list = $this->model
            ->alias('a')
            ->field('a.sku,a.site')
            ->join(['fa_order' => 'b'], 'a.order_id=b.id')
            ->join(['fa_order_process' => 'c'], 'a.order_id=c.order_id')
            ->where($where)
            ->where($map)
            ->select();

        $list = collection($list)->toArray();
        $data = array();
        foreach ($list as $k => $v) {
            $item_platform_sku = Db::connect('database.db_stock');
            $sku = $item_platform_sku->table('fa_item_platform_sku')
                ->alias('pla')
                ->join(['fa_item' => 'it'], 'pla.sku=it.sku')
                ->where('pla.platform_sku', $v['sku'])
                ->where('pla.platform_type', $v['site'])->field('pla.sku,it.real_time_qty')->find();

            $data[$sku['sku']]['location'] =
                Db::table('fa_store_sku')
<<<<<<< HEAD
                    ->alias('a')
                    ->join(['fa_store_house' => 'b'], 'a.store_id=b.id')
                    ->where('a.sku', $sku['sku'])
                    ->value('b.coding');
=======
                ->alias('a')
                ->join(['fa_store_house' => 'b'], 'a.store_id=b.id')
                ->where('a.sku', $sku['sku'])
                ->value('b.coding');
>>>>>>> f34cdd3c
            $data[$sku['sku']]['sku'] = $sku;
            $data[$sku['sku']]['number']++;
        }
        // $b=array();
        // foreach($sku as $v){
        //     $b[]=$v['sku'];
        // }
        // dump($b);
        // $c=array_unique($b);
        // foreach($c as$k => $v){
        //     $n=0;
        //     foreach($sku as $t){
        //         if($v==$t['sku'])
        //             $n++;
        //     }
        //     $new[$v]=$n;
        // }
        // dump($new);
        // foreach ($sku as $ky=>$ite){
        //     $new_value = array_keys($new);
        //     $count = count($new_value)-1;
        //     for ($i=0;$i<=$count;$i++){
        //         if ($new_value[$i] == $ite['sku']){
        //             $sku[$ky]['number'] = $new[$new_value[$i]];
        //         }
        //     }
        // }
        // dump($sku);
        // $sku =array_merge(array_unique($sku, SORT_REGULAR));
        // dump($sku);die();

        $data = array_values($data);
        $spreadsheet = new Spreadsheet();
        //常规方式：利用setCellValue()填充数据
        $spreadsheet
            ->setActiveSheetIndex(0)->setCellValue("A1", "仓库SKU")
            ->setCellValue("B1", "库位号")
            ->setCellValue("C1", "数量")
<<<<<<< HEAD
            ->setCellValue("D1", "仓库实时库存")
        ;
=======
            ->setCellValue("D1", "仓库实时库存");
>>>>>>> f34cdd3c
        foreach ($data as $key => $value) {
            $spreadsheet->getActiveSheet()->setCellValueExplicit("A" . ($key * 1 + 2), $value['sku']['sku'], \PhpOffice\PhpSpreadsheet\Cell\DataType::TYPE_STRING);
            $spreadsheet->getActiveSheet()->setCellValue("B" . ($key * 1 + 2), $value['location']);
            $spreadsheet->getActiveSheet()->setCellValue("C" . ($key * 1 + 2), $value['number']);
            $spreadsheet->getActiveSheet()->setCellValue("D" . ($key * 1 + 2), $value['sku']['real_time_qty']);
        }
        //设置宽度
        $spreadsheet->getActiveSheet()->getColumnDimension('A')->setWidth(20);
        $spreadsheet->getActiveSheet()->getColumnDimension('B')->setWidth(20);
        $spreadsheet->getActiveSheet()->getColumnDimension('C')->setWidth(20);
        $spreadsheet->getActiveSheet()->getColumnDimension('D')->setWidth(20);

        //设置边框
        $border = [
            'borders' => [
                'allBorders' => [
                    'borderStyle' => \PhpOffice\PhpSpreadsheet\Style\Border::BORDER_THIN, // 设置border样式
                    'color' => ['argb' => 'FF000000'], // 设置border颜色
                ],
            ],
        ];

        $spreadsheet->getDefaultStyle()->getFont()->setName('微软雅黑')->setSize(12);

        $setBorder = 'A1:' . $spreadsheet->getActiveSheet()->getHighestColumn() . $spreadsheet->getActiveSheet()->getHighestRow();
        $spreadsheet->getActiveSheet()->getStyle($setBorder)->applyFromArray($border);

        $spreadsheet->getActiveSheet()->getStyle('A1:D' . $spreadsheet->getActiveSheet()->getHighestRow())->getAlignment()->setHorizontal(\PhpOffice\PhpSpreadsheet\Style\Alignment::HORIZONTAL_CENTER);
        $spreadsheet->setActiveSheetIndex(0);

        $format = 'xlsx';
        $savename = '配货列表待打印数据' . date("YmdHis", time());

        if ($format == 'xls') {
            //输出Excel03版本
            header('Content-Type:application/vnd.ms-excel');
            $class = "\PhpOffice\PhpSpreadsheet\Writer\Xls";
        } elseif ($format == 'xlsx') {
            //输出07Excel版本
            header('Content-Type: application/vnd.openxmlformats-officedocument.spreadsheetml.sheet');
            $class = "\PhpOffice\PhpSpreadsheet\Writer\Xlsx";
        }

        //输出名称
        header('Content-Disposition: attachment;filename="' . $savename . '.' . $format . '"');
        //禁止缓存
        header('Cache-Control: max-age=0');
        $writer = new $class($spreadsheet);

        $writer->save('php://output');
    }


    /**
     * 镜片详情
     *
     * @Description
     * @author wpl
     * @since 2020/11/09 18:03:41 
     * @param [type] $ids
     * @return void
     */
    public function detail($ids = null)
    {
        $row = $this->model->get($ids);
        !$row && $this->error(__('No Results were found'));

        //查询处方详情
        $result = $this->_new_order_item_option->get($row->option_id)->toArray();

        //获取更改镜框最新信息
        $change_sku = $this->_work_order_change_sku
            ->alias('a')
            ->join(['fa_work_order_measure' => 'b'], 'a.measure_id=b.id')
            ->where([
                'a.change_type' => 1,
                'a.item_order_number' => $row->item_order_number,
                'b.operation_type' => 1
            ])
            ->order('a.id', 'desc')
            ->value('a.change_sku');
        if ($change_sku) {
            $result['sku'] = $change_sku;
        }

        //获取更改镜片最新处方信息
        $change_lens = $this->_work_order_change_sku
            ->alias('a')
            ->field('a.od_sph,a.od_cyl,a.od_axis,a.od_add,a.pd_r,a.od_pv,a.od_bd,a.od_pv_r,a.od_bd_r,a.os_sph,a.os_cyl,a.os_axis,a.os_add,a.pd_l,a.os_pv,a.os_bd,a.os_pv_r,a.os_bd_r,a.lens_number,a.recipe_type as prescription_type,prescription_option')
            ->join(['fa_work_order_measure' => 'b'], 'a.measure_id=b.id')
            ->where([
                'a.change_type' => 2,
                'a.item_order_number' => $row->item_order_number,
                'b.operation_type' => 1
            ])
            ->order('a.id', 'desc')
            ->find();
        if ($change_lens) {
            $change_lens = $change_lens->toArray();

            //处理pd值
            if ($change_lens['pd_l'] && $change_lens['pd_r']) {
                $change_lens['pd'] = '';
                $change_lens['pdcheck'] = 'on';
            } else {
                $change_lens['pd'] = $change_lens['pd_r'] ?: $change_lens['pd_l'];
                $change_lens['pdcheck'] = '';
            }

            //处理斜视值
            if ($change_lens['od_pv'] || $change_lens['os_pv']) {
                $change_lens['prismcheck'] = 'on';
            } else {
                $change_lens['prismcheck'] = '';
            }

            //处理镀膜
            $prescription_option = unserialize($change_lens['prescription_option']);
            $change_lens['coating_name'] = $prescription_option['coating_name'] ?: '';
            unset($change_lens['prescription_option']);

            $result = array_merge($result, $change_lens);
        }

        //获取镜片名称
        $lens_name = '';
        if ($result['lens_number']) {
            //获取镜片编码及名称
            $lens_name = $this->_lens_data->where('lens_number', $result['lens_number'])->value('lens_name');
        }
        $result['lens_name'] = $lens_name;
        $this->assign('result', $result);
        return $this->view->fetch();
    }

    /**
     * 获取镜架尺寸
     *
     * @Description
     * @author wpl
     * @since 2020/11/13 10:08:45 
     * @param [type] $product_id
     * @param [type] $site
     * @return void
     */
    protected function get_frame_lens_width_height_bridge($product_id, $site)
    {
        if ($product_id) {

            if ($site == 3) {
                $querySql = "select cpev.entity_type_id,cpev.attribute_id,cpev.`value`,cpev.entity_id
                from catalog_product_entity_varchar cpev LEFT JOIN catalog_product_entity cpe on cpe.entity_id=cpev.entity_id 
                where cpev.attribute_id in(146,147,149) and cpev.store_id=0 and cpev.entity_id=$product_id";

                $lensSql = "select cpev.entity_type_id,cpev.attribute_id,cpev.`value`,cpev.entity_id
                from catalog_product_entity_decimal cpev LEFT JOIN catalog_product_entity cpe on cpe.entity_id=cpev.entity_id 
                where cpev.attribute_id in(146,147) and cpev.store_id=0 and cpev.entity_id=$product_id";
            } else {
                $querySql = "select cpev.entity_type_id,cpev.attribute_id,cpev.`value`,cpev.entity_id
                from catalog_product_entity_varchar cpev LEFT JOIN catalog_product_entity cpe on cpe.entity_id=cpev.entity_id 
                where cpev.attribute_id in(161,163,164) and cpev.store_id=0 and cpev.entity_id=$product_id";
            }

            switch ($site) {
                case 1:
                    $model = Db::connect('database.db_zeelool');
                    break;
                case 2:
                    $model = Db::connect('database.db_voogueme');
                    break;
                case 3:
                    $model = Db::connect('database.db_nihao');
                    break;
                case 4:
                    $model = Db::connect('database.db_meeloog');
                    break;
                case 5:
                    $model = Db::connect('database.db_weseeoptical');
                    break;
                case 9:
                    $model = Db::connect('database.db_zeelool_es');
                    break;
                case 10:
                    $model = Db::connect('database.db_zeelool_de');
                    break;
                case 11:
                    $model = Db::connect('database.db_zeelool_jp');
                    break;
                case 12:
                    $model = Db::connect('database.db_voogueme_acc');
                    break;
                default:
                    break;
            }

            $resultList = $model->query($querySql);
            $result = array();
            //你好站
            if ($site == 3) {
                $lensList = $model->query($lensSql);
                if ($lensList) {
                    foreach ($lensList as $key => $value) {

                        if ($value['attribute_id'] == 146) {
                            $result['lens_width'] = $value['value'];
                        }
                        if ($value['attribute_id'] == 147) {
                            $result['lens_height'] = $value['value'];
                        }
                    }
                }
            }
            if ($resultList) {
                foreach ($resultList as $key => $value) {
                    //你好站
                    if ($site == 3) {

                        if ($value['attribute_id'] == 149) {
                            $result['bridge'] = $value['value'];
                        }
                    } else {
                        if ($value['attribute_id'] == 161) {
                            $result['lens_width'] = $value['value'];
                        }
                        if ($value['attribute_id'] == 164) {
                            $result['lens_height'] = $value['value'];
                        }
                        if ($value['attribute_id'] == 163) {
                            $result['bridge'] = $value['value'];
                        }
                    }
                }
            }
        }
        return $result;
    }

    /**
     * 批量导出
     *
     * @Description
     * @author wpl
     * @since 2020/11/12 08:54:05 
     * @return void
     */
    public function batch_export_xls()
    {
        set_time_limit(0);
        ini_set('memory_limit', '512M');
        //根据传的标签切换状态
        $label = $this->request->get('label', 0);
        $ids = input('ids');
        $map = [];
        if ($ids) {
            $map['a.id'] = ['in', $ids];
            $where = [];
            $sort = 'a.created_at';
            $order = 'desc';
        } else {

            //普通状态剔除跟单数据
            if (!in_array($label, [0, 8])) {
                if (7 == $label) {
                    $map['a.status'] = [['>', 6], ['<', 9]];
                } else {
                    $map['a.status'] = $label;
                }
                $map['a.temporary_house_id|a.abnormal_house_id'] = 0;
            }

            $filter = json_decode($this->request->get('filter'), true);

            if ($filter['abnormal'] || $filter['stock_house_num']) {
                //                //筛选异常
                if ($filter['abnormal']) {
                    $abnormal_where['type'] = $filter['abnormal'][0];
                    if (8 == $label) {
                        $abnormal_where['status'] = 1;
                    }

                    $item_process_id = $this->_distribution_abnormal
                        ->where($abnormal_where)
                        ->column('item_process_id');
                    $map['a.id'] = ['in', $item_process_id];
                }

                //筛选库位号
                if ($filter['stock_house_num']) {
                    $stock_house_where['coding'] = ['like', $filter['stock_house_num'] . '%'];
                    if (8 == $label) {
                        $stock_house_where['type'] = ['>', 2];
                    } else {
                        $stock_house_where['type'] = 2;
                    }
                    $stock_house_id = $this->_stock_house
                        ->where($stock_house_where)
                        ->column('id');
                    $map['a.temporary_house_id|a.abnormal_house_id'] = ['in', $stock_house_id];
                }
                unset($filter['abnormal']);
                unset($filter['stock_house_num']);
                unset($filter['is_task']);
            }

            if ($filter['a.created_at']) {
                $time = explode(' - ', $filter['a.created_at']);

                $map['a.created_at'] = ['between', [strtotime($time[0]), strtotime($time[1])]];
            }
            if ($filter['site']) {
                $map['a.site'] = ['in', $filter['site']];
                unset($filter['site']);
            }
            //加工类型
            if ($filter['order_prescription_type']) {
                $map['a.order_prescription_type'] = ['in', $filter['order_prescription_type']];
                unset($filter['order_prescription_type']);
            }
            //订单类型
            if ($filter['order_type']) {
                $map['b.order_type'] = ['in', $filter['order_type']];
                unset($filter['order_type']);
            }
            if ($filter['distribution_status']) {
                $map['a.distribution_status'] = ['in', $filter['distribution_status']];
                unset($filter['distribution_status']);
            }
            if ($filter['status']) {
                $map['b.status'] = ['in', $filter['status']];
                unset($filter['status']);
            }
            $this->request->get(['filter' => json_encode($filter)]);

            list($where, $sort, $order) = $this->buildparams();
        }

        $sort = 'a.id';


        $list = $this->model
            ->alias('a')
<<<<<<< HEAD
            ->field('a.id as aid,a.item_order_number,a.sku,a.order_prescription_type,b.increment_id,b.total_qty_ordered,b.site,a.distribution_status,a.created_at,c.*,b.base_grand_total,b.order_type,b.base_currency_code,b.')
=======
            ->field('a.id as aid,a.item_order_number,a.sku,a.order_prescription_type,b.increment_id,b.status,b.total_qty_ordered,b.site,a.distribution_status,a.created_at,c.*,b.base_grand_total,b.order_type,b.base_currency_code,b.payment_time,b.payment_method')
>>>>>>> f34cdd3c
            ->join(['fa_order' => 'b'], 'a.order_id=b.id')
            ->join(['fa_order_item_option' => 'c'], 'a.option_id=c.id')
            ->where($where)
            ->where($map)
            ->order($sort, $order)
            ->select();
        $list = collection($list)->toArray();


        //从数据库查询需要的数据
        $spreadsheet = new Spreadsheet();

        //常规方式：利用setCellValue()填充数据
        $spreadsheet->setActiveSheetIndex(0)
            ->setCellValue("A1", "ID")
            ->setCellValue("B1", "日期")
            ->setCellValue("C1", "订单号")
            ->setCellValue("D1", "站点")
            ->setCellValue("E1", "订单类型")
            ->setCellValue("F1", "订单状态")
            ->setCellValue("G1", "子单号")
            ->setCellValue("H1", "SKU")
            ->setCellValue("I1", "眼球")
            ->setCellValue("J1", "SPH")
            ->setCellValue("K1", "CYL")
            ->setCellValue("L1", "AXI")
            ->setCellValue("M1", "ADD")
            ->setCellValue("N1", "PD")
            ->setCellValue("O1", "镜片")
            ->setCellValue("P1", "镜框宽度")
            ->setCellValue("Q1", "镜框高度")
            ->setCellValue("R1", "bridge")
            ->setCellValue("S1", "处方类型")
            ->setCellValue("T1", "Prism\n(out/in)")
            ->setCellValue("U1", "Direct\n(out/in)")
            ->setCellValue("V1", "Prism\n(up/down)")
            ->setCellValue("W1", "Direct\n(up/down)")
            ->setCellValue("X1", "订单金额")
            ->setCellValue("Y1", "原币种")
            ->setCellValue("Z1", "原支付金额")
            ->setCellValue("AA1", "支付方式")
            ->setCellValue("AB1", "订单支付时间");
        $spreadsheet->setActiveSheetIndex(0)->setTitle('订单处方');

        //站点列表
        $site_list = [
            1 => 'Zeelool',
            2 => 'Voogueme',
            3 => 'Nihao',
            4 => 'Meeloog',
            5 => 'Wesee',
            8 => 'Amazon',
            9 => 'Zeelool_es',
            10 => 'Zeelool_de',
            11 => 'Zeelool_jp'
        ];

        //子单号状态
        $distribution_status_list = [
            1 => '待打印标签',
            2 => '待配货',
            3 => '待配镜片',
            4 => '待加工',
            5 => '待印logo',
            6 => '待成品质检',
            7 => '待合单',
            8 => '合单中',
            9 => '合单完成'
        ];

        //获取更改镜框最新信息
        $change_sku = $this->_work_order_change_sku
            ->alias('a')
            ->join(['fa_work_order_measure' => 'b'], 'a.measure_id=b.id')
            ->where([
                'a.change_type' => 1,
                'a.item_order_number' => ['in', array_column($list, 'item_order_number')],
                'b.operation_type' => 1
            ])
            ->order('a.id', 'desc')
            ->group('a.item_order_number')
            ->column('a.change_sku', 'a.item_order_number');

        //获取更改镜片最新处方信息
        $change_lens = $this->_work_order_change_sku
            ->alias('a')
            ->join(['fa_work_order_measure' => 'b'], 'a.measure_id=b.id')
            ->where([
                'a.change_type' => 2,
                'a.item_order_number' => ['in', array_column($list, 'item_order_number')],
                'b.operation_type' => 1
            ])
            ->order('a.id', 'desc')
            ->group('a.item_order_number')
            ->column('a.od_sph,a.od_cyl,a.od_axis,a.od_add,a.pd_r,a.od_pv,a.od_bd,a.od_pv_r,a.od_bd_r,a.os_sph,a.os_cyl,a.os_axis,a.os_add,a.pd_l,a.os_pv,a.os_bd,a.os_pv_r,a.os_bd_r,a.lens_number,a.recipe_type as prescription_type', 'a.item_order_number');
        if ($change_lens) {
            foreach ($change_lens as $key => $val) {
                if ($val['pd_l'] && $val['pd_r']) {
                    $change_lens[$key]['pd'] = '';
                    $change_lens[$key]['pdcheck'] = 'on';
                } else {
                    $change_lens[$key]['pd'] = $val['pd_r'] ?: $val['pd_l'];
                    $change_lens[$key]['pdcheck'] = '';
                }
            }
        }
<<<<<<< HEAD


        //获取镜片编码及名称
        $lens_list = $this->_lens_data->column('lens_name', 'lens_number');

        foreach ($list as $key=>$value){
            $data[$value['increment_id']]['id'] = $value['id'];
            $data[$value['increment_id']]['created_at'] = $value['created_at'];
            $data[$value['increment_id']]['increment_id'] = $value['increment_id'];
            $data[$value['increment_id']]['site'] = $value['site'];
            $data[$value['increment_id']]['order_type'] = $value['order_type'];
            $data[$value['increment_id']]['status'] = $value['status'];
            $data[$value['increment_id']]['item_order'][$key]['item_order_number'] = $value['item_order_number'];
            $data[$value['increment_id']]['item_order'][$key]['sku'] = $value['sku'];
            $data[$value['increment_id']]['item_order'][$key]['od_sph'] = $value['od_sph'];
            $data[$value['increment_id']]['item_order'][$key]['od_cyl'] = $value['od_cyl'];
            $data[$value['increment_id']]['item_order'][$key]['od_axis'] = $value['od_axis'];
            $data[$value['increment_id']]['item_order'][$key]['od_add'] = $value['od_add'];
            $data[$value['increment_id']]['item_order'][$key]['os_add'] = $value['os_add'];
            $data[$value['increment_id']]['item_order'][$key]['pd'] = $value['pd'];
            $data[$value['increment_id']]['item_order'][$key]['product_id'] = $value['product_id'];
            $data[$value['increment_id']]['item_order'][$key]['lens_width'] = $value['lens_width'];
            $data[$value['increment_id']]['item_order'][$key]['lens_height'] = $value['lens_height'];
            $data[$value['increment_id']]['item_order'][$key]['bridge'] = $value['bridge'];
            $data[$value['increment_id']]['item_order'][$key]['prescription_type'] = $value['prescription_type'];
            $data[$value['increment_id']]['item_order'][$key]['od_pv'] = $value['od_pv'];
            $data[$value['increment_id']]['item_order'][$key]['os_pv'] = $value['os_pv'];
            $data[$value['increment_id']]['item_order'][$key]['os_bd'] = $value['os_bd'];
            $data[$value['increment_id']]['item_order'][$key]['od_bd'] = $value['od_bd'];
            $data[$value['increment_id']]['item_order'][$key]['od_pv_r'] = $value['od_pv_r'];
            $data[$value['increment_id']]['item_order'][$key]['os_bd_r'] = $value['os_bd_r'];
            $data[$value['increment_id']]['item_order'][$key]['lens_number'] = $value['lens_number'];
            $data[$value['increment_id']]['item_order'][$key]['web_lens_name'] = $value['web_lens_name'];
            $data[$value['increment_id']]['item_order'][$key]['product_id'] = $value['product_id'];



            $data[$value['increment_id']]['base_grand_total'] = $value['base_grand_total'];
            $data[$value['increment_id']]['base_currency_code'] = $value['base_currency_code'];
            $data[$value['increment_id']]['base_grand_total'] = $value['base_grand_total'];
            $data[$value['increment_id']]['payment_method'] = $value['payment_method'];
            $data[$value['increment_id']]['payment_time'] = $value['payment_time'];
        }

        $cat = '0';
        foreach ($data as  $key => &$value) {
            $num =$cat + 2;
=======
        //获取镜片编码及名称
        $lens_list = $this->_lens_data->column('lens_name', 'lens_number');
        foreach ($list as $key => &$value) {

>>>>>>> f34cdd3c
            //更改镜框最新sku
            if ($change_sku[$value['item_order_number']]) {
                $value['sku'] = $change_sku[$value['item_order_number']];
            }

            //更改镜片最新数据
            if ($change_lens[$value['item_order_number']]) {
                $value = array_merge($value, $change_lens[$value['item_order_number']]);
            }


            $data[$value['increment_id']]['id'] = $value['id'];
            $data[$value['increment_id']]['created_at'] = $value['created_at'];
            $data[$value['increment_id']]['increment_id'] = $value['increment_id'];
            $data[$value['increment_id']]['site'] = $value['site'];
            $data[$value['increment_id']]['order_type'] = $value['order_type'];
            $data[$value['increment_id']]['status'] = $value['status'];
            $data[$value['increment_id']]['item_order'][$key]['item_order_number'] = $value['item_order_number'];
            $data[$value['increment_id']]['item_order'][$key]['sku'] = $value['sku'];
            $data[$value['increment_id']]['item_order'][$key]['od_sph'] = $value['od_sph'];
            $data[$value['increment_id']]['item_order'][$key]['od_cyl'] = $value['od_cyl'];
            $data[$value['increment_id']]['item_order'][$key]['od_axis'] = $value['od_axis'];
            $data[$value['increment_id']]['item_order'][$key]['od_add'] = $value['od_add'];
            $data[$value['increment_id']]['item_order'][$key]['os_add'] = $value['os_add'];
            $data[$value['increment_id']]['item_order'][$key]['pd'] = $value['pd'];
            $data[$value['increment_id']]['item_order'][$key]['pdcheck'] = $value['pdcheck'];
            $data[$value['increment_id']]['item_order'][$key]['product_id'] = $value['product_id'];
            $data[$value['increment_id']]['item_order'][$key]['lens_width'] = $value['lens_width'];
            $data[$value['increment_id']]['item_order'][$key]['lens_height'] = $value['lens_height'];
            $data[$value['increment_id']]['item_order'][$key]['bridge'] = $value['bridge'];
            $data[$value['increment_id']]['item_order'][$key]['prescription_type'] = $value['prescription_type'];
            $data[$value['increment_id']]['item_order'][$key]['od_pv'] = $value['od_pv'];
            $data[$value['increment_id']]['item_order'][$key]['os_pv'] = $value['os_pv'];
            $data[$value['increment_id']]['item_order'][$key]['pd_r'] = $value['pd_r'];
            $data[$value['increment_id']]['item_order'][$key]['pd_l'] = $value['pd_l'];
            $data[$value['increment_id']]['item_order'][$key]['os_pv'] = $value['os_pv'];
            $data[$value['increment_id']]['item_order'][$key]['os_bd'] = $value['os_bd'];
            $data[$value['increment_id']]['item_order'][$key]['od_bd'] = $value['od_bd'];
            $data[$value['increment_id']]['item_order'][$key]['od_pv_r'] = $value['od_pv_r'];
            $data[$value['increment_id']]['item_order'][$key]['os_bd_r'] = $value['os_bd_r'];
            $data[$value['increment_id']]['item_order'][$key]['od_bd_r'] = $value['od_bd_r'];
            $data[$value['increment_id']]['item_order'][$key]['os_pv_r'] = $value['os_pv_r'];
            $data[$value['increment_id']]['item_order'][$key]['os_sph'] = $value['os_sph'];
            $data[$value['increment_id']]['item_order'][$key]['od_sph'] = $value['od_sph'];
            $data[$value['increment_id']]['item_order'][$key]['os_cyl'] = $value['os_cyl'];
            $data[$value['increment_id']]['item_order'][$key]['od_cyl'] = $value['od_cyl'];
            $data[$value['increment_id']]['item_order'][$key]['os_axis'] = $value['os_axis'];
            $data[$value['increment_id']]['item_order'][$key]['od_axis'] = $value['od_axis'];
            $data[$value['increment_id']]['item_order'][$key]['lens_number'] = $value['lens_number'];
            $data[$value['increment_id']]['item_order'][$key]['web_lens_name'] = $value['web_lens_name'];
            $data[$value['increment_id']]['item_order'][$key]['product_id'] = $value['product_id'];
            $data[$value['increment_id']]['base_grand_total'] = $value['base_grand_total'];
            $data[$value['increment_id']]['base_currency_code'] = $value['base_currency_code'];
            $data[$value['increment_id']]['base_grand_total'] = $value['base_grand_total'];
            $data[$value['increment_id']]['payment_method'] = $value['payment_method'];
            $data[$value['increment_id']]['payment_time'] = $value['payment_time'];
        }
        unset($value);
        $cat = '0';
        foreach ($data as  $key => &$value) {
            $num = $cat + 2;


            //网站SKU转换仓库SKU
            $value['prescription_type'] = isset($value['prescription_type']) ? $value['prescription_type'] : '';
<<<<<<< HEAD
            $value['od_sph'] = isset($value['od_sph']) ? urldecode($value['od_sph']) : '';
            $value['os_sph'] = isset($value['os_sph']) ? urldecode($value['os_sph']) : '';
            $value['od_cyl'] = isset($value['od_cyl']) ? urldecode($value['od_cyl']) : '';
            $value['os_cyl'] = isset($value['os_cyl']) ? urldecode($value['os_cyl']) : '';
            $spreadsheet->getActiveSheet()->setCellValue("A" . ($num ),$value['id']);//id
            $spreadsheet->getActiveSheet()->setCellValue("B" . ($num ), date('Y-m-d', $value['created_at']));//日期
            $spreadsheet->getActiveSheet()->setCellValue("C" . ($num), $value['increment_id']);//订单号
            $spreadsheet->getActiveSheet()->setCellValue("D" . ($num), $site_list[$value['site']]);//站点
            switch ($value['order_type']){
=======

            $spreadsheet->getActiveSheet()->setCellValue("A" . ($num), $value['id']); //id
            $spreadsheet->getActiveSheet()->setCellValue("B" . ($num), date('Y-m-d', $value['created_at'])); //日期
            $spreadsheet->getActiveSheet()->setCellValue("C" . ($num), $value['increment_id']); //订单号
            $spreadsheet->getActiveSheet()->setCellValue("D" . ($num), $site_list[$value['site']]); //站点
            switch ($value['order_type']) {
>>>>>>> f34cdd3c
                case 1:
                    $value['order_type'] = '普通订单';
                    break;
                case 2:
                    $value['order_type'] = '批发';
                    break;
                case 3:
                    $value['order_type'] = '网红';
                    break;
                case 4:
                    $value['order_type'] = '补发';
                    break;
                case 5:
                    $value['order_type'] = '补差价';
                    break;
                case 6:
                    $value['order_type'] = '一件代发';
                    break;
            }
<<<<<<< HEAD
            $spreadsheet->getActiveSheet()->setCellValue("E" . ($num), $value['order_type']);//订单类型
            $spreadsheet->getActiveSheet()->setCellValue("F" . ($num), $value['status']);//订单状态

            foreach ($value['item_order'] as $k=>$v) {
                $cat += 2;
                $spreadsheet->getActiveSheet()->setCellValue("G" . ($cat), $v['item_order_number']); //子单号
                $spreadsheet->getActiveSheet()->setCellValue("H" . ($cat), $v['sku']); //sku
                $spreadsheet->getActiveSheet()->setCellValue("I" . ($cat), '右眼');//眼球
                $spreadsheet->getActiveSheet()->setCellValue("I" . ($cat+1), '左眼');//眼球
                $spreadsheet->getActiveSheet()->setCellValue("J" . ($cat), (float)$v['od_sph'] > 0 ? ' +' . number_format($v['od_sph'] * 1, 2) : ' ' . $v['od_sph']);//SPH
                $spreadsheet->getActiveSheet()->setCellValue("J" . ($cat+1), (float)$v['os_sph'] > 0 ? ' +' . number_format($v['os_sph'] * 1, 2) : ' ' . $v['os_sph']);//SPH
                $spreadsheet->getActiveSheet()->setCellValue("K" . ($cat), (float)$v['od_cyl'] > 0 ? ' +' . number_format($v['od_cyl'] * 1, 2) : ' ' . $v['od_cyl']);//CYL
                $spreadsheet->getActiveSheet()->setCellValue("K" . ($cat+1), (float)$v['os_cyl'] > 0 ? ' +' . number_format($v['os_cyl'] * 1, 2) : ' ' . $v['os_cyl']);//CYL
                $spreadsheet->getActiveSheet()->setCellValue("L" . ($cat), $v['od_axis']);//AXI
                $spreadsheet->getActiveSheet()->setCellValue("L" . ($cat+1), $v['os_axis']);//AXI
                $v['os_add'] = urldecode($v['os_add']);
                $v['od_add'] = urldecode($v['od_add']);
                if ($value['os_add'] && $value['os_add'] && (float)($value['os_add']) * 1 != 0 && (float)($v['od_add']) * 1 != 0) {
                    $spreadsheet->getActiveSheet()->setCellValue("M" . ($cat), $v['od_add']);//ADD
                    $spreadsheet->getActiveSheet()->setCellValue("M" . ($cat+1), $v['os_add']);//ADD
=======
            $spreadsheet->getActiveSheet()->setCellValue("E" . ($num), $value['order_type']); //订单类型
            $spreadsheet->getActiveSheet()->setCellValue("F" . ($num), $value['status']); //订单状态

            foreach ($value['item_order'] as $k => $v) {
                $v['od_sph'] = isset($v['od_sph']) ? urldecode($v['od_sph']) : '';
                $v['os_sph'] = isset($v['os_sph']) ? urldecode($v['os_sph']) : '';
                $v['od_cyl'] = isset($v['od_cyl']) ? urldecode($v['od_cyl']) : '';
                $v['os_cyl'] = isset($v['os_cyl']) ? urldecode($v['os_cyl']) : '';
                $cat += 2;
                $spreadsheet->getActiveSheet()->setCellValue("G" . ($cat), $v['item_order_number']); //子单号
                $spreadsheet->getActiveSheet()->setCellValue("H" . ($cat), $v['sku']); //sku
                $spreadsheet->getActiveSheet()->setCellValue("I" . ($cat), '右眼'); //眼球
                $spreadsheet->getActiveSheet()->setCellValue("I" . ($cat + 1), '左眼'); //眼球
                $spreadsheet->getActiveSheet()->setCellValue("J" . ($cat), (float)$v['od_sph'] > 0 ? ' +' . number_format($v['od_sph'] * 1, 2) : ' ' . $v['od_sph']); //SPH
                $spreadsheet->getActiveSheet()->setCellValue("J" . ($cat + 1), (float)$v['os_sph'] > 0 ? ' +' . number_format($v['os_sph'] * 1, 2) : ' ' . $v['os_sph']); //SPH
                $spreadsheet->getActiveSheet()->setCellValue("K" . ($cat), (float)$v['od_cyl'] > 0 ? ' +' . number_format($v['od_cyl'] * 1, 2) : ' ' . $v['od_cyl']); //CYL
                $spreadsheet->getActiveSheet()->setCellValue("K" . ($cat + 1), (float)$v['os_cyl'] > 0 ? ' +' . number_format($v['os_cyl'] * 1, 2) : ' ' . $v['os_cyl']); //CYL
                $spreadsheet->getActiveSheet()->setCellValue("L" . ($cat), $v['od_axis']); //AXI
                $spreadsheet->getActiveSheet()->setCellValue("L" . ($cat + 1), $v['os_axis']); //AXI
                $v['os_add'] = urldecode($v['os_add']);
                $v['od_add'] = urldecode($v['od_add']);
                if ($value['os_add'] && $value['os_add'] && (float)($value['os_add']) * 1 != 0 && (float)($v['od_add']) * 1 != 0) {
                    $spreadsheet->getActiveSheet()->setCellValue("M" . ($cat), $v['od_add']); //ADD
                    $spreadsheet->getActiveSheet()->setCellValue("M" . ($cat + 1), $v['os_add']); //ADD
>>>>>>> f34cdd3c
                } else {

                    if ($v['os_add'] && (float)$v['os_add'] * 1 != 0) {
                        //数值在上一行合并有效，数值在下一行合并后为空
                        $spreadsheet->getActiveSheet()->setCellValue("M" . ($cat), $v['os_add']);
<<<<<<< HEAD
                        $spreadsheet->getActiveSheet()->mergeCells("M" . ($cat) . ":M" . ($cat+1));
                    } else {
                        //数值在上一行合并有效，数值在下一行合并后为空
                        $spreadsheet->getActiveSheet()->setCellValue("M" . ($cat), $v['od_add']);
                        $spreadsheet->getActiveSheet()->mergeCells("M" . ($cat) . ":M" . ($cat+1));
                    }
                }

//            $spreadsheet->getActiveSheet()->setCellValue("C" . ($key * 2 + 2), $value['item_order_number']); //子单号
//            $spreadsheet->getActiveSheet()->setCellValue("D" . ($key * 2 + 2), $value['sku']); //sku
//            $spreadsheet->getActiveSheet()->setCellValue("E" . ($key * 2 + 2), $site_list[$value['site']]);//站点
//            $spreadsheet->getActiveSheet()->setCellValue("F" . ($key * 2 + 2), $distribution_status_list[$value['distribution_status']]);//子单号状态



                if (!empty($v['pd_r']) && !empty($v['pd_l'])){
                    $spreadsheet->getActiveSheet()->setCellValue("N" . ($cat), $v['pd_r']);//单PD
                    $spreadsheet->getActiveSheet()->setCellValue("N" . ($cat+1), $v['pd_l']);//单PD
                }else{
                    $spreadsheet->getActiveSheet()->setCellValue("N" . ($cat), $v['pd']);//PD
                    $spreadsheet->getActiveSheet()->mergeCells("N" . ($cat) . ":N" . ($cat+1));//PD
                }


                //过滤饰品站
                if ($v['site'] != 12) {
                    //查询镜框尺寸
                    $tmp_bridge = $this->get_frame_lens_width_height_bridge($v['product_id'], $v['site']);
                }

                $lens_name = $lens_list[$v['lens_number']] ?: $v['web_lens_name'];
                $spreadsheet->getActiveSheet()->setCellValue("O" . ($cat), $lens_name);//镜片
                $spreadsheet->getActiveSheet()->setCellValue("P" . ($cat), $tmp_bridge['lens_width']);//镜框宽度
                $spreadsheet->getActiveSheet()->setCellValue("Q" . ($cat), $tmp_bridge['lens_height']);//镜框高度
                $spreadsheet->getActiveSheet()->setCellValue("R" . ($cat), $tmp_bridge['bridge']);//bridge
                $spreadsheet->getActiveSheet()->setCellValue("S" . ($cat), $v['prescription_type']);//处方类型

                $spreadsheet->getActiveSheet()->setCellValue("T" . ($cat), isset($v['od_pv']) ? $v['od_pv'] : '');//Prism
                $spreadsheet->getActiveSheet()->setCellValue("T" . ($cat+1), isset($v['os_pv']) ? $v['os_pv'] : '');//Prism

                $spreadsheet->getActiveSheet()->setCellValue("U" . ($cat), isset($v['od_bd']) ? $v['od_bd'] : '');//Direct
                $spreadsheet->getActiveSheet()->setCellValue("U" . ($cat+1), isset($v['os_bd']) ? $v['os_bd'] : '');//Direct

                $spreadsheet->getActiveSheet()->setCellValue("V" . ($cat), isset($v['od_pv_r']) ? $v['od_pv_r'] : '');//Prism
                $spreadsheet->getActiveSheet()->setCellValue("V" . ($cat+1), isset($v['os_pv_r']) ? $v['os_pv_r'] : '');//Prism

                $spreadsheet->getActiveSheet()->setCellValue("W" . ($cat), isset($v['od_bd_r']) ? $v['od_bd_r'] : '');//Direct
                $spreadsheet->getActiveSheet()->setCellValue("W" . ($cat+1), isset($v['os_bd_r']) ? $v['os_bd_r'] : '');//Direct
                //单元格合并
                $spreadsheet->getActiveSheet()->mergeCells("G" . ($cat) . ":G" . ($cat+1));
                $spreadsheet->getActiveSheet()->mergeCells("H" . ($cat) . ":H" . ($cat+1));
                $spreadsheet->getActiveSheet()->mergeCells("O" . ($cat) . ":O" . ($cat+1));
                $spreadsheet->getActiveSheet()->mergeCells("P" . ($cat) . ":P" . ($cat+1));
                $spreadsheet->getActiveSheet()->mergeCells("Q" . ($cat) . ":Q" . ($cat+1));
                $spreadsheet->getActiveSheet()->mergeCells("R" . ($cat) . ":R" . ($cat+1));
                $spreadsheet->getActiveSheet()->mergeCells("S" . ($cat) . ":S" . ($cat+1));
            }


            $spreadsheet->getActiveSheet()->setCellValue("X" . ($num), $v['base_grand_total']);//订单金额
            $spreadsheet->getActiveSheet()->setCellValue("Y" . ($num), $v['base_currency_code']);//原币种
            $spreadsheet->getActiveSheet()->setCellValue("Z" . ($num), $v['base_grand_total']);//原支付金额
            $spreadsheet->getActiveSheet()->setCellValue("AA" . ($num), $v['payment_method']);//支付方式
            $spreadsheet->getActiveSheet()->setCellValue("AB" . ($num),  date('Y-m-d', $v['payment_time']));//订单支付时间

            //合并单元格

            $spreadsheet->getActiveSheet()->mergeCells("A" . ($num) . ":A" . ($cat+1));
            $spreadsheet->getActiveSheet()->mergeCells("B" . ($num) . ":B" . ($cat+1));
            $spreadsheet->getActiveSheet()->mergeCells("C" . ($num) . ":C" . ($cat+1));
            $spreadsheet->getActiveSheet()->mergeCells("D" . ($num) . ":D" . ($cat+1));
            $spreadsheet->getActiveSheet()->mergeCells("E" . ($num) . ":E" . ($cat+1));
            $spreadsheet->getActiveSheet()->mergeCells("F" . ($num) . ":F" . ($cat+1));
            $spreadsheet->getActiveSheet()->mergeCells("G" . ($num) . ":G" . ($num+1));
            $spreadsheet->getActiveSheet()->mergeCells("H" . ($num) . ":H" . ($num+1));


            $spreadsheet->getActiveSheet()->mergeCells("X" . ($num) . ":X" . ($cat+1));
            $spreadsheet->getActiveSheet()->mergeCells("Y" . ($num) . ":Y" . ($cat+1));
            $spreadsheet->getActiveSheet()->mergeCells("Z" . ($num) . ":Z" . ($cat+1));
            $spreadsheet->getActiveSheet()->mergeCells("AA" . ($num) . ":AA" . ($cat+1));
            $spreadsheet->getActiveSheet()->mergeCells("AB" . ($num) . ":AB" . ($cat+1));
=======
                        $spreadsheet->getActiveSheet()->mergeCells("M" . ($cat) . ":M" . ($cat + 1));
                    } else {
                        //数值在上一行合并有效，数值在下一行合并后为空
                        $spreadsheet->getActiveSheet()->setCellValue("M" . ($cat), $v['od_add']);
                        $spreadsheet->getActiveSheet()->mergeCells("M" . ($cat) . ":M" . ($cat + 1));
                    }
                }

                //            $spreadsheet->getActiveSheet()->setCellValue("C" . ($key * 2 + 2), $value['item_order_number']); //子单号
                //            $spreadsheet->getActiveSheet()->setCellValue("D" . ($key * 2 + 2), $value['sku']); //sku
                //            $spreadsheet->getActiveSheet()->setCellValue("E" . ($key * 2 + 2), $site_list[$value['site']]);//站点
                //            $spreadsheet->getActiveSheet()->setCellValue("F" . ($key * 2 + 2), $distribution_status_list[$value['distribution_status']]);//子单号状态



                if ($v['pdcheck'] == 'on') {
                    $spreadsheet->getActiveSheet()->setCellValue("N" . ($cat), $v['pd_r']); //单PD
                    $spreadsheet->getActiveSheet()->setCellValue("N" . ($cat + 1), $v['pd_l']); //单PD
                } else {
                    $spreadsheet->getActiveSheet()->setCellValue("N" . ($cat), $v['pd']); //PD
                    $spreadsheet->getActiveSheet()->mergeCells("N" . ($cat) . ":N" . ($cat + 1)); //PD
                }


                //过滤饰品站
                if ($value['site'] != 12) {
                    //查询镜框尺寸
                    $tmp_bridge = $this->get_frame_lens_width_height_bridge($v['product_id'], $value['site']);
                }

                $lens_name = $lens_list[$v['lens_number']] ?: $v['web_lens_name'];
                $spreadsheet->getActiveSheet()->setCellValue("O" . ($cat), $lens_name); //镜片
                $spreadsheet->getActiveSheet()->setCellValue("P" . ($cat), $tmp_bridge['lens_width']); //镜框宽度
                $spreadsheet->getActiveSheet()->setCellValue("Q" . ($cat), $tmp_bridge['lens_height']); //镜框高度
                $spreadsheet->getActiveSheet()->setCellValue("R" . ($cat), $tmp_bridge['bridge']); //bridge
                $spreadsheet->getActiveSheet()->setCellValue("S" . ($cat), $v['prescription_type']); //处方类型

                $spreadsheet->getActiveSheet()->setCellValue("T" . ($cat), isset($v['od_pv']) ? $v['od_pv'] : ''); //Prism
                $spreadsheet->getActiveSheet()->setCellValue("T" . ($cat + 1), isset($v['os_pv']) ? $v['os_pv'] : ''); //Prism

                $spreadsheet->getActiveSheet()->setCellValue("U" . ($cat), isset($v['od_bd']) ? $v['od_bd'] : ''); //Direct
                $spreadsheet->getActiveSheet()->setCellValue("U" . ($cat + 1), isset($v['os_bd']) ? $v['os_bd'] : ''); //Direct

                $spreadsheet->getActiveSheet()->setCellValue("V" . ($cat), isset($v['od_pv_r']) ? $v['od_pv_r'] : ''); //Prism
                $spreadsheet->getActiveSheet()->setCellValue("V" . ($cat + 1), isset($v['os_pv_r']) ? $v['os_pv_r'] : ''); //Prism

                $spreadsheet->getActiveSheet()->setCellValue("W" . ($cat), isset($v['od_bd_r']) ? $v['od_bd_r'] : ''); //Direct
                $spreadsheet->getActiveSheet()->setCellValue("W" . ($cat + 1), isset($v['os_bd_r']) ? $v['os_bd_r'] : ''); //Direct
                //单元格合并
                $spreadsheet->getActiveSheet()->mergeCells("G" . ($cat) . ":G" . ($cat + 1));
                $spreadsheet->getActiveSheet()->mergeCells("H" . ($cat) . ":H" . ($cat + 1));
                $spreadsheet->getActiveSheet()->mergeCells("O" . ($cat) . ":O" . ($cat + 1));
                $spreadsheet->getActiveSheet()->mergeCells("P" . ($cat) . ":P" . ($cat + 1));
                $spreadsheet->getActiveSheet()->mergeCells("Q" . ($cat) . ":Q" . ($cat + 1));
                $spreadsheet->getActiveSheet()->mergeCells("R" . ($cat) . ":R" . ($cat + 1));
                $spreadsheet->getActiveSheet()->mergeCells("S" . ($cat) . ":S" . ($cat + 1));
            }


            $spreadsheet->getActiveSheet()->setCellValue("X" . ($num), $value['base_grand_total']); //订单金额
            $spreadsheet->getActiveSheet()->setCellValue("Y" . ($num), $value['base_currency_code']); //原币种
            $spreadsheet->getActiveSheet()->setCellValue("Z" . ($num), $value['base_grand_total']); //原支付金额
            $spreadsheet->getActiveSheet()->setCellValue("AA" . ($num), $value['payment_method']); //支付方式
            $spreadsheet->getActiveSheet()->setCellValue("AB" . ($num),  date('Y-m-d H:i:s', $value['payment_time'])); //订单支付时间

            //合并单元格
>>>>>>> f34cdd3c

            $spreadsheet->getActiveSheet()->mergeCells("A" . ($num) . ":A" . ($cat + 1));
            $spreadsheet->getActiveSheet()->mergeCells("B" . ($num) . ":B" . ($cat + 1));
            $spreadsheet->getActiveSheet()->mergeCells("C" . ($num) . ":C" . ($cat + 1));
            $spreadsheet->getActiveSheet()->mergeCells("D" . ($num) . ":D" . ($cat + 1));
            $spreadsheet->getActiveSheet()->mergeCells("E" . ($num) . ":E" . ($cat + 1));
            $spreadsheet->getActiveSheet()->mergeCells("F" . ($num) . ":F" . ($cat + 1));
            $spreadsheet->getActiveSheet()->mergeCells("G" . ($num) . ":G" . ($num + 1));
            $spreadsheet->getActiveSheet()->mergeCells("H" . ($num) . ":H" . ($num + 1));


            $spreadsheet->getActiveSheet()->mergeCells("X" . ($num) . ":X" . ($cat + 1));
            $spreadsheet->getActiveSheet()->mergeCells("Y" . ($num) . ":Y" . ($cat + 1));
            $spreadsheet->getActiveSheet()->mergeCells("Z" . ($num) . ":Z" . ($cat + 1));
            $spreadsheet->getActiveSheet()->mergeCells("AA" . ($num) . ":AA" . ($cat + 1));
            $spreadsheet->getActiveSheet()->mergeCells("AB" . ($num) . ":AB" . ($cat + 1));
        }

        //设置宽度
        $spreadsheet->getActiveSheet()->getColumnDimension('A')->setWidth(12);
        $spreadsheet->getActiveSheet()->getColumnDimension('B')->setWidth(12);
        $spreadsheet->getActiveSheet()->getColumnDimension('C')->setWidth(20);
        $spreadsheet->getActiveSheet()->getColumnDimension('D')->setWidth(20);
        $spreadsheet->getActiveSheet()->getColumnDimension('E')->setWidth(20);
        $spreadsheet->getActiveSheet()->getColumnDimension('N')->setWidth(15);
        $spreadsheet->getActiveSheet()->getColumnDimension('F')->setWidth(15);
        $spreadsheet->getActiveSheet()->getColumnDimension('G')->setWidth(15);
        $spreadsheet->getActiveSheet()->getColumnDimension('H')->setWidth(15);
        $spreadsheet->getActiveSheet()->getColumnDimension('I')->setWidth(15);
        $spreadsheet->getActiveSheet()->getColumnDimension('J')->setWidth(15);
        $spreadsheet->getActiveSheet()->getColumnDimension('K')->setWidth(15);
        $spreadsheet->getActiveSheet()->getColumnDimension('L')->setWidth(15);
        $spreadsheet->getActiveSheet()->getColumnDimension('O')->setWidth(15);
        $spreadsheet->getActiveSheet()->getColumnDimension('P')->setWidth(15);
        $spreadsheet->getActiveSheet()->getColumnDimension('Q')->setWidth(15);
        $spreadsheet->getActiveSheet()->getColumnDimension('R')->setWidth(20);
        $spreadsheet->getActiveSheet()->getColumnDimension('S')->setWidth(15);
        $spreadsheet->getActiveSheet()->getColumnDimension('T')->setWidth(15);
        $spreadsheet->getActiveSheet()->getColumnDimension('U')->setWidth(15);
        $spreadsheet->getActiveSheet()->getColumnDimension('V')->setWidth(15);
        $spreadsheet->getActiveSheet()->getColumnDimension('AA')->setWidth(30);
        $spreadsheet->getActiveSheet()->getColumnDimension('AB')->setWidth(30);
        //自动换行
        $spreadsheet->getDefaultStyle()->getAlignment()->setWrapText(true);
        $spreadsheet->getDefaultStyle()->getFont()->setName('微软雅黑')->setSize(12);

        //设置边框
        $border = [
            'borders' => [
                'allBorders' => [
                    'borderStyle' => \PhpOffice\PhpSpreadsheet\Style\Border::BORDER_THIN, // 设置border样式
                    'color' => ['argb' => 'FF000000'], // 设置border颜色
                ],
            ],
        ];


        $setBorder = 'A1:' . $spreadsheet->getActiveSheet()->getHighestColumn() . $spreadsheet->getActiveSheet()->getHighestRow();
        $spreadsheet->getActiveSheet()->getStyle($setBorder)->applyFromArray($border);

        $spreadsheet->getActiveSheet()->getStyle('A1:AB' . $spreadsheet->getActiveSheet()->getHighestRow())->getAlignment()->setHorizontal(\PhpOffice\PhpSpreadsheet\Style\Alignment::HORIZONTAL_CENTER);
        $spreadsheet->getActiveSheet()->getStyle('A1:AB' . $spreadsheet->getActiveSheet()->getHighestRow())->getAlignment()->setVertical(\PhpOffice\PhpSpreadsheet\Style\Alignment::VERTICAL_CENTER);

        $spreadsheet->setActiveSheetIndex(0);

        $save_name = '配货列表' . date("YmdHis", time());
        //输出07Excel版本
        header('Content-Type: application/vnd.openxmlformats-officedocument.spreadsheetml.sheet');
        //输出名称
        header('Content-Disposition: attachment;filename="' . $save_name . '.xlsx"');
        //禁止缓存
        header('Cache-Control: max-age=0');
        $writer = new Xlsx($spreadsheet);
        $writer->save('php://output');
    }


    /**
     * 标记已打印
     * @Description
     * @return void
     * @since 2020/10/28 14:45:39
     * @author lzh
     */
    public function tag_printed()
    {
        $ids = input('id_params/a');
        !$ids && $this->error('请选择要标记的数据');

        //检测子订单状态
        $where = [
            'id' => ['in', $ids],
            'distribution_status' => ['neq', 1]
        ];
        $count = $this->model->where($where)->count();
        0 < $count && $this->error('存在非当前节点的子订单');

        //标记打印状态
        $this->model->startTrans();
        try {
            $distribution_value = $this->model->where(['id' => ['in', $ids]])->field('magento_order_id,order_id, item_order_number,site')->select();
            $distribution_value = collection($distribution_value)->toArray();

<<<<<<< HEAD
            foreach ($distribution_value as $key=>$value){
                $value['item_order_number'] =  substr($value['item_order_number'],0,strpos($value['item_order_number'], '-'));
                Order::rulesto_adjust($value['magento_order_id'],$value['item_order_number'],$value['site'],2,2);
=======
            foreach ($distribution_value as $key => $value) {
                $value['item_order_number'] =  substr($value['item_order_number'], 0, strpos($value['item_order_number'], '-'));
                Order::rulesto_adjust($value['magento_order_id'], $value['item_order_number'], $value['site'], 2, 2);
>>>>>>> f34cdd3c
            }
            //标记状态
            $this->model->where(['id' => ['in', $ids]])->update(['distribution_status' => 2]);

            //记录配货日志
            $admin = (object)session('admin');
            DistributionLog::record($admin, $ids, 1, '标记打印完成');

            $this->model->commit();
        } catch (PDOException $e) {
            $this->model->rollback();
            $this->error($e->getMessage());
        } catch (Exception $e) {
            $this->model->rollback();
            $this->error($e->getMessage());
        }
        $this->success('标记成功!', '', 'success', 200);
    }

    /**
     * 打印标签
     *
     * @Description
     * @author wpl
     * @since 2020/11/10 10:36:22 
     * @return void
     */
    public function batch_print_label()
    {
        //禁用默认模板
        $this->view->engine->layout(false);
        ob_start();
        $ids = input('ids');
        !$ids && $this->error('缺少参数', url('index?ref=addtabs'));

        //获取子订单列表
        $list = $this->model
            ->alias('a')
            ->field('a.site,a.item_order_number,a.order_id,a.created_at,b.os_add,b.od_add,b.pdcheck,b.prismcheck,b.pd_r,b.pd_l,b.pd,b.od_pv,b.os_pv,b.od_bd,b.os_bd,b.od_bd_r,b.os_bd_r,b.od_pv_r,b.os_pv_r,b.index_name,b.coating_name,b.prescription_type,b.sku,b.od_sph,b.od_cyl,b.od_axis,b.os_sph,b.os_cyl,b.os_axis,b.lens_number,b.web_lens_name')
            ->join(['fa_order_item_option' => 'b'], 'a.option_id=b.id')
            ->where(['a.id' => ['in', $ids]])
            ->order('b.sku')
            ->select();
        $list = collection($list)->toArray();
        $order_ids = array_column($list, 'order_id');
        $sku_arr = array_column($list, 'sku');

        //查询sku映射表
        // $item_res = $this->_item_platform_sku->cache(3600)->where(['platform_sku' => ['in', array_unique($sku_arr)]])->column('sku', 'platform_sku');

        //获取订单数据
        $order_list = $this->_new_order->where(['id' => ['in', array_unique($order_ids)]])->column('total_qty_ordered,increment_id', 'id');

        //查询产品货位号
        $cargo_number = $this->_stock_house->alias('a')->where(['status' => 1, 'b.is_del' => 1, 'a.type' => 1])->join(['fa_store_sku' => 'b'], 'a.id=b.store_id')->column('coding', 'sku');

        //获取更改镜框最新信息
        $change_sku = $this->_work_order_change_sku
            ->alias('a')
            ->join(['fa_work_order_measure' => 'b'], 'a.measure_id=b.id')
            ->where([
                'a.change_type' => 1,
                'a.item_order_number' => ['in', array_column($list, 'item_order_number')],
                'b.operation_type' => 1
            ])
            ->order('a.id', 'desc')
            ->group('a.item_order_number')
            ->column('a.change_sku', 'a.item_order_number');

        //获取更改镜片最新处方信息
        $change_lens = $this->_work_order_change_sku
            ->alias('a')
            ->join(['fa_work_order_measure' => 'b'], 'a.measure_id=b.id')
            ->where([
                'a.change_type' => 2,
                'a.item_order_number' => ['in', array_column($list, 'item_order_number')],
                'b.operation_type' => 1
            ])
            ->order('a.id', 'desc')
            ->group('a.item_order_number')
            ->column('a.od_sph,a.od_cyl,a.od_axis,a.od_add,a.pd_r,a.od_pv,a.od_bd,a.od_pv_r,a.od_bd_r,a.os_sph,a.os_cyl,a.os_axis,a.os_add,a.pd_l,a.os_pv,a.os_bd,a.os_pv_r,a.os_bd_r,a.lens_number,a.recipe_type as prescription_type', 'a.item_order_number');
        if ($change_lens) {
            foreach ($change_lens as $key => $val) {
                if ($val['pd_l'] && $val['pd_r']) {
                    $change_lens[$key]['pd'] = '';
                    $change_lens[$key]['pdcheck'] = 'on';
                } else {
                    $change_lens[$key]['pd'] = $val['pd_r'] ?: $val['pd_l'];
                    $change_lens[$key]['pdcheck'] = '';
                }
            }
        }

        //获取镜片编码及名称
        $lens_list = $this->_lens_data->column('lens_name', 'lens_number');

        $data = [];
        foreach ($list as $k => &$v) {
            //更改镜框最新sku
            if ($change_sku[$v['item_order_number']]) {
                $v['sku'] = $change_sku[$v['item_order_number']];
            }

            //转仓库SKU
            $trueSku = $this->_item_platform_sku->getTrueSku(trim($v['sku']), $v['site']);

            //更改镜片最新数据
            if ($change_lens[$v['item_order_number']]) {
                $v = array_merge($v, $change_lens[$v['item_order_number']]);
            }

            $item_order_number = $v['item_order_number'];
            $fileName = ROOT_PATH . "public" . DS . "uploads" . DS . "printOrder" . DS . "distribution" . DS . "new" . DS . "$item_order_number.png";
            $dir = ROOT_PATH . "public" . DS . "uploads" . DS . "printOrder" . DS . "distribution" . DS . "new";
            if (!file_exists($dir)) {
                mkdir($dir, 0777, true);
            }
            $img_url = "/uploads/printOrder/distribution/new/$item_order_number.png";

            //生成条形码
            $this->generate_barcode_new($item_order_number, $fileName);
            $v['created_at'] = date('Y-m-d H:i:s', $v['created_at']);
            $v['img_url'] = $img_url;

            //序号
            $serial = explode('-', $item_order_number);
            $v['serial'] = $serial[1];
            $v['total_qty_ordered'] = $order_list[$v['order_id']]['total_qty_ordered'];
            $v['increment_id'] = $order_list[$v['order_id']]['increment_id'];

            //库位号
            $v['coding'] = $cargo_number[$trueSku];

            //判断双ADD逻辑
            if ($v['os_add'] && $v['od_add'] && (float)$v['os_add'] * 1 != 0 && (float)$v['od_add'] * 1 != 0) {
                $v['total_add'] = '';
            } else {
                if ($v['os_add'] && (float)$v['os_add'] * 1 != 0) {
                    $v['total_add'] = $v['os_add'];
                } else {
                    $v['total_add'] = $v['od_add'];
                }
            }

            //获取镜片名称
            $v['lens_name'] = $lens_list[$v['lens_number']] ?: $v['web_lens_name'];

            $data[] = $v;
        }
        $this->assign('list', $data);
        $html = $this->view->fetch('print_label');
        echo $html;
    }


    public function save_order_statsu()
    {
        $map['increment_id'] = ['in', [
            '100181408',
            '400409680',
            '100180688',
            '100179774',
            '400414709',
            '400425817',
            '500016847',
            '130079900',
            '300044713',
            '400425744',
            '400421790',
            '130078015',
            '400426437',
            '430241978',
            '430242375',
            '430238882',
            '600122332',
            '600122873',
            '100181629',
            '400426702',
            '400427440',
            '400421813',
        ]];
        $model = Db::connect('database.db_mojing_order');
        $data = $model->table('fa_order')->where($map)->field('id')->select();
        $result = array_reduce($data, function ($result, $value) {
            return array_merge($result, array_values($value));
        }, array());
        $where['order_id'] = ['in', $result];
        $values['distribution_status'] = 9;
        $values['updated_at'] = time();
        $model->table('fa_order_item_process')->where($where)->update($values);
        $cat['combine_status'] = 1;
        $cat['store_house_id'] = 0;
        $cat['check_status'] = 1;
        $cat['check_time'] = time();
        $model->table('fa_order_process')->where($where)->update($cat);

        //记录配货日志
        $admin = (object)session('admin');
        DistributionLog::record($admin, '100181408', 7, '将100181408,400409680,100180688,100179774,400414709, 400425817,500016847,130079900,300044713等部分订单配货状态改为已合单');
    }


    /**
     * 生成新的条形码
     */
    protected function generate_barcode_new($text, $fileName)
    {
        // 引用barcode文件夹对应的类
        Loader::import('BCode.BCGFontFile', EXTEND_PATH);
        //Loader::import('BCode.BCGColor',EXTEND_PATH);
        Loader::import('BCode.BCGDrawing', EXTEND_PATH);
        // 条形码的编码格式
        // Loader::import('BCode.BCGcode39',EXTEND_PATH,'.barcode.php');
        Loader::import('BCode.BCGcode128', EXTEND_PATH, '.barcode.php');

        // $code = '';
        // 加载字体大小
        $font = new \BCGFontFile(EXTEND_PATH . '/BCode/font/Arial.ttf', 18);
        //颜色条形码
        $color_black = new \BCGColor(0, 0, 0);
        $color_white = new \BCGColor(255, 255, 255);
        $label = new \BCGLabel();
        $label->setPosition(\BCGLabel::POSITION_TOP);
        $label->setText('');
        $label->setFont($font);
        $drawException = null;
        try {
            // $code = new \BCGcode39();
            $code = new \BCGcode128();
            $code->setScale(4);
            $code->setThickness(18); // 条形码的厚度
            $code->setForegroundColor($color_black); // 条形码颜色
            $code->setBackgroundColor($color_white); // 空白间隙颜色
            $code->setFont(0); //设置字体
            $code->addLabel($label); //设置字体
            $code->parse($text); // 条形码需要的数据内容
        } catch (\Exception $exception) {
            $drawException = $exception;
        }
        //根据以上条件绘制条形码
        $drawing = new \BCGDrawing('', $color_white);
        if ($drawException) {
            $drawing->drawException($drawException);
        } else {
            $drawing->setBarcode($code);
            if ($fileName) {
                // echo 'setFilename<br>';
                $drawing->setFilename($fileName);
            }
            $drawing->draw();
        }
        // 生成PNG格式的图片
        header('Content-Type: image/png');
        // header('Content-Disposition:attachment; filename="barcode.png"'); //自动下载
        $drawing->finish(\BCGDrawing::IMG_FORMAT_PNG);
    }

    /**
     * 更新配货状态
     *
     * @Description
     * @return void
     * @since 2020/10/28 14:45:39
     * @author lzh
     */
    public function set_status()
    {
        $ids = input('id_params/a');
        !$ids && $this->error('请选择要标记的数据');

        $check_status = input('status');
        empty($check_status) && $this->error('状态值不能为空');

        //检测异常状态
        $abnormal_count = $this->_distribution_abnormal
            ->where(['item_process_id' => ['in', $ids], 'status' => 1])
            ->count();
        0 < $abnormal_count && $this->error('有异常待处理的子订单');

        //检测配货状态
        $item_list = $this->model
            ->field('id,site,distribution_status,magento_order_id,order_id,option_id,sku,item_order_number,order_prescription_type')
            ->where(['id' => ['in', $ids]])
            ->select();
        $item_list = collection($item_list)->toArray();

        $order_ids = [];
        $option_ids = [];
        $item_order_numbers = [];
        foreach ($item_list as $value) {
            $value['distribution_status'] != $check_status && $this->error('存在非当前节点的子订单');
            $order_ids[] = $value['order_id'];
            $option_ids[] = $value['option_id'];
            $item_order_numbers[] = $value['item_order_number'];
        }

        //查询订单号
        $order_ids = array_unique($order_ids);
        $increment_ids = $this->_new_order
            ->where(['id' => ['in', $order_ids], 'status' => 'processing'])
            ->column('increment_id');
        count($order_ids) != count($increment_ids) && $this->error('当前订单状态不可操作');

        //检测是否有工单未处理
        $check_work_order = $this->_work_order_measure
            ->alias('a')
            ->field('a.item_order_number,a.measure_choose_id')
            ->join(['fa_work_order_list' => 'b'], 'a.work_id=b.id')
            ->where([
                'a.operation_type' => 0,
                'b.platform_order' => ['in', $increment_ids],
                'b.work_status' => ['in', [1, 2, 3, 5]]
            ])
            ->select();
        if ($check_work_order) {
            foreach ($check_work_order as $val) {
                (3 == $val['measure_choose_id'] //主单取消措施未处理
                    ||
                    in_array($val['item_order_number'], $item_order_numbers) //子单措施未处理:更改镜框18、更改镜片19、取消20
                )

                    && $this->error('子单号：' . $val['item_order_number'] . '有工单未处理');
                if ($val['measure_choose_id'] == 21) {
                    $this->error(__('有工单存在暂缓措施未处理，无法操作'), [], 405);
                }
            }
        }

        //是否有子订单取消
        $check_cancel_order = $this->_work_order_change_sku
            ->alias('a')
            ->join(['fa_work_order_measure' => 'b'], 'a.measure_id=b.id')
            ->where([
                'a.change_type' => 3,
                'a.item_order_number' => ['in', $item_order_numbers],
                'b.operation_type' => 1
            ])
            ->value('a.item_order_number');
        $check_cancel_order && $this->error('子单号：' . $check_cancel_order . ' 已取消');

        //获取订单购买总数
        $total_list = $this->_new_order
            ->where(['id' => ['in', array_unique($order_ids)]])
            ->column('total_qty_ordered', 'id');

        //获取子订单处方数据
        $option_list = $this->_new_order_item_option
            ->field('id,is_print_logo')
            ->where(['id' => ['in', array_unique($option_ids)]])
            ->select();
        $option_list = array_column($option_list, NULL, 'id');

        //状态类型
        $status_arr = [
            2 => '配货',
            3 => '配镜片',
            4 => '加工',
            5 => '印logo',
            6 => '成品质检',
            8 => '合单'
        ];

        //操作人信息
        $admin = (object)session('admin');

        $this->_item->startTrans();
        $this->_stock_log->startTrans();
        $this->_new_order_process->startTrans();
        $this->model->startTrans();

        try {
            //更新状态
            foreach ($item_list as $value) {
                //下一步状态
                if (2 == $check_status) {
                    //配货完成
                    $node_status = 3;
                    //根据处方类型字段order_prescription_type(现货处方镜、定制处方镜)判断是否需要配镜片
                    if (in_array($value['order_prescription_type'], [2, 3])) {
                        $save_status = 3;
                    } else {
                        if ($option_list[$value['option_id']]['is_print_logo']) {
                            $save_status = 5; //待印logo
                        } else {
                            if ($total_list[$value['order_id']]['total_qty_ordered'] > 1) {
                                $save_status = 7;
                            } else {
                                $save_status = 9;
                            }
                        }
                    }

                    //获取true_sku
                    $true_sku = $this->_item_platform_sku->getTrueSku($value['sku'], $value['site']);

                    //获取配货占用库存
                    $item_before = $this->_item
                        ->field('distribution_occupy_stock')
                        ->where(['sku' => $true_sku])
                        ->find();

                    //增加配货占用库存
                    $this->_item
                        ->where(['sku' => $true_sku])
                        ->setInc('distribution_occupy_stock', 1);

                    //记录库存日志
                    $this->_stock_log->setData([
                        'type' => 2,
                        'site' => $value['site'],
                        'modular' => 2,
                        'change_type' => 4,
                        'source' => 1,
                        'sku' => $true_sku,
                        'number_type' => 2,
                        'order_number' => $value['item_order_number'],
                        'distribution_stock_before' => $item_before['distribution_occupy_stock'],
                        'distribution_stock_change' => 1,
                        'create_person' => session('admin.nickname'),
                        'create_time' => time()
                    ]);
                } elseif (3 == $check_status) {
<<<<<<< HEAD
                    $node_status = 3;
=======
                    //配镜片完成
                    $node_status = 4;
>>>>>>> f34cdd3c
                    if (in_array($value['order_prescription_type'], [2, 3])) {
                        $save_status = 4;
                    } else {
                        if ($option_list[$value['option_id']]['is_print_logo']) {

                            $save_status = 5; //待印logo
                        } else {

                            if ($total_list[$value['order_id']]['total_qty_ordered'] > 1) {
                                $save_status = 7;
                            } else {
                                $save_status = 9;
                            }
                        }
                    }

                    // $save_status = 4;
                } elseif (4 == $check_status) {
                    if ($option_list[$value['option_id']]['is_print_logo']) {
                        //需要印logo
<<<<<<< HEAD
                        $node_status = 4;
=======
                        $node_status = 5;
>>>>>>> f34cdd3c
                        $save_status = 5;
                    } else {
                        //无需印logo
                        $node_status = 13;
                        $save_status = 6;
                    }
                } elseif (5 == $check_status) {
<<<<<<< HEAD
                    //印logo完成
                    $node_status = 5;
                    $save_status = 6;
                } elseif (6 == $check_status) {
                    //质检完成
                    $node_status = 6;
=======
                    //印logo完成 质检中
                    $node_status = 6;
                    $save_status = 6;
                } elseif (6 == $check_status) {
                    //质检完成 已出库
                    $node_status = 7;
>>>>>>> f34cdd3c
                    if ($total_list[$value['order_id']]['total_qty_ordered'] > 1) {
                        $save_status = 7;
                    } else {
                        $save_status = 9;
                    }
                }

                //订单主表标记已合单
                if (9 == $save_status) {
                    $this->_new_order_process->where(['order_id' => $value['order_id']])
                        ->update(['combine_status' => 1, 'check_status' => 0, 'combine_time' => time()]);
                }

                $this->model->where(['id' => $value['id']])->update(['distribution_status' => $save_status]);
<<<<<<< HEAD
                //获取订单号
                $increment_id =  $this->_new_order->where(['id' => ['eq', $value['order_id']]])->value('increment_id');
=======
>>>>>>> f34cdd3c
                //操作成功记录
                DistributionLog::record($admin, $value['id'], $check_status, $status_arr[$check_status] . '完成');
                //节点记录
                //将订单号截取处理
<<<<<<< HEAD
                $value['item_order_number'] =  substr($value['item_order_number'],0,strpos($value['item_order_number'], '-'));
                Order::rulesto_adjust($value['magento_order_id'], $value['item_order_number'],$value['site'],2,$node_status);
=======
                $value['item_order_number'] =  substr($value['item_order_number'], 0, strpos($value['item_order_number'], '-'));
                Order::rulesto_adjust($value['magento_order_id'], $value['item_order_number'], $value['site'], 2, $node_status);
>>>>>>> f34cdd3c
            }

            $this->_item->commit();
            $this->_stock_log->commit();
            $this->_new_order_process->commit();
            $this->model->commit();
        } catch (PDOException $e) {
            $this->_item->rollback();
            $this->_stock_log->rollback();
            $this->_new_order_process->rollback();
            $this->model->rollback();
            $this->error($e->getMessage());
        } catch (Exception $e) {
            $this->_item->rollback();
            $this->_stock_log->rollback();
            $this->_new_order_process->rollback();
            $this->model->rollback();
            $this->error($e->getMessage());
        }

        $this->success('操作成功!', '', 'success', 200);
    }

    /**
     * 成检拒绝操作
     *
     * @Description
     * @return void
     * @since 2020/10/28 14:45:39
     * @author lzh
     */
    public function finish_refuse()
    {
        $ids = input('id_params/a');
        !$ids && $this->error('请选择要标记的数据');

        $reason = input('reason');
        !in_array($reason, [1, 2, 3, 4]) && $this->error('拒绝原因错误');

        //检测异常状态
        $abnormal_count = $this->_distribution_abnormal
            ->where(['item_process_id' => ['in', $ids], 'status' => 1])
            ->count();
        0 < $abnormal_count && $this->error('有异常待处理的子订单');

        //获取配货信息
        $item_list = $this->model
            ->field('id,site,sku,distribution_status,order_id,item_order_number')
            ->where(['id' => ['in', $ids]])
            ->select();
        empty($item_list) && $this->error('数据不存在');

        //检测配货状态
        $order_ids = [];
        $item_order_numbers = [];
        foreach ($item_list as $value) {
            6 != $value['distribution_status'] && $this->error('存在非当前节点的子订单');
            $order_ids[] = $value['order_id'];
            $item_order_numbers[] = $value['item_order_number'];
        }

        //查询订单号
        $order_ids = array_unique($order_ids);
        $increment_ids = $this->_new_order
            ->where(['id' => ['in', $order_ids], 'status' => 'processing'])
            ->column('increment_id');
        count($order_ids) != count($increment_ids) && $this->error('当前订单状态不可操作');

        //检测是否有工单未处理
        $check_work_order = $this->_work_order_measure
            ->alias('a')
            ->field('a.item_order_number,a.measure_choose_id')
            ->join(['fa_work_order_list' => 'b'], 'a.work_id=b.id')
            ->where([
                'a.operation_type' => 0,
                'b.platform_order' => ['in', $increment_ids],
                'b.work_status' => ['in', [1, 2, 3, 5]]
            ])
            ->select();
        if ($check_work_order) {
            foreach ($check_work_order as $val) {
                (3 == $val['measure_choose_id'] //主单取消措施未处理
                    ||
                    in_array($val['item_order_number'], $item_order_numbers) //子单措施未处理:更改镜框18、更改镜片19、取消20
                )
                    && $this->error('子单号：' . $val['item_order_number'] . '有工单未处理');
            }
        }

        //是否有子订单取消
        $check_cancel_order = $this->_work_order_change_sku
            ->alias('a')
            ->join(['fa_work_order_measure' => 'b'], 'a.measure_id=b.id')
            ->where([
                'a.change_type' => 3,
                'a.item_order_number' => ['in', $item_order_numbers],
                'b.operation_type' => 1
            ])
            ->value('a.item_order_number');
        $check_cancel_order && $this->error('子单号：' . $check_cancel_order . ' 已取消');

        //状态
        $status_arr = [
            1 => ['status' => 4, 'name' => '质检拒绝：加工调整'],
            2 => ['status' => 2, 'name' => '质检拒绝：镜架报损'],
            3 => ['status' => 3, 'name' => '质检拒绝：镜片报损'],
            4 => ['status' => 5, 'name' => '质检拒绝：logo调整']
        ];
        $status = $status_arr[$reason]['status'];

        //操作人信息
        $admin = (object)session('admin');

        $this->model->startTrans();
        $this->_item->startTrans();
        $this->_item_platform_sku->startTrans();
        $this->_stock_log->startTrans();
        try {
            $save_data['distribution_status'] = $status;
            //如果回退到待加工步骤之前，清空定制片库位ID及定制片处理状态
            if (4 > $status) {
                $save_data['temporary_house_id'] = 0;

                $save_data['customize_status'] = 0;
            }

            //子订单状态回滚
            $this->model->where(['id' => ['in', $ids]])->update($save_data);

            /*//回退到待配货，解绑条形码
            if (2 == $status) {
                $this->_product_bar_code_item
                    ->allowField(true)
                    ->isUpdate(true, ['item_order_number' => ['in', $item_order_numbers]])
                    ->save(['item_order_number' => '']);
            }*/

            //记录日志
            DistributionLog::record($admin, array_column($item_list, 'id'), 6, $status_arr[$reason]['name']);

            //更新状态

            //质检拒绝：镜架报损，扣减可用库存、配货占用、总库存、虚拟仓库存
            if (2 == $reason) {
                foreach ($item_list as $value) {
                    //仓库sku、库存
                    $platform_info = $this->_item_platform_sku
                        ->field('sku,stock')
                        ->where(['platform_sku' => $value['sku'], 'platform_type' => $value['site']])
                        ->find();
                    $true_sku = $platform_info['sku'];

                    //检验库存
                    $stock_arr = $this->_item
                        ->where(['sku' => $true_sku])
                        ->field('stock,available_stock,distribution_occupy_stock')
                        ->find();

                    //扣减可用库存、配货占用、总库存
                    $this->_item
                        ->where(['sku' => $true_sku])
                        ->dec('available_stock', 1)
                        ->dec('distribution_occupy_stock', 1)
                        ->dec('stock', 1)
                        ->update();

                    //扣减总库存自动生成一条出库单 审核通过 分类为成品质检报损
                    $outstock['out_stock_number'] = 'OUT' . date('YmdHis') . rand(100, 999) . rand(100, 999);
                    $outstock['type_id'] = 2;
                    $outstock['remark'] = 'PDA质检拒绝：镜架报损自动生成出库单';
                    $outstock['status'] = 2;
                    $outstock['create_person'] = session('admin.nickname');
                    $outstock['createtime'] = date('Y-m-d H:i:s', time());
                    $outstock['platform_id'] = $value['site'];
                    $outstock_id = $this->_outstock->insertGetid($outstock);

                    $outstock_item['sku'] = $true_sku;
                    $outstock_item['out_stock_num'] = 1;
                    $outstock_item['out_stock_id'] = $outstock_id;
                    $this->_outstock_item->insert($outstock_item);



                    //条码出库
                    $this->_product_bar_code_item
                        ->allowField(true)
                        ->isUpdate(true, ['item_order_number' => ['in', $item_order_numbers]])
                        ->save(['out_stock_time' => date('Y-m-d H:i:s'), 'library_status' => 2, 'out_stock_id' => $outstock_id]);

                    //计算出库成本
                    $financecost = new \app\admin\model\finance\FinanceCost();
                    $financecost->outstock_cost($outstock_id, $outstock['out_stock_number']);

                    //扣减虚拟仓库存
                    $this->_item_platform_sku
                        ->where(['sku' => $true_sku, 'platform_type' => $value['site']])
                        ->dec('stock', 1)
                        ->update();

                    //记录库存日志
                    $this->_stock_log->setData([
                        'type' => 2,
                        'site' => $value['site'],
                        'modular' => 3,
                        'change_type' => 5,
                        'source' => 2,
                        'sku' => $true_sku,
                        'number_type' => 2,
                        'order_number' => $value['item_order_number'],
                        'available_stock_before' => $stock_arr['available_stock'],
                        'available_stock_change' => -1,
                        'distribution_stock_before' => $stock_arr['distribution_occupy_stock'],
                        'distribution_stock_change' => -1,
                        'stock_before' => $stock_arr['stock'],
                        'stock_change' => -1,
                        'fictitious_before' => $platform_info['stock'],
                        'fictitious_change' => -1,
                        'create_person' => session('admin.nickname'),
                        'create_time' => time()
                    ]);
                }
            }

            $this->model->commit();
            $this->_item->commit();
            $this->_item_platform_sku->commit();
            $this->_stock_log->commit();
        } catch (PDOException $e) {
            $this->model->rollback();
            $this->_item->rollback();
            $this->_item_platform_sku->rollback();
            $this->_stock_log->rollback();
            $this->error($e->getMessage());
        } catch (Exception $e) {
            $this->model->rollback();
            $this->_item->rollback();
            $this->_item_platform_sku->rollback();
            $this->_stock_log->rollback();
            $this->error($e->getMessage());
        }
        $this->success('操作成功!', '', 'success', 200);
    }

    /**
     * 处理异常
     *
     * @Description
     * @return void
     * @since 2020/10/28 14:45:39
     * @author lzh
     */
    public function handle_abnormal($ids = null)
    {
        //检测配货状态
        $item_info = $this->model
            ->field('id,site,sku,distribution_status,abnormal_house_id,temporary_house_id,item_order_number')
            ->where(['id' => $ids])
            ->find();
        empty($item_info) && $this->error('子订单不存在');
        empty($item_info['abnormal_house_id']) && $this->error('当前子订单未标记异常');

        //检测异常状态
        $abnormal_info = $this->_distribution_abnormal
            ->field('id,type,remark')
            ->where(['item_process_id' => $ids, 'status' => 1])
            ->find();
        empty($abnormal_info) && $this->error('当前子订单异常信息获取失败');

        //状态列表
        $status_arr = [
            //1 => '待打印标签',
            2 => '待配货',
            3 => '待配镜片',
            4 => '待加工',
            5 => '待印logo',
            6 => '待成品质检'
        ];

        switch ($item_info['distribution_status']) {
            case $item_info['distribution_status'] < 4:
                unset($status_arr);
                $status_arr = [];
                break;
            case 4:
                unset($status_arr[4]);
                unset($status_arr[5]);
                unset($status_arr[6]);
                break;
            case 5:
                unset($status_arr[5]);
                unset($status_arr[6]);
                break;
            case 6:
                unset($status_arr[6]);
                break;
            case 7:
                unset($status_arr[1]);
                unset($status_arr[2]);
                unset($status_arr[3]);
                unset($status_arr[4]);
                unset($status_arr[5]);
                break;
        }
        if ($item_info['distribution_status'] == 3) {
            $status_arr[2] = '待配货';
        }
        //核实地址
        if ($abnormal_info['type'] == 13) {
            $status_arr = [];
        }

        //异常原因列表
        $abnormal_arr = [
            1 => '配货缺货',
            2 => '商品条码贴错',
            3 => '核实处方',
            4 => '镜片缺货',
            5 => '镜片重做',
            6 => '定制片超时',
            7 => '不可加工',
            8 => '镜架加工报损',
            9 => '镜片加工报损',
            10 => 'logo不可加工',
            11 => '镜架印logo报损',
            12 => '合单缺货',
            13 => '核实地址',
            14 => '物流退件',
            15 => '客户退件'
        ];

        if ($this->request->isAjax()) {
            //操作人信息
            $admin = (object)session('admin');

            //检测状态
            $check_status = [];

            //根据返回节点处理相关逻辑
            $status = input('status');
            switch ($status) {
                case 1:
                    $check_status = [4, 5, 6];
                    break;
                case 2:
                    $check_status = [4, 5, 6];
                    break;
                case 3:
                    $check_status = [4, 5, 6];
                    break;
                case 4:
                    $check_status = [5, 6];
                    break;
                case 5:
                    $check_status = [6];
                    break;
                case 6:
                    $check_status = [7];
                    break;
            }

            //检测状态
            !in_array($item_info['distribution_status'], $check_status) && $this->error('当前子订单不可返回至此节点');

            $this->model->startTrans();
            $this->_distribution_abnormal->startTrans();
            $this->_item_platform_sku->startTrans();
            $this->_item->startTrans();
            $this->_outstock->startTrans();
            $this->_stock_log->startTrans();
            try {
                //异常库位占用数量-1
                $this->_stock_house
                    ->where(['id' => $item_info['abnormal_house_id']])
                    ->setDec('occupy', 1);

                //子订单状态回滚
                $save_data = [
                    'distribution_status' => $status, //配货状态
                    'abnormal_house_id' => 0 //异常库位ID
                ];

                //如果回退到待加工步骤之前，清空定制片库位ID及定制片处理状态
                if (4 > $status) {
                    $save_data['temporary_house_id'] = 0;
                    $save_data['customize_status'] = 0;

                    //定制片库位占用数量-1
                    if ($item_info['temporary_house_id']) {
                        $this->_stock_house
                            ->where(['id' => $item_info['temporary_house_id']])
                            ->setDec('occupy', 1);
                    }
                }

                $this->model->where(['id' => $ids])->update($save_data);

                /*//回退到待配货、待打印标签，解绑条形码
                if (3 > $status) {
                    $this->_product_bar_code_item
                        ->allowField(true)
                        ->isUpdate(true, ['item_order_number' => $item_info['item_order_number']])
                        ->save(['item_order_number' => '']);
                }*/

                //标记处理异常状态及时间
                $this->_distribution_abnormal->where(['id' => $abnormal_info['id']])->update(['status' => 2, 'do_time' => time(), 'do_person' => $admin->nickname]);

                //配货操作内容
                $remark = '处理异常：' . $abnormal_arr[$abnormal_info['type']] . ',当前节点：' . $status_arr[$item_info['distribution_status']] . ',返回节点：' . $status_arr[$status];

                //回滚至待配货扣减可用库存、虚拟仓库存、配货占用、总库存
                if (2 == $status) {
                    //获取工单更改镜框最新信息
                    $change_sku = $this->_work_order_change_sku
                        ->alias('a')
                        ->join(['fa_work_order_measure' => 'b'], 'a.measure_id=b.id')
                        ->where([
                            'a.change_type' => 1,
                            'a.item_order_number' => $item_info['item_order_number'],
                            'b.operation_type' => 1
                        ])
                        ->order('a.id', 'desc')
                        ->limit(1)
                        ->value('a.change_sku');
                    if (!empty($change_sku)) { //存在已完成的更改镜片的工单，替换更改的sku
                        $item_info['sku'] = $change_sku;
                    }
                    //仓库sku、库存
                    $platform_info = $this->_item_platform_sku
                        ->field('sku,stock')
                        ->where(['platform_sku' => $item_info['sku'], 'platform_type' => $item_info['site']])
                        ->find();
                    $true_sku = $platform_info['sku'];

                    //检验库存
                    $stock_arr = $this->_item
                        ->where(['sku' => $true_sku])
                        ->field('stock,available_stock,distribution_occupy_stock')
                        ->find();

                    //扣减虚拟仓库存
                    $this->_item_platform_sku
                        ->where(['sku' => $true_sku, 'platform_type' => $item_info['site']])
                        ->dec('stock', 1)
                        ->update();

                    //扣减可用库存、配货占用库存、总库存
                    $this->_item
                        ->where(['sku' => $true_sku])
                        ->dec('available_stock', 1)
                        ->dec('distribution_occupy_stock', 1)
                        ->dec('stock', 1)
                        ->update();

                    //扣减总库存自动生成一条出库单 审核通过 分类为成品质检报损
                    $outstock['out_stock_number'] = 'OUT' . date('YmdHis') . rand(100, 999) . rand(100, 999);
                    //加工报损
                    $outstock['type_id'] = 4;
                    $outstock['remark'] = '回滚至待配货自动生成出库单';
                    $outstock['status'] = 2;
                    $outstock['create_person'] = session('admin.nickname');
                    $outstock['createtime'] = date('Y-m-d H:i:s', time());
                    $outstock['platform_id'] = $item_info['site'];
                    $outstock_id = $this->_outstock->insertGetid($outstock);

                    $outstock_item['sku'] = $true_sku;
                    $outstock_item['out_stock_num'] = 1;
                    $outstock_item['out_stock_id'] = $outstock_id;
                    $this->_outstock_item->insert($outstock_item);

                    //条码出库
                    $this->_product_bar_code_item
                        ->allowField(true)
                        ->isUpdate(true, ['item_order_number' => $item_info['item_order_number']])
                        ->save(['out_stock_time' => date('Y-m-d H:i:s'), 'library_status' => 2, 'out_stock_id' => $outstock_id]);

                    //计算出库成本
                    $financecost = new \app\admin\model\finance\FinanceCost();
                    $financecost->outstock_cost($outstock_id, $outstock['out_stock_number']);

                    //记录库存日志
                    $this->_stock_log->setData([
                        'type' => 2,
                        'site' => $item_info['site'],
                        'modular' => 5,
                        'change_type' => 4 == $item_info['distribution_status'] ? 8 : 9,
                        'source' => 1,
                        'sku' => $true_sku,
                        'number_type' => 2,
                        'order_number' => $item_info['item_order_number'],
                        'available_stock_before' => $stock_arr['available_stock'],
                        'available_stock_change' => -1,
                        'distribution_stock_before' => $stock_arr['distribution_occupy_stock'],
                        'distribution_stock_change' => -1,
                        'stock_before' => $stock_arr['stock'],
                        'stock_change' => -1,
                        'fictitious_before' => $platform_info['stock'],
                        'fictitious_change' => -1,
                        'create_person' => session('admin.nickname'),
                        'create_time' => time()
                    ]);

                    $remark .= ',扣减可用库存、虚拟仓库存、配货占用库存、总库存';
                }

                //记录日志
                DistributionLog::record($admin, $ids, 10, $remark);

                $this->model->commit();
                $this->_distribution_abnormal->commit();
                $this->_item_platform_sku->commit();
                $this->_item->commit();
                $this->_outstock->commit();
                $this->_stock_log->commit();
            } catch (PDOException $e) {
                $this->model->rollback();
                $this->_distribution_abnormal->rollback();
                $this->_item_platform_sku->rollback();
                $this->_item->rollback();
                $this->_outstock->rollback();
                $this->_stock_log->rollback();
                $this->error($e->getMessage());
            } catch (Exception $e) {
                $this->model->rollback();
                $this->_distribution_abnormal->rollback();
                $this->_item_platform_sku->rollback();
                $this->_item->rollback();
                $this->_outstock->rollback();
                $this->_stock_log->rollback();
                $this->error($e->getMessage());
            }

            $this->success('处理成功!', '', 'success', 200);
        }

        $this->view->assign("status_arr", $status_arr);
        $this->view->assign("abnormal_arr", $abnormal_arr);
        $this->view->assign("row", $item_info);
        $this->view->assign("abnormal_info", $abnormal_info);
        return $this->view->fetch();
    }

    /**
     * 操作记录
     *
     * @Description
     * @return void
     * @since 2020/10/28 14:45:39
     * @author lzh
     */
    public function operation_log($ids = null)
    {
        //检测配货状态
        $item_info = $this->model
            ->field('id')
            ->where(['id' => $ids])
            ->find();
        empty($item_info) && $this->error('子订单不存在');

        //检测异常状态
        $list = (new DistributionLog())
            ->where(['item_process_id' => $ids])
            ->select();
        $list = collection($list)->toArray();

        $this->view->assign("list", $list);
        return $this->view->fetch();
    }

    /**
     * 批量创建工单
     *
     * @Description
     * @return void
     * @since 2020/11/20 14:54:39
     * @author wgj
     */
    public function add()
    {
        $ids = input('id_params/a'); //子单ID
        //!$ids && $this->error('请选择要创建工单的数据');
        if ($ids) {

            //获取子单号
            $item_process_numbers = $this->model->where(['id' => ['in', $ids]])->column('item_order_number');
            !$item_process_numbers && $this->error('子单不存在');

            //判断子单是否为同一主单
            $order_id = $this->model
                ->alias('a')
                ->join(['fa_order' => 'b'], 'a.order_id=b.id')
                ->where(['a.id' => ['in', $ids]])
                ->column('b.increment_id');
            !$order_id && $this->error('订单不存在');
            $order_id = array_unique(array_filter($order_id)); //数组去空、去重
            1 < count($order_id) && $this->error('所选子订单的主单不唯一');

            //检测是否有未处理工单
            $check_work_order = $this->_work_order_list
                ->where([
                    'work_status' => ['in', [1, 2, 3, 5]],
                    'platform_order' => $order_id[0]
                ])
                ->value('id');
            $check_work_order && $this->error('当前订单有未完成工单，不可创建工单');
        }

        //调用创建工单接口
        //saleaftermanage/work_order_list/add?order_number=123&order_item_numbers=35456,23465,1111
        $request = Request::instance();
        $url_domain = $request->domain();
        $url_root = $request->root();
        $url = $url_domain . $url_root;
        if ($ids) {
            $url = $url . '/saleaftermanage/work_order_list/add?order_number=' . $order_id[0] . '&order_item_numbers=' . implode(',', $item_process_numbers);
        } else {
            $url = $url . '/saleaftermanage/work_order_list/add';
        }
        //http://www.mojing.cn/admin_1biSSnWyfW.php/saleaftermanage/work_order_list/add?order_number=859063&order_item_numbers=430224120-03,430224120-04
        $this->success('跳转!', '', ['url' => $url], 200);
    }

    /**
     * 配货旧数据处理
     *
     * @Description
     * @return mixed
     * @since 2020/12/8 10:54:39
     * @author lzh
     */
    function legacy_data()
    {
        ini_set('memory_limit', '1024M');
        //站点列表
        $site_arr = [
            // 1 => [
            //     'name' => 'zeelool',
            //     'obj' => new \app\admin\model\order\printlabel\Zeelool,
            // ],
            // 2 => [
            //     'name' => 'voogueme',
            //     'obj' => new \app\admin\model\order\printlabel\Voogueme,
            // ], 
            3 => [
                'name' => 'nihao',
                'obj' => new \app\admin\model\order\printlabel\Nihao,
            ],
            4 => [
                'name' => 'weseeoptical',
                'obj' => new \app\admin\model\order\printlabel\Weseeoptical,
            ],
            // 5 => [
            //     'name' => 'meeloog',
            //     'obj' => new \app\admin\model\order\printlabel\Meeloog,
            // ],
            9 => [
                'name' => 'zeelool_es',
                'obj' => new \app\admin\model\order\printlabel\ZeeloolEs,
            ],
            10 => [
                'name' => 'zeelool_de',
                'obj' => new \app\admin\model\order\printlabel\ZeeloolDe,
            ],
            11 => [
                'name' => 'zeelool_jp',
                'obj' => new \app\admin\model\order\printlabel\ZeeloolJp,
            ]
        ];

        foreach ($site_arr as $key => $item) {
            echo $item['name'] . " Start\n";
            //获取已质检旧数据
            $list = $item['obj']
                ->field('entity_id,increment_id,
                custom_print_label_created_at_new,custom_print_label_person_new,
                custom_match_frame_created_at_new,custom_match_frame_person_new,
                custom_match_lens_created_at_new,custom_match_lens_person_new,
                custom_match_factory_created_at_new,custom_match_factory_person_new,
                custom_match_delivery_created_at_new,custom_match_delivery_person_new
               ')
                ->where([
                    'custom_is_delivery_new' => 1,
                    'custom_match_delivery_created_at_new' => ['between', ['2019-10-01', '2020-10-01']]
                ])
                ->select();

            $count = count($list);
            $handle = 0;
            if ($list) {
                foreach ($list as $value) {
                    try {
                        //主单业务表：fa_order_process：check_status=审单状态、check_time=审单时间、combine_status=合单状态、combine_time=合单状态
                        $do_time = strtotime($value['custom_match_delivery_created_at_new']) + 28800;
                        $this->_new_order_process
                            ->allowField(true)
                            ->save(
                                ['check_status' => 1, 'check_time' => $do_time, 'combine_status' => 1, 'combine_time' => $do_time],
                                ['entity_id' => $value['entity_id'], 'site' => $key]
                            );

                        //获取子单表id集
                        $item_process_ids = $this->model->where(['magento_order_id' => $value['entity_id'], 'site' => $key])->column('id');
                        if ($item_process_ids) {
                            //子单表：fa_order_item_process：distribution_status=配货状态
                            $this->model
                                ->allowField(true)
                                ->save(
                                    ['distribution_status' => 9],
                                    ['id' => ['in', $item_process_ids]]
                                );

                            /**配货日志 Start*/
                            //打印标签
                            if ($value['custom_print_label_created_at_new']) {
                                DistributionLog::record(
                                    (object)['nickname' => $value['custom_print_label_person_new']], //操作人
                                    $item_process_ids, //子单ID
                                    1, //操作类型
                                    '标记打印完成', //备注
                                    strtotime($value['custom_print_label_created_at_new']) //操作时间
                                );
                            }

                            //配货
                            if ($value['custom_match_frame_created_at_new']) {
                                DistributionLog::record(
                                    (object)['nickname' => $value['custom_match_frame_person_new']], //操作人
                                    $item_process_ids, //子单ID
                                    2, //操作类型
                                    '配货完成', //备注
                                    strtotime($value['custom_match_frame_created_at_new']) //操作时间
                                );
                            }

                            //配镜片
                            if ($value['custom_match_lens_created_at_new']) {
                                DistributionLog::record(
                                    (object)['nickname' => $value['custom_match_lens_person_new']], //操作人
                                    $item_process_ids, //子单ID
                                    3, //操作类型
                                    '配镜片完成', //备注
                                    strtotime($value['custom_match_lens_created_at_new']) //操作时间
                                );
                            }

                            //加工
                            if ($value['custom_match_factory_created_at_new']) {
                                DistributionLog::record(
                                    (object)['nickname' => $value['custom_match_factory_person_new']], //操作人
                                    $item_process_ids, //子单ID
                                    4, //操作类型
                                    '加工完成', //备注
                                    strtotime($value['custom_match_factory_created_at_new']) //操作时间
                                );

                                //成品质检
                                DistributionLog::record(
                                    (object)['nickname' => $value['custom_match_factory_person_new']], //操作人
                                    $item_process_ids, //子单ID
                                    6, //操作类型
                                    '成品质检完成', //备注
                                    strtotime($value['custom_match_factory_created_at_new']) //操作时间
                                );
                            }

                            //合单
                            if ($value['custom_match_delivery_created_at_new']) {
                                DistributionLog::record(
                                    (object)['nickname' => $value['custom_match_delivery_person_new']], //操作人
                                    $item_process_ids, //子单ID
                                    7, //操作类型
                                    '合单完成', //备注
                                    strtotime($value['custom_match_delivery_created_at_new']) //操作时间
                                );

                                //审单
                                DistributionLog::record(
                                    (object)['nickname' => $value['custom_match_delivery_person_new']], //操作人
                                    $item_process_ids, //子单ID
                                    8, //操作类型
                                    '审单完成', //备注
                                    strtotime($value['custom_match_delivery_created_at_new']) //操作时间
                                );
                            }
                            /**配货日志 End*/

                            $handle += 1;
                        } else {
                            echo $item['name'] . '-' . $value['increment_id'] . '：未获取到子单数据' . "\n";
                        }
                        echo 'id:' . $value['entity_id'] . '站点' . $key . 'ok';
                    } catch (PDOException $e) {
                        echo $item['name'] . '-' . $value['increment_id'] . '：' . $e->getMessage() . "\n";
                    } catch (Exception $e) {
                        echo $item['name'] . '-' . $value['increment_id'] . '：' . $e->getMessage() . "\n";
                    }
                }
            }

            echo $item['name'] . "：已质检-{$count}，已处理-{$handle} End\n";
        }
    }

    /**
     * 配货旧数据处理
     *
     * @Description
     * @return mixed
     * @since 2020/12/8 10:54:39
     * @author lzh
     */
    function legacy_data1()
    {
        ini_set('memory_limit', '1024M');
        //站点列表
        $site_arr = [
            1 => [
                'name' => 'zeelool',
                'obj' => new \app\admin\model\order\printlabel\Zeelool,
            ],
            2 => [
                'name' => 'voogueme',
                'obj' => new \app\admin\model\order\printlabel\Voogueme,
            ],
            3 => [
                'name' => 'nihao',
                'obj' => new \app\admin\model\order\printlabel\Nihao,
            ],
            4 => [
                'name' => 'weseeoptical',
                'obj' => new \app\admin\model\order\printlabel\Weseeoptical,
            ],
            // 5 => [
            //     'name' => 'meeloog',
            //     'obj' => new \app\admin\model\order\printlabel\Meeloog,
            // ],
            9 => [
                'name' => 'zeelool_es',
                'obj' => new \app\admin\model\order\printlabel\ZeeloolEs,
            ],
            10 => [
                'name' => 'zeelool_de',
                'obj' => new \app\admin\model\order\printlabel\ZeeloolDe,
            ],
            11 => [
                'name' => 'zeelool_jp',
                'obj' => new \app\admin\model\order\printlabel\ZeeloolJp,
            ]
        ];

        foreach ($site_arr as $key => $item) {
            echo $item['name'] . " Start\n";
            //获取已质检旧数据
            $list = $item['obj']
                ->field('entity_id,increment_id,
                custom_print_label_created_at_new,custom_print_label_person_new,
                custom_match_frame_created_at_new,custom_match_frame_person_new,
                custom_match_lens_created_at_new,custom_match_lens_person_new,
                custom_match_factory_created_at_new,custom_match_factory_person_new,
                custom_match_delivery_created_at_new,custom_match_delivery_person_new
               ')
                ->where([
                    'custom_is_delivery_new' => 1,
                    'custom_match_delivery_created_at_new' => ['between', ['2020-10-01', '2020-12-23']]
                ])
                ->select();

            // dump(collection($list)->toArray());die;
            $count = count($list);
            $handle = 0;
            if ($list) {
                foreach ($list as $value) {
                    try {
                        //主单业务表：fa_order_process：check_status=审单状态、check_time=审单时间、combine_status=合单状态、combine_time=合单时间
                        $do_time = strtotime($value['custom_match_delivery_created_at_new']) + 28800;
                        $this->_new_order_process
                            ->allowField(true)
                            ->where(['entity_id' => $value['entity_id'], 'site' => $key])
                            ->update(['check_status' => 1, 'check_time' => $do_time, 'combine_status' => 1, 'combine_time' => $do_time]);

                        //获取子单表id集
                        $item_process_ids = $this->model->where(['magento_order_id' => $value['entity_id'], 'site' => $key])->column('id');
                        if ($item_process_ids) {
                            //子单表：fa_order_item_process：distribution_status=配货状态
                            $this->model
                                ->allowField(true)
                                ->where(['id' => ['in', $item_process_ids]])
                                ->update(['distribution_status' => 9]);
                            /**配货日志 Start*/
                            //打印标签
                            if ($value['custom_print_label_created_at_new']) {
                                DistributionLog::record(
                                    (object)['nickname' => $value['custom_print_label_person_new']], //操作人
                                    $item_process_ids, //子单ID
                                    1, //操作类型
                                    '标记打印完成', //备注
                                    strtotime($value['custom_print_label_created_at_new']) //操作时间
                                );
                            }

                            //配货
                            if ($value['custom_match_frame_created_at_new']) {
                                DistributionLog::record(
                                    (object)['nickname' => $value['custom_match_frame_person_new']], //操作人
                                    $item_process_ids, //子单ID
                                    2, //操作类型
                                    '配货完成', //备注
                                    strtotime($value['custom_match_frame_created_at_new']) //操作时间
                                );
                            }

                            //配镜片
                            if ($value['custom_match_lens_created_at_new']) {
                                DistributionLog::record(
                                    (object)['nickname' => $value['custom_match_lens_person_new']], //操作人
                                    $item_process_ids, //子单ID
                                    3, //操作类型
                                    '配镜片完成', //备注
                                    strtotime($value['custom_match_lens_created_at_new']) //操作时间
                                );
                            }

                            //加工
                            if ($value['custom_match_factory_created_at_new']) {
                                DistributionLog::record(
                                    (object)['nickname' => $value['custom_match_factory_person_new']], //操作人
                                    $item_process_ids, //子单ID
                                    4, //操作类型
                                    '加工完成', //备注
                                    strtotime($value['custom_match_factory_created_at_new']) //操作时间
                                );

                                //成品质检
                                DistributionLog::record(
                                    (object)['nickname' => $value['custom_match_factory_person_new']], //操作人
                                    $item_process_ids, //子单ID
                                    6, //操作类型
                                    '成品质检完成', //备注
                                    strtotime($value['custom_match_factory_created_at_new']) //操作时间
                                );
                            }

                            //合单
                            if ($value['custom_match_delivery_created_at_new']) {
                                DistributionLog::record(
                                    (object)['nickname' => $value['custom_match_delivery_person_new']], //操作人
                                    $item_process_ids, //子单ID
                                    7, //操作类型
                                    '合单完成', //备注
                                    strtotime($value['custom_match_delivery_created_at_new']) //操作时间
                                );

                                //审单
                                DistributionLog::record(
                                    (object)['nickname' => $value['custom_match_delivery_person_new']], //操作人
                                    $item_process_ids, //子单ID
                                    8, //操作类型
                                    '审单完成', //备注
                                    strtotime($value['custom_match_delivery_created_at_new']) //操作时间
                                );
                            }
                            /**配货日志 End*/

                            $handle += 1;
                        } else {
                            echo $item['name'] . '-' . $value['increment_id'] . '：未获取到子单数据' . "\n";
                        }
                        echo 'id:' . $value['entity_id'] . '站点' . $key . 'ok' . "\n";
                    } catch (PDOException $e) {
                        echo $item['name'] . '-' . $value['increment_id'] . '：' . $e->getMessage() . "\n";
                    } catch (Exception $e) {
                        echo $item['name'] . '-' . $value['increment_id'] . '：' . $e->getMessage() . "\n";
                    }
                }
            }

            echo $item['name'] . "：已质检-{$count}，已处理-{$handle} End\n";
        }
    }

    /**
     * 配货旧数据处理
     *
     * @Description
     * @return mixed
     * @since 2020/12/8 10:54:39
     * @author lzh
     */
    function legacy_data2()
    {
        ini_set('memory_limit', '1024M');
        //站点列表
        $site_arr = [
            1 => [
                'name' => 'zeelool',
                'obj' => new \app\admin\model\order\printlabel\Zeelool,
            ],
            2 => [
                'name' => 'voogueme',
                'obj' => new \app\admin\model\order\printlabel\Voogueme,
            ],
            3 => [
                'name' => 'nihao',
                'obj' => new \app\admin\model\order\printlabel\Nihao,
            ],
            4 => [
                'name' => 'weseeoptical',
                'obj' => new \app\admin\model\order\printlabel\Weseeoptical,
            ],
            // 5 => [
            //     'name' => 'meeloog',
            //     'obj' => new \app\admin\model\order\printlabel\Meeloog,
            // ],
            9 => [
                'name' => 'zeelool_es',
                'obj' => new \app\admin\model\order\printlabel\ZeeloolEs,
            ],
            10 => [
                'name' => 'zeelool_de',
                'obj' => new \app\admin\model\order\printlabel\ZeeloolDe,
            ],
            11 => [
                'name' => 'zeelool_jp',
                'obj' => new \app\admin\model\order\printlabel\ZeeloolJp,
            ]
        ];

        foreach ($site_arr as $key => $item) {
            echo $item['name'] . " Start\n";
            //获取已质检旧数据
            $list = $item['obj']
                ->field('entity_id,increment_id,
                custom_print_label_created_at_new,custom_print_label_person_new,
                custom_match_frame_created_at_new,custom_match_frame_person_new,
                custom_match_lens_created_at_new,custom_match_lens_person_new,
                custom_match_factory_created_at_new,custom_match_factory_person_new,
                custom_match_delivery_created_at_new,custom_match_delivery_person_new
               ')
                ->where([
                    'custom_is_delivery_new' => 1,
                    'custom_match_delivery_created_at_new' => ['between', ['2019-10-01', '2020-12-23']]
                ])
                ->select();

            // dump(collection($list)->toArray());die;
            $count = count($list);
            $handle = 0;
            if ($list) {
                foreach ($list as $value) {
                    try {
                        //主单业务表：fa_order_process：check_status=审单状态、check_time=审单时间、combine_status=合单状态、combine_time=合单时间
                        $do_time = strtotime($value['custom_match_delivery_created_at_new']) + 28800;
                        $this->_new_order_process
                            ->allowField(true)
                            ->where(['entity_id' => $value['entity_id'], 'site' => $key])
                            ->update(['check_status' => 1, 'check_time' => $do_time, 'combine_status' => 1, 'combine_time' => $do_time]);

                        //获取子单表id集
                        $item_process_ids = $this->model->where(['magento_order_id' => $value['entity_id'], 'site' => $key])->column('id');
                        if ($item_process_ids) {
                            //子单表：fa_order_item_process：distribution_status=配货状态
                            $this->model
                                ->allowField(true)
                                ->where(['id' => ['in', $item_process_ids]])
                                ->update(['distribution_status' => 9]);

                            $handle += 1;
                        } else {
                            echo $item['name'] . '-' . $value['increment_id'] . '：未获取到子单数据' . "\n";
                        }
                        echo 'id:' . $value['entity_id'] . '站点' . $key . 'ok' . "\n";
                    } catch (PDOException $e) {
                        echo $item['name'] . '-' . $value['increment_id'] . '：' . $e->getMessage() . "\n";
                    } catch (Exception $e) {
                        echo $item['name'] . '-' . $value['increment_id'] . '：' . $e->getMessage() . "\n";
                    }
                }
            }

            echo $item['name'] . "：已质检-{$count}，已处理-{$handle} End\n";
        }
    }

    /**
     * 配货旧数据处理 跑未质检已打印标签的数据
     *
     * Created by Phpstorm.
     * User: jhh
     * Date: 2020/12/22
     * Time: 9:55:14
     */
    function legacy_data_wait_print_label()
    {
        ini_set('memory_limit', '512M');
        //站点列表
        $site_arr = [
            // 1 => [
            //     'name' => 'zeelool',
            //     'obj' => new \app\admin\model\order\printlabel\Zeelool,
            // ],
            // 2 => [
            //     'name' => 'voogueme',
            //     'obj' => new \app\admin\model\order\printlabel\Voogueme,
            // ],
            // 3 => [
            //     'name' => 'nihao',
            //     'obj' => new \app\admin\model\order\printlabel\Nihao,
            // ],
            // 4 => [
            //     'name' => 'weseeoptical',
            //     'obj' => new \app\admin\model\order\printlabel\Weseeoptical,
            // ],
            // 5 => [
            //     'name' => 'meeloog',
            //     'obj' => new \app\admin\model\order\printlabel\Meeloog,
            // ],
            9 => [
                'name' => 'zeelool_es',
                'obj' => new \app\admin\model\order\printlabel\ZeeloolEs,
            ],
            10 => [
                'name' => 'zeelool_de',
                'obj' => new \app\admin\model\order\printlabel\ZeeloolDe,
            ],
            11 => [
                'name' => 'zeelool_jp',
                'obj' => new \app\admin\model\order\printlabel\ZeeloolJp,
            ]
        ];

        foreach ($site_arr as $key => $item) {
            echo $item['name'] . " Start\n";
            //获取已质检旧数据
            $list = $item['obj']
                ->field('entity_id,increment_id')
                ->where([
                    //未质检
                    'custom_is_delivery_new' => 0,
                    //已打印标签
                    'custom_print_label_new' => 1,
                    //'custom_match_delivery_created_at_new' => ['between', ['2018-01-01', '2020-10-01']]
                ])
                ->select();

            $count = count($list);
            $handle = 0;
            if ($list) {
                foreach ($list as $value) {
                    try {
                        //主单业务表：fa_order_process：check_status=审单状态、check_time=审单时间、combine_status=合单状态、combine_time=合单状态
                        $this->_new_order_process
                            ->allowField(true)
                            ->save(
                                ['check_status' => 0, 'combine_status' => 0],
                                ['entity_id' => $value['entity_id'], 'site' => $key]
                            );

                        //获取子单表id集
                        $item_process_ids = $this->model->where(['magento_order_id' => $value['entity_id'], 'site' => $key])->column('id');
                        if ($item_process_ids) {
                            //子单表：fa_order_item_process：distribution_status=配货状态
                            $this->model
                                ->allowField(true)
                                ->save(
                                    ['distribution_status' => 1],
                                    ['id' => ['in', $item_process_ids]]
                                );
                            $handle += 1;
                        } else {
                            echo $item['name'] . '-' . $value['increment_id'] . '：未获取到子单数据' . "\n";
                        }
                    } catch (PDOException $e) {
                        echo $item['name'] . '-' . $value['increment_id'] . '：' . $e->getMessage() . "\n";
                    } catch (Exception $e) {
                        echo $item['name'] . '-' . $value['increment_id'] . '：' . $e->getMessage() . "\n";
                    }
                }
            }

            echo $item['name'] . "：未质检已打印标签-{$count}，已处理-{$handle} End\n";
        }
    }

    public function export()
    {
        //站点列表
        $site_arr = [
            1 => [
                'name' => 'zeelool',
                'obj' => new \app\admin\model\order\printlabel\Zeelool,
            ],
            2 => [
                'name' => 'voogueme',
                'obj' => new \app\admin\model\order\printlabel\Voogueme,
            ],
            3 => [
                'name' => 'nihao',
                'obj' => new \app\admin\model\order\printlabel\Nihao,
            ],
            4 => [
                'name' => 'weseeoptical',
                'obj' => new \app\admin\model\order\printlabel\Weseeoptical,
            ],
            5 => [
                'name' => 'meeloog',
                'obj' => new \app\admin\model\order\printlabel\Meeloog,
            ],
            9 => [
                'name' => 'zeelool_es',
                'obj' => new \app\admin\model\order\printlabel\ZeeloolEs,
            ],
            10 => [
                'name' => 'zeelool_de',
                'obj' => new \app\admin\model\order\printlabel\ZeeloolDe,
            ],
            11 => [
                'name' => 'zeelool_jp',
                'obj' => new \app\admin\model\order\printlabel\ZeeloolJp,
            ]
        ];

        foreach ($site_arr as $key => $item) {
            //获取已质检旧数据
            $list = $item['obj']
                ->field('entity_id,increment_id,
                custom_print_label_created_at_new,custom_print_label_person_new,custom_is_delivery_new,custom_print_label_new,
                custom_match_frame_created_at_new,custom_match_frame_person_new,
                custom_match_lens_created_at_new,custom_match_lens_person_new,
                custom_match_factory_created_at_new,custom_match_factory_person_new,
                custom_match_delivery_created_at_new,custom_match_delivery_person_new
               ')
                ->where([
                    //未质检
                    'custom_is_delivery_new' => 0,
                    //已打印标签
                    'custom_print_label_new' => 1,
                    //'custom_match_delivery_created_at_new' => ['between', ['2018-01-01', '2020-10-01']]
                ])
                ->select();

            //从数据库查询需要的数据
            $spreadsheet = new Spreadsheet();
            $spreadsheet->setActiveSheetIndex(0);
            $spreadsheet->getActiveSheet()->setCellValue("A1", "entity_id");
            $spreadsheet->getActiveSheet()->setCellValue("B1", "increment_id");
            $spreadsheet->getActiveSheet()->setCellValue("C1", "是否质检 1是 0否");
            $spreadsheet->getActiveSheet()->setCellValue("D1", "质检操作人");
            $spreadsheet->getActiveSheet()->setCellValue("E1", "是否打标签 1是 0否");
            $spreadsheet->getActiveSheet()->setCellValue("F1", "打标签操作人");
            //设置宽度
            $spreadsheet->getActiveSheet()->getColumnDimension('A')->setWidth(60);
            $spreadsheet->getActiveSheet()->getColumnDimension('B')->setWidth(12);
            $spreadsheet->getActiveSheet()->getColumnDimension('C')->setWidth(12);
            $spreadsheet->getActiveSheet()->getColumnDimension('D')->setWidth(12);
            $spreadsheet->getActiveSheet()->getColumnDimension('E')->setWidth(12);
            $spreadsheet->getActiveSheet()->getColumnDimension('F')->setWidth(12);
            $spreadsheet->setActiveSheetIndex(0)->setTitle('配货旧数据');
            $spreadsheet->setActiveSheetIndex(0);
            $num = 0;
            foreach ($list as $k => $v) {
                $spreadsheet->getActiveSheet()->setCellValue('A' . ($num * 1 + 2), $v['entity_id']);
                $spreadsheet->getActiveSheet()->setCellValue('B' . ($num * 1 + 2), $v['increment_id']);
                $spreadsheet->getActiveSheet()->setCellValue('C' . ($num * 1 + 2), $v['custom_is_delivery_new'] == 1 ? '是' : '否');
                $spreadsheet->getActiveSheet()->setCellValue('D' . ($num * 1 + 2), $v['custom_match_delivery_person_new']);
                $spreadsheet->getActiveSheet()->setCellValue('E' . ($num * 1 + 2), $v['custom_print_label_new'] == 1 ? '是' : '否');
                $spreadsheet->getActiveSheet()->setCellValue('F' . ($num * 1 + 2), $v['custom_print_label_person_new']);
                $num += 1;
            }
            //设置边框
            $border = [
                'borders' => [
                    'allBorders' => [
                        'borderStyle' => \PhpOffice\PhpSpreadsheet\Style\Border::BORDER_THIN, // 设置border样式
                        'color' => ['argb' => 'FF000000'], // 设置border颜色
                    ],
                ],
            ];
            $spreadsheet->getDefaultStyle()->getFont()->setName('微软雅黑')->setSize(12);
            $setBorder = 'A1:' . $spreadsheet->getActiveSheet()->getHighestColumn() . $spreadsheet->getActiveSheet()->getHighestRow();
            $spreadsheet->getActiveSheet()->getStyle($setBorder)->applyFromArray($border);
            $spreadsheet->getActiveSheet()->getStyle('A1:Q' . $spreadsheet->getActiveSheet()->getHighestRow())->getAlignment()->setHorizontal(\PhpOffice\PhpSpreadsheet\Style\Alignment::HORIZONTAL_CENTER);
            $spreadsheet->setActiveSheetIndex(0);
            $format = 'xlsx';
            $savename = '配货未质检已打印标签数据';
            if ($format == 'xls') {
                //输出Excel03版本
                header('Content-Type:application/vnd.ms-excel');
                $class = "\PhpOffice\PhpSpreadsheet\Writer\Xls";
            } elseif ($format == 'xlsx') {
                //输出07Excel版本
                header('Content-Type: application/vnd.openxmlformats-officedocument.spreadsheetml.sheet');
                $class = "\PhpOffice\PhpSpreadsheet\Writer\Xlsx";
            }
            //输出名称
            header('Content-Disposition: attachment;filename="' . $savename . '.' . $format . '"');
            //禁止缓存
            header('Cache-Control: max-age=0');
            $writer = new $class($spreadsheet);
            $writer->save('php://output');
        }
    }


    //待配镜片批量标记异常
    public function sign_abnormals($ids = null)
    {

        //异常原因列表
        $abnormal_arr = [
            3 => '核实处方',
            4 => '镜片缺货',
            5 => '镜片重做',
            6 => '定制片超时'
        ];
        $status_arr = [
            1 => '核实轴位（AXI）',
            2 => '核实瞳距（PD）',
            3 => '核实处方光度符号',
            4 => '核实镜片类型',
            5 => '核实处方光度（左右眼光度相差过多）',
        ];
        if ($this->request->post()) {
            $ids = $this->request->post('ids', 0);
            $ids = explode(',', $ids);
            $type = $this->request->post('abnormal');
            $status = $this->request->post('status', 0);
            empty($ids) && $this->error('子订单号不能为空');
            empty($type) && $this->error('异常类型不能为空');

            foreach ($ids as $key => $value) {
                //获取子订单数据
                $item_process_info = $this->model
                    ->field('id,abnormal_house_id,item_order_number')
                    ->where('id', $ids[$key])
                    ->find();
                empty($item_process_info) && $this->error(__('子订单不存在'), [], 403);
                !empty($item_process_info['abnormal_house_id']) && $this->error(__('已标记异常，不能多次标记'), [], 403);
                $item_process_id = $item_process_info['id'];
                $item_order_number = $item_process_info['item_order_number'];
                //自动分配异常库位号
                $stock_house_info = $this->_stock_house
                    ->field('id,coding')
                    ->where(['status' => 1, 'type' => 4, 'occupy' => ['<', 10000]])
                    ->order('occupy', 'desc')
                    ->find();
                if (empty($stock_house_info)) {
                    DistributionLog::record($this->auth, $item_process_id, 0, '异常暂存架没有空余库位');
                    $this->error(__('异常暂存架没有空余库位'), [], 405);
                }

                //绑定异常子单号
                $abnormal_data = [
                    'item_process_id' => $item_process_id,
                    'type' => $type,
                    'status' => 1,
                    'create_time' => time(),
                    'create_person' => $this->auth->nickname
                ];
                if ($status) {
                    $abnormal_data['remark'] = $status;
                }


                $res = $this->_distribution_abnormal->insert($abnormal_data);

                //子订单绑定异常库位号
                $this->model
                    ->where(['id' => $item_process_id])
                    ->update(['abnormal_house_id' => $stock_house_info['id']]);

                //异常库位占用数量+1
                $this->_stock_house
                    ->where(['id' => $stock_house_info['id']])
                    ->setInc('occupy', 1);

                //配货日志
                DistributionLog::record($this->auth, $item_process_id, 9, "子单号{$item_order_number}，异常暂存架{$stock_house_info['coding']}库位");
            }

            $this->success('处理成功!', '', 'success', 200);
        }

        $this->view->assign("abnormal_arr", $abnormal_arr);
        $this->view->assign("status_arr", $status_arr);
        $this->view->assign("ids", $ids);
        return $this->view->fetch('sign_abnormals');
    }

    //取消异常
    public function cancel_abnormal($ids = null)
    {
        $admin = (object)session('admin');
        foreach ($ids as $key => $value) {
            $item_info = $this->model
                ->field('id,site,sku,distribution_status,abnormal_house_id,temporary_house_id,item_order_number')
                ->where(['id' => $ids[$key]])
                ->find();
            empty($item_info) && $this->error('子订单' . $item_info['item_order_number'] . '不存在');
            empty($item_info['abnormal_house_id']) && $this->error('子订单' . $item_info['item_order_number'] . '没有异常存在');
            //检测工单
            $work_order_list = $this->_work_order_list->where(['order_item_numbers' => ['like', $item_info['item_order_number'] . '%'], 'work_status' => ['in', [1, 2, 3, 5]]])->find();
            !empty($work_order_list) && $this->error('子订单' . $item_info['item_order_number'] . '存在未完成的工单');
            $abnormal_house_id[] = $item_info['abnormal_house_id'];
            //配货日志
            DistributionLog::record($this->auth, $ids[$key], 10, "子单号{$item_info['item_order_number']}，异常取消");
        }

        //异常库位占用数量-1
        $this->_stock_house
            ->where(['id' => ['in', $abnormal_house_id]])
            ->setDec('occupy', 1);

        //子订单状态回滚
        $save_data = [
            'abnormal_house_id' => 0 //异常库位ID
        ];

        //标记处理异常状态及时间
        $this->_distribution_abnormal->where(['item_process_id' => ['in', $ids]])->update(['status' => 2, 'do_time' => time(), 'do_person' => $admin->nickname]);
        $this->model->where(['id' => ['in', $ids]])->update($save_data);

        $this->success('操作成功!', '', 'success', 200);
    }
}<|MERGE_RESOLUTION|>--- conflicted
+++ resolved
@@ -819,17 +819,10 @@
 
             $data[$sku['sku']]['location'] =
                 Db::table('fa_store_sku')
-<<<<<<< HEAD
-                    ->alias('a')
-                    ->join(['fa_store_house' => 'b'], 'a.store_id=b.id')
-                    ->where('a.sku', $sku['sku'])
-                    ->value('b.coding');
-=======
                 ->alias('a')
                 ->join(['fa_store_house' => 'b'], 'a.store_id=b.id')
                 ->where('a.sku', $sku['sku'])
                 ->value('b.coding');
->>>>>>> f34cdd3c
             $data[$sku['sku']]['sku'] = $sku;
             $data[$sku['sku']]['number']++;
         }
@@ -868,12 +861,7 @@
             ->setActiveSheetIndex(0)->setCellValue("A1", "仓库SKU")
             ->setCellValue("B1", "库位号")
             ->setCellValue("C1", "数量")
-<<<<<<< HEAD
-            ->setCellValue("D1", "仓库实时库存")
-        ;
-=======
             ->setCellValue("D1", "仓库实时库存");
->>>>>>> f34cdd3c
         foreach ($data as $key => $value) {
             $spreadsheet->getActiveSheet()->setCellValueExplicit("A" . ($key * 1 + 2), $value['sku']['sku'], \PhpOffice\PhpSpreadsheet\Cell\DataType::TYPE_STRING);
             $spreadsheet->getActiveSheet()->setCellValue("B" . ($key * 1 + 2), $value['location']);
@@ -1215,11 +1203,7 @@
 
         $list = $this->model
             ->alias('a')
-<<<<<<< HEAD
-            ->field('a.id as aid,a.item_order_number,a.sku,a.order_prescription_type,b.increment_id,b.total_qty_ordered,b.site,a.distribution_status,a.created_at,c.*,b.base_grand_total,b.order_type,b.base_currency_code,b.')
-=======
             ->field('a.id as aid,a.item_order_number,a.sku,a.order_prescription_type,b.increment_id,b.status,b.total_qty_ordered,b.site,a.distribution_status,a.created_at,c.*,b.base_grand_total,b.order_type,b.base_currency_code,b.payment_time,b.payment_method')
->>>>>>> f34cdd3c
             ->join(['fa_order' => 'b'], 'a.order_id=b.id')
             ->join(['fa_order_item_option' => 'c'], 'a.option_id=c.id')
             ->where($where)
@@ -1326,60 +1310,10 @@
                 }
             }
         }
-<<<<<<< HEAD
-
-
-        //获取镜片编码及名称
-        $lens_list = $this->_lens_data->column('lens_name', 'lens_number');
-
-        foreach ($list as $key=>$value){
-            $data[$value['increment_id']]['id'] = $value['id'];
-            $data[$value['increment_id']]['created_at'] = $value['created_at'];
-            $data[$value['increment_id']]['increment_id'] = $value['increment_id'];
-            $data[$value['increment_id']]['site'] = $value['site'];
-            $data[$value['increment_id']]['order_type'] = $value['order_type'];
-            $data[$value['increment_id']]['status'] = $value['status'];
-            $data[$value['increment_id']]['item_order'][$key]['item_order_number'] = $value['item_order_number'];
-            $data[$value['increment_id']]['item_order'][$key]['sku'] = $value['sku'];
-            $data[$value['increment_id']]['item_order'][$key]['od_sph'] = $value['od_sph'];
-            $data[$value['increment_id']]['item_order'][$key]['od_cyl'] = $value['od_cyl'];
-            $data[$value['increment_id']]['item_order'][$key]['od_axis'] = $value['od_axis'];
-            $data[$value['increment_id']]['item_order'][$key]['od_add'] = $value['od_add'];
-            $data[$value['increment_id']]['item_order'][$key]['os_add'] = $value['os_add'];
-            $data[$value['increment_id']]['item_order'][$key]['pd'] = $value['pd'];
-            $data[$value['increment_id']]['item_order'][$key]['product_id'] = $value['product_id'];
-            $data[$value['increment_id']]['item_order'][$key]['lens_width'] = $value['lens_width'];
-            $data[$value['increment_id']]['item_order'][$key]['lens_height'] = $value['lens_height'];
-            $data[$value['increment_id']]['item_order'][$key]['bridge'] = $value['bridge'];
-            $data[$value['increment_id']]['item_order'][$key]['prescription_type'] = $value['prescription_type'];
-            $data[$value['increment_id']]['item_order'][$key]['od_pv'] = $value['od_pv'];
-            $data[$value['increment_id']]['item_order'][$key]['os_pv'] = $value['os_pv'];
-            $data[$value['increment_id']]['item_order'][$key]['os_bd'] = $value['os_bd'];
-            $data[$value['increment_id']]['item_order'][$key]['od_bd'] = $value['od_bd'];
-            $data[$value['increment_id']]['item_order'][$key]['od_pv_r'] = $value['od_pv_r'];
-            $data[$value['increment_id']]['item_order'][$key]['os_bd_r'] = $value['os_bd_r'];
-            $data[$value['increment_id']]['item_order'][$key]['lens_number'] = $value['lens_number'];
-            $data[$value['increment_id']]['item_order'][$key]['web_lens_name'] = $value['web_lens_name'];
-            $data[$value['increment_id']]['item_order'][$key]['product_id'] = $value['product_id'];
-
-
-
-            $data[$value['increment_id']]['base_grand_total'] = $value['base_grand_total'];
-            $data[$value['increment_id']]['base_currency_code'] = $value['base_currency_code'];
-            $data[$value['increment_id']]['base_grand_total'] = $value['base_grand_total'];
-            $data[$value['increment_id']]['payment_method'] = $value['payment_method'];
-            $data[$value['increment_id']]['payment_time'] = $value['payment_time'];
-        }
-
-        $cat = '0';
-        foreach ($data as  $key => &$value) {
-            $num =$cat + 2;
-=======
         //获取镜片编码及名称
         $lens_list = $this->_lens_data->column('lens_name', 'lens_number');
         foreach ($list as $key => &$value) {
 
->>>>>>> f34cdd3c
             //更改镜框最新sku
             if ($change_sku[$value['item_order_number']]) {
                 $value['sku'] = $change_sku[$value['item_order_number']];
@@ -1445,24 +1379,12 @@
 
             //网站SKU转换仓库SKU
             $value['prescription_type'] = isset($value['prescription_type']) ? $value['prescription_type'] : '';
-<<<<<<< HEAD
-            $value['od_sph'] = isset($value['od_sph']) ? urldecode($value['od_sph']) : '';
-            $value['os_sph'] = isset($value['os_sph']) ? urldecode($value['os_sph']) : '';
-            $value['od_cyl'] = isset($value['od_cyl']) ? urldecode($value['od_cyl']) : '';
-            $value['os_cyl'] = isset($value['os_cyl']) ? urldecode($value['os_cyl']) : '';
-            $spreadsheet->getActiveSheet()->setCellValue("A" . ($num ),$value['id']);//id
-            $spreadsheet->getActiveSheet()->setCellValue("B" . ($num ), date('Y-m-d', $value['created_at']));//日期
-            $spreadsheet->getActiveSheet()->setCellValue("C" . ($num), $value['increment_id']);//订单号
-            $spreadsheet->getActiveSheet()->setCellValue("D" . ($num), $site_list[$value['site']]);//站点
-            switch ($value['order_type']){
-=======
 
             $spreadsheet->getActiveSheet()->setCellValue("A" . ($num), $value['id']); //id
             $spreadsheet->getActiveSheet()->setCellValue("B" . ($num), date('Y-m-d', $value['created_at'])); //日期
             $spreadsheet->getActiveSheet()->setCellValue("C" . ($num), $value['increment_id']); //订单号
             $spreadsheet->getActiveSheet()->setCellValue("D" . ($num), $site_list[$value['site']]); //站点
             switch ($value['order_type']) {
->>>>>>> f34cdd3c
                 case 1:
                     $value['order_type'] = '普通订单';
                     break;
@@ -1482,28 +1404,6 @@
                     $value['order_type'] = '一件代发';
                     break;
             }
-<<<<<<< HEAD
-            $spreadsheet->getActiveSheet()->setCellValue("E" . ($num), $value['order_type']);//订单类型
-            $spreadsheet->getActiveSheet()->setCellValue("F" . ($num), $value['status']);//订单状态
-
-            foreach ($value['item_order'] as $k=>$v) {
-                $cat += 2;
-                $spreadsheet->getActiveSheet()->setCellValue("G" . ($cat), $v['item_order_number']); //子单号
-                $spreadsheet->getActiveSheet()->setCellValue("H" . ($cat), $v['sku']); //sku
-                $spreadsheet->getActiveSheet()->setCellValue("I" . ($cat), '右眼');//眼球
-                $spreadsheet->getActiveSheet()->setCellValue("I" . ($cat+1), '左眼');//眼球
-                $spreadsheet->getActiveSheet()->setCellValue("J" . ($cat), (float)$v['od_sph'] > 0 ? ' +' . number_format($v['od_sph'] * 1, 2) : ' ' . $v['od_sph']);//SPH
-                $spreadsheet->getActiveSheet()->setCellValue("J" . ($cat+1), (float)$v['os_sph'] > 0 ? ' +' . number_format($v['os_sph'] * 1, 2) : ' ' . $v['os_sph']);//SPH
-                $spreadsheet->getActiveSheet()->setCellValue("K" . ($cat), (float)$v['od_cyl'] > 0 ? ' +' . number_format($v['od_cyl'] * 1, 2) : ' ' . $v['od_cyl']);//CYL
-                $spreadsheet->getActiveSheet()->setCellValue("K" . ($cat+1), (float)$v['os_cyl'] > 0 ? ' +' . number_format($v['os_cyl'] * 1, 2) : ' ' . $v['os_cyl']);//CYL
-                $spreadsheet->getActiveSheet()->setCellValue("L" . ($cat), $v['od_axis']);//AXI
-                $spreadsheet->getActiveSheet()->setCellValue("L" . ($cat+1), $v['os_axis']);//AXI
-                $v['os_add'] = urldecode($v['os_add']);
-                $v['od_add'] = urldecode($v['od_add']);
-                if ($value['os_add'] && $value['os_add'] && (float)($value['os_add']) * 1 != 0 && (float)($v['od_add']) * 1 != 0) {
-                    $spreadsheet->getActiveSheet()->setCellValue("M" . ($cat), $v['od_add']);//ADD
-                    $spreadsheet->getActiveSheet()->setCellValue("M" . ($cat+1), $v['os_add']);//ADD
-=======
             $spreadsheet->getActiveSheet()->setCellValue("E" . ($num), $value['order_type']); //订单类型
             $spreadsheet->getActiveSheet()->setCellValue("F" . ($num), $value['status']); //订单状态
 
@@ -1528,96 +1428,11 @@
                 if ($value['os_add'] && $value['os_add'] && (float)($value['os_add']) * 1 != 0 && (float)($v['od_add']) * 1 != 0) {
                     $spreadsheet->getActiveSheet()->setCellValue("M" . ($cat), $v['od_add']); //ADD
                     $spreadsheet->getActiveSheet()->setCellValue("M" . ($cat + 1), $v['os_add']); //ADD
->>>>>>> f34cdd3c
                 } else {
 
                     if ($v['os_add'] && (float)$v['os_add'] * 1 != 0) {
                         //数值在上一行合并有效，数值在下一行合并后为空
                         $spreadsheet->getActiveSheet()->setCellValue("M" . ($cat), $v['os_add']);
-<<<<<<< HEAD
-                        $spreadsheet->getActiveSheet()->mergeCells("M" . ($cat) . ":M" . ($cat+1));
-                    } else {
-                        //数值在上一行合并有效，数值在下一行合并后为空
-                        $spreadsheet->getActiveSheet()->setCellValue("M" . ($cat), $v['od_add']);
-                        $spreadsheet->getActiveSheet()->mergeCells("M" . ($cat) . ":M" . ($cat+1));
-                    }
-                }
-
-//            $spreadsheet->getActiveSheet()->setCellValue("C" . ($key * 2 + 2), $value['item_order_number']); //子单号
-//            $spreadsheet->getActiveSheet()->setCellValue("D" . ($key * 2 + 2), $value['sku']); //sku
-//            $spreadsheet->getActiveSheet()->setCellValue("E" . ($key * 2 + 2), $site_list[$value['site']]);//站点
-//            $spreadsheet->getActiveSheet()->setCellValue("F" . ($key * 2 + 2), $distribution_status_list[$value['distribution_status']]);//子单号状态
-
-
-
-                if (!empty($v['pd_r']) && !empty($v['pd_l'])){
-                    $spreadsheet->getActiveSheet()->setCellValue("N" . ($cat), $v['pd_r']);//单PD
-                    $spreadsheet->getActiveSheet()->setCellValue("N" . ($cat+1), $v['pd_l']);//单PD
-                }else{
-                    $spreadsheet->getActiveSheet()->setCellValue("N" . ($cat), $v['pd']);//PD
-                    $spreadsheet->getActiveSheet()->mergeCells("N" . ($cat) . ":N" . ($cat+1));//PD
-                }
-
-
-                //过滤饰品站
-                if ($v['site'] != 12) {
-                    //查询镜框尺寸
-                    $tmp_bridge = $this->get_frame_lens_width_height_bridge($v['product_id'], $v['site']);
-                }
-
-                $lens_name = $lens_list[$v['lens_number']] ?: $v['web_lens_name'];
-                $spreadsheet->getActiveSheet()->setCellValue("O" . ($cat), $lens_name);//镜片
-                $spreadsheet->getActiveSheet()->setCellValue("P" . ($cat), $tmp_bridge['lens_width']);//镜框宽度
-                $spreadsheet->getActiveSheet()->setCellValue("Q" . ($cat), $tmp_bridge['lens_height']);//镜框高度
-                $spreadsheet->getActiveSheet()->setCellValue("R" . ($cat), $tmp_bridge['bridge']);//bridge
-                $spreadsheet->getActiveSheet()->setCellValue("S" . ($cat), $v['prescription_type']);//处方类型
-
-                $spreadsheet->getActiveSheet()->setCellValue("T" . ($cat), isset($v['od_pv']) ? $v['od_pv'] : '');//Prism
-                $spreadsheet->getActiveSheet()->setCellValue("T" . ($cat+1), isset($v['os_pv']) ? $v['os_pv'] : '');//Prism
-
-                $spreadsheet->getActiveSheet()->setCellValue("U" . ($cat), isset($v['od_bd']) ? $v['od_bd'] : '');//Direct
-                $spreadsheet->getActiveSheet()->setCellValue("U" . ($cat+1), isset($v['os_bd']) ? $v['os_bd'] : '');//Direct
-
-                $spreadsheet->getActiveSheet()->setCellValue("V" . ($cat), isset($v['od_pv_r']) ? $v['od_pv_r'] : '');//Prism
-                $spreadsheet->getActiveSheet()->setCellValue("V" . ($cat+1), isset($v['os_pv_r']) ? $v['os_pv_r'] : '');//Prism
-
-                $spreadsheet->getActiveSheet()->setCellValue("W" . ($cat), isset($v['od_bd_r']) ? $v['od_bd_r'] : '');//Direct
-                $spreadsheet->getActiveSheet()->setCellValue("W" . ($cat+1), isset($v['os_bd_r']) ? $v['os_bd_r'] : '');//Direct
-                //单元格合并
-                $spreadsheet->getActiveSheet()->mergeCells("G" . ($cat) . ":G" . ($cat+1));
-                $spreadsheet->getActiveSheet()->mergeCells("H" . ($cat) . ":H" . ($cat+1));
-                $spreadsheet->getActiveSheet()->mergeCells("O" . ($cat) . ":O" . ($cat+1));
-                $spreadsheet->getActiveSheet()->mergeCells("P" . ($cat) . ":P" . ($cat+1));
-                $spreadsheet->getActiveSheet()->mergeCells("Q" . ($cat) . ":Q" . ($cat+1));
-                $spreadsheet->getActiveSheet()->mergeCells("R" . ($cat) . ":R" . ($cat+1));
-                $spreadsheet->getActiveSheet()->mergeCells("S" . ($cat) . ":S" . ($cat+1));
-            }
-
-
-            $spreadsheet->getActiveSheet()->setCellValue("X" . ($num), $v['base_grand_total']);//订单金额
-            $spreadsheet->getActiveSheet()->setCellValue("Y" . ($num), $v['base_currency_code']);//原币种
-            $spreadsheet->getActiveSheet()->setCellValue("Z" . ($num), $v['base_grand_total']);//原支付金额
-            $spreadsheet->getActiveSheet()->setCellValue("AA" . ($num), $v['payment_method']);//支付方式
-            $spreadsheet->getActiveSheet()->setCellValue("AB" . ($num),  date('Y-m-d', $v['payment_time']));//订单支付时间
-
-            //合并单元格
-
-            $spreadsheet->getActiveSheet()->mergeCells("A" . ($num) . ":A" . ($cat+1));
-            $spreadsheet->getActiveSheet()->mergeCells("B" . ($num) . ":B" . ($cat+1));
-            $spreadsheet->getActiveSheet()->mergeCells("C" . ($num) . ":C" . ($cat+1));
-            $spreadsheet->getActiveSheet()->mergeCells("D" . ($num) . ":D" . ($cat+1));
-            $spreadsheet->getActiveSheet()->mergeCells("E" . ($num) . ":E" . ($cat+1));
-            $spreadsheet->getActiveSheet()->mergeCells("F" . ($num) . ":F" . ($cat+1));
-            $spreadsheet->getActiveSheet()->mergeCells("G" . ($num) . ":G" . ($num+1));
-            $spreadsheet->getActiveSheet()->mergeCells("H" . ($num) . ":H" . ($num+1));
-
-
-            $spreadsheet->getActiveSheet()->mergeCells("X" . ($num) . ":X" . ($cat+1));
-            $spreadsheet->getActiveSheet()->mergeCells("Y" . ($num) . ":Y" . ($cat+1));
-            $spreadsheet->getActiveSheet()->mergeCells("Z" . ($num) . ":Z" . ($cat+1));
-            $spreadsheet->getActiveSheet()->mergeCells("AA" . ($num) . ":AA" . ($cat+1));
-            $spreadsheet->getActiveSheet()->mergeCells("AB" . ($num) . ":AB" . ($cat+1));
-=======
                         $spreadsheet->getActiveSheet()->mergeCells("M" . ($cat) . ":M" . ($cat + 1));
                     } else {
                         //数值在上一行合并有效，数值在下一行合并后为空
@@ -1684,7 +1499,6 @@
             $spreadsheet->getActiveSheet()->setCellValue("AB" . ($num),  date('Y-m-d H:i:s', $value['payment_time'])); //订单支付时间
 
             //合并单元格
->>>>>>> f34cdd3c
 
             $spreadsheet->getActiveSheet()->mergeCells("A" . ($num) . ":A" . ($cat + 1));
             $spreadsheet->getActiveSheet()->mergeCells("B" . ($num) . ":B" . ($cat + 1));
@@ -1788,15 +1602,9 @@
             $distribution_value = $this->model->where(['id' => ['in', $ids]])->field('magento_order_id,order_id, item_order_number,site')->select();
             $distribution_value = collection($distribution_value)->toArray();
 
-<<<<<<< HEAD
-            foreach ($distribution_value as $key=>$value){
-                $value['item_order_number'] =  substr($value['item_order_number'],0,strpos($value['item_order_number'], '-'));
-                Order::rulesto_adjust($value['magento_order_id'],$value['item_order_number'],$value['site'],2,2);
-=======
             foreach ($distribution_value as $key => $value) {
                 $value['item_order_number'] =  substr($value['item_order_number'], 0, strpos($value['item_order_number'], '-'));
                 Order::rulesto_adjust($value['magento_order_id'], $value['item_order_number'], $value['site'], 2, 2);
->>>>>>> f34cdd3c
             }
             //标记状态
             $this->model->where(['id' => ['in', $ids]])->update(['distribution_status' => 2]);
@@ -2219,12 +2027,8 @@
                         'create_time' => time()
                     ]);
                 } elseif (3 == $check_status) {
-<<<<<<< HEAD
-                    $node_status = 3;
-=======
                     //配镜片完成
                     $node_status = 4;
->>>>>>> f34cdd3c
                     if (in_array($value['order_prescription_type'], [2, 3])) {
                         $save_status = 4;
                     } else {
@@ -2245,11 +2049,7 @@
                 } elseif (4 == $check_status) {
                     if ($option_list[$value['option_id']]['is_print_logo']) {
                         //需要印logo
-<<<<<<< HEAD
-                        $node_status = 4;
-=======
                         $node_status = 5;
->>>>>>> f34cdd3c
                         $save_status = 5;
                     } else {
                         //无需印logo
@@ -2257,21 +2057,12 @@
                         $save_status = 6;
                     }
                 } elseif (5 == $check_status) {
-<<<<<<< HEAD
-                    //印logo完成
-                    $node_status = 5;
-                    $save_status = 6;
-                } elseif (6 == $check_status) {
-                    //质检完成
-                    $node_status = 6;
-=======
                     //印logo完成 质检中
                     $node_status = 6;
                     $save_status = 6;
                 } elseif (6 == $check_status) {
                     //质检完成 已出库
                     $node_status = 7;
->>>>>>> f34cdd3c
                     if ($total_list[$value['order_id']]['total_qty_ordered'] > 1) {
                         $save_status = 7;
                     } else {
@@ -2286,22 +2077,12 @@
                 }
 
                 $this->model->where(['id' => $value['id']])->update(['distribution_status' => $save_status]);
-<<<<<<< HEAD
-                //获取订单号
-                $increment_id =  $this->_new_order->where(['id' => ['eq', $value['order_id']]])->value('increment_id');
-=======
->>>>>>> f34cdd3c
                 //操作成功记录
                 DistributionLog::record($admin, $value['id'], $check_status, $status_arr[$check_status] . '完成');
                 //节点记录
                 //将订单号截取处理
-<<<<<<< HEAD
-                $value['item_order_number'] =  substr($value['item_order_number'],0,strpos($value['item_order_number'], '-'));
-                Order::rulesto_adjust($value['magento_order_id'], $value['item_order_number'],$value['site'],2,$node_status);
-=======
                 $value['item_order_number'] =  substr($value['item_order_number'], 0, strpos($value['item_order_number'], '-'));
                 Order::rulesto_adjust($value['magento_order_id'], $value['item_order_number'], $value['site'], 2, $node_status);
->>>>>>> f34cdd3c
             }
 
             $this->_item->commit();
