<?php

namespace app\admin\controller\order;

use app\admin\model\DistributionLog;
use app\admin\model\saleaftermanage\WorkOrderChangeSku;
use app\admin\model\saleaftermanage\WorkOrderList;
use app\admin\model\warehouse\Outstock;
use app\admin\model\warehouse\OutStockItem;
use app\common\controller\Backend;
use fast\Excel;
use think\Request;
use think\exception\PDOException;
use think\Exception;
use think\Loader;
use think\Db;
use PhpOffice\PhpSpreadsheet\Spreadsheet;
use app\admin\model\order\order\NewOrderItemProcess;
use app\admin\model\warehouse\StockHouse;
use app\admin\model\DistributionAbnormal;
use PhpOffice\PhpSpreadsheet\Writer\Xlsx;
use app\admin\model\order\order\NewOrder;
use app\admin\model\order\order\NewOrderItemOption;
use app\admin\model\itemmanage\ItemPlatformSku;
use app\admin\model\itemmanage\Item;
use app\admin\model\order\order\NewOrderProcess;
use app\admin\model\StockLog;
use app\admin\model\order\order\LensData;
use app\admin\model\saleaftermanage\WorkOrderMeasure;
use app\admin\model\warehouse\ProductBarCodeItem;

/**
 * 配货列表
 */
class Distribution extends Backend
{
    protected $noNeedRight = [
        'orderDetail',
        'batch_print_label_new',
        'batch_export_xls',
        'account_order_batch_export_xls',
        'add',
        'detail',
        'operation_log'
    ];
    /**
     * 子订单模型对象
     * @var object
     * @access protected
     */
    protected $model = null;

    /**
     * 库位模型对象
     * @var object
     * @access protected
     */
    protected $_stock_house = null;

    /**
     * 配货异常模型对象
     * @var object
     * @access protected
     */
    protected $_distribution_abnormal = null;

    /**
     * 子订单处方模型对象
     * @var object
     * @access protected
     */
    protected $_new_order_item_option = null;

    /**
     * 主订单模型对象
     * @var object
     * @access protected
     */
    protected $_new_order = null;

    /**
     * 主订单状态模型对象
     * @var object
     * @access protected
     */
    protected $_new_order_process = null;

    /**
     * sku映射关系模型对象
     * @var object
     * @access protected
     */
    protected $_item_platform_sku = null;

    /**
     * 商品库存模型对象
     * @var object
     * @access protected
     */
    protected $_item = null;

    /**
     * 库存日志模型对象
     * @var object
     * @access protected
     */
    protected $_stock_log = null;

    /**
     * 镜片模型对象
     * @var object
     * @access protected
     */
    protected $_lens_data = null;

    /**
     * 工单模型对象
     * @var object
     * @access protected
     */
    protected $_work_order_list = null;

    /**
     * 工单措施模型对象
     * @var object
     * @access protected
     */
    protected $_work_order_measure = null;

    /**
     * 工单措施sku数据变动关联模型对象
     * @var object
     * @access protected
     */
    protected $_work_order_change_sku = null;

    /**
     * 商品条形码模型对象
     * @var object
     * @access protected
     */
    protected $_product_bar_code_item = null;

    public function _initialize()
    {
        parent::_initialize();
        $this->model = new NewOrderItemProcess();
        $this->_lens_data = new LensData();
        $this->_stock_house = new StockHouse();
        $this->_distribution_abnormal = new DistributionAbnormal();
        $this->_new_order_item_option = new NewOrderItemOption();
        $this->_new_order = new NewOrder();
        $this->_new_order_process = new NewOrderProcess();
        $this->_item_platform_sku = new ItemPlatformSku();
        $this->_item = new Item();
        $this->_stock_log = new StockLog();
        $this->_work_order_list = new WorkOrderList();
        $this->_work_order_measure = new WorkOrderMeasure();
        $this->_work_order_change_sku = new WorkOrderChangeSku();
        $this->_product_bar_code_item = new ProductBarCodeItem();
        $this->_outstock = new Outstock();
        $this->_outstock_item = new OutStockItem();
    }

    /**
     * 列表
     */
    public function index()
    {
        $label = $this->request->get('label', 0);
        //设置过滤方法
        $this->request->filter(['strip_tags']);
        if ($this->request->isAjax()) {
            //如果发送的来源是Selectpage，则转发到Selectpage
            if ($this->request->request('keyField')) {
                return $this->selectpage();
            }

            $map = [];
            //普通状态剔除跟单数据
            if (!in_array($label, [0, 8])) {
                if (7 == $label) {
                    $map['a.distribution_status'] = [['>', 6], ['<', 9]];
                } else {
                    $map['a.distribution_status'] = $label;
                }
            }

            $filter = json_decode($this->request->get('filter'), true);
            //默认展示3个月内的数据
            if (!$filter) {
                $map['a.created_at'] = ['between', [strtotime('-3 month'), time()]];
            } else {
                if ($filter['a.created_at']) {
                    $time = explode(' - ', $filter['a.created_at']);
                    $map['a.created_at'] = ['between', [strtotime($time[0]), strtotime($time[1])]];
                }
            }

            //默认展示订单状态
            if ($filter) {
                if ($filter['status']) {
                    $map['b.status'] = ['in', $filter['status']];
                } else {
                    if ($label !== '0') {
                        $map['b.status'] = ['in', ['processing', 'paypal_reversed', 'paypal_canceled_reversal']];
                    }
                }
                unset($filter['status']);
            } else {
                $map['b.status'] = ['in', ['processing', 'paypal_reversed', 'paypal_canceled_reversal']];
                unset($filter['status']);
            }


            //查询子单ID合集
            $item_process_ids = [];

            //工单、异常筛选
            if ($filter['is_work_order']) {
                $is_work_order = $filter['is_work_order'];
                unset($filter['is_work_order']);
            }

            //跟单或筛选异常
            if ($filter['abnormal'] || 8 == $label) {
                //异常类型
                if ($filter['abnormal']) {
                    $abnormal_where['type'] = ['in', $filter['abnormal']];
                    unset($filter['abnormal']);
                }

                //获取未处理异常
                if (8 == $label) {
                    $abnormal_where['status'] = 1;
                }
                //获取异常的子订单id
                $item_process_ids = $this->_distribution_abnormal
                    ->where($abnormal_where)
                    ->column('item_process_id');

                if ($item_process_ids == null) {
                    $map['a.id'] = ['eq', null];
                }
            };

            //筛选货架号
            if ($filter['shelf_number']) {
                if (1 == $label) {
                    $shelf_number =
                        $this->_stock_house
                        ->alias('a')
                        ->join(['fa_store_sku' => 'b'], 'a.id=b.store_id')
                        ->where([
                            'a.shelf_number' => ['in', $filter['shelf_number']],
                            'a.type' => 1,
                            'a.status' => 1,
                            'b.is_del' => 1
                        ])
                        ->order('a.coding')
                        ->column('b.sku');

                    //平台SKU表替换sku
                    $sku = Db::connect('database.db_stock');
                    $sku_array = $sku->table('fa_item_platform_sku')->where(['sku' => ['in', $shelf_number]])->column('platform_sku');
                    $map['a.sku'] = ['in', $sku_array];
                }
                unset($filter['shelf_number']);
            }

            //筛选库位号
            if ($filter['stock_house_num']) {
                if (8 == $label) { //跟单
                    $house_type = 4;
                } elseif (3 == $label) { //待配镜片-定制片
                    $house_type = 3;
                } else { //合单
                    $house_type = 2;
                }
                $stock_house_id = $this->_stock_house
                    ->where([
                        'coding' => ['like', $filter['stock_house_num'] . '%'],
                        'type' => $house_type
                    ])
                    ->column('id');
                //查询合单库位号
                if ($house_type == 2) {
                    if ($stock_house_id) {
                        $order_ids = $this->_new_order_process->where(['store_house_id' => ['in', $stock_house_id]])->column('order_id');
                        $map['a.order_id'] = ['in', $order_ids];
                    }
                } else {
                    $map['a.temporary_house_id|a.abnormal_house_id'] = ['in', $stock_house_id ?: [-1]];
                }

                unset($filter['stock_house_num']);
            }

            //筛选订单号
            if ($filter['increment_id']) {
                $map['b.increment_id'] = ['like', $filter['increment_id'] . '%'];
                unset($filter['increment_id']);
            }

            //筛选子单号
            if ($filter['item_order_number']) {
                $ex_fil_arr = explode(' ', $filter['item_order_number']);
                if (count($ex_fil_arr) > 1) {
                    $map['a.item_order_number'] = ['in', $ex_fil_arr];
                } else {
                    $map['a.item_order_number'] = ['like', $filter['item_order_number'] . '%'];
                }

                unset($filter['item_order_number']);
            }

            //筛选站点
            if ($filter['site']) {
                $map['a.site'] = ['in', $filter['site']];
                unset($filter['site']);
            }

            //加工类型筛选
            if (isset($filter['order_prescription_type'])) {
                $map['a.order_prescription_type'] = ['in', $filter['order_prescription_type']];
                unset($filter['order_prescription_type']);
            }

            //工单状态
            $work_order_status_map = [1, 2, 3, 5];
            $flag = false;
            if ($filter['work_status'] && 8 == $label) {
                $work_order_status_map = [];
                $work_order_status_map = $filter['work_status'];
                unset($filter['work_status']);
                $flag = true;
            }

            //工单类型
            $work_order_type = [1, 2];
            if ($filter['work_type'] && 8 == $label) {
                $work_order_type = [];
                $work_order_type = [$filter['work_type']];
                unset($filter['work_type']);
                $flag = true;
            }
            $this->request->get(['filter' => json_encode($filter)]);

            // if (8 == $label || 1 == $label || 0 == $label) {
            //     //查询子单的主单是否也含有工单
                
            //     // if (!empty($platform_order)) {
            //     //     $order_id = $this->_new_order_process->where(['increment_id' => ['in', $platform_order]])->group('order_id')->column('order_id');
            //     //     $item_order_numbers = $this->model->where(['order_id' => ['in', $order_id]])->order('created_at', 'desc')->group('item_order_number')->column('item_order_number');
            //     // }
            // }

            $platform_order = $this->_work_order_list->where([
                'work_status' => ['in', $work_order_status_map],
                'work_type' => ['in', $work_order_type]
            ])->group('platform_order')->column('platform_order');

            if (8 == $label) {
                //展示子工单的子单
                if ($flag || $is_work_order == 1) {
                    $map['b.increment_id'] = ['in', $platform_order];
                } else if ($is_work_order == 2) {
                    $map['a.id'] = ['in', $item_process_ids];
                    $map['b.increment_id'] = ['not in', $platform_order];
                } else {
                    $whereOr['a.id'] = ['in', $item_process_ids];
                    $whereOr['b.increment_id'] = ['in', $platform_order];
                }
            }
           
            list($where, $sort, $order, $offset, $limit) = $this->buildparams();

            $total = $this->model
                ->alias('a')
                ->join(['fa_order' => 'b'], 'a.order_id=b.id')
                ->where($where)
                ->where($map)
                ->whereOr($whereOr)
                ->order($sort, $order)
                ->count();
            //combine_time  合单时间  delivery_time 打印时间 check_time审单时间  update_time更新时间  created_at创建时间

            $list = $this->model
                ->alias('a')
                ->field('a.id,a.order_id,a.item_order_number,a.sku,a.order_prescription_type,b.increment_id,b.total_qty_ordered,b.site,b.order_type,b.status,a.distribution_status,a.temporary_house_id,a.abnormal_house_id,a.created_at')
                ->join(['fa_order' => 'b'], 'a.order_id=b.id')
                ->where($where)
                ->where($map)
                ->whereOr($whereOr)
                ->order($sort, $order)
                ->limit($offset, $limit)
                ->select();
            $list = collection($list)->toArray();

            foreach ($list as $key => $item) {
                $list[$key]['label'] = $label;
                //待打印标签时间
                if ($label == 2) {
                    $list[$key]['created_at'] = Db::table('fa_distribution_log')->where('item_process_id', $item['id'])->where('distribution_node', 1)->value('create_time');
                }
                //待配货
                if ($label == 3) {
                    $list[$key]['created_at'] = Db::table('fa_distribution_log')->where('item_process_id', $item['id'])->where('distribution_node', 2)->value('create_time');
                }
                //待配镜片
                if ($label == 4) {
                    $list[$key]['created_at'] = Db::table('fa_distribution_log')->where('item_process_id', $item['id'])->where('distribution_node', 3)->value('create_time');
                }
                //待加工
                if ($label == 5) {
                    $list[$key]['created_at'] = Db::table('fa_distribution_log')->where('item_process_id', $item['id'])->where('distribution_node', 4)->value('create_time');
                }
                //待印logo
                if ($label == 6) {
                    $list[$key]['created_at'] = Db::table('fa_distribution_log')->where('item_process_id', $item['id'])->where('distribution_node', 5)->value('create_time');
                }
                //待成品质检
                if ($label == 7) {
                    $list[$key]['created_at'] = Db::table('fa_distribution_log')->where('item_process_id', $item['id'])->where('distribution_node', 6)->value('create_time');
                }
                //待合单
                if ($label == 8) {
                    $list[$key]['created_at'] = Db::table('fa_distribution_log')->where('item_process_id', $item['id'])->where('distribution_node', 7)->value('create_time');
                }
            }

            //库位号列表
            $stock_house_data = $this->_stock_house
                ->where(['status' => 1, 'type' => ['>', 1], 'occupy' => ['>', 0]])
                ->column('coding', 'id');
            //获取异常数据
            $abnormal_data = $this->_distribution_abnormal
                ->where(['item_process_id' => ['in', array_column($list, 'id')], 'status' => 1])
                ->column('work_id', 'item_process_id');
            foreach ($list as $key => $value) {

                //查询合单库位id
                $store_house_id = $this->_new_order_process->where(['order_id' => $value['order_id']])->where('store_house_id is not null')->value('store_house_id');
                $stock_house_num = '';
                if (!empty($value['temporary_house_id']) && 3 == $label) {
                    $stock_house_num = $stock_house_data[$value['temporary_house_id']]; //定制片库位号
                } elseif (!empty($value['abnormal_house_id']) && 8 == $label) {
                    $stock_house_num = $stock_house_data[$value['abnormal_house_id']]; //异常库位号
                } elseif (!empty($store_house_id) && 7 == $label && in_array($value['distribution_status'], [7, 8, 9])) {
                    $stock_house_num = $stock_house_data[$store_house_id]; //合单库位号
                }

                if ($list[$key]['created_at'] == '') {
                    $list[$key]['created_at'] == '暂无';
                } else {
                    $list[$key]['created_at'] = date('Y-m-d H:i:s', $value['created_at']);
                }
                $list[$key]['stock_house_num'] = $stock_house_num;


                //跟单：异常未处理且未创建工单的显示处理异常按钮
                $work_id = $abnormal_data[$value['id']] ?? 0;
                if (8 == $label && 0 < $value['abnormal_house_id'] && 0 == $work_id) {
                    $handle_abnormal = 1;
                } else {
                    $handle_abnormal = 0;
                }
                $list[$key]['handle_abnormal'] = $handle_abnormal;

                //判断是否显示工单按钮
                $list[$key]['task_info'] = in_array($value['increment_id'], $platform_order) ? 1 : 0;
                /*if (8 == $label || 1 == $label || 0 == $label) {
                    //查询子单的主单是否也含有工单
                    if ($handle_abnormal == 0 && $list[$key]['task_info'] == 0) {
                        $platform_order = $this->_new_order_process->where(['order_id' => $list[$key]['order_id']])->value('increment_id');
                        $work_order_list_task = $this->_work_order_list->where(['work_status' => ['in',[1,2,3,5]],'platform_order' =>$platform_order])->find();
                        if (!empty($work_order_list_task)) {
                            $list[$key]['task_info'] = 1;
                        } 
                    }
                }*/
                //获取工单更改镜框最新信息
                $change_sku = $this->_work_order_change_sku
                    ->alias('a')
                    ->join(['fa_work_order_measure' => 'b'], 'a.measure_id=b.id')
                    ->where([
                        'a.change_type' => 1,
                        'a.item_order_number' => $value['item_order_number'],
                        'b.operation_type' => 1
                    ])
                    ->order('a.id', 'desc')
                    ->limit(1)
                    ->value('a.change_sku');
                if ($change_sku) {
                    $list[$key]['sku'] = $change_sku;
                }
            }
            $result = array("total" => $total, "rows" => $list);
            return json($result);
        }
        $this->assign('label', $label);
        $this->assignconfig('label', $label);

        $label_list = ['全部', '待打印标签', '待配货', '待配镜片', '待加工', '待印logo', '待成品质检', '待合单', '跟单'];
        $this->assign('label_list', $label_list);

        return $this->view->fetch();
    }


    public function csv_array()
    {
        set_time_limit(0);
        ini_set('memory_limit', '512M');
        $map = [];
        $map['a.site'] = 1;
        $map['a.created_at'] = ['between', ['1606752000', '1609430399']];

        //子单工单未处理
        $item_order_numbers = $this->_work_order_change_sku
            ->alias('a')
            ->join(['fa_work_order_list' => 'b'], 'a.work_id=b.id')
            ->where([
                'a.change_type' => ['in', [1, 2, 3]], //1更改镜架  2更改镜片 3取消订单
                'b.work_status' => ['in', [1, 2, 3, 5]] //工单未处理
            ])
            ->order('a.create_time', 'desc')
            ->group('a.item_order_number')
            ->column('a.item_order_number');

        list($where, $sort, $order, $offset, $limit) = $this->buildparams();

        $list = $this->model
            ->alias('a')
            ->field('a.id,a.order_id,a.item_order_number,a.sku,a.order_prescription_type,b.increment_id,b.total_qty_ordered,b.site,b.order_type,b.status,a.distribution_status,a.temporary_house_id,a.abnormal_house_id,a.created_at,c.store_house_id')
            ->join(['fa_order' => 'b'], 'a.order_id=b.id')
            ->join(['fa_order_process' => 'c'], 'a.order_id=c.order_id')
            ->where($where)
            ->where($map)
            ->order($sort, $order)
            ->select();

        $list = collection($list)->toArray();


        //获取工单更改镜框最新信息
        $change_sku = $this->_work_order_change_sku
            ->alias('a')
            ->join(['fa_work_order_measure' => 'b'], 'a.measure_id=b.id')
            ->where([
                'a.change_type' => 1,
                'a.item_order_number' => ['in', array_column($list, 'item_order_number')],
                'b.operation_type' => 1
            ])
            ->order('a.id', 'desc')
            ->group('a.item_order_number')
            ->column('a.change_sku', 'a.item_order_number');

        foreach ($list as $key => $value) {
            $stock_house_num = '-';

            if ($list[$key]['created_at'] == '') {
                $list[$key]['created_at'] == '暂无';
            } else {
                $list[$key]['created_at'] = date('Y-m-d H:i:s', $value['created_at']);
            }
            $list[$key]['stock_house_num'] = $stock_house_num;

            //判断是否显示工单按钮
            $list[$key]['task_info'] = in_array($value['item_order_number'], $item_order_numbers) ? 1 : 0;

            if ($change_sku[$value['item_order_number']]) {
                $list[$key]['sku'] = $change_sku[$value['item_order_number']];
            }
            //站点
            switch ($value['site']) {
                case 1:
                    $list[$key]['site'] = 'Zeelool';
                    break;
                case 2:
                    $list[$key]['site'] = 'Voogueme';
                    break;
                case 3:
                    $list[$key]['site'] = 'Nihao';
                    break;
                case 4:
                    $list[$key]['site'] = 'Meeloog';
                    break;
                case 5:
                    $list[$key]['site'] = 'Wesee';
                    break;
                case 8:
                    $list[$key]['site'] = 'Amazon';
                    break;
                case 9:
                    $list[$key]['site'] = 'Zeelool_es';
                    break;
                case 10:
                    $list[$key]['site'] = 'Zeelool_de';
                    break;
                case 11:
                    $list[$key]['site'] = 'Zeelool_jp';
                    break;
                default:
                    break;
            }
            //加工类型
            switch ($value['order_prescription_type']) {
                case 0:
                    $list[$key]['order_prescription_type'] = '待处理';
                    break;
                case 1:
                    $list[$key]['order_prescription_type'] = '仅镜架';
                    break;
                case 2:
                    $list[$key]['order_prescription_type'] = '现货处方镜';
                    break;
                case 3:
                    $list[$key]['order_prescription_type'] = '定制处方镜';
                    break;
                case 4:
                    $list[$key]['order_prescription_type'] = '其他';
                    break;
                default:
                    break;
            }
            //订单类型
            switch ($value['order_type']) {

                case 1:
                    $list[$key]['order_type'] = '普通订单';
                    break;
                case 2:
                    $list[$key]['order_type'] = '批发单';
                    break;
                case 3:
                    $list[$key]['order_type'] = '网红单';
                    break;
                case 4:
                    $list[$key]['order_type'] = '补发单';
                    break;
                case 5:
                    $list[$key]['order_type'] = '补差价';
                    break;
                case 6:
                    $list[$key]['order_type'] = '一件代发';
                    break;
                case 10:
                    $list[$key]['order_type'] = '货到付款';
                    break;
                default:
                    break;
            }

            //子订单状态
            switch ($value['distribution_status']) {
                case 0:
                    $list[$key]['distribution_status'] = '取消';
                    break;
                case 1:
                    $list[$key]['distribution_status'] = '待打印标签';
                    break;
                case 2:
                    $list[$key]['distribution_status'] = '待配货';
                    break;
                case 3:
                    $list[$key]['distribution_status'] = '待配镜片';
                    break;
                case 4:
                    $list[$key]['distribution_status'] = '待加工';
                    break;
                case 5:
                    $list[$key]['distribution_status'] = '待印logo';
                    break;
                case 6:
                    $list[$key]['distribution_status'] = '待成品质检';
                    break;
                case 7:
                    $list[$key]['distribution_status'] = '待合单';
                    break;
                case 8:
                    $list[$key]['distribution_status'] = '合单中';
                    break;
                case 9:
                    $list[$key]['distribution_status'] = '合单完成';
                    break;
                default:
                    break;
            }
        }

        foreach ($list as $key => $item) {
            $csv[$key]['increment_id'] = $item['increment_id'];
            $csv[$key]['item_order_number'] = $item['item_order_number'];
            $csv[$key]['sku'] = $item['sku'];
            $csv[$key]['total_qty_ordered'] = $item['total_qty_ordered'];
            $csv[$key]['task_info'] = $item['task_info'];
            $csv[$key]['site'] = $item['site'];
            $csv[$key]['order_prescription_type'] = $item['order_prescription_type'];
            $csv[$key]['order_type'] = $item['order_type'];
            $csv[$key]['status'] = $item['status'];
            $csv[$key]['distribution_status'] = $item['distribution_status'];
            $csv[$key]['created_at'] = $item['created_at'];
        }
        $headlist = [
            '订单号', '子单号', 'SKU', '订单副数', '工单', '站点', '加工类型', '订单类型', '订单状态', '子单号状态', '创建时间'

        ];

        $path = "/uploads/";
        $fileName = 'Zeelool站配货列表十二月份数据';
        Excel::writeCsv($csv, $headlist, $path . $fileName);
    }


    /**
     * 待印logo数据导出
     *
     */
    public function printing_batch_export_xls()
    {

        $data = input('');
        if ($data['ids']) {
            $where['a.id'] = ['in', $data['ids']];
        } else {
            $where['a.distribution_status'] = 1;
        }
        $map = [];
        $WhereSql = 'a.id > 0';
        //普通状态剔除跟单数据

        //处理异常选项
        $filter = json_decode($this->request->get('filter'), true);

        if (!$filter) {
            $map['a.created_at'] = ['between', [strtotime('-3 month'), time()]];
            $WhereSql .= " and a.created_at between " . strtotime('-3 month') . " and " . time();
        } else {
            if ($filter['a.created_at']) {
                $time = explode(' - ', $filter['a.created_at']);

                $map['a.created_at'] = ['between', [strtotime($time[0]), strtotime($time[1])]];
            }
        }

        if (!$filter['status']) {
            $map['b.status'] = ['in', ['processing', 'paypal_reversed', 'paypal_canceled_reversal']];
        } else {
            $map['b.status'] = ['in', $filter['status']];
        }
        unset($filter['status']);

        //跟单或筛选异常

        if ($filter['abnormal']) {
            //异常类型
            if ($filter['abnormal']) {
                $abnormal_where['type'] = ['in', $filter['abnormal']];
                unset($filter['abnormal']);
            }

            //获取异常的子订单id
            $item_process_ids = $this->_distribution_abnormal
                ->where($abnormal_where)
                ->column('item_process_id');

            if ($item_process_ids == null) {
                $map['a.id'] = ['eq', null];
                $WhereSql .= "a.id =  null";
            }
        };

        if ($filter['increment_id']) {
            $map['b.increment_id'] = ['like', $filter['increment_id'] . '%'];
            $map['b.status'] = ['in', ['free_processing', 'processing', 'complete', 'paypal_reversed', 'paypal_canceled_reversal']];
            unset($filter['increment_id']);
        }

        if ($filter['site']) {
            $map['a.site'] = ['in', $filter['site']];
            unset($filter['site']);
        }

        if (isset($filter['order_prescription_type'])) {
            $map['a.order_prescription_type'] = ['in', $filter['order_prescription_type']];
            unset($filter['order_prescription_type']);
        }
        $this->request->get(['filter' => json_encode($filter)]);

        $map['a.abnormal_house_id'] = 0;

        //订单里面所有的
        $list = $this->model
            ->alias('a')
            ->field('a.sku,a.site')
            ->join(['fa_order' => 'b'], 'a.order_id=b.id')
            ->join(['fa_order_process' => 'c'], 'a.order_id=c.order_id')
            ->where($where)
            ->where($map)
            ->select();

        $list = collection($list)->toArray();
        $data = array();
        foreach ($list as $k => $v) {
            $item_platform_sku = Db::connect('database.db_stock');
            $sku = $item_platform_sku->table('fa_item_platform_sku')
                ->alias('pla')
                ->join(['fa_item' => 'it'], 'pla.sku=it.sku')
                ->where('pla.platform_sku', $v['sku'])
                ->where('pla.platform_type', $v['site'])->field('pla.sku,it.real_time_qty')->find();

            $data[$sku['sku']]['location'] =
                Db::table('fa_store_sku')
                ->alias('a')
                ->join(['fa_store_house' => 'b'], 'a.store_id=b.id')
                ->where('a.sku', $sku['sku'])
                ->value('b.coding');
            $data[$sku['sku']]['sku'] = $sku;
            $data[$sku['sku']]['number']++;
        }
        // $b=array();
        // foreach($sku as $v){
        //     $b[]=$v['sku'];
        // }
        // dump($b);
        // $c=array_unique($b);
        // foreach($c as$k => $v){
        //     $n=0;
        //     foreach($sku as $t){
        //         if($v==$t['sku'])
        //             $n++;
        //     }
        //     $new[$v]=$n;
        // }
        // dump($new);
        // foreach ($sku as $ky=>$ite){
        //     $new_value = array_keys($new);
        //     $count = count($new_value)-1;
        //     for ($i=0;$i<=$count;$i++){
        //         if ($new_value[$i] == $ite['sku']){
        //             $sku[$ky]['number'] = $new[$new_value[$i]];
        //         }
        //     }
        // }
        // dump($sku);
        // $sku =array_merge(array_unique($sku, SORT_REGULAR));
        // dump($sku);die();

        $data = array_values($data);
        $spreadsheet = new Spreadsheet();
        //常规方式：利用setCellValue()填充数据
        $spreadsheet
            ->setActiveSheetIndex(0)->setCellValue("A1", "仓库SKU")
            ->setCellValue("B1", "库位号")
            ->setCellValue("C1", "数量")
            ->setCellValue("D1", "仓库实时库存");
        foreach ($data as $key => $value) {
            $spreadsheet->getActiveSheet()->setCellValueExplicit("A" . ($key * 1 + 2), $value['sku']['sku'], \PhpOffice\PhpSpreadsheet\Cell\DataType::TYPE_STRING);
            $spreadsheet->getActiveSheet()->setCellValue("B" . ($key * 1 + 2), $value['location']);
            $spreadsheet->getActiveSheet()->setCellValue("C" . ($key * 1 + 2), $value['number']);
            $spreadsheet->getActiveSheet()->setCellValue("D" . ($key * 1 + 2), $value['sku']['real_time_qty']);
        }
        //设置宽度
        $spreadsheet->getActiveSheet()->getColumnDimension('A')->setWidth(20);
        $spreadsheet->getActiveSheet()->getColumnDimension('B')->setWidth(20);
        $spreadsheet->getActiveSheet()->getColumnDimension('C')->setWidth(20);
        $spreadsheet->getActiveSheet()->getColumnDimension('D')->setWidth(20);

        //设置边框
        $border = [
            'borders' => [
                'allBorders' => [
                    'borderStyle' => \PhpOffice\PhpSpreadsheet\Style\Border::BORDER_THIN, // 设置border样式
                    'color' => ['argb' => 'FF000000'], // 设置border颜色
                ],
            ],
        ];

        $spreadsheet->getDefaultStyle()->getFont()->setName('微软雅黑')->setSize(12);

        $setBorder = 'A1:' . $spreadsheet->getActiveSheet()->getHighestColumn() . $spreadsheet->getActiveSheet()->getHighestRow();
        $spreadsheet->getActiveSheet()->getStyle($setBorder)->applyFromArray($border);

        $spreadsheet->getActiveSheet()->getStyle('A1:D' . $spreadsheet->getActiveSheet()->getHighestRow())->getAlignment()->setHorizontal(\PhpOffice\PhpSpreadsheet\Style\Alignment::HORIZONTAL_CENTER);
        $spreadsheet->setActiveSheetIndex(0);

        $format = 'xlsx';
        $savename = '配货列表待打印数据' . date("YmdHis", time());

        if ($format == 'xls') {
            //输出Excel03版本
            header('Content-Type:application/vnd.ms-excel');
            $class = "\PhpOffice\PhpSpreadsheet\Writer\Xls";
        } elseif ($format == 'xlsx') {
            //输出07Excel版本
            header('Content-Type: application/vnd.openxmlformats-officedocument.spreadsheetml.sheet');
            $class = "\PhpOffice\PhpSpreadsheet\Writer\Xlsx";
        }

        //输出名称
        header('Content-Disposition: attachment;filename="' . $savename . '.' . $format . '"');
        //禁止缓存
        header('Cache-Control: max-age=0');
        $writer = new $class($spreadsheet);

        $writer->save('php://output');
    }


    /**
     * 镜片详情
     *
     * @Description
     * @author wpl
     * @since 2020/11/09 18:03:41 
     * @param [type] $ids
     * @return void
     */
    public function detail($ids = null)
    {
        $row = $this->model->get($ids);
        !$row && $this->error(__('No Results were found'));

        //查询处方详情
        $result = $this->_new_order_item_option->get($row->option_id)->toArray();

        //获取更改镜框最新信息
        $change_sku = $this->_work_order_change_sku
            ->alias('a')
            ->join(['fa_work_order_measure' => 'b'], 'a.measure_id=b.id')
            ->where([
                'a.change_type' => 1,
                'a.item_order_number' => $row->item_order_number,
                'b.operation_type' => 1
            ])
            ->order('a.id', 'desc')
            ->value('a.change_sku');
        if ($change_sku) {
            $result['sku'] = $change_sku;
        }

        //获取更改镜片最新处方信息
        $change_lens = $this->_work_order_change_sku
            ->alias('a')
            ->field('a.od_sph,a.od_cyl,a.od_axis,a.od_add,a.pd_r,a.od_pv,a.od_bd,a.od_pv_r,a.od_bd_r,a.os_sph,a.os_cyl,a.os_axis,a.os_add,a.pd_l,a.os_pv,a.os_bd,a.os_pv_r,a.os_bd_r,a.lens_number,a.recipe_type as prescription_type,prescription_option')
            ->join(['fa_work_order_measure' => 'b'], 'a.measure_id=b.id')
            ->where([
                'a.change_type' => 2,
                'a.item_order_number' => $row->item_order_number,
                'b.operation_type' => 1
            ])
            ->order('a.id', 'desc')
            ->find();
        if ($change_lens) {
            $change_lens = $change_lens->toArray();

            //处理pd值
            if ($change_lens['pd_l'] && $change_lens['pd_r']) {
                $change_lens['pd'] = '';
                $change_lens['pdcheck'] = 'on';
            } else {
                $change_lens['pd'] = $change_lens['pd_r'] ?: $change_lens['pd_l'];
                $change_lens['pdcheck'] = '';
            }

            //处理斜视值
            if ($change_lens['od_pv'] || $change_lens['os_pv']) {
                $change_lens['prismcheck'] = 'on';
            } else {
                $change_lens['prismcheck'] = '';
            }

            //处理镀膜
            $prescription_option = unserialize($change_lens['prescription_option']);
            $change_lens['coating_name'] = $prescription_option['coating_name'] ?: '';
            unset($change_lens['prescription_option']);

            $result = array_merge($result, $change_lens);
        }

        //获取镜片名称
        $lens_name = '';
        if ($result['lens_number']) {
            //获取镜片编码及名称
            $lens_name = $this->_lens_data->where('lens_number', $result['lens_number'])->value('lens_name');
        }
        $result['lens_name'] = $lens_name;
        $this->assign('result', $result);
        return $this->view->fetch();
    }

    /**
     * 获取镜架尺寸
     *
     * @Description
     * @author wpl
     * @since 2020/11/13 10:08:45 
     * @param [type] $product_id
     * @param [type] $site
     * @return void
     */
    protected function get_frame_lens_width_height_bridge($product_id, $site)
    {
        if ($product_id) {

            if ($site == 3) {
                $querySql = "select cpev.entity_type_id,cpev.attribute_id,cpev.`value`,cpev.entity_id
                from catalog_product_entity_varchar cpev LEFT JOIN catalog_product_entity cpe on cpe.entity_id=cpev.entity_id 
                where cpev.attribute_id in(146,147,149) and cpev.store_id=0 and cpev.entity_id=$product_id";

                $lensSql = "select cpev.entity_type_id,cpev.attribute_id,cpev.`value`,cpev.entity_id
                from catalog_product_entity_decimal cpev LEFT JOIN catalog_product_entity cpe on cpe.entity_id=cpev.entity_id 
                where cpev.attribute_id in(146,147) and cpev.store_id=0 and cpev.entity_id=$product_id";
            } else {
                $querySql = "select cpev.entity_type_id,cpev.attribute_id,cpev.`value`,cpev.entity_id
                from catalog_product_entity_varchar cpev LEFT JOIN catalog_product_entity cpe on cpe.entity_id=cpev.entity_id 
                where cpev.attribute_id in(161,163,164) and cpev.store_id=0 and cpev.entity_id=$product_id";
            }

            switch ($site) {
                case 1:
                    $model = Db::connect('database.db_zeelool');
                    break;
                case 2:
                    $model = Db::connect('database.db_voogueme');
                    break;
                case 3:
                    $model = Db::connect('database.db_nihao');
                    break;
                case 4:
                    $model = Db::connect('database.db_meeloog');
                    break;
                case 5:
                    $model = Db::connect('database.db_weseeoptical');
                    break;
                case 9:
                    $model = Db::connect('database.db_zeelool_es');
                    break;
                case 10:
                    $model = Db::connect('database.db_zeelool_de');
                    break;
                case 11:
                    $model = Db::connect('database.db_zeelool_jp');
                    break;
                default:
                    break;
            }

            $resultList = $model->query($querySql);
            $result = array();
            //你好站
            if ($site == 3) {
                $lensList = $model->query($lensSql);
                if ($lensList) {
                    foreach ($lensList as $key => $value) {

                        if ($value['attribute_id'] == 146) {
                            $result['lens_width'] = $value['value'];
                        }
                        if ($value['attribute_id'] == 147) {
                            $result['lens_height'] = $value['value'];
                        }
                    }
                }
            }
            if ($resultList) {
                foreach ($resultList as $key => $value) {
                    //你好站
                    if ($site == 3) {

                        if ($value['attribute_id'] == 149) {
                            $result['bridge'] = $value['value'];
                        }
                    } else {
                        if ($value['attribute_id'] == 161) {
                            $result['lens_width'] = $value['value'];
                        }
                        if ($value['attribute_id'] == 164) {
                            $result['lens_height'] = $value['value'];
                        }
                        if ($value['attribute_id'] == 163) {
                            $result['bridge'] = $value['value'];
                        }
                    }
                }
            }
        }
        return $result;
    }

    /**
     * 批量导出
     *
     * @Description
     * @author wpl
     * @since 2020/11/12 08:54:05 
     * @return void
     */
    public function batch_export_xls()
    {
        set_time_limit(0);
        ini_set('memory_limit', '512M');
        //根据传的标签切换状态
        $label = $this->request->get('label', 0);
        $ids = input('ids');
        $map = [];
        if ($ids) {
            $map['a.id'] = ['in', $ids];
            $where = [];
            $sort = 'a.created_at';
            $order = 'desc';
        } else {

            //普通状态剔除跟单数据
            if (!in_array($label, [0, 8])) {
                if (7 == $label) {
                    $map['a.status'] = [['>', 6], ['<', 9]];
                } else {
                    $map['a.status'] = $label;
                }
                $map['a.temporary_house_id|a.abnormal_house_id'] = 0;
            }

            $filter = json_decode($this->request->get('filter'), true);

            if ($filter['abnormal'] || $filter['stock_house_num']) {
                //                //筛选异常
                if ($filter['abnormal']) {
                    $abnormal_where['type'] = $filter['abnormal'][0];
                    if (8 == $label) {
                        $abnormal_where['status'] = 1;
                    }

                    $item_process_id = $this->_distribution_abnormal
                        ->where($abnormal_where)
                        ->column('item_process_id');
                    $map['a.id'] = ['in', $item_process_id];
                }

                //筛选库位号
                if ($filter['stock_house_num']) {
                    $stock_house_where['coding'] = ['like', $filter['stock_house_num'] . '%'];
                    if (8 == $label) {
                        $stock_house_where['type'] = ['>', 2];
                    } else {
                        $stock_house_where['type'] = 2;
                    }
                    $stock_house_id = $this->_stock_house
                        ->where($stock_house_where)
                        ->column('id');
                    $map['a.temporary_house_id|a.abnormal_house_id'] = ['in', $stock_house_id];
                }
                unset($filter['abnormal']);
                unset($filter['stock_house_num']);
                unset($filter['is_task']);
            }

            if ($filter['a.created_at']) {
                $time = explode(' - ', $filter['a.created_at']);

                $map['a.created_at'] = ['between', [strtotime($time[0]), strtotime($time[1])]];
            }
            if ($filter['site']) {
                $map['a.site'] = ['in', $filter['site']];
                unset($filter['site']);
            }
            //加工类型
            if ($filter['order_prescription_type']) {
                $map['a.order_prescription_type'] = ['in', $filter['order_prescription_type']];
                unset($filter['order_prescription_type']);
            }
            //订单类型
            if ($filter['order_type']) {
                $map['b.order_type'] = ['in', $filter['order_type']];
                unset($filter['order_type']);
            }
            if ($filter['distribution_status']) {
                $map['a.distribution_status'] = ['in', $filter['distribution_status']];
                unset($filter['distribution_status']);
            }
            if ($filter['status']) {
                $map['b.status'] = ['in', $filter['status']];
                unset($filter['status']);
            }
            $this->request->get(['filter' => json_encode($filter)]);

            list($where, $sort, $order) = $this->buildparams();
        }

        $sort = 'a.id';


        $list = $this->model
            ->alias('a')
            ->field('a.id as aid,a.item_order_number,a.sku,a.order_prescription_type,b.increment_id,b.status,b.total_qty_ordered,b.site,a.distribution_status,a.created_at,c.*,b.base_grand_total,b.order_type,b.base_currency_code,b.payment_time,b.payment_method')
            ->join(['fa_order' => 'b'], 'a.order_id=b.id')
            ->join(['fa_order_item_option' => 'c'], 'a.option_id=c.id')
            ->where($where)
            ->where($map)
            ->order($sort, $order)
            ->select();
        $list = collection($list)->toArray();


        //从数据库查询需要的数据
        $spreadsheet = new Spreadsheet();

        //常规方式：利用setCellValue()填充数据
        $spreadsheet->setActiveSheetIndex(0)
            ->setCellValue("A1", "ID")
            ->setCellValue("B1", "日期")
            ->setCellValue("C1", "订单号")
            ->setCellValue("D1", "站点")
            ->setCellValue("E1", "订单类型")
            ->setCellValue("F1", "订单状态")
            ->setCellValue("G1", "子单号")
            ->setCellValue("H1", "SKU")
            ->setCellValue("I1", "眼球")
            ->setCellValue("J1", "SPH")
            ->setCellValue("K1", "CYL")
            ->setCellValue("L1", "AXI")
            ->setCellValue("M1", "ADD")
            ->setCellValue("N1", "PD")
            ->setCellValue("O1", "镜片")
            ->setCellValue("P1", "镜框宽度")
            ->setCellValue("Q1", "镜框高度")
            ->setCellValue("R1", "bridge")
            ->setCellValue("S1", "处方类型")
            ->setCellValue("T1", "Prism\n(out/in)")
            ->setCellValue("U1", "Direct\n(out/in)")
            ->setCellValue("V1", "Prism\n(up/down)")
            ->setCellValue("W1", "Direct\n(up/down)")
            ->setCellValue("X1", "订单金额")
            ->setCellValue("Y1", "原币种")
            ->setCellValue("Z1", "原支付金额")
            ->setCellValue("AA1", "支付方式")
            ->setCellValue("AB1", "订单支付时间");
        $spreadsheet->setActiveSheetIndex(0)->setTitle('订单处方');

        //站点列表
        $site_list = [
            1 => 'Zeelool',
            2 => 'Voogueme',
            3 => 'Nihao',
            4 => 'Meeloog',
            5 => 'Wesee',
            8 => 'Amazon',
            9 => 'Zeelool_es',
            10 => 'Zeelool_de',
            11 => 'Zeelool_jp'
        ];

        //子单号状态
        $distribution_status_list = [
            1 => '待打印标签',
            2 => '待配货',
            3 => '待配镜片',
            4 => '待加工',
            5 => '待印logo',
            6 => '待成品质检',
            7 => '待合单',
            8 => '合单中',
            9 => '合单完成'
        ];

        //获取更改镜框最新信息
        $change_sku = $this->_work_order_change_sku
            ->alias('a')
            ->join(['fa_work_order_measure' => 'b'], 'a.measure_id=b.id')
            ->where([
                'a.change_type' => 1,
                'a.item_order_number' => ['in', array_column($list, 'item_order_number')],
                'b.operation_type' => 1
            ])
            ->order('a.id', 'desc')
            ->group('a.item_order_number')
            ->column('a.change_sku', 'a.item_order_number');

        //获取更改镜片最新处方信息
        $change_lens = $this->_work_order_change_sku
            ->alias('a')
            ->join(['fa_work_order_measure' => 'b'], 'a.measure_id=b.id')
            ->where([
                'a.change_type' => 2,
                'a.item_order_number' => ['in', array_column($list, 'item_order_number')],
                'b.operation_type' => 1
            ])
            ->order('a.id', 'desc')
            ->group('a.item_order_number')
            ->column('a.od_sph,a.od_cyl,a.od_axis,a.od_add,a.pd_r,a.od_pv,a.od_bd,a.od_pv_r,a.od_bd_r,a.os_sph,a.os_cyl,a.os_axis,a.os_add,a.pd_l,a.os_pv,a.os_bd,a.os_pv_r,a.os_bd_r,a.lens_number,a.recipe_type as prescription_type', 'a.item_order_number');
        if ($change_lens) {
            foreach ($change_lens as $key => $val) {
                if ($val['pd_l'] && $val['pd_r']) {
                    $change_lens[$key]['pd'] = '';
                    $change_lens[$key]['pdcheck'] = 'on';
                } else {
                    $change_lens[$key]['pd'] = $val['pd_r'] ?: $val['pd_l'];
                    $change_lens[$key]['pdcheck'] = '';
                }
            }
        }
        //获取镜片编码及名称
        $lens_list = $this->_lens_data->column('lens_name', 'lens_number');
        foreach ($list as $key => $value) {
            $data[$value['increment_id']]['id'] = $value['id'];
            $data[$value['increment_id']]['created_at'] = $value['created_at'];
            $data[$value['increment_id']]['increment_id'] = $value['increment_id'];
            $data[$value['increment_id']]['site'] = $value['site'];
            $data[$value['increment_id']]['order_type'] = $value['order_type'];
            $data[$value['increment_id']]['status'] = $value['status'];
            $data[$value['increment_id']]['item_order'][$key]['item_order_number'] = $value['item_order_number'];
            $data[$value['increment_id']]['item_order'][$key]['sku'] = $value['sku'];
            $data[$value['increment_id']]['item_order'][$key]['od_sph'] = $value['od_sph'];
            $data[$value['increment_id']]['item_order'][$key]['od_cyl'] = $value['od_cyl'];
            $data[$value['increment_id']]['item_order'][$key]['od_axis'] = $value['od_axis'];
            $data[$value['increment_id']]['item_order'][$key]['od_add'] = $value['od_add'];
            $data[$value['increment_id']]['item_order'][$key]['os_add'] = $value['os_add'];
            $data[$value['increment_id']]['item_order'][$key]['pd'] = $value['pd'];
            $data[$value['increment_id']]['item_order'][$key]['product_id'] = $value['product_id'];
            $data[$value['increment_id']]['item_order'][$key]['lens_width'] = $value['lens_width'];
            $data[$value['increment_id']]['item_order'][$key]['lens_height'] = $value['lens_height'];
            $data[$value['increment_id']]['item_order'][$key]['bridge'] = $value['bridge'];
            $data[$value['increment_id']]['item_order'][$key]['prescription_type'] = $value['prescription_type'];
            $data[$value['increment_id']]['item_order'][$key]['od_pv'] = $value['od_pv'];
            $data[$value['increment_id']]['item_order'][$key]['os_pv'] = $value['os_pv'];
            $data[$value['increment_id']]['item_order'][$key]['pd_r'] = $value['pd_r'];
            $data[$value['increment_id']]['item_order'][$key]['pd_l'] = $value['pd_l'];
            $data[$value['increment_id']]['item_order'][$key]['os_pv'] = $value['os_pv'];
            $data[$value['increment_id']]['item_order'][$key]['os_bd'] = $value['os_bd'];
            $data[$value['increment_id']]['item_order'][$key]['od_bd'] = $value['od_bd'];
            $data[$value['increment_id']]['item_order'][$key]['od_pv_r'] = $value['od_pv_r'];
            $data[$value['increment_id']]['item_order'][$key]['os_bd_r'] = $value['os_bd_r'];
            $data[$value['increment_id']]['item_order'][$key]['os_sph'] = $value['os_sph'];
            $data[$value['increment_id']]['item_order'][$key]['od_sph'] = $value['od_sph'];
            $data[$value['increment_id']]['item_order'][$key]['os_cyl'] = $value['os_cyl'];
            $data[$value['increment_id']]['item_order'][$key]['od_cyl'] = $value['od_cyl'];
            $data[$value['increment_id']]['item_order'][$key]['os_axis'] = $value['os_axis'];
            $data[$value['increment_id']]['item_order'][$key]['od_axis'] = $value['od_axis'];
            $data[$value['increment_id']]['item_order'][$key]['lens_number'] = $value['lens_number'];
            $data[$value['increment_id']]['item_order'][$key]['web_lens_name'] = $value['web_lens_name'];
            $data[$value['increment_id']]['item_order'][$key]['product_id'] = $value['product_id'];
            $data[$value['increment_id']]['base_grand_total'] = $value['base_grand_total'];
            $data[$value['increment_id']]['base_currency_code'] = $value['base_currency_code'];
            $data[$value['increment_id']]['base_grand_total'] = $value['base_grand_total'];
            $data[$value['increment_id']]['payment_method'] = $value['payment_method'];
            $data[$value['increment_id']]['payment_time'] = $value['payment_time'];
        }
        $cat = '0';
        foreach ($data as  $key => &$value) {
            $num = $cat + 2;
            //更改镜框最新sku
            if ($change_sku[$value['item_order_number']]) {
                $value['sku'] = $change_sku[$value['item_order_number']];
            }

            //更改镜片最新数据
            if ($change_lens[$value['item_order_number']]) {
                $value = array_merge($value, $change_lens[$value['item_order_number']]);
            }

            //网站SKU转换仓库SKU
            $value['prescription_type'] = isset($value['prescription_type']) ? $value['prescription_type'] : '';

            $spreadsheet->getActiveSheet()->setCellValue("A" . ($num), $value['id']); //id
            $spreadsheet->getActiveSheet()->setCellValue("B" . ($num), date('Y-m-d', $value['created_at'])); //日期
            $spreadsheet->getActiveSheet()->setCellValue("C" . ($num), $value['increment_id']); //订单号
            $spreadsheet->getActiveSheet()->setCellValue("D" . ($num), $site_list[$value['site']]); //站点
            switch ($value['order_type']) {
                case 1:
                    $value['order_type'] = '普通订单';
                    break;
                case 2:
                    $value['order_type'] = '批发';
                    break;
                case 3:
                    $value['order_type'] = '网红';
                    break;
                case 4:
                    $value['order_type'] = '补发';
                    break;
                case 5:
                    $value['order_type'] = '补差价';
                    break;
                case 6:
                    $value['order_type'] = '一件代发';
                    break;
            }
            $spreadsheet->getActiveSheet()->setCellValue("E" . ($num), $value['order_type']); //订单类型
            $spreadsheet->getActiveSheet()->setCellValue("F" . ($num), $value['status']); //订单状态

            foreach ($value['item_order'] as $k => $v) {
                $v['od_sph'] = isset($v['od_sph']) ? urldecode($v['od_sph']) : '';
                $v['os_sph'] = isset($v['os_sph']) ? urldecode($v['os_sph']) : '';
                $v['od_cyl'] = isset($v['od_cyl']) ? urldecode($v['od_cyl']) : '';
                $v['os_cyl'] = isset($v['os_cyl']) ? urldecode($v['os_cyl']) : '';
                $cat += 2;
                $spreadsheet->getActiveSheet()->setCellValue("G" . ($cat), $v['item_order_number']); //子单号
                $spreadsheet->getActiveSheet()->setCellValue("H" . ($cat), $v['sku']); //sku
                $spreadsheet->getActiveSheet()->setCellValue("I" . ($cat), '右眼'); //眼球
                $spreadsheet->getActiveSheet()->setCellValue("I" . ($cat + 1), '左眼'); //眼球
                $spreadsheet->getActiveSheet()->setCellValue("J" . ($cat), (float)$v['od_sph'] > 0 ? ' +' . number_format($v['od_sph'] * 1, 2) : ' ' . $v['od_sph']); //SPH
                $spreadsheet->getActiveSheet()->setCellValue("J" . ($cat + 1), (float)$v['os_sph'] > 0 ? ' +' . number_format($v['os_sph'] * 1, 2) : ' ' . $v['os_sph']); //SPH
                $spreadsheet->getActiveSheet()->setCellValue("K" . ($cat), (float)$v['od_cyl'] > 0 ? ' +' . number_format($v['od_cyl'] * 1, 2) : ' ' . $v['od_cyl']); //CYL
                $spreadsheet->getActiveSheet()->setCellValue("K" . ($cat + 1), (float)$v['os_cyl'] > 0 ? ' +' . number_format($v['os_cyl'] * 1, 2) : ' ' . $v['os_cyl']); //CYL
                $spreadsheet->getActiveSheet()->setCellValue("L" . ($cat), $v['od_axis']); //AXI
                $spreadsheet->getActiveSheet()->setCellValue("L" . ($cat + 1), $v['os_axis']); //AXI
                $v['os_add'] = urldecode($v['os_add']);
                $v['od_add'] = urldecode($v['od_add']);
                if ($value['os_add'] && $value['os_add'] && (float)($value['os_add']) * 1 != 0 && (float)($v['od_add']) * 1 != 0) {
                    $spreadsheet->getActiveSheet()->setCellValue("M" . ($cat), $v['od_add']); //ADD
                    $spreadsheet->getActiveSheet()->setCellValue("M" . ($cat + 1), $v['os_add']); //ADD
                } else {

                    if ($v['os_add'] && (float)$v['os_add'] * 1 != 0) {
                        //数值在上一行合并有效，数值在下一行合并后为空
                        $spreadsheet->getActiveSheet()->setCellValue("M" . ($cat), $v['os_add']);
                        $spreadsheet->getActiveSheet()->mergeCells("M" . ($cat) . ":M" . ($cat + 1));
                    } else {
                        //数值在上一行合并有效，数值在下一行合并后为空
                        $spreadsheet->getActiveSheet()->setCellValue("M" . ($cat), $v['od_add']);
                        $spreadsheet->getActiveSheet()->mergeCells("M" . ($cat) . ":M" . ($cat + 1));
                    }
                }

                //            $spreadsheet->getActiveSheet()->setCellValue("C" . ($key * 2 + 2), $value['item_order_number']); //子单号
                //            $spreadsheet->getActiveSheet()->setCellValue("D" . ($key * 2 + 2), $value['sku']); //sku
                //            $spreadsheet->getActiveSheet()->setCellValue("E" . ($key * 2 + 2), $site_list[$value['site']]);//站点
                //            $spreadsheet->getActiveSheet()->setCellValue("F" . ($key * 2 + 2), $distribution_status_list[$value['distribution_status']]);//子单号状态



                if (!empty($v['pd_r']) && !empty($v['pd_l'])) {
                    $spreadsheet->getActiveSheet()->setCellValue("N" . ($cat), $v['pd_r']); //单PD
                    $spreadsheet->getActiveSheet()->setCellValue("N" . ($cat + 1), $v['pd_l']); //单PD
                } else {
                    $spreadsheet->getActiveSheet()->setCellValue("N" . ($cat), $v['pd']); //PD
                    $spreadsheet->getActiveSheet()->mergeCells("N" . ($cat) . ":N" . ($cat + 1)); //PD
                }


                //过滤饰品站
                if ($v['site'] != 12) {
                    //查询镜框尺寸
                    $tmp_bridge = $this->get_frame_lens_width_height_bridge($v['product_id'], $value['site']);
                }

                $lens_name = $lens_list[$v['lens_number']] ?: $v['web_lens_name'];
                $spreadsheet->getActiveSheet()->setCellValue("O" . ($cat), $lens_name); //镜片
                $spreadsheet->getActiveSheet()->setCellValue("P" . ($cat), $tmp_bridge['lens_width']); //镜框宽度
                $spreadsheet->getActiveSheet()->setCellValue("Q" . ($cat), $tmp_bridge['lens_height']); //镜框高度
                $spreadsheet->getActiveSheet()->setCellValue("R" . ($cat), $tmp_bridge['bridge']); //bridge
                $spreadsheet->getActiveSheet()->setCellValue("S" . ($cat), $v['prescription_type']); //处方类型

                $spreadsheet->getActiveSheet()->setCellValue("T" . ($cat), isset($v['od_pv']) ? $v['od_pv'] : ''); //Prism
                $spreadsheet->getActiveSheet()->setCellValue("T" . ($cat + 1), isset($v['os_pv']) ? $v['os_pv'] : ''); //Prism

                $spreadsheet->getActiveSheet()->setCellValue("U" . ($cat), isset($v['od_bd']) ? $v['od_bd'] : ''); //Direct
                $spreadsheet->getActiveSheet()->setCellValue("U" . ($cat + 1), isset($v['os_bd']) ? $v['os_bd'] : ''); //Direct

                $spreadsheet->getActiveSheet()->setCellValue("V" . ($cat), isset($v['od_pv_r']) ? $v['od_pv_r'] : ''); //Prism
                $spreadsheet->getActiveSheet()->setCellValue("V" . ($cat + 1), isset($v['os_pv_r']) ? $v['os_pv_r'] : ''); //Prism

                $spreadsheet->getActiveSheet()->setCellValue("W" . ($cat), isset($v['od_bd_r']) ? $v['od_bd_r'] : ''); //Direct
                $spreadsheet->getActiveSheet()->setCellValue("W" . ($cat + 1), isset($v['os_bd_r']) ? $v['os_bd_r'] : ''); //Direct
                //单元格合并
                $spreadsheet->getActiveSheet()->mergeCells("G" . ($cat) . ":G" . ($cat + 1));
                $spreadsheet->getActiveSheet()->mergeCells("H" . ($cat) . ":H" . ($cat + 1));
                $spreadsheet->getActiveSheet()->mergeCells("O" . ($cat) . ":O" . ($cat + 1));
                $spreadsheet->getActiveSheet()->mergeCells("P" . ($cat) . ":P" . ($cat + 1));
                $spreadsheet->getActiveSheet()->mergeCells("Q" . ($cat) . ":Q" . ($cat + 1));
                $spreadsheet->getActiveSheet()->mergeCells("R" . ($cat) . ":R" . ($cat + 1));
                $spreadsheet->getActiveSheet()->mergeCells("S" . ($cat) . ":S" . ($cat + 1));
            }


<<<<<<< HEAD
            $spreadsheet->getActiveSheet()->setCellValue("X" . ($num), $value['base_grand_total']); //订单金额
            $spreadsheet->getActiveSheet()->setCellValue("Y" . ($num), $value['base_currency_code']); //原币种
            $spreadsheet->getActiveSheet()->setCellValue("Z" . ($num), $value['base_grand_total']); //原支付金额
            $spreadsheet->getActiveSheet()->setCellValue("AA" . ($num), $value['payment_method']); //支付方式
            $spreadsheet->getActiveSheet()->setCellValue("AB" . ($num),  date('Y-m-d', $value['payment_time'])); //订单支付时间
=======
            $spreadsheet->getActiveSheet()->setCellValue("X" . ($num), $value['base_grand_total']);//订单金额
            $spreadsheet->getActiveSheet()->setCellValue("Y" . ($num), $value['base_currency_code']);//原币种
            $spreadsheet->getActiveSheet()->setCellValue("Z" . ($num), $value['base_grand_total']);//原支付金额
            $spreadsheet->getActiveSheet()->setCellValue("AA" . ($num), $value['payment_method']);//支付方式
            $spreadsheet->getActiveSheet()->setCellValue("AB" . ($num),  date('Y-m-d H:i:s', $value['payment_time']));//订单支付时间
>>>>>>> e9086a2a

            //合并单元格

            $spreadsheet->getActiveSheet()->mergeCells("A" . ($num) . ":A" . ($cat + 1));
            $spreadsheet->getActiveSheet()->mergeCells("B" . ($num) . ":B" . ($cat + 1));
            $spreadsheet->getActiveSheet()->mergeCells("C" . ($num) . ":C" . ($cat + 1));
            $spreadsheet->getActiveSheet()->mergeCells("D" . ($num) . ":D" . ($cat + 1));
            $spreadsheet->getActiveSheet()->mergeCells("E" . ($num) . ":E" . ($cat + 1));
            $spreadsheet->getActiveSheet()->mergeCells("F" . ($num) . ":F" . ($cat + 1));
            $spreadsheet->getActiveSheet()->mergeCells("G" . ($num) . ":G" . ($num + 1));
            $spreadsheet->getActiveSheet()->mergeCells("H" . ($num) . ":H" . ($num + 1));


            $spreadsheet->getActiveSheet()->mergeCells("X" . ($num) . ":X" . ($cat + 1));
            $spreadsheet->getActiveSheet()->mergeCells("Y" . ($num) . ":Y" . ($cat + 1));
            $spreadsheet->getActiveSheet()->mergeCells("Z" . ($num) . ":Z" . ($cat + 1));
            $spreadsheet->getActiveSheet()->mergeCells("AA" . ($num) . ":AA" . ($cat + 1));
            $spreadsheet->getActiveSheet()->mergeCells("AB" . ($num) . ":AB" . ($cat + 1));
        }

        //设置宽度
        $spreadsheet->getActiveSheet()->getColumnDimension('A')->setWidth(12);
        $spreadsheet->getActiveSheet()->getColumnDimension('B')->setWidth(12);
        $spreadsheet->getActiveSheet()->getColumnDimension('C')->setWidth(20);
        $spreadsheet->getActiveSheet()->getColumnDimension('D')->setWidth(20);
        $spreadsheet->getActiveSheet()->getColumnDimension('E')->setWidth(20);
        $spreadsheet->getActiveSheet()->getColumnDimension('N')->setWidth(20);
        $spreadsheet->getActiveSheet()->getColumnDimension('F')->setWidth(15);
        $spreadsheet->getActiveSheet()->getColumnDimension('G')->setWidth(15);
        $spreadsheet->getActiveSheet()->getColumnDimension('H')->setWidth(15);
        $spreadsheet->getActiveSheet()->getColumnDimension('I')->setWidth(15);
        $spreadsheet->getActiveSheet()->getColumnDimension('J')->setWidth(15);
        $spreadsheet->getActiveSheet()->getColumnDimension('K')->setWidth(15);
        $spreadsheet->getActiveSheet()->getColumnDimension('L')->setWidth(15);
        $spreadsheet->getActiveSheet()->getColumnDimension('O')->setWidth(15);
        $spreadsheet->getActiveSheet()->getColumnDimension('P')->setWidth(15);
        $spreadsheet->getActiveSheet()->getColumnDimension('Q')->setWidth(15);
        $spreadsheet->getActiveSheet()->getColumnDimension('R')->setWidth(20);
        $spreadsheet->getActiveSheet()->getColumnDimension('S')->setWidth(15);
        $spreadsheet->getActiveSheet()->getColumnDimension('T')->setWidth(15);
        $spreadsheet->getActiveSheet()->getColumnDimension('U')->setWidth(15);
        $spreadsheet->getActiveSheet()->getColumnDimension('V')->setWidth(15);
        $spreadsheet->getActiveSheet()->getColumnDimension('AA')->setWidth(30);
        $spreadsheet->getActiveSheet()->getColumnDimension('AB')->setWidth(30);
        //自动换行
        $spreadsheet->getDefaultStyle()->getAlignment()->setWrapText(true);
        $spreadsheet->getDefaultStyle()->getFont()->setName('微软雅黑')->setSize(12);

        //设置边框
        $border = [
            'borders' => [
                'allBorders' => [
                    'borderStyle' => \PhpOffice\PhpSpreadsheet\Style\Border::BORDER_THIN, // 设置border样式
                    'color' => ['argb' => 'FF000000'], // 设置border颜色
                ],
            ],
        ];


        $setBorder = 'A1:' . $spreadsheet->getActiveSheet()->getHighestColumn() . $spreadsheet->getActiveSheet()->getHighestRow();
        $spreadsheet->getActiveSheet()->getStyle($setBorder)->applyFromArray($border);

        $spreadsheet->getActiveSheet()->getStyle('A1:AB' . $spreadsheet->getActiveSheet()->getHighestRow())->getAlignment()->setHorizontal(\PhpOffice\PhpSpreadsheet\Style\Alignment::HORIZONTAL_CENTER);
        $spreadsheet->getActiveSheet()->getStyle('A1:AB' . $spreadsheet->getActiveSheet()->getHighestRow())->getAlignment()->setVertical(\PhpOffice\PhpSpreadsheet\Style\Alignment::VERTICAL_CENTER);

        $spreadsheet->setActiveSheetIndex(0);

        $save_name = '配货列表' . date("YmdHis", time());
        //输出07Excel版本
        header('Content-Type: application/vnd.openxmlformats-officedocument.spreadsheetml.sheet');
        //输出名称
        header('Content-Disposition: attachment;filename="' . $save_name . '.xlsx"');
        //禁止缓存
        header('Cache-Control: max-age=0');
        $writer = new Xlsx($spreadsheet);
        $writer->save('php://output');
    }


    /**
     * 标记已打印
     * @Description
     * @return void
     * @since 2020/10/28 14:45:39
     * @author lzh
     */
    public function tag_printed()
    {
        $ids = input('id_params/a');
        !$ids && $this->error('请选择要标记的数据');

        //检测子订单状态
        $where = [
            'id' => ['in', $ids],
            'distribution_status' => ['neq', 1]
        ];
        $count = $this->model->where($where)->count();
        0 < $count && $this->error('存在非当前节点的子订单');

        //标记打印状态
        $this->model->startTrans();
        try {
            //标记状态
            $this->model->where(['id' => ['in', $ids]])->update(['distribution_status' => 2]);

            //记录配货日志
            $admin = (object)session('admin');
            DistributionLog::record($admin, $ids, 1, '标记打印完成');

            $this->model->commit();
        } catch (PDOException $e) {
            $this->model->rollback();
            $this->error($e->getMessage());
        } catch (Exception $e) {
            $this->model->rollback();
            $this->error($e->getMessage());
        }
        $this->success('标记成功!', '', 'success', 200);
    }

    /**
     * 打印标签
     *
     * @Description
     * @author wpl
     * @since 2020/11/10 10:36:22 
     * @return void
     */
    public function batch_print_label()
    {
        //禁用默认模板
        $this->view->engine->layout(false);
        ob_start();
        $ids = input('ids');
        !$ids && $this->error('缺少参数', url('index?ref=addtabs'));

        //获取子订单列表
        $list = $this->model
            ->alias('a')
            ->field('a.site,a.item_order_number,a.order_id,a.created_at,b.os_add,b.od_add,b.pdcheck,b.prismcheck,b.pd_r,b.pd_l,b.pd,b.od_pv,b.os_pv,b.od_bd,b.os_bd,b.od_bd_r,b.os_bd_r,b.od_pv_r,b.os_pv_r,b.index_name,b.coating_name,b.prescription_type,b.sku,b.od_sph,b.od_cyl,b.od_axis,b.os_sph,b.os_cyl,b.os_axis,b.lens_number,b.web_lens_name')
            ->join(['fa_order_item_option' => 'b'], 'a.option_id=b.id')
            ->where(['a.id' => ['in', $ids]])
            ->select();
        $list = collection($list)->toArray();
        $order_ids = array_column($list, 'order_id');
        $sku_arr = array_column($list, 'sku');

        //查询sku映射表
        // $item_res = $this->_item_platform_sku->cache(3600)->where(['platform_sku' => ['in', array_unique($sku_arr)]])->column('sku', 'platform_sku');

        //获取订单数据
        $order_list = $this->_new_order->where(['id' => ['in', array_unique($order_ids)]])->column('total_qty_ordered,increment_id', 'id');

        //查询产品货位号
        $cargo_number = $this->_stock_house->alias('a')->where(['status' => 1, 'b.is_del' => 1, 'a.type' => 1])->join(['fa_store_sku' => 'b'], 'a.id=b.store_id')->column('coding', 'sku');

        //获取更改镜框最新信息
        $change_sku = $this->_work_order_change_sku
            ->alias('a')
            ->join(['fa_work_order_measure' => 'b'], 'a.measure_id=b.id')
            ->where([
                'a.change_type' => 1,
                'a.item_order_number' => ['in', array_column($list, 'item_order_number')],
                'b.operation_type' => 1
            ])
            ->order('a.id', 'desc')
            ->group('a.item_order_number')
            ->column('a.change_sku', 'a.item_order_number');

        //获取更改镜片最新处方信息
        $change_lens = $this->_work_order_change_sku
            ->alias('a')
            ->join(['fa_work_order_measure' => 'b'], 'a.measure_id=b.id')
            ->where([
                'a.change_type' => 2,
                'a.item_order_number' => ['in', array_column($list, 'item_order_number')],
                'b.operation_type' => 1
            ])
            ->order('a.id', 'desc')
            ->group('a.item_order_number')
            ->column('a.od_sph,a.od_cyl,a.od_axis,a.od_add,a.pd_r,a.od_pv,a.od_bd,a.od_pv_r,a.od_bd_r,a.os_sph,a.os_cyl,a.os_axis,a.os_add,a.pd_l,a.os_pv,a.os_bd,a.os_pv_r,a.os_bd_r,a.lens_number,a.recipe_type as prescription_type', 'a.item_order_number');
        if ($change_lens) {
            foreach ($change_lens as $key => $val) {
                if ($val['pd_l'] && $val['pd_r']) {
                    $change_lens[$key]['pd'] = '';
                    $change_lens[$key]['pdcheck'] = 'on';
                } else {
                    $change_lens[$key]['pd'] = $val['pd_r'] ?: $val['pd_l'];
                    $change_lens[$key]['pdcheck'] = '';
                }
            }
        }

        //获取镜片编码及名称
        $lens_list = $this->_lens_data->column('lens_name', 'lens_number');

        $data = [];
        foreach ($list as $k => &$v) {
            //更改镜框最新sku
            if ($change_sku[$v['item_order_number']]) {
                $v['sku'] = $change_sku[$v['item_order_number']];
            }

            //转仓库SKU
            $trueSku = $this->_item_platform_sku->getTrueSku(trim($v['sku']), $v['site']);

            //更改镜片最新数据
            if ($change_lens[$v['item_order_number']]) {
                $v = array_merge($v, $change_lens[$v['item_order_number']]);
            }

            $item_order_number = $v['item_order_number'];
            $fileName = ROOT_PATH . "public" . DS . "uploads" . DS . "printOrder" . DS . "distribution" . DS . "new" . DS . "$item_order_number.png";
            $dir = ROOT_PATH . "public" . DS . "uploads" . DS . "printOrder" . DS . "distribution" . DS . "new";
            if (!file_exists($dir)) {
                mkdir($dir, 0777, true);
            }
            $img_url = "/uploads/printOrder/distribution/new/$item_order_number.png";

            //生成条形码
            $this->generate_barcode_new($item_order_number, $fileName);
            $v['created_at'] = date('Y-m-d H:i:s', $v['created_at']);
            $v['img_url'] = $img_url;

            //序号
            $serial = explode('-', $item_order_number);
            $v['serial'] = $serial[1];
            $v['total_qty_ordered'] = $order_list[$v['order_id']]['total_qty_ordered'];
            $v['increment_id'] = $order_list[$v['order_id']]['increment_id'];

            //库位号
            $v['coding'] = $cargo_number[$trueSku];

            //判断双ADD逻辑
            if ($v['os_add'] && $v['od_add'] && (float)$v['os_add'] * 1 != 0 && (float)$v['od_add'] * 1 != 0) {
                $v['total_add'] = '';
            } else {
                if ($v['os_add'] && (float)$v['os_add'] * 1 != 0) {
                    $v['total_add'] = $v['os_add'];
                } else {
                    $v['total_add'] = $v['od_add'];
                }
            }

            //获取镜片名称
            $v['lens_name'] = $lens_list[$v['lens_number']] ?: $v['web_lens_name'];

            $data[] = $v;
        }
        $this->assign('list', $data);
        $html = $this->view->fetch('print_label');
        echo $html;
    }


    public function save_order_statsu()
    {
        $map['increment_id'] = ['in', [
            '100181408',
            '400409680',
            '100180688',
            '100179774',
            '400414709',
            '400425817',
            '500016847',
            '130079900',
            '300044713',
            '400425744',
            '400421790',
            '130078015',
            '400426437',
            '430241978',
            '430242375',
            '430238882',
            '600122332',
            '600122873',
            '100181629',
            '400426702',
            '400427440',
            '400421813',
        ]];
        $model = Db::connect('database.db_mojing_order');
        $data = $model->table('fa_order')->where($map)->field('id')->select();
        $result = array_reduce($data, function ($result, $value) {
            return array_merge($result, array_values($value));
        }, array());
        $where['order_id'] = ['in', $result];
        $values['distribution_status'] = 9;
        $values['updated_at'] = time();
        $model->table('fa_order_item_process')->where($where)->update($values);
        $cat['combine_status'] = 1;
        $cat['store_house_id'] = 0;
        $cat['check_status'] = 1;
        $cat['check_time'] = time();
        $model->table('fa_order_process')->where($where)->update($cat);

        //记录配货日志
        $admin = (object)session('admin');
        DistributionLog::record($admin, '100181408', 7, '将100181408,400409680,100180688,100179774,400414709, 400425817,500016847,130079900,300044713等部分订单配货状态改为已合单');
    }


    /**
     * 生成新的条形码
     */
    protected function generate_barcode_new($text, $fileName)
    {
        // 引用barcode文件夹对应的类
        Loader::import('BCode.BCGFontFile', EXTEND_PATH);
        //Loader::import('BCode.BCGColor',EXTEND_PATH);
        Loader::import('BCode.BCGDrawing', EXTEND_PATH);
        // 条形码的编码格式
        // Loader::import('BCode.BCGcode39',EXTEND_PATH,'.barcode.php');
        Loader::import('BCode.BCGcode128', EXTEND_PATH, '.barcode.php');

        // $code = '';
        // 加载字体大小
        $font = new \BCGFontFile(EXTEND_PATH . '/BCode/font/Arial.ttf', 18);
        //颜色条形码
        $color_black = new \BCGColor(0, 0, 0);
        $color_white = new \BCGColor(255, 255, 255);
        $label = new \BCGLabel();
        $label->setPosition(\BCGLabel::POSITION_TOP);
        $label->setText('');
        $label->setFont($font);
        $drawException = null;
        try {
            // $code = new \BCGcode39();
            $code = new \BCGcode128();
            $code->setScale(4);
            $code->setThickness(18); // 条形码的厚度
            $code->setForegroundColor($color_black); // 条形码颜色
            $code->setBackgroundColor($color_white); // 空白间隙颜色
            $code->setFont(0); //设置字体
            $code->addLabel($label); //设置字体
            $code->parse($text); // 条形码需要的数据内容
        } catch (\Exception $exception) {
            $drawException = $exception;
        }
        //根据以上条件绘制条形码
        $drawing = new \BCGDrawing('', $color_white);
        if ($drawException) {
            $drawing->drawException($drawException);
        } else {
            $drawing->setBarcode($code);
            if ($fileName) {
                // echo 'setFilename<br>';
                $drawing->setFilename($fileName);
            }
            $drawing->draw();
        }
        // 生成PNG格式的图片
        header('Content-Type: image/png');
        // header('Content-Disposition:attachment; filename="barcode.png"'); //自动下载
        $drawing->finish(\BCGDrawing::IMG_FORMAT_PNG);
    }

    /**
     * 更新配货状态
     *
     * @Description
     * @return void
     * @since 2020/10/28 14:45:39
     * @author lzh
     */
    public function set_status()
    {
        $ids = input('id_params/a');
        !$ids && $this->error('请选择要标记的数据');

        $check_status = input('status');
        empty($check_status) && $this->error('状态值不能为空');

        //检测异常状态
        $abnormal_count = $this->_distribution_abnormal
            ->where(['item_process_id' => ['in', $ids], 'status' => 1])
            ->count();
        0 < $abnormal_count && $this->error('有异常待处理的子订单');

        //检测配货状态
        $item_list = $this->model
            ->field('id,site,distribution_status,order_id,option_id,sku,item_order_number,order_prescription_type')
            ->where(['id' => ['in', $ids]])
            ->select();
        $item_list = collection($item_list)->toArray();
        $order_ids = [];
        $option_ids = [];
        $item_order_numbers = [];
        foreach ($item_list as $value) {
            $value['distribution_status'] != $check_status && $this->error('存在非当前节点的子订单');
            $order_ids[] = $value['order_id'];
            $option_ids[] = $value['option_id'];
            $item_order_numbers[] = $value['item_order_number'];
        }

        //查询订单号
        $order_ids = array_unique($order_ids);
        $increment_ids = $this->_new_order
            ->where(['id' => ['in', $order_ids], 'status' => 'processing'])
            ->column('increment_id');
        count($order_ids) != count($increment_ids) && $this->error('当前订单状态不可操作');

        //检测是否有工单未处理
        $check_work_order = $this->_work_order_measure
            ->alias('a')
            ->field('a.item_order_number,a.measure_choose_id')
            ->join(['fa_work_order_list' => 'b'], 'a.work_id=b.id')
            ->where([
                'a.operation_type' => 0,
                'b.platform_order' => ['in', $increment_ids],
                'b.work_status' => ['in', [1, 2, 3, 5]]
            ])
            ->select();
        if ($check_work_order) {
            foreach ($check_work_order as $val) {
                (3 == $val['measure_choose_id'] //主单取消措施未处理
                    ||
                    in_array($val['item_order_number'], $item_order_numbers) //子单措施未处理:更改镜框18、更改镜片19、取消20
                )

                    && $this->error('子单号：' . $val['item_order_number'] . '有工单未处理');
                if ($val['measure_choose_id'] == 21) {
                    $this->error(__('有工单存在暂缓措施未处理，无法操作'), [], 405);
                }
            }
        }

        //是否有子订单取消
        $check_cancel_order = $this->_work_order_change_sku
            ->alias('a')
            ->join(['fa_work_order_measure' => 'b'], 'a.measure_id=b.id')
            ->where([
                'a.change_type' => 3,
                'a.item_order_number' => ['in', $item_order_numbers],
                'b.operation_type' => 1
            ])
            ->value('a.item_order_number');
        $check_cancel_order && $this->error('子单号：' . $check_cancel_order . ' 已取消');

        //获取订单购买总数
        $total_list = $this->_new_order
            ->where(['id' => ['in', array_unique($order_ids)]])
            ->column('total_qty_ordered', 'id');

        //获取子订单处方数据
        $option_list = $this->_new_order_item_option
            ->field('id,is_print_logo')
            ->where(['id' => ['in', array_unique($option_ids)]])
            ->select();
        $option_list = array_column($option_list, NULL, 'id');

        //状态类型
        $status_arr = [
            2 => '配货',
            3 => '配镜片',
            4 => '加工',
            5 => '印logo',
            6 => '成品质检',
            8 => '合单'
        ];

        //操作人信息
        $admin = (object)session('admin');

        $this->_item->startTrans();
        $this->_stock_log->startTrans();
        $this->_new_order_process->startTrans();
        $this->model->startTrans();
        try {
            //更新状态
            foreach ($item_list as $value) {
                //下一步状态
                if (2 == $check_status) {
                    //根据处方类型字段order_prescription_type(现货处方镜、定制处方镜)判断是否需要配镜片
                    if (in_array($value['order_prescription_type'], [2, 3])) {
                        $save_status = 3;
                    } else {
                        if ($option_list[$value['option_id']]['is_print_logo']) {
                            $save_status = 5; //待印logo
                        } else {
                            if ($total_list[$value['order_id']]['total_qty_ordered'] > 1) {
                                $save_status = 7;
                            } else {
                                $save_status = 9;
                            }
                        }
                    }

                    //获取true_sku
                    $true_sku = $this->_item_platform_sku->getTrueSku($value['sku'], $value['site']);

                    //获取配货占用库存
                    $item_before = $this->_item
                        ->field('distribution_occupy_stock')
                        ->where(['sku' => $true_sku])
                        ->find();

                    //增加配货占用库存
                    $this->_item
                        ->where(['sku' => $true_sku])
                        ->setInc('distribution_occupy_stock', 1);

                    //记录库存日志
                    $this->_stock_log->setData([
                        'type' => 2,
                        'site' => $value['site'],
                        'modular' => 2,
                        'change_type' => 4,
                        'source' => 1,
                        'sku' => $true_sku,
                        'number_type' => 2,
                        'order_number' => $value['item_order_number'],
                        'distribution_stock_before' => $item_before['distribution_occupy_stock'],
                        'distribution_stock_change' => -1,
                        'create_person' => session('admin.nickname'),
                        'create_time' => time()
                    ]);
                } elseif (3 == $check_status) {

                    if (in_array($value['order_prescription_type'], [2, 3])) {
                        $save_status = 4;
                    } else {
                        if ($option_list[$value['option_id']]['is_print_logo']) {
                            $save_status = 5; //待印logo
                        } else {
                            if ($total_list[$value['order_id']]['total_qty_ordered'] > 1) {
                                $save_status = 7;
                            } else {
                                $save_status = 9;
                            }
                        }
                    }

                    // $save_status = 4;
                } elseif (4 == $check_status) {
                    if ($option_list[$value['option_id']]['is_print_logo']) {
                        $save_status = 5;
                    } else {
                        $save_status = 6;
                    }
                } elseif (5 == $check_status) {
                    $save_status = 6;
                } elseif (6 == $check_status) {
                    if ($total_list[$value['order_id']]['total_qty_ordered'] > 1) {
                        $save_status = 7;
                    } else {
                        $save_status = 9;
                    }
                }

                //订单主表标记已合单
                if (9 == $save_status) {
                    $this->_new_order_process->where(['order_id' => $value['order_id']])
                        ->update(['combine_status' => 1, 'check_status' => 0, 'combine_time' => time()]);
                }

                $this->model->where(['id' => $value['id']])->update(['distribution_status' => $save_status]);

                //操作成功记录
                DistributionLog::record($admin, $value['id'], $check_status, $status_arr[$check_status] . '完成');
            }

            $this->_item->commit();
            $this->_stock_log->commit();
            $this->_new_order_process->commit();
            $this->model->commit();
        } catch (PDOException $e) {
            $this->_item->rollback();
            $this->_stock_log->rollback();
            $this->_new_order_process->rollback();
            $this->model->rollback();
            $this->error($e->getMessage());
        } catch (Exception $e) {
            $this->_item->rollback();
            $this->_stock_log->rollback();
            $this->_new_order_process->rollback();
            $this->model->rollback();
            $this->error($e->getMessage());
        }

        $this->success('操作成功!', '', 'success', 200);
    }

    /**
     * 成检拒绝操作
     *
     * @Description
     * @return void
     * @since 2020/10/28 14:45:39
     * @author lzh
     */
    public function finish_refuse()
    {
        $ids = input('id_params/a');
        !$ids && $this->error('请选择要标记的数据');

        $reason = input('reason');
        !in_array($reason, [1, 2, 3, 4]) && $this->error('拒绝原因错误');

        //检测异常状态
        $abnormal_count = $this->_distribution_abnormal
            ->where(['item_process_id' => ['in', $ids], 'status' => 1])
            ->count();
        0 < $abnormal_count && $this->error('有异常待处理的子订单');

        //获取配货信息
        $item_list = $this->model
            ->field('id,site,sku,distribution_status,order_id,item_order_number')
            ->where(['id' => ['in', $ids]])
            ->select();
        empty($item_list) && $this->error('数据不存在');

        //检测配货状态
        $order_ids = [];
        $item_order_numbers = [];
        foreach ($item_list as $value) {
            6 != $value['distribution_status'] && $this->error('存在非当前节点的子订单');
            $order_ids[] = $value['order_id'];
            $item_order_numbers[] = $value['item_order_number'];
        }

        //查询订单号
        $order_ids = array_unique($order_ids);
        $increment_ids = $this->_new_order
            ->where(['id' => ['in', $order_ids], 'status' => 'processing'])
            ->column('increment_id');
        count($order_ids) != count($increment_ids) && $this->error('当前订单状态不可操作');

        //检测是否有工单未处理
        $check_work_order = $this->_work_order_measure
            ->alias('a')
            ->field('a.item_order_number,a.measure_choose_id')
            ->join(['fa_work_order_list' => 'b'], 'a.work_id=b.id')
            ->where([
                'a.operation_type' => 0,
                'b.platform_order' => ['in', $increment_ids],
                'b.work_status' => ['in', [1, 2, 3, 5]]
            ])
            ->select();
        if ($check_work_order) {
            foreach ($check_work_order as $val) {
                (3 == $val['measure_choose_id'] //主单取消措施未处理
                    ||
                    in_array($val['item_order_number'], $item_order_numbers) //子单措施未处理:更改镜框18、更改镜片19、取消20
                )
                    && $this->error('子单号：' . $val['item_order_number'] . '有工单未处理');
            }
        }

        //是否有子订单取消
        $check_cancel_order = $this->_work_order_change_sku
            ->alias('a')
            ->join(['fa_work_order_measure' => 'b'], 'a.measure_id=b.id')
            ->where([
                'a.change_type' => 3,
                'a.item_order_number' => ['in', $item_order_numbers],
                'b.operation_type' => 1
            ])
            ->value('a.item_order_number');
        $check_cancel_order && $this->error('子单号：' . $check_cancel_order . ' 已取消');

        //状态
        $status_arr = [
            1 => ['status' => 4, 'name' => '质检拒绝：加工调整'],
            2 => ['status' => 2, 'name' => '质检拒绝：镜架报损'],
            3 => ['status' => 3, 'name' => '质检拒绝：镜片报损'],
            4 => ['status' => 5, 'name' => '质检拒绝：logo调整']
        ];
        $status = $status_arr[$reason]['status'];

        //操作人信息
        $admin = (object)session('admin');

        $this->model->startTrans();
        $this->_item->startTrans();
        $this->_item_platform_sku->startTrans();
        $this->_stock_log->startTrans();
        try {
            $save_data['distribution_status'] = $status;
            //如果回退到待加工步骤之前，清空定制片库位ID及定制片处理状态
            if (4 > $status) {
                $save_data['temporary_house_id'] = 0;

                $save_data['customize_status'] = 0;
            }

            //子订单状态回滚
            $this->model->where(['id' => ['in', $ids]])->update($save_data);

            /*//回退到待配货，解绑条形码
            if (2 == $status) {
                $this->_product_bar_code_item
                    ->allowField(true)
                    ->isUpdate(true, ['item_order_number' => ['in', $item_order_numbers]])
                    ->save(['item_order_number' => '']);
            }*/

            //记录日志
            DistributionLog::record($admin, array_column($item_list, 'id'), 6, $status_arr[$reason]['name']);

            //更新状态

            //质检拒绝：镜架报损，扣减可用库存、配货占用、总库存、虚拟仓库存
            if (2 == $reason) {
                foreach ($item_list as $value) {
                    //仓库sku、库存
                    $platform_info = $this->_item_platform_sku
                        ->field('sku,stock')
                        ->where(['platform_sku' => $value['sku'], 'platform_type' => $value['site']])
                        ->find();
                    $true_sku = $platform_info['sku'];

                    //检验库存
                    $stock_arr = $this->_item
                        ->where(['sku' => $true_sku])
                        ->field('stock,available_stock,distribution_occupy_stock')
                        ->find();

                    //扣减可用库存、配货占用、总库存
                    $this->_item
                        ->where(['sku' => $true_sku])
                        ->dec('available_stock', 1)
                        ->dec('distribution_occupy_stock', 1)
                        ->dec('stock', 1)
                        ->update();

                    //扣减总库存自动生成一条出库单 审核通过 分类为成品质检报损
                    $outstock['out_stock_number'] = 'OUT' . date('YmdHis') . rand(100, 999) . rand(100, 999);
                    $outstock['type_id'] = 2;
                    $outstock['remark'] = 'PDA质检拒绝：镜架报损自动生成出库单';
                    $outstock['status'] = 2;
                    $outstock['create_person'] = session('admin.nickname');
                    $outstock['createtime'] = date('Y-m-d H:i:s', time());
                    $outstock['platform_id'] = $value['site'];
                    $outstock_id = $this->_outstock->insertGetid($outstock);

                    $outstock_item['sku'] = $true_sku;
                    $outstock_item['out_stock_num'] = 1;
                    $outstock_item['out_stock_id'] = $outstock_id;
                    $this->_outstock_item->insert($outstock_item);



                    //条码出库
                    $this->_product_bar_code_item
                        ->allowField(true)
                        ->isUpdate(true, ['item_order_number' => ['in', $item_order_numbers]])
                        ->save(['out_stock_time' => date('Y-m-d H:i:s'), 'library_status' => 2, 'out_stock_id' => $outstock_id]);

                    //计算出库成本
                    $financecost = new \app\admin\model\finance\FinanceCost();
                    $financecost->outstock_cost($outstock_id, $outstock['out_stock_number']);

                    //扣减虚拟仓库存
                    $this->_item_platform_sku
                        ->where(['sku' => $true_sku, 'platform_type' => $value['site']])
                        ->dec('stock', 1)
                        ->update();

                    //记录库存日志
                    $this->_stock_log->setData([
                        'type' => 2,
                        'site' => $value['site'],
                        'modular' => 3,
                        'change_type' => 5,
                        'source' => 2,
                        'sku' => $true_sku,
                        'number_type' => 2,
                        'order_number' => $value['item_order_number'],
                        'available_stock_before' => $stock_arr['available_stock'],
                        'available_stock_change' => -1,
                        'distribution_stock_before' => $stock_arr['distribution_occupy_stock'],
                        'distribution_stock_change' => -1,
                        'stock_before' => $stock_arr['stock'],
                        'stock_change' => -1,
                        'fictitious_before' => $platform_info['stock'],
                        'fictitious_change' => -1,
                        'create_person' => session('admin.nickname'),
                        'create_time' => time()
                    ]);
                }
            }

            $this->model->commit();
            $this->_item->commit();
            $this->_item_platform_sku->commit();
            $this->_stock_log->commit();
        } catch (PDOException $e) {
            $this->model->rollback();
            $this->_item->rollback();
            $this->_item_platform_sku->rollback();
            $this->_stock_log->rollback();
            $this->error($e->getMessage());
        } catch (Exception $e) {
            $this->model->rollback();
            $this->_item->rollback();
            $this->_item_platform_sku->rollback();
            $this->_stock_log->rollback();
            $this->error($e->getMessage());
        }
        $this->success('操作成功!', '', 'success', 200);
    }

    /**
     * 处理异常
     *
     * @Description
     * @return void
     * @since 2020/10/28 14:45:39
     * @author lzh
     */
    public function handle_abnormal($ids = null)
    {
        //检测配货状态
        $item_info = $this->model
            ->field('id,site,sku,distribution_status,abnormal_house_id,temporary_house_id,item_order_number')
            ->where(['id' => $ids])
            ->find();
        empty($item_info) && $this->error('子订单不存在');
        empty($item_info['abnormal_house_id']) && $this->error('当前子订单未标记异常');

        //检测异常状态
        $abnormal_info = $this->_distribution_abnormal
            ->field('id,type,remark')
            ->where(['item_process_id' => $ids, 'status' => 1])
            ->find();
        empty($abnormal_info) && $this->error('当前子订单异常信息获取失败');

        //状态列表
        $status_arr = [
            //1 => '待打印标签',
            2 => '待配货',
            3 => '待配镜片',
            4 => '待加工',
            5 => '待印logo',
            6 => '待成品质检'
        ];

        switch ($item_info['distribution_status']) {
            case $item_info['distribution_status'] < 4:
                unset($status_arr);
                $status_arr = [];
                break;
            case 4:
                unset($status_arr[4]);
                unset($status_arr[5]);
                unset($status_arr[6]);
                break;
            case 5:
                unset($status_arr[5]);
                unset($status_arr[6]);
                break;
            case 6:
                unset($status_arr[6]);
                break;
            case 7:
                unset($status_arr[1]);
                unset($status_arr[2]);
                unset($status_arr[3]);
                unset($status_arr[4]);
                unset($status_arr[5]);
                break;
        }
        if ($item_info['distribution_status'] == 3) {
            $status_arr[2] = '待配货';
        }
        //核实地址
        if ($abnormal_info['type'] == 13) {
            $status_arr = [];
        }

        //异常原因列表
        $abnormal_arr = [
            1 => '配货缺货',
            2 => '商品条码贴错',
            3 => '核实处方',
            4 => '镜片缺货',
            5 => '镜片重做',
            6 => '定制片超时',
            7 => '不可加工',
            8 => '镜架加工报损',
            9 => '镜片加工报损',
            10 => 'logo不可加工',
            11 => '镜架印logo报损',
            12 => '合单缺货',
            13 => '核实地址',
            14 => '物流退件',
            15 => '客户退件'
        ];

        if ($this->request->isAjax()) {
            //操作人信息
            $admin = (object)session('admin');

            //检测状态
            $check_status = [];

            //根据返回节点处理相关逻辑
            $status = input('status');
            switch ($status) {
                case 1:
                    $check_status = [4, 5, 6];
                    break;
                case 2:
                    $check_status = [4, 5, 6];
                    break;
                case 3:
                    $check_status = [4, 5, 6];
                    break;
                case 4:
                    $check_status = [5, 6];
                    break;
                case 5:
                    $check_status = [6];
                    break;
                case 6:
                    $check_status = [7];
                    break;
            }

            //检测状态
            !in_array($item_info['distribution_status'], $check_status) && $this->error('当前子订单不可返回至此节点');

            $this->model->startTrans();
            $this->_distribution_abnormal->startTrans();
            $this->_item_platform_sku->startTrans();
            $this->_item->startTrans();
            $this->_outstock->startTrans();
            $this->_stock_log->startTrans();
            try {
                //异常库位占用数量-1
                $this->_stock_house
                    ->where(['id' => $item_info['abnormal_house_id']])
                    ->setDec('occupy', 1);

                //子订单状态回滚
                $save_data = [
                    'distribution_status' => $status, //配货状态
                    'abnormal_house_id' => 0 //异常库位ID
                ];

                //如果回退到待加工步骤之前，清空定制片库位ID及定制片处理状态
                if (4 > $status) {
                    $save_data['temporary_house_id'] = 0;
                    $save_data['customize_status'] = 0;

                    //定制片库位占用数量-1
                    if ($item_info['temporary_house_id']) {
                        $this->_stock_house
                            ->where(['id' => $item_info['temporary_house_id']])
                            ->setDec('occupy', 1);
                    }
                }

                $this->model->where(['id' => $ids])->update($save_data);

                /*//回退到待配货、待打印标签，解绑条形码
                if (3 > $status) {
                    $this->_product_bar_code_item
                        ->allowField(true)
                        ->isUpdate(true, ['item_order_number' => $item_info['item_order_number']])
                        ->save(['item_order_number' => '']);
                }*/

                //标记处理异常状态及时间
                $this->_distribution_abnormal->where(['id' => $abnormal_info['id']])->update(['status' => 2, 'do_time' => time(), 'do_person' => $admin->nickname]);

                //配货操作内容
                $remark = '处理异常：' . $abnormal_arr[$abnormal_info['type']] . ',当前节点：' . $status_arr[$item_info['distribution_status']] . ',返回节点：' . $status_arr[$status];

                //回滚至待配货扣减可用库存、虚拟仓库存、配货占用、总库存
                if (2 == $status) {
                    //获取工单更改镜框最新信息
                    $change_sku = $this->_work_order_change_sku
                        ->alias('a')
                        ->join(['fa_work_order_measure' => 'b'], 'a.measure_id=b.id')
                        ->where([
                            'a.change_type' => 1,
                            'a.item_order_number' => $item_info['item_order_number'],
                            'b.operation_type' => 1
                        ])
                        ->order('a.id', 'desc')
                        ->limit(1)
                        ->value('a.change_sku');
                    if (!empty($change_sku)) { //存在已完成的更改镜片的工单，替换更改的sku
                        $item_info['sku'] = $change_sku;
                    }
                    //仓库sku、库存
                    $platform_info = $this->_item_platform_sku
                        ->field('sku,stock')
                        ->where(['platform_sku' => $item_info['sku'], 'platform_type' => $item_info['site']])
                        ->find();
                    $true_sku = $platform_info['sku'];

                    //检验库存
                    $stock_arr = $this->_item
                        ->where(['sku' => $true_sku])
                        ->field('stock,available_stock,distribution_occupy_stock')
                        ->find();

                    //扣减虚拟仓库存
                    $this->_item_platform_sku
                        ->where(['sku' => $true_sku, 'platform_type' => $item_info['site']])
                        ->dec('stock', 1)
                        ->update();

                    //扣减可用库存、配货占用库存、总库存
                    $this->_item
                        ->where(['sku' => $true_sku])
                        ->dec('available_stock', 1)
                        ->dec('distribution_occupy_stock', 1)
                        ->dec('stock', 1)
                        ->update();

                    //扣减总库存自动生成一条出库单 审核通过 分类为成品质检报损
                    $outstock['out_stock_number'] = 'OUT' . date('YmdHis') . rand(100, 999) . rand(100, 999);
                    //加工报损
                    $outstock['type_id'] = 4;
                    $outstock['remark'] = '回滚至待配货自动生成出库单';
                    $outstock['status'] = 2;
                    $outstock['create_person'] = session('admin.nickname');
                    $outstock['createtime'] = date('Y-m-d H:i:s', time());
                    $outstock['platform_id'] = $item_info['site'];
                    $outstock_id = $this->_outstock->insertGetid($outstock);

                    $outstock_item['sku'] = $true_sku;
                    $outstock_item['out_stock_num'] = 1;
                    $outstock_item['out_stock_id'] = $outstock_id;
                    $this->_outstock_item->insert($outstock_item);

                    //条码出库
                    $this->_product_bar_code_item
                        ->allowField(true)
                        ->isUpdate(true, ['item_order_number' => $item_info['item_order_number']])
                        ->save(['out_stock_time' => date('Y-m-d H:i:s'), 'library_status' => 2, 'out_stock_id' => $outstock_id]);

                    //计算出库成本
                    $financecost = new \app\admin\model\finance\FinanceCost();
                    $financecost->outstock_cost($outstock_id, $outstock['out_stock_number']);

                    //记录库存日志
                    $this->_stock_log->setData([
                        'type' => 2,
                        'site' => $item_info['site'],
                        'modular' => 5,
                        'change_type' => 4 == $item_info['distribution_status'] ? 8 : 9,
                        'source' => 1,
                        'sku' => $true_sku,
                        'number_type' => 2,
                        'order_number' => $item_info['item_order_number'],
                        'available_stock_before' => $stock_arr['available_stock'],
                        'available_stock_change' => -1,
                        'distribution_stock_before' => $stock_arr['distribution_occupy_stock'],
                        'distribution_stock_change' => -1,
                        'stock_before' => $stock_arr['stock'],
                        'stock_change' => -1,
                        'fictitious_before' => $platform_info['stock'],
                        'fictitious_change' => -1,
                        'create_person' => session('admin.nickname'),
                        'create_time' => time()
                    ]);

                    $remark .= ',扣减可用库存、虚拟仓库存、配货占用库存、总库存';
                }

                //记录日志
                DistributionLog::record($admin, $ids, 10, $remark);

                $this->model->commit();
                $this->_distribution_abnormal->commit();
                $this->_item_platform_sku->commit();
                $this->_item->commit();
                $this->_outstock->commit();
                $this->_stock_log->commit();
            } catch (PDOException $e) {
                $this->model->rollback();
                $this->_distribution_abnormal->rollback();
                $this->_item_platform_sku->rollback();
                $this->_item->rollback();
                $this->_outstock->rollback();
                $this->_stock_log->rollback();
                $this->error($e->getMessage());
            } catch (Exception $e) {
                $this->model->rollback();
                $this->_distribution_abnormal->rollback();
                $this->_item_platform_sku->rollback();
                $this->_item->rollback();
                $this->_outstock->rollback();
                $this->_stock_log->rollback();
                $this->error($e->getMessage());
            }

            $this->success('处理成功!', '', 'success', 200);
        }

        $this->view->assign("status_arr", $status_arr);
        $this->view->assign("abnormal_arr", $abnormal_arr);
        $this->view->assign("row", $item_info);
        $this->view->assign("abnormal_info", $abnormal_info);
        return $this->view->fetch();
    }

    /**
     * 操作记录
     *
     * @Description
     * @return void
     * @since 2020/10/28 14:45:39
     * @author lzh
     */
    public function operation_log($ids = null)
    {
        //检测配货状态
        $item_info = $this->model
            ->field('id')
            ->where(['id' => $ids])
            ->find();
        empty($item_info) && $this->error('子订单不存在');

        //检测异常状态
        $list = (new DistributionLog())
            ->where(['item_process_id' => $ids])
            ->select();
        $list = collection($list)->toArray();

        $this->view->assign("list", $list);
        return $this->view->fetch();
    }

    /**
     * 批量创建工单
     *
     * @Description
     * @return void
     * @since 2020/11/20 14:54:39
     * @author wgj
     */
    public function add()
    {
        $ids = input('id_params/a'); //子单ID
        //!$ids && $this->error('请选择要创建工单的数据');
        if ($ids) {

            //获取子单号
            $item_process_numbers = $this->model->where(['id' => ['in', $ids]])->column('item_order_number');
            !$item_process_numbers && $this->error('子单不存在');

            //判断子单是否为同一主单
            $order_id = $this->model
                ->alias('a')
                ->join(['fa_order' => 'b'], 'a.order_id=b.id')
                ->where(['a.id' => ['in', $ids]])
                ->column('b.increment_id');
            !$order_id && $this->error('订单不存在');
            $order_id = array_unique(array_filter($order_id)); //数组去空、去重
            1 < count($order_id) && $this->error('所选子订单的主单不唯一');

            //检测是否有未处理工单
            $check_work_order = $this->_work_order_list
                ->where([
                    'work_status' => ['in', [1, 2, 3, 5]],
                    'platform_order' => $order_id[0]
                ])
                ->value('id');
            $check_work_order && $this->error('当前订单有未完成工单，不可创建工单');
        }

        //调用创建工单接口
        //saleaftermanage/work_order_list/add?order_number=123&order_item_numbers=35456,23465,1111
        $request = Request::instance();
        $url_domain = $request->domain();
        $url_root = $request->root();
        $url = $url_domain . $url_root;
        if ($ids) {
            $url = $url . '/saleaftermanage/work_order_list/add?order_number=' . $order_id[0] . '&order_item_numbers=' . implode(',', $item_process_numbers);
        } else {
            $url = $url . '/saleaftermanage/work_order_list/add';
        }
        //http://www.mojing.cn/admin_1biSSnWyfW.php/saleaftermanage/work_order_list/add?order_number=859063&order_item_numbers=430224120-03,430224120-04
        $this->success('跳转!', '', ['url' => $url], 200);
    }

    /**
     * 配货旧数据处理
     *
     * @Description
     * @return mixed
     * @since 2020/12/8 10:54:39
     * @author lzh
     */
    function legacy_data()
    {
        ini_set('memory_limit', '1024M');
        //站点列表
        $site_arr = [
            // 1 => [
            //     'name' => 'zeelool',
            //     'obj' => new \app\admin\model\order\printlabel\Zeelool,
            // ],
            // 2 => [
            //     'name' => 'voogueme',
            //     'obj' => new \app\admin\model\order\printlabel\Voogueme,
            // ], 
            3 => [
                'name' => 'nihao',
                'obj' => new \app\admin\model\order\printlabel\Nihao,
            ],
            4 => [
                'name' => 'weseeoptical',
                'obj' => new \app\admin\model\order\printlabel\Weseeoptical,
            ],
            // 5 => [
            //     'name' => 'meeloog',
            //     'obj' => new \app\admin\model\order\printlabel\Meeloog,
            // ],
            9 => [
                'name' => 'zeelool_es',
                'obj' => new \app\admin\model\order\printlabel\ZeeloolEs,
            ],
            10 => [
                'name' => 'zeelool_de',
                'obj' => new \app\admin\model\order\printlabel\ZeeloolDe,
            ],
            11 => [
                'name' => 'zeelool_jp',
                'obj' => new \app\admin\model\order\printlabel\ZeeloolJp,
            ]
        ];

        foreach ($site_arr as $key => $item) {
            echo $item['name'] . " Start\n";
            //获取已质检旧数据
            $list = $item['obj']
                ->field('entity_id,increment_id,
                custom_print_label_created_at_new,custom_print_label_person_new,
                custom_match_frame_created_at_new,custom_match_frame_person_new,
                custom_match_lens_created_at_new,custom_match_lens_person_new,
                custom_match_factory_created_at_new,custom_match_factory_person_new,
                custom_match_delivery_created_at_new,custom_match_delivery_person_new
               ')
                ->where([
                    'custom_is_delivery_new' => 1,
                    'custom_match_delivery_created_at_new' => ['between', ['2019-10-01', '2020-10-01']]
                ])
                ->select();

            $count = count($list);
            $handle = 0;
            if ($list) {
                foreach ($list as $value) {
                    try {
                        //主单业务表：fa_order_process：check_status=审单状态、check_time=审单时间、combine_status=合单状态、combine_time=合单状态
                        $do_time = strtotime($value['custom_match_delivery_created_at_new']) + 28800;
                        $this->_new_order_process
                            ->allowField(true)
                            ->save(
                                ['check_status' => 1, 'check_time' => $do_time, 'combine_status' => 1, 'combine_time' => $do_time],
                                ['entity_id' => $value['entity_id'], 'site' => $key]
                            );

                        //获取子单表id集
                        $item_process_ids = $this->model->where(['magento_order_id' => $value['entity_id'], 'site' => $key])->column('id');
                        if ($item_process_ids) {
                            //子单表：fa_order_item_process：distribution_status=配货状态
                            $this->model
                                ->allowField(true)
                                ->save(
                                    ['distribution_status' => 9],
                                    ['id' => ['in', $item_process_ids]]
                                );

                            /**配货日志 Start*/
                            //打印标签
                            if ($value['custom_print_label_created_at_new']) {
                                DistributionLog::record(
                                    (object)['nickname' => $value['custom_print_label_person_new']], //操作人
                                    $item_process_ids, //子单ID
                                    1, //操作类型
                                    '标记打印完成', //备注
                                    strtotime($value['custom_print_label_created_at_new']) //操作时间
                                );
                            }

                            //配货
                            if ($value['custom_match_frame_created_at_new']) {
                                DistributionLog::record(
                                    (object)['nickname' => $value['custom_match_frame_person_new']], //操作人
                                    $item_process_ids, //子单ID
                                    2, //操作类型
                                    '配货完成', //备注
                                    strtotime($value['custom_match_frame_created_at_new']) //操作时间
                                );
                            }

                            //配镜片
                            if ($value['custom_match_lens_created_at_new']) {
                                DistributionLog::record(
                                    (object)['nickname' => $value['custom_match_lens_person_new']], //操作人
                                    $item_process_ids, //子单ID
                                    3, //操作类型
                                    '配镜片完成', //备注
                                    strtotime($value['custom_match_lens_created_at_new']) //操作时间
                                );
                            }

                            //加工
                            if ($value['custom_match_factory_created_at_new']) {
                                DistributionLog::record(
                                    (object)['nickname' => $value['custom_match_factory_person_new']], //操作人
                                    $item_process_ids, //子单ID
                                    4, //操作类型
                                    '加工完成', //备注
                                    strtotime($value['custom_match_factory_created_at_new']) //操作时间
                                );

                                //成品质检
                                DistributionLog::record(
                                    (object)['nickname' => $value['custom_match_factory_person_new']], //操作人
                                    $item_process_ids, //子单ID
                                    6, //操作类型
                                    '成品质检完成', //备注
                                    strtotime($value['custom_match_factory_created_at_new']) //操作时间
                                );
                            }

                            //合单
                            if ($value['custom_match_delivery_created_at_new']) {
                                DistributionLog::record(
                                    (object)['nickname' => $value['custom_match_delivery_person_new']], //操作人
                                    $item_process_ids, //子单ID
                                    7, //操作类型
                                    '合单完成', //备注
                                    strtotime($value['custom_match_delivery_created_at_new']) //操作时间
                                );

                                //审单
                                DistributionLog::record(
                                    (object)['nickname' => $value['custom_match_delivery_person_new']], //操作人
                                    $item_process_ids, //子单ID
                                    8, //操作类型
                                    '审单完成', //备注
                                    strtotime($value['custom_match_delivery_created_at_new']) //操作时间
                                );
                            }
                            /**配货日志 End*/

                            $handle += 1;
                        } else {
                            echo $item['name'] . '-' . $value['increment_id'] . '：未获取到子单数据' . "\n";
                        }
                        echo 'id:' . $value['entity_id'] . '站点' . $key . 'ok';
                    } catch (PDOException $e) {
                        echo $item['name'] . '-' . $value['increment_id'] . '：' . $e->getMessage() . "\n";
                    } catch (Exception $e) {
                        echo $item['name'] . '-' . $value['increment_id'] . '：' . $e->getMessage() . "\n";
                    }
                }
            }

            echo $item['name'] . "：已质检-{$count}，已处理-{$handle} End\n";
        }
    }

    /**
     * 配货旧数据处理
     *
     * @Description
     * @return mixed
     * @since 2020/12/8 10:54:39
     * @author lzh
     */
    function legacy_data1()
    {
        ini_set('memory_limit', '1024M');
        //站点列表
        $site_arr = [
            1 => [
                'name' => 'zeelool',
                'obj' => new \app\admin\model\order\printlabel\Zeelool,
            ],
            2 => [
                'name' => 'voogueme',
                'obj' => new \app\admin\model\order\printlabel\Voogueme,
            ],
            3 => [
                'name' => 'nihao',
                'obj' => new \app\admin\model\order\printlabel\Nihao,
            ],
            4 => [
                'name' => 'weseeoptical',
                'obj' => new \app\admin\model\order\printlabel\Weseeoptical,
            ],
            // 5 => [
            //     'name' => 'meeloog',
            //     'obj' => new \app\admin\model\order\printlabel\Meeloog,
            // ],
            9 => [
                'name' => 'zeelool_es',
                'obj' => new \app\admin\model\order\printlabel\ZeeloolEs,
            ],
            10 => [
                'name' => 'zeelool_de',
                'obj' => new \app\admin\model\order\printlabel\ZeeloolDe,
            ],
            11 => [
                'name' => 'zeelool_jp',
                'obj' => new \app\admin\model\order\printlabel\ZeeloolJp,
            ]
        ];

        foreach ($site_arr as $key => $item) {
            echo $item['name'] . " Start\n";
            //获取已质检旧数据
            $list = $item['obj']
                ->field('entity_id,increment_id,
                custom_print_label_created_at_new,custom_print_label_person_new,
                custom_match_frame_created_at_new,custom_match_frame_person_new,
                custom_match_lens_created_at_new,custom_match_lens_person_new,
                custom_match_factory_created_at_new,custom_match_factory_person_new,
                custom_match_delivery_created_at_new,custom_match_delivery_person_new
               ')
                ->where([
                    'custom_is_delivery_new' => 1,
                    'custom_match_delivery_created_at_new' => ['between', ['2020-10-01', '2020-12-23']]
                ])
                ->select();

            // dump(collection($list)->toArray());die;
            $count = count($list);
            $handle = 0;
            if ($list) {
                foreach ($list as $value) {
                    try {
                        //主单业务表：fa_order_process：check_status=审单状态、check_time=审单时间、combine_status=合单状态、combine_time=合单时间
                        $do_time = strtotime($value['custom_match_delivery_created_at_new']) + 28800;
                        $this->_new_order_process
                            ->allowField(true)
                            ->where(['entity_id' => $value['entity_id'], 'site' => $key])
                            ->update(['check_status' => 1, 'check_time' => $do_time, 'combine_status' => 1, 'combine_time' => $do_time]);

                        //获取子单表id集
                        $item_process_ids = $this->model->where(['magento_order_id' => $value['entity_id'], 'site' => $key])->column('id');
                        if ($item_process_ids) {
                            //子单表：fa_order_item_process：distribution_status=配货状态
                            $this->model
                                ->allowField(true)
                                ->where(['id' => ['in', $item_process_ids]])
                                ->update(['distribution_status' => 9]);
                            /**配货日志 Start*/
                            //打印标签
                            if ($value['custom_print_label_created_at_new']) {
                                DistributionLog::record(
                                    (object)['nickname' => $value['custom_print_label_person_new']], //操作人
                                    $item_process_ids, //子单ID
                                    1, //操作类型
                                    '标记打印完成', //备注
                                    strtotime($value['custom_print_label_created_at_new']) //操作时间
                                );
                            }

                            //配货
                            if ($value['custom_match_frame_created_at_new']) {
                                DistributionLog::record(
                                    (object)['nickname' => $value['custom_match_frame_person_new']], //操作人
                                    $item_process_ids, //子单ID
                                    2, //操作类型
                                    '配货完成', //备注
                                    strtotime($value['custom_match_frame_created_at_new']) //操作时间
                                );
                            }

                            //配镜片
                            if ($value['custom_match_lens_created_at_new']) {
                                DistributionLog::record(
                                    (object)['nickname' => $value['custom_match_lens_person_new']], //操作人
                                    $item_process_ids, //子单ID
                                    3, //操作类型
                                    '配镜片完成', //备注
                                    strtotime($value['custom_match_lens_created_at_new']) //操作时间
                                );
                            }

                            //加工
                            if ($value['custom_match_factory_created_at_new']) {
                                DistributionLog::record(
                                    (object)['nickname' => $value['custom_match_factory_person_new']], //操作人
                                    $item_process_ids, //子单ID
                                    4, //操作类型
                                    '加工完成', //备注
                                    strtotime($value['custom_match_factory_created_at_new']) //操作时间
                                );

                                //成品质检
                                DistributionLog::record(
                                    (object)['nickname' => $value['custom_match_factory_person_new']], //操作人
                                    $item_process_ids, //子单ID
                                    6, //操作类型
                                    '成品质检完成', //备注
                                    strtotime($value['custom_match_factory_created_at_new']) //操作时间
                                );
                            }

                            //合单
                            if ($value['custom_match_delivery_created_at_new']) {
                                DistributionLog::record(
                                    (object)['nickname' => $value['custom_match_delivery_person_new']], //操作人
                                    $item_process_ids, //子单ID
                                    7, //操作类型
                                    '合单完成', //备注
                                    strtotime($value['custom_match_delivery_created_at_new']) //操作时间
                                );

                                //审单
                                DistributionLog::record(
                                    (object)['nickname' => $value['custom_match_delivery_person_new']], //操作人
                                    $item_process_ids, //子单ID
                                    8, //操作类型
                                    '审单完成', //备注
                                    strtotime($value['custom_match_delivery_created_at_new']) //操作时间
                                );
                            }
                            /**配货日志 End*/

                            $handle += 1;
                        } else {
                            echo $item['name'] . '-' . $value['increment_id'] . '：未获取到子单数据' . "\n";
                        }
                        echo 'id:' . $value['entity_id'] . '站点' . $key . 'ok' . "\n";
                    } catch (PDOException $e) {
                        echo $item['name'] . '-' . $value['increment_id'] . '：' . $e->getMessage() . "\n";
                    } catch (Exception $e) {
                        echo $item['name'] . '-' . $value['increment_id'] . '：' . $e->getMessage() . "\n";
                    }
                }
            }

            echo $item['name'] . "：已质检-{$count}，已处理-{$handle} End\n";
        }
    }

    /**
     * 配货旧数据处理
     *
     * @Description
     * @return mixed
     * @since 2020/12/8 10:54:39
     * @author lzh
     */
    function legacy_data2()
    {
        ini_set('memory_limit', '1024M');
        //站点列表
        $site_arr = [
            1 => [
                'name' => 'zeelool',
                'obj' => new \app\admin\model\order\printlabel\Zeelool,
            ],
            2 => [
                'name' => 'voogueme',
                'obj' => new \app\admin\model\order\printlabel\Voogueme,
            ],
            3 => [
                'name' => 'nihao',
                'obj' => new \app\admin\model\order\printlabel\Nihao,
            ],
            4 => [
                'name' => 'weseeoptical',
                'obj' => new \app\admin\model\order\printlabel\Weseeoptical,
            ],
            // 5 => [
            //     'name' => 'meeloog',
            //     'obj' => new \app\admin\model\order\printlabel\Meeloog,
            // ],
            9 => [
                'name' => 'zeelool_es',
                'obj' => new \app\admin\model\order\printlabel\ZeeloolEs,
            ],
            10 => [
                'name' => 'zeelool_de',
                'obj' => new \app\admin\model\order\printlabel\ZeeloolDe,
            ],
            11 => [
                'name' => 'zeelool_jp',
                'obj' => new \app\admin\model\order\printlabel\ZeeloolJp,
            ]
        ];

        foreach ($site_arr as $key => $item) {
            echo $item['name'] . " Start\n";
            //获取已质检旧数据
            $list = $item['obj']
                ->field('entity_id,increment_id,
                custom_print_label_created_at_new,custom_print_label_person_new,
                custom_match_frame_created_at_new,custom_match_frame_person_new,
                custom_match_lens_created_at_new,custom_match_lens_person_new,
                custom_match_factory_created_at_new,custom_match_factory_person_new,
                custom_match_delivery_created_at_new,custom_match_delivery_person_new
               ')
                ->where([
                    'custom_is_delivery_new' => 1,
                    'custom_match_delivery_created_at_new' => ['between', ['2019-10-01', '2020-12-23']]
                ])
                ->select();

            // dump(collection($list)->toArray());die;
            $count = count($list);
            $handle = 0;
            if ($list) {
                foreach ($list as $value) {
                    try {
                        //主单业务表：fa_order_process：check_status=审单状态、check_time=审单时间、combine_status=合单状态、combine_time=合单时间
                        $do_time = strtotime($value['custom_match_delivery_created_at_new']) + 28800;
                        $this->_new_order_process
                            ->allowField(true)
                            ->where(['entity_id' => $value['entity_id'], 'site' => $key])
                            ->update(['check_status' => 1, 'check_time' => $do_time, 'combine_status' => 1, 'combine_time' => $do_time]);

                        //获取子单表id集
                        $item_process_ids = $this->model->where(['magento_order_id' => $value['entity_id'], 'site' => $key])->column('id');
                        if ($item_process_ids) {
                            //子单表：fa_order_item_process：distribution_status=配货状态
                            $this->model
                                ->allowField(true)
                                ->where(['id' => ['in', $item_process_ids]])
                                ->update(['distribution_status' => 9]);

                            $handle += 1;
                        } else {
                            echo $item['name'] . '-' . $value['increment_id'] . '：未获取到子单数据' . "\n";
                        }
                        echo 'id:' . $value['entity_id'] . '站点' . $key . 'ok' . "\n";
                    } catch (PDOException $e) {
                        echo $item['name'] . '-' . $value['increment_id'] . '：' . $e->getMessage() . "\n";
                    } catch (Exception $e) {
                        echo $item['name'] . '-' . $value['increment_id'] . '：' . $e->getMessage() . "\n";
                    }
                }
            }

            echo $item['name'] . "：已质检-{$count}，已处理-{$handle} End\n";
        }
    }

    /**
     * 配货旧数据处理 跑未质检已打印标签的数据
     *
     * Created by Phpstorm.
     * User: jhh
     * Date: 2020/12/22
     * Time: 9:55:14
     */
    function legacy_data_wait_print_label()
    {
        ini_set('memory_limit', '512M');
        //站点列表
        $site_arr = [
            // 1 => [
            //     'name' => 'zeelool',
            //     'obj' => new \app\admin\model\order\printlabel\Zeelool,
            // ],
            // 2 => [
            //     'name' => 'voogueme',
            //     'obj' => new \app\admin\model\order\printlabel\Voogueme,
            // ],
            // 3 => [
            //     'name' => 'nihao',
            //     'obj' => new \app\admin\model\order\printlabel\Nihao,
            // ],
            // 4 => [
            //     'name' => 'weseeoptical',
            //     'obj' => new \app\admin\model\order\printlabel\Weseeoptical,
            // ],
            // 5 => [
            //     'name' => 'meeloog',
            //     'obj' => new \app\admin\model\order\printlabel\Meeloog,
            // ],
            9 => [
                'name' => 'zeelool_es',
                'obj' => new \app\admin\model\order\printlabel\ZeeloolEs,
            ],
            10 => [
                'name' => 'zeelool_de',
                'obj' => new \app\admin\model\order\printlabel\ZeeloolDe,
            ],
            11 => [
                'name' => 'zeelool_jp',
                'obj' => new \app\admin\model\order\printlabel\ZeeloolJp,
            ]
        ];

        foreach ($site_arr as $key => $item) {
            echo $item['name'] . " Start\n";
            //获取已质检旧数据
            $list = $item['obj']
                ->field('entity_id,increment_id')
                ->where([
                    //未质检
                    'custom_is_delivery_new' => 0,
                    //已打印标签
                    'custom_print_label_new' => 1,
                    //'custom_match_delivery_created_at_new' => ['between', ['2018-01-01', '2020-10-01']]
                ])
                ->select();

            $count = count($list);
            $handle = 0;
            if ($list) {
                foreach ($list as $value) {
                    try {
                        //主单业务表：fa_order_process：check_status=审单状态、check_time=审单时间、combine_status=合单状态、combine_time=合单状态
                        $this->_new_order_process
                            ->allowField(true)
                            ->save(
                                ['check_status' => 0, 'combine_status' => 0],
                                ['entity_id' => $value['entity_id'], 'site' => $key]
                            );

                        //获取子单表id集
                        $item_process_ids = $this->model->where(['magento_order_id' => $value['entity_id'], 'site' => $key])->column('id');
                        if ($item_process_ids) {
                            //子单表：fa_order_item_process：distribution_status=配货状态
                            $this->model
                                ->allowField(true)
                                ->save(
                                    ['distribution_status' => 1],
                                    ['id' => ['in', $item_process_ids]]
                                );
                            $handle += 1;
                        } else {
                            echo $item['name'] . '-' . $value['increment_id'] . '：未获取到子单数据' . "\n";
                        }
                    } catch (PDOException $e) {
                        echo $item['name'] . '-' . $value['increment_id'] . '：' . $e->getMessage() . "\n";
                    } catch (Exception $e) {
                        echo $item['name'] . '-' . $value['increment_id'] . '：' . $e->getMessage() . "\n";
                    }
                }
            }

            echo $item['name'] . "：未质检已打印标签-{$count}，已处理-{$handle} End\n";
        }
    }

    public function export()
    {
        //站点列表
        $site_arr = [
            1 => [
                'name' => 'zeelool',
                'obj' => new \app\admin\model\order\printlabel\Zeelool,
            ],
            2 => [
                'name' => 'voogueme',
                'obj' => new \app\admin\model\order\printlabel\Voogueme,
            ],
            3 => [
                'name' => 'nihao',
                'obj' => new \app\admin\model\order\printlabel\Nihao,
            ],
            4 => [
                'name' => 'weseeoptical',
                'obj' => new \app\admin\model\order\printlabel\Weseeoptical,
            ],
            5 => [
                'name' => 'meeloog',
                'obj' => new \app\admin\model\order\printlabel\Meeloog,
            ],
            9 => [
                'name' => 'zeelool_es',
                'obj' => new \app\admin\model\order\printlabel\ZeeloolEs,
            ],
            10 => [
                'name' => 'zeelool_de',
                'obj' => new \app\admin\model\order\printlabel\ZeeloolDe,
            ],
            11 => [
                'name' => 'zeelool_jp',
                'obj' => new \app\admin\model\order\printlabel\ZeeloolJp,
            ]
        ];

        foreach ($site_arr as $key => $item) {
            //获取已质检旧数据
            $list = $item['obj']
                ->field('entity_id,increment_id,
                custom_print_label_created_at_new,custom_print_label_person_new,custom_is_delivery_new,custom_print_label_new,
                custom_match_frame_created_at_new,custom_match_frame_person_new,
                custom_match_lens_created_at_new,custom_match_lens_person_new,
                custom_match_factory_created_at_new,custom_match_factory_person_new,
                custom_match_delivery_created_at_new,custom_match_delivery_person_new
               ')
                ->where([
                    //未质检
                    'custom_is_delivery_new' => 0,
                    //已打印标签
                    'custom_print_label_new' => 1,
                    //'custom_match_delivery_created_at_new' => ['between', ['2018-01-01', '2020-10-01']]
                ])
                ->select();

            //从数据库查询需要的数据
            $spreadsheet = new Spreadsheet();
            $spreadsheet->setActiveSheetIndex(0);
            $spreadsheet->getActiveSheet()->setCellValue("A1", "entity_id");
            $spreadsheet->getActiveSheet()->setCellValue("B1", "increment_id");
            $spreadsheet->getActiveSheet()->setCellValue("C1", "是否质检 1是 0否");
            $spreadsheet->getActiveSheet()->setCellValue("D1", "质检操作人");
            $spreadsheet->getActiveSheet()->setCellValue("E1", "是否打标签 1是 0否");
            $spreadsheet->getActiveSheet()->setCellValue("F1", "打标签操作人");
            //设置宽度
            $spreadsheet->getActiveSheet()->getColumnDimension('A')->setWidth(60);
            $spreadsheet->getActiveSheet()->getColumnDimension('B')->setWidth(12);
            $spreadsheet->getActiveSheet()->getColumnDimension('C')->setWidth(12);
            $spreadsheet->getActiveSheet()->getColumnDimension('D')->setWidth(12);
            $spreadsheet->getActiveSheet()->getColumnDimension('E')->setWidth(12);
            $spreadsheet->getActiveSheet()->getColumnDimension('F')->setWidth(12);
            $spreadsheet->setActiveSheetIndex(0)->setTitle('配货旧数据');
            $spreadsheet->setActiveSheetIndex(0);
            $num = 0;
            foreach ($list as $k => $v) {
                $spreadsheet->getActiveSheet()->setCellValue('A' . ($num * 1 + 2), $v['entity_id']);
                $spreadsheet->getActiveSheet()->setCellValue('B' . ($num * 1 + 2), $v['increment_id']);
                $spreadsheet->getActiveSheet()->setCellValue('C' . ($num * 1 + 2), $v['custom_is_delivery_new'] == 1 ? '是' : '否');
                $spreadsheet->getActiveSheet()->setCellValue('D' . ($num * 1 + 2), $v['custom_match_delivery_person_new']);
                $spreadsheet->getActiveSheet()->setCellValue('E' . ($num * 1 + 2), $v['custom_print_label_new'] == 1 ? '是' : '否');
                $spreadsheet->getActiveSheet()->setCellValue('F' . ($num * 1 + 2), $v['custom_print_label_person_new']);
                $num += 1;
            }
            //设置边框
            $border = [
                'borders' => [
                    'allBorders' => [
                        'borderStyle' => \PhpOffice\PhpSpreadsheet\Style\Border::BORDER_THIN, // 设置border样式
                        'color' => ['argb' => 'FF000000'], // 设置border颜色
                    ],
                ],
            ];
            $spreadsheet->getDefaultStyle()->getFont()->setName('微软雅黑')->setSize(12);
            $setBorder = 'A1:' . $spreadsheet->getActiveSheet()->getHighestColumn() . $spreadsheet->getActiveSheet()->getHighestRow();
            $spreadsheet->getActiveSheet()->getStyle($setBorder)->applyFromArray($border);
            $spreadsheet->getActiveSheet()->getStyle('A1:Q' . $spreadsheet->getActiveSheet()->getHighestRow())->getAlignment()->setHorizontal(\PhpOffice\PhpSpreadsheet\Style\Alignment::HORIZONTAL_CENTER);
            $spreadsheet->setActiveSheetIndex(0);
            $format = 'xlsx';
            $savename = '配货未质检已打印标签数据';
            if ($format == 'xls') {
                //输出Excel03版本
                header('Content-Type:application/vnd.ms-excel');
                $class = "\PhpOffice\PhpSpreadsheet\Writer\Xls";
            } elseif ($format == 'xlsx') {
                //输出07Excel版本
                header('Content-Type: application/vnd.openxmlformats-officedocument.spreadsheetml.sheet');
                $class = "\PhpOffice\PhpSpreadsheet\Writer\Xlsx";
            }
            //输出名称
            header('Content-Disposition: attachment;filename="' . $savename . '.' . $format . '"');
            //禁止缓存
            header('Cache-Control: max-age=0');
            $writer = new $class($spreadsheet);
            $writer->save('php://output');
        }
    }


    //待配镜片批量标记异常
    public function sign_abnormals($ids = null)
    {

        //异常原因列表
        $abnormal_arr = [
            3 => '核实处方',
            4 => '镜片缺货',
            5 => '镜片重做',
            6 => '定制片超时'
        ];
        $status_arr = [
            1 => '核实轴位（AXI）',
            2 => '核实瞳距（PD）',
            3 => '核实处方光度符号',
            4 => '核实镜片类型',
            5 => '核实处方光度（左右眼光度相差过多）',
        ];
        if ($this->request->post()) {
            $ids = $this->request->post('ids', 0);
            $ids = explode(',', $ids);
            $type = $this->request->post('abnormal');
            $status = $this->request->post('status', 0);
            empty($ids) && $this->error('子订单号不能为空');
            empty($type) && $this->error('异常类型不能为空');

            foreach ($ids as $key => $value) {
                //获取子订单数据
                $item_process_info = $this->model
                    ->field('id,abnormal_house_id,item_order_number')
                    ->where('id', $ids[$key])
                    ->find();
                empty($item_process_info) && $this->error(__('子订单不存在'), [], 403);
                !empty($item_process_info['abnormal_house_id']) && $this->error(__('已标记异常，不能多次标记'), [], 403);
                $item_process_id = $item_process_info['id'];
                $item_order_number = $item_process_info['item_order_number'];
                //自动分配异常库位号
                $stock_house_info = $this->_stock_house
                    ->field('id,coding')
                    ->where(['status' => 1, 'type' => 4, 'occupy' => ['<', 10000]])
                    ->order('occupy', 'desc')
                    ->find();
                if (empty($stock_house_info)) {
                    DistributionLog::record($this->auth, $item_process_id, 0, '异常暂存架没有空余库位');
                    $this->error(__('异常暂存架没有空余库位'), [], 405);
                }

                //绑定异常子单号
                $abnormal_data = [
                    'item_process_id' => $item_process_id,
                    'type' => $type,
                    'status' => 1,
                    'create_time' => time(),
                    'create_person' => $this->auth->nickname
                ];
                if ($status) {
                    $abnormal_data['remark'] = $status;
                }


                $res = $this->_distribution_abnormal->insert($abnormal_data);

                //子订单绑定异常库位号
                $this->model
                    ->where(['id' => $item_process_id])
                    ->update(['abnormal_house_id' => $stock_house_info['id']]);

                //异常库位占用数量+1
                $this->_stock_house
                    ->where(['id' => $stock_house_info['id']])
                    ->setInc('occupy', 1);

                //配货日志
                DistributionLog::record($this->auth, $item_process_id, 9, "子单号{$item_order_number}，异常暂存架{$stock_house_info['coding']}库位");
            }

            $this->success('处理成功!', '', 'success', 200);
        }

        $this->view->assign("abnormal_arr", $abnormal_arr);
        $this->view->assign("status_arr", $status_arr);
        $this->view->assign("ids", $ids);
        return $this->view->fetch('sign_abnormals');
    }

    //取消异常
    public function cancel_abnormal($ids = null)
    {
        $admin = (object)session('admin');
        foreach ($ids as $key => $value) {
            $item_info = $this->model
                ->field('id,site,sku,distribution_status,abnormal_house_id,temporary_house_id,item_order_number')
                ->where(['id' => $ids[$key]])
                ->find();
            empty($item_info) && $this->error('子订单' . $item_info['item_order_number'] . '不存在');
            empty($item_info['abnormal_house_id']) && $this->error('子订单' . $item_info['item_order_number'] . '没有异常存在');
            //检测工单
            $work_order_list = $this->_work_order_list->where(['order_item_numbers' => ['like', $item_info['item_order_number'] . '%'], 'work_status' => ['in', [1, 2, 3, 5]]])->find();
            !empty($work_order_list) && $this->error('子订单' . $item_info['item_order_number'] . '存在未完成的工单');
            $abnormal_house_id[] = $item_info['abnormal_house_id'];
            //配货日志
            DistributionLog::record($this->auth, $ids[$key], 10, "子单号{$item_info['item_order_number']}，异常取消");
        }

        //异常库位占用数量-1
        $this->_stock_house
            ->where(['id' => ['in', $abnormal_house_id]])
            ->setDec('occupy', 1);

        //子订单状态回滚
        $save_data = [
            'abnormal_house_id' => 0 //异常库位ID
        ];

        //标记处理异常状态及时间
        $this->_distribution_abnormal->where(['item_process_id' => ['in', $ids]])->update(['status' => 2, 'do_time' => time(), 'do_person' => $admin->nickname]);
        $this->model->where(['id' => ['in', $ids]])->update($save_data);

        $this->success('操作成功!', '', 'success', 200);
    }
}<|MERGE_RESOLUTION|>--- conflicted
+++ resolved
@@ -1474,19 +1474,11 @@
             }
 
 
-<<<<<<< HEAD
-            $spreadsheet->getActiveSheet()->setCellValue("X" . ($num), $value['base_grand_total']); //订单金额
-            $spreadsheet->getActiveSheet()->setCellValue("Y" . ($num), $value['base_currency_code']); //原币种
-            $spreadsheet->getActiveSheet()->setCellValue("Z" . ($num), $value['base_grand_total']); //原支付金额
-            $spreadsheet->getActiveSheet()->setCellValue("AA" . ($num), $value['payment_method']); //支付方式
-            $spreadsheet->getActiveSheet()->setCellValue("AB" . ($num),  date('Y-m-d', $value['payment_time'])); //订单支付时间
-=======
             $spreadsheet->getActiveSheet()->setCellValue("X" . ($num), $value['base_grand_total']);//订单金额
             $spreadsheet->getActiveSheet()->setCellValue("Y" . ($num), $value['base_currency_code']);//原币种
             $spreadsheet->getActiveSheet()->setCellValue("Z" . ($num), $value['base_grand_total']);//原支付金额
             $spreadsheet->getActiveSheet()->setCellValue("AA" . ($num), $value['payment_method']);//支付方式
             $spreadsheet->getActiveSheet()->setCellValue("AB" . ($num),  date('Y-m-d H:i:s', $value['payment_time']));//订单支付时间
->>>>>>> e9086a2a
 
             //合并单元格
 
