--- conflicted
+++ resolved
@@ -5,7 +5,6 @@
 use app\admin\model\DistributionLog;
 use app\admin\model\saleaftermanage\WorkOrderChangeSku;
 use app\admin\model\saleaftermanage\WorkOrderList;
-use app\admin\model\warehouse\ProductBarCodeItem;
 use app\common\controller\Backend;
 use think\Request;
 use think\exception\PDOException;
@@ -137,13 +136,6 @@
      */
     protected $_work_order_change_sku = null;
 
-    /**
-     * 商品条形码模型对象
-     * @var object
-     * @access protected
-     */
-    protected $_product_bar_code_item = null;
-
     public function _initialize()
     {
         parent::_initialize();
@@ -160,7 +152,6 @@
         $this->_work_order_list = new WorkOrderList();
         $this->_work_order_measure = new WorkOrderMeasure();
         $this->_work_order_change_sku = new WorkOrderChangeSku();
-        $this->_product_bar_code_item = new ProductBarCodeItem();
     }
 
     /**
@@ -225,7 +216,7 @@
             }
             if ($label ==0){
                 if (!$filter['status']) {
-                    $map['b.status'] = ['in', ['processing', 'free_processing', 'paypal_reversed', 'creditcard_proccessing','paypal_canceled_reversal','complete']];
+                    $map['b.status'] = ['in', ['free_processing', 'processing', 'paypal_reversed', 'paypal_canceled_reversal']];
                     $WhereSql .= "  and b.status in ('processing','free_processing','paypal_reversed','creditcard_proccessing','paypal_canceled_reversal','complete')";
                 }else{
                     $map['b.status'] = ['in', $filter['status']];
@@ -477,11 +468,7 @@
         if ($data['ids']){
             $where['a.id'] = ['in',$data['ids']];
         }else{
-<<<<<<< HEAD
-            $where['distribution_status'] = 1;
-=======
             $where['a.distribution_status'] = 1;
->>>>>>> 6a754c6c
         }
         //子订单号
         if ($filter['item_order_number']){
@@ -1707,25 +1694,17 @@
         $this->_item->startTrans();
         $this->_item_platform_sku->startTrans();
         $this->_stock_log->startTrans();
-        $this->_product_bar_code_item->startTrans();
         try {
             $save_data['distribution_status'] = $status;
             //如果回退到待加工步骤之前，清空定制片库位ID及定制片处理状态
             if (4 > $status) {
                 $save_data['temporary_house_id'] = 0;
+
                 $save_data['customize_status'] = 0;
             }
 
             //子订单状态回滚
             $this->model->where(['id' => ['in', $ids]])->update($save_data);
-
-            //回退到待配货，解绑条形码
-            if (2 == $status) {
-                $this->_product_bar_code_item
-                    ->allowField(true)
-                    ->isUpdate(true, ['item_order_number' => ['in', $item_order_numbers]])
-                    ->save(['item_order_number' => '']);
-            }
                
             //记录日志
             DistributionLog::record($admin, array_column($item_list, 'id'), 6, $status_arr[$reason]['name']);
@@ -1790,20 +1769,17 @@
             $this->_item->commit();
             $this->_item_platform_sku->commit();
             $this->_stock_log->commit();
-            $this->_product_bar_code_item->commit();
         } catch (PDOException $e) {
             $this->model->rollback();
             $this->_item->rollback();
             $this->_item_platform_sku->rollback();
             $this->_stock_log->rollback();
-            $this->_product_bar_code_item->rollback();
             $this->error($e->getMessage());
         } catch (Exception $e) {
             $this->model->rollback();
             $this->_item->rollback();
             $this->_item_platform_sku->rollback();
             $this->_stock_log->rollback();
-            $this->_product_bar_code_item->rollback();
             $this->error($e->getMessage());
         }
         $this->success('操作成功!', '', 'success', 200);
@@ -1927,7 +1903,6 @@
             $this->_item_platform_sku->startTrans();
             $this->_item->startTrans();
             $this->_stock_log->startTrans();
-            $this->_product_bar_code_item->startTrans();
             try {
                 //异常库位占用数量-1
                 $this->_stock_house
@@ -1954,14 +1929,6 @@
                 }
 
                 $this->model->where(['id' => $ids])->update($save_data);
-
-                //回退到待配货、待打印标签，解绑条形码
-                if (3 > $status) {
-                    $this->_product_bar_code_item
-                        ->allowField(true)
-                        ->isUpdate(true, ['item_order_number' => $item_info['item_order_number']])
-                        ->save(['item_order_number' => '']);
-                }
                    
                 //标记处理异常状态及时间
                 $this->_distribution_abnormal->where(['id' => $abnormal_info['id']])->update(['status' => 2, 'do_time' => time(), 'do_person' => $admin->nickname]);
@@ -2031,14 +1998,12 @@
                 $this->_item_platform_sku->commit();
                 $this->_item->commit();
                 $this->_stock_log->commit();
-                $this->_product_bar_code_item->commit();
             } catch (PDOException $e) {
                 $this->model->rollback();
                 $this->_distribution_abnormal->rollback();
                 $this->_item_platform_sku->rollback();
                 $this->_item->rollback();
                 $this->_stock_log->rollback();
-                $this->_product_bar_code_item->rollback();
                 $this->error($e->getMessage());
             } catch (Exception $e) {
                 $this->model->rollback();
@@ -2046,7 +2011,6 @@
                 $this->_item_platform_sku->rollback();
                 $this->_item->rollback();
                 $this->_stock_log->rollback();
-                $this->_product_bar_code_item->rollback();
                 $this->error($e->getMessage());
             }
 
