<?php

namespace app\admin\controller\order;

use app\admin\model\DistributionLog;
use app\admin\model\saleaftermanage\WorkOrderChangeSku;
use app\admin\model\saleaftermanage\WorkOrderList;
use app\common\controller\Backend;
use fast\Excel;
use think\Request;
use think\exception\PDOException;
use think\Exception;
use think\Loader;
use think\Db;
use PhpOffice\PhpSpreadsheet\Spreadsheet;
use app\admin\model\order\order\NewOrderItemProcess;
use app\admin\model\warehouse\StockHouse;
use app\admin\model\DistributionAbnormal;
use PhpOffice\PhpSpreadsheet\Writer\Xlsx;
use app\admin\model\order\order\NewOrder;
use app\admin\model\order\order\NewOrderItemOption;
use app\admin\model\itemmanage\ItemPlatformSku;
use app\admin\model\itemmanage\Item;
use app\admin\model\order\order\NewOrderProcess;
use app\admin\model\StockLog;
use app\admin\model\order\order\LensData;
use app\admin\model\saleaftermanage\WorkOrderMeasure;

/**
 * 配货列表
 */
class Distribution extends Backend
{
    protected $noNeedRight = [
        'orderDetail',
        'batch_print_label',
        'batch_export_xls',
        'account_order_batch_export_xls',
        'printing_batch_export_xls',
        'detail',
        'operation_log',
        'add'
    ];

    /**
     * 子订单模型对象
     * @var object
     * @access protected
     */
    protected $model = null;

    /**
     * 库位模型对象
     * @var object
     * @access protected
     */
    protected $_stock_house = null;

    /**
     * 配货异常模型对象
     * @var object
     * @access protected
     */
    protected $_distribution_abnormal = null;

    /**
     * 子订单处方模型对象
     * @var object
     * @access protected
     */
    protected $_new_order_item_option = null;

    /**
     * 主订单模型对象
     * @var object
     * @access protected
     */
    protected $_new_order = null;

    /**
     * 主订单状态模型对象
     * @var object
     * @access protected
     */
    protected $_new_order_process = null;

    /**
     * sku映射关系模型对象
     * @var object
     * @access protected
     */
    protected $_item_platform_sku = null;

    /**
     * 商品库存模型对象
     * @var object
     * @access protected
     */
    protected $_item = null;

    /**
     * 库存日志模型对象
     * @var object
     * @access protected
     */
    protected $_stock_log = null;

    /**
     * 镜片模型对象
     * @var object
     * @access protected
     */
    protected $_lens_data = null;

    /**
     * 工单模型对象
     * @var object
     * @access protected
     */
    protected $_work_order_list = null;

    /**
     * 工单措施模型对象
     * @var object
     * @access protected
     */
    protected $_work_order_measure = null;

    /**
     * 工单措施sku数据变动关联模型对象
     * @var object
     * @access protected
     */
    protected $_work_order_change_sku = null;

    public function _initialize()
    {
        parent::_initialize();
        $this->model = new NewOrderItemProcess();
        $this->_lens_data = new LensData();
        $this->_stock_house = new StockHouse();
        $this->_distribution_abnormal = new DistributionAbnormal();
        $this->_new_order_item_option = new NewOrderItemOption();
        $this->_new_order = new NewOrder();
        $this->_new_order_process = new NewOrderProcess();
        $this->_item_platform_sku = new ItemPlatformSku();
        $this->_item = new Item();
        $this->_stock_log = new StockLog();
        $this->_work_order_list = new WorkOrderList();
        $this->_work_order_measure = new WorkOrderMeasure();
        $this->_work_order_change_sku = new WorkOrderChangeSku();
    }

    /**
     * 列表
     */
    public function index()
    {
        $label = $this->request->get('label', 0);
        //设置过滤方法
        $this->request->filter(['strip_tags']);
        if ($this->request->isAjax()) {
            //如果发送的来源是Selectpage，则转发到Selectpage
            if ($this->request->request('keyField')) {
                return $this->selectpage();
            }

            $map = [];
            $WhereSql = 'a.id > 0';
            //普通状态剔除跟单数据

            if (!in_array($label, [0, 8])) {

                if (7 == $label) {
                    $map['a.distribution_status'] = [['>', 6], ['<', 9]];
                } else {
                    $map['a.distribution_status'] = $label;
                }
<<<<<<< HEAD
                //                if ($label == 2) {
                //                    $WhereSql .= '  and  d.distribution_node   = 1';
                //                    $WhereSql .= '  and  a.distribution_status   = ' . $label;
                //                } elseif ($label == 3) {
                //                    $WhereSql .= '  and  d.distribution_node   = 2';
                //                    $WhereSql .= '  and  a.distribution_status   = ' . $label;
                //                } elseif ($label == 4) {
                //                    $WhereSql .= '  and  d.distribution_node   = 3';
                //                    $WhereSql .= '  and  a.distribution_status   = ' . $label;
                //                } elseif ($label == 5) {
                //                    $WhereSql .= '  and  d.distribution_node   = 4';
                //                    $WhereSql .= '  and  a.distribution_status   = ' . $label;
                //                } elseif ($label == 6) {
                //                    $WhereSql .= '  and  d.distribution_node   = 5';
                //                    $WhereSql .= '  and  a.distribution_status   = ' . $label;
                //                } elseif ($label == 7) {
                //                    $WhereSql .= '  and  d.distribution_node   = 6';
                //                    $WhereSql .= '  and  a.distribution_status >6  and a.distribution_status <9  ';
                //                } else {
                //                    $WhereSql .= '  and  d.distribution_node   = null';
                //                }

                $map['a.abnormal_house_id'] = 0;
                //                $WhereSql .= ' and  a.abnormal_house_id   = ' . $label;
=======

                $map['a.abnormal_house_id'] = 0;
>>>>>>> 52198b5e
            }

            //处理异常选项
            $filter = json_decode($this->request->get('filter'), true);
            if (!$filter) {
                $map['a.created_at'] = ['between', [strtotime('-3 month'), time()]];
<<<<<<< HEAD
                //                $WhereSql .= " and a.created_at between " . strtotime('-3 month') . " and " . time();
            }
            if ($label != 0) {
                if (!$filter['status']) {
                    $map['b.status'] = ['in', ['processing', 'paypal_reversed', 'paypal_canceled_reversal']];
                    //                    $WhereSql .= "  and b.status = 'processing' ";
                    unset($filter['status']);
                }

                //                if (!$filter['status']) {
                //                    $map['b.status'] = ['in', ['free_processing', 'processing', 'paypal_reversed', 'paypal_canceled_reversal']];
                //                    $WhereSql .= "  and b.status in ('processing','free_processing','paypal_reversed','creditcard_proccessing','paypal_canceled_reversal','complete')";
                //                } else {
                //                    $map['b.status'] = ['in', $filter['status']];
                //                    $WhereSql .= "  and b.status in ('" . $filter["status"] . "')";
                //                }
            }
            if ($filter['status']) {
                $map['b.status'] = ['in', $filter['status']];
                //              $WhereSql .= "  and b.status in ('" . $filter["status"] . "')";
=======
            } else {
                if ($filter['a.created_at']) {
                    $time = explode(' - ', $filter['a.created_at']);

                    $map['a.created_at'] = ['between', [strtotime($time[0]), strtotime($time[1])]];
                }
            }
            if ($filter) {

                if ($filter['status']) {
                    $map['b.status'] = ['in', $filter['status']];
                }else{
                    if ($label !==0){
                        $map['b.status'] = ['in', ['processing', 'paypal_reversed', 'paypal_canceled_reversal']];
                    }
                }
                unset($filter['status']);
            } else {
                $map['b.status'] = ['in', ['processing', 'paypal_reversed', 'paypal_canceled_reversal']];
>>>>>>> 52198b5e
                unset($filter['status']);
            }


            //查询子单ID合集
            $item_process_ids = [];

            //跟单或筛选异常

            if ($filter['abnormal'] || 8 == $label) {
                //异常类型
                if ($filter['abnormal']) {
                    $abnormal_where['type'] = ['in', $filter['abnormal']];
                    unset($filter['abnormal']);
                }

                //获取未处理异常
                if (8 == $label) {
                    $abnormal_where['status'] = 1;
                }
                //获取异常的子订单id
                $item_process_ids = $this->_distribution_abnormal
                    ->where($abnormal_where)
                    ->column('item_process_id');

                if ($item_process_ids == null) {
                    $map['a.id'] = ['eq', null];
                    $WhereSql .= "a.id =  null";
                }
            };
            //筛选货架号
            if ($filter['shelf_number']) {
                if (1 == $label) {
                    $shelf_number =
                        $this->_stock_house
                            ->alias('a')
                            ->join(['fa_store_sku' => 'b'], 'a.id=b.store_id')
                            ->where([
                                'a.shelf_number' => ['eq', $filter['shelf_number']],
                            ])
                            ->field('b.sku')->select();
                    $shelf_number = collection($shelf_number)->toArray();

                    $result = array_reduce($shelf_number, function ($result, $value) {
                        return array_merge($result, array_values($value));
                    }, array());
                    $map['a.sku'] = ['in', $result];
                }
                unset($filter['shelf_number']);
            }

            //筛选库位号
            if ($filter['stock_house_num']) {
                if (8 == $label) { //跟单
                    $house_type = 4;
                } elseif (3 == $label) { //待配镜片-定制片
                    $house_type = 3;
<<<<<<< HEAD
                } elseif (1 == $label) {
                    $house_type = 1;
                } else { //合单
                    $house_type = 2;
                }
                $stock_where = ['type' => $house_type];
                if ($filter['stock_house_num']) {
                    $stock_where['coding'] = ['like', $filter['stock_house_num'] . '%'];
                }
                if ($filter['shelf_number']) {
                    $arr = ['A', 'B', 'C', 'D', 'E', 'F', 'G', 'H', 'I', 'J', 'K', 'L', 'M', 'N', 'O', 'P', 'Q', 'R', 'S', 'T', 'U', 'V', 'W', 'X', 'Y', 'Z'];
                    $stock_where['shelf_number'] = $arr[$filter['shelf_number'] - 1];
                }
                $stock_house = $this->_stock_house
                    ->alias('a')
                    ->field('a.id,b.sku')
                    ->join(['fa_store_sku' => 'b'], 'a.id=b.store_id')
                    ->where($stock_where)
                    ->select();
                $stock_house = collection($stock_house)->toArray();
                $stock_house_id = array_column($stock_house, 'id');
                $stock_house_sku = array_column($stock_house, 'sku');
                if ($filter['shelf_number']) {
                    $map['a.sku'] = ['in', $stock_house_sku];
                    unset($filter['shelf_number']);
                } else {
                    $map['a.temporary_house_id|a.abnormal_house_id|c.store_house_id'] = ['in', $stock_house_id ?: [-1]];
                    unset($filter['stock_house_num']);
                }
=======
                } else { //合单
                    $house_type = 2;
                }
                $stock_house_id = $this->_stock_house
                    ->where([
                        'coding' => ['like', $filter['stock_house_num'] . '%'],
                        'type' => $house_type
                    ])
                    ->column('id');
                $map['a.temporary_house_id|a.abnormal_house_id|c.store_house_id'] = ['in', $stock_house_id ?: [-1]];
                unset($filter['stock_house_num']);
>>>>>>> 52198b5e
            }

            if ($filter['increment_id']) {
                $map['b.increment_id'] = ['like', $filter['increment_id'] . '%'];
                unset($filter['increment_id']);
            }

<<<<<<< HEAD
            if ($filter['item_order_number']) {
                $ex_fil_arr = explode(' ', $filter['item_order_number']);
                if (count($ex_fil_arr) > 1) {
                    $map['a.item_order_number'] = ['in', $ex_fil_arr];
                } else {
                    $map['a.item_order_number'] = ['like', $filter['item_order_number'] . '%'];
                }

=======
            //子单批量
            $filter_item_order_number = explode(' ', $filter['item_order_number']);
            if (count($filter_item_order_number) > 1) {
                $map['a.item_order_number'] = ['in', $filter_item_order_number];
>>>>>>> 52198b5e
                unset($filter['item_order_number']);
            }

            if ($filter['site']) {
                $map['a.site'] = ['in', $filter['site']];
                unset($filter['site']);
            }

            if (isset($filter['order_prescription_type'])) {
                $map['a.order_prescription_type'] = ['in', $filter['order_prescription_type']];
                unset($filter['order_prescription_type']);
            }
            $this->request->get(['filter' => json_encode($filter)]);
            //子单工单未处理
            $item_order_numbers = $this->_work_order_change_sku
                ->alias('a')
                ->join(['fa_work_order_list' => 'b'], 'a.work_id=b.id')
                ->where([
                    'a.change_type' => ['in', [1, 2, 3]], //1更改镜架  2更改镜片 3取消订单
                    'b.work_status' => ['in', [1, 2, 3, 5]] //工单未处理
                ])
                ->order('a.create_time', 'desc')
                ->group('a.item_order_number')
                ->column('a.item_order_number');

            //跟单
            if (8 == $label && $item_order_numbers) {
                $item_process_id_work = $this->model->where(['item_order_number' => ['in', $item_order_numbers]])->column('id');
                $item_process_ids = array_unique(array_merge($item_process_ids, $item_process_id_work));
            }

            if ($item_process_ids) {
                $map['a.id'] = ['in', $item_process_ids];
            }

            list($where, $sort, $order, $offset, $limit) = $this->buildparams();

            $total = $this->model
                ->alias('a')
                ->join(['fa_order' => 'b'], 'a.order_id=b.id')
                ->join(['fa_order_process' => 'c'], 'a.order_id=c.order_id')
                ->where($where)
                ->where($map)
                ->order($sort, $order)
                ->count();
            //combine_time  合单时间  delivery_time 打印时间 check_time审单时间  update_time更新时间  created_at创建时间

            $list = $this->model
                ->alias('a')
                ->field('a.id,a.order_id,a.item_order_number,a.sku,a.order_prescription_type,b.increment_id,b.total_qty_ordered,b.site,b.order_type,b.status,a.distribution_status,a.temporary_house_id,a.abnormal_house_id,a.created_at,c.store_house_id')
                ->join(['fa_order' => 'b'], 'a.order_id=b.id')
                ->join(['fa_order_process' => 'c'], 'a.order_id=c.order_id')
                ->where($where)
                ->where($map)
                ->order($sort, $order)
                ->limit($offset, $limit)
                ->select();
            $list = collection($list)->toArray();

            foreach ($list as $key => $item) {
                $list[$key]['label'] = $label;
                $list[$key]['total_qty_ordered'] = $this->model
                ->where(['order_id' => $list[$key]['order_id'], 'distribution_status' => ['neq', 0]])
                ->count();
                //待打印标签时间
                if ($label == 2) {
                    $list[$key]['created_at'] = Db::table('fa_distribution_log')->where('item_process_id', $item['id'])->where('distribution_node', 1)->value('create_time');
                }
                //待配货
                if ($label == 3) {
                    $list[$key]['created_at'] = Db::table('fa_distribution_log')->where('item_process_id', $item['id'])->where('distribution_node', 2)->value('create_time');
                }
                //待配镜片
                if ($label == 4) {
                    $list[$key]['created_at'] = Db::table('fa_distribution_log')->where('item_process_id', $item['id'])->where('distribution_node', 3)->value('create_time');
                }
                //待加工
                if ($label == 5) {
                    $list[$key]['created_at'] = Db::table('fa_distribution_log')->where('item_process_id', $item['id'])->where('distribution_node', 4)->value('create_time');
                }
                //待印logo
                if ($label == 6) {
                    $list[$key]['created_at'] = Db::table('fa_distribution_log')->where('item_process_id', $item['id'])->where('distribution_node', 5)->value('create_time');
                }
                //待成品质检
                if ($label == 7) {
                    $list[$key]['created_at'] = Db::table('fa_distribution_log')->where('item_process_id', $item['id'])->where('distribution_node', 6)->value('create_time');
                }
                //待合单
                if ($label == 8) {
                    $list[$key]['created_at'] = Db::table('fa_distribution_log')->where('item_process_id', $item['id'])->where('distribution_node', 7)->value('create_time');
                }
            }

            //库位号列表
            $stock_house_data = $this->_stock_house
                ->where(['status' => 1, 'type' => ['>', 1], 'occupy' => ['>', 0]])
                ->column('coding', 'id');

            //获取异常数据
            $abnormal_data = $this->_distribution_abnormal
                ->where(['item_process_id' => ['in', array_column($list, 'id')], 'status' => 1])
                ->column('work_id', 'item_process_id');

            //获取工单更改镜框最新信息
            $change_sku = $this->_work_order_change_sku
                ->alias('a')
                ->join(['fa_work_order_measure' => 'b'], 'a.measure_id=b.id')
                ->where([
                    'a.change_type' => 1,
                    'a.item_order_number' => ['in', array_column($list, 'item_order_number')],
                    'b.operation_type' => 1
                ])
                ->order('a.id', 'desc')
                ->group('a.item_order_number')
                ->column('a.change_sku', 'a.item_order_number');

            foreach ($list as $key => $value) {
                $stock_house_num = '-';
                if (!empty($value['temporary_house_id']) && 3 == $label) {
                    $stock_house_num = $stock_house_data[$value['temporary_house_id']]; //定制片库位号
                } elseif (!empty($value['abnormal_house_id']) && 8 == $label) {
                    $stock_house_num = $stock_house_data[$value['abnormal_house_id']]; //异常库位号
                } elseif (!empty($value['store_house_id']) && 7 == $label && in_array($value['distribution_status'], [8, 9])) {
                    $stock_house_num = $stock_house_data[$value['store_house_id']]; //合单库位号
                }
                if ($list[$key]['created_at'] == '') {
                    $list[$key]['created_at'] == '暂无';
                } else {
                    $list[$key]['created_at'] = date('Y-m-d H:i:s', $value['created_at']);
                }
                $list[$key]['stock_house_num'] = $stock_house_num;


                //跟单：异常未处理且未创建工单的显示处理异常按钮
                $work_id = $abnormal_data[$value['id']] ?? 0;
                if (8 == $label && 0 < $value['abnormal_house_id'] && 0 == $work_id) {
                    $handle_abnormal = 1;
                } else {
                    $handle_abnormal = 0;
                }
                $list[$key]['handle_abnormal'] = $handle_abnormal;

                //判断是否显示工单按钮
                $list[$key]['task_info'] = in_array($value['item_order_number'], $item_order_numbers) ? 1 : 0;

                if ($change_sku[$value['item_order_number']]) {
                    $list[$key]['sku'] = $change_sku[$value['item_order_number']];
                }
            }

            $result = array("total" => $total, "rows" => $list);
            return json($result);
        }
        $this->assign('label', $label);
        $this->assignconfig('label', $label);

        $label_list = ['全部', '待打印标签', '待配货', '待配镜片', '待加工', '待印logo', '待成品质检', '待合单', '跟单'];
        $this->assign('label_list', $label_list);

        return $this->view->fetch();
    }


    public function csv_array()
    {
        set_time_limit(0);
        ini_set('memory_limit', '512M');
        $map = [];
        $map['a.site'] = 1;
        $map['a.created_at'] = ['between', ['1606752000', '1609430399']];

        //子单工单未处理
        $item_order_numbers = $this->_work_order_change_sku
            ->alias('a')
            ->join(['fa_work_order_list' => 'b'], 'a.work_id=b.id')
            ->where([
                'a.change_type' => ['in', [1, 2, 3]], //1更改镜架  2更改镜片 3取消订单
                'b.work_status' => ['in', [1, 2, 3, 5]] //工单未处理
            ])
            ->order('a.create_time', 'desc')
            ->group('a.item_order_number')
            ->column('a.item_order_number');

        list($where, $sort, $order, $offset, $limit) = $this->buildparams();

        $list = $this->model
            ->alias('a')
            ->field('a.id,a.order_id,a.item_order_number,a.sku,a.order_prescription_type,b.increment_id,b.total_qty_ordered,b.site,b.order_type,b.status,a.distribution_status,a.temporary_house_id,a.abnormal_house_id,a.created_at,c.store_house_id')
            ->join(['fa_order' => 'b'], 'a.order_id=b.id')
            ->join(['fa_order_process' => 'c'], 'a.order_id=c.order_id')
            ->where($where)
            ->where($map)
            ->order($sort, $order)
            ->select();

        $list = collection($list)->toArray();


        //获取工单更改镜框最新信息
        $change_sku = $this->_work_order_change_sku
            ->alias('a')
            ->join(['fa_work_order_measure' => 'b'], 'a.measure_id=b.id')
            ->where([
                'a.change_type' => 1,
                'a.item_order_number' => ['in', array_column($list, 'item_order_number')],
                'b.operation_type' => 1
            ])
            ->order('a.id', 'desc')
            ->group('a.item_order_number')
            ->column('a.change_sku', 'a.item_order_number');

        foreach ($list as $key => $value) {
            $stock_house_num = '-';

            if ($list[$key]['created_at'] == '') {
                $list[$key]['created_at'] == '暂无';
            } else {
                $list[$key]['created_at'] = date('Y-m-d H:i:s', $value['created_at']);
            }
            $list[$key]['stock_house_num'] = $stock_house_num;

            //判断是否显示工单按钮
            $list[$key]['task_info'] = in_array($value['item_order_number'], $item_order_numbers) ? 1 : 0;

            if ($change_sku[$value['item_order_number']]) {
                $list[$key]['sku'] = $change_sku[$value['item_order_number']];
            }
            //站点
            switch ($value['site']) {
                case 1:
                    $list[$key]['site'] = 'Zeelool';
                    break;
                case 2:
                    $list[$key]['site'] = 'Voogueme';
                    break;
                case 3:
                    $list[$key]['site'] = 'Nihao';
                    break;
                case 4:
                    $list[$key]['site'] = 'Meeloog';
                    break;
                case 5:
                    $list[$key]['site'] = 'Wesee';
                    break;
                case 8:
                    $list[$key]['site'] = 'Amazon';
                    break;
                case 9:
                    $list[$key]['site'] = 'Zeelool_es';
                    break;
                case 10:
                    $list[$key]['site'] = 'Zeelool_de';
                    break;
                case 11:
                    $list[$key]['site'] = 'Zeelool_jp';
                    break;
                default:
                    break;
            }
//加工类型
            switch ($value['order_prescription_type']) {
                case 0:
                    $list[$key]['order_prescription_type'] = '待处理';
                    break;
                case 1:
                    $list[$key]['order_prescription_type'] = '仅镜架';
                    break;
                case 2:
                    $list[$key]['order_prescription_type'] = '现货处方镜';
                    break;
                case 3:
                    $list[$key]['order_prescription_type'] = '定制处方镜';
                    break;
                case 4:
                    $list[$key]['order_prescription_type'] = '其他';
                    break;
                default:
                    break;
            }
            //订单类型
            switch ($value['order_type']) {

                case 1:
                    $list[$key]['order_type'] = '普通订单';
                    break;
                case 2:
                    $list[$key]['order_type'] = '批发单';
                    break;
                case 3:
                    $list[$key]['order_type'] = '网红单';
                    break;
                case 4:
                    $list[$key]['order_type'] = '补发单';
                    break;
                case 5:
                    $list[$key]['order_type'] = '补差价';
                    break;
                case 6:
                    $list[$key]['order_type'] = '一件代发';
                    break;
                case 10:
                    $list[$key]['order_type'] = '货到付款';
                    break;
                default:
                    break;
            }

            //子订单状态
            switch ($value['distribution_status']) {
                case 0:
                    $list[$key]['distribution_status'] = '取消';
                    break;
                case 1:
                    $list[$key]['distribution_status'] = '待打印标签';
                    break;
                case 2:
                    $list[$key]['distribution_status'] = '待配货';
                    break;
                case 3:
                    $list[$key]['distribution_status'] = '待配镜片';
                    break;
                case 4:
                    $list[$key]['distribution_status'] = '待加工';
                    break;
                case 5:
                    $list[$key]['distribution_status'] = '待印logo';
                    break;
                case 6:
                    $list[$key]['distribution_status'] = '待成品质检';
                    break;
                case 7:
                    $list[$key]['distribution_status'] = '待合单';
                    break;
                case 8:
                    $list[$key]['distribution_status'] = '合单中';
                    break;
                case 9:
                    $list[$key]['distribution_status'] = '合单完成';
                    break;
                default:
                    break;
            }

        }

        foreach ($list as $key => $item) {
            $csv[$key]['increment_id'] = $item['increment_id'];
            $csv[$key]['item_order_number'] = $item['item_order_number'];
            $csv[$key]['sku'] = $item['sku'];
            $csv[$key]['total_qty_ordered'] = $item['total_qty_ordered'];
            $csv[$key]['task_info'] = $item['task_info'];
            $csv[$key]['site'] = $item['site'];
            $csv[$key]['order_prescription_type'] = $item['order_prescription_type'];
            $csv[$key]['order_type'] = $item['order_type'];
            $csv[$key]['status'] = $item['status'];
            $csv[$key]['distribution_status'] = $item['distribution_status'];
            $csv[$key]['created_at'] = $item['created_at'];
        }
        $headlist = [
            '订单号', '子单号', 'SKU', '订单副数', '工单', '站点', '加工类型', '订单类型', '订单状态', '子单号状态', '创建时间'

        ];

        $path = "/uploads/";
        $fileName = 'Zeelool站配货列表十二月份数据';
        Excel::writeCsv($csv, $headlist, $path . $fileName);

    }


    /**
     * 待印logo数据导出
     *
     */
    public function printing_batch_export_xls()
    {

        $data = input('');
        if ($data['ids']) {
            $where['a.id'] = ['in', $data['ids']];
        } else {
            $where['a.distribution_status'] = 1;
        }
        $map = [];
        $WhereSql = 'a.id > 0';
        //普通状态剔除跟单数据

        //处理异常选项
        $filter = json_decode($this->request->get('filter'), true);

        if (!$filter) {
            $map['a.created_at'] = ['between', [strtotime('-3 month'), time()]];
            $WhereSql .= " and a.created_at between " . strtotime('-3 month') . " and " . time();
        } else {
            if ($filter['a.created_at']) {
                $time = explode(' - ', $filter['a.created_at']);

                $map['a.created_at'] = ['between', [strtotime($time[0]), strtotime($time[1])]];
            }
        }

        if (!$filter['status']) {
            $map['b.status'] = ['in', ['processing', 'paypal_reversed', 'paypal_canceled_reversal']];
        } else {
            $map['b.status'] = ['in', $filter['status']];
        }
        unset($filter['status']);

        //跟单或筛选异常

        if ($filter['abnormal']) {
            //异常类型
            if ($filter['abnormal']) {
                $abnormal_where['type'] = ['in', $filter['abnormal']];
                unset($filter['abnormal']);
            }

            //获取异常的子订单id
            $item_process_ids = $this->_distribution_abnormal
                ->where($abnormal_where)
                ->column('item_process_id');

            if ($item_process_ids == null) {
                $map['a.id'] = ['eq', null];
                $WhereSql .= "a.id =  null";
            }
        };

        if ($filter['increment_id']) {
            $map['b.increment_id'] = ['like', $filter['increment_id'] . '%'];
            $map['b.status'] = ['in', ['free_processing', 'processing', 'complete', 'paypal_reversed', 'paypal_canceled_reversal']];
            unset($filter['increment_id']);
        }

        if ($filter['site']) {
            $map['a.site'] = ['in', $filter['site']];
            unset($filter['site']);
        }

        if (isset($filter['order_prescription_type'])) {
            $map['a.order_prescription_type'] = ['in', $filter['order_prescription_type']];
            unset($filter['order_prescription_type']);
        }
        $this->request->get(['filter' => json_encode($filter)]);

        $map['a.abnormal_house_id'] = 0;

        //订单里面所有的
        $list = $this->model
            ->alias('a')
            ->field('a.sku,a.site')
            ->join(['fa_order' => 'b'], 'a.order_id=b.id')
            ->join(['fa_order_process' => 'c'], 'a.order_id=c.order_id')
            ->where($where)
            ->where($map)
            ->select();

        $list = collection($list)->toArray();
        $data = array();
        foreach ($list as $k => $v) {
            $item_platform_sku = Db::connect('database.db_stock');
            $sku = $item_platform_sku->table('fa_item_platform_sku')->where('platform_sku', $v['sku'])->where('platform_type', $v['site'])->value('sku');
            $data[$sku]['location'] =
                Db::table('fa_store_sku')
                ->alias('a')
                ->join(['fa_store_house' => 'b'], 'a.store_id=b.id')
                ->where('a.sku', $sku)
                ->value('b.coding');
            $data[$sku]['sku'] = $sku;
            $data[$sku]['number']++;
        }

        // $b=array();
        // foreach($sku as $v){
        //     $b[]=$v['sku'];
        // }
        // dump($b);
        // $c=array_unique($b);
        // foreach($c as$k => $v){
        //     $n=0;
        //     foreach($sku as $t){
        //         if($v==$t['sku'])
        //             $n++;
        //     }
        //     $new[$v]=$n;
        // }
        // dump($new);
        // foreach ($sku as $ky=>$ite){
        //     $new_value = array_keys($new);
        //     $count = count($new_value)-1;
        //     for ($i=0;$i<=$count;$i++){
        //         if ($new_value[$i] == $ite['sku']){
        //             $sku[$ky]['number'] = $new[$new_value[$i]];
        //         }
        //     }
        // }
        // dump($sku);
        // $sku =array_merge(array_unique($sku, SORT_REGULAR));
        // dump($sku);die();

        $data = array_values($data);
        $spreadsheet = new Spreadsheet();
        //常规方式：利用setCellValue()填充数据
        $spreadsheet
            ->setActiveSheetIndex(0)->setCellValue("A1", "仓库SKU")
            ->setCellValue("B1", "库位号")
            ->setCellValue("C1", "数量");
        foreach ($data as $key => $value) {
            $spreadsheet->getActiveSheet()->setCellValueExplicit("A" . ($key * 1 + 2), $value['sku'], \PhpOffice\PhpSpreadsheet\Cell\DataType::TYPE_STRING);
            $spreadsheet->getActiveSheet()->setCellValue("B" . ($key * 1 + 2), $value['location']);
            $spreadsheet->getActiveSheet()->setCellValue("C" . ($key * 1 + 2), $value['number']);
        }
        //设置宽度
        $spreadsheet->getActiveSheet()->getColumnDimension('A')->setWidth(20);
        $spreadsheet->getActiveSheet()->getColumnDimension('B')->setWidth(20);
        $spreadsheet->getActiveSheet()->getColumnDimension('C')->setWidth(20);

        //设置边框
        $border = [
            'borders' => [
                'allBorders' => [
                    'borderStyle' => \PhpOffice\PhpSpreadsheet\Style\Border::BORDER_THIN, // 设置border样式
                    'color' => ['argb' => 'FF000000'], // 设置border颜色
                ],
            ],
        ];

        $spreadsheet->getDefaultStyle()->getFont()->setName('微软雅黑')->setSize(12);

        $setBorder = 'A1:' . $spreadsheet->getActiveSheet()->getHighestColumn() . $spreadsheet->getActiveSheet()->getHighestRow();
        $spreadsheet->getActiveSheet()->getStyle($setBorder)->applyFromArray($border);

        $spreadsheet->getActiveSheet()->getStyle('A1:C' . $spreadsheet->getActiveSheet()->getHighestRow())->getAlignment()->setHorizontal(\PhpOffice\PhpSpreadsheet\Style\Alignment::HORIZONTAL_CENTER);
        $spreadsheet->setActiveSheetIndex(0);

        $format = 'xlsx';
        $savename = '配货列表待打印数据' . date("YmdHis", time());

        if ($format == 'xls') {
            //输出Excel03版本
            header('Content-Type:application/vnd.ms-excel');
            $class = "\PhpOffice\PhpSpreadsheet\Writer\Xls";
        } elseif ($format == 'xlsx') {
            //输出07Excel版本
            header('Content-Type: application/vnd.openxmlformats-officedocument.spreadsheetml.sheet');
            $class = "\PhpOffice\PhpSpreadsheet\Writer\Xlsx";
        }

        //输出名称
        header('Content-Disposition: attachment;filename="' . $savename . '.' . $format . '"');
        //禁止缓存
        header('Cache-Control: max-age=0');
        $writer = new $class($spreadsheet);

        $writer->save('php://output');
    }


    /**
     * 镜片详情
     *
     * @Description
     * @author wpl
     * @since 2020/11/09 18:03:41 
     * @param [type] $ids
     * @return void
     */
    public function detail($ids = null)
    {
        $row = $this->model->get($ids);
        !$row && $this->error(__('No Results were found'));

        //查询处方详情
        $result = $this->_new_order_item_option->get($row->option_id)->toArray();

        //获取更改镜框最新信息
        $change_sku = $this->_work_order_change_sku
            ->alias('a')
            ->join(['fa_work_order_measure' => 'b'], 'a.measure_id=b.id')
            ->where([
                'a.change_type' => 1,
                'a.item_order_number' => $row->item_order_number,
                'b.operation_type' => 1
            ])
            ->order('a.id', 'desc')
            ->value('a.change_sku');
        if ($change_sku) {
            $result['sku'] = $change_sku;
        }

        //获取更改镜片最新处方信息
        $change_lens = $this->_work_order_change_sku
            ->alias('a')
            ->field('a.od_sph,a.od_cyl,a.od_axis,a.od_add,a.pd_r,a.od_pv,a.od_bd,a.od_pv_r,a.od_bd_r,a.os_sph,a.os_cyl,a.os_axis,a.os_add,a.pd_l,a.os_pv,a.os_bd,a.os_pv_r,a.os_bd_r,a.lens_number,a.recipe_type as prescription_type,prescription_option')
            ->join(['fa_work_order_measure' => 'b'], 'a.measure_id=b.id')
            ->where([
                'a.change_type' => 2,
                'a.item_order_number' => $row->item_order_number,
                'b.operation_type' => 1
            ])
            ->order('a.id', 'desc')
            ->find();
        if ($change_lens) {
            $change_lens = $change_lens->toArray();

            //处理pd值
            if ($change_lens['pd_l'] && $change_lens['pd_r']) {
                $change_lens['pd'] = '';
                $change_lens['pdcheck'] = 'on';
            } else {
                $change_lens['pd'] = $change_lens['pd_r'] ?: $change_lens['pd_l'];
                $change_lens['pdcheck'] = '';
            }

            //处理斜视值
            if ($change_lens['od_pv'] || $change_lens['os_pv']) {
                $change_lens['prismcheck'] = 'on';
            } else {
                $change_lens['prismcheck'] = '';
            }

            //处理镀膜
            $prescription_option = unserialize($change_lens['prescription_option']);
            $change_lens['coating_name'] = $prescription_option['coating_name'] ?: '';
            unset($change_lens['prescription_option']);

            $result = array_merge($result, $change_lens);
        }

        //获取镜片名称
        $lens_name = '';
        if ($result['lens_number']) {
            //获取镜片编码及名称
            $lens_name = $this->_lens_data->where('lens_number', $result['lens_number'])->value('lens_name');
        }
        $result['lens_name'] = $lens_name;
        $this->assign('result', $result);
        return $this->view->fetch();
    }

    /**
     * 获取镜架尺寸
     *
     * @Description
     * @author wpl
     * @since 2020/11/13 10:08:45 
     * @param [type] $product_id
     * @param [type] $site
     * @return void
     */
    protected function get_frame_lens_width_height_bridge($product_id, $site)
    {
        if ($product_id) {

            if ($site == 3) {
                $querySql = "select cpev.entity_type_id,cpev.attribute_id,cpev.`value`,cpev.entity_id
                from catalog_product_entity_varchar cpev LEFT JOIN catalog_product_entity cpe on cpe.entity_id=cpev.entity_id 
                where cpev.attribute_id in(146,147,149) and cpev.store_id=0 and cpev.entity_id=$product_id";

                $lensSql = "select cpev.entity_type_id,cpev.attribute_id,cpev.`value`,cpev.entity_id
                from catalog_product_entity_decimal cpev LEFT JOIN catalog_product_entity cpe on cpe.entity_id=cpev.entity_id 
                where cpev.attribute_id in(146,147) and cpev.store_id=0 and cpev.entity_id=$product_id";
            } else {
                $querySql = "select cpev.entity_type_id,cpev.attribute_id,cpev.`value`,cpev.entity_id
                from catalog_product_entity_varchar cpev LEFT JOIN catalog_product_entity cpe on cpe.entity_id=cpev.entity_id 
                where cpev.attribute_id in(161,163,164) and cpev.store_id=0 and cpev.entity_id=$product_id";
            }

            switch ($site) {
                case 1:
                    $model = Db::connect('database.db_zeelool');
                    break;
                case 2:
                    $model = Db::connect('database.db_voogueme');
                    break;
                case 3:
                    $model = Db::connect('database.db_nihao');
                    break;
                case 4:
                    $model = Db::connect('database.db_meeloog');
                    break;
                case 5:
                    $model = Db::connect('database.db_weseeoptical');
                    break;
                case 9:
                    $model = Db::connect('database.db_zeelool_es');
                    break;
                case 10:
                    $model = Db::connect('database.db_zeelool_de');
                    break;
                case 11:
                    $model = Db::connect('database.db_zeelool_jp');
                    break;
                default:
                    break;
            }

            $resultList = $model->query($querySql);
            $result = array();
            //你好站
            if ($site == 3) {
                $lensList = $model->query($lensSql);
                if ($lensList) {
                    foreach ($lensList as $key => $value) {

                        if ($value['attribute_id'] == 146) {
                            $result['lens_width'] = $value['value'];
                        }
                        if ($value['attribute_id'] == 147) {
                            $result['lens_height'] = $value['value'];
                        }
                    }
                }
            }
            if ($resultList) {
                foreach ($resultList as $key => $value) {
                    //你好站
                    if ($site == 3) {

                        if ($value['attribute_id'] == 149) {
                            $result['bridge'] = $value['value'];
                        }
                    } else {
                        if ($value['attribute_id'] == 161) {
                            $result['lens_width'] = $value['value'];
                        }
                        if ($value['attribute_id'] == 164) {
                            $result['lens_height'] = $value['value'];
                        }
                        if ($value['attribute_id'] == 163) {
                            $result['bridge'] = $value['value'];
                        }
                    }
                }
            }
        }
        return $result;
    }

    /**
     * 批量导出
     *
     * @Description
     * @author wpl
     * @since 2020/11/12 08:54:05 
     * @return void
     */
    public function batch_export_xls()
    {
        set_time_limit(0);
        ini_set('memory_limit', '512M');
        //根据传的标签切换状态
        $label = $this->request->get('label', 0);
        $ids = input('ids');
        $map = [];
        if ($ids) {
            $map['a.id'] = ['in', $ids];
            $where = [];
            $sort = 'a.created_at';
            $order = 'desc';
        } else {

            //普通状态剔除跟单数据
            if (!in_array($label, [0, 8])) {
                if (7 == $label) {
                    $map['a.status'] = [['>', 6], ['<', 9]];
                } else {
                    $map['a.status'] = $label;
                }
                $map['a.temporary_house_id|a.abnormal_house_id'] = 0;
            }

            $filter = json_decode($this->request->get('filter'), true);

            if ($filter['abnormal'] || $filter['stock_house_num']) {
                //                //筛选异常
                if ($filter['abnormal']) {
                    $abnormal_where['type'] = $filter['abnormal'][0];
                    if (8 == $label) {
                        $abnormal_where['status'] = 1;
                    }

                    $item_process_id = $this->_distribution_abnormal
                        ->where($abnormal_where)
                        ->column('item_process_id');
                    $map['a.id'] = ['in', $item_process_id];
                }

                //筛选库位号
                if ($filter['stock_house_num']) {
                    $stock_house_where['coding'] = ['like', $filter['stock_house_num'] . '%'];
                    if (8 == $label) {
                        $stock_house_where['type'] = ['>', 2];
                    } else {
                        $stock_house_where['type'] = 2;
                    }
                    $stock_house_id = $this->_stock_house
                        ->where($stock_house_where)
                        ->column('id');
                    $map['a.temporary_house_id|a.abnormal_house_id'] = ['in', $stock_house_id];
                }
                unset($filter['abnormal']);
                unset($filter['stock_house_num']);
                unset($filter['is_task']);
            }

            if ($filter['a.created_at']) {
                $time = explode(' - ', $filter['a.created_at']);

                $map['a.created_at'] = ['between', [strtotime($time[0]), strtotime($time[1])]];
            }
            if ($filter['site']) {
                $map['a.site'] = ['in', $filter['site']];
                unset($filter['site']);
            }
            //加工类型
            if ($filter['order_prescription_type']) {
                $map['a.order_prescription_type'] = ['in', $filter['order_prescription_type']];
                unset($filter['order_prescription_type']);
            }
            //订单类型
            if ($filter['order_type']) {
                $map['b.order_type'] = ['in', $filter['order_type']];
                unset($filter['order_type']);
            }
            if ($filter['distribution_status']) {
                $map['a.distribution_status'] = ['in', $filter['distribution_status']];
                unset($filter['distribution_status']);
            }
            if ($filter['status']) {
                $map['b.status'] = ['in', $filter['status']];
                unset($filter['status']);
            }
            $this->request->get(['filter' => json_encode($filter)]);

            list($where, $sort, $order) = $this->buildparams();
        }

        $sort = 'a.id';

        $list = $this->model
            ->alias('a')
            ->field('a.id as aid,a.item_order_number,a.sku,a.order_prescription_type,b.increment_id,b.total_qty_ordered,b.site,a.distribution_status,a.created_at,c.*,b.base_grand_total')
            ->join(['fa_order' => 'b'], 'a.order_id=b.id')
            ->join(['fa_order_item_option' => 'c'], 'a.option_id=c.id')
            ->where($where)
            ->where($map)
            ->order($sort, $order)
            ->select();
        $list = collection($list)->toArray();
        //从数据库查询需要的数据
        $spreadsheet = new Spreadsheet();

        //常规方式：利用setCellValue()填充数据
        $spreadsheet->setActiveSheetIndex(0)
            ->setCellValue("A1", "日期")
            ->setCellValue("B1", "订单号")
            ->setCellValue("C1", "子单号")
            ->setCellValue("D1", "SKU")
            ->setCellValue("E1", "站点")
            ->setCellValue("F1", "子单号状态")
            ->setCellValue("G1", "眼球")
            ->setCellValue("H1", "SPH")
            ->setCellValue("I1", "CYL")
            ->setCellValue("J1", "AXI")
            ->setCellValue("K1", "ADD")
            ->setCellValue("L1", "单PD")
            ->setCellValue("M1", "PD")
            ->setCellValue("N1", "镜片")
            ->setCellValue("O1", "镜框宽度")
            ->setCellValue("P1", "镜框高度")
            ->setCellValue("Q1", "bridge")
            ->setCellValue("R1", "处方类型")
            ->setCellValue("S1", "Prism\n(out/in)")
            ->setCellValue("T1", "Direct\n(out/in)")
            ->setCellValue("U1", "Prism\n(up/down)")
            ->setCellValue("V1", "Direct\n(up/down)")
            ->setCellValue("W1", "订单金额")
            ->setCellValue("X1", "ID");;
        $spreadsheet->setActiveSheetIndex(0)->setTitle('订单处方');

        //站点列表
        $site_list = [
            1 => 'Zeelool',
            2 => 'Voogueme',
            3 => 'Nihao',
            4 => 'Meeloog',
            5 => 'Wesee',
            8 => 'Amazon',
            9 => 'Zeelool_es',
            10 => 'Zeelool_de',
            11 => 'Zeelool_jp'
        ];

        //子单号状态
        $distribution_status_list = [
            1 => '待打印标签',
            2 => '待配货',
            3 => '待配镜片',
            4 => '待加工',
            5 => '待印logo',
            6 => '待成品质检',
            7 => '待合单',
            8 => '合单中',
            9 => '合单完成'
        ];

        //获取更改镜框最新信息
        $change_sku = $this->_work_order_change_sku
            ->alias('a')
            ->join(['fa_work_order_measure' => 'b'], 'a.measure_id=b.id')
            ->where([
                'a.change_type' => 1,
                'a.item_order_number' => ['in', array_column($list, 'item_order_number')],
                'b.operation_type' => 1
            ])
            ->order('a.id', 'desc')
            ->group('a.item_order_number')
            ->column('a.change_sku', 'a.item_order_number');

        //获取更改镜片最新处方信息
        $change_lens = $this->_work_order_change_sku
            ->alias('a')
            ->join(['fa_work_order_measure' => 'b'], 'a.measure_id=b.id')
            ->where([
                'a.change_type' => 2,
                'a.item_order_number' => ['in', array_column($list, 'item_order_number')],
                'b.operation_type' => 1
            ])
            ->order('a.id', 'desc')
            ->group('a.item_order_number')
            ->column('a.od_sph,a.od_cyl,a.od_axis,a.od_add,a.pd_r,a.od_pv,a.od_bd,a.od_pv_r,a.od_bd_r,a.os_sph,a.os_cyl,a.os_axis,a.os_add,a.pd_l,a.os_pv,a.os_bd,a.os_pv_r,a.os_bd_r,a.lens_number,a.recipe_type as prescription_type', 'a.item_order_number');
        if ($change_lens) {
            foreach ($change_lens as $key => $val) {
                if ($val['pd_l'] && $val['pd_r']) {
                    $change_lens[$key]['pd'] = '';
                    $change_lens[$key]['pdcheck'] = 'on';
                } else {
                    $change_lens[$key]['pd'] = $val['pd_r'] ?: $val['pd_l'];
                    $change_lens[$key]['pdcheck'] = '';
                }
            }
        }

        //获取镜片编码及名称
        $lens_list = $this->_lens_data->column('lens_name', 'lens_number');
        foreach ($list as $key => &$value) {
            //更改镜框最新sku
            if ($change_sku[$value['item_order_number']]) {
                $value['sku'] = $change_sku[$value['item_order_number']];
            }

            //更改镜片最新数据
            if ($change_lens[$value['item_order_number']]) {
                $value = array_merge($value, $change_lens[$value['item_order_number']]);
            }

            //网站SKU转换仓库SKU
            $value['prescription_type'] = isset($value['prescription_type']) ? $value['prescription_type'] : '';
            $value['od_sph'] = isset($value['od_sph']) ? urldecode($value['od_sph']) : '';
            $value['os_sph'] = isset($value['os_sph']) ? urldecode($value['os_sph']) : '';
            $value['od_cyl'] = isset($value['od_cyl']) ? urldecode($value['od_cyl']) : '';
            $value['os_cyl'] = isset($value['os_cyl']) ? urldecode($value['os_cyl']) : '';
            $spreadsheet->getActiveSheet()->setCellValue("A" . ($key * 2 + 2), date('Y-m-d', $value['created_at']));
            $spreadsheet->getActiveSheet()->setCellValue("B" . ($key * 2 + 2), $value['increment_id']);
            $spreadsheet->getActiveSheet()->setCellValue("C" . ($key * 2 + 2), $value['item_order_number']);
            $spreadsheet->getActiveSheet()->setCellValue("D" . ($key * 2 + 2), $value['sku']);
            $spreadsheet->getActiveSheet()->setCellValue("E" . ($key * 2 + 2), $site_list[$value['site']]);
            $spreadsheet->getActiveSheet()->setCellValue("F" . ($key * 2 + 2), $distribution_status_list[$value['distribution_status']]);
            $spreadsheet->getActiveSheet()->setCellValue("G" . ($key * 2 + 2), '右眼');
            $spreadsheet->getActiveSheet()->setCellValue("G" . ($key * 2 + 3), '左眼');
            $spreadsheet->getActiveSheet()->setCellValue("H" . ($key * 2 + 2), (float)$value['od_sph'] > 0 ? ' +' . number_format($value['od_sph'] * 1, 2) : ' ' . $value['od_sph']);
            $spreadsheet->getActiveSheet()->setCellValue("H" . ($key * 2 + 3), (float)$value['os_sph'] > 0 ? ' +' . number_format($value['os_sph'] * 1, 2) : ' ' . $value['os_sph']);
            $spreadsheet->getActiveSheet()->setCellValue("I" . ($key * 2 + 2), (float)$value['od_cyl'] > 0 ? ' +' . number_format($value['od_cyl'] * 1, 2) : ' ' . $value['od_cyl']);
            $spreadsheet->getActiveSheet()->setCellValue("I" . ($key * 2 + 3), (float)$value['os_cyl'] > 0 ? ' +' . number_format($value['os_cyl'] * 1, 2) : ' ' . $value['os_cyl']);
            $spreadsheet->getActiveSheet()->setCellValue("J" . ($key * 2 + 2), $value['od_axis']);
            $spreadsheet->getActiveSheet()->setCellValue("J" . ($key * 2 + 3), $value['os_axis']);
            $value['os_add'] = urldecode($value['os_add']);
            $value['od_add'] = urldecode($value['od_add']);
            if ($value['os_add'] && $value['os_add'] && (float)($value['os_add']) * 1 != 0 && (float)($value['od_add']) * 1 != 0) {
                $spreadsheet->getActiveSheet()->setCellValue("K" . ($key * 2 + 2), $value['od_add']);
                $spreadsheet->getActiveSheet()->setCellValue("K" . ($key * 2 + 3), $value['os_add']);
            } else {

                if ($value['os_add'] && (float)$value['os_add'] * 1 != 0) {
                    //数值在上一行合并有效，数值在下一行合并后为空
                    $spreadsheet->getActiveSheet()->setCellValue("K" . ($key * 2 + 2), $value['os_add']);
                    $spreadsheet->getActiveSheet()->mergeCells("K" . ($key * 2 + 2) . ":K" . ($key * 2 + 3));
                } else {
                    //数值在上一行合并有效，数值在下一行合并后为空
                    $spreadsheet->getActiveSheet()->setCellValue("K" . ($key * 2 + 2), $value['od_add']);
                    $spreadsheet->getActiveSheet()->mergeCells("K" . ($key * 2 + 2) . ":K" . ($key * 2 + 3));
                }
            }

            $spreadsheet->getActiveSheet()->setCellValue("L" . ($key * 2 + 2), $value['pd_r']);
            $spreadsheet->getActiveSheet()->setCellValue("L" . ($key * 2 + 3), $value['pd_l']);
            $spreadsheet->getActiveSheet()->setCellValue("M" . ($key * 2 + 2), $value['pd']);
            $spreadsheet->getActiveSheet()->mergeCells("M" . ($key * 2 + 2) . ":M" . ($key * 2 + 3));

            //过滤饰品站
            if ($value['site'] != 12) {
                //查询镜框尺寸
                $tmp_bridge = $this->get_frame_lens_width_height_bridge($value['product_id'], $value['site']);
            }

            $lens_name = $lens_list[$value['lens_number']] ?: $value['web_lens_name'];
            $spreadsheet->getActiveSheet()->setCellValue("N" . ($key * 2 + 2), $lens_name);
            $spreadsheet->getActiveSheet()->setCellValue("O" . ($key * 2 + 2), $tmp_bridge['lens_width']);
            $spreadsheet->getActiveSheet()->setCellValue("P" . ($key * 2 + 2), $tmp_bridge['lens_height']);
            $spreadsheet->getActiveSheet()->setCellValue("Q" . ($key * 2 + 2), $tmp_bridge['bridge']);
            $spreadsheet->getActiveSheet()->setCellValue("R" . ($key * 2 + 2), $value['prescription_type']);
            $spreadsheet->getActiveSheet()->setCellValue("S" . ($key * 2 + 2), isset($value['od_pv']) ? $value['od_pv'] : '');
            $spreadsheet->getActiveSheet()->setCellValue("S" . ($key * 2 + 3), isset($value['os_pv']) ? $value['os_pv'] : '');

            $spreadsheet->getActiveSheet()->setCellValue("T" . ($key * 2 + 2), isset($value['od_bd']) ? $value['od_bd'] : '');
            $spreadsheet->getActiveSheet()->setCellValue("T" . ($key * 2 + 3), isset($value['os_bd']) ? $value['os_bd'] : '');

            $spreadsheet->getActiveSheet()->setCellValue("U" . ($key * 2 + 2), isset($value['od_pv_r']) ? $value['od_pv_r'] : '');
            $spreadsheet->getActiveSheet()->setCellValue("U" . ($key * 2 + 3), isset($value['os_pv_r']) ? $value['os_pv_r'] : '');

            $spreadsheet->getActiveSheet()->setCellValue("V" . ($key * 2 + 2), isset($value['od_bd_r']) ? $value['od_bd_r'] : '');
            $spreadsheet->getActiveSheet()->setCellValue("V" . ($key * 2 + 3), isset($value['os_bd_r']) ? $value['os_bd_r'] : '');
            $spreadsheet->getActiveSheet()->setCellValue("W" . ($key * 2 + 2), $value['base_grand_total']);
            $spreadsheet->getActiveSheet()->setCellValue("X" . ($key * 2 + 2), $value['aid']);

            //合并单元格
            $spreadsheet->getActiveSheet()->mergeCells("A" . ($key * 2 + 2) . ":A" . ($key * 2 + 3));
            $spreadsheet->getActiveSheet()->mergeCells("B" . ($key * 2 + 2) . ":B" . ($key * 2 + 3));
            $spreadsheet->getActiveSheet()->mergeCells("C" . ($key * 2 + 2) . ":C" . ($key * 2 + 3));
            $spreadsheet->getActiveSheet()->mergeCells("D" . ($key * 2 + 2) . ":D" . ($key * 2 + 3));
            $spreadsheet->getActiveSheet()->mergeCells("E" . ($key * 2 + 2) . ":E" . ($key * 2 + 3));
            $spreadsheet->getActiveSheet()->mergeCells("F" . ($key * 2 + 2) . ":F" . ($key * 2 + 3));


            $spreadsheet->getActiveSheet()->mergeCells("M" . ($key * 2 + 2) . ":M" . ($key * 2 + 3));
            $spreadsheet->getActiveSheet()->mergeCells("N" . ($key * 2 + 2) . ":N" . ($key * 2 + 3));
            $spreadsheet->getActiveSheet()->mergeCells("O" . ($key * 2 + 2) . ":O" . ($key * 2 + 3));
            $spreadsheet->getActiveSheet()->mergeCells("P" . ($key * 2 + 2) . ":P" . ($key * 2 + 3));
            $spreadsheet->getActiveSheet()->mergeCells("Q" . ($key * 2 + 2) . ":Q" . ($key * 2 + 3));
            $spreadsheet->getActiveSheet()->mergeCells("R" . ($key * 2 + 2) . ":R" . ($key * 2 + 3));
            $spreadsheet->getActiveSheet()->mergeCells("W" . ($key * 2 + 2) . ":W" . ($key * 2 + 3));

        }

        //设置宽度
        $spreadsheet->getActiveSheet()->getColumnDimension('A')->setWidth(12);
        $spreadsheet->getActiveSheet()->getColumnDimension('B')->setWidth(12);
        $spreadsheet->getActiveSheet()->getColumnDimension('C')->setWidth(20);
        $spreadsheet->getActiveSheet()->getColumnDimension('D')->setWidth(20);
        $spreadsheet->getActiveSheet()->getColumnDimension('E')->setWidth(20);
        $spreadsheet->getActiveSheet()->getColumnDimension('N')->setWidth(40);
        $spreadsheet->getActiveSheet()->getColumnDimension('F')->setWidth(15);
        $spreadsheet->getActiveSheet()->getColumnDimension('G')->setWidth(15);
        $spreadsheet->getActiveSheet()->getColumnDimension('H')->setWidth(15);
        $spreadsheet->getActiveSheet()->getColumnDimension('I')->setWidth(15);
        $spreadsheet->getActiveSheet()->getColumnDimension('J')->setWidth(15);
        $spreadsheet->getActiveSheet()->getColumnDimension('K')->setWidth(15);
        $spreadsheet->getActiveSheet()->getColumnDimension('L')->setWidth(15);
        $spreadsheet->getActiveSheet()->getColumnDimension('O')->setWidth(15);
        $spreadsheet->getActiveSheet()->getColumnDimension('P')->setWidth(15);
        $spreadsheet->getActiveSheet()->getColumnDimension('Q')->setWidth(15);
        $spreadsheet->getActiveSheet()->getColumnDimension('R')->setWidth(20);
        $spreadsheet->getActiveSheet()->getColumnDimension('S')->setWidth(15);
        $spreadsheet->getActiveSheet()->getColumnDimension('T')->setWidth(15);
        $spreadsheet->getActiveSheet()->getColumnDimension('U')->setWidth(15);
        $spreadsheet->getActiveSheet()->getColumnDimension('V')->setWidth(15);
        //自动换行
        $spreadsheet->getDefaultStyle()->getAlignment()->setWrapText(true);
        $spreadsheet->getDefaultStyle()->getFont()->setName('微软雅黑')->setSize(12);

        //设置边框
        $border = [
            'borders' => [
                'allBorders' => [
                    'borderStyle' => \PhpOffice\PhpSpreadsheet\Style\Border::BORDER_THIN, // 设置border样式
                    'color' => ['argb' => 'FF000000'], // 设置border颜色
                ],
            ],
        ];


        $setBorder = 'A1:' . $spreadsheet->getActiveSheet()->getHighestColumn() . $spreadsheet->getActiveSheet()->getHighestRow();
        $spreadsheet->getActiveSheet()->getStyle($setBorder)->applyFromArray($border);

        $spreadsheet->getActiveSheet()->getStyle('A1:X' . $spreadsheet->getActiveSheet()->getHighestRow())->getAlignment()->setHorizontal(\PhpOffice\PhpSpreadsheet\Style\Alignment::HORIZONTAL_CENTER);
        $spreadsheet->getActiveSheet()->getStyle('A1:X' . $spreadsheet->getActiveSheet()->getHighestRow())->getAlignment()->setVertical(\PhpOffice\PhpSpreadsheet\Style\Alignment::VERTICAL_CENTER);

        $spreadsheet->setActiveSheetIndex(0);

        $save_name = '配货列表' . date("YmdHis", time());
        //输出07Excel版本
        header('Content-Type: application/vnd.openxmlformats-officedocument.spreadsheetml.sheet');
        //输出名称
        header('Content-Disposition: attachment;filename="' . $save_name . '.xlsx"');
        //禁止缓存
        header('Cache-Control: max-age=0');
        $writer = new Xlsx($spreadsheet);
        $writer->save('php://output');
    }

<<<<<<< HEAD
=======

>>>>>>> 52198b5e
    /**
     * 标记已打印
     * @Description
     * @return void
     * @since 2020/10/28 14:45:39
     * @author lzh
     */
    public function tag_printed()
    {
        $ids = input('id_params/a');
        !$ids && $this->error('请选择要标记的数据');

        //检测子订单状态
        $where = [
            'id' => ['in', $ids],
            'distribution_status' => ['neq', 1]
        ];
        $count = $this->model->where($where)->count();
        0 < $count && $this->error('存在非当前节点的子订单');

        //标记打印状态
        $this->model->startTrans();
        try {
            //标记状态
            $this->model->where(['id' => ['in', $ids]])->update(['distribution_status' => 2]);

            //记录配货日志
            $admin = (object)session('admin');
            DistributionLog::record($admin, $ids, 1, '标记打印完成');

            $this->model->commit();
        } catch (PDOException $e) {
            $this->model->rollback();
            $this->error($e->getMessage());
        } catch (Exception $e) {
            $this->model->rollback();
            $this->error($e->getMessage());
        }
        $this->success('标记成功!', '', 'success', 200);
    }

    /**
     * 打印标签
     *
     * @Description
     * @author wpl
     * @since 2020/11/10 10:36:22 
     * @return void
     */
    public function batch_print_label()
    {
        //禁用默认模板
        $this->view->engine->layout(false);
        ob_start();
        $ids = input('ids');
        !$ids && $this->error('缺少参数', url('index?ref=addtabs'));

        //获取子订单列表
        $list = $this->model
            ->alias('a')
            ->field('a.site,a.item_order_number,a.order_id,a.created_at,b.os_add,b.od_add,b.pdcheck,b.prismcheck,b.pd_r,b.pd_l,b.pd,b.od_pv,b.os_pv,b.od_bd,b.os_bd,b.od_bd_r,b.os_bd_r,b.od_pv_r,b.os_pv_r,b.index_name,b.coating_name,b.prescription_type,b.sku,b.od_sph,b.od_cyl,b.od_axis,b.os_sph,b.os_cyl,b.os_axis,b.lens_number,b.web_lens_name')
            ->join(['fa_order_item_option' => 'b'], 'a.option_id=b.id')
            ->where(['a.id' => ['in', $ids]])
            ->select();
        $list = collection($list)->toArray();
        $order_ids = array_column($list, 'order_id');
        $sku_arr = array_column($list, 'sku');

        //查询sku映射表
        // $item_res = $this->_item_platform_sku->cache(3600)->where(['platform_sku' => ['in', array_unique($sku_arr)]])->column('sku', 'platform_sku');

        //获取订单数据
        $order_list = $this->_new_order->where(['id' => ['in', array_unique($order_ids)]])->column('total_qty_ordered,increment_id', 'id');

        //查询产品货位号
        $cargo_number = $this->_stock_house->alias('a')->where(['status' => 1, 'b.is_del' => 1, 'a.type' => 1])->join(['fa_store_sku' => 'b'], 'a.id=b.store_id')->column('coding', 'sku');

        //获取更改镜框最新信息
        $change_sku = $this->_work_order_change_sku
            ->alias('a')
            ->join(['fa_work_order_measure' => 'b'], 'a.measure_id=b.id')
            ->where([
                'a.change_type' => 1,
                'a.item_order_number' => ['in', array_column($list, 'item_order_number')],
                'b.operation_type' => 1
            ])
            ->order('a.id', 'desc')
            ->group('a.item_order_number')
            ->column('a.change_sku', 'a.item_order_number');

        //获取更改镜片最新处方信息
        $change_lens = $this->_work_order_change_sku
            ->alias('a')
            ->join(['fa_work_order_measure' => 'b'], 'a.measure_id=b.id')
            ->where([
                'a.change_type' => 2,
                'a.item_order_number' => ['in', array_column($list, 'item_order_number')],
                'b.operation_type' => 1
            ])
            ->order('a.id', 'desc')
            ->group('a.item_order_number')
            ->column('a.od_sph,a.od_cyl,a.od_axis,a.od_add,a.pd_r,a.od_pv,a.od_bd,a.od_pv_r,a.od_bd_r,a.os_sph,a.os_cyl,a.os_axis,a.os_add,a.pd_l,a.os_pv,a.os_bd,a.os_pv_r,a.os_bd_r,a.lens_number,a.recipe_type as prescription_type', 'a.item_order_number');
        if ($change_lens) {
            foreach ($change_lens as $key => $val) {
                if ($val['pd_l'] && $val['pd_r']) {
                    $change_lens[$key]['pd'] = '';
                    $change_lens[$key]['pdcheck'] = 'on';
                } else {
                    $change_lens[$key]['pd'] = $val['pd_r'] ?: $val['pd_l'];
                    $change_lens[$key]['pdcheck'] = '';
                }
            }
        }

        //获取镜片编码及名称
        $lens_list = $this->_lens_data->column('lens_name', 'lens_number');

        $data = [];
        foreach ($list as $k => &$v) {
            //更改镜框最新sku
            if ($change_sku[$v['item_order_number']]) {
                $v['sku'] = $change_sku[$v['item_order_number']];
            }

            //转仓库SKU
            $trueSku = $this->_item_platform_sku->getTrueSku(trim($v['sku']), $v['site']);

            //更改镜片最新数据
            if ($change_lens[$v['item_order_number']]) {
                $v = array_merge($v, $change_lens[$v['item_order_number']]);
            }

            $item_order_number = $v['item_order_number'];
            $fileName = ROOT_PATH . "public" . DS . "uploads" . DS . "printOrder" . DS . "distribution" . DS . "new" . DS . "$item_order_number.png";
            $dir = ROOT_PATH . "public" . DS . "uploads" . DS . "printOrder" . DS . "distribution" . DS . "new";
            if (!file_exists($dir)) {
                mkdir($dir, 0777, true);
            }
            $img_url = "/uploads/printOrder/distribution/new/$item_order_number.png";

            //生成条形码
            $this->generate_barcode_new($item_order_number, $fileName);
            $v['created_at'] = date('Y-m-d H:i:s', $v['created_at']);
            $v['img_url'] = $img_url;

            //序号
            $serial = explode('-', $item_order_number);
            $v['serial'] = $serial[1];
            $v['total_qty_ordered'] = $order_list[$v['order_id']]['total_qty_ordered'];
            $v['increment_id'] = $order_list[$v['order_id']]['increment_id'];

            //库位号
            $v['coding'] = $cargo_number[$trueSku];

            //判断双ADD逻辑
            if ($v['os_add'] && $v['od_add'] && (float)$v['os_add'] * 1 != 0 && (float)$v['od_add'] * 1 != 0) {
                $v['total_add'] = '';
            } else {
                if ($v['os_add'] && (float)$v['os_add'] * 1 != 0) {
                    $v['total_add'] = $v['os_add'];
                } else {
                    $v['total_add'] = $v['od_add'];
                }
            }

            //获取镜片名称
            $v['lens_name'] = $lens_list[$v['lens_number']] ?: $v['web_lens_name'];

            $data[] = $v;
        }
        $this->assign('list', $data);
        $html = $this->view->fetch('print_label');
        echo $html;
    }

    /**
     * 生成新的条形码
     */
    protected function generate_barcode_new($text, $fileName)
    {
        // 引用barcode文件夹对应的类
        Loader::import('BCode.BCGFontFile', EXTEND_PATH);
        //Loader::import('BCode.BCGColor',EXTEND_PATH);
        Loader::import('BCode.BCGDrawing', EXTEND_PATH);
        // 条形码的编码格式
        // Loader::import('BCode.BCGcode39',EXTEND_PATH,'.barcode.php');
        Loader::import('BCode.BCGcode128', EXTEND_PATH, '.barcode.php');

        // $code = '';
        // 加载字体大小
        $font = new \BCGFontFile(EXTEND_PATH . '/BCode/font/Arial.ttf', 18);
        //颜色条形码
        $color_black = new \BCGColor(0, 0, 0);
        $color_white = new \BCGColor(255, 255, 255);
        $label = new \BCGLabel();
        $label->setPosition(\BCGLabel::POSITION_TOP);
        $label->setText('');
        $label->setFont($font);
        $drawException = null;
        try {
            // $code = new \BCGcode39();
            $code = new \BCGcode128();
            $code->setScale(4);
            $code->setThickness(18); // 条形码的厚度
            $code->setForegroundColor($color_black); // 条形码颜色
            $code->setBackgroundColor($color_white); // 空白间隙颜色
            $code->setFont(0); //设置字体
            $code->addLabel($label); //设置字体
            $code->parse($text); // 条形码需要的数据内容
        } catch (\Exception $exception) {
            $drawException = $exception;
        }
        //根据以上条件绘制条形码
        $drawing = new \BCGDrawing('', $color_white);
        if ($drawException) {
            $drawing->drawException($drawException);
        } else {
            $drawing->setBarcode($code);
            if ($fileName) {
                // echo 'setFilename<br>';
                $drawing->setFilename($fileName);
            }
            $drawing->draw();
        }
        // 生成PNG格式的图片
        header('Content-Type: image/png');
        // header('Content-Disposition:attachment; filename="barcode.png"'); //自动下载
        $drawing->finish(\BCGDrawing::IMG_FORMAT_PNG);
    }

    /**
     * 更新配货状态
     *
     * @Description
     * @return void
     * @since 2020/10/28 14:45:39
     * @author lzh
     */
    public function set_status()
    {
        $ids = input('id_params/a');
        !$ids && $this->error('请选择要标记的数据');

        $check_status = input('status');
        empty($check_status) && $this->error('状态值不能为空');

        //检测异常状态
        $abnormal_count = $this->_distribution_abnormal
            ->where(['item_process_id' => ['in', $ids], 'status' => 1])
            ->count();
        0 < $abnormal_count && $this->error('有异常待处理的子订单');

        //检测配货状态
        $item_list = $this->model
            ->field('id,site,distribution_status,order_id,option_id,sku,item_order_number,order_prescription_type')
            ->where(['id' => ['in', $ids]])
            ->select();
        $item_list = collection($item_list)->toArray();
        $order_ids = [];
        $option_ids = [];
        $item_order_numbers = [];
        foreach ($item_list as $value) {
            $value['distribution_status'] != $check_status && $this->error('存在非当前节点的子订单');
            $order_ids[] = $value['order_id'];
            $option_ids[] = $value['option_id'];
            $item_order_numbers[] = $value['item_order_number'];
        }

        //查询订单号
        $order_ids = array_unique($order_ids);
        $increment_ids = $this->_new_order
            ->where(['id' => ['in', $order_ids], 'status' => 'processing'])
            ->column('increment_id');
        count($order_ids) != count($increment_ids) && $this->error('当前订单状态不可操作');

        //检测是否有工单未处理
        $check_work_order = $this->_work_order_measure
            ->alias('a')
            ->field('a.item_order_number,a.measure_choose_id')
            ->join(['fa_work_order_list' => 'b'], 'a.work_id=b.id')
            ->where([
                'a.operation_type' => 0,
                'b.platform_order' => ['in', $increment_ids],
                'b.work_status' => ['in', [1, 2, 3, 5]]
            ])
            ->select();
        if ($check_work_order) {
            foreach ($check_work_order as $val) {
                (3 == $val['measure_choose_id'] //主单取消措施未处理
                    ||
                    in_array($val['item_order_number'], $item_order_numbers) //子单措施未处理:更改镜框18、更改镜片19、取消20
                )

                    && $this->error('子单号：' . $val['item_order_number'] . '有工单未处理');
            }
        }

        //是否有子订单取消
        $check_cancel_order = $this->_work_order_change_sku
            ->alias('a')
            ->join(['fa_work_order_measure' => 'b'], 'a.measure_id=b.id')
            ->where([
                'a.change_type' => 3,
                'a.item_order_number' => ['in', $item_order_numbers],
                'b.operation_type' => 1
            ])
            ->value('a.item_order_number');
        $check_cancel_order && $this->error('子单号：' . $check_cancel_order . ' 已取消');

        //获取订单购买总数
        $total_list = $this->_new_order
            ->where(['id' => ['in', array_unique($order_ids)]])
            ->column('total_qty_ordered', 'id');

        //获取子订单处方数据
        $option_list = $this->_new_order_item_option
            ->field('id,is_print_logo')
            ->where(['id' => ['in', array_unique($option_ids)]])
            ->select();
        $option_list = array_column($option_list, NULL, 'id');

        //状态类型
        $status_arr = [
            2 => '配货',
            3 => '配镜片',
            4 => '加工',
            5 => '印logo',
            6 => '成品质检',
            8 => '合单'
        ];

        //操作人信息
        $admin = (object)session('admin');

        $this->_item->startTrans();
        $this->_stock_log->startTrans();
        $this->_new_order_process->startTrans();
        $this->model->startTrans();
        try {
            //更新状态
            foreach ($item_list as $value) {
                //下一步状态
                if (2 == $check_status) {
                    //根据处方类型字段order_prescription_type(现货处方镜、定制处方镜)判断是否需要配镜片
                    if (in_array($value['order_prescription_type'], [2, 3])) {
                        $save_status = 3;
                    } else {
                        if ($option_list[$value['option_id']]['is_print_logo']) {
                            $save_status = 5; //待印logo
                        } else {
                            if ($total_list[$value['order_id']]['total_qty_ordered'] > 1) {
                                $save_status = 7;
                            } else {
                                $save_status = 9;
                            }
                        }
                    }

                    //获取true_sku
                    $true_sku = $this->_item_platform_sku->getTrueSku($value['sku'], $value['site']);

                    //获取配货占用库存
                    $item_before = $this->_item
                        ->field('distribution_occupy_stock')
                        ->where(['sku' => $true_sku])
                        ->find();

                    //增加配货占用库存
                    $this->_item
                        ->where(['sku' => $true_sku])
                        ->setInc('distribution_occupy_stock', 1);

                    //记录库存日志
                    $this->_stock_log->setData([
                        'type' => 2,
                        'site' => $value['site'],
                        'modular' => 2,
                        'change_type' => 4,
                        'source' => 1,
                        'sku' => $true_sku,
                        'number_type' => 2,
                        'order_number' => $value['item_order_number'],
                        'distribution_stock_before' => $item_before['distribution_occupy_stock'],
                        'distribution_stock_change' => -1,
                        'create_person' => session('admin.nickname'),
                        'create_time' => time()
                    ]);
                } elseif (3 == $check_status) {

                    if (in_array($value['order_prescription_type'], [2, 3])) {
                        $save_status = 4;
                    } else {
                        if ($option_list[$value['option_id']]['is_print_logo']) {
                            $save_status = 5; //待印logo
                        } else {
                            if ($total_list[$value['order_id']]['total_qty_ordered'] > 1) {
                                $save_status = 7;
                            } else {
                                $save_status = 9;
                            }
                        }
                    }

                    // $save_status = 4;
                } elseif (4 == $check_status) {
                    if ($option_list[$value['option_id']]['is_print_logo']) {
                        $save_status = 5;
                    } else {
                        $save_status = 6;
                    }
                } elseif (5 == $check_status) {
                    $save_status = 6;
                } elseif (6 == $check_status) {
                    if ($total_list[$value['order_id']]['total_qty_ordered'] > 1) {
                        $save_status = 7;
                    } else {
                        $save_status = 9;
                    }
                }

                //订单主表标记已合单
                if (9 == $save_status) {
                    $this->_new_order_process->where(['order_id' => $value['order_id']])
                        ->update(['combine_status' => 1, 'check_status' => 0, 'combine_time' => time()]);
                }

                $this->model->where(['id' => $value['id']])->update(['distribution_status' => $save_status]);

                //操作成功记录
                DistributionLog::record($admin, $value['id'], $check_status, $status_arr[$check_status] . '完成');
            }

            $this->_item->commit();
            $this->_stock_log->commit();
            $this->_new_order_process->commit();
            $this->model->commit();
        } catch (PDOException $e) {
            $this->_item->rollback();
            $this->_stock_log->rollback();
            $this->_new_order_process->rollback();
            $this->model->rollback();
            $this->error($e->getMessage());
        } catch (Exception $e) {
            $this->_item->rollback();
            $this->_stock_log->rollback();
            $this->_new_order_process->rollback();
            $this->model->rollback();
            $this->error($e->getMessage());
        }

        $this->success('操作成功!', '', 'success', 200);
    }

    /**
     * 成检拒绝操作
     *
     * @Description
     * @return void
     * @since 2020/10/28 14:45:39
     * @author lzh
     */
    public function finish_refuse()
    {
        $ids = input('id_params/a');
        !$ids && $this->error('请选择要标记的数据');

        $reason = input('reason');
        !in_array($reason, [1, 2, 3, 4]) && $this->error('拒绝原因错误');

        //检测异常状态
        $abnormal_count = $this->_distribution_abnormal
            ->where(['item_process_id' => ['in', $ids], 'status' => 1])
            ->count();
        0 < $abnormal_count && $this->error('有异常待处理的子订单');

        //获取配货信息
        $item_list = $this->model
            ->field('id,site,sku,distribution_status,order_id,item_order_number')
            ->where(['id' => ['in', $ids]])
            ->select();
        empty($item_list) && $this->error('数据不存在');

        //检测配货状态
        $order_ids = [];
        $item_order_numbers = [];
        foreach ($item_list as $value) {
            6 != $value['distribution_status'] && $this->error('存在非当前节点的子订单');
            $order_ids[] = $value['order_id'];
            $item_order_numbers[] = $value['item_order_number'];
        }

        //查询订单号
        $order_ids = array_unique($order_ids);
        $increment_ids = $this->_new_order
            ->where(['id' => ['in', $order_ids], 'status' => 'processing'])
            ->column('increment_id');
        count($order_ids) != count($increment_ids) && $this->error('当前订单状态不可操作');

        //检测是否有工单未处理
        $check_work_order = $this->_work_order_measure
            ->alias('a')
            ->field('a.item_order_number,a.measure_choose_id')
            ->join(['fa_work_order_list' => 'b'], 'a.work_id=b.id')
            ->where([
                'a.operation_type' => 0,
                'b.platform_order' => ['in', $increment_ids],
                'b.work_status' => ['in', [1, 2, 3, 5]]
            ])
            ->select();
        if ($check_work_order) {
            foreach ($check_work_order as $val) {
                (3 == $val['measure_choose_id'] //主单取消措施未处理
                    ||
                    in_array($val['item_order_number'], $item_order_numbers) //子单措施未处理:更改镜框18、更改镜片19、取消20
                )
                && $this->error('子单号：' . $val['item_order_number'] . '有工单未处理');
            }
        }

        //是否有子订单取消
        $check_cancel_order = $this->_work_order_change_sku
            ->alias('a')
            ->join(['fa_work_order_measure' => 'b'], 'a.measure_id=b.id')
            ->where([
                'a.change_type' => 3,
                'a.item_order_number' => ['in', $item_order_numbers],
                'b.operation_type' => 1
            ])
            ->value('a.item_order_number');
        $check_cancel_order && $this->error('子单号：' . $check_cancel_order . ' 已取消');

        //状态
        $status_arr = [
            1 => ['status' => 4, 'name' => '质检拒绝：加工调整'],
            2 => ['status' => 2, 'name' => '质检拒绝：镜架报损'],
            3 => ['status' => 3, 'name' => '质检拒绝：镜片报损'],
            4 => ['status' => 5, 'name' => '质检拒绝：logo调整']
        ];
        $status = $status_arr[$reason]['status'];

        //操作人信息
        $admin = (object)session('admin');

        $this->model->startTrans();
        $this->_item->startTrans();
        $this->_item_platform_sku->startTrans();
        $this->_stock_log->startTrans();
        try {
            $save_data['distribution_status'] = $status;
            //如果回退到待加工步骤之前，清空定制片库位ID及定制片处理状态
            if (4 > $status) {
                $save_data['temporary_house_id'] = 0;

                $save_data['customize_status'] = 0;
            }

            //子订单状态回滚
            $this->model->where(['id' => ['in', $ids]])->update($save_data);

<<<<<<< HEAD
            //回退到待配货，解绑条形码
            if (2 == $status) {
                $this->_product_bar_code_item
                    ->allowField(true)
                    ->isUpdate(true, ['item_order_number' => ['in', $item_order_numbers]])
                    ->save(['item_order_number' => '']);
            }

=======
>>>>>>> 52198b5e
            //记录日志
            DistributionLog::record($admin, array_column($item_list, 'id'), 6, $status_arr[$reason]['name']);

            //更新状态

            //质检拒绝：镜架报损，扣减可用库存、配货占用、总库存、虚拟仓库存
            if (2 == $reason) {
                foreach ($item_list as $value) {
                    //仓库sku、库存
                    $platform_info = $this->_item_platform_sku
                        ->field('sku,stock')
                        ->where(['platform_sku' => $value['sku'], 'platform_type' => $value['site']])
                        ->find();
                    $true_sku = $platform_info['sku'];

                    //检验库存
                    $stock_arr = $this->_item
                        ->where(['sku' => $true_sku])
                        ->field('stock,available_stock,distribution_occupy_stock')
                        ->find();

                    //扣减可用库存、配货占用、总库存
                    $this->_item
                        ->where(['sku' => $true_sku])
                        ->dec('available_stock', 1)
                        ->dec('distribution_occupy_stock', 1)
                        ->dec('stock', 1)
                        ->update();

                    //扣减虚拟仓库存
                    $this->_item_platform_sku
                        ->where(['sku' => $true_sku, 'platform_type' => $value['site']])
                        ->dec('stock', 1)
                        ->update();

                    //记录库存日志
                    $this->_stock_log->setData([
                        'type' => 2,
                        'site' => $value['site'],
                        'modular' => 3,
                        'change_type' => 5,
                        'source' => 2,
                        'sku' => $true_sku,
                        'number_type' => 2,
                        'order_number' => $value['item_order_number'],
                        'available_stock_before' => $stock_arr['available_stock'],
                        'available_stock_change' => -1,
                        'distribution_stock_before' => $stock_arr['distribution_occupy_stock'],
                        'distribution_stock_change' => -1,
                        'stock_before' => $stock_arr['stock'],
                        'stock_change' => -1,
                        'fictitious_before' => $platform_info['stock'],
                        'fictitious_change' => -1,
                        'create_person' => session('admin.nickname'),
                        'create_time' => time()
                    ]);
                }
            }

            $this->model->commit();
            $this->_item->commit();
            $this->_item_platform_sku->commit();
            $this->_stock_log->commit();
        } catch (PDOException $e) {
            $this->model->rollback();
            $this->_item->rollback();
            $this->_item_platform_sku->rollback();
            $this->_stock_log->rollback();
            $this->error($e->getMessage());
        } catch (Exception $e) {
            $this->model->rollback();
            $this->_item->rollback();
            $this->_item_platform_sku->rollback();
            $this->_stock_log->rollback();
            $this->error($e->getMessage());
        }
        $this->success('操作成功!', '', 'success', 200);
    }

    /**
     * 处理异常
     *
     * @Description
     * @return void
     * @since 2020/10/28 14:45:39
     * @author lzh
     */
    public function handle_abnormal($ids = null)
    {
        //检测配货状态
        $item_info = $this->model
            ->field('id,site,sku,distribution_status,abnormal_house_id,temporary_house_id,item_order_number')
            ->where(['id' => $ids])
            ->find();
        empty($item_info) && $this->error('子订单不存在');
        empty($item_info['abnormal_house_id']) && $this->error('当前子订单未标记异常');

        //检测异常状态
        $abnormal_info = $this->_distribution_abnormal
            ->field('id,type,remark')
            ->where(['item_process_id' => $ids, 'status' => 1])
            ->find();
        empty($abnormal_info) && $this->error('当前子订单异常信息获取失败');

        //状态列表
        $status_arr = [
            //1 => '待打印标签',
            2 => '待配货',
            3 => '待配镜片',
            4 => '待加工',
            5 => '待印logo',
            6 => '待成品质检'
        ];

        switch ($item_info['distribution_status']) {
            case $item_info['distribution_status'] < 4:
                unset($status_arr);
                $status_arr = [];
                break;
            case 4:
                unset($status_arr[4]);
                unset($status_arr[5]);
                unset($status_arr[6]);
                break;
            case 5:
                unset($status_arr[5]);
                unset($status_arr[6]);
                break;
            case 6:
                unset($status_arr[6]);
                break;
            case 7:
                unset($status_arr[1]);
                unset($status_arr[2]);
                unset($status_arr[3]);
                unset($status_arr[4]);
                unset($status_arr[5]);
                break;
        }

        //核实地址
        if($abnormal_info['type'] == 13){
            $status_arr = [];
        }

        //异常原因列表
        $abnormal_arr = [
            1 => '配货缺货',
            2 => '商品条码贴错',
            3 => '核实处方',
            4 => '镜片缺货',
            5 => '镜片重做',
            6 => '定制片超时',
            7 => '不可加工',
            8 => '镜架加工报损',
            9 => '镜片加工报损',
            10 => 'logo不可加工',
            11 => '镜架印logo报损',
            12 => '合单缺货',
            13 => '核实地址',
            14 => '物流退件',
            15 => '客户退件'
        ];

        if ($this->request->isAjax()) {
            //操作人信息
            $admin = (object)session('admin');

            //检测状态
            $check_status = [];

            //根据返回节点处理相关逻辑
            $status = input('status');
            switch ($status) {
                case 1:
                    $check_status = [4, 5, 6];
                    break;
                case 2:
                    $check_status = [4, 5, 6];
                    break;
                case 3:
                    $check_status = [4, 5, 6];
                    break;
                case 4:
                    $check_status = [5, 6];
                    break;
                case 5:
                    $check_status = [6];
                    break;
                case 6:
                    $check_status = [7];
                    break;
            }

            //检测状态
            !in_array($item_info['distribution_status'], $check_status) && $this->error('当前子订单不可返回至此节点');

            $this->model->startTrans();
            $this->_distribution_abnormal->startTrans();
            $this->_item_platform_sku->startTrans();
            $this->_item->startTrans();
            $this->_stock_log->startTrans();
            try {
                //异常库位占用数量-1
                $this->_stock_house
                    ->where(['id' => $item_info['abnormal_house_id']])
                    ->setDec('occupy', 1);

                //子订单状态回滚
                $save_data = [
                    'distribution_status' => $status, //配货状态
                    'abnormal_house_id' => 0 //异常库位ID
                ];

                //如果回退到待加工步骤之前，清空定制片库位ID及定制片处理状态
                if (4 > $status) {
                    $save_data['temporary_house_id'] = 0;
                    $save_data['customize_status'] = 0;

                    //定制片库位占用数量-1
                    if ($item_info['temporary_house_id']) {
                        $this->_stock_house
                            ->where(['id' => $item_info['temporary_house_id']])
                            ->setDec('occupy', 1);
                    }
                }

                $this->model->where(['id' => $ids])->update($save_data);

<<<<<<< HEAD
                //回退到待配货、待打印标签，解绑条形码
                if (3 > $status) {
                    $this->_product_bar_code_item
                        ->allowField(true)
                        ->isUpdate(true, ['item_order_number' => $item_info['item_order_number']])
                        ->save(['item_order_number' => '']);
                }

=======
>>>>>>> 52198b5e
                //标记处理异常状态及时间
                $this->_distribution_abnormal->where(['id' => $abnormal_info['id']])->update(['status' => 2, 'do_time' => time(), 'do_person' => $admin->nickname]);

                //配货操作内容
                $remark = '处理异常：' . $abnormal_arr[$abnormal_info['type']] . ',当前节点：' . $status_arr[$item_info['distribution_status']] . ',返回节点：' . $status_arr[$status];

                //回滚至待配货扣减可用库存、虚拟仓库存、配货占用、总库存
                if (2 == $status) {
                    //仓库sku、库存
                    $platform_info = $this->_item_platform_sku
                        ->field('sku,stock')
                        ->where(['platform_sku' => $item_info['sku'], 'platform_type' => $item_info['site']])
                        ->find();
                    $true_sku = $platform_info['sku'];

                    //检验库存
                    $stock_arr = $this->_item
                        ->where(['sku' => $true_sku])
                        ->field('stock,available_stock,distribution_occupy_stock')
                        ->find();

                    //扣减虚拟仓库存
                    $this->_item_platform_sku
                        ->where(['sku' => $true_sku, 'platform_type' => $item_info['site']])
                        ->dec('stock', 1)
                        ->update();

                    //扣减可用库存、配货占用库存、总库存
                    $this->_item
                        ->where(['sku' => $true_sku])
                        ->dec('available_stock', 1)
                        ->dec('distribution_occupy_stock', 1)
                        ->dec('stock', 1)
                        ->update();

                    //记录库存日志
                    $this->_stock_log->setData([
                        'type' => 2,
                        'site' => $item_info['site'],
                        'modular' => 5,
                        'change_type' => 4 == $item_info['distribution_status'] ? 8 : 9,
                        'source' => 1,
                        'sku' => $true_sku,
                        'number_type' => 2,
                        'order_number' => $item_info['item_order_number'],
                        'available_stock_before' => $stock_arr['available_stock'],
                        'available_stock_change' => -1,
                        'distribution_stock_before' => $stock_arr['distribution_occupy_stock'],
                        'distribution_stock_change' => -1,
                        'stock_before' => $stock_arr['stock'],
                        'stock_change' => -1,
                        'fictitious_before' => $platform_info['stock'],
                        'fictitious_change' => -1,
                        'create_person' => session('admin.nickname'),
                        'create_time' => time()
                    ]);

                    $remark .= ',扣减可用库存、虚拟仓库存、配货占用库存、总库存';
                }

                //记录日志
                DistributionLog::record($admin, $ids, 10, $remark);

                $this->model->commit();
                $this->_distribution_abnormal->commit();
                $this->_item_platform_sku->commit();
                $this->_item->commit();
                $this->_stock_log->commit();
            } catch (PDOException $e) {
                $this->model->rollback();
                $this->_distribution_abnormal->rollback();
                $this->_item_platform_sku->rollback();
                $this->_item->rollback();
                $this->_stock_log->rollback();
                $this->error($e->getMessage());
            } catch (Exception $e) {
                $this->model->rollback();
                $this->_distribution_abnormal->rollback();
                $this->_item_platform_sku->rollback();
                $this->_item->rollback();
                $this->_stock_log->rollback();
                $this->error($e->getMessage());
            }

            $this->success('处理成功!', '', 'success', 200);
        }

        $this->view->assign("status_arr", $status_arr);
        $this->view->assign("abnormal_arr", $abnormal_arr);
        $this->view->assign("row", $item_info);
        $this->view->assign("abnormal_info", $abnormal_info);
        return $this->view->fetch();
    }

    /**
     * 操作记录
     *
     * @Description
     * @return void
     * @since 2020/10/28 14:45:39
     * @author lzh
     */
    public function operation_log($ids = null)
    {
        //检测配货状态
        $item_info = $this->model
            ->field('id')
            ->where(['id' => $ids])
            ->find();
        empty($item_info) && $this->error('子订单不存在');

        //检测异常状态
        $list = (new DistributionLog())
            ->where(['item_process_id' => $ids])
            ->select();
        $list = collection($list)->toArray();

        $this->view->assign("list", $list);
        return $this->view->fetch();
    }

    /**
     * 批量创建工单
     *
     * @Description
     * @return void
     * @since 2020/11/20 14:54:39
     * @author wgj
     */
    public function add()
    {
        $ids = input('id_params/a'); //子单ID
        //!$ids && $this->error('请选择要创建工单的数据');
        if ($ids) {

            //获取子单号
            $item_process_numbers = $this->model->where(['id' => ['in', $ids]])->column('item_order_number');
            !$item_process_numbers && $this->error('子单不存在');

            //判断子单是否为同一主单
            $order_id = $this->model
                ->alias('a')
                ->join(['fa_order' => 'b'], 'a.order_id=b.id')
                ->where(['a.id' => ['in', $ids]])
                ->column('b.increment_id');
            !$order_id && $this->error('订单不存在');
            $order_id = array_unique(array_filter($order_id)); //数组去空、去重
            1 < count($order_id) && $this->error('所选子订单的主单不唯一');

            //检测是否有未处理工单
            $check_work_order = $this->_work_order_list
                ->where([
                    'work_status' => ['in', [1, 2, 3, 5]],
                    'platform_order' => $order_id[0]
                ])
                ->value('id');
            $check_work_order && $this->error('当前订单有未完成工单，不可创建工单');
        }

        //调用创建工单接口
        //saleaftermanage/work_order_list/add?order_number=123&order_item_numbers=35456,23465,1111
        $request = Request::instance();
        $url_domain = $request->domain();
        $url_root = $request->root();
        $url = $url_domain . $url_root;
        if ($ids) {
            $url = $url . '/saleaftermanage/work_order_list/add?order_number=' . $order_id[0] . '&order_item_numbers=' . implode(',', $item_process_numbers);
        } else {
            $url = $url . '/saleaftermanage/work_order_list/add';
        }
        //http://www.mojing.cn/admin_1biSSnWyfW.php/saleaftermanage/work_order_list/add?order_number=859063&order_item_numbers=430224120-03,430224120-04
        $this->success('跳转!', '', ['url' => $url], 200);
    }

    /**
     * 配货旧数据处理
     *
     * @Description
     * @return mixed
     * @since 2020/12/8 10:54:39
     * @author lzh
     */
    function legacy_data()
    {
        ini_set('memory_limit', '1024M');
        //站点列表
        $site_arr = [
            // 1 => [
            //     'name' => 'zeelool',
            //     'obj' => new \app\admin\model\order\printlabel\Zeelool,
            // ],
            // 2 => [
            //     'name' => 'voogueme',
            //     'obj' => new \app\admin\model\order\printlabel\Voogueme,
            // ], 
            3 => [
                'name' => 'nihao',
                'obj' => new \app\admin\model\order\printlabel\Nihao,
            ],
            4 => [
                'name' => 'weseeoptical',
                'obj' => new \app\admin\model\order\printlabel\Weseeoptical,
            ],
            // 5 => [
            //     'name' => 'meeloog',
            //     'obj' => new \app\admin\model\order\printlabel\Meeloog,
            // ],
            9 => [
                'name' => 'zeelool_es',
                'obj' => new \app\admin\model\order\printlabel\ZeeloolEs,
            ],
            10 => [
                'name' => 'zeelool_de',
                'obj' => new \app\admin\model\order\printlabel\ZeeloolDe,
            ],
            11 => [
                'name' => 'zeelool_jp',
                'obj' => new \app\admin\model\order\printlabel\ZeeloolJp,
            ]
        ];

        foreach ($site_arr as $key => $item) {
            echo $item['name'] . " Start\n";
            //获取已质检旧数据
            $list = $item['obj']
                ->field('entity_id,increment_id,
                custom_print_label_created_at_new,custom_print_label_person_new,
                custom_match_frame_created_at_new,custom_match_frame_person_new,
                custom_match_lens_created_at_new,custom_match_lens_person_new,
                custom_match_factory_created_at_new,custom_match_factory_person_new,
                custom_match_delivery_created_at_new,custom_match_delivery_person_new
               ')
                ->where([
                    'custom_is_delivery_new' => 1,
                    'custom_match_delivery_created_at_new' => ['between', ['2019-10-01', '2020-10-01']]
                ])
                ->select();

            $count = count($list);
            $handle = 0;
            if ($list) {
                foreach ($list as $value) {
                    try {
                        //主单业务表：fa_order_process：check_status=审单状态、check_time=审单时间、combine_status=合单状态、combine_time=合单状态
                        $do_time = strtotime($value['custom_match_delivery_created_at_new']) + 28800;
                        $this->_new_order_process
                            ->allowField(true)
                            ->save(
                                ['check_status' => 1, 'check_time' => $do_time, 'combine_status' => 1, 'combine_time' => $do_time],
                                ['entity_id' => $value['entity_id'], 'site' => $key]
                            );

                        //获取子单表id集
                        $item_process_ids = $this->model->where(['magento_order_id' => $value['entity_id'], 'site' => $key])->column('id');
                        if ($item_process_ids) {
                            //子单表：fa_order_item_process：distribution_status=配货状态
                            $this->model
                                ->allowField(true)
                                ->save(
                                    ['distribution_status' => 9],
                                    ['id' => ['in', $item_process_ids]]
                                );

                            /**配货日志 Start*/
                            //打印标签
                            if ($value['custom_print_label_created_at_new']) {
                                DistributionLog::record(
                                    (object)['nickname' => $value['custom_print_label_person_new']], //操作人
                                    $item_process_ids, //子单ID
                                    1, //操作类型
                                    '标记打印完成', //备注
                                    strtotime($value['custom_print_label_created_at_new']) //操作时间
                                );
                            }

                            //配货
                            if ($value['custom_match_frame_created_at_new']) {
                                DistributionLog::record(
                                    (object)['nickname' => $value['custom_match_frame_person_new']], //操作人
                                    $item_process_ids, //子单ID
                                    2, //操作类型
                                    '配货完成', //备注
                                    strtotime($value['custom_match_frame_created_at_new']) //操作时间
                                );
                            }

                            //配镜片
                            if ($value['custom_match_lens_created_at_new']) {
                                DistributionLog::record(
                                    (object)['nickname' => $value['custom_match_lens_person_new']], //操作人
                                    $item_process_ids, //子单ID
                                    3, //操作类型
                                    '配镜片完成', //备注
                                    strtotime($value['custom_match_lens_created_at_new']) //操作时间
                                );
                            }

                            //加工
                            if ($value['custom_match_factory_created_at_new']) {
                                DistributionLog::record(
                                    (object)['nickname' => $value['custom_match_factory_person_new']], //操作人
                                    $item_process_ids, //子单ID
                                    4, //操作类型
                                    '加工完成', //备注
                                    strtotime($value['custom_match_factory_created_at_new']) //操作时间
                                );

                                //成品质检
                                DistributionLog::record(
                                    (object)['nickname' => $value['custom_match_factory_person_new']], //操作人
                                    $item_process_ids, //子单ID
                                    6, //操作类型
                                    '成品质检完成', //备注
                                    strtotime($value['custom_match_factory_created_at_new']) //操作时间
                                );
                            }

                            //合单
                            if ($value['custom_match_delivery_created_at_new']) {
                                DistributionLog::record(
                                    (object)['nickname' => $value['custom_match_delivery_person_new']], //操作人
                                    $item_process_ids, //子单ID
                                    7, //操作类型
                                    '合单完成', //备注
                                    strtotime($value['custom_match_delivery_created_at_new']) //操作时间
                                );

                                //审单
                                DistributionLog::record(
                                    (object)['nickname' => $value['custom_match_delivery_person_new']], //操作人
                                    $item_process_ids, //子单ID
                                    8, //操作类型
                                    '审单完成', //备注
                                    strtotime($value['custom_match_delivery_created_at_new']) //操作时间
                                );
                            }
                            /**配货日志 End*/

                            $handle += 1;
                        } else {
                            echo $item['name'] . '-' . $value['increment_id'] . '：未获取到子单数据' . "\n";
                        }
                        echo 'id:' . $value['entity_id'] . '站点' . $key . 'ok';
                    } catch (PDOException $e) {
                        echo $item['name'] . '-' . $value['increment_id'] . '：' . $e->getMessage() . "\n";
                    } catch (Exception $e) {
                        echo $item['name'] . '-' . $value['increment_id'] . '：' . $e->getMessage() . "\n";
                    }
                }
            }

            echo $item['name'] . "：已质检-{$count}，已处理-{$handle} End\n";
        }
    }

    /**
     * 配货旧数据处理
     *
     * @Description
     * @return mixed
     * @since 2020/12/8 10:54:39
     * @author lzh
     */
    function legacy_data1()
    {
        ini_set('memory_limit', '1024M');
        //站点列表
        $site_arr = [
            1 => [
                'name' => 'zeelool',
                'obj' => new \app\admin\model\order\printlabel\Zeelool,
            ],
            2 => [
                'name' => 'voogueme',
                'obj' => new \app\admin\model\order\printlabel\Voogueme,
            ],
            3 => [
                'name' => 'nihao',
                'obj' => new \app\admin\model\order\printlabel\Nihao,
            ],
            4 => [
                'name' => 'weseeoptical',
                'obj' => new \app\admin\model\order\printlabel\Weseeoptical,
            ],
            // 5 => [
            //     'name' => 'meeloog',
            //     'obj' => new \app\admin\model\order\printlabel\Meeloog,
            // ],
            9 => [
                'name' => 'zeelool_es',
                'obj' => new \app\admin\model\order\printlabel\ZeeloolEs,
            ],
            10 => [
                'name' => 'zeelool_de',
                'obj' => new \app\admin\model\order\printlabel\ZeeloolDe,
            ],
            11 => [
                'name' => 'zeelool_jp',
                'obj' => new \app\admin\model\order\printlabel\ZeeloolJp,
            ]
        ];

        foreach ($site_arr as $key => $item) {
            echo $item['name'] . " Start\n";
            //获取已质检旧数据
            $list = $item['obj']
                ->field('entity_id,increment_id,
                custom_print_label_created_at_new,custom_print_label_person_new,
                custom_match_frame_created_at_new,custom_match_frame_person_new,
                custom_match_lens_created_at_new,custom_match_lens_person_new,
                custom_match_factory_created_at_new,custom_match_factory_person_new,
                custom_match_delivery_created_at_new,custom_match_delivery_person_new
               ')
                ->where([
                    'custom_is_delivery_new' => 1,
                    'custom_match_delivery_created_at_new' => ['between', ['2020-10-01', '2020-12-23']]
                ])
                ->select();

            // dump(collection($list)->toArray());die;
            $count = count($list);
            $handle = 0;
            if ($list) {
                foreach ($list as $value) {
                    try {
                        //主单业务表：fa_order_process：check_status=审单状态、check_time=审单时间、combine_status=合单状态、combine_time=合单时间
                        $do_time = strtotime($value['custom_match_delivery_created_at_new']) + 28800;
                        $this->_new_order_process
                            ->allowField(true)
                            ->where(['entity_id' => $value['entity_id'], 'site' => $key])
                            ->update(['check_status' => 1, 'check_time' => $do_time, 'combine_status' => 1, 'combine_time' => $do_time]);

                        //获取子单表id集
                        $item_process_ids = $this->model->where(['magento_order_id' => $value['entity_id'], 'site' => $key])->column('id');
                        if ($item_process_ids) {
                            //子单表：fa_order_item_process：distribution_status=配货状态
                            $this->model
                                ->allowField(true)
                                ->where(['id' => ['in', $item_process_ids]])
                                ->update(['distribution_status' => 9]);
                            /**配货日志 Start*/
                            //打印标签
                            if ($value['custom_print_label_created_at_new']) {
                                DistributionLog::record(
                                    (object)['nickname' => $value['custom_print_label_person_new']], //操作人
                                    $item_process_ids, //子单ID
                                    1, //操作类型
                                    '标记打印完成', //备注
                                    strtotime($value['custom_print_label_created_at_new']) //操作时间
                                );
                            }

                            //配货
                            if ($value['custom_match_frame_created_at_new']) {
                                DistributionLog::record(
                                    (object)['nickname' => $value['custom_match_frame_person_new']], //操作人
                                    $item_process_ids, //子单ID
                                    2, //操作类型
                                    '配货完成', //备注
                                    strtotime($value['custom_match_frame_created_at_new']) //操作时间
                                );
                            }

                            //配镜片
                            if ($value['custom_match_lens_created_at_new']) {
                                DistributionLog::record(
                                    (object)['nickname' => $value['custom_match_lens_person_new']], //操作人
                                    $item_process_ids, //子单ID
                                    3, //操作类型
                                    '配镜片完成', //备注
                                    strtotime($value['custom_match_lens_created_at_new']) //操作时间
                                );
                            }

                            //加工
                            if ($value['custom_match_factory_created_at_new']) {
                                DistributionLog::record(
                                    (object)['nickname' => $value['custom_match_factory_person_new']], //操作人
                                    $item_process_ids, //子单ID
                                    4, //操作类型
                                    '加工完成', //备注
                                    strtotime($value['custom_match_factory_created_at_new']) //操作时间
                                );

                                //成品质检
                                DistributionLog::record(
                                    (object)['nickname' => $value['custom_match_factory_person_new']], //操作人
                                    $item_process_ids, //子单ID
                                    6, //操作类型
                                    '成品质检完成', //备注
                                    strtotime($value['custom_match_factory_created_at_new']) //操作时间
                                );
                            }

                            //合单
                            if ($value['custom_match_delivery_created_at_new']) {
                                DistributionLog::record(
                                    (object)['nickname' => $value['custom_match_delivery_person_new']], //操作人
                                    $item_process_ids, //子单ID
                                    7, //操作类型
                                    '合单完成', //备注
                                    strtotime($value['custom_match_delivery_created_at_new']) //操作时间
                                );

                                //审单
                                DistributionLog::record(
                                    (object)['nickname' => $value['custom_match_delivery_person_new']], //操作人
                                    $item_process_ids, //子单ID
                                    8, //操作类型
                                    '审单完成', //备注
                                    strtotime($value['custom_match_delivery_created_at_new']) //操作时间
                                );
                            }
                            /**配货日志 End*/

                            $handle += 1;
                        } else {
                            echo $item['name'] . '-' . $value['increment_id'] . '：未获取到子单数据' . "\n";
                        }
                        echo 'id:' . $value['entity_id'] . '站点' . $key . 'ok' . "\n";
                    } catch (PDOException $e) {
                        echo $item['name'] . '-' . $value['increment_id'] . '：' . $e->getMessage() . "\n";
                    } catch (Exception $e) {
                        echo $item['name'] . '-' . $value['increment_id'] . '：' . $e->getMessage() . "\n";
                    }
                }
            }

            echo $item['name'] . "：已质检-{$count}，已处理-{$handle} End\n";
        }
    }

    /**
     * 配货旧数据处理
     *
     * @Description
     * @return mixed
     * @since 2020/12/8 10:54:39
     * @author lzh
     */
    function legacy_data2()
    {
        ini_set('memory_limit', '1024M');
        //站点列表
        $site_arr = [
            1 => [
                'name' => 'zeelool',
                'obj' => new \app\admin\model\order\printlabel\Zeelool,
            ],
            2 => [
                'name' => 'voogueme',
                'obj' => new \app\admin\model\order\printlabel\Voogueme,
            ],
            3 => [
                'name' => 'nihao',
                'obj' => new \app\admin\model\order\printlabel\Nihao,
            ],
            4 => [
                'name' => 'weseeoptical',
                'obj' => new \app\admin\model\order\printlabel\Weseeoptical,
            ],
            // 5 => [
            //     'name' => 'meeloog',
            //     'obj' => new \app\admin\model\order\printlabel\Meeloog,
            // ],
            9 => [
                'name' => 'zeelool_es',
                'obj' => new \app\admin\model\order\printlabel\ZeeloolEs,
            ],
            10 => [
                'name' => 'zeelool_de',
                'obj' => new \app\admin\model\order\printlabel\ZeeloolDe,
            ],
            11 => [
                'name' => 'zeelool_jp',
                'obj' => new \app\admin\model\order\printlabel\ZeeloolJp,
            ]
        ];

        foreach ($site_arr as $key => $item) {
            echo $item['name'] . " Start\n";
            //获取已质检旧数据
            $list = $item['obj']
                ->field('entity_id,increment_id,
                custom_print_label_created_at_new,custom_print_label_person_new,
                custom_match_frame_created_at_new,custom_match_frame_person_new,
                custom_match_lens_created_at_new,custom_match_lens_person_new,
                custom_match_factory_created_at_new,custom_match_factory_person_new,
                custom_match_delivery_created_at_new,custom_match_delivery_person_new
               ')
                ->where([
                    'custom_is_delivery_new' => 1,
                    'custom_match_delivery_created_at_new' => ['between', ['2019-10-01', '2020-12-23']]
                ])
                ->select();

            // dump(collection($list)->toArray());die;
            $count = count($list);
            $handle = 0;
            if ($list) {
                foreach ($list as $value) {
                    try {
                        //主单业务表：fa_order_process：check_status=审单状态、check_time=审单时间、combine_status=合单状态、combine_time=合单时间
                        $do_time = strtotime($value['custom_match_delivery_created_at_new']) + 28800;
                        $this->_new_order_process
                            ->allowField(true)
                            ->where(['entity_id' => $value['entity_id'], 'site' => $key])
                            ->update(['check_status' => 1, 'check_time' => $do_time, 'combine_status' => 1, 'combine_time' => $do_time]);

                        //获取子单表id集
                        $item_process_ids = $this->model->where(['magento_order_id' => $value['entity_id'], 'site' => $key])->column('id');
                        if ($item_process_ids) {
                            //子单表：fa_order_item_process：distribution_status=配货状态
                            $this->model
                                ->allowField(true)
                                ->where(['id' => ['in', $item_process_ids]])
                                ->update(['distribution_status' => 9]);

                            $handle += 1;
                        } else {
                            echo $item['name'] . '-' . $value['increment_id'] . '：未获取到子单数据' . "\n";
                        }
                        echo 'id:' . $value['entity_id'] . '站点' . $key . 'ok' . "\n";
                    } catch (PDOException $e) {
                        echo $item['name'] . '-' . $value['increment_id'] . '：' . $e->getMessage() . "\n";
                    } catch (Exception $e) {
                        echo $item['name'] . '-' . $value['increment_id'] . '：' . $e->getMessage() . "\n";
                    }
                }
            }

            echo $item['name'] . "：已质检-{$count}，已处理-{$handle} End\n";
        }
    }

    /**
     * 配货旧数据处理 跑未质检已打印标签的数据
     *
     * Created by Phpstorm.
     * User: jhh
     * Date: 2020/12/22
     * Time: 9:55:14
     */
    function legacy_data_wait_print_label()
    {
        ini_set('memory_limit', '512M');
        //站点列表
        $site_arr = [
            // 1 => [
            //     'name' => 'zeelool',
            //     'obj' => new \app\admin\model\order\printlabel\Zeelool,
            // ],
            // 2 => [
            //     'name' => 'voogueme',
            //     'obj' => new \app\admin\model\order\printlabel\Voogueme,
            // ],
            // 3 => [
            //     'name' => 'nihao',
            //     'obj' => new \app\admin\model\order\printlabel\Nihao,
            // ],
            // 4 => [
            //     'name' => 'weseeoptical',
            //     'obj' => new \app\admin\model\order\printlabel\Weseeoptical,
            // ],
            // 5 => [
            //     'name' => 'meeloog',
            //     'obj' => new \app\admin\model\order\printlabel\Meeloog,
            // ],
            9 => [
                'name' => 'zeelool_es',
                'obj' => new \app\admin\model\order\printlabel\ZeeloolEs,
            ],
            10 => [
                'name' => 'zeelool_de',
                'obj' => new \app\admin\model\order\printlabel\ZeeloolDe,
            ],
            11 => [
                'name' => 'zeelool_jp',
                'obj' => new \app\admin\model\order\printlabel\ZeeloolJp,
            ]
        ];

        foreach ($site_arr as $key => $item) {
            echo $item['name'] . " Start\n";
            //获取已质检旧数据
            $list = $item['obj']
                ->field('entity_id,increment_id')
                ->where([
                    //未质检
                    'custom_is_delivery_new' => 0,
                    //已打印标签
                    'custom_print_label_new' => 1,
                    //'custom_match_delivery_created_at_new' => ['between', ['2018-01-01', '2020-10-01']]
                ])
                ->select();

            $count = count($list);
            $handle = 0;
            if ($list) {
                foreach ($list as $value) {
                    try {
                        //主单业务表：fa_order_process：check_status=审单状态、check_time=审单时间、combine_status=合单状态、combine_time=合单状态
                        $this->_new_order_process
                            ->allowField(true)
                            ->save(
                                ['check_status' => 0, 'combine_status' => 0],
                                ['entity_id' => $value['entity_id'], 'site' => $key]
                            );

                        //获取子单表id集
                        $item_process_ids = $this->model->where(['magento_order_id' => $value['entity_id'], 'site' => $key])->column('id');
                        if ($item_process_ids) {
                            //子单表：fa_order_item_process：distribution_status=配货状态
                            $this->model
                                ->allowField(true)
                                ->save(
                                    ['distribution_status' => 1],
                                    ['id' => ['in', $item_process_ids]]
                                );
                            $handle += 1;
                        } else {
                            echo $item['name'] . '-' . $value['increment_id'] . '：未获取到子单数据' . "\n";
                        }
                    } catch (PDOException $e) {
                        echo $item['name'] . '-' . $value['increment_id'] . '：' . $e->getMessage() . "\n";
                    } catch (Exception $e) {
                        echo $item['name'] . '-' . $value['increment_id'] . '：' . $e->getMessage() . "\n";
                    }
                }
            }

            echo $item['name'] . "：未质检已打印标签-{$count}，已处理-{$handle} End\n";
        }
    }

    public function export()
    {
        //站点列表
        $site_arr = [
            1 => [
                'name' => 'zeelool',
                'obj' => new \app\admin\model\order\printlabel\Zeelool,
            ],
            2 => [
                'name' => 'voogueme',
                'obj' => new \app\admin\model\order\printlabel\Voogueme,
            ],
            3 => [
                'name' => 'nihao',
                'obj' => new \app\admin\model\order\printlabel\Nihao,
            ],
            4 => [
                'name' => 'weseeoptical',
                'obj' => new \app\admin\model\order\printlabel\Weseeoptical,
            ],
            5 => [
                'name' => 'meeloog',
                'obj' => new \app\admin\model\order\printlabel\Meeloog,
            ],
            9 => [
                'name' => 'zeelool_es',
                'obj' => new \app\admin\model\order\printlabel\ZeeloolEs,
            ],
            10 => [
                'name' => 'zeelool_de',
                'obj' => new \app\admin\model\order\printlabel\ZeeloolDe,
            ],
            11 => [
                'name' => 'zeelool_jp',
                'obj' => new \app\admin\model\order\printlabel\ZeeloolJp,
            ]
        ];

        foreach ($site_arr as $key => $item) {
            //获取已质检旧数据
            $list = $item['obj']
                ->field('entity_id,increment_id,
                custom_print_label_created_at_new,custom_print_label_person_new,custom_is_delivery_new,custom_print_label_new,
                custom_match_frame_created_at_new,custom_match_frame_person_new,
                custom_match_lens_created_at_new,custom_match_lens_person_new,
                custom_match_factory_created_at_new,custom_match_factory_person_new,
                custom_match_delivery_created_at_new,custom_match_delivery_person_new
               ')
                ->where([
                    //未质检
                    'custom_is_delivery_new' => 0,
                    //已打印标签
                    'custom_print_label_new' => 1,
                    //'custom_match_delivery_created_at_new' => ['between', ['2018-01-01', '2020-10-01']]
                ])
                ->select();

            //从数据库查询需要的数据
            $spreadsheet = new Spreadsheet();
            $spreadsheet->setActiveSheetIndex(0);
            $spreadsheet->getActiveSheet()->setCellValue("A1", "entity_id");
            $spreadsheet->getActiveSheet()->setCellValue("B1", "increment_id");
            $spreadsheet->getActiveSheet()->setCellValue("C1", "是否质检 1是 0否");
            $spreadsheet->getActiveSheet()->setCellValue("D1", "质检操作人");
            $spreadsheet->getActiveSheet()->setCellValue("E1", "是否打标签 1是 0否");
            $spreadsheet->getActiveSheet()->setCellValue("F1", "打标签操作人");
            //设置宽度
            $spreadsheet->getActiveSheet()->getColumnDimension('A')->setWidth(60);
            $spreadsheet->getActiveSheet()->getColumnDimension('B')->setWidth(12);
            $spreadsheet->getActiveSheet()->getColumnDimension('C')->setWidth(12);
            $spreadsheet->getActiveSheet()->getColumnDimension('D')->setWidth(12);
            $spreadsheet->getActiveSheet()->getColumnDimension('E')->setWidth(12);
            $spreadsheet->getActiveSheet()->getColumnDimension('F')->setWidth(12);
            $spreadsheet->setActiveSheetIndex(0)->setTitle('配货旧数据');
            $spreadsheet->setActiveSheetIndex(0);
            $num = 0;
            foreach ($list as $k => $v) {
                $spreadsheet->getActiveSheet()->setCellValue('A' . ($num * 1 + 2), $v['entity_id']);
                $spreadsheet->getActiveSheet()->setCellValue('B' . ($num * 1 + 2), $v['increment_id']);
                $spreadsheet->getActiveSheet()->setCellValue('C' . ($num * 1 + 2), $v['custom_is_delivery_new'] == 1 ? '是' : '否');
                $spreadsheet->getActiveSheet()->setCellValue('D' . ($num * 1 + 2), $v['custom_match_delivery_person_new']);
                $spreadsheet->getActiveSheet()->setCellValue('E' . ($num * 1 + 2), $v['custom_print_label_new'] == 1 ? '是' : '否');
                $spreadsheet->getActiveSheet()->setCellValue('F' . ($num * 1 + 2), $v['custom_print_label_person_new']);
                $num += 1;
            }
            //设置边框
            $border = [
                'borders' => [
                    'allBorders' => [
                        'borderStyle' => \PhpOffice\PhpSpreadsheet\Style\Border::BORDER_THIN, // 设置border样式
                        'color' => ['argb' => 'FF000000'], // 设置border颜色
                    ],
                ],
            ];
            $spreadsheet->getDefaultStyle()->getFont()->setName('微软雅黑')->setSize(12);
            $setBorder = 'A1:' . $spreadsheet->getActiveSheet()->getHighestColumn() . $spreadsheet->getActiveSheet()->getHighestRow();
            $spreadsheet->getActiveSheet()->getStyle($setBorder)->applyFromArray($border);
            $spreadsheet->getActiveSheet()->getStyle('A1:Q' . $spreadsheet->getActiveSheet()->getHighestRow())->getAlignment()->setHorizontal(\PhpOffice\PhpSpreadsheet\Style\Alignment::HORIZONTAL_CENTER);
            $spreadsheet->setActiveSheetIndex(0);
            $format = 'xlsx';
            $savename = '配货未质检已打印标签数据';
            if ($format == 'xls') {
                //输出Excel03版本
                header('Content-Type:application/vnd.ms-excel');
                $class = "\PhpOffice\PhpSpreadsheet\Writer\Xls";
            } elseif ($format == 'xlsx') {
                //输出07Excel版本
                header('Content-Type: application/vnd.openxmlformats-officedocument.spreadsheetml.sheet');
                $class = "\PhpOffice\PhpSpreadsheet\Writer\Xlsx";
            }
            //输出名称
            header('Content-Disposition: attachment;filename="' . $savename . '.' . $format . '"');
            //禁止缓存
            header('Cache-Control: max-age=0');
            $writer = new $class($spreadsheet);
            $writer->save('php://output');
        }
    }


<<<<<<< HEAD
=======
    //待配镜片批量标记异常
    public function sign_abnormals($ids=null){

        //异常原因列表
        $abnormal_arr = [
            3 => '核实处方',
            4 => '镜片缺货',
            5 => '镜片重做',
            6 => '定制片超时'
        ];
        $status_arr = [
            1 => '核实轴位（AXI）',
            2 => '核实瞳距（PD）',
            3 => '核实处方光度符号',
            4 => '核实镜片类型',
            5 => '核实处方光度（左右眼光度相差过多）',
        ];
        if ($this->request->post()) {
            $ids = $this->request->post('ids', 0);
            $ids = explode(',', $ids);
            $type = $this->request->post('abnormal');
            $status = $this->request->post('status', 0);
            empty($ids) && $this->error('子订单号不能为空');
            empty($type) && $this->error('异常类型不能为空');

            foreach ($ids as $key => $value) {
                //获取子订单数据
                $item_process_info = $this->model
                    ->field('id,abnormal_house_id,item_order_number')
                    ->where('id', $ids[$key])
                    ->find();
                empty($item_process_info) && $this->error(__('子订单不存在'), [], 403);
                !empty($item_process_info['abnormal_house_id']) && $this->error(__('已标记异常，不能多次标记'), [], 403);
                $item_process_id = $item_process_info['id'];
                $item_order_number = $item_process_info['item_order_number'];
                //自动分配异常库位号
                $stock_house_info = $this->_stock_house
                    ->field('id,coding')
                    ->where(['status' => 1, 'type' => 4, 'occupy' => ['<', 10000]])
                    ->order('occupy', 'desc')
                    ->find();
                if (empty($stock_house_info)) {
                    DistributionLog::record($this->auth, $item_process_id, 0, '异常暂存架没有空余库位');
                    $this->error(__('异常暂存架没有空余库位'), [], 405);
                }

                    //绑定异常子单号
                    $abnormal_data = [
                        'item_process_id' => $item_process_id,
                        'type' => $type,
                        'status' => 1,
                        'create_time' => time(),
                        'create_person' => $this->auth->nickname
                    ];
                    if ($status) {
                        $abnormal_data['remark'] = $status;
                    }


                    $res = $this->_distribution_abnormal->insert($abnormal_data);
                    
                    //子订单绑定异常库位号
                    $this->model
                        ->where(['id' => $item_process_id])
                        ->update(['abnormal_house_id' => $stock_house_info['id']]);

                //异常库位占用数量+1
                $this->_stock_house
                    ->where(['id' => $stock_house_info['id']])
                    ->setInc('occupy', 1);

                //配货日志
                DistributionLog::record($this->auth, $item_process_id, 9, "子单号{$item_order_number}，异常暂存架{$stock_house_info['coding']}库位");
            }
            
            $this->success('处理成功!', '', 'success', 200);
        }

        $this->view->assign("abnormal_arr", $abnormal_arr);
        $this->view->assign("status_arr", $status_arr);
        $this->view->assign("ids", $ids);
        return $this->view->fetch('sign_abnormals');
    }

>>>>>>> 52198b5e
    //取消异常
    public function cancel_abnormal($ids = null){
        $admin = (object)session('admin');
        foreach ($ids as $key => $value) {
            $item_info = $this->model
            ->field('id,site,sku,distribution_status,abnormal_house_id,temporary_house_id,item_order_number')
            ->where(['id' => $ids[$key]])
            ->find();
            empty($item_info) && $this->error('子订单'.$item_info['item_order_number'].'不存在');
            empty($item_info['abnormal_house_id']) && $this->error('子订单'.$item_info['item_order_number'].'没有异常存在');
            //检测工单
            $work_order_list = $this->_work_order_list->where(['order_item_numbers' => ['like',$item_info['item_order_number'].'%'], 'work_status' => ['in',[1,2,3,5]]])->find();
            !empty($work_order_list) && $this->error('子订单'.$item_info['item_order_number'].'存在未完成的工单');
            $abnormal_house_id[] = $item_info['abnormal_house_id'];
            //配货日志
            DistributionLog::record($this->auth, $ids[$key], 10, "子单号{$item_info['item_order_number']}，异常取消");
        }
        
        //异常库位占用数量-1
        $this->_stock_house
            ->where(['id' => ['in',$abnormal_house_id]])
            ->setDec('occupy', 1);

        //子订单状态回滚
        $save_data = [
            'abnormal_house_id' => 0 //异常库位ID
        ];

        //标记处理异常状态及时间
        $this->_distribution_abnormal->where(['item_process_id' => ['in',$ids]])->update(['status' => 2, 'do_time' => time(), 'do_person' => $admin->nickname]);
        $this->model->where(['id' => ['in',$ids]])->update($save_data);
        
        $this->success('操作成功!', '', 'success', 200);

    }
}<|MERGE_RESOLUTION|>--- conflicted
+++ resolved
@@ -33,15 +33,13 @@
 {
     protected $noNeedRight = [
         'orderDetail',
-        'batch_print_label',
+        'batch_print_label_new',
         'batch_export_xls',
         'account_order_batch_export_xls',
-        'printing_batch_export_xls',
+        'add',
         'detail',
-        'operation_log',
-        'add'
+        'operation_log'
     ];
-
     /**
      * 子订单模型对象
      * @var object
@@ -176,63 +174,14 @@
                 } else {
                     $map['a.distribution_status'] = $label;
                 }
-<<<<<<< HEAD
-                //                if ($label == 2) {
-                //                    $WhereSql .= '  and  d.distribution_node   = 1';
-                //                    $WhereSql .= '  and  a.distribution_status   = ' . $label;
-                //                } elseif ($label == 3) {
-                //                    $WhereSql .= '  and  d.distribution_node   = 2';
-                //                    $WhereSql .= '  and  a.distribution_status   = ' . $label;
-                //                } elseif ($label == 4) {
-                //                    $WhereSql .= '  and  d.distribution_node   = 3';
-                //                    $WhereSql .= '  and  a.distribution_status   = ' . $label;
-                //                } elseif ($label == 5) {
-                //                    $WhereSql .= '  and  d.distribution_node   = 4';
-                //                    $WhereSql .= '  and  a.distribution_status   = ' . $label;
-                //                } elseif ($label == 6) {
-                //                    $WhereSql .= '  and  d.distribution_node   = 5';
-                //                    $WhereSql .= '  and  a.distribution_status   = ' . $label;
-                //                } elseif ($label == 7) {
-                //                    $WhereSql .= '  and  d.distribution_node   = 6';
-                //                    $WhereSql .= '  and  a.distribution_status >6  and a.distribution_status <9  ';
-                //                } else {
-                //                    $WhereSql .= '  and  d.distribution_node   = null';
-                //                }
 
                 $map['a.abnormal_house_id'] = 0;
-                //                $WhereSql .= ' and  a.abnormal_house_id   = ' . $label;
-=======
-
-                $map['a.abnormal_house_id'] = 0;
->>>>>>> 52198b5e
             }
 
             //处理异常选项
             $filter = json_decode($this->request->get('filter'), true);
             if (!$filter) {
                 $map['a.created_at'] = ['between', [strtotime('-3 month'), time()]];
-<<<<<<< HEAD
-                //                $WhereSql .= " and a.created_at between " . strtotime('-3 month') . " and " . time();
-            }
-            if ($label != 0) {
-                if (!$filter['status']) {
-                    $map['b.status'] = ['in', ['processing', 'paypal_reversed', 'paypal_canceled_reversal']];
-                    //                    $WhereSql .= "  and b.status = 'processing' ";
-                    unset($filter['status']);
-                }
-
-                //                if (!$filter['status']) {
-                //                    $map['b.status'] = ['in', ['free_processing', 'processing', 'paypal_reversed', 'paypal_canceled_reversal']];
-                //                    $WhereSql .= "  and b.status in ('processing','free_processing','paypal_reversed','creditcard_proccessing','paypal_canceled_reversal','complete')";
-                //                } else {
-                //                    $map['b.status'] = ['in', $filter['status']];
-                //                    $WhereSql .= "  and b.status in ('" . $filter["status"] . "')";
-                //                }
-            }
-            if ($filter['status']) {
-                $map['b.status'] = ['in', $filter['status']];
-                //              $WhereSql .= "  and b.status in ('" . $filter["status"] . "')";
-=======
             } else {
                 if ($filter['a.created_at']) {
                     $time = explode(' - ', $filter['a.created_at']);
@@ -252,7 +201,6 @@
                 unset($filter['status']);
             } else {
                 $map['b.status'] = ['in', ['processing', 'paypal_reversed', 'paypal_canceled_reversal']];
->>>>>>> 52198b5e
                 unset($filter['status']);
             }
 
@@ -310,37 +258,6 @@
                     $house_type = 4;
                 } elseif (3 == $label) { //待配镜片-定制片
                     $house_type = 3;
-<<<<<<< HEAD
-                } elseif (1 == $label) {
-                    $house_type = 1;
-                } else { //合单
-                    $house_type = 2;
-                }
-                $stock_where = ['type' => $house_type];
-                if ($filter['stock_house_num']) {
-                    $stock_where['coding'] = ['like', $filter['stock_house_num'] . '%'];
-                }
-                if ($filter['shelf_number']) {
-                    $arr = ['A', 'B', 'C', 'D', 'E', 'F', 'G', 'H', 'I', 'J', 'K', 'L', 'M', 'N', 'O', 'P', 'Q', 'R', 'S', 'T', 'U', 'V', 'W', 'X', 'Y', 'Z'];
-                    $stock_where['shelf_number'] = $arr[$filter['shelf_number'] - 1];
-                }
-                $stock_house = $this->_stock_house
-                    ->alias('a')
-                    ->field('a.id,b.sku')
-                    ->join(['fa_store_sku' => 'b'], 'a.id=b.store_id')
-                    ->where($stock_where)
-                    ->select();
-                $stock_house = collection($stock_house)->toArray();
-                $stock_house_id = array_column($stock_house, 'id');
-                $stock_house_sku = array_column($stock_house, 'sku');
-                if ($filter['shelf_number']) {
-                    $map['a.sku'] = ['in', $stock_house_sku];
-                    unset($filter['shelf_number']);
-                } else {
-                    $map['a.temporary_house_id|a.abnormal_house_id|c.store_house_id'] = ['in', $stock_house_id ?: [-1]];
-                    unset($filter['stock_house_num']);
-                }
-=======
                 } else { //合单
                     $house_type = 2;
                 }
@@ -352,7 +269,6 @@
                     ->column('id');
                 $map['a.temporary_house_id|a.abnormal_house_id|c.store_house_id'] = ['in', $stock_house_id ?: [-1]];
                 unset($filter['stock_house_num']);
->>>>>>> 52198b5e
             }
 
             if ($filter['increment_id']) {
@@ -360,21 +276,10 @@
                 unset($filter['increment_id']);
             }
 
-<<<<<<< HEAD
-            if ($filter['item_order_number']) {
-                $ex_fil_arr = explode(' ', $filter['item_order_number']);
-                if (count($ex_fil_arr) > 1) {
-                    $map['a.item_order_number'] = ['in', $ex_fil_arr];
-                } else {
-                    $map['a.item_order_number'] = ['like', $filter['item_order_number'] . '%'];
-                }
-
-=======
             //子单批量
             $filter_item_order_number = explode(' ', $filter['item_order_number']);
             if (count($filter_item_order_number) > 1) {
                 $map['a.item_order_number'] = ['in', $filter_item_order_number];
->>>>>>> 52198b5e
                 unset($filter['item_order_number']);
             }
 
@@ -467,6 +372,7 @@
                 if ($label == 8) {
                     $list[$key]['created_at'] = Db::table('fa_distribution_log')->where('item_process_id', $item['id'])->where('distribution_node', 7)->value('create_time');
                 }
+
             }
 
             //库位号列表
@@ -840,10 +746,10 @@
             $sku = $item_platform_sku->table('fa_item_platform_sku')->where('platform_sku', $v['sku'])->where('platform_type', $v['site'])->value('sku');
             $data[$sku]['location'] =
                 Db::table('fa_store_sku')
-                ->alias('a')
-                ->join(['fa_store_house' => 'b'], 'a.store_id=b.id')
-                ->where('a.sku', $sku)
-                ->value('b.coding');
+                    ->alias('a')
+                    ->join(['fa_store_house' => 'b'], 'a.store_id=b.id')
+                    ->where('a.sku', $sku)
+                    ->value('b.coding');
             $data[$sku]['sku'] = $sku;
             $data[$sku]['number']++;
         }
@@ -1477,10 +1383,7 @@
         $writer->save('php://output');
     }
 
-<<<<<<< HEAD
-=======
-
->>>>>>> 52198b5e
+
     /**
      * 标记已打印
      * @Description
@@ -2040,7 +1943,6 @@
             //子订单状态回滚
             $this->model->where(['id' => ['in', $ids]])->update($save_data);
 
-<<<<<<< HEAD
             //回退到待配货，解绑条形码
             if (2 == $status) {
                 $this->_product_bar_code_item
@@ -2049,8 +1951,6 @@
                     ->save(['item_order_number' => '']);
             }
 
-=======
->>>>>>> 52198b5e
             //记录日志
             DistributionLog::record($admin, array_column($item_list, 'id'), 6, $status_arr[$reason]['name']);
 
@@ -2280,7 +2180,6 @@
 
                 $this->model->where(['id' => $ids])->update($save_data);
 
-<<<<<<< HEAD
                 //回退到待配货、待打印标签，解绑条形码
                 if (3 > $status) {
                     $this->_product_bar_code_item
@@ -2289,8 +2188,6 @@
                         ->save(['item_order_number' => '']);
                 }
 
-=======
->>>>>>> 52198b5e
                 //标记处理异常状态及时间
                 $this->_distribution_abnormal->where(['id' => $abnormal_info['id']])->update(['status' => 2, 'do_time' => time(), 'do_person' => $admin->nickname]);
 
@@ -3146,8 +3043,6 @@
     }
 
 
-<<<<<<< HEAD
-=======
     //待配镜片批量标记异常
     public function sign_abnormals($ids=null){
 
@@ -3232,7 +3127,6 @@
         return $this->view->fetch('sign_abnormals');
     }
 
->>>>>>> 52198b5e
     //取消异常
     public function cancel_abnormal($ids = null){
         $admin = (object)session('admin');
