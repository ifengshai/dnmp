--- conflicted
+++ resolved
@@ -317,7 +317,7 @@
                 ->group('a.item_order_number')
                 ->column('a.item_order_number');
 
-<<<<<<< HEAD
+
             if (8 == $label || 1 == $label || 0 == $label) {
                /* //查询子单的主单是否也含有工单
                 $platform_order = $this->_work_order_list->where([
@@ -349,10 +349,6 @@
 
             if (8 == $label) {
                 //展示子工单的子单
-=======
-            //跟单
-            if (8 == $label && $item_order_numbers) {
->>>>>>> e8f1ccaf
                 $item_process_id_work = $this->model->where(['item_order_number' => ['in', $item_order_numbers]])->column('id');
                 $item_process_ids = array_unique(array_merge($item_process_ids, $item_process_id_work));
             }
@@ -460,7 +456,7 @@
 
                 //判断是否显示工单按钮
                 $list[$key]['task_info'] = in_array($value['item_order_number'], $item_order_numbers) ? 1 : 0;
-<<<<<<< HEAD
+                
                 if (8 == $label || 1 == $label || 0 == $label) {
                     //查询子单的主单是否也含有工单
                     if ($handle_abnormal == 0 && $list[$key]['task_info'] == 0) {
@@ -471,9 +467,6 @@
                         } 
                     }
                 }
-=======
-
->>>>>>> e8f1ccaf
                 //获取工单更改镜框最新信息
                 $change_sku = $this->_work_order_change_sku
                     ->alias('a')
