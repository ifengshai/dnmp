--- conflicted
+++ resolved
@@ -257,7 +257,7 @@
                 ->join(['fa_order_process' => 'c'], 'a.order_id=c.order_id')
                 ->where($where)
                 ->where($map)
-                ->order('$sort, $order')
+                ->order($sort, $order)
                 ->count();
 
             $list = $this->model
@@ -267,13 +267,8 @@
                 ->join(['fa_order_process' => 'c'], 'a.order_id=c.order_id')
                 ->where($where)
                 ->where($map)
-<<<<<<< HEAD
-                ->order('$sort, $order')
-                ->limit($offset, $limit)
-=======
                 ->order($sort,$order)
                 ->limit($offset,$limit)
->>>>>>> a48c9c95
                 ->select();
 
             $list = collection($list)->toArray();
