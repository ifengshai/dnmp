<?php

namespace app\admin\controller\order;

use app\admin\model\DistributionLog;
use app\admin\model\order\Order;
use app\admin\model\saleaftermanage\WorkOrderChangeSku;
use app\admin\model\saleaftermanage\WorkOrderList;
use app\common\controller\Backend;
use fast\Excel;
use Monolog\Handler\IFTTTHandler;
use think\Request;
use think\exception\PDOException;
use think\Exception;
use think\Loader;
use think\Db;
use PhpOffice\PhpSpreadsheet\Spreadsheet;
use app\admin\model\order\order\NewOrderItemProcess;
use app\admin\model\warehouse\StockHouse;
use app\admin\model\DistributionAbnormal;
use PhpOffice\PhpSpreadsheet\Writer\Xlsx;
use app\admin\model\order\order\NewOrder;
use app\admin\model\order\order\NewOrderItemOption;
use app\admin\model\itemmanage\ItemPlatformSku;
use app\admin\model\itemmanage\Item;
use app\admin\model\order\order\NewOrderProcess;
use app\admin\model\StockLog;
use app\admin\model\order\order\LensData;
use app\admin\model\saleaftermanage\WorkOrderMeasure;
use app\admin\model\warehouse\ProductBarCodeItem;
use GuzzleHttp\Client;
use app\admin\model\warehouse\Inventory;
use app\admin\model\warehouse\Outstock;
use app\admin\model\warehouse\OutStockItem;
/**
 * 配货列表
 */
class Distribution extends Backend
{
    protected $noNeedRight = [
        'orderDetail',
        'batch_print_label_new',
        'batch_export_xls',
        'account_order_batch_export_xls',
        'add',
        'detail',
        'operation_log'
    ];
    /**
     * 子订单模型对象
     * @var object
     * @access protected
     */
    protected $model = null;

    /**
     * 库位模型对象
     * @var object
     * @access protected
     */
    protected $_stock_house = null;

    /**
     * 配货异常模型对象
     * @var object
     * @access protected
     */
    protected $_distribution_abnormal = null;

    /**
     * 子订单处方模型对象
     * @var object
     * @access protected
     */
    protected $_new_order_item_option = null;

    /**
     * 主订单模型对象
     * @var object
     * @access protected
     */
    protected $_new_order = null;

    /**
     * 主订单状态模型对象
     * @var object
     * @access protected
     */
    protected $_new_order_process = null;

    /**
     * sku映射关系模型对象
     * @var object
     * @access protected
     */
    protected $_item_platform_sku = null;

    /**
     * 商品库存模型对象
     * @var object
     * @access protected
     */
    protected $_item = null;

    /**
     * 库存日志模型对象
     * @var object
     * @access protected
     */
    protected $_stock_log = null;

    /**
     * 镜片模型对象
     * @var object
     * @access protected
     */
    protected $_lens_data = null;

    /**
     * 工单模型对象
     * @var object
     * @access protected
     */
    protected $_work_order_list = null;

    /**
     * 工单措施模型对象
     * @var object
     * @access protected
     */
    protected $_work_order_measure = null;

    /**
     * 工单措施sku数据变动关联模型对象
     * @var object
     * @access protected
     */
    protected $_work_order_change_sku = null;

    /**
     * 商品条形码模型对象
     * @var object
     * @access protected
     */
    protected $_product_bar_code_item = null;

    public function _initialize()
    {
        parent::_initialize();
        $this->model = new NewOrderItemProcess();
        $this->_lens_data = new LensData();
        $this->_stock_house = new StockHouse();
        $this->_distribution_abnormal = new DistributionAbnormal();
        $this->_new_order_item_option = new NewOrderItemOption();
        $this->_new_order = new NewOrder();
        $this->_new_order_process = new NewOrderProcess();
        $this->_item_platform_sku = new ItemPlatformSku();
        $this->_item = new Item();
        $this->_stock_log = new StockLog();
        $this->_work_order_list = new WorkOrderList();
        $this->_work_order_measure = new WorkOrderMeasure();
        $this->_work_order_change_sku = new WorkOrderChangeSku();
        $this->_product_bar_code_item = new ProductBarCodeItem();
        $this->_outstock = new Outstock();
        $this->_outstock_item = new OutStockItem();
        $this->_inventory = new Inventory();
        $this->_wave_order = new \app\admin\model\order\order\WaveOrder();
    }

    /**
     * 列表
     */
    public function index()
    {
        $label = $this->request->get('label', 0);
        //设置过滤方法
        $this->request->filter(['strip_tags']);
        if ($this->request->isAjax()) {
            //如果发送的来源是Selectpage，则转发到Selectpage
            if ($this->request->request('keyField')) {
                return $this->selectpage();
            }

            $map = [];
            $WhereSql = 'a.id > 0';
            //普通状态剔除跟单数据

            if (!in_array($label, [0, 8])) {

                if (7 == $label) {
                    $map['a.distribution_status'] = [['>', 6], ['<', 9]];
                } else {
                    $map['a.distribution_status'] = $label;
                }

                $map['a.abnormal_house_id'] = 0;
            }

            //处理异常选项
            $filter = json_decode($this->request->get('filter'), true);
            if (!$filter) {
                $map['a.created_at'] = ['between', [strtotime('-3 month'), time()]];
            } else {
                if ($filter['a.created_at']) {
                    $time = explode(' - ', $filter['a.created_at']);

                    $map['a.created_at'] = ['between', [strtotime($time[0]), strtotime($time[1])]];
                }
            }
            if ($filter) {

                if ($filter['status']) {
                    $map['b.status'] = ['in', $filter['status']];
                }else{
                    if ($label !=='0'){
                        $map['b.status'] = ['in', ['processing', 'paypal_reversed', 'paypal_canceled_reversal']];
                    }
                }
                unset($filter['status']);
            } else {
                $map['b.status'] = ['in', ['processing', 'paypal_reversed', 'paypal_canceled_reversal']];
                unset($filter['status']);
            }


            //查询子单ID合集
            $item_process_ids = [];

            //跟单或筛选异常

            if ($filter['abnormal'] || 8 == $label) {
                //异常类型
                if ($filter['abnormal']) {
                    $abnormal_where['type'] = ['in', $filter['abnormal']];
                    unset($filter['abnormal']);
                }

                //获取未处理异常
                if (8 == $label) {
                    $abnormal_where['status'] = 1;
                }
                //获取异常的子订单id
                $item_process_ids = $this->_distribution_abnormal
                    ->where($abnormal_where)
                    ->column('item_process_id');

                if ($item_process_ids == null) {
                    $map['a.id'] = ['eq', null];
                    $WhereSql .= "a.id =  null";
                }
            };
            //筛选货架号
            $sort_flag = 0;
            if ($filter['shelf_number']) {
                if (1 == $label) {
                    $shelf_number =
                        $this->_stock_house
                            ->alias('a')
                            ->join(['fa_store_sku' => 'b'], 'a.id=b.store_id')
                            ->where([
                                'a.shelf_number' => ['eq', $filter['shelf_number']],
                            ])
                            ->column('b.sku');
                    //平台SKU表替换sku
                    $sku = Db::connect('database.db_stock');
                    $sku_array = $sku->table('fa_item_platform_sku')->where(['sku'=>['in',$shelf_number]])->column('platform_sku');
                    $map['a.sku'] = ['in', $sku_array];
                    $sort_flag = 1;
                }
                unset($filter['shelf_number']);
            }

            //筛选库位号
            if ($filter['stock_house_num']) {
                if (8 == $label) { //跟单
                    $house_type = 4;
                } elseif (3 == $label) { //待配镜片-定制片
                    $house_type = 3;
                } else { //合单
                    $house_type = 2;
                }
                $stock_house_id = $this->_stock_house
                    ->where([
                        'coding' => ['like', $filter['stock_house_num'] . '%'],
                        'type' => $house_type
                    ])
                    ->column('id');
                $map['a.temporary_house_id|a.abnormal_house_id|c.store_house_id'] = ['in', $stock_house_id ?: [-1]];
                unset($filter['stock_house_num']);
            }

            if ($filter['increment_id']) {
                $map['b.increment_id'] = ['like', $filter['increment_id'] . '%'];
                unset($filter['increment_id']);
            }

            if ($filter['item_order_number']) {
                $ex_fil_arr = explode(' ', $filter['item_order_number']);
                if (count($ex_fil_arr) > 1) {
                    $map['a.item_order_number'] = ['in', $ex_fil_arr];
                } else {
                    $map['a.item_order_number'] = ['like', $filter['item_order_number'] . '%'];
                }

                unset($filter['item_order_number']);
            }

            if ($filter['site']) {
                $map['a.site'] = ['in', $filter['site']];
                unset($filter['site']);
            }

            if (isset($filter['order_prescription_type'])) {
                $map['a.order_prescription_type'] = ['in', $filter['order_prescription_type']];
                unset($filter['order_prescription_type']);
            }
            $this->request->get(['filter' => json_encode($filter)]);
            //子单工单未处理
            $item_order_numbers = $this->_work_order_change_sku
                ->alias('a')
                ->join(['fa_work_order_list' => 'b'], 'a.work_id=b.id')
                ->where([
                    'a.change_type' => ['in', [1, 2, 3]], //1更改镜架  2更改镜片 3取消订单
                    'b.work_status' => ['in', [1, 2, 3, 5]] //工单未处理
                ])
                ->order('a.create_time', 'desc')
                ->group('a.item_order_number')
                ->column('a.item_order_number');


            if (8 == $label || 1 == $label || 0 == $label) {
               /* //查询子单的主单是否也含有工单
                $platform_order = $this->_work_order_list->where([
                    'work_status' => ['in', $work_order_status_map],
                    'work_type' => ['in', $work_order_type]
                ])->group('platform_order')->column('platform_order');
                if (!empty($platform_order)) {
                    $order_id = $this->_new_order_process->where(['increment_id' => ['in', $platform_order]])->group('order_id')->column('order_id');
                    $item_order_numbers = $this->model->where(['order_id' => ['in', $order_id]])->order('created_at', 'desc')->group('item_order_number')->column('item_order_number');
                }*/
            } else {
                //其他tab展示子单工单未处理
                $item_order_numbers = $this->_work_order_change_sku
                    ->alias('a')
                    ->join(['fa_work_order_list' => 'b'], 'a.work_id=b.id')
                    ->where([
                        'a.change_type' => ['in', [1, 2, 3]], //1更改镜架  2更改镜片 3取消订单
                        'b.work_status' => ['in', $work_order_status_map], //工单未处理
                        'b.work_type' => ['in', $work_order_type]
                    ])
                    ->order('a.create_time', 'desc')
                    ->group('a.item_order_number')
                    ->column('a.item_order_number');
            }
            if ($flag && empty($item_order_numbers[0])) {
                $result = array("total" => 0, "rows" => []);
                return json($result);
            }

            if (8 == $label) {
                //展示子工单的子单
                $item_process_id_work = $this->model->where(['item_order_number' => ['in', $item_order_numbers]])->column('id');
                $item_process_ids = array_unique(array_merge($item_process_ids, $item_process_id_work));
            }

            if ($item_process_ids) {
                $map['a.id'] = ['in', $item_process_ids];
            }

            list($where, $sort, $order, $offset, $limit) = $this->buildparams();
            if ($sort_flag == 1) {
                $sort = 'a.sku';
                $order = 'asc';
            }
            $total = $this->model
                ->alias('a')
                ->join(['fa_order' => 'b'], 'a.order_id=b.id')
                ->join(['fa_order_process' => 'c'], 'a.order_id=c.order_id')
                ->where($where)
                ->where($map)
                ->order($sort, $order)
                ->count();
            //combine_time  合单时间  delivery_time 打印时间 check_time审单时间  update_time更新时间  created_at创建时间

            $list = $this->model
                ->alias('a')
                ->field('a.id,a.order_id,a.item_order_number,a.sku,a.order_prescription_type,b.increment_id,b.total_qty_ordered,b.site,b.order_type,b.status,a.distribution_status,a.temporary_house_id,a.abnormal_house_id,a.created_at,c.store_house_id')
                ->join(['fa_order' => 'b'], 'a.order_id=b.id')
                ->join(['fa_order_process' => 'c'], 'a.order_id=c.order_id')
                ->where($where)
                ->where($map)
                ->order($sort, $order)
                ->limit($offset, $limit)
                ->select();
            $list = collection($list)->toArray();

            foreach ($list as $key => $item) {
                $list[$key]['label'] = $label;
                //订单副数，去除掉取消的子单
                $list[$key]['total_qty_ordered'] = $this->model
                    ->where(['order_id' => $list[$key]['order_id'], 'distribution_status' => ['neq', 0]])
                    ->count();
                //待打印标签时间
                if ($label == 2) {
                    $list[$key]['created_at'] = Db::table('fa_distribution_log')->where('item_process_id', $item['id'])->where('distribution_node', 1)->value('create_time');
                }
                //待配货
                if ($label == 3) {
                    $list[$key]['created_at'] = Db::table('fa_distribution_log')->where('item_process_id', $item['id'])->where('distribution_node', 2)->value('create_time');
                }
                //待配镜片
                if ($label == 4) {
                    $list[$key]['created_at'] = Db::table('fa_distribution_log')->where('item_process_id', $item['id'])->where('distribution_node', 3)->value('create_time');
                }
                //待加工
                if ($label == 5) {
                    $list[$key]['created_at'] = Db::table('fa_distribution_log')->where('item_process_id', $item['id'])->where('distribution_node', 4)->value('create_time');
                }
                //待印logo
                if ($label == 6) {
                    $list[$key]['created_at'] = Db::table('fa_distribution_log')->where('item_process_id', $item['id'])->where('distribution_node', 5)->value('create_time');
                }
                //待成品质检
                if ($label == 7) {
                    $list[$key]['created_at'] = Db::table('fa_distribution_log')->where('item_process_id', $item['id'])->where('distribution_node', 6)->value('create_time');
                }
                //待合单
                if ($label == 8) {
                    $list[$key]['created_at'] = Db::table('fa_distribution_log')->where('item_process_id', $item['id'])->where('distribution_node', 7)->value('create_time');
                }

            }

            //库位号列表
            $stock_house_data = $this->_stock_house
                ->where(['status' => 1, 'type' => ['>', 1], 'occupy' => ['>', 0]])
                ->column('coding', 'id');

            //获取异常数据
            $abnormal_data = $this->_distribution_abnormal
                ->where(['item_process_id' => ['in', array_column($list, 'id')], 'status' => 1])
                ->column('work_id', 'item_process_id');


            foreach ($list as $key => $value) {
                $stock_house_num = '-';
                if (!empty($value['temporary_house_id']) && 3 == $label) {
                    $stock_house_num = $stock_house_data[$value['temporary_house_id']]; //定制片库位号
                } elseif (!empty($value['abnormal_house_id']) && 8 == $label) {
                    $stock_house_num = $stock_house_data[$value['abnormal_house_id']]; //异常库位号
                } elseif (!empty($value['store_house_id']) && 7 == $label && in_array($value['distribution_status'], [8, 9])) {
                    $stock_house_num = $stock_house_data[$value['store_house_id']]; //合单库位号
                }
                if ($list[$key]['created_at'] == '') {
                    $list[$key]['created_at'] == '暂无';
                } else {
                    $list[$key]['created_at'] = date('Y-m-d H:i:s', $value['created_at']);
                }
                $list[$key]['stock_house_num'] = $stock_house_num;


                //跟单：异常未处理且未创建工单的显示处理异常按钮
                $work_id = $abnormal_data[$value['id']] ?? 0;
                if (8 == $label && 0 < $value['abnormal_house_id'] && 0 == $work_id) {
                    $handle_abnormal = 1;
                } else {
                    $handle_abnormal = 0;
                }
                $list[$key]['handle_abnormal'] = $handle_abnormal;

                //判断是否显示工单按钮
                $list[$key]['task_info'] = in_array($value['item_order_number'], $item_order_numbers) ? 1 : 0;
                
                if (8 == $label || 1 == $label || 0 == $label) {
                    //查询子单的主单是否也含有工单
                    if ($handle_abnormal == 0 && $list[$key]['task_info'] == 0) {
                        $platform_order = $this->_new_order_process->where(['order_id' => $list[$key]['order_id']])->value('increment_id');
                        $work_order_list_task = $this->_work_order_list->where(['work_status' => ['in',[1,2,3,5]],'platform_order' =>$platform_order])->find();
                        if (!empty($work_order_list_task)) {
                            $list[$key]['task_info'] = 1;
                        } 
                    }
                }
                //获取工单更改镜框最新信息
                $change_sku = $this->_work_order_change_sku
                    ->alias('a')
                    ->join(['fa_work_order_measure' => 'b'], 'a.measure_id=b.id')
                    ->where([
                        'a.change_type' => 1,
                        'a.item_order_number' => $value['item_order_number'],
                        'b.operation_type' => 1
                    ])
                    ->order('a.id', 'desc')
                    ->limit(1)
                    ->value('a.change_sku');
                if ($change_sku) {
                    $list[$key]['sku'] = $change_sku;
                }
            }

            $result = array("total" => $total, "rows" => $list);
            return json($result);
        }
        $this->assign('label', $label);
        $this->assignconfig('label', $label);

        $label_list = [2 => '待配货', 3 => '待配镜片', 4 => '待加工', 5 => '待印logo', 6 => '待成品质检', 7 => '待合单', 8 => '跟单', 0 => '全部'];
        $this->assign('label_list', $label_list);

        return $this->view->fetch();
    }

    /**
     * 波次单列表
     *
     * @Description
     * @author wpl
     * @since 2021/03/23 15:48:02 
     * @return void
     */
    public function wave_order_list()
    {
        $label = $this->request->get('label', 0);
        //设置过滤方法
        $this->request->filter(['strip_tags']);
        if ($this->request->isAjax()) {
            //如果发送的来源是Selectpage，则转发到Selectpage
            if ($this->request->request('keyField')) {
                return $this->selectpage();
            }

            $filter = json_decode($this->request->get('filter'), true);
            //查询子订单
            if ($filter['item_order_number']) {
                $map['item_order_number'] = ['like', $filter['item_order_number'] . '%'];
                $wave_order_id = $this->_new_order_process->where($map)->value('wave_order_id');
                $where['id'] = $wave_order_id;
                unset($filter['item_order_number']);
            }
            $this->request->get(['filter' => json_encode($filter)]);

            list($where, $sort, $order, $offset, $limit) = $this->buildparams();
            $total = $this->_wave_order
                ->where($where)
                ->count();

            $list = $this->_wave_order
                ->where($where)
                ->order($sort, $order)
                ->limit($offset, $limit)
                ->select();
            $list = collection($list)->toArray();

            foreach ($list as $k => $v) {
                $list[$k]['order_date'] = date('Y-m-d H:i:s', $v['order_date']);
                $list[$k]['createtime'] = date('Y-m-d H:i:s', $v['createtime']);
            }

            $result = array("total" => $total, "rows" => $list);
            return json($result);
        }
        $this->assign('label', $label);
        $this->assignconfig('label', $label);

        $label_list = [2 => '待配货', 3 => '待配镜片', 4 => '待加工', 5 => '待印logo', 6 => '待成品质检', 7 => '待合单', 8 => '跟单', 0 => '全部'];
        $this->assign('label_list', $label_list);

        return $this->view->fetch();
    }


    /**
     * 波次单列表
     *
     * @Description
     * @author wpl
     * @since 2021/03/23 15:48:02 
     * @return void
     */
    public function wave_order_detail($ids = null)
    {
        //设置过滤方法
        $this->request->filter(['strip_tags']);
        if ($this->request->isAjax()) {
            //如果发送的来源是Selectpage，则转发到Selectpage
            if ($this->request->request('keyField')) {
                return $this->selectpage();
            }
            $filter = json_decode($this->request->get('filter'), true);
            //默认展示订单状态
            if ($filter) {
                if ($filter['status']) {
                    $map['b.status'] = ['in', $filter['status']];
                    unset($filter['status']);
                } else {
                    $map['b.status'] = ['in', ['processing', 'paypal_reversed', 'paypal_canceled_reversal']];
                }
            } else {
                $map['b.status'] = ['in', ['processing', 'paypal_reversed', 'paypal_canceled_reversal']];
                unset($filter['status']);
            }

            //工单状态
            $work_order_status_map = [1, 2, 3, 5];
            //工单类型
            $work_order_type = [1, 2];
            $platform_order = $this->_work_order_list->where([
                'work_status' => ['in', $work_order_status_map],
                'work_type' => ['in', $work_order_type]
            ])->group('platform_order')->column('platform_order');

            //波次单id
            $ids = input('ids');
            if ($ids) $map['wave_order_id'] = $ids;

            $this->request->get(['filter' => json_encode($filter)]);

            list($where, $sort, $order, $offset, $limit) = $this->buildparams();

            $total = $this->model
                ->alias('a')
                ->join(['fa_order' => 'b'], 'a.order_id=b.id')
                ->where($where)
                ->where($map)
                ->count();
            $list = $this->model
                ->alias('a')
                ->field('a.id,a.order_id,a.item_order_number,a.sku,a.order_prescription_type,b.increment_id,b.total_qty_ordered,b.site,b.order_type,b.status,a.distribution_status,a.created_at,a.picking_sort')
                ->join(['fa_order' => 'b'], 'a.order_id=b.id')
                ->where($where)
                ->where($map)
                ->order($sort, $order)
                ->limit($offset, $limit)
                ->select();
            $list = collection($list)->toArray();

            foreach ($list as $key => $value) {
                //订单副数，去除掉取消的子单
                $list[$key]['total_qty_ordered'] = $this->model
                    ->where(['order_id' => $list[$key]['order_id'], 'distribution_status' => ['neq', 0]])
                    ->count();

                if ($list[$key]['created_at'] == '') {
                    $list[$key]['created_at'] == '暂无';
                } else {
                    $list[$key]['created_at'] = date('Y-m-d H:i:s', $value['created_at']);
                }

                //判断是否显示工单按钮
                $list[$key]['task_info'] = in_array($value['increment_id'], $platform_order) ? 1 : 0;

                //获取工单更改镜框最新信息
                $change_sku = $this->_work_order_change_sku
                    ->alias('a')
                    ->join(['fa_work_order_measure' => 'b'], 'a.measure_id=b.id')
                    ->where([
                        'a.change_type' => 1,
                        'a.item_order_number' => $value['item_order_number'],
                        'b.operation_type' => 1
                    ])
                    ->order('a.id', 'desc')
                    ->limit(1)
                    ->value('a.change_sku');
                if ($change_sku) {
                    $list[$key]['sku'] = $change_sku;
                }
            }
            $result = array("total" => $total, "rows" => $list);
            return json($result);
        }
        $this->assignconfig('ids', $ids);
        return $this->view->fetch();
    }


    public function csv_array()
    {
        set_time_limit(0);
        ini_set('memory_limit', '512M');
        $map = [];
        $map['a.site'] = 1;
        $map['a.created_at'] = ['between', ['1606752000', '1609430399']];

        //子单工单未处理
        $item_order_numbers = $this->_work_order_change_sku
            ->alias('a')
            ->join(['fa_work_order_list' => 'b'], 'a.work_id=b.id')
            ->where([
                'a.change_type' => ['in', [1, 2, 3]], //1更改镜架  2更改镜片 3取消订单
                'b.work_status' => ['in', [1, 2, 3, 5]] //工单未处理
            ])
            ->order('a.create_time', 'desc')
            ->group('a.item_order_number')
            ->column('a.item_order_number');

        list($where, $sort, $order, $offset, $limit) = $this->buildparams();

        $list = $this->model
            ->alias('a')
            ->field('a.id,a.order_id,a.item_order_number,a.sku,a.order_prescription_type,b.increment_id,b.total_qty_ordered,b.site,b.order_type,b.status,a.distribution_status,a.temporary_house_id,a.abnormal_house_id,a.created_at,c.store_house_id')
            ->join(['fa_order' => 'b'], 'a.order_id=b.id')
            ->join(['fa_order_process' => 'c'], 'a.order_id=c.order_id')
            ->where($where)
            ->where($map)
            ->order($sort, $order)
            ->select();

        $list = collection($list)->toArray();


        //获取工单更改镜框最新信息
        $change_sku = $this->_work_order_change_sku
            ->alias('a')
            ->join(['fa_work_order_measure' => 'b'], 'a.measure_id=b.id')
            ->where([
                'a.change_type' => 1,
                'a.item_order_number' => ['in', array_column($list, 'item_order_number')],
                'b.operation_type' => 1
            ])
            ->order('a.id', 'desc')
            ->group('a.item_order_number')
            ->column('a.change_sku', 'a.item_order_number');

        foreach ($list as $key => $value) {
            $stock_house_num = '-';

            if ($list[$key]['created_at'] == '') {
                $list[$key]['created_at'] == '暂无';
            } else {
                $list[$key]['created_at'] = date('Y-m-d H:i:s', $value['created_at']);
            }
            $list[$key]['stock_house_num'] = $stock_house_num;

            //判断是否显示工单按钮
            $list[$key]['task_info'] = in_array($value['item_order_number'], $item_order_numbers) ? 1 : 0;

            if ($change_sku[$value['item_order_number']]) {
                $list[$key]['sku'] = $change_sku[$value['item_order_number']];
            }
            //站点
            switch ($value['site']) {
                case 1:
                    $list[$key]['site'] = 'Zeelool';
                    break;
                case 2:
                    $list[$key]['site'] = 'Voogueme';
                    break;
                case 3:
                    $list[$key]['site'] = 'Nihao';
                    break;
                case 4:
                    $list[$key]['site'] = 'Meeloog';
                    break;
                case 5:
                    $list[$key]['site'] = 'Wesee';
                    break;
                case 8:
                    $list[$key]['site'] = 'Amazon';
                    break;
                case 9:
                    $list[$key]['site'] = 'Zeelool_es';
                    break;
                case 10:
                    $list[$key]['site'] = 'Zeelool_de';
                    break;
                case 11:
                    $list[$key]['site'] = 'Zeelool_jp';
                    break;
                default:
                    break;
            }
//加工类型
            switch ($value['order_prescription_type']) {
                case 0:
                    $list[$key]['order_prescription_type'] = '待处理';
                    break;
                case 1:
                    $list[$key]['order_prescription_type'] = '仅镜架';
                    break;
                case 2:
                    $list[$key]['order_prescription_type'] = '现货处方镜';
                    break;
                case 3:
                    $list[$key]['order_prescription_type'] = '定制处方镜';
                    break;
                case 4:
                    $list[$key]['order_prescription_type'] = '其他';
                    break;
                default:
                    break;
            }
            //订单类型
            switch ($value['order_type']) {

                case 1:
                    $list[$key]['order_type'] = '普通订单';
                    break;
                case 2:
                    $list[$key]['order_type'] = '批发单';
                    break;
                case 3:
                    $list[$key]['order_type'] = '网红单';
                    break;
                case 4:
                    $list[$key]['order_type'] = '补发单';
                    break;
                case 5:
                    $list[$key]['order_type'] = '补差价';
                    break;
                case 6:
                    $list[$key]['order_type'] = '一件代发';
                    break;
                case 10:
                    $list[$key]['order_type'] = '货到付款';
                    break;
                default:
                    break;
            }

            //子订单状态
            switch ($value['distribution_status']) {
                case 0:
                    $list[$key]['distribution_status'] = '取消';
                    break;
                case 1:
                    $list[$key]['distribution_status'] = '待打印标签';
                    break;
                case 2:
                    $list[$key]['distribution_status'] = '待配货';
                    break;
                case 3:
                    $list[$key]['distribution_status'] = '待配镜片';
                    break;
                case 4:
                    $list[$key]['distribution_status'] = '待加工';
                    break;
                case 5:
                    $list[$key]['distribution_status'] = '待印logo';
                    break;
                case 6:
                    $list[$key]['distribution_status'] = '待成品质检';
                    break;
                case 7:
                    $list[$key]['distribution_status'] = '待合单';
                    break;
                case 8:
                    $list[$key]['distribution_status'] = '合单中';
                    break;
                case 9:
                    $list[$key]['distribution_status'] = '合单完成';
                    break;
                default:
                    break;
            }

        }

        foreach ($list as $key => $item) {
            $csv[$key]['increment_id'] = $item['increment_id'];
            $csv[$key]['item_order_number'] = $item['item_order_number'];
            $csv[$key]['sku'] = $item['sku'];
            $csv[$key]['total_qty_ordered'] = $item['total_qty_ordered'];
            $csv[$key]['task_info'] = $item['task_info'];
            $csv[$key]['site'] = $item['site'];
            $csv[$key]['order_prescription_type'] = $item['order_prescription_type'];
            $csv[$key]['order_type'] = $item['order_type'];
            $csv[$key]['status'] = $item['status'];
            $csv[$key]['distribution_status'] = $item['distribution_status'];
            $csv[$key]['created_at'] = $item['created_at'];
        }
        $headlist = [
            '订单号', '子单号', 'SKU', '订单副数', '工单', '站点', '加工类型', '订单类型', '订单状态', '子单号状态', '创建时间'

        ];

        $path = "/uploads/";
        $fileName = 'Zeelool站配货列表十二月份数据';
        Excel::writeCsv($csv, $headlist, $path . $fileName);

    }


    /**
     * 待印logo数据导出
     *
     */
    public function printing_batch_export_xls()
    {

        $data = input('');
        if ($data['ids']) {
            $where['a.id'] = ['in', $data['ids']];
        } else {
            $where['a.distribution_status'] = 1;
        }
        $map = [];
        $WhereSql = 'a.id > 0';
        //普通状态剔除跟单数据

        //处理异常选项
        $filter = json_decode($this->request->get('filter'), true);

        if (!$filter) {
            $map['a.created_at'] = ['between', [strtotime('-3 month'), time()]];
            $WhereSql .= " and a.created_at between " . strtotime('-3 month') . " and " . time();
        } else {
            if ($filter['a.created_at']) {
                $time = explode(' - ', $filter['a.created_at']);

                $map['a.created_at'] = ['between', [strtotime($time[0]), strtotime($time[1])]];
            }
        }

        if (!$filter['status']) {
            $map['b.status'] = ['in', ['processing', 'paypal_reversed', 'paypal_canceled_reversal']];
        } else {
            $map['b.status'] = ['in', $filter['status']];
        }
        unset($filter['status']);

        //跟单或筛选异常

        if ($filter['abnormal']) {
            //异常类型
            if ($filter['abnormal']) {
                $abnormal_where['type'] = ['in', $filter['abnormal']];
                unset($filter['abnormal']);
            }

            //获取异常的子订单id
            $item_process_ids = $this->_distribution_abnormal
                ->where($abnormal_where)
                ->column('item_process_id');

            if ($item_process_ids == null) {
                $map['a.id'] = ['eq', null];
                $WhereSql .= "a.id =  null";
            }
        };

        if ($filter['increment_id']) {
            $map['b.increment_id'] = ['like', $filter['increment_id'] . '%'];
            $map['b.status'] = ['in', ['free_processing', 'processing', 'complete', 'paypal_reversed', 'paypal_canceled_reversal']];
            unset($filter['increment_id']);
        }

        if ($filter['site']) {
            $map['a.site'] = ['in', $filter['site']];
            unset($filter['site']);
        }

        if (isset($filter['order_prescription_type'])) {
            $map['a.order_prescription_type'] = ['in', $filter['order_prescription_type']];
            unset($filter['order_prescription_type']);
        }
        $this->request->get(['filter' => json_encode($filter)]);

        $map['a.abnormal_house_id'] = 0;

        //订单里面所有的
        $list = $this->model
            ->alias('a')
            ->field('a.sku,a.site')
            ->join(['fa_order' => 'b'], 'a.order_id=b.id')
            ->join(['fa_order_process' => 'c'], 'a.order_id=c.order_id')
            ->where($where)
            ->where($map)
            ->select();

        $list = collection($list)->toArray();
        $data = array();
        foreach ($list as $k => $v) {
            $item_platform_sku = Db::connect('database.db_stock');
            $sku = $item_platform_sku->table('fa_item_platform_sku')
                ->alias('pla')
                ->join(['fa_item' => 'it'], 'pla.sku=it.sku')
                ->where('pla.platform_sku', $v['sku'])
                ->where('pla.platform_type', $v['site'])->field('pla.sku,it.real_time_qty')->find();

            $data[$sku['sku']]['location'] =
                Db::table('fa_store_sku')
                    ->alias('a')
                    ->join(['fa_store_house' => 'b'], 'a.store_id=b.id')
                    ->where('a.sku', $sku['sku'])
                    ->value('b.coding');
            $data[$sku['sku']]['sku'] = $sku;
            $data[$sku['sku']]['number']++;
        }
        // $b=array();
        // foreach($sku as $v){
        //     $b[]=$v['sku'];
        // }
        // dump($b);
        // $c=array_unique($b);
        // foreach($c as$k => $v){
        //     $n=0;
        //     foreach($sku as $t){
        //         if($v==$t['sku'])
        //             $n++;
        //     }
        //     $new[$v]=$n;
        // }
        // dump($new);
        // foreach ($sku as $ky=>$ite){
        //     $new_value = array_keys($new);
        //     $count = count($new_value)-1;
        //     for ($i=0;$i<=$count;$i++){
        //         if ($new_value[$i] == $ite['sku']){
        //             $sku[$ky]['number'] = $new[$new_value[$i]];
        //         }
        //     }
        // }
        // dump($sku);
        // $sku =array_merge(array_unique($sku, SORT_REGULAR));
        // dump($sku);die();

        $data = array_values($data);
        $spreadsheet = new Spreadsheet();
        //常规方式：利用setCellValue()填充数据
        $spreadsheet
            ->setActiveSheetIndex(0)->setCellValue("A1", "仓库SKU")
            ->setCellValue("B1", "库位号")
            ->setCellValue("C1", "数量")
            ->setCellValue("D1", "仓库实时库存")
        ;
        foreach ($data as $key => $value) {
            $spreadsheet->getActiveSheet()->setCellValueExplicit("A" . ($key * 1 + 2), $value['sku']['sku'], \PhpOffice\PhpSpreadsheet\Cell\DataType::TYPE_STRING);
            $spreadsheet->getActiveSheet()->setCellValue("B" . ($key * 1 + 2), $value['location']);
            $spreadsheet->getActiveSheet()->setCellValue("C" . ($key * 1 + 2), $value['number']);
            $spreadsheet->getActiveSheet()->setCellValue("D" . ($key * 1 + 2), $value['sku']['real_time_qty']);
        }
        //设置宽度
        $spreadsheet->getActiveSheet()->getColumnDimension('A')->setWidth(20);
        $spreadsheet->getActiveSheet()->getColumnDimension('B')->setWidth(20);
        $spreadsheet->getActiveSheet()->getColumnDimension('C')->setWidth(20);
        $spreadsheet->getActiveSheet()->getColumnDimension('D')->setWidth(20);

        //设置边框
        $border = [
            'borders' => [
                'allBorders' => [
                    'borderStyle' => \PhpOffice\PhpSpreadsheet\Style\Border::BORDER_THIN, // 设置border样式
                    'color' => ['argb' => 'FF000000'], // 设置border颜色
                ],
            ],
        ];

        $spreadsheet->getDefaultStyle()->getFont()->setName('微软雅黑')->setSize(12);

        $setBorder = 'A1:' . $spreadsheet->getActiveSheet()->getHighestColumn() . $spreadsheet->getActiveSheet()->getHighestRow();
        $spreadsheet->getActiveSheet()->getStyle($setBorder)->applyFromArray($border);

        $spreadsheet->getActiveSheet()->getStyle('A1:D' . $spreadsheet->getActiveSheet()->getHighestRow())->getAlignment()->setHorizontal(\PhpOffice\PhpSpreadsheet\Style\Alignment::HORIZONTAL_CENTER);
        $spreadsheet->setActiveSheetIndex(0);

        $format = 'xlsx';
        $savename = '配货列表待打印数据' . date("YmdHis", time());

        if ($format == 'xls') {
            //输出Excel03版本
            header('Content-Type:application/vnd.ms-excel');
            $class = "\PhpOffice\PhpSpreadsheet\Writer\Xls";
        } elseif ($format == 'xlsx') {
            //输出07Excel版本
            header('Content-Type: application/vnd.openxmlformats-officedocument.spreadsheetml.sheet');
            $class = "\PhpOffice\PhpSpreadsheet\Writer\Xlsx";
        }

        //输出名称
        header('Content-Disposition: attachment;filename="' . $savename . '.' . $format . '"');
        //禁止缓存
        header('Cache-Control: max-age=0');
        $writer = new $class($spreadsheet);

        $writer->save('php://output');
    }


    /**
     * 镜片详情
     *
     * @Description
     * @author wpl
     * @since 2020/11/09 18:03:41 
     * @param [type] $ids
     * @return void
     */
    public function detail($ids = null)
    {
        $row = $this->model->get($ids);
        !$row && $this->error(__('No Results were found'));

        //查询处方详情
        $result = $this->_new_order_item_option->get($row->option_id)->toArray();

        //获取更改镜框最新信息
        $change_sku = $this->_work_order_change_sku
            ->alias('a')
            ->join(['fa_work_order_measure' => 'b'], 'a.measure_id=b.id')
            ->where([
                'a.change_type' => 1,
                'a.item_order_number' => $row->item_order_number,
                'b.operation_type' => 1
            ])
            ->order('a.id', 'desc')
            ->value('a.change_sku');
        if ($change_sku) {
            $result['sku'] = $change_sku;
        }

        //获取更改镜片最新处方信息
        $change_lens = $this->_work_order_change_sku
            ->alias('a')
            ->field('a.od_sph,a.od_cyl,a.od_axis,a.od_add,a.pd_r,a.od_pv,a.od_bd,a.od_pv_r,a.od_bd_r,a.os_sph,a.os_cyl,a.os_axis,a.os_add,a.pd_l,a.os_pv,a.os_bd,a.os_pv_r,a.os_bd_r,a.lens_number,a.recipe_type as prescription_type,prescription_option')
            ->join(['fa_work_order_measure' => 'b'], 'a.measure_id=b.id')
            ->where([
                'a.change_type' => 2,
                'a.item_order_number' => $row->item_order_number,
                'b.operation_type' => 1
            ])
            ->order('a.id', 'desc')
            ->find();
        if ($change_lens) {
            $change_lens = $change_lens->toArray();

            //处理pd值
            if ($change_lens['pd_l'] && $change_lens['pd_r']) {
                $change_lens['pd'] = '';
                $change_lens['pdcheck'] = 'on';
            } else {
                $change_lens['pd'] = $change_lens['pd_r'] ?: $change_lens['pd_l'];
                $change_lens['pdcheck'] = '';
            }

            //处理斜视值
            if ($change_lens['od_pv'] || $change_lens['os_pv']) {
                $change_lens['prismcheck'] = 'on';
            } else {
                $change_lens['prismcheck'] = '';
            }

            //处理镀膜
            $prescription_option = unserialize($change_lens['prescription_option']);
            $change_lens['coating_name'] = $prescription_option['coating_name'] ?: '';
            unset($change_lens['prescription_option']);

            $result = array_merge($result, $change_lens);
        }

        //获取镜片名称
        $lens_name = '';
        if ($result['lens_number']) {
            //获取镜片编码及名称
            $lens_name = $this->_lens_data->where('lens_number', $result['lens_number'])->value('lens_name');
        }
        $result['lens_name'] = $lens_name;
        $result['web_lens_name'] = $result['web_lens_name'] ?: $result['index_name'];
        $this->assign('result', $result);
        return $this->view->fetch();
    }

    /**
     * 获取镜架尺寸
     *
     * @Description
     * @author wpl
     * @since 2020/11/13 10:08:45 
     * @param [type] $product_id
     * @param [type] $site
     * @return void
     */
    protected function get_frame_lens_width_height_bridge($product_id, $site)
    {
        if ($product_id) {

            if ($site == 3) {
                $querySql = "select cpev.entity_type_id,cpev.attribute_id,cpev.`value`,cpev.entity_id
                from catalog_product_entity_varchar cpev LEFT JOIN catalog_product_entity cpe on cpe.entity_id=cpev.entity_id 
                where cpev.attribute_id in(146,147,149) and cpev.store_id=0 and cpev.entity_id=$product_id";

                $lensSql = "select cpev.entity_type_id,cpev.attribute_id,cpev.`value`,cpev.entity_id
                from catalog_product_entity_decimal cpev LEFT JOIN catalog_product_entity cpe on cpe.entity_id=cpev.entity_id 
                where cpev.attribute_id in(146,147) and cpev.store_id=0 and cpev.entity_id=$product_id";
            } else {
                $querySql = "select cpev.entity_type_id,cpev.attribute_id,cpev.`value`,cpev.entity_id
                from catalog_product_entity_varchar cpev LEFT JOIN catalog_product_entity cpe on cpe.entity_id=cpev.entity_id 
                where cpev.attribute_id in(161,163,164) and cpev.store_id=0 and cpev.entity_id=$product_id";
            }

            switch ($site) {
                case 1:
                    $model = Db::connect('database.db_zeelool');
                    break;
                case 2:
                    $model = Db::connect('database.db_voogueme');
                    break;
                case 3:
                    $model = Db::connect('database.db_nihao');
                    break;
                case 4:
                    $model = Db::connect('database.db_meeloog');
                    break;
                case 5:
                    $model = Db::connect('database.db_weseeoptical');
                    break;
                case 9:
                    $model = Db::connect('database.db_zeelool_es_online');
                    break;
                case 10:
                    $model = Db::connect('database.db_zeelool_de_online');
                    break;
                case 11:
                    $model = Db::connect('database.db_zeelool_jp_online');
                    break;
                default:
                    break;
            }

            $resultList = $model->query($querySql);
            $result = array();
            //你好站
            if ($site == 3) {
                $lensList = $model->query($lensSql);
                if ($lensList) {
                    foreach ($lensList as $key => $value) {

                        if ($value['attribute_id'] == 146) {
                            $result['lens_width'] = $value['value'];
                        }
                        if ($value['attribute_id'] == 147) {
                            $result['lens_height'] = $value['value'];
                        }
                    }
                }
            }
            if ($resultList) {
                foreach ($resultList as $key => $value) {
                    //你好站
                    if ($site == 3) {

                        if ($value['attribute_id'] == 149) {
                            $result['bridge'] = $value['value'];
                        }
                    } else {
                        if ($value['attribute_id'] == 161) {
                            $result['lens_width'] = $value['value'];
                        }
                        if ($value['attribute_id'] == 164) {
                            $result['lens_height'] = $value['value'];
                        }
                        if ($value['attribute_id'] == 163) {
                            $result['bridge'] = $value['value'];
                        }
                    }
                }
            }
        }
        return $result;
    }

    /**
     * 批量导出
     *
     * @Description
     * @author wpl
     * @since 2020/11/12 08:54:05 
     * @return void
     */
    public function batch_export_xls()
    {
        set_time_limit(0);
        ini_set('memory_limit', '512M');
        //根据传的标签切换状态
        $label = $this->request->get('label', 0);
        $ids = input('ids');
        $map = [];
        if ($ids) {
            $map['a.id'] = ['in', $ids];
            $where = [];
            $sort = 'a.created_at';
            $order = 'desc';
        } else {

            //普通状态剔除跟单数据
            if (!in_array($label, [0, 8])) {
                if (7 == $label) {
                    $map['a.status'] = [['>', 6], ['<', 9]];
                } else {
                    $map['a.status'] = $label;
                }
                $map['a.temporary_house_id|a.abnormal_house_id'] = 0;
            }

            $filter = json_decode($this->request->get('filter'), true);

            if ($filter['abnormal'] || $filter['stock_house_num']) {
                //                //筛选异常
                if ($filter['abnormal']) {
                    $abnormal_where['type'] = $filter['abnormal'][0];
                    if (8 == $label) {
                        $abnormal_where['status'] = 1;
                    }

                    $item_process_id = $this->_distribution_abnormal
                        ->where($abnormal_where)
                        ->column('item_process_id');
                    $map['a.id'] = ['in', $item_process_id];
                }

                //筛选库位号
                if ($filter['stock_house_num']) {
                    $stock_house_where['coding'] = ['like', $filter['stock_house_num'] . '%'];
                    if (8 == $label) {
                        $stock_house_where['type'] = ['>', 2];
                    } else {
                        $stock_house_where['type'] = 2;
                    }
                    $stock_house_id = $this->_stock_house
                        ->where($stock_house_where)
                        ->column('id');
                    $map['a.temporary_house_id|a.abnormal_house_id'] = ['in', $stock_house_id];
                }
                unset($filter['abnormal']);
                unset($filter['stock_house_num']);
                unset($filter['is_task']);
            }


            // //筛选货架号
            // if ($filter['shelf_number']) {
            //     if (1 == $label) {
            //         $shelf_number =
            //             $this->_stock_house
            //             ->alias('a')
            //             ->join(['fa_store_sku' => 'b'], 'a.id=b.store_id')
            //             ->where([
            //                 'a.shelf_number' => ['in', $filter['shelf_number']],
            //                 'a.type' => 1
            //             ])
            //             ->column('b.sku');
            //         //平台SKU表替换sku
            //         $sku = Db::connect('database.db_stock');
            //         $sku_array = $sku->table('fa_item_platform_sku')->where(['sku' => ['in', $shelf_number]])->column('platform_sku');
            //         $map['a.sku'] = ['in', $sku_array];
            //     }
            //     unset($filter['shelf_number']);
            // }


            if ($filter['a.created_at']) {
                $time = explode(' - ', $filter['a.created_at']);

                $map['a.created_at'] = ['between', [strtotime($time[0]), strtotime($time[1])]];
            }
            if ($filter['site']) {
                $map['a.site'] = ['in', $filter['site']];
                unset($filter['site']);
            }
            //加工类型
            if ($filter['order_prescription_type']) {
                $map['a.order_prescription_type'] = ['in', $filter['order_prescription_type']];
                unset($filter['order_prescription_type']);
            }
            //订单类型
            if ($filter['order_type']) {
                $map['b.order_type'] = ['in', $filter['order_type']];
                unset($filter['order_type']);
            }
            if ($filter['distribution_status']) {
                $map['a.distribution_status'] = ['in', $filter['distribution_status']];
                unset($filter['distribution_status']);
            }
            if ($filter['status']) {
                $map['b.status'] = ['in', $filter['status']];
                unset($filter['status']);
            }

            if ($filter['sku']) {
                $map['a.sku'] = ['like', '%' . $filter['sku'] . '%'];
                unset($filter['sku']);
            }
            $this->request->get(['filter' => json_encode($filter)]);

            list($where, $sort, $order) = $this->buildparams();
        }

        $sort = 'a.id';

        $list = $this->model
            ->alias('a')
            ->field('a.id as aid,a.item_order_number,a.sku,a.order_prescription_type,b.increment_id,b.total_qty_ordered,b.site,a.distribution_status,a.created_at,c.*,b.base_grand_total')
            ->join(['fa_order' => 'b'], 'a.order_id=b.id')
            ->join(['fa_order_item_option' => 'c'], 'a.option_id=c.id')
            ->where($where)
            ->where($map)
            ->order($sort, $order)
            ->select();
        $list = collection($list)->toArray();
        //从数据库查询需要的数据
        $spreadsheet = new Spreadsheet();

        //常规方式：利用setCellValue()填充数据
        $spreadsheet->setActiveSheetIndex(0)
            ->setCellValue("A1", "日期")
            ->setCellValue("B1", "订单号")
            ->setCellValue("C1", "子单号")
            ->setCellValue("D1", "SKU")
            ->setCellValue("E1", "站点")
            ->setCellValue("F1", "子单号状态")
            ->setCellValue("G1", "眼球")
            ->setCellValue("H1", "SPH")
            ->setCellValue("I1", "CYL")
            ->setCellValue("J1", "AXI")
            ->setCellValue("K1", "ADD")
            ->setCellValue("L1", "单PD")
            ->setCellValue("M1", "PD")
            ->setCellValue("N1", "镜片")
            ->setCellValue("O1", "镜框宽度")
            ->setCellValue("P1", "镜框高度")
            ->setCellValue("Q1", "bridge")
            ->setCellValue("R1", "处方类型")
            ->setCellValue("S1", "Prism\n(out/in)")
            ->setCellValue("T1", "Direct\n(out/in)")
            ->setCellValue("U1", "Prism\n(up/down)")
            ->setCellValue("V1", "Direct\n(up/down)")
            ->setCellValue("W1", "订单金额")
            ->setCellValue("X1", "ID");;
        $spreadsheet->setActiveSheetIndex(0)->setTitle('订单处方');

        //站点列表
        $site_list = [
            1 => 'Zeelool',
            2 => 'Voogueme',
            3 => 'Nihao',
            4 => 'Meeloog',
            5 => 'Wesee',
            8 => 'Amazon',
            9 => 'Zeelool_es',
            10 => 'Zeelool_de',
            11 => 'Zeelool_jp'
        ];

        //子单号状态
        $distribution_status_list = [
            1 => '待打印标签',
            2 => '待配货',
            3 => '待配镜片',
            4 => '待加工',
            5 => '待印logo',
            6 => '待成品质检',
            7 => '待合单',
            8 => '合单中',
            9 => '合单完成'
        ];

        //获取更改镜框最新信息
        $change_sku = $this->_work_order_change_sku
            ->alias('a')
            ->join(['fa_work_order_measure' => 'b'], 'a.measure_id=b.id')
            ->where([
                'a.change_type' => 1,
                'a.item_order_number' => ['in', array_column($list, 'item_order_number')],
                'b.operation_type' => 1
            ])
            ->column('a.change_sku', 'a.item_order_number');

        //获取更改镜片最新处方信息
        $change_lens = $this->_work_order_change_sku
            ->alias('a')
            ->join(['fa_work_order_measure' => 'b'], 'a.measure_id=b.id')
            ->where([
                'a.change_type' => 2,
                'a.item_order_number' => ['in', array_column($list, 'item_order_number')],
                'b.operation_type' => 1
            ])
            ->column('a.od_sph,a.od_cyl,a.od_axis,a.od_add,a.pd_r,a.od_pv,a.od_bd,a.od_pv_r,a.od_bd_r,a.os_sph,a.os_cyl,a.os_axis,a.os_add,a.pd_l,a.os_pv,a.os_bd,a.os_pv_r,a.os_bd_r,a.lens_number,a.recipe_type as prescription_type,a.web_lens_name', 'a.item_order_number');


        if ($change_lens) {
            foreach ($change_lens as $key => $val) {
                if ($val['pd_l'] && $val['pd_r']) {
                    $change_lens[$key]['pd'] = '';
                    $change_lens[$key]['pdcheck'] = 'on';
                } else {
                    $change_lens[$key]['pd'] = $val['pd_r'] ?: $val['pd_l'];
                    $change_lens[$key]['pdcheck'] = '';
                }
            }
        }

        //获取镜片编码及名称
        $lens_list = $this->_lens_data->column('lens_name', 'lens_number');
        foreach ($list as $key => &$value) {
            //更改镜框最新sku
            if ($change_sku[$value['item_order_number']] && $value['site'] != 5) {
                $value['sku'] = $change_sku[$value['item_order_number']];

                $getGlassInfo = $this->httpRequest($value['site'], 'magic/order/getGlassInfo', ['skus' => $value['sku']], 'POST');
                $tmp_bridge = $getGlassInfo[0];
            } else {
                //过滤饰品站 批发站
                if ($value['site'] != 12) {
                    //查询镜框尺寸
                    $tmp_bridge = $this->get_frame_lens_width_height_bridge($value['product_id'], $value['site']);
                }
            }

            $data[$value['increment_id']]['item_order'][$key]['lens_width'] = $tmp_bridge['lens_width'];
            $data[$value['increment_id']]['item_order'][$key]['lens_height'] = $tmp_bridge['lens_height'];
            $data[$value['increment_id']]['item_order'][$key]['bridge'] = $tmp_bridge['bridge'];

            //更改镜片最新数据
            if ($change_lens[$value['item_order_number']]) {
                $value = array_merge($value, $change_lens[$value['item_order_number']]);
            }

            $data[$value['increment_id']]['id'] = $value['id'];
            $data[$value['increment_id']]['created_at'] = $value['created_at'];
            $data[$value['increment_id']]['increment_id'] = $value['increment_id'];
            $data[$value['increment_id']]['site'] = $value['site'];
            $data[$value['increment_id']]['order_type'] = $value['order_type'];
            $data[$value['increment_id']]['status'] = $value['status'];
            $data[$value['increment_id']]['item_order'][$key]['item_order_number'] = $value['item_order_number'];
            $data[$value['increment_id']]['item_order'][$key]['sku'] = $value['sku'];
            $data[$value['increment_id']]['item_order'][$key]['od_sph'] = $value['od_sph'];
            $data[$value['increment_id']]['item_order'][$key]['od_cyl'] = $value['od_cyl'];
            $data[$value['increment_id']]['item_order'][$key]['od_axis'] = $value['od_axis'];
            $data[$value['increment_id']]['item_order'][$key]['od_add'] = $value['od_add'];
            $data[$value['increment_id']]['item_order'][$key]['os_add'] = $value['os_add'];
            $data[$value['increment_id']]['item_order'][$key]['pd'] = $value['pd'];
            $data[$value['increment_id']]['item_order'][$key]['pdcheck'] = $value['pdcheck'];
            $data[$value['increment_id']]['item_order'][$key]['product_id'] = $value['product_id'];

            $data[$value['increment_id']]['item_order'][$key]['prescription_type'] = $value['prescription_type'];
            $data[$value['increment_id']]['item_order'][$key]['od_pv'] = $value['od_pv'];
            $data[$value['increment_id']]['item_order'][$key]['os_pv'] = $value['os_pv'];
            $data[$value['increment_id']]['item_order'][$key]['pd_r'] = $value['pd_r'];
            $data[$value['increment_id']]['item_order'][$key]['pd_l'] = $value['pd_l'];
            $data[$value['increment_id']]['item_order'][$key]['os_pv'] = $value['os_pv'];
            $data[$value['increment_id']]['item_order'][$key]['os_bd'] = $value['os_bd'];
            $data[$value['increment_id']]['item_order'][$key]['od_bd'] = $value['od_bd'];
            $data[$value['increment_id']]['item_order'][$key]['od_pv_r'] = $value['od_pv_r'];
            $data[$value['increment_id']]['item_order'][$key]['os_bd_r'] = $value['os_bd_r'];
            $data[$value['increment_id']]['item_order'][$key]['od_bd_r'] = $value['od_bd_r'];
            $data[$value['increment_id']]['item_order'][$key]['os_pv_r'] = $value['os_pv_r'];
            $data[$value['increment_id']]['item_order'][$key]['os_sph'] = $value['os_sph'];
            $data[$value['increment_id']]['item_order'][$key]['od_sph'] = $value['od_sph'];
            $data[$value['increment_id']]['item_order'][$key]['os_cyl'] = $value['os_cyl'];
            $data[$value['increment_id']]['item_order'][$key]['od_cyl'] = $value['od_cyl'];
            $data[$value['increment_id']]['item_order'][$key]['os_axis'] = $value['os_axis'];
            $data[$value['increment_id']]['item_order'][$key]['od_axis'] = $value['od_axis'];
            $data[$value['increment_id']]['item_order'][$key]['lens_number'] = $value['lens_number'];
            $data[$value['increment_id']]['item_order'][$key]['web_lens_name'] = $value['web_lens_name'] ?: $value['index_name'];
            $data[$value['increment_id']]['item_order'][$key]['product_id'] = $value['product_id'];
            $data[$value['increment_id']]['base_grand_total'] = $value['base_grand_total'];
            $data[$value['increment_id']]['base_currency_code'] = $value['base_currency_code'];
            $data[$value['increment_id']]['base_grand_total'] = $value['base_grand_total'];
            $data[$value['increment_id']]['payment_method'] = $value['payment_method'];
            $data[$value['increment_id']]['payment_time'] = $value['payment_time'];
        }
        unset($value);
        $cat = '0';
        foreach ($data as  $key => &$value) {
            $num = $cat + 2;


            //网站SKU转换仓库SKU
            $value['prescription_type'] = isset($value['prescription_type']) ? $value['prescription_type'] : '';
            $value['od_sph'] = isset($value['od_sph']) ? urldecode($value['od_sph']) : '';
            $value['os_sph'] = isset($value['os_sph']) ? urldecode($value['os_sph']) : '';
            $value['od_cyl'] = isset($value['od_cyl']) ? urldecode($value['od_cyl']) : '';
            $value['os_cyl'] = isset($value['os_cyl']) ? urldecode($value['os_cyl']) : '';
            $spreadsheet->getActiveSheet()->setCellValue("A" . ($key * 2 + 2), date('Y-m-d', $value['created_at']));
            $spreadsheet->getActiveSheet()->setCellValue("B" . ($key * 2 + 2), $value['increment_id']);
            $spreadsheet->getActiveSheet()->setCellValue("C" . ($key * 2 + 2), $value['item_order_number']);
            $spreadsheet->getActiveSheet()->setCellValue("D" . ($key * 2 + 2), $value['sku']);
            $spreadsheet->getActiveSheet()->setCellValue("E" . ($key * 2 + 2), $site_list[$value['site']]);
            $spreadsheet->getActiveSheet()->setCellValue("F" . ($key * 2 + 2), $distribution_status_list[$value['distribution_status']]);
            $spreadsheet->getActiveSheet()->setCellValue("G" . ($key * 2 + 2), '右眼');
            $spreadsheet->getActiveSheet()->setCellValue("G" . ($key * 2 + 3), '左眼');
            $spreadsheet->getActiveSheet()->setCellValue("H" . ($key * 2 + 2), (float)$value['od_sph'] > 0 ? ' +' . number_format($value['od_sph'] * 1, 2) : ' ' . $value['od_sph']);
            $spreadsheet->getActiveSheet()->setCellValue("H" . ($key * 2 + 3), (float)$value['os_sph'] > 0 ? ' +' . number_format($value['os_sph'] * 1, 2) : ' ' . $value['os_sph']);
            $spreadsheet->getActiveSheet()->setCellValue("I" . ($key * 2 + 2), (float)$value['od_cyl'] > 0 ? ' +' . number_format($value['od_cyl'] * 1, 2) : ' ' . $value['od_cyl']);
            $spreadsheet->getActiveSheet()->setCellValue("I" . ($key * 2 + 3), (float)$value['os_cyl'] > 0 ? ' +' . number_format($value['os_cyl'] * 1, 2) : ' ' . $value['os_cyl']);
            $spreadsheet->getActiveSheet()->setCellValue("J" . ($key * 2 + 2), $value['od_axis']);
            $spreadsheet->getActiveSheet()->setCellValue("J" . ($key * 2 + 3), $value['os_axis']);
            $value['os_add'] = urldecode($value['os_add']);
            $value['od_add'] = urldecode($value['od_add']);
            if ($value['os_add'] && $value['os_add'] && (float)($value['os_add']) * 1 != 0 && (float)($value['od_add']) * 1 != 0) {
                $spreadsheet->getActiveSheet()->setCellValue("K" . ($key * 2 + 2), $value['od_add']);
                $spreadsheet->getActiveSheet()->setCellValue("K" . ($key * 2 + 3), $value['os_add']);
            } else {

                if ($value['os_add'] && (float)$value['os_add'] * 1 != 0) {
                    //数值在上一行合并有效，数值在下一行合并后为空
                    $spreadsheet->getActiveSheet()->setCellValue("K" . ($key * 2 + 2), $value['os_add']);
                    $spreadsheet->getActiveSheet()->mergeCells("K" . ($key * 2 + 2) . ":K" . ($key * 2 + 3));
                } else {
                    //数值在上一行合并有效，数值在下一行合并后为空
                    $spreadsheet->getActiveSheet()->setCellValue("K" . ($key * 2 + 2), $value['od_add']);
                    $spreadsheet->getActiveSheet()->mergeCells("K" . ($key * 2 + 2) . ":K" . ($key * 2 + 3));
                }
            }

                $lens_name = $lens_list[$v['lens_number']] ?: $v['web_lens_name'];
                $spreadsheet->getActiveSheet()->setCellValue("O" . ($cat), $lens_name); //镜片
                $spreadsheet->getActiveSheet()->setCellValue("P" . ($cat), $v['lens_width']); //镜框宽度
                $spreadsheet->getActiveSheet()->setCellValue("Q" . ($cat), $v['lens_height']); //镜框高度
                $spreadsheet->getActiveSheet()->setCellValue("R" . ($cat), $v['bridge']); //bridge
                $spreadsheet->getActiveSheet()->setCellValue("S" . ($cat), $v['prescription_type']); //处方类型

                $spreadsheet->getActiveSheet()->setCellValue("T" . ($cat), isset($v['od_pv']) ? $v['od_pv'] : ''); //Prism
                $spreadsheet->getActiveSheet()->setCellValue("T" . ($cat + 1), isset($v['os_pv']) ? $v['os_pv'] : ''); //Prism

                $spreadsheet->getActiveSheet()->setCellValue("U" . ($cat), isset($v['od_bd']) ? $v['od_bd'] : ''); //Direct
                $spreadsheet->getActiveSheet()->setCellValue("U" . ($cat + 1), isset($v['os_bd']) ? $v['os_bd'] : ''); //Direct

            $lens_name = $lens_list[$value['lens_number']] ?: $value['web_lens_name'];
            $spreadsheet->getActiveSheet()->setCellValue("N" . ($key * 2 + 2), $lens_name);
            $spreadsheet->getActiveSheet()->setCellValue("O" . ($key * 2 + 2), $tmp_bridge['lens_width']);
            $spreadsheet->getActiveSheet()->setCellValue("P" . ($key * 2 + 2), $tmp_bridge['lens_height']);
            $spreadsheet->getActiveSheet()->setCellValue("Q" . ($key * 2 + 2), $tmp_bridge['bridge']);
            $spreadsheet->getActiveSheet()->setCellValue("R" . ($key * 2 + 2), $value['prescription_type']);
            $spreadsheet->getActiveSheet()->setCellValue("S" . ($key * 2 + 2), isset($value['od_pv']) ? $value['od_pv'] : '');
            $spreadsheet->getActiveSheet()->setCellValue("S" . ($key * 2 + 3), isset($value['os_pv']) ? $value['os_pv'] : '');

            $spreadsheet->getActiveSheet()->setCellValue("T" . ($key * 2 + 2), isset($value['od_bd']) ? $value['od_bd'] : '');
            $spreadsheet->getActiveSheet()->setCellValue("T" . ($key * 2 + 3), isset($value['os_bd']) ? $value['os_bd'] : '');

            $spreadsheet->getActiveSheet()->setCellValue("U" . ($key * 2 + 2), isset($value['od_pv_r']) ? $value['od_pv_r'] : '');
            $spreadsheet->getActiveSheet()->setCellValue("U" . ($key * 2 + 3), isset($value['os_pv_r']) ? $value['os_pv_r'] : '');

            $spreadsheet->getActiveSheet()->setCellValue("V" . ($key * 2 + 2), isset($value['od_bd_r']) ? $value['od_bd_r'] : '');
            $spreadsheet->getActiveSheet()->setCellValue("V" . ($key * 2 + 3), isset($value['os_bd_r']) ? $value['os_bd_r'] : '');
            $spreadsheet->getActiveSheet()->setCellValue("W" . ($key * 2 + 2), $value['base_grand_total']);
            $spreadsheet->getActiveSheet()->setCellValue("X" . ($key * 2 + 2), $value['aid']);

            //合并单元格
            $spreadsheet->getActiveSheet()->mergeCells("A" . ($key * 2 + 2) . ":A" . ($key * 2 + 3));
            $spreadsheet->getActiveSheet()->mergeCells("B" . ($key * 2 + 2) . ":B" . ($key * 2 + 3));
            $spreadsheet->getActiveSheet()->mergeCells("C" . ($key * 2 + 2) . ":C" . ($key * 2 + 3));
            $spreadsheet->getActiveSheet()->mergeCells("D" . ($key * 2 + 2) . ":D" . ($key * 2 + 3));
            $spreadsheet->getActiveSheet()->mergeCells("E" . ($key * 2 + 2) . ":E" . ($key * 2 + 3));
            $spreadsheet->getActiveSheet()->mergeCells("F" . ($key * 2 + 2) . ":F" . ($key * 2 + 3));


            $spreadsheet->getActiveSheet()->mergeCells("M" . ($key * 2 + 2) . ":M" . ($key * 2 + 3));
            $spreadsheet->getActiveSheet()->mergeCells("N" . ($key * 2 + 2) . ":N" . ($key * 2 + 3));
            $spreadsheet->getActiveSheet()->mergeCells("O" . ($key * 2 + 2) . ":O" . ($key * 2 + 3));
            $spreadsheet->getActiveSheet()->mergeCells("P" . ($key * 2 + 2) . ":P" . ($key * 2 + 3));
            $spreadsheet->getActiveSheet()->mergeCells("Q" . ($key * 2 + 2) . ":Q" . ($key * 2 + 3));
            $spreadsheet->getActiveSheet()->mergeCells("R" . ($key * 2 + 2) . ":R" . ($key * 2 + 3));
            $spreadsheet->getActiveSheet()->mergeCells("W" . ($key * 2 + 2) . ":W" . ($key * 2 + 3));
        }

        //设置宽度
        $spreadsheet->getActiveSheet()->getColumnDimension('A')->setWidth(12);
        $spreadsheet->getActiveSheet()->getColumnDimension('B')->setWidth(12);
        $spreadsheet->getActiveSheet()->getColumnDimension('C')->setWidth(20);
        $spreadsheet->getActiveSheet()->getColumnDimension('D')->setWidth(20);
        $spreadsheet->getActiveSheet()->getColumnDimension('E')->setWidth(20);
        $spreadsheet->getActiveSheet()->getColumnDimension('N')->setWidth(40);
        $spreadsheet->getActiveSheet()->getColumnDimension('F')->setWidth(15);
        $spreadsheet->getActiveSheet()->getColumnDimension('G')->setWidth(15);
        $spreadsheet->getActiveSheet()->getColumnDimension('H')->setWidth(15);
        $spreadsheet->getActiveSheet()->getColumnDimension('I')->setWidth(15);
        $spreadsheet->getActiveSheet()->getColumnDimension('J')->setWidth(15);
        $spreadsheet->getActiveSheet()->getColumnDimension('K')->setWidth(15);
        $spreadsheet->getActiveSheet()->getColumnDimension('L')->setWidth(15);
        $spreadsheet->getActiveSheet()->getColumnDimension('O')->setWidth(15);
        $spreadsheet->getActiveSheet()->getColumnDimension('P')->setWidth(15);
        $spreadsheet->getActiveSheet()->getColumnDimension('Q')->setWidth(15);
        $spreadsheet->getActiveSheet()->getColumnDimension('R')->setWidth(20);
        $spreadsheet->getActiveSheet()->getColumnDimension('S')->setWidth(15);
        $spreadsheet->getActiveSheet()->getColumnDimension('T')->setWidth(15);
        $spreadsheet->getActiveSheet()->getColumnDimension('U')->setWidth(15);
        $spreadsheet->getActiveSheet()->getColumnDimension('V')->setWidth(15);
        //自动换行
        $spreadsheet->getDefaultStyle()->getAlignment()->setWrapText(true);
        $spreadsheet->getDefaultStyle()->getFont()->setName('微软雅黑')->setSize(12);

        //设置边框
        $border = [
            'borders' => [
                'allBorders' => [
                    'borderStyle' => \PhpOffice\PhpSpreadsheet\Style\Border::BORDER_THIN, // 设置border样式
                    'color' => ['argb' => 'FF000000'], // 设置border颜色
                ],
            ],
        ];


        $setBorder = 'A1:' . $spreadsheet->getActiveSheet()->getHighestColumn() . $spreadsheet->getActiveSheet()->getHighestRow();
        $spreadsheet->getActiveSheet()->getStyle($setBorder)->applyFromArray($border);

        $spreadsheet->getActiveSheet()->getStyle('A1:X' . $spreadsheet->getActiveSheet()->getHighestRow())->getAlignment()->setHorizontal(\PhpOffice\PhpSpreadsheet\Style\Alignment::HORIZONTAL_CENTER);
        $spreadsheet->getActiveSheet()->getStyle('A1:X' . $spreadsheet->getActiveSheet()->getHighestRow())->getAlignment()->setVertical(\PhpOffice\PhpSpreadsheet\Style\Alignment::VERTICAL_CENTER);

        $spreadsheet->setActiveSheetIndex(0);

        $save_name = '配货列表' . date("YmdHis", time());
        //输出07Excel版本
        header('Content-Type: application/vnd.openxmlformats-officedocument.spreadsheetml.sheet');
        //输出名称
        header('Content-Disposition: attachment;filename="' . $save_name . '.xlsx"');
        //禁止缓存
        header('Cache-Control: max-age=0');
        $writer = new Xlsx($spreadsheet);
        $writer->save('php://output');
    }


    /**
     * 标记已打印
     * @Description
     * @return void
     * @since 2020/10/28 14:45:39
     * @author lzh
     */
    public function tag_printed()
    {

//        /*****************限制如果有盘点单未结束不能操作配货完成*******************/
//        //拣货区盘点时不能操作
//        $count = $this->_inventory->alias('a')
//            ->join(['fa_inventory_item' => 'b'], 'a.id=b.inventory_id')
//            ->where(['a.is_del' => 1, 'a.check_status' => ['in', [0, 1]], 'b.area_id' => 3])->count();
//        if ($count > 0) {
//            $this->error(__('存在正在盘点的单据,暂无法审核'));
//        }
//        /****************************end*****************************************/






        $ids = input('id_params/a');
        !$ids && $this->error('请选择要标记的数据');
        /*****************限制如果有盘点单未结束不能操作配货完成*******************/
        //拣货区盘点时不能操作
        //查询条形码库区库位
        $sku = $this->model->where(['id' => ['in', $ids]])->column('sku');
        $whe_sku['platform_sku'] = ['in',$sku];
        //转换sku
        $item_platform_sku = new ItemPlatformSku();
        $true_sku =  $item_platform_sku->where($whe_sku)->column('sku');
        $whe['sku'] = ['in',$true_sku];
        $barcodedata = $this->_product_bar_code_item->where($whe)->column('location_code');

        if (!empty($barcodedata)){
            $count = $this->_inventory->alias('a')
                ->join(['fa_inventory_item' => 'b'], 'a.id=b.inventory_id')->where(['a.is_del' => 1, 'a.check_status' => ['in', [0, 1]], 'library_name' => ['in', $barcodedata],'area_id' => '3'])
                ->count();

            if ($count > 0) {
                $this->error(__('存在正在盘点的单据,暂无法审核'));
            }
        }
        /****************************end*****************************************/
        //检测子订单状态
        $where = [
            'id' => ['in', $ids],
            'distribution_status' => ['neq', 1]
        ];
        $count = $this->model->where($where)->count();
        0 < $count && $this->error('存在非当前节点的子订单');


        //标记打印状态
        $this->model->startTrans();
        try {
            $distribution_value = $this->model->where(['id' => ['in', $ids]])->field('magento_order_id,order_id, item_order_number,site,wave_order_id')->select();
            $distribution_value = collection($distribution_value)->toArray();
            foreach ($distribution_value as $key => $value) {
                $value['item_order_number'] =  substr($value['item_order_number'], 0, strpos($value['item_order_number'], '-'));
                Order::rulesto_adjust($value['magento_order_id'], $value['item_order_number'], $value['site'], 2, 2);
                $wave_order_id = $value['wave_order_id'];
            }
            //标记状态
            $this->model->where(['id' => ['in', $ids]])->update(['distribution_status' => 2, 'is_print' => 1]);

            //添加波次单打印状态为已打印
            $count = $this->model->where(['wave_order_id' => $wave_order_id, 'is_print' => 0])->count();
            if ($count > 0) {
                $status = 1;
            } elseif ($count == 0) {
                $status = 2;
            }
            $this->_wave_order->where(['id' => $wave_order_id])->update(['status' => $status]);

            //记录配货日志
            $admin = (object)session('admin');
            DistributionLog::record($admin, $ids, 1, '标记打印完成');

            $this->model->commit();
        } catch (PDOException $e) {
            $this->model->rollback();
            $this->error($e->getMessage());
        } catch (Exception $e) {
            $this->model->rollback();
            $this->error($e->getMessage());
        }
        $this->success('标记成功!', '', 'success', 200);
    }

    /**
     * 打印标签
     *
     * @Description
     * @author wpl
     * @since 2020/11/10 10:36:22 
     * @return void
     */
    public function batch_print_label()
    {
        /*****************限制如果有盘点单未结束不能操作配货完成*******************/
        //拣货区盘点时不能操作
        // $count = $this->_inventory->alias('a')->join(['fa_inventory_item' => 'b'], 'a.id=b.inventory_id')->where(['a.is_del' => 1, 'a.check_status' => ['in', [0, 1]], 'b.area_id' => 3])->count();
        // if ($count > 0) {
        //     $this->error(__('存在正在盘点的单据,暂无法审核'));
        // }
        /****************************end*****************************************/

        //禁用默认模板
        $this->view->engine->layout(false);
        ob_start();
        $ids = input('ids');
        !$ids && $this->error('缺少参数', url('index?ref=addtabs'));

        //获取子订单列表
        $list = $this->model
            ->alias('a')
            ->field('a.site,a.item_order_number,a.order_id,a.created_at,b.os_add,b.od_add,b.pdcheck,b.prismcheck,b.pd_r,b.pd_l,b.pd,b.od_pv,b.os_pv,b.od_bd,b.os_bd,b.od_bd_r,b.os_bd_r,b.od_pv_r,b.os_pv_r,b.index_name,b.coating_name,b.prescription_type,b.sku,b.od_sph,b.od_cyl,b.od_axis,b.os_sph,b.os_cyl,b.os_axis,b.lens_number,b.web_lens_name,b.gra_certificate,b.ring_size,b.stone_type,b.type,b.Metal')
            ->join(['fa_order_item_option' => 'b'], 'a.option_id=b.id')
            ->where(['a.id' => ['in', $ids]])
<<<<<<< HEAD
=======
            ->order('a.picking_sort asc')
>>>>>>> b2d4c714
            ->select();
        $list = collection($list)->toArray();
        $order_ids = array_column($list, 'order_id');

        //查询sku映射表
        // $item_res = $this->_item_platform_sku->cache(3600)->where(['platform_sku' => ['in', array_unique($sku_arr)]])->column('sku', 'platform_sku');

        //获取订单数据
        $order_list = $this->_new_order->where(['id' => ['in', array_unique($order_ids)]])->column('total_qty_ordered,increment_id', 'id');

        //查询产品货位号
        $cargo_number = $this->_stock_house->alias('a')->where(['status' => 1, 'b.is_del' => 1, 'a.type' => 1, 'a.area_id' => 3])->join(['fa_store_sku' => 'b'], 'a.id=b.store_id')->column('coding', 'sku');

        //获取更改镜框最新信息
        $change_sku = $this->_work_order_change_sku
            ->alias('a')
            ->join(['fa_work_order_measure' => 'b'], 'a.measure_id=b.id')
            ->where([
                'a.change_type' => 1,
                'a.item_order_number' => ['in', array_column($list, 'item_order_number')],
                'b.operation_type' => 1
            ])
            ->column('a.change_sku', 'a.item_order_number');

        //获取更改镜片最新处方信息
        $change_lens = $this->_work_order_change_sku
            ->alias('a')
            ->join(['fa_work_order_measure' => 'b'], 'a.measure_id=b.id')
            ->where([
                'a.change_type' => 2,
                'a.item_order_number' => ['in', array_column($list, 'item_order_number')],
                'b.operation_type' => 1
            ])
            ->column('a.od_sph,a.od_cyl,a.od_axis,a.od_add,a.pd_r,a.od_pv,a.od_bd,a.od_pv_r,a.od_bd_r,a.os_sph,a.os_cyl,a.os_axis,a.os_add,a.pd_l,a.os_pv,a.os_bd,a.os_pv_r,a.os_bd_r,a.lens_number,a.recipe_type as prescription_type,a.web_lens_name', 'a.item_order_number');

        if ($change_lens) {
            foreach ($change_lens as $key => $val) {
                if ($val['pd_l'] && $val['pd_r']) {
                    $change_lens[$key]['pd'] = '';
                    $change_lens[$key]['pdcheck'] = 'on';
                } else {
                    $change_lens[$key]['pd'] = $val['pd_r'] ?: $val['pd_l'];
                    $change_lens[$key]['pdcheck'] = '';
                }
            }
        }

        //获取镜片编码及名称
        $lens_list = $this->_lens_data->column('lens_name', 'lens_number');

        $data = [];
        foreach ($list as $k => &$v) {
            //更改镜框最新sku
            if ($change_sku[$v['item_order_number']]) {
                $v['sku'] = $change_sku[$v['item_order_number']];
            }

            //转仓库SKU
            $trueSku = $this->_item_platform_sku->getTrueSku(trim($v['sku']), $v['site']);

            //更改镜片最新数据
            if ($change_lens[$v['item_order_number']]) {
                $v = array_merge($v, $change_lens[$v['item_order_number']]);
            }

            $item_order_number = $v['item_order_number'];
            $fileName = ROOT_PATH . "public" . DS . "uploads" . DS . "printOrder" . DS . "distribution" . DS . "new" . DS . "$item_order_number.png";
            $dir = ROOT_PATH . "public" . DS . "uploads" . DS . "printOrder" . DS . "distribution" . DS . "new";
            if (!file_exists($dir)) {
                mkdir($dir, 0777, true);
            }
            $img_url = "/uploads/printOrder/distribution/new/$item_order_number.png";

            //生成条形码
            $this->generate_barcode_new($item_order_number, $fileName);
            $v['created_at'] = date('Y-m-d H:i:s', $v['created_at']);
            $v['img_url'] = $img_url;

            //序号
            $serial = explode('-', $item_order_number);
            $v['serial'] = $serial[1];
            $v['total_qty_ordered'] = $order_list[$v['order_id']]['total_qty_ordered'];
            $v['increment_id'] = $order_list[$v['order_id']]['increment_id'];

            //库位号
            $v['coding'] = $cargo_number[$trueSku];

            //判断双ADD逻辑
            if ($v['os_add'] && $v['od_add'] && (float)$v['os_add'] * 1 != 0 && (float)$v['od_add'] * 1 != 0) {
                $v['total_add'] = '';
            } else {
                if ($v['os_add'] && (float)$v['os_add'] * 1 != 0) {
                    $v['total_add'] = $v['os_add'];
                } else {
                    $v['total_add'] = $v['od_add'];
                }
            }

            $v['web_lens_name'] = $v['web_lens_name'] ?: $v['index_name'];
            //获取镜片名称
            $v['lens_name'] = $lens_list[$v['lens_number']] ?: $v['web_lens_name'];

            $data[] = $v;
        }
        $this->assign('list', $data);
        $html = $this->view->fetch('print_label');
        echo $html;
    }


    public function save_order_statsu(){
        $map['increment_id'] = ['in',['100181408',
            '400409680',
            '100180688',
            '100179774',
            '400414709',
            '400425817',
            '500016847',
            '130079900',
            '300044713',
            '400425744',
            '400421790',
            '130078015',
            '400426437',
            '430241978',
            '430242375',
            '430238882',
            '600122332',
            '600122873',
            '100181629',
            '400426702',
            '400427440',
            '400421813',]];
        $model = Db::connect('database.db_mojing_order');
        $data = $model->table('fa_order')->where($map)->field('id')->select();
        $result = array_reduce($data, function ($result, $value) {
            return array_merge($result, array_values($value));
        }, array());
        $where['order_id'] = ['in',$result];
        $values['distribution_status'] = 9;
        $values['updated_at'] = time();
        $model->table('fa_order_item_process')->where($where)->update($values);
        $cat['combine_status'] =1;
        $cat['store_house_id'] =0;
        $cat['check_status'] =1;
        $cat['check_time'] =time();
        $model->table('fa_order_process')->where($where)->update($cat);

        //记录配货日志
        $admin = (object)session('admin');
        DistributionLog::record($admin, '100181408', 7, '将100181408,400409680,100180688,100179774,400414709, 400425817,500016847,130079900,300044713等部分订单配货状态改为已合单');
    }



    /**
     * 生成新的条形码
     */
    protected function generate_barcode_new($text, $fileName)
    {
        // 引用barcode文件夹对应的类
        Loader::import('BCode.BCGFontFile', EXTEND_PATH);
        //Loader::import('BCode.BCGColor',EXTEND_PATH);
        Loader::import('BCode.BCGDrawing', EXTEND_PATH);
        // 条形码的编码格式
        // Loader::import('BCode.BCGcode39',EXTEND_PATH,'.barcode.php');
        Loader::import('BCode.BCGcode128', EXTEND_PATH, '.barcode.php');

        // $code = '';
        // 加载字体大小
        $font = new \BCGFontFile(EXTEND_PATH . '/BCode/font/Arial.ttf', 18);
        //颜色条形码
        $color_black = new \BCGColor(0, 0, 0);
        $color_white = new \BCGColor(255, 255, 255);
        $label = new \BCGLabel();
        $label->setPosition(\BCGLabel::POSITION_TOP);
        $label->setText('');
        $label->setFont($font);
        $drawException = null;
        try {
            // $code = new \BCGcode39();
            $code = new \BCGcode128();
            $code->setScale(4);
            $code->setThickness(18); // 条形码的厚度
            $code->setForegroundColor($color_black); // 条形码颜色
            $code->setBackgroundColor($color_white); // 空白间隙颜色
            $code->setFont(0); //设置字体
            $code->addLabel($label); //设置字体
            $code->parse($text); // 条形码需要的数据内容
        } catch (\Exception $exception) {
            $drawException = $exception;
        }
        //根据以上条件绘制条形码
        $drawing = new \BCGDrawing('', $color_white);
        if ($drawException) {
            $drawing->drawException($drawException);
        } else {
            $drawing->setBarcode($code);
            if ($fileName) {
                // echo 'setFilename<br>';
                $drawing->setFilename($fileName);
            }
            $drawing->draw();
        }
        // 生成PNG格式的图片
        header('Content-Type: image/png');
        // header('Content-Disposition:attachment; filename="barcode.png"'); //自动下载
        $drawing->finish(\BCGDrawing::IMG_FORMAT_PNG);
    }

    /**
     * 更新配货状态
     *
     * @Description
     * @return void
     * @since 2020/10/28 14:45:39
     * @author lzh
     */
    public function set_status()
    {
        $ids = input('id_params/a');
        !$ids && $this->error('请选择要标记的数据');

        $check_status = input('status');
        empty($check_status) && $this->error('状态值不能为空');

        //检测异常状态
        $abnormal_count = $this->_distribution_abnormal
            ->where(['item_process_id' => ['in', $ids], 'status' => 1])
            ->count();
        0 < $abnormal_count && $this->error('有异常待处理的子订单');

        //检测配货状态
        $item_list = $this->model
            ->field('id,site,distribution_status,magento_order_id,order_id,option_id,sku,item_order_number,order_prescription_type')
            ->where(['id' => ['in', $ids]])
            ->select();
        $item_list = collection($item_list)->toArray();

        $order_ids = [];
        $option_ids = [];
        $item_order_numbers = [];
        foreach ($item_list as $value) {
            $value['distribution_status'] != $check_status && $this->error('存在非当前节点的子订单');
            $order_ids[] = $value['order_id'];
            $option_ids[] = $value['option_id'];
            $item_order_numbers[] = $value['item_order_number'];
        }

        //查询订单号
        $order_ids = array_unique($order_ids);
        $increment_ids = $this->_new_order
            ->where(['id' => ['in', $order_ids], 'status' => 'processing'])
            ->column('increment_id');
        count($order_ids) != count($increment_ids) && $this->error('当前订单状态不可操作');

        //检测是否有工单未处理
        $check_work_order = $this->_work_order_measure
            ->alias('a')
            ->field('a.item_order_number,a.measure_choose_id')
            ->join(['fa_work_order_list' => 'b'], 'a.work_id=b.id')
            ->where([
                'a.operation_type' => 0,
                'b.platform_order' => ['in', $increment_ids],
                'b.work_status' => ['in', [1, 2, 3, 5]]
            ])
            ->select();
        if ($check_work_order) {
            foreach ($check_work_order as $val) {
                (3 == $val['measure_choose_id'] //主单取消措施未处理
                    ||
                    in_array($val['item_order_number'], $item_order_numbers) //子单措施未处理:更改镜框18、更改镜片19、取消20
                )

                    && $this->error('子单号：' . $val['item_order_number'] . '有工单未处理');
                if ($val['measure_choose_id'] == 21){
                    $this->error(__('有工单存在暂缓措施未处理，无法操作'), [], 405);
                }
            }
        }

        //是否有子订单取消
        $check_cancel_order = $this->_work_order_change_sku
            ->alias('a')
            ->join(['fa_work_order_measure' => 'b'], 'a.measure_id=b.id')
            ->where([
                'a.change_type' => 3,
                'a.item_order_number' => ['in', $item_order_numbers],
                'b.operation_type' => 1
            ])
            ->value('a.item_order_number');
        $check_cancel_order && $this->error('子单号：' . $check_cancel_order . ' 已取消');

        //获取订单购买总数
        $total_list = $this->_new_order
            ->where(['id' => ['in', array_unique($order_ids)]])
            ->column('total_qty_ordered', 'id');

        //获取子订单处方数据
        $option_list = $this->_new_order_item_option
            ->field('id,is_print_logo')
            ->where(['id' => ['in', array_unique($option_ids)]])
            ->select();
        $option_list = array_column($option_list, NULL, 'id');

        //状态类型
        $status_arr = [
            2 => '配货',
            3 => '配镜片',
            4 => '加工',
            5 => '印logo',
            6 => '成品质检',
            8 => '合单'
        ];

        //操作人信息
        $admin = (object)session('admin');

        $this->_item->startTrans();
        $this->_stock_log->startTrans();
        $this->_new_order_process->startTrans();
        $this->model->startTrans();

        try {
            //更新状态
            foreach ($item_list as $value) {
                //下一步状态
                if (2 == $check_status) {
                    //配货完成
                    $node_status = 3;
                    //根据处方类型字段order_prescription_type(现货处方镜、定制处方镜)判断是否需要配镜片
                    if (in_array($value['order_prescription_type'], [2, 3])) {
                        $save_status = 3;
                    } else {
                        if ($option_list[$value['option_id']]['is_print_logo']) {
                            $save_status = 5; //待印logo
                        } else {
                            if ($total_list[$value['order_id']]['total_qty_ordered'] > 1) {
                                $save_status = 7;
                            } else {
                                $save_status = 9;
                            }
                        }
                    }

                    //获取true_sku
                    $true_sku = $this->_item_platform_sku->getTrueSku($value['sku'], $value['site']);

                    //获取配货占用库存
                    $item_before = $this->_item
                        ->field('distribution_occupy_stock')
                        ->where(['sku' => $true_sku])
                        ->find();

                    //增加配货占用库存
                    $this->_item
                        ->where(['sku' => $true_sku])
                        ->setInc('distribution_occupy_stock', 1);

                    //记录库存日志
                    $this->_stock_log->setData([
                        'type' => 2,
                        'site' => $value['site'],
                        'modular' => 2,
                        'change_type' => 4,
                        'source' => 1,
                        'sku' => $true_sku,
                        'number_type' => 2,
                        'order_number' => $value['item_order_number'],
                        'distribution_stock_before' => $item_before['distribution_occupy_stock'],
                        'distribution_stock_change' => -1,
                        'create_person' => session('admin.nickname'),
                        'create_time' => time()
                    ]);
                } elseif (3 == $check_status) {
                    //配镜片完成
                    $node_status = 4;
                    if (in_array($value['order_prescription_type'], [2, 3])) {
                        $save_status = 4;
                    } else {
                        if ($option_list[$value['option_id']]['is_print_logo']) {

                            $save_status = 5; //待印logo
                        } else {

                            if ($total_list[$value['order_id']]['total_qty_ordered'] > 1) {
                                $save_status = 7;
                            } else {
                                $save_status = 9;
                            }
                        }
                    }

                    // $save_status = 4;
                } elseif (4 == $check_status) {
                    if ($option_list[$value['option_id']]['is_print_logo']) {
                        //需要印logo
                        $node_status = 5;
                        $save_status = 5;
                    } else {
                        //无需印logo
                        $node_status = 13;
                        $save_status = 6;
                    }
                } elseif (5 == $check_status) {
                    //印logo完成 质检中
                    $node_status = 6;
                    $save_status = 6;
                } elseif (6 == $check_status) {
                    //质检完成 已出库
                    $node_status = 7;
                    if ($total_list[$value['order_id']]['total_qty_ordered'] > 1) {
                        $save_status = 7;
                    } else {
                        $save_status = 9;
                    }
                }

                //订单主表标记已合单
                if (9 == $save_status) {
                    $this->_new_order_process->where(['order_id' => $value['order_id']])
                        ->update(['combine_status' => 1, 'check_status' => 0, 'combine_time' => time()]);
                }

                $this->model->where(['id' => $value['id']])->update(['distribution_status' => $save_status]);
                //获取订单号
                $increment_id =  $this->_new_order->where(['id' => ['eq', $value['order_id']]])->value('increment_id');
                //操作成功记录
                DistributionLog::record($admin, $value['id'], $check_status, $status_arr[$check_status] . '完成');
                //节点记录
                //将订单号截取处理
                $value['item_order_number'] =  substr($value['item_order_number'],0,strpos($value['item_order_number'], '-'));
                Order::rulesto_adjust($value['magento_order_id'], $value['item_order_number'],$value['site'],2,$node_status);
            }

            $this->_item->commit();
            $this->_stock_log->commit();
            $this->_new_order_process->commit();
            $this->model->commit();
        } catch (PDOException $e) {
            $this->_item->rollback();
            $this->_stock_log->rollback();
            $this->_new_order_process->rollback();
            $this->model->rollback();
            $this->error($e->getMessage());
        } catch (Exception $e) {
            $this->_item->rollback();
            $this->_stock_log->rollback();
            $this->_new_order_process->rollback();
            $this->model->rollback();
            $this->error($e->getMessage());
        }

        $this->success('操作成功!', '', 'success', 200);
    }

    /**
     * 成检拒绝操作
     *
     * @Description
     * @return void
     * @since 2020/10/28 14:45:39
     * @author lzh
     */
    public function finish_refuse()
    {
        $ids = input('id_params/a');
        !$ids && $this->error('请选择要标记的数据');

        $reason = input('reason');
        !in_array($reason, [1, 2, 3, 4]) && $this->error('拒绝原因错误');

        //检测异常状态
        $abnormal_count = $this->_distribution_abnormal
            ->where(['item_process_id' => ['in', $ids], 'status' => 1])
            ->count();
        0 < $abnormal_count && $this->error('有异常待处理的子订单');

        //获取配货信息
        $item_list = $this->model
            ->field('id,site,sku,distribution_status,order_id,item_order_number')
            ->where(['id' => ['in', $ids]])
            ->select();
        empty($item_list) && $this->error('数据不存在');

        //检测配货状态
        $order_ids = [];
        $item_order_numbers = [];
        foreach ($item_list as $value) {
            6 != $value['distribution_status'] && $this->error('存在非当前节点的子订单');
            $order_ids[] = $value['order_id'];
            $item_order_numbers[] = $value['item_order_number'];
        }

        //查询订单号
        $order_ids = array_unique($order_ids);
        $increment_ids = $this->_new_order
            ->where(['id' => ['in', $order_ids], 'status' => 'processing'])
            ->column('increment_id');
        count($order_ids) != count($increment_ids) && $this->error('当前订单状态不可操作');

        //检测是否有工单未处理
        $check_work_order = $this->_work_order_measure
            ->alias('a')
            ->field('a.item_order_number,a.measure_choose_id')
            ->join(['fa_work_order_list' => 'b'], 'a.work_id=b.id')
            ->where([
                'a.operation_type' => 0,
                'b.platform_order' => ['in', $increment_ids],
                'b.work_status' => ['in', [1, 2, 3, 5]]
            ])
            ->select();
        if ($check_work_order) {
            foreach ($check_work_order as $val) {
                (3 == $val['measure_choose_id'] //主单取消措施未处理
                    ||
                    in_array($val['item_order_number'], $item_order_numbers) //子单措施未处理:更改镜框18、更改镜片19、取消20
                )
                && $this->error('子单号：' . $val['item_order_number'] . '有工单未处理');
            }
        }

        //是否有子订单取消
        $check_cancel_order = $this->_work_order_change_sku
            ->alias('a')
            ->join(['fa_work_order_measure' => 'b'], 'a.measure_id=b.id')
            ->where([
                'a.change_type' => 3,
                'a.item_order_number' => ['in', $item_order_numbers],
                'b.operation_type' => 1
            ])
            ->value('a.item_order_number');
        $check_cancel_order && $this->error('子单号：' . $check_cancel_order . ' 已取消');

        //状态
        $status_arr = [
            1 => ['status' => 4, 'name' => '质检拒绝：加工调整'],
            2 => ['status' => 2, 'name' => '质检拒绝：镜架报损'],
            3 => ['status' => 3, 'name' => '质检拒绝：镜片报损'],
            4 => ['status' => 5, 'name' => '质检拒绝：logo调整']
        ];
        $status = $status_arr[$reason]['status'];

        //操作人信息
        $admin = (object)session('admin');

        $this->model->startTrans();
        $this->_item->startTrans();
        $this->_item_platform_sku->startTrans();
        $this->_stock_log->startTrans();
        try {
            $save_data['distribution_status'] = $status;
            //如果回退到待加工步骤之前，清空定制片库位ID及定制片处理状态
            if (4 > $status) {
                $save_data['temporary_house_id'] = 0;

                $save_data['customize_status'] = 0;
            }

            //子订单状态回滚
            $this->model->where(['id' => ['in', $ids]])->update($save_data);

            //回退到待配货，解绑条形码
            if (2 == $status) {
                $this->_product_bar_code_item
                    ->allowField(true)
                    ->isUpdate(true, ['item_order_number' => ['in', $item_order_numbers]])
                    ->save(['item_order_number' => '']);
            }

            //记录日志
            DistributionLog::record($admin, array_column($item_list, 'id'), 6, $status_arr[$reason]['name']);

            //更新状态

            //质检拒绝：镜架报损，扣减可用库存、配货占用、总库存、虚拟仓库存
            if (2 == $reason) {
                foreach ($item_list as $value) {
                    //仓库sku、库存
                    $platform_info = $this->_item_platform_sku
                        ->field('sku,stock')
                        ->where(['platform_sku' => $value['sku'], 'platform_type' => $value['site']])
                        ->find();
                    $true_sku = $platform_info['sku'];

                    //检验库存
                    $stock_arr = $this->_item
                        ->where(['sku' => $true_sku])
                        ->field('stock,available_stock,distribution_occupy_stock')
                        ->find();

                    //扣减可用库存、配货占用、总库存
                    $this->_item
                        ->where(['sku' => $true_sku])
                        ->dec('available_stock', 1)
                        ->dec('distribution_occupy_stock', 1)
                        ->dec('stock', 1)
                        ->update();
                    //扣减总库存自动生成一条出库单 审核通过 分类为成品质检报损
                    $outstock['out_stock_number'] = 'OUT' . date('YmdHis') . rand(100, 999) . rand(100, 999);
                    $outstock['type_id'] = 2;
                    $outstock['remark'] = 'PDA质检拒绝：镜架报损自动生成出库单';
                    $outstock['status'] = 2;
                    $outstock['create_person'] = session('admin.nickname');
                    $outstock['createtime'] = date('Y-m-d H:i:s', time());
                    $outstock['platform_id'] = $value['site'];
                    $outstock_id = $this->_outstock->insertGetid($outstock);

                    $outstock_item['sku'] = $true_sku;
                    $outstock_item['out_stock_num'] = 1;
                    $outstock_item['out_stock_id'] = $outstock_id;
                    $this->_outstock_item->insert($outstock_item);



                    //条码出库
                    $this->_product_bar_code_item
                        ->allowField(true)
                        ->isUpdate(true, ['item_order_number' => ['in', $item_order_numbers]])
                        ->save(['out_stock_time' => date('Y-m-d H:i:s'), 'library_status' => 2, 'is_loss_report_out' => 1, 'out_stock_id' => $outstock_id]);

                    //计算出库成本
                    $financecost = new \app\admin\model\finance\FinanceCost();
                    $financecost->outstock_cost($outstock_id, $outstock['out_stock_number']);
                    //扣减虚拟仓库存
                    $this->_item_platform_sku
                        ->where(['sku' => $true_sku, 'platform_type' => $value['site']])
                        ->dec('stock', 1)
                        ->update();

                    //记录库存日志
                    $this->_stock_log->setData([
                        'type' => 2,
                        'site' => $value['site'],
                        'modular' => 3,
                        'change_type' => 5,
                        'source' => 2,
                        'sku' => $true_sku,
                        'number_type' => 2,
                        'order_number' => $value['item_order_number'],
                        'available_stock_before' => $stock_arr['available_stock'],
                        'available_stock_change' => -1,
                        'distribution_stock_before' => $stock_arr['distribution_occupy_stock'],
                        'distribution_stock_change' => -1,
                        'stock_before' => $stock_arr['stock'],
                        'stock_change' => -1,
                        'fictitious_before' => $platform_info['stock'],
                        'fictitious_change' => -1,
                        'create_person' => session('admin.nickname'),
                        'create_time' => time()
                    ]);
                }
            }

            $this->model->commit();
            $this->_item->commit();
            $this->_item_platform_sku->commit();
            $this->_stock_log->commit();
        } catch (PDOException $e) {
            $this->model->rollback();
            $this->_item->rollback();
            $this->_item_platform_sku->rollback();
            $this->_stock_log->rollback();
            $this->error($e->getMessage());
        } catch (Exception $e) {
            $this->model->rollback();
            $this->_item->rollback();
            $this->_item_platform_sku->rollback();
            $this->_stock_log->rollback();
            $this->error($e->getMessage());
        }
        $this->success('操作成功!', '', 'success', 200);
    }

    /**
     * 处理异常
     *
     * @Description
     * @return void
     * @since 2020/10/28 14:45:39
     * @author lzh
     */
    public function handle_abnormal($ids = null)
    {
        //检测配货状态
        $item_info = $this->model
            ->field('id,site,sku,distribution_status,abnormal_house_id,temporary_house_id,item_order_number')
            ->where(['id' => $ids])
            ->find();
        empty($item_info) && $this->error('子订单不存在');
        empty($item_info['abnormal_house_id']) && $this->error('当前子订单未标记异常');

        //检测异常状态
        $abnormal_info = $this->_distribution_abnormal
            ->field('id,type,remark')
            ->where(['item_process_id' => $ids, 'status' => 1])
            ->find();
        empty($abnormal_info) && $this->error('当前子订单异常信息获取失败');

        //状态列表
        $status_arr = [
            //1 => '待打印标签',
            2 => '待配货',
            3 => '待配镜片',
            4 => '待加工',
            5 => '待印logo',
            6 => '待成品质检'
        ];

        switch ($item_info['distribution_status']) {
            case $item_info['distribution_status'] < 4:
                unset($status_arr);
                $status_arr = [];
                break;
            case 4:
                unset($status_arr[4]);
                unset($status_arr[5]);
                unset($status_arr[6]);
                break;
            case 5:
                unset($status_arr[5]);
                unset($status_arr[6]);
                break;
            case 6:
                unset($status_arr[6]);
                break;
            case 7:
                unset($status_arr[1]);
                unset($status_arr[2]);
                unset($status_arr[3]);
                unset($status_arr[4]);
                unset($status_arr[5]);
                break;
        }
        if ($item_info['distribution_status'] == 3) {
            $status_arr[2] = '待配货';
        }
        //核实地址
        if($abnormal_info['type'] == 13){
            $status_arr = [];
        }

        //异常原因列表
        $abnormal_arr = [
            1 => '配货缺货',
            2 => '商品条码贴错',
            3 => '核实处方',
            4 => '镜片缺货',
            5 => '镜片重做',
            6 => '定制片超时',
            7 => '不可加工',
            8 => '镜架加工报损',
            9 => '镜片加工报损',
            10 => 'logo不可加工',
            11 => '镜架印logo报损',
            12 => '合单缺货',
            13 => '核实地址',
            14 => '物流退件',
            15 => '客户退件'
        ];

        if ($this->request->isAjax()) {
            //操作人信息
            $admin = (object)session('admin');

            //检测状态
            $check_status = [];

            //根据返回节点处理相关逻辑
            $status = input('status');
            switch ($status) {
                case 1:
                    $check_status = [4, 5, 6];
                    break;
                case 2:
                    $check_status = [4, 5, 6];
                    break;
                case 3:
                    $check_status = [4, 5, 6];
                    break;
                case 4:
                    $check_status = [5, 6];
                    break;
                case 5:
                    $check_status = [6];
                    break;
                case 6:
                    $check_status = [7];
                    break;
            }

            //检测状态
            !in_array($item_info['distribution_status'], $check_status) && $this->error('当前子订单不可返回至此节点');

            $this->model->startTrans();
            $this->_distribution_abnormal->startTrans();
            $this->_item_platform_sku->startTrans();
            $this->_item->startTrans();
            $this->_stock_log->startTrans();
            $this->_product_bar_code_item->startTrans();
            try {
                //异常库位占用数量-1
                $this->_stock_house
                    ->where(['id' => $item_info['abnormal_house_id']])
                    ->setDec('occupy', 1);

                //子订单状态回滚
                $save_data = [
                    'distribution_status' => $status, //配货状态
                    'abnormal_house_id' => 0 //异常库位ID
                ];

                //如果回退到待加工步骤之前，清空定制片库位ID及定制片处理状态
                if (4 > $status) {
                    $save_data['temporary_house_id'] = 0;
                    $save_data['customize_status'] = 0;

                    //定制片库位占用数量-1
                    if ($item_info['temporary_house_id']) {
                        $this->_stock_house
                            ->where(['id' => $item_info['temporary_house_id']])
                            ->setDec('occupy', 1);
                    }
                }

                $this->model->where(['id' => $ids])->update($save_data);

                //回退到待配货、待打印标签，解绑条形码
                // if (3 > $status) {
                //     $this->_product_bar_code_item
                //         ->allowField(true)
                //         ->isUpdate(true, ['item_order_number' => $item_info['item_order_number']])
                //         ->save(['item_order_number' => '']);
                // }

                //标记处理异常状态及时间
                $this->_distribution_abnormal->where(['id' => $abnormal_info['id']])->update(['status' => 2, 'do_time' => time(), 'do_person' => $admin->nickname]);

                //配货操作内容
                $remark = '处理异常：' . $abnormal_arr[$abnormal_info['type']] . ',当前节点：' . $status_arr[$item_info['distribution_status']] . ',返回节点：' . $status_arr[$status];

                //回滚至待配货扣减可用库存、虚拟仓库存、配货占用、总库存
                if (2 == $status) {
                    //获取工单更改镜框最新信息
                    $change_sku = $this->_work_order_change_sku
                        ->alias('a')
                        ->join(['fa_work_order_measure' => 'b'], 'a.measure_id=b.id')
                        ->where([
                            'a.change_type' => 1,
                            'a.item_order_number' => $item_info['item_order_number'],
                            'b.operation_type' => 1
                        ])
                        ->order('a.id', 'desc')
                        ->limit(1)
                        ->value('a.change_sku');
                    if (!empty($change_sku)) {//存在已完成的更改镜片的工单，替换更改的sku
                        $item_info['sku'] = $change_sku;
                    }
                    //仓库sku、库存
                    $platform_info = $this->_item_platform_sku
                        ->field('sku,stock')
                        ->where(['platform_sku' => $item_info['sku'], 'platform_type' => $item_info['site']])
                        ->find();
                    $true_sku = $platform_info['sku'];

                    //检验库存
                    $stock_arr = $this->_item
                        ->where(['sku' => $true_sku])
                        ->field('stock,available_stock,distribution_occupy_stock')
                        ->find();

                    //扣减虚拟仓库存
                    $this->_item_platform_sku
                        ->where(['sku' => $true_sku, 'platform_type' => $item_info['site']])
                        ->dec('stock', 1)
                        ->update();

                    //扣减可用库存、配货占用库存、总库存
                    $this->_item
                        ->where(['sku' => $true_sku])
                        ->dec('available_stock', 1)
                        ->dec('distribution_occupy_stock', 1)
                        ->dec('stock', 1)
                        ->update();
                    //扣减总库存自动生成一条出库单 审核通过 分类为成品质检报损
                    $outstock['out_stock_number'] = 'OUT' . date('YmdHis') . rand(100, 999) . rand(100, 999);
                    //加工报损
                    $outstock['type_id'] = 4;
                    $outstock['remark'] = '回滚至待配货自动生成出库单';
                    $outstock['status'] = 2;
                    $outstock['create_person'] = session('admin.nickname');
                    $outstock['createtime'] = date('Y-m-d H:i:s', time());
                    $outstock['platform_id'] = $item_info['site'];
                    $outstock_id = $this->_outstock->insertGetid($outstock);

                    $outstock_item['sku'] = $true_sku;
                    $outstock_item['out_stock_num'] = 1;
                    $outstock_item['out_stock_id'] = $outstock_id;
                    $this->_outstock_item->insert($outstock_item);

                    //条码出库
                    $this->_product_bar_code_item
                        ->allowField(true)
                        ->isUpdate(true, ['item_order_number' => $item_info['item_order_number']])
                        ->save(['out_stock_time' => date('Y-m-d H:i:s'), 'library_status' => 2, 'is_loss_report_out' => 1, 'out_stock_id' => $outstock_id]);

                    //计算出库成本
                    $financecost = new \app\admin\model\finance\FinanceCost();
                    $financecost->outstock_cost($outstock_id, $outstock['out_stock_number']);
                    //记录库存日志
                    $this->_stock_log->setData([
                        'type' => 2,
                        'site' => $item_info['site'],
                        'modular' => 5,
                        'change_type' => 4 == $item_info['distribution_status'] ? 8 : 9,
                        'source' => 1,
                        'sku' => $true_sku,
                        'number_type' => 2,
                        'order_number' => $item_info['item_order_number'],
                        'available_stock_before' => $stock_arr['available_stock'],
                        'available_stock_change' => -1,
                        'distribution_stock_before' => $stock_arr['distribution_occupy_stock'],
                        'distribution_stock_change' => -1,
                        'stock_before' => $stock_arr['stock'],
                        'stock_change' => -1,
                        'fictitious_before' => $platform_info['stock'],
                        'fictitious_change' => -1,
                        'create_person' => session('admin.nickname'),
                        'create_time' => time()
                    ]);

                    $remark .= ',扣减可用库存、虚拟仓库存、配货占用库存、总库存';
                }

                //记录日志
                DistributionLog::record($admin, $ids, 10, $remark);

                $this->model->commit();
                $this->_distribution_abnormal->commit();
                $this->_item_platform_sku->commit();
                $this->_item->commit();
                $this->_stock_log->commit();
                $this->_product_bar_code_item->commit();
            } catch (PDOException $e) {
                $this->model->rollback();
                $this->_distribution_abnormal->rollback();
                $this->_item_platform_sku->rollback();
                $this->_item->rollback();
                $this->_stock_log->rollback();
                $this->_product_bar_code_item->rollback();
                $this->error($e->getMessage());
            } catch (Exception $e) {
                $this->model->rollback();
                $this->_distribution_abnormal->rollback();
                $this->_item_platform_sku->rollback();
                $this->_item->rollback();
                $this->_stock_log->rollback();
                $this->_product_bar_code_item->rollback();
                $this->error($e->getMessage());
            }

            $this->success('处理成功!', '', 'success', 200);
        }

        $this->view->assign("status_arr", $status_arr);
        $this->view->assign("abnormal_arr", $abnormal_arr);
        $this->view->assign("row", $item_info);
        $this->view->assign("abnormal_info", $abnormal_info);
        return $this->view->fetch();
    }

    /**
     * 操作记录
     *
     * @Description
     * @return void
     * @since 2020/10/28 14:45:39
     * @author lzh
     */
    public function operation_log($ids = null)
    {
        //检测配货状态
        $item_info = $this->model
            ->field('id')
            ->where(['id' => $ids])
            ->find();
        empty($item_info) && $this->error('子订单不存在');

        //检测异常状态
        $list = (new DistributionLog())
            ->where(['item_process_id' => $ids])
            ->select();
        $list = collection($list)->toArray();

        $this->view->assign("list", $list);
        return $this->view->fetch();
    }

    /**
     * 批量创建工单
     *
     * @Description
     * @return void
     * @since 2020/11/20 14:54:39
     * @author wgj
     */
    public function add()
    {
        $ids = input('id_params/a'); //子单ID
        //!$ids && $this->error('请选择要创建工单的数据');
        if ($ids) {

            //获取子单号
            $item_process_numbers = $this->model->where(['id' => ['in', $ids]])->column('item_order_number');
            !$item_process_numbers && $this->error('子单不存在');

            //判断子单是否为同一主单
            $order_id = $this->model
                ->alias('a')
                ->join(['fa_order' => 'b'], 'a.order_id=b.id')
                ->where(['a.id' => ['in', $ids]])
                ->column('b.increment_id');
            !$order_id && $this->error('订单不存在');
            $order_id = array_unique(array_filter($order_id)); //数组去空、去重
            1 < count($order_id) && $this->error('所选子订单的主单不唯一');

            //检测是否有未处理工单
            $check_work_order = $this->_work_order_list
                ->where([
                    'work_status' => ['in', [1, 2, 3, 5]],
                    'platform_order' => $order_id[0]
                ])
                ->value('id');
            $check_work_order && $this->error('当前订单有未完成工单，不可创建工单');
        }

        //调用创建工单接口
        //saleaftermanage/work_order_list/add?order_number=123&order_item_numbers=35456,23465,1111
        $request = Request::instance();
        $url_domain = $request->domain();
        $url_root = $request->root();
        $url = $url_domain . $url_root;
        if ($ids) {
            $url = $url . '/saleaftermanage/work_order_list/add?order_number=' . $order_id[0] . '&order_item_numbers=' . implode(',', $item_process_numbers);
        } else {
            $url = $url . '/saleaftermanage/work_order_list/add';
        }
        //http://www.mojing.cn/admin_1biSSnWyfW.php/saleaftermanage/work_order_list/add?order_number=859063&order_item_numbers=430224120-03,430224120-04
        $this->success('跳转!', '', ['url' => $url], 200);
    }

    /**
     * 配货旧数据处理
     *
     * @Description
     * @return mixed
     * @since 2020/12/8 10:54:39
     * @author lzh
     */
    function legacy_data()
    {
        ini_set('memory_limit', '1024M');
        //站点列表
        $site_arr = [
            // 1 => [
            //     'name' => 'zeelool',
            //     'obj' => new \app\admin\model\order\printlabel\Zeelool,
            // ],
            // 2 => [
            //     'name' => 'voogueme',
            //     'obj' => new \app\admin\model\order\printlabel\Voogueme,
            // ],
            3 => [
                'name' => 'nihao',
                'obj' => new \app\admin\model\order\printlabel\Nihao,
            ],
            4 => [
                'name' => 'weseeoptical',
                'obj' => new \app\admin\model\order\printlabel\Weseeoptical,
            ],
            // 5 => [
            //     'name' => 'meeloog',
            //     'obj' => new \app\admin\model\order\printlabel\Meeloog,
            // ],
            9 => [
                'name' => 'zeelool_es',
                'obj' => new \app\admin\model\order\printlabel\ZeeloolEs,
            ],
            10 => [
                'name' => 'zeelool_de',
                'obj' => new \app\admin\model\order\printlabel\ZeeloolDe,
            ],
            11 => [
                'name' => 'zeelool_jp',
                'obj' => new \app\admin\model\order\printlabel\ZeeloolJp,
            ]
        ];

        foreach ($site_arr as $key => $item) {
            echo $item['name'] . " Start\n";
            //获取已质检旧数据
            $list = $item['obj']
                ->field('entity_id,increment_id,
                custom_print_label_created_at_new,custom_print_label_person_new,
                custom_match_frame_created_at_new,custom_match_frame_person_new,
                custom_match_lens_created_at_new,custom_match_lens_person_new,
                custom_match_factory_created_at_new,custom_match_factory_person_new,
                custom_match_delivery_created_at_new,custom_match_delivery_person_new
               ')
                ->where([
                    'custom_is_delivery_new' => 1,
                    'custom_match_delivery_created_at_new' => ['between', ['2019-10-01', '2020-10-01']]
                ])
                ->select();

            $count = count($list);
            $handle = 0;
            if ($list) {
                foreach ($list as $value) {
                    try {
                        //主单业务表：fa_order_process：check_status=审单状态、check_time=审单时间、combine_status=合单状态、combine_time=合单状态
                        $do_time = strtotime($value['custom_match_delivery_created_at_new']) + 28800;
                        $this->_new_order_process
                            ->allowField(true)
                            ->save(
                                ['check_status' => 1, 'check_time' => $do_time, 'combine_status' => 1, 'combine_time' => $do_time],
                                ['entity_id' => $value['entity_id'], 'site' => $key]
                            );

                        //获取子单表id集
                        $item_process_ids = $this->model->where(['magento_order_id' => $value['entity_id'], 'site' => $key])->column('id');
                        if ($item_process_ids) {
                            //子单表：fa_order_item_process：distribution_status=配货状态
                            $this->model
                                ->allowField(true)
                                ->save(
                                    ['distribution_status' => 9],
                                    ['id' => ['in', $item_process_ids]]
                                );

                            /**配货日志 Start*/
                            //打印标签
                            if ($value['custom_print_label_created_at_new']) {
                                DistributionLog::record(
                                    (object)['nickname' => $value['custom_print_label_person_new']], //操作人
                                    $item_process_ids, //子单ID
                                    1, //操作类型
                                    '标记打印完成', //备注
                                    strtotime($value['custom_print_label_created_at_new']) //操作时间
                                );
                            }

                            //配货
                            if ($value['custom_match_frame_created_at_new']) {
                                DistributionLog::record(
                                    (object)['nickname' => $value['custom_match_frame_person_new']], //操作人
                                    $item_process_ids, //子单ID
                                    2, //操作类型
                                    '配货完成', //备注
                                    strtotime($value['custom_match_frame_created_at_new']) //操作时间
                                );
                            }

                            //配镜片
                            if ($value['custom_match_lens_created_at_new']) {
                                DistributionLog::record(
                                    (object)['nickname' => $value['custom_match_lens_person_new']], //操作人
                                    $item_process_ids, //子单ID
                                    3, //操作类型
                                    '配镜片完成', //备注
                                    strtotime($value['custom_match_lens_created_at_new']) //操作时间
                                );
                            }

                            //加工
                            if ($value['custom_match_factory_created_at_new']) {
                                DistributionLog::record(
                                    (object)['nickname' => $value['custom_match_factory_person_new']], //操作人
                                    $item_process_ids, //子单ID
                                    4, //操作类型
                                    '加工完成', //备注
                                    strtotime($value['custom_match_factory_created_at_new']) //操作时间
                                );

                                //成品质检
                                DistributionLog::record(
                                    (object)['nickname' => $value['custom_match_factory_person_new']], //操作人
                                    $item_process_ids, //子单ID
                                    6, //操作类型
                                    '成品质检完成', //备注
                                    strtotime($value['custom_match_factory_created_at_new']) //操作时间
                                );
                            }

                            //合单
                            if ($value['custom_match_delivery_created_at_new']) {
                                DistributionLog::record(
                                    (object)['nickname' => $value['custom_match_delivery_person_new']], //操作人
                                    $item_process_ids, //子单ID
                                    7, //操作类型
                                    '合单完成', //备注
                                    strtotime($value['custom_match_delivery_created_at_new']) //操作时间
                                );

                                //审单
                                DistributionLog::record(
                                    (object)['nickname' => $value['custom_match_delivery_person_new']], //操作人
                                    $item_process_ids, //子单ID
                                    8, //操作类型
                                    '审单完成', //备注
                                    strtotime($value['custom_match_delivery_created_at_new']) //操作时间
                                );
                            }
                            /**配货日志 End*/

                            $handle += 1;
                        } else {
                            echo $item['name'] . '-' . $value['increment_id'] . '：未获取到子单数据' . "\n";
                        }
                        echo 'id:' . $value['entity_id'] . '站点' . $key . 'ok';
                    } catch (PDOException $e) {
                        echo $item['name'] . '-' . $value['increment_id'] . '：' . $e->getMessage() . "\n";
                    } catch (Exception $e) {
                        echo $item['name'] . '-' . $value['increment_id'] . '：' . $e->getMessage() . "\n";
                    }
                }
            }

            echo $item['name'] . "：已质检-{$count}，已处理-{$handle} End\n";
        }
    }

    /**
     * 配货旧数据处理
     *
     * @Description
     * @return mixed
     * @since 2020/12/8 10:54:39
     * @author lzh
     */
    function legacy_data1()
    {
        ini_set('memory_limit', '1024M');
        //站点列表
        $site_arr = [
            1 => [
                'name' => 'zeelool',
                'obj' => new \app\admin\model\order\printlabel\Zeelool,
            ],
            2 => [
                'name' => 'voogueme',
                'obj' => new \app\admin\model\order\printlabel\Voogueme,
            ],
            3 => [
                'name' => 'nihao',
                'obj' => new \app\admin\model\order\printlabel\Nihao,
            ],
            4 => [
                'name' => 'weseeoptical',
                'obj' => new \app\admin\model\order\printlabel\Weseeoptical,
            ],
            // 5 => [
            //     'name' => 'meeloog',
            //     'obj' => new \app\admin\model\order\printlabel\Meeloog,
            // ],
            9 => [
                'name' => 'zeelool_es',
                'obj' => new \app\admin\model\order\printlabel\ZeeloolEs,
            ],
            10 => [
                'name' => 'zeelool_de',
                'obj' => new \app\admin\model\order\printlabel\ZeeloolDe,
            ],
            11 => [
                'name' => 'zeelool_jp',
                'obj' => new \app\admin\model\order\printlabel\ZeeloolJp,
            ]
        ];

        foreach ($site_arr as $key => $item) {
            echo $item['name'] . " Start\n";
            //获取已质检旧数据
            $list = $item['obj']
                ->field('entity_id,increment_id,
                custom_print_label_created_at_new,custom_print_label_person_new,
                custom_match_frame_created_at_new,custom_match_frame_person_new,
                custom_match_lens_created_at_new,custom_match_lens_person_new,
                custom_match_factory_created_at_new,custom_match_factory_person_new,
                custom_match_delivery_created_at_new,custom_match_delivery_person_new
               ')
                ->where([
                    'custom_is_delivery_new' => 1,
                    'custom_match_delivery_created_at_new' => ['between', ['2020-10-01', '2020-12-23']]
                ])
                ->select();

            // dump(collection($list)->toArray());die;
            $count = count($list);
            $handle = 0;
            if ($list) {
                foreach ($list as $value) {
                    try {
                        //主单业务表：fa_order_process：check_status=审单状态、check_time=审单时间、combine_status=合单状态、combine_time=合单时间
                        $do_time = strtotime($value['custom_match_delivery_created_at_new']) + 28800;
                        $this->_new_order_process
                            ->allowField(true)
                            ->where(['entity_id' => $value['entity_id'], 'site' => $key])
                            ->update(['check_status' => 1, 'check_time' => $do_time, 'combine_status' => 1, 'combine_time' => $do_time]);

                        //获取子单表id集
                        $item_process_ids = $this->model->where(['magento_order_id' => $value['entity_id'], 'site' => $key])->column('id');
                        if ($item_process_ids) {
                            //子单表：fa_order_item_process：distribution_status=配货状态
                            $this->model
                                ->allowField(true)
                                ->where(['id' => ['in', $item_process_ids]])
                                ->update(['distribution_status' => 9]);
                            /**配货日志 Start*/
                            //打印标签
                            if ($value['custom_print_label_created_at_new']) {
                                DistributionLog::record(
                                    (object)['nickname' => $value['custom_print_label_person_new']], //操作人
                                    $item_process_ids, //子单ID
                                    1, //操作类型
                                    '标记打印完成', //备注
                                    strtotime($value['custom_print_label_created_at_new']) //操作时间
                                );
                            }

                            //配货
                            if ($value['custom_match_frame_created_at_new']) {
                                DistributionLog::record(
                                    (object)['nickname' => $value['custom_match_frame_person_new']], //操作人
                                    $item_process_ids, //子单ID
                                    2, //操作类型
                                    '配货完成', //备注
                                    strtotime($value['custom_match_frame_created_at_new']) //操作时间
                                );
                            }

                            //配镜片
                            if ($value['custom_match_lens_created_at_new']) {
                                DistributionLog::record(
                                    (object)['nickname' => $value['custom_match_lens_person_new']], //操作人
                                    $item_process_ids, //子单ID
                                    3, //操作类型
                                    '配镜片完成', //备注
                                    strtotime($value['custom_match_lens_created_at_new']) //操作时间
                                );
                            }

                            //加工
                            if ($value['custom_match_factory_created_at_new']) {
                                DistributionLog::record(
                                    (object)['nickname' => $value['custom_match_factory_person_new']], //操作人
                                    $item_process_ids, //子单ID
                                    4, //操作类型
                                    '加工完成', //备注
                                    strtotime($value['custom_match_factory_created_at_new']) //操作时间
                                );

                                //成品质检
                                DistributionLog::record(
                                    (object)['nickname' => $value['custom_match_factory_person_new']], //操作人
                                    $item_process_ids, //子单ID
                                    6, //操作类型
                                    '成品质检完成', //备注
                                    strtotime($value['custom_match_factory_created_at_new']) //操作时间
                                );
                            }

                            //合单
                            if ($value['custom_match_delivery_created_at_new']) {
                                DistributionLog::record(
                                    (object)['nickname' => $value['custom_match_delivery_person_new']], //操作人
                                    $item_process_ids, //子单ID
                                    7, //操作类型
                                    '合单完成', //备注
                                    strtotime($value['custom_match_delivery_created_at_new']) //操作时间
                                );

                                //审单
                                DistributionLog::record(
                                    (object)['nickname' => $value['custom_match_delivery_person_new']], //操作人
                                    $item_process_ids, //子单ID
                                    8, //操作类型
                                    '审单完成', //备注
                                    strtotime($value['custom_match_delivery_created_at_new']) //操作时间
                                );
                            }
                            /**配货日志 End*/

                            $handle += 1;
                        } else {
                            echo $item['name'] . '-' . $value['increment_id'] . '：未获取到子单数据' . "\n";
                        }
                        echo 'id:' . $value['entity_id'] . '站点' . $key . 'ok' . "\n";
                    } catch (PDOException $e) {
                        echo $item['name'] . '-' . $value['increment_id'] . '：' . $e->getMessage() . "\n";
                    } catch (Exception $e) {
                        echo $item['name'] . '-' . $value['increment_id'] . '：' . $e->getMessage() . "\n";
                    }
                }
            }

            echo $item['name'] . "：已质检-{$count}，已处理-{$handle} End\n";
        }
    }

    /**
     * 配货旧数据处理
     *
     * @Description
     * @return mixed
     * @since 2020/12/8 10:54:39
     * @author lzh
     */
    function legacy_data2()
    {
        ini_set('memory_limit', '1024M');
        //站点列表
        $site_arr = [
            1 => [
                'name' => 'zeelool',
                'obj' => new \app\admin\model\order\printlabel\Zeelool,
            ],
            2 => [
                'name' => 'voogueme',
                'obj' => new \app\admin\model\order\printlabel\Voogueme,
            ],
            3 => [
                'name' => 'nihao',
                'obj' => new \app\admin\model\order\printlabel\Nihao,
            ],
            4 => [
                'name' => 'weseeoptical',
                'obj' => new \app\admin\model\order\printlabel\Weseeoptical,
            ],
            // 5 => [
            //     'name' => 'meeloog',
            //     'obj' => new \app\admin\model\order\printlabel\Meeloog,
            // ],
            9 => [
                'name' => 'zeelool_es',
                'obj' => new \app\admin\model\order\printlabel\ZeeloolEs,
            ],
            10 => [
                'name' => 'zeelool_de',
                'obj' => new \app\admin\model\order\printlabel\ZeeloolDe,
            ],
            11 => [
                'name' => 'zeelool_jp',
                'obj' => new \app\admin\model\order\printlabel\ZeeloolJp,
            ]
        ];

        foreach ($site_arr as $key => $item) {
            echo $item['name'] . " Start\n";
            //获取已质检旧数据
            $list = $item['obj']
                ->field('entity_id,increment_id,
                custom_print_label_created_at_new,custom_print_label_person_new,
                custom_match_frame_created_at_new,custom_match_frame_person_new,
                custom_match_lens_created_at_new,custom_match_lens_person_new,
                custom_match_factory_created_at_new,custom_match_factory_person_new,
                custom_match_delivery_created_at_new,custom_match_delivery_person_new
               ')
                ->where([
                    'custom_is_delivery_new' => 1,
                    'custom_match_delivery_created_at_new' => ['between', ['2019-10-01', '2020-12-23']]
                ])
                ->select();

            // dump(collection($list)->toArray());die;
            $count = count($list);
            $handle = 0;
            if ($list) {
                foreach ($list as $value) {
                    try {
                        //主单业务表：fa_order_process：check_status=审单状态、check_time=审单时间、combine_status=合单状态、combine_time=合单时间
                        $do_time = strtotime($value['custom_match_delivery_created_at_new']) + 28800;
                        $this->_new_order_process
                            ->allowField(true)
                            ->where(['entity_id' => $value['entity_id'], 'site' => $key])
                            ->update(['check_status' => 1, 'check_time' => $do_time, 'combine_status' => 1, 'combine_time' => $do_time]);

                        //获取子单表id集
                        $item_process_ids = $this->model->where(['magento_order_id' => $value['entity_id'], 'site' => $key])->column('id');
                        if ($item_process_ids) {
                            //子单表：fa_order_item_process：distribution_status=配货状态
                            $this->model
                                ->allowField(true)
                                ->where(['id' => ['in', $item_process_ids]])
                                ->update(['distribution_status' => 9]);

                            $handle += 1;
                        } else {
                            echo $item['name'] . '-' . $value['increment_id'] . '：未获取到子单数据' . "\n";
                        }
                        echo 'id:' . $value['entity_id'] . '站点' . $key . 'ok' . "\n";
                    } catch (PDOException $e) {
                        echo $item['name'] . '-' . $value['increment_id'] . '：' . $e->getMessage() . "\n";
                    } catch (Exception $e) {
                        echo $item['name'] . '-' . $value['increment_id'] . '：' . $e->getMessage() . "\n";
                    }
                }
            }

            echo $item['name'] . "：已质检-{$count}，已处理-{$handle} End\n";
        }
    }

    /**
     * 配货旧数据处理 跑未质检已打印标签的数据
     *
     * Created by Phpstorm.
     * User: jhh
     * Date: 2020/12/22
     * Time: 9:55:14
     */
    function legacy_data_wait_print_label()
    {
        ini_set('memory_limit', '512M');
        //站点列表
        $site_arr = [
            // 1 => [
            //     'name' => 'zeelool',
            //     'obj' => new \app\admin\model\order\printlabel\Zeelool,
            // ],
            // 2 => [
            //     'name' => 'voogueme',
            //     'obj' => new \app\admin\model\order\printlabel\Voogueme,
            // ],
            // 3 => [
            //     'name' => 'nihao',
            //     'obj' => new \app\admin\model\order\printlabel\Nihao,
            // ],
            // 4 => [
            //     'name' => 'weseeoptical',
            //     'obj' => new \app\admin\model\order\printlabel\Weseeoptical,
            // ],
            // 5 => [
            //     'name' => 'meeloog',
            //     'obj' => new \app\admin\model\order\printlabel\Meeloog,
            // ],
            9 => [
                'name' => 'zeelool_es',
                'obj' => new \app\admin\model\order\printlabel\ZeeloolEs,
            ],
            10 => [
                'name' => 'zeelool_de',
                'obj' => new \app\admin\model\order\printlabel\ZeeloolDe,
            ],
            11 => [
                'name' => 'zeelool_jp',
                'obj' => new \app\admin\model\order\printlabel\ZeeloolJp,
            ]
        ];

        foreach ($site_arr as $key => $item) {
            echo $item['name'] . " Start\n";
            //获取已质检旧数据
            $list = $item['obj']
                ->field('entity_id,increment_id')
                ->where([
                    //未质检
                    'custom_is_delivery_new' => 0,
                    //已打印标签
                    'custom_print_label_new' => 1,
                    //'custom_match_delivery_created_at_new' => ['between', ['2018-01-01', '2020-10-01']]
                ])
                ->select();

            $count = count($list);
            $handle = 0;
            if ($list) {
                foreach ($list as $value) {
                    try {
                        //主单业务表：fa_order_process：check_status=审单状态、check_time=审单时间、combine_status=合单状态、combine_time=合单状态
                        $this->_new_order_process
                            ->allowField(true)
                            ->save(
                                ['check_status' => 0, 'combine_status' => 0],
                                ['entity_id' => $value['entity_id'], 'site' => $key]
                            );

                        //获取子单表id集
                        $item_process_ids = $this->model->where(['magento_order_id' => $value['entity_id'], 'site' => $key])->column('id');
                        if ($item_process_ids) {
                            //子单表：fa_order_item_process：distribution_status=配货状态
                            $this->model
                                ->allowField(true)
                                ->save(
                                    ['distribution_status' => 1],
                                    ['id' => ['in', $item_process_ids]]
                                );
                            $handle += 1;
                        } else {
                            echo $item['name'] . '-' . $value['increment_id'] . '：未获取到子单数据' . "\n";
                        }
                    } catch (PDOException $e) {
                        echo $item['name'] . '-' . $value['increment_id'] . '：' . $e->getMessage() . "\n";
                    } catch (Exception $e) {
                        echo $item['name'] . '-' . $value['increment_id'] . '：' . $e->getMessage() . "\n";
                    }
                }
            }

            echo $item['name'] . "：未质检已打印标签-{$count}，已处理-{$handle} End\n";
        }
    }

    public function export()
    {
        //站点列表
        $site_arr = [
            1 => [
                'name' => 'zeelool',
                'obj' => new \app\admin\model\order\printlabel\Zeelool,
            ],
            2 => [
                'name' => 'voogueme',
                'obj' => new \app\admin\model\order\printlabel\Voogueme,
            ],
            3 => [
                'name' => 'nihao',
                'obj' => new \app\admin\model\order\printlabel\Nihao,
            ],
            4 => [
                'name' => 'weseeoptical',
                'obj' => new \app\admin\model\order\printlabel\Weseeoptical,
            ],
            5 => [
                'name' => 'meeloog',
                'obj' => new \app\admin\model\order\printlabel\Meeloog,
            ],
            9 => [
                'name' => 'zeelool_es',
                'obj' => new \app\admin\model\order\printlabel\ZeeloolEs,
            ],
            10 => [
                'name' => 'zeelool_de',
                'obj' => new \app\admin\model\order\printlabel\ZeeloolDe,
            ],
            11 => [
                'name' => 'zeelool_jp',
                'obj' => new \app\admin\model\order\printlabel\ZeeloolJp,
            ]
        ];

        foreach ($site_arr as $key => $item) {
            //获取已质检旧数据
            $list = $item['obj']
                ->field('entity_id,increment_id,
                custom_print_label_created_at_new,custom_print_label_person_new,custom_is_delivery_new,custom_print_label_new,
                custom_match_frame_created_at_new,custom_match_frame_person_new,
                custom_match_lens_created_at_new,custom_match_lens_person_new,
                custom_match_factory_created_at_new,custom_match_factory_person_new,
                custom_match_delivery_created_at_new,custom_match_delivery_person_new
               ')
                ->where([
                    //未质检
                    'custom_is_delivery_new' => 0,
                    //已打印标签
                    'custom_print_label_new' => 1,
                    //'custom_match_delivery_created_at_new' => ['between', ['2018-01-01', '2020-10-01']]
                ])
                ->select();

            //从数据库查询需要的数据
            $spreadsheet = new Spreadsheet();
            $spreadsheet->setActiveSheetIndex(0);
            $spreadsheet->getActiveSheet()->setCellValue("A1", "entity_id");
            $spreadsheet->getActiveSheet()->setCellValue("B1", "increment_id");
            $spreadsheet->getActiveSheet()->setCellValue("C1", "是否质检 1是 0否");
            $spreadsheet->getActiveSheet()->setCellValue("D1", "质检操作人");
            $spreadsheet->getActiveSheet()->setCellValue("E1", "是否打标签 1是 0否");
            $spreadsheet->getActiveSheet()->setCellValue("F1", "打标签操作人");
            //设置宽度
            $spreadsheet->getActiveSheet()->getColumnDimension('A')->setWidth(60);
            $spreadsheet->getActiveSheet()->getColumnDimension('B')->setWidth(12);
            $spreadsheet->getActiveSheet()->getColumnDimension('C')->setWidth(12);
            $spreadsheet->getActiveSheet()->getColumnDimension('D')->setWidth(12);
            $spreadsheet->getActiveSheet()->getColumnDimension('E')->setWidth(12);
            $spreadsheet->getActiveSheet()->getColumnDimension('F')->setWidth(12);
            $spreadsheet->setActiveSheetIndex(0)->setTitle('配货旧数据');
            $spreadsheet->setActiveSheetIndex(0);
            $num = 0;
            foreach ($list as $k => $v) {
                $spreadsheet->getActiveSheet()->setCellValue('A' . ($num * 1 + 2), $v['entity_id']);
                $spreadsheet->getActiveSheet()->setCellValue('B' . ($num * 1 + 2), $v['increment_id']);
                $spreadsheet->getActiveSheet()->setCellValue('C' . ($num * 1 + 2), $v['custom_is_delivery_new'] == 1 ? '是' : '否');
                $spreadsheet->getActiveSheet()->setCellValue('D' . ($num * 1 + 2), $v['custom_match_delivery_person_new']);
                $spreadsheet->getActiveSheet()->setCellValue('E' . ($num * 1 + 2), $v['custom_print_label_new'] == 1 ? '是' : '否');
                $spreadsheet->getActiveSheet()->setCellValue('F' . ($num * 1 + 2), $v['custom_print_label_person_new']);
                $num += 1;
            }
            //设置边框
            $border = [
                'borders' => [
                    'allBorders' => [
                        'borderStyle' => \PhpOffice\PhpSpreadsheet\Style\Border::BORDER_THIN, // 设置border样式
                        'color' => ['argb' => 'FF000000'], // 设置border颜色
                    ],
                ],
            ];
            $spreadsheet->getDefaultStyle()->getFont()->setName('微软雅黑')->setSize(12);
            $setBorder = 'A1:' . $spreadsheet->getActiveSheet()->getHighestColumn() . $spreadsheet->getActiveSheet()->getHighestRow();
            $spreadsheet->getActiveSheet()->getStyle($setBorder)->applyFromArray($border);
            $spreadsheet->getActiveSheet()->getStyle('A1:Q' . $spreadsheet->getActiveSheet()->getHighestRow())->getAlignment()->setHorizontal(\PhpOffice\PhpSpreadsheet\Style\Alignment::HORIZONTAL_CENTER);
            $spreadsheet->setActiveSheetIndex(0);
            $format = 'xlsx';
            $savename = '配货未质检已打印标签数据';
            if ($format == 'xls') {
                //输出Excel03版本
                header('Content-Type:application/vnd.ms-excel');
                $class = "\PhpOffice\PhpSpreadsheet\Writer\Xls";
            } elseif ($format == 'xlsx') {
                //输出07Excel版本
                header('Content-Type: application/vnd.openxmlformats-officedocument.spreadsheetml.sheet');
                $class = "\PhpOffice\PhpSpreadsheet\Writer\Xlsx";
            }
            //输出名称
            header('Content-Disposition: attachment;filename="' . $savename . '.' . $format . '"');
            //禁止缓存
            header('Cache-Control: max-age=0');
            $writer = new $class($spreadsheet);
            $writer->save('php://output');
        }
    }


    //待配镜片批量标记异常
    public function sign_abnormals($ids=null){

        //异常原因列表
        $abnormal_arr = [
            3 => '核实处方',
            4 => '镜片缺货',
            5 => '镜片重做',
            6 => '定制片超时'
        ];
        $status_arr = [
            1 => '核实轴位（AXI）',
            2 => '核实瞳距（PD）',
            3 => '核实处方光度符号',
            4 => '核实镜片类型',
            5 => '核实处方光度（左右眼光度相差过多）',
        ];
        if ($this->request->post()) {
            $ids = $this->request->post('ids', 0);
            $ids = explode(',', $ids);
            $type = $this->request->post('abnormal');
            $status = $this->request->post('status', 0);
            empty($ids) && $this->error('子订单号不能为空');
            empty($type) && $this->error('异常类型不能为空');

            foreach ($ids as $key => $value) {
                //获取子订单数据
                $item_process_info = $this->model
                    ->field('id,abnormal_house_id,item_order_number')
                    ->where('id', $ids[$key])
                    ->find();
                empty($item_process_info) && $this->error(__('子订单不存在'), [], 403);
                !empty($item_process_info['abnormal_house_id']) && $this->error(__('已标记异常，不能多次标记'), [], 403);
                $item_process_id = $item_process_info['id'];
                $item_order_number = $item_process_info['item_order_number'];
                //自动分配异常库位号
                $stock_house_info = $this->_stock_house
                    ->field('id,coding')
                    ->where(['status' => 1, 'type' => 4, 'occupy' => ['<', 10000]])
                    ->order('occupy', 'desc')
                    ->find();
                if (empty($stock_house_info)) {
                    DistributionLog::record($this->auth, $item_process_id, 0, '异常暂存架没有空余库位');
                    $this->error(__('异常暂存架没有空余库位'), [], 405);
                }

                    //绑定异常子单号
                    $abnormal_data = [
                        'item_process_id' => $item_process_id,
                        'type' => $type,
                        'status' => 1,
                        'create_time' => time(),
                        'create_person' => $this->auth->nickname
                    ];
                    if ($status) {
                        $abnormal_data['remark'] = $status;
                    }


                    $res = $this->_distribution_abnormal->insert($abnormal_data);

                    //子订单绑定异常库位号
                    $this->model
                        ->where(['id' => $item_process_id])
                        ->update(['abnormal_house_id' => $stock_house_info['id']]);

                //异常库位占用数量+1
                $this->_stock_house
                    ->where(['id' => $stock_house_info['id']])
                    ->setInc('occupy', 1);

                //配货日志
                DistributionLog::record($this->auth, $item_process_id, 9, "子单号{$item_order_number}，异常暂存架{$stock_house_info['coding']}库位");
            }

            $this->success('处理成功!', '', 'success', 200);
        }

        $this->view->assign("abnormal_arr", $abnormal_arr);
        $this->view->assign("status_arr", $status_arr);
        $this->view->assign("ids", $ids);
        return $this->view->fetch('sign_abnormals');
    }

    //取消异常
    public function cancel_abnormal($ids = null){
        $admin = (object)session('admin');
        foreach ($ids as $key => $value) {
            $item_info = $this->model
            ->field('id,site,sku,distribution_status,abnormal_house_id,temporary_house_id,item_order_number')
            ->where(['id' => $ids[$key]])
            ->find();
            empty($item_info) && $this->error('子订单'.$item_info['item_order_number'].'不存在');
            empty($item_info['abnormal_house_id']) && $this->error('子订单'.$item_info['item_order_number'].'没有异常存在');
            //检测工单
            $work_order_list = $this->_work_order_list->where(['order_item_numbers' => ['like',$item_info['item_order_number'].'%'], 'work_status' => ['in',[1,2,3,5]]])->find();
            !empty($work_order_list) && $this->error('子订单'.$item_info['item_order_number'].'存在未完成的工单');
            $abnormal_house_id[] = $item_info['abnormal_house_id'];
            //配货日志
            DistributionLog::record($this->auth, $ids[$key], 10, "子单号{$item_info['item_order_number']}，异常取消");
        }

        //异常库位占用数量-1
        $this->_stock_house
            ->where(['id' => ['in',$abnormal_house_id]])
            ->setDec('occupy', 1);

        //子订单状态回滚
        $save_data = [
            'abnormal_house_id' => 0 //异常库位ID
        ];

        //标记处理异常状态及时间
        $this->_distribution_abnormal->where(['item_process_id' => ['in',$ids]])->update(['status' => 2, 'do_time' => time(), 'do_person' => $admin->nickname]);
        $this->model->where(['id' => ['in',$ids]])->update($save_data);

        $this->success('操作成功!', '', 'success', 200);

    }

    /**
     * http请求
     * @param $siteType
     * @param $pathinfo
     * @param array $params
     * @param string $method
     * @return bool
     * @throws \Exception
     */
    public function httpRequest($siteType, $pathinfo, $params = [], $method = 'GET')
    {
        switch ($siteType) {
            case 1:
                $url = config('url.zeelool_url');
                break;
            case 2:
                $url = config('url.voogueme_url');
                break;
            case 3:
                $url = config('url.nihao_url');
                break;
            case 4:
                $url = config('url.meeloog_url');
                break;
            case 5:
                $url = config('url.wesee_url');
                break;
            case 9:
                $url = config('url.zeelooles_url');
                break;
            case 10:
                $url = config('url.zeeloolde_url');
                break;
            case 11:
                $url = config('url.zeelooljp_url');
                break;
            default:
                return false;
                break;
        }
        $url = $url . $pathinfo;

        $client = new Client(['verify' => false]);
        //file_put_contents('/www/wwwroot/mojing/runtime/log/a.txt',json_encode($params),FILE_APPEND);
        try {
            if ($method == 'GET') {
                $response = $client->request('GET', $url, array('query' => $params));
            } else {
                $response = $client->request('POST', $url, array('form_params' => $params));
            }
            $body = $response->getBody();
            //file_put_contents('/www/wwwroot/mojing/runtime/log/a.txt',$body,FILE_APPEND);
            $stringBody = (string) $body;
            $res = json_decode($stringBody, true);
            //file_put_contents('/www/wwwroot/mojing/runtime/log/a.txt',$stringBody,FILE_APPEND);
            if ($res === null) {
                exception('网络异常');
            }

            $status = -1 == $siteType ? $res['code'] : $res['status'];
            if (200 == $status) {
                return $res['data'];
            }

            exception($res['msg']);
        } catch (Exception $e) {
            exception($e->getMessage());
        }
    }



    //导出配镜片记录数据
    public function with_the_lens()
    {
        $where['a.order_prescription_type'] = ['in', [2, 3]];
        $where['a.created_at'] = ['between', ['1612108800', '1612195199']];
        $total = $this->model
            ->alias('a')
            ->join(['fa_order' => 'b'], 'a.order_id=b.id')
            ->join(['fa_order_process' => 'c'], 'c.order_id=b.id')
            ->field('a.*,b.increment_id,c.check_time')
            ->where($where)
            ->order('a.created_at desc')
            ->select();
        $total = collection($total)->toArray();
        foreach ($total as $key => $item) {
            $data = (new DistributionLog())
                ->where(['item_process_id' => $item['id']])
                ->where(['remark' => '配镜片完成'])
                ->field('create_person,create_time')
                ->select();
            if (!empty($data)) {
                $total[$key]['mesage'] = collection($data)->toArray();
            }
        }
        $spreadsheet = new Spreadsheet();
        //常规方式：利用setCellValue()填充数据
        $spreadsheet->setActiveSheetIndex(0)->setCellValue("A1", "子单创建时间")
            ->setCellValue("B1", "子单号")
            ->setCellValue("C1", "加工类型");   //利用setCellValues()填充数据
        $spreadsheet->setActiveSheetIndex(0)->setCellValue("D1", "子单状态")
            ->setCellValue("E1", "操作内容")
            ->setCellValue("F1", "配镜片操作记录")
            ->setCellValue("G1", "订单号")
            ->setCellValue("H1", "站点")
            ->setCellValue("I1", "仓库审单时间");
        foreach ($total as $key => $value) {
            if ($value['order_prescription_type'] == 2) {
                $value['order_prescription_type'] = '现货处方镜';
            } else {
                $value['order_prescription_type'] = '定制处方镜';
            }
            $spreadsheet->getActiveSheet()->setCellValue("A" . ($key * 1 + 2), date('Y-m-d H:i:s', $value['created_at'])); //子单创建时间
            $spreadsheet->getActiveSheet()->setCellValue("B" . ($key * 1 + 2), $value['item_order_number']); //子单号
            $spreadsheet->getActiveSheet()->setCellValue("C" . ($key * 1 + 2), $value['order_prescription_type']); //处方类型
            switch ($value['distribution_status']) {
                case 0:
                    $value['distribution_status'] = '取消';
                    break;
                case 1:
                    $value['distribution_status'] = '待打印标签';
                    break;
                case 2:
                    $value['distribution_status'] = '待配货';
                    break;
                case 3:
                    $value['distribution_status'] = '待配镜片';
                    break;
                case 4:
                    $value['distribution_status'] = '待加工';
                    break;
                case 5:
                    $value['distribution_status'] = '待印logo';
                    break;
                case 6:
                    $value['distribution_status'] = '待成品质检';
                    break;
                case 7:
                    $value['distribution_status'] = '待合单';
                    break;
                case 8:
                    $value['distribution_status'] = '合单中';
                    break;
                case 9:
                    $value['distribution_status'] = '合单完成';
                    break;
            }
            switch ($value['site']) {
                case 1:
                    $value['site'] = 'zeelool';
                    break;
                case 2:
                    $value['site'] = 'voogueme';
                    break;
                case 3:
                    $value['site'] = 'nihao';
                    break;
                case 4:
                    $value['site'] = 'meeloog';
                    break;
                case 5:
                    $value['site'] = 'wesee';
                    break;
                case 9:
                    $value['site'] = 'zeelool_es';
                    break;
                case 10:
                    $value['site'] = 'zeelool_de';
                    break;
                case 11:
                    $value['site'] = 'zeelool_jp';
                    break;
                case 12:
                    $value['site'] = 'voogmechic';
                    break;
            }
            $spreadsheet->getActiveSheet()->setCellValue("D" . ($key * 1 + 2), $value['distribution_status']);
            $spreadsheet->getActiveSheet()->setCellValue("E" . ($key * 1 + 2), '配镜片完成');

            if (!empty($value['mesage'])) {
                foreach ($value['mesage'] as $k => $v) {
                    $bt[] = $v['create_person'] . ',' . date('Y-m-d H:i:s', $v['create_time']);
                }
                $bt = implode(';', $bt);
            } else {
                $bt = '暂无数据';
            }
            $spreadsheet->getActiveSheet()->setCellValue("F" . ($key * 1 + 2), $bt);
            unset($bt);
            $spreadsheet->getActiveSheet()->setCellValue("G" . ($key * 1 + 2), $value['increment_id']);
            $spreadsheet->getActiveSheet()->setCellValue("H" . ($key * 1 + 2), $value['site']);
            $spreadsheet->getActiveSheet()->setCellValue("I" . ($key * 1 + 2),  date('Y-m-d H:i:s', $value['check_time']));
        }
        //设置宽度
        $spreadsheet->getActiveSheet()->getColumnDimension('A')->setWidth(20);
        $spreadsheet->getActiveSheet()->getColumnDimension('B')->setWidth(20);
        $spreadsheet->getActiveSheet()->getColumnDimension('C')->setWidth(40);
        $spreadsheet->getActiveSheet()->getColumnDimension('D')->setWidth(20);
        $spreadsheet->getActiveSheet()->getColumnDimension('E')->setWidth(20);
        $spreadsheet->getActiveSheet()->getColumnDimension('F')->setWidth(20);
        $spreadsheet->getActiveSheet()->getColumnDimension('G')->setWidth(20);
        $spreadsheet->getActiveSheet()->getColumnDimension('H')->setWidth(20);
        $spreadsheet->getActiveSheet()->getColumnDimension('I')->setWidth(20);
        //设置边框
        $border = [
            'borders' => [
                'allBorders' => [
                    'borderStyle' => \PhpOffice\PhpSpreadsheet\Style\Border::BORDER_THIN, // 设置border样式
                    'color' => ['argb' => 'FF000000'], // 设置border颜色
                ],
            ],
        ];

        $spreadsheet->getDefaultStyle()->getFont()->setName('微软雅黑')->setSize(12);


        $setBorder = 'A1:' . $spreadsheet->getActiveSheet()->getHighestColumn() . $spreadsheet->getActiveSheet()->getHighestRow();
        $spreadsheet->getActiveSheet()->getStyle($setBorder)->applyFromArray($border);

        $spreadsheet->getActiveSheet()->getStyle('A1:I' . $spreadsheet->getActiveSheet()->getHighestRow())->getAlignment()->setHorizontal(\PhpOffice\PhpSpreadsheet\Style\Alignment::HORIZONTAL_CENTER);
        $spreadsheet->setActiveSheetIndex(0);

        $format = 'xlsx';
        $savename = '数据查询' . date("YmdHis", time());;

        if ($format == 'xls') {
            //输出Excel03版本
            header('Content-Type:application/vnd.ms-excel');
            $class = "\PhpOffice\PhpSpreadsheet\Writer\Xls";
        } elseif ($format == 'xlsx') {
            //输出07Excel版本
            header('Content-Type: application/vnd.openxmlformats-officedocument.spreadsheetml.sheet');
            $class = "\PhpOffice\PhpSpreadsheet\Writer\Xlsx";
        }

        //输出名称
        header('Content-Disposition: attachment;filename="' . $savename . '.' . $format . '"');
        //禁止缓存
        header('Cache-Control: max-age=0');
        $writer = new $class($spreadsheet);

        $writer->save('php://output');
    }
}<|MERGE_RESOLUTION|>--- conflicted
+++ resolved
@@ -1834,10 +1834,7 @@
             ->field('a.site,a.item_order_number,a.order_id,a.created_at,b.os_add,b.od_add,b.pdcheck,b.prismcheck,b.pd_r,b.pd_l,b.pd,b.od_pv,b.os_pv,b.od_bd,b.os_bd,b.od_bd_r,b.os_bd_r,b.od_pv_r,b.os_pv_r,b.index_name,b.coating_name,b.prescription_type,b.sku,b.od_sph,b.od_cyl,b.od_axis,b.os_sph,b.os_cyl,b.os_axis,b.lens_number,b.web_lens_name,b.gra_certificate,b.ring_size,b.stone_type,b.type,b.Metal')
             ->join(['fa_order_item_option' => 'b'], 'a.option_id=b.id')
             ->where(['a.id' => ['in', $ids]])
-<<<<<<< HEAD
-=======
             ->order('a.picking_sort asc')
->>>>>>> b2d4c714
             ->select();
         $list = collection($list)->toArray();
         $order_ids = array_column($list, 'order_id');
