--- conflicted
+++ resolved
@@ -393,22 +393,6 @@
             $abnormal_data = $this->_distribution_abnormal
                 ->where(['item_process_id' => ['in', array_column($list, 'id')], 'status' => 1])
                 ->column('work_id', 'item_process_id');
-
-<<<<<<< HEAD
-            //获取工单更改镜框最新信息
-            $change_sku = $this->_work_order_change_sku
-                ->alias('a')
-                ->join(['fa_work_order_measure' => 'b'], 'a.measure_id=b.id')
-                ->where([
-                    'a.change_type' => 1,
-                    'a.item_order_number' => ['in', array_column($list, 'item_order_number')],
-                    'b.operation_type' => 1
-                ])
-                ->order('a.id', 'desc')
-                ->limit(1)
-                ->column('a.change_sku', 'a.item_order_number');
-=======
->>>>>>> 0d92ddfb
 
             foreach ($list as $key => $value) {
                 $stock_house_num = '-';
