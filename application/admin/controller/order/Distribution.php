--- conflicted
+++ resolved
@@ -1686,12 +1686,7 @@
             ->select();
         $list = collection($list)->toArray();
         $order_ids = array_column($list, 'order_id');
-<<<<<<< HEAD
-        // $sku_arr = array_column($list, 'sku');
-
-=======
         
->>>>>>> 77f1bd8a
         //查询sku映射表
         // $item_res = $this->_item_platform_sku->cache(3600)->where(['platform_sku' => ['in', array_unique($sku_arr)]])->column('sku', 'platform_sku');
 
