<?php

namespace app\admin\controller\order;

use app\admin\model\DistributionLog;
use app\admin\model\order\Order;
use app\admin\model\saleaftermanage\WorkOrderChangeSku;
use app\admin\model\saleaftermanage\WorkOrderList;
use app\admin\model\warehouse\Outstock;
use app\admin\model\warehouse\OutStockItem;
use app\common\controller\Backend;
use fast\Excel;
use think\Request;
use think\exception\PDOException;
use think\Exception;
use think\Loader;
use think\Db;
use PhpOffice\PhpSpreadsheet\Spreadsheet;
use app\admin\model\order\order\NewOrderItemProcess;
use app\admin\model\warehouse\StockHouse;
use app\admin\model\DistributionAbnormal;
use PhpOffice\PhpSpreadsheet\Writer\Xlsx;
use app\admin\model\order\order\NewOrder;
use app\admin\model\order\order\NewOrderItemOption;
use app\admin\model\itemmanage\ItemPlatformSku;
use app\admin\model\itemmanage\Item;
use app\admin\model\order\order\NewOrderProcess;
use app\admin\model\StockLog;
use app\admin\model\order\order\LensData;
use app\admin\model\saleaftermanage\WorkOrderMeasure;
use app\admin\model\warehouse\ProductBarCodeItem;

/**
 * 配货列表
 */
class Distribution extends Backend
{
    protected $noNeedRight = [
        'orderDetail',
        'batch_print_label_new',
        'batch_export_xls',
        'account_order_batch_export_xls',
        'add',
        'detail',
        'operation_log'
    ];
    /**
     * 子订单模型对象
     * @var object
     * @access protected
     */
    protected $model = null;

    /**
     * 库位模型对象
     * @var object
     * @access protected
     */
    protected $_stock_house = null;

    /**
     * 配货异常模型对象
     * @var object
     * @access protected
     */
    protected $_distribution_abnormal = null;

    /**
     * 子订单处方模型对象
     * @var object
     * @access protected
     */
    protected $_new_order_item_option = null;

    /**
     * 主订单模型对象
     * @var object
     * @access protected
     */
    protected $_new_order = null;

    /**
     * 主订单状态模型对象
     * @var object
     * @access protected
     */
    protected $_new_order_process = null;

    /**
     * sku映射关系模型对象
     * @var object
     * @access protected
     */
    protected $_item_platform_sku = null;

    /**
     * 商品库存模型对象
     * @var object
     * @access protected
     */
    protected $_item = null;

    /**
     * 库存日志模型对象
     * @var object
     * @access protected
     */
    protected $_stock_log = null;

    /**
     * 镜片模型对象
     * @var object
     * @access protected
     */
    protected $_lens_data = null;

    /**
     * 工单模型对象
     * @var object
     * @access protected
     */
    protected $_work_order_list = null;

    /**
     * 工单措施模型对象
     * @var object
     * @access protected
     */
    protected $_work_order_measure = null;

    /**
     * 工单措施sku数据变动关联模型对象
     * @var object
     * @access protected
     */
    protected $_work_order_change_sku = null;

    /**
     * 商品条形码模型对象
     * @var object
     * @access protected
     */
    protected $_product_bar_code_item = null;

    public function _initialize()
    {
        parent::_initialize();
        $this->model = new NewOrderItemProcess();
        $this->_lens_data = new LensData();
        $this->_stock_house = new StockHouse();
        $this->_distribution_abnormal = new DistributionAbnormal();
        $this->_new_order_item_option = new NewOrderItemOption();
        $this->_new_order = new NewOrder();
        $this->_new_order_process = new NewOrderProcess();
        $this->_item_platform_sku = new ItemPlatformSku();
        $this->_item = new Item();
        $this->_stock_log = new StockLog();
        $this->_work_order_list = new WorkOrderList();
        $this->_work_order_measure = new WorkOrderMeasure();
        $this->_work_order_change_sku = new WorkOrderChangeSku();
        $this->_product_bar_code_item = new ProductBarCodeItem();
        $this->_outstock = new Outstock();
        $this->_outstock_item = new OutStockItem();
    }

    /**
     * 列表
     */
    public function index()
    {
        $label = $this->request->get('label', 0);
        //设置过滤方法
        $this->request->filter(['strip_tags']);
        if ($this->request->isAjax()) {
            //如果发送的来源是Selectpage，则转发到Selectpage
            if ($this->request->request('keyField')) {
                return $this->selectpage();
            }

            $map = [];
            $WhereSql = 'a.id > 0';
            //普通状态剔除跟单数据

            if (!in_array($label, [0, 8])) {

                if (7 == $label) {
                    $map['a.distribution_status'] = [['>', 6], ['<', 9]];
                } else {
                    $map['a.distribution_status'] = $label;
                }

                //$map['a.abnormal_house_id'] = 0;
            }

            //处理异常选项
            $filter = json_decode($this->request->get('filter'), true);
            if (!$filter) {
                $map['a.created_at'] = ['between', [strtotime('-3 month'), time()]];
            } else {
                if ($filter['a.created_at']) {
                    $time = explode(' - ', $filter['a.created_at']);

                    $map['a.created_at'] = ['between', [strtotime($time[0]), strtotime($time[1])]];
                }
            }
            if ($filter) {

                if ($filter['status']) {
                    $map['b.status'] = ['in', $filter['status']];
                } else {
                    if ($label !== '0') {
                        $map['b.status'] = ['in', ['processing', 'paypal_reversed', 'paypal_canceled_reversal']];
                    }
                }
                unset($filter['status']);
            } else {
                $map['b.status'] = ['in', ['processing', 'paypal_reversed', 'paypal_canceled_reversal']];
                unset($filter['status']);
            }


            //查询子单ID合集
            $item_process_ids = [];

            if ($filter['is_work_order']) {
                $is_work_order = $filter['is_work_order'];
                unset($filter['is_work_order']);
            }

            //跟单或筛选异常

            if ($filter['abnormal'] || 8 == $label) {
                //异常类型
                if ($filter['abnormal']) {
                    $abnormal_where['type'] = ['in', $filter['abnormal']];
                    unset($filter['abnormal']);
                }

                //获取未处理异常
                if (8 == $label) {
                    $abnormal_where['status'] = 1;
                }
                //获取异常的子订单id
                $item_process_ids = $this->_distribution_abnormal
                    ->where($abnormal_where)
                    ->column('item_process_id');

                if ($item_process_ids == null) {
                    $map['a.id'] = ['eq', null];
                    $WhereSql .= "a.id =  null";
                }
            };
            //筛选货架号
            if ($filter['shelf_number']) {
                if (1 == $label) {
                    $shelf_number =
                        $this->_stock_house
<<<<<<< HEAD
                        ->alias('a')
                        ->join(['fa_store_sku' => 'b'], 'a.id=b.store_id')
                        ->where([
                            'a.shelf_number' => ['in', $filter['shelf_number']],
                            'a.type' => 1,
                            'a.status' => 1,
                            'b.is_del' => 1
                        ])
                        ->order('a.coding')
                        ->column('b.sku');

=======
                            ->alias('a')
                            ->join(['fa_store_sku' => 'b'], 'a.id=b.store_id')
                            ->where([
                                'a.shelf_number' => ['in', $filter['shelf_number']],
                                'a.type' => 1
                            ])
                            ->order('a.coding')
                            ->column('b.sku');
>>>>>>> 4ab52936
                    //平台SKU表替换sku
                    $sku = Db::connect('database.db_stock');
                    $sku_array = $sku->table('fa_item_platform_sku')->where(['sku' => ['in', $shelf_number]])->column('platform_sku');
                    $map['a.sku'] = ['in', $sku_array];
                }
                unset($filter['shelf_number']);
            }

            //筛选库位号
            if ($filter['stock_house_num']) {
                if (8 == $label) { //跟单
                    $house_type = 4;
                } elseif (3 == $label) { //待配镜片-定制片
                    $house_type = 3;
                } else { //合单
                    $house_type = 2;
                }
                $stock_house_id = $this->_stock_house
                    ->where([
                        'coding' => ['like', $filter['stock_house_num'] . '%'],
                        'type' => $house_type
                    ])
                    ->column('id');
                //查询合单库位号
                if ($house_type == 2) {
                    if ($stock_house_id) {
                        $order_ids = $this->_new_order_process->where(['store_house_id' => ['in', $stock_house_id]])->column('order_id');
                        $map['a.order_id'] = ['in', $order_ids];
                    }
                    
                } else {
                    $map['a.temporary_house_id|a.abnormal_house_id'] = ['in', $stock_house_id ?: [-1]];
                }

                unset($filter['stock_house_num']);
            }

            if ($filter['increment_id']) {
                $map['b.increment_id'] = ['like', $filter['increment_id'] . '%'];
                unset($filter['increment_id']);
            }

            if ($filter['item_order_number']) {
                $ex_fil_arr = explode(' ', $filter['item_order_number']);
                if (count($ex_fil_arr) > 1) {
                    $map['a.item_order_number'] = ['in', $ex_fil_arr];
                } else {
                    $map['a.item_order_number'] = ['like', $filter['item_order_number'] . '%'];
                }

                unset($filter['item_order_number']);
            }

            if ($filter['site']) {
                $map['a.site'] = ['in', $filter['site']];
                unset($filter['site']);
            }

            if (isset($filter['order_prescription_type'])) {
                $map['a.order_prescription_type'] = ['in', $filter['order_prescription_type']];
                unset($filter['order_prescription_type']);
            }

            //工单状态
            $work_order_status_map = [1, 2, 3, 5];
            $flag = false;
            $is_have_work = false;
            if ($filter['work_status'] && 8 == $label) {
                $work_order_status_map = $filter['work_status'];
                unset($filter['work_status']);
                $flag = true;
            }
            //工单类型
            $work_order_type = [1, 2];
            if ($filter['work_type'] && 8 == $label) {
                $work_order_type = [$filter['work_type']];
                unset($filter['work_type']);
                $flag = true;
            }
            $this->request->get(['filter' => json_encode($filter)]);

            if (8 == $label || 1 == $label || 0 == $label) {
                //查询子单的主单是否也含有工单
                $platform_order = $this->_work_order_list->where([
                    'work_status' => ['in', $work_order_status_map],
                    'work_type' => ['in', $work_order_type]
                ])->group('platform_order')->column('platform_order');
                if (!empty($platform_order)) {
                    $order_id = $this->_new_order_process->where(['increment_id' => ['in', $platform_order]])->group('order_id')->column('order_id');
                    $item_order_numbers = $this->model->where(['order_id' => ['in', $order_id]])->order('created_at', 'desc')->group('item_order_number')->column('item_order_number');
                }
            } else {
                //其他tab展示子单工单未处理
                $item_order_numbers = $this->_work_order_change_sku
                    ->alias('a')
                    ->join(['fa_work_order_list' => 'b'], 'a.work_id=b.id')
                    ->where([
                        'a.change_type' => ['in', [1, 2, 3]], //1更改镜架  2更改镜片 3取消订单
                        'b.work_status' => ['in', $work_order_status_map], //工单未处理
                        'b.work_type' => ['in', $work_order_type]
                    ])
                    ->order('a.create_time', 'desc')
                    ->group('a.item_order_number')
                    ->column('a.item_order_number');
            }
            if ($flag && empty($item_order_numbers[0])) {
                $result = array("total" => 0, "rows" => []);
                return json($result);
            }

            if (8 == $label) {
                //展示子工单的子单
                $item_process_id_work = $this->model->where(['item_order_number' => ['in', $item_order_numbers]])->column('id');
                if ($flag || $is_work_order == 1) {
                    $item_process_ids = $item_process_id_work;
                } else if ($is_work_order == 2) {
                    $item_process_ids = $item_process_ids;
                    $map['a.item_order_number'] = ['not in', $item_order_numbers];
                } else {
                    $item_process_ids = array_unique(array_merge($item_process_ids, $item_process_id_work));
                }
            }
            if ($item_process_ids) {
                $map['a.id'] = ['in', $item_process_ids];
            }

            list($where, $sort, $order, $offset, $limit) = $this->buildparams();

            $total = $this->model
                ->alias('a')
                ->join(['fa_order' => 'b'], 'a.order_id=b.id')
                ->where($where)
                ->where($map)
                ->order($sort, $order)
                ->count();
            //combine_time  合单时间  delivery_time 打印时间 check_time审单时间  update_time更新时间  created_at创建时间

            $list = $this->model
                ->alias('a')
                ->field('a.id,a.order_id,a.item_order_number,a.sku,a.order_prescription_type,b.increment_id,b.total_qty_ordered,b.site,b.order_type,b.status,a.distribution_status,a.temporary_house_id,a.abnormal_house_id,a.created_at')
                ->join(['fa_order' => 'b'], 'a.order_id=b.id')
                ->where($where)
                ->where($map)
                ->order($sort, $order)
                ->limit($offset, $limit)
                ->select();
            $list = collection($list)->toArray();

            foreach ($list as $key => $item) {
                $list[$key]['label'] = $label;
                $list[$key]['total_qty_ordered'] = $this->model
                    ->where(['order_id' => $list[$key]['order_id'], 'distribution_status' => ['neq', 0]])
                    ->count();
                //待打印标签时间
                if ($label == 2) {
                    $list[$key]['created_at'] = Db::table('fa_distribution_log')->where('item_process_id', $item['id'])->where('distribution_node', 1)->value('create_time');
                }
                //待配货
                if ($label == 3) {
                    $list[$key]['created_at'] = Db::table('fa_distribution_log')->where('item_process_id', $item['id'])->where('distribution_node', 2)->value('create_time');
                }
                //待配镜片
                if ($label == 4) {
                    $list[$key]['created_at'] = Db::table('fa_distribution_log')->where('item_process_id', $item['id'])->where('distribution_node', 3)->value('create_time');
                }
                //待加工
                if ($label == 5) {
                    $list[$key]['created_at'] = Db::table('fa_distribution_log')->where('item_process_id', $item['id'])->where('distribution_node', 4)->value('create_time');
                }
                //待印logo
                if ($label == 6) {
                    $list[$key]['created_at'] = Db::table('fa_distribution_log')->where('item_process_id', $item['id'])->where('distribution_node', 5)->value('create_time');
                }
                //待成品质检
                if ($label == 7) {
                    $list[$key]['created_at'] = Db::table('fa_distribution_log')->where('item_process_id', $item['id'])->where('distribution_node', 6)->value('create_time');
                }
                //待合单
                if ($label == 8) {
                    $list[$key]['created_at'] = Db::table('fa_distribution_log')->where('item_process_id', $item['id'])->where('distribution_node', 7)->value('create_time');
                }
            }

            //库位号列表
            $stock_house_data = $this->_stock_house
                ->where(['status' => 1, 'type' => ['>', 1], 'occupy' => ['>', 0]])
                ->column('coding', 'id');
            //获取异常数据
            $abnormal_data = $this->_distribution_abnormal
                ->where(['item_process_id' => ['in', array_column($list, 'id')], 'status' => 1])
                ->column('work_id', 'item_process_id');
            foreach ($list as $key => $value) {

                //查询合单库位id
                $store_house_id = $this->_new_order_process->where(['order_id' => $value['order_id']])->where('store_house_id is not null')->value('store_house_id');
                $stock_house_num = '';
                if (!empty($value['temporary_house_id']) && 3 == $label) {
                    $stock_house_num = $stock_house_data[$value['temporary_house_id']]; //定制片库位号
                } elseif (!empty($value['abnormal_house_id']) && 8 == $label) {
                    $stock_house_num = $stock_house_data[$value['abnormal_house_id']]; //异常库位号
                } elseif (!empty($store_house_id) && 7 == $label && in_array($value['distribution_status'], [7,8, 9])) {
                    $stock_house_num = $stock_house_data[$store_house_id]; //合单库位号
                }

                if ($list[$key]['created_at'] == '') {
                    $list[$key]['created_at'] == '暂无';
                } else {
                    $list[$key]['created_at'] = date('Y-m-d H:i:s', $value['created_at']);
                }
                $list[$key]['stock_house_num'] = $stock_house_num;


                //跟单：异常未处理且未创建工单的显示处理异常按钮
                $work_id = $abnormal_data[$value['id']] ?? 0;
                if (8 == $label && 0 < $value['abnormal_house_id'] && 0 == $work_id) {
                    $handle_abnormal = 1;
                } else {
                    $handle_abnormal = 0;
                }
                $list[$key]['handle_abnormal'] = $handle_abnormal;

                //判断是否显示工单按钮
                $list[$key]['task_info'] = in_array($value['item_order_number'], $item_order_numbers) ? 1 : 0;
                /*if (8 == $label || 1 == $label || 0 == $label) {
                    //查询子单的主单是否也含有工单
                    if ($handle_abnormal == 0 && $list[$key]['task_info'] == 0) {
                        $platform_order = $this->_new_order_process->where(['order_id' => $list[$key]['order_id']])->value('increment_id');
                        $work_order_list_task = $this->_work_order_list->where(['work_status' => ['in',[1,2,3,5]],'platform_order' =>$platform_order])->find();
                        if (!empty($work_order_list_task)) {
                            $list[$key]['task_info'] = 1;
                        } 
                    }
                }*/
                //获取工单更改镜框最新信息
                $change_sku = $this->_work_order_change_sku
                    ->alias('a')
                    ->join(['fa_work_order_measure' => 'b'], 'a.measure_id=b.id')
                    ->where([
                        'a.change_type' => 1,
                        'a.item_order_number' => $value['item_order_number'],
                        'b.operation_type' => 1
                    ])
                    ->order('a.id', 'desc')
                    ->limit(1)
                    ->value('a.change_sku');
                if ($change_sku) {
                    $list[$key]['sku'] = $change_sku;
                }
            }
            $result = array("total" => $total, "rows" => $list);
            return json($result);
        }
        $this->assign('label', $label);
        $this->assignconfig('label', $label);

        $label_list = ['全部', '待打印标签', '待配货', '待配镜片', '待加工', '待印logo', '待成品质检', '待合单', '跟单'];
        $this->assign('label_list', $label_list);

        return $this->view->fetch();
    }


    public function csv_array()
    {
        set_time_limit(0);
        ini_set('memory_limit', '512M');
        $map = [];
        $map['a.site'] = 1;
        $map['a.created_at'] = ['between', ['1606752000', '1609430399']];

        //子单工单未处理
        $item_order_numbers = $this->_work_order_change_sku
            ->alias('a')
            ->join(['fa_work_order_list' => 'b'], 'a.work_id=b.id')
            ->where([
                'a.change_type' => ['in', [1, 2, 3]], //1更改镜架  2更改镜片 3取消订单
                'b.work_status' => ['in', [1, 2, 3, 5]] //工单未处理
            ])
            ->order('a.create_time', 'desc')
            ->group('a.item_order_number')
            ->column('a.item_order_number');

        list($where, $sort, $order, $offset, $limit) = $this->buildparams();

        $list = $this->model
            ->alias('a')
            ->field('a.id,a.order_id,a.item_order_number,a.sku,a.order_prescription_type,b.increment_id,b.total_qty_ordered,b.site,b.order_type,b.status,a.distribution_status,a.temporary_house_id,a.abnormal_house_id,a.created_at,c.store_house_id')
            ->join(['fa_order' => 'b'], 'a.order_id=b.id')
            ->join(['fa_order_process' => 'c'], 'a.order_id=c.order_id')
            ->where($where)
            ->where($map)
            ->order($sort, $order)
            ->select();

        $list = collection($list)->toArray();


        //获取工单更改镜框最新信息
        $change_sku = $this->_work_order_change_sku
            ->alias('a')
            ->join(['fa_work_order_measure' => 'b'], 'a.measure_id=b.id')
            ->where([
                'a.change_type' => 1,
                'a.item_order_number' => ['in', array_column($list, 'item_order_number')],
                'b.operation_type' => 1
            ])
            ->order('a.id', 'desc')
            ->group('a.item_order_number')
            ->column('a.change_sku', 'a.item_order_number');

        foreach ($list as $key => $value) {
            $stock_house_num = '-';

            if ($list[$key]['created_at'] == '') {
                $list[$key]['created_at'] == '暂无';
            } else {
                $list[$key]['created_at'] = date('Y-m-d H:i:s', $value['created_at']);
            }
            $list[$key]['stock_house_num'] = $stock_house_num;

            //判断是否显示工单按钮
            $list[$key]['task_info'] = in_array($value['item_order_number'], $item_order_numbers) ? 1 : 0;

            if ($change_sku[$value['item_order_number']]) {
                $list[$key]['sku'] = $change_sku[$value['item_order_number']];
            }
            //站点
            switch ($value['site']) {
                case 1:
                    $list[$key]['site'] = 'Zeelool';
                    break;
                case 2:
                    $list[$key]['site'] = 'Voogueme';
                    break;
                case 3:
                    $list[$key]['site'] = 'Nihao';
                    break;
                case 4:
                    $list[$key]['site'] = 'Meeloog';
                    break;
                case 5:
                    $list[$key]['site'] = 'Wesee';
                    break;
                case 8:
                    $list[$key]['site'] = 'Amazon';
                    break;
                case 9:
                    $list[$key]['site'] = 'Zeelool_es';
                    break;
                case 10:
                    $list[$key]['site'] = 'Zeelool_de';
                    break;
                case 11:
                    $list[$key]['site'] = 'Zeelool_jp';
                    break;
                default:
                    break;
            }
            //加工类型
            switch ($value['order_prescription_type']) {
                case 0:
                    $list[$key]['order_prescription_type'] = '待处理';
                    break;
                case 1:
                    $list[$key]['order_prescription_type'] = '仅镜架';
                    break;
                case 2:
                    $list[$key]['order_prescription_type'] = '现货处方镜';
                    break;
                case 3:
                    $list[$key]['order_prescription_type'] = '定制处方镜';
                    break;
                case 4:
                    $list[$key]['order_prescription_type'] = '其他';
                    break;
                default:
                    break;
            }
            //订单类型
            switch ($value['order_type']) {

                case 1:
                    $list[$key]['order_type'] = '普通订单';
                    break;
                case 2:
                    $list[$key]['order_type'] = '批发单';
                    break;
                case 3:
                    $list[$key]['order_type'] = '网红单';
                    break;
                case 4:
                    $list[$key]['order_type'] = '补发单';
                    break;
                case 5:
                    $list[$key]['order_type'] = '补差价';
                    break;
                case 6:
                    $list[$key]['order_type'] = '一件代发';
                    break;
                case 10:
                    $list[$key]['order_type'] = '货到付款';
                    break;
                default:
                    break;
            }

            //子订单状态
            switch ($value['distribution_status']) {
                case 0:
                    $list[$key]['distribution_status'] = '取消';
                    break;
                case 1:
                    $list[$key]['distribution_status'] = '待打印标签';
                    break;
                case 2:
                    $list[$key]['distribution_status'] = '待配货';
                    break;
                case 3:
                    $list[$key]['distribution_status'] = '待配镜片';
                    break;
                case 4:
                    $list[$key]['distribution_status'] = '待加工';
                    break;
                case 5:
                    $list[$key]['distribution_status'] = '待印logo';
                    break;
                case 6:
                    $list[$key]['distribution_status'] = '待成品质检';
                    break;
                case 7:
                    $list[$key]['distribution_status'] = '待合单';
                    break;
                case 8:
                    $list[$key]['distribution_status'] = '合单中';
                    break;
                case 9:
                    $list[$key]['distribution_status'] = '合单完成';
                    break;
                default:
                    break;
            }
        }

        foreach ($list as $key => $item) {
            $csv[$key]['increment_id'] = $item['increment_id'];
            $csv[$key]['item_order_number'] = $item['item_order_number'];
            $csv[$key]['sku'] = $item['sku'];
            $csv[$key]['total_qty_ordered'] = $item['total_qty_ordered'];
            $csv[$key]['task_info'] = $item['task_info'];
            $csv[$key]['site'] = $item['site'];
            $csv[$key]['order_prescription_type'] = $item['order_prescription_type'];
            $csv[$key]['order_type'] = $item['order_type'];
            $csv[$key]['status'] = $item['status'];
            $csv[$key]['distribution_status'] = $item['distribution_status'];
            $csv[$key]['created_at'] = $item['created_at'];
        }
        $headlist = [
            '订单号', '子单号', 'SKU', '订单副数', '工单', '站点', '加工类型', '订单类型', '订单状态', '子单号状态', '创建时间'

        ];

        $path = "/uploads/";
        $fileName = 'Zeelool站配货列表十二月份数据';
        Excel::writeCsv($csv, $headlist, $path . $fileName);
    }


    /**
     * 待印logo数据导出
     *
     */
    public function printing_batch_export_xls()
    {

        $data = input('');
        if ($data['ids']) {
            $where['a.id'] = ['in', $data['ids']];
        } else {
            $where['a.distribution_status'] = 1;
        }
        $map = [];
        $WhereSql = 'a.id > 0';
        //普通状态剔除跟单数据

        //处理异常选项
        $filter = json_decode($this->request->get('filter'), true);

        if (!$filter) {
            $map['a.created_at'] = ['between', [strtotime('-3 month'), time()]];
            $WhereSql .= " and a.created_at between " . strtotime('-3 month') . " and " . time();
        } else {
            if ($filter['a.created_at']) {
                $time = explode(' - ', $filter['a.created_at']);

                $map['a.created_at'] = ['between', [strtotime($time[0]), strtotime($time[1])]];
            }
        }

        if (!$filter['status']) {
            $map['b.status'] = ['in', ['processing', 'paypal_reversed', 'paypal_canceled_reversal']];
        } else {
            $map['b.status'] = ['in', $filter['status']];
        }
        unset($filter['status']);

        //跟单或筛选异常

        if ($filter['abnormal']) {
            //异常类型
            if ($filter['abnormal']) {
                $abnormal_where['type'] = ['in', $filter['abnormal']];
                unset($filter['abnormal']);
            }

            //获取异常的子订单id
            $item_process_ids = $this->_distribution_abnormal
                ->where($abnormal_where)
                ->column('item_process_id');

            if ($item_process_ids == null) {
                $map['a.id'] = ['eq', null];
                $WhereSql .= "a.id =  null";
            }
        };

        if ($filter['increment_id']) {
            $map['b.increment_id'] = ['like', $filter['increment_id'] . '%'];
            $map['b.status'] = ['in', ['free_processing', 'processing', 'complete', 'paypal_reversed', 'paypal_canceled_reversal']];
            unset($filter['increment_id']);
        }

        if ($filter['site']) {
            $map['a.site'] = ['in', $filter['site']];
            unset($filter['site']);
        }

        if (isset($filter['order_prescription_type'])) {
            $map['a.order_prescription_type'] = ['in', $filter['order_prescription_type']];
            unset($filter['order_prescription_type']);
        }
        $this->request->get(['filter' => json_encode($filter)]);

        $map['a.abnormal_house_id'] = 0;

        //订单里面所有的
        $list = $this->model
            ->alias('a')
            ->field('a.sku,a.site')
            ->join(['fa_order' => 'b'], 'a.order_id=b.id')
            ->join(['fa_order_process' => 'c'], 'a.order_id=c.order_id')
            ->where($where)
            ->where($map)
            ->select();

        $list = collection($list)->toArray();
        $data = array();
        foreach ($list as $k => $v) {
            $item_platform_sku = Db::connect('database.db_stock');
            $sku = $item_platform_sku->table('fa_item_platform_sku')
                ->alias('pla')
                ->join(['fa_item' => 'it'], 'pla.sku=it.sku')
                ->where('pla.platform_sku', $v['sku'])
                ->where('pla.platform_type', $v['site'])->field('pla.sku,it.real_time_qty')->find();

            $data[$sku['sku']]['location'] =
                Db::table('fa_store_sku')
<<<<<<< HEAD
                ->alias('a')
                ->join(['fa_store_house' => 'b'], 'a.store_id=b.id')
                ->where('a.sku', $sku['sku'])
                ->value('b.coding');
            $data[$sku['sku']]['sku'] = $sku;
            $data[$sku['sku']]['number']++;
=======
                    ->alias('a')
                    ->join(['fa_store_house' => 'b'], 'a.store_id=b.id')
                    ->where('a.sku', $sku)
                    ->value('b.coding');
            $data[$sku]['sku'] = $sku;
            $data[$sku]['number']++;
>>>>>>> 4ab52936
        }
        // $b=array();
        // foreach($sku as $v){
        //     $b[]=$v['sku'];
        // }
        // dump($b);
        // $c=array_unique($b);
        // foreach($c as$k => $v){
        //     $n=0;
        //     foreach($sku as $t){
        //         if($v==$t['sku'])
        //             $n++;
        //     }
        //     $new[$v]=$n;
        // }
        // dump($new);
        // foreach ($sku as $ky=>$ite){
        //     $new_value = array_keys($new);
        //     $count = count($new_value)-1;
        //     for ($i=0;$i<=$count;$i++){
        //         if ($new_value[$i] == $ite['sku']){
        //             $sku[$ky]['number'] = $new[$new_value[$i]];
        //         }
        //     }
        // }
        // dump($sku);
        // $sku =array_merge(array_unique($sku, SORT_REGULAR));
        // dump($sku);die();

        $data = array_values($data);
        $spreadsheet = new Spreadsheet();
        //常规方式：利用setCellValue()填充数据
        $spreadsheet
            ->setActiveSheetIndex(0)->setCellValue("A1", "仓库SKU")
            ->setCellValue("B1", "库位号")
            ->setCellValue("C1", "数量")
            ->setCellValue("D1", "仓库实时库存");
        foreach ($data as $key => $value) {
            $spreadsheet->getActiveSheet()->setCellValueExplicit("A" . ($key * 1 + 2), $value['sku']['sku'], \PhpOffice\PhpSpreadsheet\Cell\DataType::TYPE_STRING);
            $spreadsheet->getActiveSheet()->setCellValue("B" . ($key * 1 + 2), $value['location']);
            $spreadsheet->getActiveSheet()->setCellValue("C" . ($key * 1 + 2), $value['number']);
            $spreadsheet->getActiveSheet()->setCellValue("D" . ($key * 1 + 2), $value['sku']['real_time_qty']);
        }
        //设置宽度
        $spreadsheet->getActiveSheet()->getColumnDimension('A')->setWidth(20);
        $spreadsheet->getActiveSheet()->getColumnDimension('B')->setWidth(20);
        $spreadsheet->getActiveSheet()->getColumnDimension('C')->setWidth(20);
        $spreadsheet->getActiveSheet()->getColumnDimension('D')->setWidth(20);

        //设置边框
        $border = [
            'borders' => [
                'allBorders' => [
                    'borderStyle' => \PhpOffice\PhpSpreadsheet\Style\Border::BORDER_THIN, // 设置border样式
                    'color' => ['argb' => 'FF000000'], // 设置border颜色
                ],
            ],
        ];

        $spreadsheet->getDefaultStyle()->getFont()->setName('微软雅黑')->setSize(12);

        $setBorder = 'A1:' . $spreadsheet->getActiveSheet()->getHighestColumn() . $spreadsheet->getActiveSheet()->getHighestRow();
        $spreadsheet->getActiveSheet()->getStyle($setBorder)->applyFromArray($border);

        $spreadsheet->getActiveSheet()->getStyle('A1:D' . $spreadsheet->getActiveSheet()->getHighestRow())->getAlignment()->setHorizontal(\PhpOffice\PhpSpreadsheet\Style\Alignment::HORIZONTAL_CENTER);
        $spreadsheet->setActiveSheetIndex(0);

        $format = 'xlsx';
        $savename = '配货列表待打印数据' . date("YmdHis", time());

        if ($format == 'xls') {
            //输出Excel03版本
            header('Content-Type:application/vnd.ms-excel');
            $class = "\PhpOffice\PhpSpreadsheet\Writer\Xls";
        } elseif ($format == 'xlsx') {
            //输出07Excel版本
            header('Content-Type: application/vnd.openxmlformats-officedocument.spreadsheetml.sheet');
            $class = "\PhpOffice\PhpSpreadsheet\Writer\Xlsx";
        }

        //输出名称
        header('Content-Disposition: attachment;filename="' . $savename . '.' . $format . '"');
        //禁止缓存
        header('Cache-Control: max-age=0');
        $writer = new $class($spreadsheet);

        $writer->save('php://output');
    }


    /**
     * 镜片详情
     *
     * @Description
     * @author wpl
     * @since 2020/11/09 18:03:41 
     * @param [type] $ids
     * @return void
     */
    public function detail($ids = null)
    {
        $row = $this->model->get($ids);
        !$row && $this->error(__('No Results were found'));

        //查询处方详情
        $result = $this->_new_order_item_option->get($row->option_id)->toArray();

        //获取更改镜框最新信息
        $change_sku = $this->_work_order_change_sku
            ->alias('a')
            ->join(['fa_work_order_measure' => 'b'], 'a.measure_id=b.id')
            ->where([
                'a.change_type' => 1,
                'a.item_order_number' => $row->item_order_number,
                'b.operation_type' => 1
            ])
            ->order('a.id', 'desc')
            ->value('a.change_sku');
        if ($change_sku) {
            $result['sku'] = $change_sku;
        }

        //获取更改镜片最新处方信息
        $change_lens = $this->_work_order_change_sku
            ->alias('a')
            ->field('a.od_sph,a.od_cyl,a.od_axis,a.od_add,a.pd_r,a.od_pv,a.od_bd,a.od_pv_r,a.od_bd_r,a.os_sph,a.os_cyl,a.os_axis,a.os_add,a.pd_l,a.os_pv,a.os_bd,a.os_pv_r,a.os_bd_r,a.lens_number,a.recipe_type as prescription_type,prescription_option')
            ->join(['fa_work_order_measure' => 'b'], 'a.measure_id=b.id')
            ->where([
                'a.change_type' => 2,
                'a.item_order_number' => $row->item_order_number,
                'b.operation_type' => 1
            ])
            ->order('a.id', 'desc')
            ->find();
        if ($change_lens) {
            $change_lens = $change_lens->toArray();

            //处理pd值
            if ($change_lens['pd_l'] && $change_lens['pd_r']) {
                $change_lens['pd'] = '';
                $change_lens['pdcheck'] = 'on';
            } else {
                $change_lens['pd'] = $change_lens['pd_r'] ?: $change_lens['pd_l'];
                $change_lens['pdcheck'] = '';
            }

            //处理斜视值
            if ($change_lens['od_pv'] || $change_lens['os_pv']) {
                $change_lens['prismcheck'] = 'on';
            } else {
                $change_lens['prismcheck'] = '';
            }

            //处理镀膜
            $prescription_option = unserialize($change_lens['prescription_option']);
            $change_lens['coating_name'] = $prescription_option['coating_name'] ?: '';
            unset($change_lens['prescription_option']);

            $result = array_merge($result, $change_lens);
        }

        //获取镜片名称
        $lens_name = '';
        if ($result['lens_number']) {
            //获取镜片编码及名称
            $lens_name = $this->_lens_data->where('lens_number', $result['lens_number'])->value('lens_name');
        }
        $result['lens_name'] = $lens_name;
        $this->assign('result', $result);
        return $this->view->fetch();
    }

    /**
     * 获取镜架尺寸
     *
     * @Description
     * @author wpl
     * @since 2020/11/13 10:08:45 
     * @param [type] $product_id
     * @param [type] $site
     * @return void
     */
    protected function get_frame_lens_width_height_bridge($product_id, $site)
    {
        if ($product_id) {

            if ($site == 3) {
                $querySql = "select cpev.entity_type_id,cpev.attribute_id,cpev.`value`,cpev.entity_id
                from catalog_product_entity_varchar cpev LEFT JOIN catalog_product_entity cpe on cpe.entity_id=cpev.entity_id 
                where cpev.attribute_id in(146,147,149) and cpev.store_id=0 and cpev.entity_id=$product_id";

                $lensSql = "select cpev.entity_type_id,cpev.attribute_id,cpev.`value`,cpev.entity_id
                from catalog_product_entity_decimal cpev LEFT JOIN catalog_product_entity cpe on cpe.entity_id=cpev.entity_id 
                where cpev.attribute_id in(146,147) and cpev.store_id=0 and cpev.entity_id=$product_id";
            } else {
                $querySql = "select cpev.entity_type_id,cpev.attribute_id,cpev.`value`,cpev.entity_id
                from catalog_product_entity_varchar cpev LEFT JOIN catalog_product_entity cpe on cpe.entity_id=cpev.entity_id 
                where cpev.attribute_id in(161,163,164) and cpev.store_id=0 and cpev.entity_id=$product_id";
            }

            switch ($site) {
                case 1:
                    $model = Db::connect('database.db_zeelool');
                    break;
                case 2:
                    $model = Db::connect('database.db_voogueme');
                    break;
                case 3:
                    $model = Db::connect('database.db_nihao');
                    break;
                case 4:
                    $model = Db::connect('database.db_meeloog');
                    break;
                case 5:
                    $model = Db::connect('database.db_weseeoptical');
                    break;
                case 9:
                    $model = Db::connect('database.db_zeelool_es');
                    break;
                case 10:
                    $model = Db::connect('database.db_zeelool_de');
                    break;
                case 11:
                    $model = Db::connect('database.db_zeelool_jp');
                    break;
                default:
                    break;
            }

            $resultList = $model->query($querySql);
            $result = array();
            //你好站
            if ($site == 3) {
                $lensList = $model->query($lensSql);
                if ($lensList) {
                    foreach ($lensList as $key => $value) {

                        if ($value['attribute_id'] == 146) {
                            $result['lens_width'] = $value['value'];
                        }
                        if ($value['attribute_id'] == 147) {
                            $result['lens_height'] = $value['value'];
                        }
                    }
                }
            }
            if ($resultList) {
                foreach ($resultList as $key => $value) {
                    //你好站
                    if ($site == 3) {

                        if ($value['attribute_id'] == 149) {
                            $result['bridge'] = $value['value'];
                        }
                    } else {
                        if ($value['attribute_id'] == 161) {
                            $result['lens_width'] = $value['value'];
                        }
                        if ($value['attribute_id'] == 164) {
                            $result['lens_height'] = $value['value'];
                        }
                        if ($value['attribute_id'] == 163) {
                            $result['bridge'] = $value['value'];
                        }
                    }
                }
            }
        }
        return $result;
    }

    /**
     * 批量导出
     *
     * @Description
     * @author wpl
     * @since 2020/11/12 08:54:05 
     * @return void
     */
    public function batch_export_xls()
    {
        set_time_limit(0);
        ini_set('memory_limit', '512M');
        //根据传的标签切换状态
        $label = $this->request->get('label', 0);
        $ids = input('ids');
        $map = [];
        if ($ids) {
            $map['a.id'] = ['in', $ids];
            $where = [];
            $sort = 'a.created_at';
            $order = 'desc';
        } else {

            //普通状态剔除跟单数据
            if (!in_array($label, [0, 8])) {
                if (7 == $label) {
                    $map['a.status'] = [['>', 6], ['<', 9]];
                } else {
                    $map['a.status'] = $label;
                }
                $map['a.temporary_house_id|a.abnormal_house_id'] = 0;
            }

            $filter = json_decode($this->request->get('filter'), true);

            if ($filter['abnormal'] || $filter['stock_house_num']) {
                //                //筛选异常
                if ($filter['abnormal']) {
                    $abnormal_where['type'] = $filter['abnormal'][0];
                    if (8 == $label) {
                        $abnormal_where['status'] = 1;
                    }

                    $item_process_id = $this->_distribution_abnormal
                        ->where($abnormal_where)
                        ->column('item_process_id');
                    $map['a.id'] = ['in', $item_process_id];
                }

                //筛选库位号
                if ($filter['stock_house_num']) {
                    $stock_house_where['coding'] = ['like', $filter['stock_house_num'] . '%'];
                    if (8 == $label) {
                        $stock_house_where['type'] = ['>', 2];
                    } else {
                        $stock_house_where['type'] = 2;
                    }
                    $stock_house_id = $this->_stock_house
                        ->where($stock_house_where)
                        ->column('id');
                    $map['a.temporary_house_id|a.abnormal_house_id'] = ['in', $stock_house_id];
                }
                unset($filter['abnormal']);
                unset($filter['stock_house_num']);
                unset($filter['is_task']);
            }


            // //筛选货架号
            // if ($filter['shelf_number']) {
            //     if (1 == $label) {
            //         $shelf_number =
            //             $this->_stock_house
            //             ->alias('a')
            //             ->join(['fa_store_sku' => 'b'], 'a.id=b.store_id')
            //             ->where([
            //                 'a.shelf_number' => ['in', $filter['shelf_number']],
            //                 'a.type' => 1
            //             ])
            //             ->column('b.sku');
            //         //平台SKU表替换sku
            //         $sku = Db::connect('database.db_stock');
            //         $sku_array = $sku->table('fa_item_platform_sku')->where(['sku' => ['in', $shelf_number]])->column('platform_sku');
            //         $map['a.sku'] = ['in', $sku_array];
            //     }
            //     unset($filter['shelf_number']);
            // }


            if ($filter['a.created_at']) {
                $time = explode(' - ', $filter['a.created_at']);

                $map['a.created_at'] = ['between', [strtotime($time[0]), strtotime($time[1])]];
            }
            if ($filter['site']) {
                $map['a.site'] = ['in', $filter['site']];
                unset($filter['site']);
            }
            //加工类型
            if ($filter['order_prescription_type']) {
                $map['a.order_prescription_type'] = ['in', $filter['order_prescription_type']];
                unset($filter['order_prescription_type']);
            }
            //订单类型
            if ($filter['order_type']) {
                $map['b.order_type'] = ['in', $filter['order_type']];
                unset($filter['order_type']);
            }
            if ($filter['distribution_status']) {
                $map['a.distribution_status'] = ['in', $filter['distribution_status']];
                unset($filter['distribution_status']);
            }
            if ($filter['status']) {
                $map['b.status'] = ['in', $filter['status']];
                unset($filter['status']);
            }
            $this->request->get(['filter' => json_encode($filter)]);

            list($where, $sort, $order) = $this->buildparams();
        }

        $sort = 'a.id';

        $list = $this->model
            ->alias('a')
            ->field('a.id as aid,a.item_order_number,a.sku,a.order_prescription_type,b.increment_id,b.total_qty_ordered,b.site,a.distribution_status,a.created_at,c.*,b.base_grand_total')
            ->join(['fa_order' => 'b'], 'a.order_id=b.id')
            ->join(['fa_order_item_option' => 'c'], 'a.option_id=c.id')
            ->where($where)
            ->where($map)
            ->order($sort, $order)
            ->select();
        $list = collection($list)->toArray();
        //从数据库查询需要的数据
        $spreadsheet = new Spreadsheet();

        //常规方式：利用setCellValue()填充数据
        $spreadsheet->setActiveSheetIndex(0)
            ->setCellValue("A1", "日期")
            ->setCellValue("B1", "订单号")
            ->setCellValue("C1", "子单号")
            ->setCellValue("D1", "SKU")
            ->setCellValue("E1", "站点")
            ->setCellValue("F1", "子单号状态")
            ->setCellValue("G1", "眼球")
            ->setCellValue("H1", "SPH")
            ->setCellValue("I1", "CYL")
            ->setCellValue("J1", "AXI")
            ->setCellValue("K1", "ADD")
            ->setCellValue("L1", "单PD")
            ->setCellValue("M1", "PD")
            ->setCellValue("N1", "镜片")
            ->setCellValue("O1", "镜框宽度")
            ->setCellValue("P1", "镜框高度")
            ->setCellValue("Q1", "bridge")
            ->setCellValue("R1", "处方类型")
            ->setCellValue("S1", "Prism\n(out/in)")
            ->setCellValue("T1", "Direct\n(out/in)")
            ->setCellValue("U1", "Prism\n(up/down)")
            ->setCellValue("V1", "Direct\n(up/down)")
            ->setCellValue("W1", "订单金额")
            ->setCellValue("X1", "ID");;
        $spreadsheet->setActiveSheetIndex(0)->setTitle('订单处方');

        //站点列表
        $site_list = [
            1 => 'Zeelool',
            2 => 'Voogueme',
            3 => 'Nihao',
            4 => 'Meeloog',
            5 => 'Wesee',
            8 => 'Amazon',
            9 => 'Zeelool_es',
            10 => 'Zeelool_de',
            11 => 'Zeelool_jp'
        ];

        //子单号状态
        $distribution_status_list = [
            1 => '待打印标签',
            2 => '待配货',
            3 => '待配镜片',
            4 => '待加工',
            5 => '待印logo',
            6 => '待成品质检',
            7 => '待合单',
            8 => '合单中',
            9 => '合单完成'
        ];

        //获取更改镜框最新信息
        $change_sku = $this->_work_order_change_sku
            ->alias('a')
            ->join(['fa_work_order_measure' => 'b'], 'a.measure_id=b.id')
            ->where([
                'a.change_type' => 1,
                'a.item_order_number' => ['in', array_column($list, 'item_order_number')],
                'b.operation_type' => 1
            ])
            ->order('a.id', 'desc')
            ->group('a.item_order_number')
            ->column('a.change_sku', 'a.item_order_number');

        //获取更改镜片最新处方信息
        $change_lens = $this->_work_order_change_sku
            ->alias('a')
            ->join(['fa_work_order_measure' => 'b'], 'a.measure_id=b.id')
            ->where([
                'a.change_type' => 2,
                'a.item_order_number' => ['in', array_column($list, 'item_order_number')],
                'b.operation_type' => 1
            ])
            ->order('a.id', 'desc')
            ->group('a.item_order_number')
            ->column('a.od_sph,a.od_cyl,a.od_axis,a.od_add,a.pd_r,a.od_pv,a.od_bd,a.od_pv_r,a.od_bd_r,a.os_sph,a.os_cyl,a.os_axis,a.os_add,a.pd_l,a.os_pv,a.os_bd,a.os_pv_r,a.os_bd_r,a.lens_number,a.recipe_type as prescription_type', 'a.item_order_number');
        if ($change_lens) {
            foreach ($change_lens as $key => $val) {
                if ($val['pd_l'] && $val['pd_r']) {
                    $change_lens[$key]['pd'] = '';
                    $change_lens[$key]['pdcheck'] = 'on';
                } else {
                    $change_lens[$key]['pd'] = $val['pd_r'] ?: $val['pd_l'];
                    $change_lens[$key]['pdcheck'] = '';
                }
            }
        }

        //获取镜片编码及名称
        $lens_list = $this->_lens_data->column('lens_name', 'lens_number');
        foreach ($list as $key => &$value) {
            //更改镜框最新sku
            if ($change_sku[$value['item_order_number']]) {
                $value['sku'] = $change_sku[$value['item_order_number']];
            }

            //更改镜片最新数据
            if ($change_lens[$value['item_order_number']]) {
                $value = array_merge($value, $change_lens[$value['item_order_number']]);
            }

            //网站SKU转换仓库SKU
            $value['prescription_type'] = isset($value['prescription_type']) ? $value['prescription_type'] : '';
            $value['od_sph'] = isset($value['od_sph']) ? urldecode($value['od_sph']) : '';
            $value['os_sph'] = isset($value['os_sph']) ? urldecode($value['os_sph']) : '';
            $value['od_cyl'] = isset($value['od_cyl']) ? urldecode($value['od_cyl']) : '';
            $value['os_cyl'] = isset($value['os_cyl']) ? urldecode($value['os_cyl']) : '';
            $spreadsheet->getActiveSheet()->setCellValue("A" . ($key * 2 + 2), date('Y-m-d', $value['created_at']));
            $spreadsheet->getActiveSheet()->setCellValue("B" . ($key * 2 + 2), $value['increment_id']);
            $spreadsheet->getActiveSheet()->setCellValue("C" . ($key * 2 + 2), $value['item_order_number']);
            $spreadsheet->getActiveSheet()->setCellValue("D" . ($key * 2 + 2), $value['sku']);
            $spreadsheet->getActiveSheet()->setCellValue("E" . ($key * 2 + 2), $site_list[$value['site']]);
            $spreadsheet->getActiveSheet()->setCellValue("F" . ($key * 2 + 2), $distribution_status_list[$value['distribution_status']]);
            $spreadsheet->getActiveSheet()->setCellValue("G" . ($key * 2 + 2), '右眼');
            $spreadsheet->getActiveSheet()->setCellValue("G" . ($key * 2 + 3), '左眼');
            $spreadsheet->getActiveSheet()->setCellValue("H" . ($key * 2 + 2), (float)$value['od_sph'] > 0 ? ' +' . number_format($value['od_sph'] * 1, 2) : ' ' . $value['od_sph']);
            $spreadsheet->getActiveSheet()->setCellValue("H" . ($key * 2 + 3), (float)$value['os_sph'] > 0 ? ' +' . number_format($value['os_sph'] * 1, 2) : ' ' . $value['os_sph']);
            $spreadsheet->getActiveSheet()->setCellValue("I" . ($key * 2 + 2), (float)$value['od_cyl'] > 0 ? ' +' . number_format($value['od_cyl'] * 1, 2) : ' ' . $value['od_cyl']);
            $spreadsheet->getActiveSheet()->setCellValue("I" . ($key * 2 + 3), (float)$value['os_cyl'] > 0 ? ' +' . number_format($value['os_cyl'] * 1, 2) : ' ' . $value['os_cyl']);
            $spreadsheet->getActiveSheet()->setCellValue("J" . ($key * 2 + 2), $value['od_axis']);
            $spreadsheet->getActiveSheet()->setCellValue("J" . ($key * 2 + 3), $value['os_axis']);
            $value['os_add'] = urldecode($value['os_add']);
            $value['od_add'] = urldecode($value['od_add']);
            if ($value['os_add'] && $value['os_add'] && (float)($value['os_add']) * 1 != 0 && (float)($value['od_add']) * 1 != 0) {
                $spreadsheet->getActiveSheet()->setCellValue("K" . ($key * 2 + 2), $value['od_add']);
                $spreadsheet->getActiveSheet()->setCellValue("K" . ($key * 2 + 3), $value['os_add']);
            } else {

                if ($value['os_add'] && (float)$value['os_add'] * 1 != 0) {
                    //数值在上一行合并有效，数值在下一行合并后为空
                    $spreadsheet->getActiveSheet()->setCellValue("K" . ($key * 2 + 2), $value['os_add']);
                    $spreadsheet->getActiveSheet()->mergeCells("K" . ($key * 2 + 2) . ":K" . ($key * 2 + 3));
                } else {
                    //数值在上一行合并有效，数值在下一行合并后为空
                    $spreadsheet->getActiveSheet()->setCellValue("K" . ($key * 2 + 2), $value['od_add']);
                    $spreadsheet->getActiveSheet()->mergeCells("K" . ($key * 2 + 2) . ":K" . ($key * 2 + 3));
                }
            }

            $spreadsheet->getActiveSheet()->setCellValue("L" . ($key * 2 + 2), $value['pd_r']);
            $spreadsheet->getActiveSheet()->setCellValue("L" . ($key * 2 + 3), $value['pd_l']);
            $spreadsheet->getActiveSheet()->setCellValue("M" . ($key * 2 + 2), $value['pd']);
            $spreadsheet->getActiveSheet()->mergeCells("M" . ($key * 2 + 2) . ":M" . ($key * 2 + 3));

            //过滤饰品站
            if ($value['site'] != 12) {
                //查询镜框尺寸
                $tmp_bridge = $this->get_frame_lens_width_height_bridge($value['product_id'], $value['site']);
            }

            $lens_name = $lens_list[$value['lens_number']] ?: $value['web_lens_name'];
            $spreadsheet->getActiveSheet()->setCellValue("N" . ($key * 2 + 2), $lens_name);
            $spreadsheet->getActiveSheet()->setCellValue("O" . ($key * 2 + 2), $tmp_bridge['lens_width']);
            $spreadsheet->getActiveSheet()->setCellValue("P" . ($key * 2 + 2), $tmp_bridge['lens_height']);
            $spreadsheet->getActiveSheet()->setCellValue("Q" . ($key * 2 + 2), $tmp_bridge['bridge']);
            $spreadsheet->getActiveSheet()->setCellValue("R" . ($key * 2 + 2), $value['prescription_type']);
            $spreadsheet->getActiveSheet()->setCellValue("S" . ($key * 2 + 2), isset($value['od_pv']) ? $value['od_pv'] : '');
            $spreadsheet->getActiveSheet()->setCellValue("S" . ($key * 2 + 3), isset($value['os_pv']) ? $value['os_pv'] : '');

            $spreadsheet->getActiveSheet()->setCellValue("T" . ($key * 2 + 2), isset($value['od_bd']) ? $value['od_bd'] : '');
            $spreadsheet->getActiveSheet()->setCellValue("T" . ($key * 2 + 3), isset($value['os_bd']) ? $value['os_bd'] : '');

            $spreadsheet->getActiveSheet()->setCellValue("U" . ($key * 2 + 2), isset($value['od_pv_r']) ? $value['od_pv_r'] : '');
            $spreadsheet->getActiveSheet()->setCellValue("U" . ($key * 2 + 3), isset($value['os_pv_r']) ? $value['os_pv_r'] : '');

            $spreadsheet->getActiveSheet()->setCellValue("V" . ($key * 2 + 2), isset($value['od_bd_r']) ? $value['od_bd_r'] : '');
            $spreadsheet->getActiveSheet()->setCellValue("V" . ($key * 2 + 3), isset($value['os_bd_r']) ? $value['os_bd_r'] : '');
            $spreadsheet->getActiveSheet()->setCellValue("W" . ($key * 2 + 2), $value['base_grand_total']);
            $spreadsheet->getActiveSheet()->setCellValue("X" . ($key * 2 + 2), $value['aid']);

            //合并单元格
            $spreadsheet->getActiveSheet()->mergeCells("A" . ($key * 2 + 2) . ":A" . ($key * 2 + 3));
            $spreadsheet->getActiveSheet()->mergeCells("B" . ($key * 2 + 2) . ":B" . ($key * 2 + 3));
            $spreadsheet->getActiveSheet()->mergeCells("C" . ($key * 2 + 2) . ":C" . ($key * 2 + 3));
            $spreadsheet->getActiveSheet()->mergeCells("D" . ($key * 2 + 2) . ":D" . ($key * 2 + 3));
            $spreadsheet->getActiveSheet()->mergeCells("E" . ($key * 2 + 2) . ":E" . ($key * 2 + 3));
            $spreadsheet->getActiveSheet()->mergeCells("F" . ($key * 2 + 2) . ":F" . ($key * 2 + 3));


            $spreadsheet->getActiveSheet()->mergeCells("M" . ($key * 2 + 2) . ":M" . ($key * 2 + 3));
            $spreadsheet->getActiveSheet()->mergeCells("N" . ($key * 2 + 2) . ":N" . ($key * 2 + 3));
            $spreadsheet->getActiveSheet()->mergeCells("O" . ($key * 2 + 2) . ":O" . ($key * 2 + 3));
            $spreadsheet->getActiveSheet()->mergeCells("P" . ($key * 2 + 2) . ":P" . ($key * 2 + 3));
            $spreadsheet->getActiveSheet()->mergeCells("Q" . ($key * 2 + 2) . ":Q" . ($key * 2 + 3));
            $spreadsheet->getActiveSheet()->mergeCells("R" . ($key * 2 + 2) . ":R" . ($key * 2 + 3));
            $spreadsheet->getActiveSheet()->mergeCells("W" . ($key * 2 + 2) . ":W" . ($key * 2 + 3));
        }

        //设置宽度
        $spreadsheet->getActiveSheet()->getColumnDimension('A')->setWidth(12);
        $spreadsheet->getActiveSheet()->getColumnDimension('B')->setWidth(12);
        $spreadsheet->getActiveSheet()->getColumnDimension('C')->setWidth(20);
        $spreadsheet->getActiveSheet()->getColumnDimension('D')->setWidth(20);
        $spreadsheet->getActiveSheet()->getColumnDimension('E')->setWidth(20);
        $spreadsheet->getActiveSheet()->getColumnDimension('N')->setWidth(40);
        $spreadsheet->getActiveSheet()->getColumnDimension('F')->setWidth(15);
        $spreadsheet->getActiveSheet()->getColumnDimension('G')->setWidth(15);
        $spreadsheet->getActiveSheet()->getColumnDimension('H')->setWidth(15);
        $spreadsheet->getActiveSheet()->getColumnDimension('I')->setWidth(15);
        $spreadsheet->getActiveSheet()->getColumnDimension('J')->setWidth(15);
        $spreadsheet->getActiveSheet()->getColumnDimension('K')->setWidth(15);
        $spreadsheet->getActiveSheet()->getColumnDimension('L')->setWidth(15);
        $spreadsheet->getActiveSheet()->getColumnDimension('O')->setWidth(15);
        $spreadsheet->getActiveSheet()->getColumnDimension('P')->setWidth(15);
        $spreadsheet->getActiveSheet()->getColumnDimension('Q')->setWidth(15);
        $spreadsheet->getActiveSheet()->getColumnDimension('R')->setWidth(20);
        $spreadsheet->getActiveSheet()->getColumnDimension('S')->setWidth(15);
        $spreadsheet->getActiveSheet()->getColumnDimension('T')->setWidth(15);
        $spreadsheet->getActiveSheet()->getColumnDimension('U')->setWidth(15);
        $spreadsheet->getActiveSheet()->getColumnDimension('V')->setWidth(15);
        //自动换行
        $spreadsheet->getDefaultStyle()->getAlignment()->setWrapText(true);
        $spreadsheet->getDefaultStyle()->getFont()->setName('微软雅黑')->setSize(12);

        //设置边框
        $border = [
            'borders' => [
                'allBorders' => [
                    'borderStyle' => \PhpOffice\PhpSpreadsheet\Style\Border::BORDER_THIN, // 设置border样式
                    'color' => ['argb' => 'FF000000'], // 设置border颜色
                ],
            ],
        ];


        $setBorder = 'A1:' . $spreadsheet->getActiveSheet()->getHighestColumn() . $spreadsheet->getActiveSheet()->getHighestRow();
        $spreadsheet->getActiveSheet()->getStyle($setBorder)->applyFromArray($border);

        $spreadsheet->getActiveSheet()->getStyle('A1:X' . $spreadsheet->getActiveSheet()->getHighestRow())->getAlignment()->setHorizontal(\PhpOffice\PhpSpreadsheet\Style\Alignment::HORIZONTAL_CENTER);
        $spreadsheet->getActiveSheet()->getStyle('A1:X' . $spreadsheet->getActiveSheet()->getHighestRow())->getAlignment()->setVertical(\PhpOffice\PhpSpreadsheet\Style\Alignment::VERTICAL_CENTER);

        $spreadsheet->setActiveSheetIndex(0);

        $save_name = '配货列表' . date("YmdHis", time());
        //输出07Excel版本
        header('Content-Type: application/vnd.openxmlformats-officedocument.spreadsheetml.sheet');
        //输出名称
        header('Content-Disposition: attachment;filename="' . $save_name . '.xlsx"');
        //禁止缓存
        header('Cache-Control: max-age=0');
        $writer = new Xlsx($spreadsheet);
        $writer->save('php://output');
    }


    /**
     * 标记已打印
     * @Description
     * @return void
     * @since 2020/10/28 14:45:39
     * @author lzh
     */
    public function tag_printed()
    {
        $ids = input('id_params/a');
        !$ids && $this->error('请选择要标记的数据');

        //检测子订单状态
        $where = [
            'id' => ['in', $ids],
            'distribution_status' => ['neq', 1]
        ];
        $count = $this->model->where($where)->count();
        0 < $count && $this->error('存在非当前节点的子订单');

        //标记打印状态
        $this->model->startTrans();
        try {
            //标记状态
            $this->model->where(['id' => ['in', $ids]])->update(['distribution_status' => 2]);

            //记录配货日志
            $admin = (object)session('admin');
            DistributionLog::record($admin, $ids, 1, '标记打印完成');

            $this->model->commit();
        } catch (PDOException $e) {
            $this->model->rollback();
            $this->error($e->getMessage());
        } catch (Exception $e) {
            $this->model->rollback();
            $this->error($e->getMessage());
        }
        $this->success('标记成功!', '', 'success', 200);
    }

    /**
     * 打印标签
     *
     * @Description
     * @author wpl
     * @since 2020/11/10 10:36:22 
     * @return void
     */
    public function batch_print_label()
    {
        //禁用默认模板
        $this->view->engine->layout(false);
        ob_start();
        $ids = input('ids');
        !$ids && $this->error('缺少参数', url('index?ref=addtabs'));

        //获取子订单列表
        $list = $this->model
            ->alias('a')
            ->field('a.site,a.item_order_number,a.order_id,a.created_at,b.os_add,b.od_add,b.pdcheck,b.prismcheck,b.pd_r,b.pd_l,b.pd,b.od_pv,b.os_pv,b.od_bd,b.os_bd,b.od_bd_r,b.os_bd_r,b.od_pv_r,b.os_pv_r,b.index_name,b.coating_name,b.prescription_type,b.sku,b.od_sph,b.od_cyl,b.od_axis,b.os_sph,b.os_cyl,b.os_axis,b.lens_number,b.web_lens_name')
            ->join(['fa_order_item_option' => 'b'], 'a.option_id=b.id')
            ->where(['a.id' => ['in', $ids]])
            ->select();
        $list = collection($list)->toArray();
        $order_ids = array_column($list, 'order_id');
        $sku_arr = array_column($list, 'sku');

        //查询sku映射表
        // $item_res = $this->_item_platform_sku->cache(3600)->where(['platform_sku' => ['in', array_unique($sku_arr)]])->column('sku', 'platform_sku');

        //获取订单数据
        $order_list = $this->_new_order->where(['id' => ['in', array_unique($order_ids)]])->column('total_qty_ordered,increment_id', 'id');

        //查询产品货位号
        $cargo_number = $this->_stock_house->alias('a')->where(['status' => 1, 'b.is_del' => 1, 'a.type' => 1])->join(['fa_store_sku' => 'b'], 'a.id=b.store_id')->column('coding', 'sku');

        //获取更改镜框最新信息
        $change_sku = $this->_work_order_change_sku
            ->alias('a')
            ->join(['fa_work_order_measure' => 'b'], 'a.measure_id=b.id')
            ->where([
                'a.change_type' => 1,
                'a.item_order_number' => ['in', array_column($list, 'item_order_number')],
                'b.operation_type' => 1
            ])
            ->order('a.id', 'desc')
            ->group('a.item_order_number')
            ->column('a.change_sku', 'a.item_order_number');

        //获取更改镜片最新处方信息
        $change_lens = $this->_work_order_change_sku
            ->alias('a')
            ->join(['fa_work_order_measure' => 'b'], 'a.measure_id=b.id')
            ->where([
                'a.change_type' => 2,
                'a.item_order_number' => ['in', array_column($list, 'item_order_number')],
                'b.operation_type' => 1
            ])
            ->order('a.id', 'desc')
            ->group('a.item_order_number')
            ->column('a.od_sph,a.od_cyl,a.od_axis,a.od_add,a.pd_r,a.od_pv,a.od_bd,a.od_pv_r,a.od_bd_r,a.os_sph,a.os_cyl,a.os_axis,a.os_add,a.pd_l,a.os_pv,a.os_bd,a.os_pv_r,a.os_bd_r,a.lens_number,a.recipe_type as prescription_type', 'a.item_order_number');
        if ($change_lens) {
            foreach ($change_lens as $key => $val) {
                if ($val['pd_l'] && $val['pd_r']) {
                    $change_lens[$key]['pd'] = '';
                    $change_lens[$key]['pdcheck'] = 'on';
                } else {
                    $change_lens[$key]['pd'] = $val['pd_r'] ?: $val['pd_l'];
                    $change_lens[$key]['pdcheck'] = '';
                }
            }
        }

        //获取镜片编码及名称
        $lens_list = $this->_lens_data->column('lens_name', 'lens_number');

        $data = [];
        foreach ($list as $k => &$v) {
            //更改镜框最新sku
            if ($change_sku[$v['item_order_number']]) {
                $v['sku'] = $change_sku[$v['item_order_number']];
            }

            //转仓库SKU
            $trueSku = $this->_item_platform_sku->getTrueSku(trim($v['sku']), $v['site']);

            //更改镜片最新数据
            if ($change_lens[$v['item_order_number']]) {
                $v = array_merge($v, $change_lens[$v['item_order_number']]);
            }

            $item_order_number = $v['item_order_number'];
            $fileName = ROOT_PATH . "public" . DS . "uploads" . DS . "printOrder" . DS . "distribution" . DS . "new" . DS . "$item_order_number.png";
            $dir = ROOT_PATH . "public" . DS . "uploads" . DS . "printOrder" . DS . "distribution" . DS . "new";
            if (!file_exists($dir)) {
                mkdir($dir, 0777, true);
            }
            $img_url = "/uploads/printOrder/distribution/new/$item_order_number.png";

            //生成条形码
            $this->generate_barcode_new($item_order_number, $fileName);
            $v['created_at'] = date('Y-m-d H:i:s', $v['created_at']);
            $v['img_url'] = $img_url;

            //序号
            $serial = explode('-', $item_order_number);
            $v['serial'] = $serial[1];
            $v['total_qty_ordered'] = $order_list[$v['order_id']]['total_qty_ordered'];
            $v['increment_id'] = $order_list[$v['order_id']]['increment_id'];

            //库位号
            $v['coding'] = $cargo_number[$trueSku];

            //判断双ADD逻辑
            if ($v['os_add'] && $v['od_add'] && (float)$v['os_add'] * 1 != 0 && (float)$v['od_add'] * 1 != 0) {
                $v['total_add'] = '';
            } else {
                if ($v['os_add'] && (float)$v['os_add'] * 1 != 0) {
                    $v['total_add'] = $v['os_add'];
                } else {
                    $v['total_add'] = $v['od_add'];
                }
            }

            //获取镜片名称
            $v['lens_name'] = $lens_list[$v['lens_number']] ?: $v['web_lens_name'];

            $data[] = $v;
        }
        $this->assign('list', $data);
        $html = $this->view->fetch('print_label');
        echo $html;
    }


    public function save_order_statsu()
    {
        $map['increment_id'] = ['in', [
            '100181408',
            '400409680',
            '100180688',
            '100179774',
            '400414709',
            '400425817',
            '500016847',
            '130079900',
            '300044713',
            '400425744',
            '400421790',
            '130078015',
            '400426437',
            '430241978',
            '430242375',
            '430238882',
            '600122332',
            '600122873',
            '100181629',
            '400426702',
            '400427440',
            '400421813',
        ]];
        $model = Db::connect('database.db_mojing_order');
        $data = $model->table('fa_order')->where($map)->field('id')->select();
        $result = array_reduce($data, function ($result, $value) {
            return array_merge($result, array_values($value));
        }, array());
        $where['order_id'] = ['in', $result];
        $values['distribution_status'] = 9;
        $values['updated_at'] = time();
        $model->table('fa_order_item_process')->where($where)->update($values);
        $cat['combine_status'] = 1;
        $cat['store_house_id'] = 0;
        $cat['check_status'] = 1;
        $cat['check_time'] = time();
        $model->table('fa_order_process')->where($where)->update($cat);

        //记录配货日志
        $admin = (object)session('admin');
        DistributionLog::record($admin, '100181408', 7, '将100181408,400409680,100180688,100179774,400414709, 400425817,500016847,130079900,300044713等部分订单配货状态改为已合单');
    }


    /**
     * 生成新的条形码
     */
    protected function generate_barcode_new($text, $fileName)
    {
        // 引用barcode文件夹对应的类
        Loader::import('BCode.BCGFontFile', EXTEND_PATH);
        //Loader::import('BCode.BCGColor',EXTEND_PATH);
        Loader::import('BCode.BCGDrawing', EXTEND_PATH);
        // 条形码的编码格式
        // Loader::import('BCode.BCGcode39',EXTEND_PATH,'.barcode.php');
        Loader::import('BCode.BCGcode128', EXTEND_PATH, '.barcode.php');

        // $code = '';
        // 加载字体大小
        $font = new \BCGFontFile(EXTEND_PATH . '/BCode/font/Arial.ttf', 18);
        //颜色条形码
        $color_black = new \BCGColor(0, 0, 0);
        $color_white = new \BCGColor(255, 255, 255);
        $label = new \BCGLabel();
        $label->setPosition(\BCGLabel::POSITION_TOP);
        $label->setText('');
        $label->setFont($font);
        $drawException = null;
        try {
            // $code = new \BCGcode39();
            $code = new \BCGcode128();
            $code->setScale(4);
            $code->setThickness(18); // 条形码的厚度
            $code->setForegroundColor($color_black); // 条形码颜色
            $code->setBackgroundColor($color_white); // 空白间隙颜色
            $code->setFont(0); //设置字体
            $code->addLabel($label); //设置字体
            $code->parse($text); // 条形码需要的数据内容
        } catch (\Exception $exception) {
            $drawException = $exception;
        }
        //根据以上条件绘制条形码
        $drawing = new \BCGDrawing('', $color_white);
        if ($drawException) {
            $drawing->drawException($drawException);
        } else {
            $drawing->setBarcode($code);
            if ($fileName) {
                // echo 'setFilename<br>';
                $drawing->setFilename($fileName);
            }
            $drawing->draw();
        }
        // 生成PNG格式的图片
        header('Content-Type: image/png');
        // header('Content-Disposition:attachment; filename="barcode.png"'); //自动下载
        $drawing->finish(\BCGDrawing::IMG_FORMAT_PNG);
    }

    /**
     * 更新配货状态
     *
     * @Description
     * @return void
     * @since 2020/10/28 14:45:39
     * @author lzh
     */
    public function set_status()
    {
        $ids = input('id_params/a');
        !$ids && $this->error('请选择要标记的数据');

        $check_status = input('status');
        empty($check_status) && $this->error('状态值不能为空');

        //检测异常状态
        $abnormal_count = $this->_distribution_abnormal
            ->where(['item_process_id' => ['in', $ids], 'status' => 1])
            ->count();
        0 < $abnormal_count && $this->error('有异常待处理的子订单');

        //检测配货状态
        $item_list = $this->model
            ->field('id,site,distribution_status,magento_order_id,order_id,option_id,sku,item_order_number,order_prescription_type')
            ->where(['id' => ['in', $ids]])
            ->select();
        $item_list = collection($item_list)->toArray();

        $order_ids = [];
        $option_ids = [];
        $item_order_numbers = [];
        foreach ($item_list as $value) {
            $value['distribution_status'] != $check_status && $this->error('存在非当前节点的子订单');
            $order_ids[] = $value['order_id'];
            $option_ids[] = $value['option_id'];
            $item_order_numbers[] = $value['item_order_number'];
        }

        //查询订单号
        $order_ids = array_unique($order_ids);
        $increment_ids = $this->_new_order
            ->where(['id' => ['in', $order_ids], 'status' => 'processing'])
            ->column('increment_id');
        count($order_ids) != count($increment_ids) && $this->error('当前订单状态不可操作');

        //检测是否有工单未处理
        $check_work_order = $this->_work_order_measure
            ->alias('a')
            ->field('a.item_order_number,a.measure_choose_id')
            ->join(['fa_work_order_list' => 'b'], 'a.work_id=b.id')
            ->where([
                'a.operation_type' => 0,
                'b.platform_order' => ['in', $increment_ids],
                'b.work_status' => ['in', [1, 2, 3, 5]]
            ])
            ->select();
        if ($check_work_order) {
            foreach ($check_work_order as $val) {
                (3 == $val['measure_choose_id'] //主单取消措施未处理
                    ||
                    in_array($val['item_order_number'], $item_order_numbers) //子单措施未处理:更改镜框18、更改镜片19、取消20
                )

                && $this->error('子单号：' . $val['item_order_number'] . '有工单未处理');
<<<<<<< HEAD
                if ($val['measure_choose_id'] == 21){
=======
                if ($val['measure_choose_id'] == 21) {
>>>>>>> 4ab52936
                    $this->error(__('有工单存在暂缓措施未处理，无法操作'), [], 405);
                }
            }
        }

        //是否有子订单取消
        $check_cancel_order = $this->_work_order_change_sku
            ->alias('a')
            ->join(['fa_work_order_measure' => 'b'], 'a.measure_id=b.id')
            ->where([
                'a.change_type' => 3,
                'a.item_order_number' => ['in', $item_order_numbers],
                'b.operation_type' => 1
            ])
            ->value('a.item_order_number');
        $check_cancel_order && $this->error('子单号：' . $check_cancel_order . ' 已取消');

        //获取订单购买总数
        $total_list = $this->_new_order
            ->where(['id' => ['in', array_unique($order_ids)]])
            ->column('total_qty_ordered', 'id');

        //获取子订单处方数据
        $option_list = $this->_new_order_item_option
            ->field('id,is_print_logo')
            ->where(['id' => ['in', array_unique($option_ids)]])
            ->select();
        $option_list = array_column($option_list, NULL, 'id');

        //状态类型
        $status_arr = [
            2 => '配货',
            3 => '配镜片',
            4 => '加工',
            5 => '印logo',
            6 => '成品质检',
            8 => '合单'
        ];

        //操作人信息
        $admin = (object)session('admin');

        $this->_item->startTrans();
        $this->_stock_log->startTrans();
        $this->_new_order_process->startTrans();
        $this->model->startTrans();
        try {
            //更新状态
            foreach ($item_list as $value) {
                //下一步状态
                if (2 == $check_status) {
                    //根据处方类型字段order_prescription_type(现货处方镜、定制处方镜)判断是否需要配镜片
                    if (in_array($value['order_prescription_type'], [2, 3])) {
                        $save_status = 3;
                    } else {
                        if ($option_list[$value['option_id']]['is_print_logo']) {
                            $save_status = 5; //待印logo
                        } else {
                            if ($total_list[$value['order_id']]['total_qty_ordered'] > 1) {
                                $save_status = 7;
                            } else {
                                $save_status = 9;
                            }
                        }
                    }

                    //获取true_sku
                    $true_sku = $this->_item_platform_sku->getTrueSku($value['sku'], $value['site']);

                    //获取配货占用库存
                    $item_before = $this->_item
                        ->field('distribution_occupy_stock')
                        ->where(['sku' => $true_sku])
                        ->find();

                    //增加配货占用库存
                    $this->_item
                        ->where(['sku' => $true_sku])
                        ->setInc('distribution_occupy_stock', 1);

                    //记录库存日志
                    $this->_stock_log->setData([
                        'type' => 2,
                        'site' => $value['site'],
                        'modular' => 2,
                        'change_type' => 4,
                        'source' => 1,
                        'sku' => $true_sku,
                        'number_type' => 2,
                        'order_number' => $value['item_order_number'],
                        'distribution_stock_before' => $item_before['distribution_occupy_stock'],
                        'distribution_stock_change' => -1,
                        'create_person' => session('admin.nickname'),
                        'create_time' => time()
                    ]);
                } elseif (3 == $check_status) {
                    $node_status = 3;
                    if (in_array($value['order_prescription_type'], [2, 3])) {
                        $save_status = 4;
                    } else {
                        if ($option_list[$value['option_id']]['is_print_logo']) {
                            $save_status = 5; //待印logo
                        } else {

                            if ($total_list[$value['order_id']]['total_qty_ordered'] > 1) {
                                $save_status = 7;
                            } else {
                                $save_status = 9;
                            }
                        }
                    }

                    // $save_status = 4;
                } elseif (4 == $check_status) {
                    if ($option_list[$value['option_id']]['is_print_logo']) {
                        //需要印logo
                        $node_status = 4;
                        $save_status = 5;
                    } else {
                        //无需印logo
                        $node_status = 13;
                        $save_status = 6;
                    }
                } elseif (5 == $check_status) {
                    //印logo完成
                    $node_status = 5;
                    $save_status = 6;
                } elseif (6 == $check_status) {
                    //质检完成
                    $node_status = 6;
                    if ($total_list[$value['order_id']]['total_qty_ordered'] > 1) {
                        $save_status = 7;
                    } else {
                        $save_status = 9;
                    }
                }

                //订单主表标记已合单
                if (9 == $save_status) {
                    $this->_new_order_process->where(['order_id' => $value['order_id']])
                        ->update(['combine_status' => 1, 'check_status' => 0, 'combine_time' => time()]);
                }

                $this->model->where(['id' => $value['id']])->update(['distribution_status' => $save_status]);

                //操作成功记录
                DistributionLog::record($admin, $value['id'], $check_status, $status_arr[$check_status] . '完成');
                //节点记录
                //将订单号截取处理
                $value['item_order_number'] =  substr($value['item_order_number'],0,strpos($value['item_order_number'], '-'));
                Order::rulesto_adjust($value['magento_order_id'],$value['item_order_number'],$value['site'],2,$node_status);
            }

            $this->_item->commit();
            $this->_stock_log->commit();
            $this->_new_order_process->commit();
            $this->model->commit();
        } catch (PDOException $e) {
            $this->_item->rollback();
            $this->_stock_log->rollback();
            $this->_new_order_process->rollback();
            $this->model->rollback();
            $this->error($e->getMessage());
        } catch (Exception $e) {
            $this->_item->rollback();
            $this->_stock_log->rollback();
            $this->_new_order_process->rollback();
            $this->model->rollback();
            $this->error($e->getMessage());
        }

        $this->success('操作成功!', '', 'success', 200);
    }

    /**
     * 成检拒绝操作
     *
     * @Description
     * @return void
     * @since 2020/10/28 14:45:39
     * @author lzh
     */
    public function finish_refuse()
    {
        $ids = input('id_params/a');
        !$ids && $this->error('请选择要标记的数据');

        $reason = input('reason');
        !in_array($reason, [1, 2, 3, 4]) && $this->error('拒绝原因错误');

        //检测异常状态
        $abnormal_count = $this->_distribution_abnormal
            ->where(['item_process_id' => ['in', $ids], 'status' => 1])
            ->count();
        0 < $abnormal_count && $this->error('有异常待处理的子订单');

        //获取配货信息
        $item_list = $this->model
            ->field('id,site,sku,distribution_status,order_id,item_order_number')
            ->where(['id' => ['in', $ids]])
            ->select();
        empty($item_list) && $this->error('数据不存在');

        //检测配货状态
        $order_ids = [];
        $item_order_numbers = [];
        foreach ($item_list as $value) {
            6 != $value['distribution_status'] && $this->error('存在非当前节点的子订单');
            $order_ids[] = $value['order_id'];
            $item_order_numbers[] = $value['item_order_number'];
        }

        //查询订单号
        $order_ids = array_unique($order_ids);
        $increment_ids = $this->_new_order
            ->where(['id' => ['in', $order_ids], 'status' => 'processing'])
            ->column('increment_id');
        count($order_ids) != count($increment_ids) && $this->error('当前订单状态不可操作');

        //检测是否有工单未处理
        $check_work_order = $this->_work_order_measure
            ->alias('a')
            ->field('a.item_order_number,a.measure_choose_id')
            ->join(['fa_work_order_list' => 'b'], 'a.work_id=b.id')
            ->where([
                'a.operation_type' => 0,
                'b.platform_order' => ['in', $increment_ids],
                'b.work_status' => ['in', [1, 2, 3, 5]]
            ])
            ->select();
        if ($check_work_order) {
            foreach ($check_work_order as $val) {
                (3 == $val['measure_choose_id'] //主单取消措施未处理
                    ||
                    in_array($val['item_order_number'], $item_order_numbers) //子单措施未处理:更改镜框18、更改镜片19、取消20
                )
                && $this->error('子单号：' . $val['item_order_number'] . '有工单未处理');
            }
        }

        //是否有子订单取消
        $check_cancel_order = $this->_work_order_change_sku
            ->alias('a')
            ->join(['fa_work_order_measure' => 'b'], 'a.measure_id=b.id')
            ->where([
                'a.change_type' => 3,
                'a.item_order_number' => ['in', $item_order_numbers],
                'b.operation_type' => 1
            ])
            ->value('a.item_order_number');
        $check_cancel_order && $this->error('子单号：' . $check_cancel_order . ' 已取消');

        //状态
        $status_arr = [
            1 => ['status' => 4, 'name' => '质检拒绝：加工调整'],
            2 => ['status' => 2, 'name' => '质检拒绝：镜架报损'],
            3 => ['status' => 3, 'name' => '质检拒绝：镜片报损'],
            4 => ['status' => 5, 'name' => '质检拒绝：logo调整']
        ];
        $status = $status_arr[$reason]['status'];

        //操作人信息
        $admin = (object)session('admin');

        $this->model->startTrans();
        $this->_item->startTrans();
        $this->_item_platform_sku->startTrans();
        $this->_stock_log->startTrans();
        try {
            $save_data['distribution_status'] = $status;
            //如果回退到待加工步骤之前，清空定制片库位ID及定制片处理状态
            if (4 > $status) {
                $save_data['temporary_house_id'] = 0;

                $save_data['customize_status'] = 0;
            }

            //子订单状态回滚
            $this->model->where(['id' => ['in', $ids]])->update($save_data);

            /*//回退到待配货，解绑条形码
            if (2 == $status) {
                $this->_product_bar_code_item
                    ->allowField(true)
                    ->isUpdate(true, ['item_order_number' => ['in', $item_order_numbers]])
                    ->save(['item_order_number' => '']);
            }*/

            //记录日志
            DistributionLog::record($admin, array_column($item_list, 'id'), 6, $status_arr[$reason]['name']);

            //更新状态

            //质检拒绝：镜架报损，扣减可用库存、配货占用、总库存、虚拟仓库存
            if (2 == $reason) {
                foreach ($item_list as $value) {
                    //仓库sku、库存
                    $platform_info = $this->_item_platform_sku
                        ->field('sku,stock')
                        ->where(['platform_sku' => $value['sku'], 'platform_type' => $value['site']])
                        ->find();
                    $true_sku = $platform_info['sku'];

                    //检验库存
                    $stock_arr = $this->_item
                        ->where(['sku' => $true_sku])
                        ->field('stock,available_stock,distribution_occupy_stock')
                        ->find();

                    //扣减可用库存、配货占用、总库存
                    $this->_item
                        ->where(['sku' => $true_sku])
                        ->dec('available_stock', 1)
                        ->dec('distribution_occupy_stock', 1)
                        ->dec('stock', 1)
                        ->update();

                    //扣减总库存自动生成一条出库单 审核通过 分类为成品质检报损
                    $outstock['out_stock_number'] = 'OUT' . date('YmdHis') . rand(100, 999) . rand(100, 999);
                    $outstock['type_id'] = 2;
                    $outstock['remark'] = 'PDA质检拒绝：镜架报损自动生成出库单';
                    $outstock['status'] = 2;
                    $outstock['create_person'] = session('admin.nickname');
                    $outstock['createtime'] = date('Y-m-d H:i:s', time());
                    $outstock['platform_id'] = $value['site'];
                    $outstock_id = $this->_outstock->insertGetid($outstock);

                    $outstock_item['sku'] = $true_sku;
                    $outstock_item['out_stock_num'] = 1;
                    $outstock_item['out_stock_id'] = $outstock_id;
                    $this->_outstock_item->insert($outstock_item);

                    //条码出库
                    $this->_product_bar_code_item
                        ->allowField(true)
                        ->isUpdate(true, ['item_order_number' => ['in', $item_order_numbers]])
                        ->save(['out_stock_time' => date('Y-m-d H:i:s'), 'library_status' => 2, 'out_stock_id' => $outstock_id]);

                    //扣减虚拟仓库存
                    $this->_item_platform_sku
                        ->where(['sku' => $true_sku, 'platform_type' => $value['site']])
                        ->dec('stock', 1)
                        ->update();

                    //记录库存日志
                    $this->_stock_log->setData([
                        'type' => 2,
                        'site' => $value['site'],
                        'modular' => 3,
                        'change_type' => 5,
                        'source' => 2,
                        'sku' => $true_sku,
                        'number_type' => 2,
                        'order_number' => $value['item_order_number'],
                        'available_stock_before' => $stock_arr['available_stock'],
                        'available_stock_change' => -1,
                        'distribution_stock_before' => $stock_arr['distribution_occupy_stock'],
                        'distribution_stock_change' => -1,
                        'stock_before' => $stock_arr['stock'],
                        'stock_change' => -1,
                        'fictitious_before' => $platform_info['stock'],
                        'fictitious_change' => -1,
                        'create_person' => session('admin.nickname'),
                        'create_time' => time()
                    ]);
                }
            }

            $this->model->commit();
            $this->_item->commit();
            $this->_item_platform_sku->commit();
            $this->_stock_log->commit();
        } catch (PDOException $e) {
            $this->model->rollback();
            $this->_item->rollback();
            $this->_item_platform_sku->rollback();
            $this->_stock_log->rollback();
            $this->error($e->getMessage());
        } catch (Exception $e) {
            $this->model->rollback();
            $this->_item->rollback();
            $this->_item_platform_sku->rollback();
            $this->_stock_log->rollback();
            $this->error($e->getMessage());
        }
        $this->success('操作成功!', '', 'success', 200);
    }

    /**
     * 处理异常
     *
     * @Description
     * @return void
     * @since 2020/10/28 14:45:39
     * @author lzh
     */
    public function handle_abnormal($ids = null)
    {
        //检测配货状态
        $item_info = $this->model
            ->field('id,site,sku,distribution_status,abnormal_house_id,temporary_house_id,item_order_number')
            ->where(['id' => $ids])
            ->find();
        empty($item_info) && $this->error('子订单不存在');
        empty($item_info['abnormal_house_id']) && $this->error('当前子订单未标记异常');

        //检测异常状态
        $abnormal_info = $this->_distribution_abnormal
            ->field('id,type,remark')
            ->where(['item_process_id' => $ids, 'status' => 1])
            ->find();
        empty($abnormal_info) && $this->error('当前子订单异常信息获取失败');

        //状态列表
        $status_arr = [
            //1 => '待打印标签',
            2 => '待配货',
            3 => '待配镜片',
            4 => '待加工',
            5 => '待印logo',
            6 => '待成品质检'
        ];

        switch ($item_info['distribution_status']) {
            case $item_info['distribution_status'] < 4:
                unset($status_arr);
                $status_arr = [];
                break;
            case 4:
                unset($status_arr[4]);
                unset($status_arr[5]);
                unset($status_arr[6]);
                break;
            case 5:
                unset($status_arr[5]);
                unset($status_arr[6]);
                break;
            case 6:
                unset($status_arr[6]);
                break;
            case 7:
                unset($status_arr[1]);
                unset($status_arr[2]);
                unset($status_arr[3]);
                unset($status_arr[4]);
                unset($status_arr[5]);
                break;
        }
        if ($item_info['distribution_status'] == 3) {
            $status_arr[2] = '待配货';
        }
        //核实地址
        if ($abnormal_info['type'] == 13) {
            $status_arr = [];
        }

        //异常原因列表
        $abnormal_arr = [
            1 => '配货缺货',
            2 => '商品条码贴错',
            3 => '核实处方',
            4 => '镜片缺货',
            5 => '镜片重做',
            6 => '定制片超时',
            7 => '不可加工',
            8 => '镜架加工报损',
            9 => '镜片加工报损',
            10 => 'logo不可加工',
            11 => '镜架印logo报损',
            12 => '合单缺货',
            13 => '核实地址',
            14 => '物流退件',
            15 => '客户退件'
        ];

        if ($this->request->isAjax()) {
            //操作人信息
            $admin = (object)session('admin');

            //检测状态
            $check_status = [];

            //根据返回节点处理相关逻辑
            $status = input('status');
            switch ($status) {
                case 1:
                    $check_status = [4, 5, 6];
                    break;
                case 2:
                    $check_status = [4, 5, 6];
                    break;
                case 3:
                    $check_status = [4, 5, 6];
                    break;
                case 4:
                    $check_status = [5, 6];
                    break;
                case 5:
                    $check_status = [6];
                    break;
                case 6:
                    $check_status = [7];
                    break;
            }

            //检测状态
            !in_array($item_info['distribution_status'], $check_status) && $this->error('当前子订单不可返回至此节点');

            $this->model->startTrans();
            $this->_distribution_abnormal->startTrans();
            $this->_item_platform_sku->startTrans();
            $this->_item->startTrans();
            $this->_outstock->startTrans();
            $this->_stock_log->startTrans();
            try {
                //异常库位占用数量-1
                $this->_stock_house
                    ->where(['id' => $item_info['abnormal_house_id']])
                    ->setDec('occupy', 1);

                //子订单状态回滚
                $save_data = [
                    'distribution_status' => $status, //配货状态
                    'abnormal_house_id' => 0 //异常库位ID
                ];

                //如果回退到待加工步骤之前，清空定制片库位ID及定制片处理状态
                if (4 > $status) {
                    $save_data['temporary_house_id'] = 0;
                    $save_data['customize_status'] = 0;

                    //定制片库位占用数量-1
                    if ($item_info['temporary_house_id']) {
                        $this->_stock_house
                            ->where(['id' => $item_info['temporary_house_id']])
                            ->setDec('occupy', 1);
                    }
                }

                $this->model->where(['id' => $ids])->update($save_data);

                /*//回退到待配货、待打印标签，解绑条形码
                if (3 > $status) {
                    $this->_product_bar_code_item
                        ->allowField(true)
                        ->isUpdate(true, ['item_order_number' => $item_info['item_order_number']])
                        ->save(['item_order_number' => '']);
                }*/

                //标记处理异常状态及时间
                $this->_distribution_abnormal->where(['id' => $abnormal_info['id']])->update(['status' => 2, 'do_time' => time(), 'do_person' => $admin->nickname]);

                //配货操作内容
                $remark = '处理异常：' . $abnormal_arr[$abnormal_info['type']] . ',当前节点：' . $status_arr[$item_info['distribution_status']] . ',返回节点：' . $status_arr[$status];

                //回滚至待配货扣减可用库存、虚拟仓库存、配货占用、总库存
                if (2 == $status) {
                    //获取工单更改镜框最新信息
                    $change_sku = $this->_work_order_change_sku
                        ->alias('a')
                        ->join(['fa_work_order_measure' => 'b'], 'a.measure_id=b.id')
                        ->where([
                            'a.change_type' => 1,
                            'a.item_order_number' => $item_info['item_order_number'],
                            'b.operation_type' => 1
                        ])
                        ->order('a.id', 'desc')
                        ->limit(1)
                        ->value('a.change_sku');
                    if (!empty($change_sku)) { //存在已完成的更改镜片的工单，替换更改的sku
                        $item_info['sku'] = $change_sku;
                    }
                    //仓库sku、库存
                    $platform_info = $this->_item_platform_sku
                        ->field('sku,stock')
                        ->where(['platform_sku' => $item_info['sku'], 'platform_type' => $item_info['site']])
                        ->find();
                    $true_sku = $platform_info['sku'];

                    //检验库存
                    $stock_arr = $this->_item
                        ->where(['sku' => $true_sku])
                        ->field('stock,available_stock,distribution_occupy_stock')
                        ->find();

                    //扣减虚拟仓库存
                    $this->_item_platform_sku
                        ->where(['sku' => $true_sku, 'platform_type' => $item_info['site']])
                        ->dec('stock', 1)
                        ->update();

                    //扣减可用库存、配货占用库存、总库存
                    $this->_item
                        ->where(['sku' => $true_sku])
                        ->dec('available_stock', 1)
                        ->dec('distribution_occupy_stock', 1)
                        ->dec('stock', 1)
                        ->update();

                    //扣减总库存自动生成一条出库单 审核通过 分类为成品质检报损
                    $outstock['out_stock_number'] = 'OUT' . date('YmdHis') . rand(100, 999) . rand(100, 999);
                    //加工报损
                    $outstock['type_id'] = 4;
                    $outstock['remark'] = '回滚至待配货自动生成出库单';
                    $outstock['status'] = 2;
                    $outstock['create_person'] = session('admin.nickname');
                    $outstock['createtime'] = date('Y-m-d H:i:s', time());
                    $outstock['platform_id'] = $item_info['site'];
                    $outstock_id = $this->_outstock->insertGetid($outstock);

                    $outstock_item['sku'] = $true_sku;
                    $outstock_item['out_stock_num'] = 1;
                    $outstock_item['out_stock_id'] = $outstock_id;
                    $this->_outstock_item->insert($outstock_item);

                    //条码出库
                    $this->_product_bar_code_item
                        ->allowField(true)
                        ->isUpdate(true, ['item_order_number' => $item_info['item_order_number']])
                        ->save(['out_stock_time' => date('Y-m-d H:i:s'), 'library_status' => 2, 'out_stock_id' => $outstock_id]);

                    //记录库存日志
                    $this->_stock_log->setData([
                        'type' => 2,
                        'site' => $item_info['site'],
                        'modular' => 5,
                        'change_type' => 4 == $item_info['distribution_status'] ? 8 : 9,
                        'source' => 1,
                        'sku' => $true_sku,
                        'number_type' => 2,
                        'order_number' => $item_info['item_order_number'],
                        'available_stock_before' => $stock_arr['available_stock'],
                        'available_stock_change' => -1,
                        'distribution_stock_before' => $stock_arr['distribution_occupy_stock'],
                        'distribution_stock_change' => -1,
                        'stock_before' => $stock_arr['stock'],
                        'stock_change' => -1,
                        'fictitious_before' => $platform_info['stock'],
                        'fictitious_change' => -1,
                        'create_person' => session('admin.nickname'),
                        'create_time' => time()
                    ]);

                    $remark .= ',扣减可用库存、虚拟仓库存、配货占用库存、总库存';
                }

                //记录日志
                DistributionLog::record($admin, $ids, 10, $remark);

                $this->model->commit();
                $this->_distribution_abnormal->commit();
                $this->_item_platform_sku->commit();
                $this->_item->commit();
                $this->_outstock->commit();
                $this->_stock_log->commit();
            } catch (PDOException $e) {
                $this->model->rollback();
                $this->_distribution_abnormal->rollback();
                $this->_item_platform_sku->rollback();
                $this->_item->rollback();
                $this->_outstock->rollback();
                $this->_stock_log->rollback();
                $this->error($e->getMessage());
            } catch (Exception $e) {
                $this->model->rollback();
                $this->_distribution_abnormal->rollback();
                $this->_item_platform_sku->rollback();
                $this->_item->rollback();
                $this->_outstock->rollback();
                $this->_stock_log->rollback();
                $this->error($e->getMessage());
            }

            $this->success('处理成功!', '', 'success', 200);
        }

        $this->view->assign("status_arr", $status_arr);
        $this->view->assign("abnormal_arr", $abnormal_arr);
        $this->view->assign("row", $item_info);
        $this->view->assign("abnormal_info", $abnormal_info);
        return $this->view->fetch();
    }

    /**
     * 操作记录
     *
     * @Description
     * @return void
     * @since 2020/10/28 14:45:39
     * @author lzh
     */
    public function operation_log($ids = null)
    {
        //检测配货状态
        $item_info = $this->model
            ->field('id')
            ->where(['id' => $ids])
            ->find();
        empty($item_info) && $this->error('子订单不存在');

        //检测异常状态
        $list = (new DistributionLog())
            ->where(['item_process_id' => $ids])
            ->select();
        $list = collection($list)->toArray();

        $this->view->assign("list", $list);
        return $this->view->fetch();
    }

    /**
     * 批量创建工单
     *
     * @Description
     * @return void
     * @since 2020/11/20 14:54:39
     * @author wgj
     */
    public function add()
    {
        $ids = input('id_params/a'); //子单ID
        //!$ids && $this->error('请选择要创建工单的数据');
        if ($ids) {

            //获取子单号
            $item_process_numbers = $this->model->where(['id' => ['in', $ids]])->column('item_order_number');
            !$item_process_numbers && $this->error('子单不存在');

            //判断子单是否为同一主单
            $order_id = $this->model
                ->alias('a')
                ->join(['fa_order' => 'b'], 'a.order_id=b.id')
                ->where(['a.id' => ['in', $ids]])
                ->column('b.increment_id');
            !$order_id && $this->error('订单不存在');
            $order_id = array_unique(array_filter($order_id)); //数组去空、去重
            1 < count($order_id) && $this->error('所选子订单的主单不唯一');

            //检测是否有未处理工单
            $check_work_order = $this->_work_order_list
                ->where([
                    'work_status' => ['in', [1, 2, 3, 5]],
                    'platform_order' => $order_id[0]
                ])
                ->value('id');
            $check_work_order && $this->error('当前订单有未完成工单，不可创建工单');
        }

        //调用创建工单接口
        //saleaftermanage/work_order_list/add?order_number=123&order_item_numbers=35456,23465,1111
        $request = Request::instance();
        $url_domain = $request->domain();
        $url_root = $request->root();
        $url = $url_domain . $url_root;
        if ($ids) {
            $url = $url . '/saleaftermanage/work_order_list/add?order_number=' . $order_id[0] . '&order_item_numbers=' . implode(',', $item_process_numbers);
        } else {
            $url = $url . '/saleaftermanage/work_order_list/add';
        }
        //http://www.mojing.cn/admin_1biSSnWyfW.php/saleaftermanage/work_order_list/add?order_number=859063&order_item_numbers=430224120-03,430224120-04
        $this->success('跳转!', '', ['url' => $url], 200);
    }

    /**
     * 配货旧数据处理
     *
     * @Description
     * @return mixed
     * @since 2020/12/8 10:54:39
     * @author lzh
     */
    function legacy_data()
    {
        ini_set('memory_limit', '1024M');
        //站点列表
        $site_arr = [
            // 1 => [
            //     'name' => 'zeelool',
            //     'obj' => new \app\admin\model\order\printlabel\Zeelool,
            // ],
            // 2 => [
            //     'name' => 'voogueme',
            //     'obj' => new \app\admin\model\order\printlabel\Voogueme,
            // ], 
            3 => [
                'name' => 'nihao',
                'obj' => new \app\admin\model\order\printlabel\Nihao,
            ],
            4 => [
                'name' => 'weseeoptical',
                'obj' => new \app\admin\model\order\printlabel\Weseeoptical,
            ],
            // 5 => [
            //     'name' => 'meeloog',
            //     'obj' => new \app\admin\model\order\printlabel\Meeloog,
            // ],
            9 => [
                'name' => 'zeelool_es',
                'obj' => new \app\admin\model\order\printlabel\ZeeloolEs,
            ],
            10 => [
                'name' => 'zeelool_de',
                'obj' => new \app\admin\model\order\printlabel\ZeeloolDe,
            ],
            11 => [
                'name' => 'zeelool_jp',
                'obj' => new \app\admin\model\order\printlabel\ZeeloolJp,
            ]
        ];

        foreach ($site_arr as $key => $item) {
            echo $item['name'] . " Start\n";
            //获取已质检旧数据
            $list = $item['obj']
                ->field('entity_id,increment_id,
                custom_print_label_created_at_new,custom_print_label_person_new,
                custom_match_frame_created_at_new,custom_match_frame_person_new,
                custom_match_lens_created_at_new,custom_match_lens_person_new,
                custom_match_factory_created_at_new,custom_match_factory_person_new,
                custom_match_delivery_created_at_new,custom_match_delivery_person_new
               ')
                ->where([
                    'custom_is_delivery_new' => 1,
                    'custom_match_delivery_created_at_new' => ['between', ['2019-10-01', '2020-10-01']]
                ])
                ->select();

            $count = count($list);
            $handle = 0;
            if ($list) {
                foreach ($list as $value) {
                    try {
                        //主单业务表：fa_order_process：check_status=审单状态、check_time=审单时间、combine_status=合单状态、combine_time=合单状态
                        $do_time = strtotime($value['custom_match_delivery_created_at_new']) + 28800;
                        $this->_new_order_process
                            ->allowField(true)
                            ->save(
                                ['check_status' => 1, 'check_time' => $do_time, 'combine_status' => 1, 'combine_time' => $do_time],
                                ['entity_id' => $value['entity_id'], 'site' => $key]
                            );

                        //获取子单表id集
                        $item_process_ids = $this->model->where(['magento_order_id' => $value['entity_id'], 'site' => $key])->column('id');
                        if ($item_process_ids) {
                            //子单表：fa_order_item_process：distribution_status=配货状态
                            $this->model
                                ->allowField(true)
                                ->save(
                                    ['distribution_status' => 9],
                                    ['id' => ['in', $item_process_ids]]
                                );

                            /**配货日志 Start*/
                            //打印标签
                            if ($value['custom_print_label_created_at_new']) {
                                DistributionLog::record(
                                    (object)['nickname' => $value['custom_print_label_person_new']], //操作人
                                    $item_process_ids, //子单ID
                                    1, //操作类型
                                    '标记打印完成', //备注
                                    strtotime($value['custom_print_label_created_at_new']) //操作时间
                                );
                            }

                            //配货
                            if ($value['custom_match_frame_created_at_new']) {
                                DistributionLog::record(
                                    (object)['nickname' => $value['custom_match_frame_person_new']], //操作人
                                    $item_process_ids, //子单ID
                                    2, //操作类型
                                    '配货完成', //备注
                                    strtotime($value['custom_match_frame_created_at_new']) //操作时间
                                );
                            }

                            //配镜片
                            if ($value['custom_match_lens_created_at_new']) {
                                DistributionLog::record(
                                    (object)['nickname' => $value['custom_match_lens_person_new']], //操作人
                                    $item_process_ids, //子单ID
                                    3, //操作类型
                                    '配镜片完成', //备注
                                    strtotime($value['custom_match_lens_created_at_new']) //操作时间
                                );
                            }

                            //加工
                            if ($value['custom_match_factory_created_at_new']) {
                                DistributionLog::record(
                                    (object)['nickname' => $value['custom_match_factory_person_new']], //操作人
                                    $item_process_ids, //子单ID
                                    4, //操作类型
                                    '加工完成', //备注
                                    strtotime($value['custom_match_factory_created_at_new']) //操作时间
                                );

                                //成品质检
                                DistributionLog::record(
                                    (object)['nickname' => $value['custom_match_factory_person_new']], //操作人
                                    $item_process_ids, //子单ID
                                    6, //操作类型
                                    '成品质检完成', //备注
                                    strtotime($value['custom_match_factory_created_at_new']) //操作时间
                                );
                            }

                            //合单
                            if ($value['custom_match_delivery_created_at_new']) {
                                DistributionLog::record(
                                    (object)['nickname' => $value['custom_match_delivery_person_new']], //操作人
                                    $item_process_ids, //子单ID
                                    7, //操作类型
                                    '合单完成', //备注
                                    strtotime($value['custom_match_delivery_created_at_new']) //操作时间
                                );

                                //审单
                                DistributionLog::record(
                                    (object)['nickname' => $value['custom_match_delivery_person_new']], //操作人
                                    $item_process_ids, //子单ID
                                    8, //操作类型
                                    '审单完成', //备注
                                    strtotime($value['custom_match_delivery_created_at_new']) //操作时间
                                );
                            }
                            /**配货日志 End*/

                            $handle += 1;
                        } else {
                            echo $item['name'] . '-' . $value['increment_id'] . '：未获取到子单数据' . "\n";
                        }
                        echo 'id:' . $value['entity_id'] . '站点' . $key . 'ok';
                    } catch (PDOException $e) {
                        echo $item['name'] . '-' . $value['increment_id'] . '：' . $e->getMessage() . "\n";
                    } catch (Exception $e) {
                        echo $item['name'] . '-' . $value['increment_id'] . '：' . $e->getMessage() . "\n";
                    }
                }
            }

            echo $item['name'] . "：已质检-{$count}，已处理-{$handle} End\n";
        }
    }

    /**
     * 配货旧数据处理
     *
     * @Description
     * @return mixed
     * @since 2020/12/8 10:54:39
     * @author lzh
     */
    function legacy_data1()
    {
        ini_set('memory_limit', '1024M');
        //站点列表
        $site_arr = [
            1 => [
                'name' => 'zeelool',
                'obj' => new \app\admin\model\order\printlabel\Zeelool,
            ],
            2 => [
                'name' => 'voogueme',
                'obj' => new \app\admin\model\order\printlabel\Voogueme,
            ],
            3 => [
                'name' => 'nihao',
                'obj' => new \app\admin\model\order\printlabel\Nihao,
            ],
            4 => [
                'name' => 'weseeoptical',
                'obj' => new \app\admin\model\order\printlabel\Weseeoptical,
            ],
            // 5 => [
            //     'name' => 'meeloog',
            //     'obj' => new \app\admin\model\order\printlabel\Meeloog,
            // ],
            9 => [
                'name' => 'zeelool_es',
                'obj' => new \app\admin\model\order\printlabel\ZeeloolEs,
            ],
            10 => [
                'name' => 'zeelool_de',
                'obj' => new \app\admin\model\order\printlabel\ZeeloolDe,
            ],
            11 => [
                'name' => 'zeelool_jp',
                'obj' => new \app\admin\model\order\printlabel\ZeeloolJp,
            ]
        ];

        foreach ($site_arr as $key => $item) {
            echo $item['name'] . " Start\n";
            //获取已质检旧数据
            $list = $item['obj']
                ->field('entity_id,increment_id,
                custom_print_label_created_at_new,custom_print_label_person_new,
                custom_match_frame_created_at_new,custom_match_frame_person_new,
                custom_match_lens_created_at_new,custom_match_lens_person_new,
                custom_match_factory_created_at_new,custom_match_factory_person_new,
                custom_match_delivery_created_at_new,custom_match_delivery_person_new
               ')
                ->where([
                    'custom_is_delivery_new' => 1,
                    'custom_match_delivery_created_at_new' => ['between', ['2020-10-01', '2020-12-23']]
                ])
                ->select();

            // dump(collection($list)->toArray());die;
            $count = count($list);
            $handle = 0;
            if ($list) {
                foreach ($list as $value) {
                    try {
                        //主单业务表：fa_order_process：check_status=审单状态、check_time=审单时间、combine_status=合单状态、combine_time=合单时间
                        $do_time = strtotime($value['custom_match_delivery_created_at_new']) + 28800;
                        $this->_new_order_process
                            ->allowField(true)
                            ->where(['entity_id' => $value['entity_id'], 'site' => $key])
                            ->update(['check_status' => 1, 'check_time' => $do_time, 'combine_status' => 1, 'combine_time' => $do_time]);

                        //获取子单表id集
                        $item_process_ids = $this->model->where(['magento_order_id' => $value['entity_id'], 'site' => $key])->column('id');
                        if ($item_process_ids) {
                            //子单表：fa_order_item_process：distribution_status=配货状态
                            $this->model
                                ->allowField(true)
                                ->where(['id' => ['in', $item_process_ids]])
                                ->update(['distribution_status' => 9]);
                            /**配货日志 Start*/
                            //打印标签
                            if ($value['custom_print_label_created_at_new']) {
                                DistributionLog::record(
                                    (object)['nickname' => $value['custom_print_label_person_new']], //操作人
                                    $item_process_ids, //子单ID
                                    1, //操作类型
                                    '标记打印完成', //备注
                                    strtotime($value['custom_print_label_created_at_new']) //操作时间
                                );
                            }

                            //配货
                            if ($value['custom_match_frame_created_at_new']) {
                                DistributionLog::record(
                                    (object)['nickname' => $value['custom_match_frame_person_new']], //操作人
                                    $item_process_ids, //子单ID
                                    2, //操作类型
                                    '配货完成', //备注
                                    strtotime($value['custom_match_frame_created_at_new']) //操作时间
                                );
                            }

                            //配镜片
                            if ($value['custom_match_lens_created_at_new']) {
                                DistributionLog::record(
                                    (object)['nickname' => $value['custom_match_lens_person_new']], //操作人
                                    $item_process_ids, //子单ID
                                    3, //操作类型
                                    '配镜片完成', //备注
                                    strtotime($value['custom_match_lens_created_at_new']) //操作时间
                                );
                            }

                            //加工
                            if ($value['custom_match_factory_created_at_new']) {
                                DistributionLog::record(
                                    (object)['nickname' => $value['custom_match_factory_person_new']], //操作人
                                    $item_process_ids, //子单ID
                                    4, //操作类型
                                    '加工完成', //备注
                                    strtotime($value['custom_match_factory_created_at_new']) //操作时间
                                );

                                //成品质检
                                DistributionLog::record(
                                    (object)['nickname' => $value['custom_match_factory_person_new']], //操作人
                                    $item_process_ids, //子单ID
                                    6, //操作类型
                                    '成品质检完成', //备注
                                    strtotime($value['custom_match_factory_created_at_new']) //操作时间
                                );
                            }

                            //合单
                            if ($value['custom_match_delivery_created_at_new']) {
                                DistributionLog::record(
                                    (object)['nickname' => $value['custom_match_delivery_person_new']], //操作人
                                    $item_process_ids, //子单ID
                                    7, //操作类型
                                    '合单完成', //备注
                                    strtotime($value['custom_match_delivery_created_at_new']) //操作时间
                                );

                                //审单
                                DistributionLog::record(
                                    (object)['nickname' => $value['custom_match_delivery_person_new']], //操作人
                                    $item_process_ids, //子单ID
                                    8, //操作类型
                                    '审单完成', //备注
                                    strtotime($value['custom_match_delivery_created_at_new']) //操作时间
                                );
                            }
                            /**配货日志 End*/

                            $handle += 1;
                        } else {
                            echo $item['name'] . '-' . $value['increment_id'] . '：未获取到子单数据' . "\n";
                        }
                        echo 'id:' . $value['entity_id'] . '站点' . $key . 'ok' . "\n";
                    } catch (PDOException $e) {
                        echo $item['name'] . '-' . $value['increment_id'] . '：' . $e->getMessage() . "\n";
                    } catch (Exception $e) {
                        echo $item['name'] . '-' . $value['increment_id'] . '：' . $e->getMessage() . "\n";
                    }
                }
            }

            echo $item['name'] . "：已质检-{$count}，已处理-{$handle} End\n";
        }
    }

    /**
     * 配货旧数据处理
     *
     * @Description
     * @return mixed
     * @since 2020/12/8 10:54:39
     * @author lzh
     */
    function legacy_data2()
    {
        ini_set('memory_limit', '1024M');
        //站点列表
        $site_arr = [
            1 => [
                'name' => 'zeelool',
                'obj' => new \app\admin\model\order\printlabel\Zeelool,
            ],
            2 => [
                'name' => 'voogueme',
                'obj' => new \app\admin\model\order\printlabel\Voogueme,
            ],
            3 => [
                'name' => 'nihao',
                'obj' => new \app\admin\model\order\printlabel\Nihao,
            ],
            4 => [
                'name' => 'weseeoptical',
                'obj' => new \app\admin\model\order\printlabel\Weseeoptical,
            ],
            // 5 => [
            //     'name' => 'meeloog',
            //     'obj' => new \app\admin\model\order\printlabel\Meeloog,
            // ],
            9 => [
                'name' => 'zeelool_es',
                'obj' => new \app\admin\model\order\printlabel\ZeeloolEs,
            ],
            10 => [
                'name' => 'zeelool_de',
                'obj' => new \app\admin\model\order\printlabel\ZeeloolDe,
            ],
            11 => [
                'name' => 'zeelool_jp',
                'obj' => new \app\admin\model\order\printlabel\ZeeloolJp,
            ]
        ];

        foreach ($site_arr as $key => $item) {
            echo $item['name'] . " Start\n";
            //获取已质检旧数据
            $list = $item['obj']
                ->field('entity_id,increment_id,
                custom_print_label_created_at_new,custom_print_label_person_new,
                custom_match_frame_created_at_new,custom_match_frame_person_new,
                custom_match_lens_created_at_new,custom_match_lens_person_new,
                custom_match_factory_created_at_new,custom_match_factory_person_new,
                custom_match_delivery_created_at_new,custom_match_delivery_person_new
               ')
                ->where([
                    'custom_is_delivery_new' => 1,
                    'custom_match_delivery_created_at_new' => ['between', ['2019-10-01', '2020-12-23']]
                ])
                ->select();

            // dump(collection($list)->toArray());die;
            $count = count($list);
            $handle = 0;
            if ($list) {
                foreach ($list as $value) {
                    try {
                        //主单业务表：fa_order_process：check_status=审单状态、check_time=审单时间、combine_status=合单状态、combine_time=合单时间
                        $do_time = strtotime($value['custom_match_delivery_created_at_new']) + 28800;
                        $this->_new_order_process
                            ->allowField(true)
                            ->where(['entity_id' => $value['entity_id'], 'site' => $key])
                            ->update(['check_status' => 1, 'check_time' => $do_time, 'combine_status' => 1, 'combine_time' => $do_time]);

                        //获取子单表id集
                        $item_process_ids = $this->model->where(['magento_order_id' => $value['entity_id'], 'site' => $key])->column('id');
                        if ($item_process_ids) {
                            //子单表：fa_order_item_process：distribution_status=配货状态
                            $this->model
                                ->allowField(true)
                                ->where(['id' => ['in', $item_process_ids]])
                                ->update(['distribution_status' => 9]);

                            $handle += 1;
                        } else {
                            echo $item['name'] . '-' . $value['increment_id'] . '：未获取到子单数据' . "\n";
                        }
                        echo 'id:' . $value['entity_id'] . '站点' . $key . 'ok' . "\n";
                    } catch (PDOException $e) {
                        echo $item['name'] . '-' . $value['increment_id'] . '：' . $e->getMessage() . "\n";
                    } catch (Exception $e) {
                        echo $item['name'] . '-' . $value['increment_id'] . '：' . $e->getMessage() . "\n";
                    }
                }
            }

            echo $item['name'] . "：已质检-{$count}，已处理-{$handle} End\n";
        }
    }

    /**
     * 配货旧数据处理 跑未质检已打印标签的数据
     *
     * Created by Phpstorm.
     * User: jhh
     * Date: 2020/12/22
     * Time: 9:55:14
     */
    function legacy_data_wait_print_label()
    {
        ini_set('memory_limit', '512M');
        //站点列表
        $site_arr = [
            // 1 => [
            //     'name' => 'zeelool',
            //     'obj' => new \app\admin\model\order\printlabel\Zeelool,
            // ],
            // 2 => [
            //     'name' => 'voogueme',
            //     'obj' => new \app\admin\model\order\printlabel\Voogueme,
            // ],
            // 3 => [
            //     'name' => 'nihao',
            //     'obj' => new \app\admin\model\order\printlabel\Nihao,
            // ],
            // 4 => [
            //     'name' => 'weseeoptical',
            //     'obj' => new \app\admin\model\order\printlabel\Weseeoptical,
            // ],
            // 5 => [
            //     'name' => 'meeloog',
            //     'obj' => new \app\admin\model\order\printlabel\Meeloog,
            // ],
            9 => [
                'name' => 'zeelool_es',
                'obj' => new \app\admin\model\order\printlabel\ZeeloolEs,
            ],
            10 => [
                'name' => 'zeelool_de',
                'obj' => new \app\admin\model\order\printlabel\ZeeloolDe,
            ],
            11 => [
                'name' => 'zeelool_jp',
                'obj' => new \app\admin\model\order\printlabel\ZeeloolJp,
            ]
        ];

        foreach ($site_arr as $key => $item) {
            echo $item['name'] . " Start\n";
            //获取已质检旧数据
            $list = $item['obj']
                ->field('entity_id,increment_id')
                ->where([
                    //未质检
                    'custom_is_delivery_new' => 0,
                    //已打印标签
                    'custom_print_label_new' => 1,
                    //'custom_match_delivery_created_at_new' => ['between', ['2018-01-01', '2020-10-01']]
                ])
                ->select();

            $count = count($list);
            $handle = 0;
            if ($list) {
                foreach ($list as $value) {
                    try {
                        //主单业务表：fa_order_process：check_status=审单状态、check_time=审单时间、combine_status=合单状态、combine_time=合单状态
                        $this->_new_order_process
                            ->allowField(true)
                            ->save(
                                ['check_status' => 0, 'combine_status' => 0],
                                ['entity_id' => $value['entity_id'], 'site' => $key]
                            );

                        //获取子单表id集
                        $item_process_ids = $this->model->where(['magento_order_id' => $value['entity_id'], 'site' => $key])->column('id');
                        if ($item_process_ids) {
                            //子单表：fa_order_item_process：distribution_status=配货状态
                            $this->model
                                ->allowField(true)
                                ->save(
                                    ['distribution_status' => 1],
                                    ['id' => ['in', $item_process_ids]]
                                );
                            $handle += 1;
                        } else {
                            echo $item['name'] . '-' . $value['increment_id'] . '：未获取到子单数据' . "\n";
                        }
                    } catch (PDOException $e) {
                        echo $item['name'] . '-' . $value['increment_id'] . '：' . $e->getMessage() . "\n";
                    } catch (Exception $e) {
                        echo $item['name'] . '-' . $value['increment_id'] . '：' . $e->getMessage() . "\n";
                    }
                }
            }

            echo $item['name'] . "：未质检已打印标签-{$count}，已处理-{$handle} End\n";
        }
    }

    public function export()
    {
        //站点列表
        $site_arr = [
            1 => [
                'name' => 'zeelool',
                'obj' => new \app\admin\model\order\printlabel\Zeelool,
            ],
            2 => [
                'name' => 'voogueme',
                'obj' => new \app\admin\model\order\printlabel\Voogueme,
            ],
            3 => [
                'name' => 'nihao',
                'obj' => new \app\admin\model\order\printlabel\Nihao,
            ],
            4 => [
                'name' => 'weseeoptical',
                'obj' => new \app\admin\model\order\printlabel\Weseeoptical,
            ],
            5 => [
                'name' => 'meeloog',
                'obj' => new \app\admin\model\order\printlabel\Meeloog,
            ],
            9 => [
                'name' => 'zeelool_es',
                'obj' => new \app\admin\model\order\printlabel\ZeeloolEs,
            ],
            10 => [
                'name' => 'zeelool_de',
                'obj' => new \app\admin\model\order\printlabel\ZeeloolDe,
            ],
            11 => [
                'name' => 'zeelool_jp',
                'obj' => new \app\admin\model\order\printlabel\ZeeloolJp,
            ]
        ];

        foreach ($site_arr as $key => $item) {
            //获取已质检旧数据
            $list = $item['obj']
                ->field('entity_id,increment_id,
                custom_print_label_created_at_new,custom_print_label_person_new,custom_is_delivery_new,custom_print_label_new,
                custom_match_frame_created_at_new,custom_match_frame_person_new,
                custom_match_lens_created_at_new,custom_match_lens_person_new,
                custom_match_factory_created_at_new,custom_match_factory_person_new,
                custom_match_delivery_created_at_new,custom_match_delivery_person_new
               ')
                ->where([
                    //未质检
                    'custom_is_delivery_new' => 0,
                    //已打印标签
                    'custom_print_label_new' => 1,
                    //'custom_match_delivery_created_at_new' => ['between', ['2018-01-01', '2020-10-01']]
                ])
                ->select();

            //从数据库查询需要的数据
            $spreadsheet = new Spreadsheet();
            $spreadsheet->setActiveSheetIndex(0);
            $spreadsheet->getActiveSheet()->setCellValue("A1", "entity_id");
            $spreadsheet->getActiveSheet()->setCellValue("B1", "increment_id");
            $spreadsheet->getActiveSheet()->setCellValue("C1", "是否质检 1是 0否");
            $spreadsheet->getActiveSheet()->setCellValue("D1", "质检操作人");
            $spreadsheet->getActiveSheet()->setCellValue("E1", "是否打标签 1是 0否");
            $spreadsheet->getActiveSheet()->setCellValue("F1", "打标签操作人");
            //设置宽度
            $spreadsheet->getActiveSheet()->getColumnDimension('A')->setWidth(60);
            $spreadsheet->getActiveSheet()->getColumnDimension('B')->setWidth(12);
            $spreadsheet->getActiveSheet()->getColumnDimension('C')->setWidth(12);
            $spreadsheet->getActiveSheet()->getColumnDimension('D')->setWidth(12);
            $spreadsheet->getActiveSheet()->getColumnDimension('E')->setWidth(12);
            $spreadsheet->getActiveSheet()->getColumnDimension('F')->setWidth(12);
            $spreadsheet->setActiveSheetIndex(0)->setTitle('配货旧数据');
            $spreadsheet->setActiveSheetIndex(0);
            $num = 0;
            foreach ($list as $k => $v) {
                $spreadsheet->getActiveSheet()->setCellValue('A' . ($num * 1 + 2), $v['entity_id']);
                $spreadsheet->getActiveSheet()->setCellValue('B' . ($num * 1 + 2), $v['increment_id']);
                $spreadsheet->getActiveSheet()->setCellValue('C' . ($num * 1 + 2), $v['custom_is_delivery_new'] == 1 ? '是' : '否');
                $spreadsheet->getActiveSheet()->setCellValue('D' . ($num * 1 + 2), $v['custom_match_delivery_person_new']);
                $spreadsheet->getActiveSheet()->setCellValue('E' . ($num * 1 + 2), $v['custom_print_label_new'] == 1 ? '是' : '否');
                $spreadsheet->getActiveSheet()->setCellValue('F' . ($num * 1 + 2), $v['custom_print_label_person_new']);
                $num += 1;
            }
            //设置边框
            $border = [
                'borders' => [
                    'allBorders' => [
                        'borderStyle' => \PhpOffice\PhpSpreadsheet\Style\Border::BORDER_THIN, // 设置border样式
                        'color' => ['argb' => 'FF000000'], // 设置border颜色
                    ],
                ],
            ];
            $spreadsheet->getDefaultStyle()->getFont()->setName('微软雅黑')->setSize(12);
            $setBorder = 'A1:' . $spreadsheet->getActiveSheet()->getHighestColumn() . $spreadsheet->getActiveSheet()->getHighestRow();
            $spreadsheet->getActiveSheet()->getStyle($setBorder)->applyFromArray($border);
            $spreadsheet->getActiveSheet()->getStyle('A1:Q' . $spreadsheet->getActiveSheet()->getHighestRow())->getAlignment()->setHorizontal(\PhpOffice\PhpSpreadsheet\Style\Alignment::HORIZONTAL_CENTER);
            $spreadsheet->setActiveSheetIndex(0);
            $format = 'xlsx';
            $savename = '配货未质检已打印标签数据';
            if ($format == 'xls') {
                //输出Excel03版本
                header('Content-Type:application/vnd.ms-excel');
                $class = "\PhpOffice\PhpSpreadsheet\Writer\Xls";
            } elseif ($format == 'xlsx') {
                //输出07Excel版本
                header('Content-Type: application/vnd.openxmlformats-officedocument.spreadsheetml.sheet');
                $class = "\PhpOffice\PhpSpreadsheet\Writer\Xlsx";
            }
            //输出名称
            header('Content-Disposition: attachment;filename="' . $savename . '.' . $format . '"');
            //禁止缓存
            header('Cache-Control: max-age=0');
            $writer = new $class($spreadsheet);
            $writer->save('php://output');
        }
    }


    //待配镜片批量标记异常
    public function sign_abnormals($ids = null)
    {

        //异常原因列表
        $abnormal_arr = [
            3 => '核实处方',
            4 => '镜片缺货',
            5 => '镜片重做',
            6 => '定制片超时'
        ];
        $status_arr = [
            1 => '核实轴位（AXI）',
            2 => '核实瞳距（PD）',
            3 => '核实处方光度符号',
            4 => '核实镜片类型',
            5 => '核实处方光度（左右眼光度相差过多）',
        ];
        if ($this->request->post()) {
            $ids = $this->request->post('ids', 0);
            $ids = explode(',', $ids);
            $type = $this->request->post('abnormal');
            $status = $this->request->post('status', 0);
            empty($ids) && $this->error('子订单号不能为空');
            empty($type) && $this->error('异常类型不能为空');

            foreach ($ids as $key => $value) {
                //获取子订单数据
                $item_process_info = $this->model
                    ->field('id,abnormal_house_id,item_order_number')
                    ->where('id', $ids[$key])
                    ->find();
                empty($item_process_info) && $this->error(__('子订单不存在'), [], 403);
                !empty($item_process_info['abnormal_house_id']) && $this->error(__('已标记异常，不能多次标记'), [], 403);
                $item_process_id = $item_process_info['id'];
                $item_order_number = $item_process_info['item_order_number'];
                //自动分配异常库位号
                $stock_house_info = $this->_stock_house
                    ->field('id,coding')
                    ->where(['status' => 1, 'type' => 4, 'occupy' => ['<', 10000]])
                    ->order('occupy', 'desc')
                    ->find();
                if (empty($stock_house_info)) {
                    DistributionLog::record($this->auth, $item_process_id, 0, '异常暂存架没有空余库位');
                    $this->error(__('异常暂存架没有空余库位'), [], 405);
                }

                //绑定异常子单号
                $abnormal_data = [
                    'item_process_id' => $item_process_id,
                    'type' => $type,
                    'status' => 1,
                    'create_time' => time(),
                    'create_person' => $this->auth->nickname
                ];
                if ($status) {
                    $abnormal_data['remark'] = $status;
                }


                $res = $this->_distribution_abnormal->insert($abnormal_data);

                //子订单绑定异常库位号
                $this->model
                    ->where(['id' => $item_process_id])
                    ->update(['abnormal_house_id' => $stock_house_info['id']]);

                //异常库位占用数量+1
                $this->_stock_house
                    ->where(['id' => $stock_house_info['id']])
                    ->setInc('occupy', 1);

                //配货日志
                DistributionLog::record($this->auth, $item_process_id, 9, "子单号{$item_order_number}，异常暂存架{$stock_house_info['coding']}库位");
            }

            $this->success('处理成功!', '', 'success', 200);
        }

        $this->view->assign("abnormal_arr", $abnormal_arr);
        $this->view->assign("status_arr", $status_arr);
        $this->view->assign("ids", $ids);
        return $this->view->fetch('sign_abnormals');
    }

    //取消异常
    public function cancel_abnormal($ids = null)
    {
        $admin = (object)session('admin');
        foreach ($ids as $key => $value) {
            $item_info = $this->model
                ->field('id,site,sku,distribution_status,abnormal_house_id,temporary_house_id,item_order_number')
                ->where(['id' => $ids[$key]])
                ->find();
            empty($item_info) && $this->error('子订单' . $item_info['item_order_number'] . '不存在');
            empty($item_info['abnormal_house_id']) && $this->error('子订单' . $item_info['item_order_number'] . '没有异常存在');
            //检测工单
            $work_order_list = $this->_work_order_list->where(['order_item_numbers' => ['like', $item_info['item_order_number'] . '%'], 'work_status' => ['in', [1, 2, 3, 5]]])->find();
            !empty($work_order_list) && $this->error('子订单' . $item_info['item_order_number'] . '存在未完成的工单');
            $abnormal_house_id[] = $item_info['abnormal_house_id'];
            //配货日志
            DistributionLog::record($this->auth, $ids[$key], 10, "子单号{$item_info['item_order_number']}，异常取消");
        }

        //异常库位占用数量-1
        $this->_stock_house
            ->where(['id' => ['in', $abnormal_house_id]])
            ->setDec('occupy', 1);

        //子订单状态回滚
        $save_data = [
            'abnormal_house_id' => 0 //异常库位ID
        ];

        //标记处理异常状态及时间
        $this->_distribution_abnormal->where(['item_process_id' => ['in', $ids]])->update(['status' => 2, 'do_time' => time(), 'do_person' => $admin->nickname]);
        $this->model->where(['id' => ['in', $ids]])->update($save_data);

        $this->success('操作成功!', '', 'success', 200);
    }
}<|MERGE_RESOLUTION|>--- conflicted
+++ resolved
@@ -255,19 +255,6 @@
                 if (1 == $label) {
                     $shelf_number =
                         $this->_stock_house
-<<<<<<< HEAD
-                        ->alias('a')
-                        ->join(['fa_store_sku' => 'b'], 'a.id=b.store_id')
-                        ->where([
-                            'a.shelf_number' => ['in', $filter['shelf_number']],
-                            'a.type' => 1,
-                            'a.status' => 1,
-                            'b.is_del' => 1
-                        ])
-                        ->order('a.coding')
-                        ->column('b.sku');
-
-=======
                             ->alias('a')
                             ->join(['fa_store_sku' => 'b'], 'a.id=b.store_id')
                             ->where([
@@ -276,7 +263,6 @@
                             ])
                             ->order('a.coding')
                             ->column('b.sku');
->>>>>>> 4ab52936
                     //平台SKU表替换sku
                     $sku = Db::connect('database.db_stock');
                     $sku_array = $sku->table('fa_item_platform_sku')->where(['sku' => ['in', $shelf_number]])->column('platform_sku');
@@ -843,21 +829,12 @@
 
             $data[$sku['sku']]['location'] =
                 Db::table('fa_store_sku')
-<<<<<<< HEAD
-                ->alias('a')
-                ->join(['fa_store_house' => 'b'], 'a.store_id=b.id')
-                ->where('a.sku', $sku['sku'])
-                ->value('b.coding');
-            $data[$sku['sku']]['sku'] = $sku;
-            $data[$sku['sku']]['number']++;
-=======
                     ->alias('a')
                     ->join(['fa_store_house' => 'b'], 'a.store_id=b.id')
                     ->where('a.sku', $sku)
                     ->value('b.coding');
             $data[$sku]['sku'] = $sku;
             $data[$sku]['number']++;
->>>>>>> 4ab52936
         }
         // $b=array();
         // foreach($sku as $v){
@@ -1856,11 +1833,7 @@
                 )
 
                 && $this->error('子单号：' . $val['item_order_number'] . '有工单未处理');
-<<<<<<< HEAD
-                if ($val['measure_choose_id'] == 21){
-=======
                 if ($val['measure_choose_id'] == 21) {
->>>>>>> 4ab52936
                     $this->error(__('有工单存在暂缓措施未处理，无法操作'), [], 405);
                 }
             }
