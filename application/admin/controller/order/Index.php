--- conflicted
+++ resolved
@@ -306,11 +306,7 @@
                 }
             }
             //请求接口
-<<<<<<< HEAD
-            $url = config('url.esz_url').'magic/order/prescriptionPicCheck';
-=======
             $url = config('url.zeelooles_url').'magic/order/prescriptionPicCheck';
->>>>>>> 48bdeeb5
             $curl = curl_init();
             curl_setopt($curl, CURLOPT_URL, $url);
             curl_setopt($curl, CURLOPT_USERAGENT, $_SERVER['HTTP_USER_AGENT']);
@@ -322,17 +318,12 @@
             curl_setopt($curl, CURLOPT_TIMEOUT, 20);
             $content =json_decode(curl_exec($curl),true);
             curl_close($curl);
-<<<<<<< HEAD
-
-=======
->>>>>>> 48bdeeb5
             if ($content['status'] == 200){
                 $this->success('操作成功');
             }else{
                 $this->error('操作失败,原因:'.$content['msg']);
             }
         }
-
         $ids = $ids ?? $this->request->get('id');
         //查询订单详情
         $row = $this->order->get($ids);
@@ -354,12 +345,6 @@
         $item = $this->orderitemoption->where('order_id', $ids)->select();
         $items = collection($item)->toArray();
         foreach ($items as $key=>$item){
-<<<<<<< HEAD
-            //临时模拟数据
-//            $items[$key]['to_examine']= true;
-//            $items[$key]['prescription_image'] = 'https://esz.zhaokuangyi.com/media/prescription_file/160860092995781.jpg';
-=======
->>>>>>> 48bdeeb5
             if ($item['site'] ==9){
                 if ($item['prescription_pic_checked'] == false && $item['prescription_pic_id']>0){
                     $items[$key]['to_examine']= true;
@@ -373,10 +358,6 @@
                 }
             }
         }
-<<<<<<< HEAD
-
-=======
->>>>>>> 48bdeeb5
         $this->view->assign("item", $items);
         $this->view->assign("row", $row);
         $this->view->assign("pay", $pay);
