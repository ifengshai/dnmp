<?php

namespace app\admin\controller\order;

use app\common\controller\Backend;
use fast\Trackingmore;
use Util\NihaoPrescriptionDetailHelper;
use Util\ZeeloolPrescriptionDetailHelper;
use Util\VooguemePrescriptionDetailHelper;
use Util\WeseeopticalPrescriptionDetailHelper;
use Util\MeeloogPrescriptionDetailHelper;
use Util\ZeeloolEsPrescriptionDetailHelper;
use Util\ZeeloolDePrescriptionDetailHelper;
use Util\ZeeloolJpPrescriptionDetailHelper;
use PhpOffice\PhpSpreadsheet\Reader\Xlsx;
use PhpOffice\PhpSpreadsheet\Reader\Xls;
use PhpOffice\PhpSpreadsheet\Reader\Csv;
use PhpOffice\PhpSpreadsheet\Cell\Coordinate;
use think\Exception;
use think\Loader;
use think\Db;
use PhpOffice\PhpSpreadsheet\Spreadsheet;


/**
 * 订单列表
 */
class Index extends Backend  /*这里继承的是app\common\controller\Backend*/
{
    protected $noNeedRight = ['orderDetail', 'batch_print_label_new', 'batch_export_xls', 'account_order_batch_export_xls'];
    protected $model = null;

    public function _initialize()
    {
        parent::_initialize();
        $this->nihao = new \app\admin\model\order\order\Nihao;
        $this->zeelool = new \app\admin\model\order\order\Zeelool;
        $this->voogueme = new \app\admin\model\order\order\Voogueme;
        $this->weseeoptical = new \app\admin\model\order\order\Weseeoptical;
        $this->meeloog = new \app\admin\model\order\order\Meeloog;
        $this->rufoo = new \app\admin\model\order\order\Rufoo;
        $this->zeelool_es = new \app\admin\model\order\order\ZeeloolEs;
        $this->zeelool_de = new \app\admin\model\order\order\ZeeloolDe;
        $this->zeelool_jp = new \app\admin\model\order\order\ZeeloolJp;
        $this->ordernodedeltail = new \app\admin\model\order\order\Ordernodedeltail;

        $this->order = new \app\admin\model\order\order\NewOrder();
        $this->orderitemoption = new \app\admin\model\order\order\NewOrderItemOption();
    }

    /**
     * 默认生成的控制器所继承的父类中有index/add/edit/del/multi五个基础方法、destroy/restore/recyclebin三个回收站方法
     * 因此在当前控制器中可不用编写增删改查的代码,除非需要自己控制这部分逻辑
     * 需要将application/admin/library/traits/Backend.php中对应的方法复制到当前控制器,然后进行修改
     */

    /**
     * 订单列表
     *
     * @Description
     * @author wpl
     * @since 2020/11/16 09:42:29 
     * @return void
     */
    public function index()
    {
        //设置过滤方法
        $this->request->filter(['strip_tags']);
        if ($this->request->isAjax()) {
            //如果发送的来源是Selectpage，则转发到Selectpage
            if ($this->request->request('keyField')) {
                return $this->selectpage();
            }

            $filter = json_decode($this->request->get('filter'), true);
            //默认Z站数据
            if (!$filter['site']) {
                $map['site'] = 1;
            }

            // //SKU搜索
            // if ($filter['sku']) {
            //     $smap['sku'] = ['like', $filter['sku'] . '%'];
            //     if ($filter['status']) {
            //         $smap['status'] = ['in', $filter['status']];
            //     }
            //     $ids = $this->orderitemoption->where();
            //     $map['entity_id'] = ['in', $ids];
            //     unset($filter['sku']);
            //     $this->request->get(['filter' => json_encode($filter)]);
            // }

            list($where, $sort, $order, $offset, $limit) = $this->buildparams();
            $total = $this->order
                ->where($where)
                ->where($map)
                ->order($sort, $order)
                ->count();

            $list = $this->order
                ->where($where)
                ->where($map)
                ->order($sort, $order)
                ->limit($offset, $limit)
                ->select();

            $list = collection($list)->toArray();

            $arr = [
                'Business express(4-7 business days)',
                'Expedited',
                'Business express(7-14 Days)',
                'Business express(7-12 Days)',
                'Business express',
                'Business express (7-12 days)',
                'Business express(7-12 days)',
                'Express Shipping (3-5 Days)',
                'Express Shipping (5-8Days)',
                'Express Shipping (3-5 Business Days)',
                'Express Shipping (5-8 Business Days)',
                'Business Express(7-12 Days)',
                'Business express(7-12 business days)'
            ];
            foreach ($list as &$v) {
                if (in_array($v['shipping_title'], $arr)) {
                    $v['label'] = 1;
                } else {
                    $v['label'] = 0;
                }
                $v['created_at'] = date('Y-m-d H:i:s', $v['created_at']);
            }
            unset($v);

            $result = array("total" => $total, "rows" => $list);

            return json($result);
        }
        //选项卡
        $this->assign('getTabList', $this->order->getTabList());
        return $this->view->fetch();
    }

    /**
     * 查看
     */
    public function index_bak()
    {
        $label = $this->request->get('label', 1);
        //设置过滤方法
        $this->request->filter(['strip_tags']);
        if ($this->request->isAjax()) {
            //如果发送的来源是Selectpage，则转发到Selectpage
            if ($this->request->request('keyField')) {
                return $this->selectpage();
            }
            //根据传的标签切换对应站点数据库
            switch ($label) {
                case 1:
                    $db = 'database.db_zeelool';
                    $model = $this->zeelool;
                    break;
                case 2:
                    $db = 'database.db_voogueme';
                    $model = $this->voogueme;
                    break;
                case 3:
                    $db = 'database.db_nihao';
                    $model = $this->nihao;
                    break;
                case 4:
                    $db = 'database.db_weseeoptical';
                    $model = $this->weseeoptical;
                    break;
                case 5:
                    $db = 'database.db_meeloog';
                    $model = $this->meeloog;
                    break;
                case 9:
                    $db = 'database.db_zeelool_es';
                    $model = $this->zeelool_es;
                    break;
                case 10:
                    $db = 'database.db_zeelool_de';
                    $model = $this->zeelool_de;
                    break;
                case 11:
                    $db = 'database.db_zeelool_jp';
                    $model = $this->zeelool_jp;
                    break;
                default:
                    return false;
                    break;
            }

            $filter = json_decode($this->request->get('filter'), true);
            //SKU搜索
            if ($filter['sku']) {
                $smap['sku'] = ['like', $filter['sku'] . '%'];
                if ($filter['status']) {
                    $smap['status'] = ['in', $filter['status']];
                }
                $ids = $model->getOrderId($smap);
                $map['a.entity_id'] = ['in', $ids];
                unset($filter['sku']);
                $this->request->get(['filter' => json_encode($filter)]);
            }

            list($where, $sort, $order, $offset, $limit) = $this->buildparams();

            $map['b.address_type'] = 'shipping';
            $total = $model->alias('a')->join(['sales_flat_order_address' => 'b'], 'a.entity_id=b.parent_id')
                ->where($where)
                ->where($map)
                ->order($sort, $order)
                ->count();

            $list = $model->alias('a')->field('a.entity_id,increment_id,b.country_id,customer_firstname,customer_email,status,base_grand_total,base_shipping_amount,custom_order_prescription_type,order_type,a.created_at,a.shipping_description')
                ->join(['sales_flat_order_address' => 'b'], 'a.entity_id=b.parent_id')
                ->where($where)
                ->where($map)
                ->order($sort, $order)
                ->limit($offset, $limit)
                ->select();

            $list = collection($list)->toArray();

            $arr = [
                'Business express(4-7 business days)',
                'Expedited',
                'Business express(7-14 Days)',
                'Business express(7-12 Days)',
                'Business express',
                'Business express (7-12 days)',
                'Business express(7-12 days)',
                'Express Shipping (3-5 Days)',
                'Express Shipping (5-8Days)',
                'Express Shipping (3-5 Business Days)',
                'Express Shipping (5-8 Business Days)',
                'Business Express(7-12 Days)',
                'Business express(7-12 business days)'
            ];
            foreach ($list as &$v) {
                if (in_array($v['shipping_description'], $arr)) {
                    $v['label'] = 1;
                } else {
                    $v['label'] = 0;
                }
            }
            unset($v);

            $result = array("total" => $total, "rows" => $list);

            return json($result);
        }
        $this->assign('label', $label);
        $this->assignconfig('label', $label);
        return $this->view->fetch();
    }

    /**
     * 订单详情
     *
     * @Description
     * @author wpl
     * @since 2020/11/16 09:42:40 
     * @param [type] $ids
     * @return void
     */
    public function detail($ids = null)
    {
        if ($_POST){
          $data  = input('param.');
        }
        $ids = $ids ?? $this->request->get('id');
        //查询订单详情
<<<<<<< HEAD
        $row = $this->order->get($ids);
=======
        $row = $model->where('entity_id', '=', $ids)->find();

>>>>>>> bcbc9da3
        if (!$row) {
            $this->error(__('No Results were found'));
        }
        $adminIds = $this->getDataLimitAdminIds();
        if (is_array($adminIds)) {
            if (!in_array($row[$this->dataLimitField], $adminIds)) {
                $this->error(__('You have no permission'));
            }
        }

        //获取支付信息
        $pay = $this->zeelool->getPayDetail($row->site, $row->entity_id);

        //订单明细数据
        $item = $this->orderitemoption->where('order_id', $ids)->select();

        $this->view->assign("item", $item);
        $this->view->assign("row", $row);
        $this->view->assign("pay", $pay);
        return $this->view->fetch();
    }

    /**
     * 订单节点
     *
     * @Description
     * @author wpl
     * @since 2020/11/16 09:42:52 
     * @param [type] $order_number
     * @return void
     */
    public function orderDetail($order_number = null)
    {
        $order_number = $order_number ?? $this->request->get('order_number');
        //查询订单详情		
        $ruleList = collection($this->ordernodedeltail->where(['order_number' => ['eq', $order_number]])->order('node_type asc')->field('node_type,create_time,handle_user_name,shipment_type,track_number')->select())->toArray();

        $new_ruleList = array_column($ruleList, NULL, 'node_type');
        $key_list = array_keys($new_ruleList);

        $id = $this->request->get('id');
        $label = $this->request->get('label', 1);
        $this->view->assign(compact('order_number', 'id', 'label'));
        $this->view->assign("list", $new_ruleList);
        $this->view->assign("key_list", $key_list);
        return $this->view->fetch();
    }

    /**
     * 订单成本核算 create@lsw
     */
    public function account_order()
    {
        $label = $this->request->get('label', 1);
        //设置过滤方法
        $this->request->filter(['strip_tags']);
        if ($this->request->isAjax()) {
            //如果发送的来源是Selectpage，则转发到Selectpage
            if ($this->request->request('keyField')) {

                return $this->selectpage();
            }
            $rep    = $this->request->get('filter');

            $addWhere = '1=1';
            if ($rep != '{}') {
//                 $whereArr = json_decode($rep,true);
//                 if(!array_key_exists('created_at',$whereArr)){
//                     $addWhere  .= " AND DATE_SUB(CURDATE(), INTERVAL 7 DAY) <= date(created_at)";
//                 }
            }else {
                $addWhere  .= " AND DATE_SUB(CURDATE(), INTERVAL 7 DAY) <= date(created_at)";
            }

            //根据传的标签切换对应站点数据库
            $label = $this->request->get('label', 1);
            $where_order['replenish_money'] =['gt',0];
            if ($label == 1) {
                $model = $this->zeelool;
                $where_order['work_platform'] = ['eq',1];
            } elseif ($label == 2) {
                $model = $this->voogueme;
                $where_order['work_platform'] = ['eq',2];
            } elseif ($label == 3) {
                $model = $this->nihao;
                $where_order['work_platform'] = ['eq',3];
            }
            list($where, $sort, $order, $offset, $limit) = $this->buildparams();
            $total = $model
                ->where($where)
                ->order($sort, $order)
                ->count();
            $list = $model
                ->where($where)
//                ->field('increment_id,customer_firstname,customer_email,status,base_grand_total,base_shipping_amount,custom_order_prescription_type,order_type,created_at,base_total_paid,base_total_due')
                ->order($sort, $order)
                ->limit($offset, $limit)
                ->select();
            $totalId = $model
                ->where($where)
                ->where($addWhere)
                ->whereNotIn('order_type',['3','4'])
                ->column('entity_id');

            $thisPageId = $model
                ->where($where)
                ->order($sort, $order)
                ->whereNotIn('order_type',['3','4'])
                ->limit($offset, $limit)
                ->column('entity_id');

            $costInfo = $model->getOrderCostInfo($totalId, $thisPageId);
         
            $list = collection($list)->toArray();

            foreach ($list as $k => $v) {
                //原先
                // if(isset($costInfo['thisPagePayPrice'])){
                //     if(array_key_exists($v['entity_id'],$costInfo['thisPagePayPrice'])){
                //         $list[$k]['total_money'] = $costInfo['thisPagePayPrice'][$v['entity_id']];
                //    }
                // }
                //订单支付金额
                if (in_array($v['status'], ['processing', 'complete', 'creditcard_proccessing', 'free_processing'])) {
                    //$costInfo['totalPayInfo'] +=  round($v['base_total_paid']+$v['base_total_due'],2);
                    $list[$k]['total_money']      =  round($v['base_total_paid'] + $v['base_total_due'], 2);
                }
                //订单镜架成本
                if (isset($costInfo['thispageFramePrice'])) {
                    if (array_key_exists($v['increment_id'], $costInfo['thispageFramePrice'])) {
                        $list[$k]['frame_cost']   = $costInfo['thispageFramePrice'][$v['increment_id']];
                    }
                }
                //订单镜片成本
                if (isset($costInfo['thispageLensPrice'])) {
                    if (array_key_exists($v['increment_id'], $costInfo['thispageLensPrice'])) {
                        $list[$k]['lens_cost']    = $costInfo['thispageLensPrice'][$v['increment_id']];
                    }
                }
                //订单退款金额
                if (isset($costInfo['thispageRefundMoney'])) {
                    if (array_key_exists($v['increment_id'], $costInfo['thispageRefundMoney'])) {
                        $list[$k]['refund_money'] = $costInfo['thispageRefundMoney'][$v['increment_id']];
                    }
                }
                //订单补差价金额
                if (isset($costInfo['thispageFullPostMoney'])) {
                    if (array_key_exists($v['increment_id'], $costInfo['thispageFullPostMoney'])) {
                        $list[$k]['fill_post']    = $costInfo['thispageFullPostMoney'][$v['increment_id']];
                    }
                }
                //订单加工费
                if (isset($costInfo['thisPageProcessCost'])) {
                    if (array_key_exists($v['entity_id'], $costInfo['thisPageProcessCost'])) {
                        $list[$k]['process_cost'] = $costInfo['thisPageProcessCost'][$v['entity_id']];
                    }
                }
                //查询工单里是否有补差价记录
                $mojing = Db::connect('mysql://fanzhigang:3QGz60R2E!@aVOXP@54.189.215.133:3306/mojing#utf8');
                $where_order['platform_order'] = ['eq',$v['increment_id']];
                $work_order_list = $mojing->table('fa_work_order_list')->where($where_order)->field('replenish_money')->select();
                if (!empty($work_order_list)){
                    $work_order_list = array_column($work_order_list,'replenish_money');
                    $difference_log = implode(',',$work_order_list);
                }
                if ($v['fill_post'] == null){
                    $list[$k]['fill_post'] = '-';
                }else{
                    $list[$k]['fill_post'] = $v['fill_post'].'-'.$difference_log;
                }

            }
            $result = array(
                "total"             =>  $total,
                "rows"              =>  $list,
                "totalPayInfo"      =>  round($costInfo['totalPayInfo'], 2),
                "totalLensPrice"    =>  round($costInfo['totalLensPrice'], 2),
                "totalFramePrice"   =>  round($costInfo['totalFramePrice'], 2),
                "totalPostageMoney" =>  round($costInfo['totalPostageMoney'], 2),
                "totalRefundMoney"  =>  round($costInfo['totalRefundMoney'], 2),
                "totalFullPostMoney" =>  round($costInfo['totalFullPostMoney'], 2),
                "totalProcessCost"  =>  round($costInfo['totalProcessCost'], 2)
            );
            return json($result);
        }
        $this->assign('label', $label);
        $this->assignconfig('label', $label);
        return $this->view->fetch();
    }
    /***
     * 导入邮费页面 create@lsw
     */
    public function postage_import()
    {
        $label = $this->request->get('label', 1);
        //设置过滤方法
        $this->request->filter(['strip_tags']);
        if ($this->request->isAjax()) {
            //如果发送的来源是Selectpage，则转发到Selectpage
            if ($this->request->request('keyField')) {
                return $this->selectpage();
            }
            //根据传的标签切换对应站点数据库
            $label = $this->request->get('label', 1);
            if ($label == 1) {
                $model = $this->zeelool;
            } elseif ($label == 2) {
                $model = $this->voogueme;
            } elseif ($label == 3) {
                $model = $this->nihao;
            }
            list($where, $sort, $order, $offset, $limit) = $this->buildparams();

            $total = $model
                ->where($where)
                ->order($sort, $order)
                ->count();

            $list = $model
                ->where($where)
                ->order($sort, $order)
                ->limit($offset, $limit)
                ->select();

            $list = collection($list)->toArray();

            $result = array("total" => $total, "rows" => $list);

            return json($result);
        }
        $this->assign('label', $label);
        $this->assignconfig('label', $label);
        return $this->view->fetch();
    }

    /***
     * 邮费导入   create@lsw
     */
    public function import()
    {

        $file = $this->request->request('file');
        if (!$file) {
            $this->error(__('Parameter %s can not be empty', 'file'));
        }
        $filePath = ROOT_PATH . DS . 'public' . DS . $file;
        if (!is_file($filePath)) {
            $this->error(__('No results were found'));
        }
        //实例化reader
        $ext = pathinfo($filePath, PATHINFO_EXTENSION);
        if (!in_array($ext, ['csv', 'xls', 'xlsx'])) {
            $this->error(__('Unknown data format'));
        }
        if ($ext === 'csv') {
            $file = fopen($filePath, 'r');
            $filePath = tempnam(sys_get_temp_dir(), 'import_csv');
            $fp = fopen($filePath, "w");
            $n = 0;
            while ($line = fgets($file)) {
                $line = rtrim($line, "\n\r\0");
                $encoding = mb_detect_encoding($line, ['utf-8', 'gbk', 'latin1', 'big5']);
                if ($encoding != 'utf-8') {
                    $line = mb_convert_encoding($line, 'utf-8', $encoding);
                }
                if ($n == 0 || preg_match('/^".*"$/', $line)) {
                    fwrite($fp, $line . "\n");
                } else {
                    fwrite($fp, '"' . str_replace(['"', ','], ['""', '","'], $line) . "\"\n");
                }
                $n++;
            }
            fclose($file) || fclose($fp);

            $reader = new Csv();
        } elseif ($ext === 'xls') {
            $reader = new Xls();
        } else {
            $reader = new Xlsx();
        }

        //导入文件首行类型,默认是注释,如果需要使用字段名称请使用name
        //$importHeadType = isset($this->importHeadType) ? $this->importHeadType : 'comment';
        //模板文件列名
        $listName = ['订单号', '邮费'];
        try {
            if (!$PHPExcel = $reader->load($filePath)) {
                $this->error(__('Unknown data format'));
            }
            $currentSheet = $PHPExcel->getSheet(0);  //读取文件中的第一个工作表
            $allColumn = $currentSheet->getHighestDataColumn(); //取得最大的列号
            $allRow = $currentSheet->getHighestRow(); //取得一共有多少行
            $maxColumnNumber = Coordinate::columnIndexFromString($allColumn);

            $fields = [];
            for ($currentRow = 1; $currentRow <= 1; $currentRow++) {
                for ($currentColumn = 1; $currentColumn <= $maxColumnNumber; $currentColumn++) {
                    $val = $currentSheet->getCellByColumnAndRow($currentColumn, $currentRow)->getValue();
                    $fields[] = $val;
                }
            }

            //模板文件不正确
            if ($listName !== $fields) {
                throw new Exception("模板文件不正确！！");
            }

            $data = [];
            for ($currentRow = 2; $currentRow <= $allRow; $currentRow++) {
                for ($currentColumn = 1; $currentColumn <= $maxColumnNumber; $currentColumn++) {
                    $val = $currentSheet->getCellByColumnAndRow($currentColumn, $currentRow)->getValue();
                    $data[$currentRow - 2][$currentColumn - 1] = is_null($val) ? '' : $val;
                }
            }
        } catch (Exception $exception) {
            $this->error($exception->getMessage());
        }
        $model = $this->zeelool;
        foreach ($data as $k => $v) {
            $increment_id = $v[0];
            $postage_money = $v[1];
            $result = $model->updatePostageMoney($increment_id, $postage_money);
            if ($result === false) {
                $this->error($this->model->getError());
            }
        }
        $this->success();
    }


    /**
     * 生成新的条形码
     */
    protected function generate_barcode_new($text, $fileName)
    {
        // 引用barcode文件夹对应的类
        Loader::import('BCode.BCGFontFile', EXTEND_PATH);
        //Loader::import('BCode.BCGColor',EXTEND_PATH);
        Loader::import('BCode.BCGDrawing', EXTEND_PATH);
        // 条形码的编码格式
        // Loader::import('BCode.BCGcode39',EXTEND_PATH,'.barcode.php');
        Loader::import('BCode.BCGcode128', EXTEND_PATH, '.barcode.php');

        // $code = '';
        // 加载字体大小
        $font = new \BCGFontFile(EXTEND_PATH . '/BCode/font/Arial.ttf', 18);
        //颜色条形码
        $color_black = new \BCGColor(0, 0, 0);
        $color_white = new \BCGColor(255, 255, 255);
        $label = new \BCGLabel();
        $label->setPosition(\BCGLabel::POSITION_TOP);
        $label->setText('Made In China');
        $label->setFont($font);
        $drawException = null;
        try {
            // $code = new \BCGcode39();
            $code = new \BCGcode128();
            $code->setScale(4);
            $code->setThickness(18); // 条形码的厚度
            $code->setForegroundColor($color_black); // 条形码颜色
            $code->setBackgroundColor($color_white); // 空白间隙颜色
            $code->setFont($font); //设置字体
            $code->addLabel($label); //设置字体
            $code->parse($text); // 条形码需要的数据内容
        } catch (\Exception $exception) {
            $drawException = $exception;
        }
        //根据以上条件绘制条形码
        $drawing = new \BCGDrawing('', $color_white);
        if ($drawException) {
            $drawing->drawException($drawException);
        } else {
            $drawing->setBarcode($code);
            if ($fileName) {
                // echo 'setFilename<br>';
                $drawing->setFilename($fileName);
            }
            $drawing->draw();
        }
        // 生成PNG格式的图片
        header('Content-Type: image/png');
        // header('Content-Disposition:attachment; filename="barcode.png"'); //自动下载
        $drawing->finish(\BCGDrawing::IMG_FORMAT_PNG);
    }

    /**
     * 批量打印标签
     *
     * @Description
     * @author wpl
     * @since 2020/11/16 09:58:44 
     * @return void
     */
    public function batch_print_label_new()
    {
        ob_start();
        $ids = rtrim(input('id_params'), ',');
        if (!$ids) {
            return $this->error('缺少参数', url('index?ref=addtabs'));
        }

        $row = $this->order->where(['id' => ['in', $ids]])->where(['country_id' => ['in', ['US', 'PR']]])->select();

        $file_header = <<<EOF
                <meta http-equiv="Content-Type" content="text/html; charset=utf-8" />
<style>
body{ margin:0; padding:0}
.single_box{margin:0 auto;width: 400px;padding:1mm;margin-bottom:2mm;}
table.addpro {clear: both;table-layout: fixed; margin-top:6px; border-top:1px solid #000;border-left:1px solid #000; font-size:12px;}
table.addpro .title {background: none repeat scroll 0 0 #f5f5f5; }
table.addpro .title  td {border-collapse: collapse;color: #000;text-align: center; font-weight:normal; }
table.addpro tbody td {word-break: break-all; text-align: center;border-bottom:1px solid #000;border-right:1px solid #000;}
table.addpro.re tbody td{ position:relative}
</style>
EOF;

        $arr = [
            'Business express(4-7 business days)',
            'Expedited',
            'Business express(7-14 Days)',
            'Business express(7-12 Days)',
            'Business express',
            'Business express (7-12 days)',
            'Business express(7-12 days)',
            'Express Shipping (3-5 Days)',
            'Express Shipping (5-8Days)',
            'Express Shipping (3-5 Business Days)',
            'Express Shipping (5-8 Business Days)',
            'Business Express(7-12 Days)'
        ];

        $file_content = '';
        $temp_increment_id = 0;
        foreach ($row as $processing_key => $processing_value) {
            if (in_array($processing_value['shipping_title'], $arr)) {
                continue;
            }

            if ($temp_increment_id != $processing_value['increment_id']) {
                $temp_increment_id = $processing_value['increment_id'];

                $date = substr($processing_value['created_at'], 0, strpos($processing_value['created_at'], " "));
                $fileName = ROOT_PATH . "public" . DS . "uploads" . DS . "printOrder" . DS . "zeelool" . DS . "new" . DS . "$date" . DS . "$temp_increment_id.png";
                // dump($fileName);
                $dir = ROOT_PATH . "public" . DS . "uploads" . DS . "printOrder" . DS . "zeelool" . DS . "new"  . DS . "$date";
                if (!file_exists($dir)) {
                    mkdir($dir, 0777, true);
                    // echo '创建文件夹$dir成功';
                } else {
                    // echo '需创建的文件夹$dir已经存在';
                }
                $img_url = "/uploads/printOrder/zeelool/new/$date/$temp_increment_id.png";
                //生成条形码
                $this->generate_barcode_new($temp_increment_id, $fileName);
                $file_content .= "<div  class = 'single_box'>
                <table width='400mm' height='102px' border='0' cellspacing='0' cellpadding='0' class='addpro' style='margin:0px auto;margin-top:0px;padding:0px;'>
                <tr>
                <td rowspan='5' colspan='3' style='padding:10px;'><img src='" . $img_url . "' height='80%'><br></td></tr>                
                </table></div>";
            }
        }
        echo $file_header . $file_content;
    }

    /**
     * 批量导出xls
     *
     * @Description
     * @author wpl
     * @since 2020/02/28 14:45:39 
     * @return void
     */
    public function batch_export_xls()
    {
        set_time_limit(0);
        ini_set('memory_limit', '512M');

        $ids = input('ids');
        if ($ids) {
            $map['id'] = ['in', $ids];
        }

        list($where) = $this->buildparams();

<<<<<<< HEAD
        $list = $this->order
            ->field('increment_id,customer_firstname,customer_email,status,base_grand_total,order_type,created_at')
            ->where($where)
=======
//        $list = $model
////          ->field('increment_id,customer_firstname,customer_email,status,base_grand_total,base_shipping_amount,custom_order_prescription_type,order_type,created_at')
//            ->where($where)
//            ->where($map)
//            ->select();
//        $list = collection($list)->toArray();
        if ($label ==1){
            $field = 'sfo.entity_id,sfo.increment_id,sfo.customer_firstname,sfo.customer_email,sfo.status,sfo.base_grand_total,sfo.base_shipping_amount,
        sfo.custom_order_prescription_type,sfo.order_type,sfo.created_at,sfo.is_new_version,sfo.global_currency_code,
        sfoi.product_options,sfo.total_qty_ordered as NUM,sfoi.order_id,sfo.`status`,sfoi.sku,sfoi.product_id,sfoi.qty_ordered';
        }else{
            $field = 'sfo.entity_id,sfo.increment_id,sfo.customer_firstname,sfo.customer_email,sfo.status,sfo.base_grand_total,sfo.base_shipping_amount,
        sfo.custom_order_prescription_type,sfo.order_type,sfo.created_at,sfo.global_currency_code,
        sfoi.product_options,sfo.total_qty_ordered as NUM,sfoi.order_id,sfo.`status`,sfoi.sku,sfoi.product_id,sfoi.qty_ordered';
        }

        $resultList = $model->alias('sfo')
            ->join(['sales_flat_order_item' => 'sfoi'], 'sfoi.order_id=sfo.entity_id')
            ->field($field)
>>>>>>> bcbc9da3
            ->where($map)
            ->where($where)
            ->order('sfoi.order_id desc')
            ->select();
<<<<<<< HEAD
        
        $list = collection($list)->toArray();
=======
        $resultList = collection($resultList)->toArray();


        foreach ($resultList as $key=>$value){

            $finalResult[$key]['country_id'] = $model->table('sales_flat_order_address')->where(array('parent_id'=>$value['entity_id']))->value('country_id');
            $finalResult[$key]['method'] = $model->table('sales_flat_order_payment')->where(array('parent_id'=>$value['entity_id']))->value('method');
            $finalResult[$key]['increment_id'] = $value['increment_id'];
            $finalResult[$key]['sku'] = $value['sku'];
//            $finalResult[$key]['created_at'] = substr($value['created_at'], 0, 10);
            $finalResult[$key]['created_at'] = $value['created_at'];
            $finalResult[$key]['base_grand_total'] = $value['base_grand_total'];
            $finalResult[$key]['base_shipping_amount'] = $value['base_shipping_amount'];
            $finalResult[$key]['label'] = $value['label'];
            $finalResult[$key]['customer_email'] = $value['customer_email'];
            $finalResult[$key]['status'] = $value['status'];
            $finalResult[$key]['total_qty_ordered'] = $value['total_qty_ordered'];
            $finalResult[$key]['entity_id'] = $value['entity_id'];
            $finalResult[$key]['order_type'] = $value['order_type'];
            $finalResult[$key]['global_currency_code'] = $value['global_currency_code'];
            $finalResult[$key]['NUM'] = $value['NUM'];
            $tmp_product_options = unserialize($value['product_options']);
           //新处方
            if ($label ==1){
                if ($value['is_new_version'] == 1) {
                    //镀膜
                    $finalResult[$key]['coatiing_name'] = $tmp_product_options['info_buyRequest']['tmplens']['coating_name'];
                    //镜片类型
                    $finalResult[$key]['index_type'] = $tmp_product_options['info_buyRequest']['tmplens']['lens_data_name'];
                    //镜片类型拼接颜色字段
                    if ($tmp_product_options['info_buyRequest']['tmplens']['color_id']) {
                        $finalResult[$key]['index_type'] .= '-' . $tmp_product_options['info_buyRequest']['tmplens']['color_data_name'];
                    }
                } else {
                    $finalResult[$key]['coatiing_name'] = $tmp_product_options['info_buyRequest']['tmplens']['coatiing_name'];
                    $finalResult[$key]['index_type'] = $tmp_product_options['info_buyRequest']['tmplens']['index_type'];
                    //镜片类型拼接颜色字段
                    if ($tmp_product_options['info_buyRequest']['tmplens']['color_name']) {
                        $finalResult[$key]['index_type'] .= '-' . $tmp_product_options['info_buyRequest']['tmplens']['color_name'];
                    }
                }
            }else{
                $finalResult[$key]['coatiing_name'] = $tmp_product_options['info_buyRequest']['tmplens']['coatiing_name'];
                $finalResult[$key]['index_type'] = $tmp_product_options['info_buyRequest']['tmplens']['index_type'];
                //镜片类型拼接颜色字段
                if ($tmp_product_options['info_buyRequest']['tmplens']['color_name']) {
                    $finalResult[$key]['index_type'] .= '-' . $tmp_product_options['info_buyRequest']['tmplens']['color_name'];
                }
            }

            $tmp_prescription_params = $tmp_product_options['info_buyRequest']['tmplens']['prescription'];
            if (isset($tmp_prescription_params)) {
                $tmp_prescription_params = explode("&", $tmp_prescription_params);
                $tmp_lens_params = array();
                foreach ($tmp_prescription_params as $tmp_key => $tmp_value) {
                    $arr_value = explode("=", $tmp_value);
                    if (isset($arr_value[1])) {
                        $tmp_lens_params[$arr_value[0]] = $arr_value[1];
                    }
                }
            }

            //斜视值
            if (isset($tmp_lens_params['prismcheck']) && $tmp_lens_params['prismcheck'] == 'on') {
                $finalResult[$key]['od_bd'] = $tmp_lens_params['od_bd'];
                $finalResult[$key]['od_pv'] = $tmp_lens_params['od_pv'];
                $finalResult[$key]['os_pv'] = $tmp_lens_params['os_pv'];
                $finalResult[$key]['os_bd'] = $tmp_lens_params['os_bd'];

                $finalResult[$key]['od_pv_r'] = $tmp_lens_params['od_pv_r'];
                $finalResult[$key]['od_bd_r'] = $tmp_lens_params['od_bd_r'];
                $finalResult[$key]['os_pv_r'] = $tmp_lens_params['os_pv_r'];
                $finalResult[$key]['os_bd_r'] = $tmp_lens_params['os_bd_r'];
            }

            $finalResult[$key]['od_sph'] = isset($tmp_lens_params['od_sph']) ? $tmp_lens_params['od_sph'] : '';
            $finalResult[$key]['od_cyl'] = isset($tmp_lens_params['od_cyl']) ? $tmp_lens_params['od_cyl'] : '';
            $finalResult[$key]['od_axis'] = isset($tmp_lens_params['od_axis']) ? $tmp_lens_params['od_axis'] : '';
            $finalResult[$key]['od_add'] = isset($tmp_lens_params['od_add']) ? $tmp_lens_params['od_add'] : '';

            $finalResult[$key]['os_sph'] = isset($tmp_lens_params['os_sph']) ? $tmp_lens_params['os_sph'] : '';
            $finalResult[$key]['os_cyl'] = isset($tmp_lens_params['os_cyl']) ? $tmp_lens_params['os_cyl'] : '';
            $finalResult[$key]['os_axis'] = isset($tmp_lens_params['os_axis']) ? $tmp_lens_params['os_axis'] : '';
            $finalResult[$key]['os_add'] = isset($tmp_lens_params['os_add']) ? $tmp_lens_params['os_add'] : '';

            $finalResult[$key]['pd_r'] = isset($tmp_lens_params['pd_r']) ? $tmp_lens_params['pd_r'] : '';
            $finalResult[$key]['pd_l'] = isset($tmp_lens_params['pd_l']) ? $tmp_lens_params['pd_l'] : '';
            $finalResult[$key]['pd'] = isset($tmp_lens_params['pd']) ? $tmp_lens_params['pd'] : '';
            $finalResult[$key]['pdcheck'] = isset($tmp_lens_params['pdcheck']) ? $tmp_lens_params['pdcheck'] : '';


            $tmp_bridge = $this->get_frame_lens_width_height_bridge($value['product_id']);
            $finalResult[$key]['lens_width'] = $tmp_bridge['lens_width'];
            $finalResult[$key]['lens_height'] = $tmp_bridge['lens_height'];
            $finalResult[$key]['bridge'] = $tmp_bridge['bridge'];
            $finalResult[$key]['is_new_version'] = $value['is_new_version'];
        }

        $data = array();
        foreach ($finalResult as $k=>$it){
            $data[$it['increment_id']]['increment_id'] =  $it['increment_id'];
            $data[$it['increment_id']]['entity_id'] =  $it['entity_id'];
            $data[$it['increment_id']]['order_type'] =  $it['order_type'];//订单类型
            $data[$it['increment_id']]['base_grand_total'] =  $it['base_grand_total'];//订单金额
            $data[$it['increment_id']]['base_shipping_amount'] =  $it['base_shipping_amount'];//邮费
            $data[$it['increment_id']]['label'] =  $it['label'];//是否为商业快递
            $data[$it['increment_id']]['country_id'] =  $it['country_id'];//国家
            $data[$it['increment_id']]['customer_email'] =  $it['customer_email'];//邮箱
            $data[$it['increment_id']]['status'] =  $it['status'];//订单状态
            $data[$it['increment_id']]['NUM'] =  $it['NUM']; //sku数量
            $data[$it['increment_id']]['method'] =  $it['method']; //支付方式
            $data[$it['increment_id']]['global_currency_code'] =  $it['global_currency_code']; //原币种
            $data[$it['increment_id']]['base_grand_total'] =  $it['base_grand_total']; //原支付金额
            $data[$it['increment_id']]['created_at'] =  $it['created_at']; //订单支付时间
            $data[$it['increment_id']]['list'][] =  $it;
            if ($it['order_type'] == 1) {
                $data[$it['increment_id']]['order_type'] = '普通订单';
            }elseif ($it['order_type'] == 2) {
                $data[$it['increment_id']]['order_type'] = '批发单';
            } elseif ($it['order_type'] == 3) {
                $data[$it['increment_id']]['order_type'] = '网红单';
            } elseif ($it['order_type'] == 4) {
                $data[$it['increment_id']]['order_type'] = '补发单';
            } elseif ($it['order_type'] == 5) {
                $data[$it['increment_id']]['order_type'] = '补差价';
            } elseif ($it['order_type'] == 6) {
                $data[$it['increment_id']]['order_type'] = '一件代发';
            }
            if ($it['label']  ==1){
                $data[$it['increment_id']]['label'] = '是';
            }else{
                $data[$it['increment_id']]['label'] = '否';
            }
        }
//        dump($data);die();

>>>>>>> bcbc9da3

        //从数据库查询需要的数据
        $spreadsheet = new Spreadsheet();

<<<<<<< HEAD
        //常规方式：利用setCellValue()填充数据
        $spreadsheet->setActiveSheetIndex(0)->setCellValue("A1", "订单号")
            ->setCellValue("B1", "客户名称")
            ->setCellValue("C1", "邮箱");   //利用setCellValues()填充数据
        $spreadsheet->setActiveSheetIndex(0)->setCellValue("D1", "状态")
            ->setCellValue("E1", "订单金额");
        $spreadsheet->setActiveSheetIndex(0)->setCellValue("F1", "订单类型")
            ->setCellValue("G1", "创建时间");
        foreach ($list as $key => $value) {

            $spreadsheet->getActiveSheet()->setCellValueExplicit("A" . ($key * 1 + 2), $value['increment_id'], \PhpOffice\PhpSpreadsheet\Cell\DataType::TYPE_STRING);
            $spreadsheet->getActiveSheet()->setCellValue("B" . ($key * 1 + 2), $value['customer_firstname']);
            $spreadsheet->getActiveSheet()->setCellValue("C" . ($key * 1 + 2), $value['customer_email']);
=======
        $spreadsheet
            ->setActiveSheetIndex(0)
            ->setCellValue("A1", "记录标识")
            ->setCellValue("B1", "订单号")
            ->setCellValue("C1", "订单类型")  //利用setCellValues()填充数据
            ->setCellValue("D1", "订单金额")
            ->setCellValue("E1", "邮费")
            ->setCellValue("F1", "是否为商业快递")
            ->setCellValue("G1", "国家")
            ->setCellValue("H1", "邮箱")
            ->setCellValue("I1", "订单状态")
            ->setCellValue("J1", "SKU数量")
            ->setCellValue("K1", "SKU")
            ->setCellValue("L1", "眼球")
            ->setCellValue("M1", "SPH")
            ->setCellValue("N1", "CYL")
            ->setCellValue("O1", "AXI")
            ->setCellValue("P1", "ADD")
            ->setCellValue("Q1", "单PD")
            ->setCellValue("R1", "PD")
            ->setCellValue("S1", "镜片")
            ->setCellValue("T1", "镜框宽度")
            ->setCellValue("U1", "镜框高度")
            ->setCellValue("V1", "bridge")
            ->setCellValue("W1", "处方类型")
            ->setCellValue("X1", "Prism")
            ->setCellValue("Y1", "Direct")
            ->setCellValue("Z1", "Prism")
            ->setCellValue("AA1", "Direct")
            ->setCellValue("AB1", "支付方式")
            ->setCellValue("AC1", "原币种")
            ->setCellValue("AD1", "原支付金额")
            ->setCellValue("AE1", "订单支付时间");
//            ->setCellValue("AF1", "订单创建时间");

        $count = 2;
        $nums =2;
        $merge =0;
        foreach ($data as $key => $value) {
            $count += $count;
            $merge +=$nums;
            $num = $nums+$num_cat;
            $cat[] = $num;
            $spreadsheet->getActiveSheet()->setCellValueExplicit("A" . ($num), $value['entity_id'],\PhpOffice\PhpSpreadsheet\Cell\DataType::TYPE_STRING);//记录标识
            $spreadsheet->getActiveSheet()->setCellValue("B" . ($num), $value['increment_id']);//订单编号
            $spreadsheet->getActiveSheet()->setCellValue("C" . ($num), $value['order_type']);//订单类型
            $spreadsheet->getActiveSheet()->setCellValue("D" . ($num), $value['base_grand_total']); //订单金额
            $spreadsheet->getActiveSheet()->setCellValue("E" . ($num), $value['base_shipping_amount']); //邮费
            $spreadsheet->getActiveSheet()->setCellValue("F" . ($num), $value['label']); //是否为商业快递
            $spreadsheet->getActiveSheet()->setCellValue("G" . ($num), $value['country_id']); //国家
            $spreadsheet->getActiveSheet()->setCellValue("H" . ($num), $value['customer_email']); //邮箱
            $spreadsheet->getActiveSheet()->setCellValue("I" . ($num), $value['status']);//订单状态
            $spreadsheet->getActiveSheet()->setCellValue("J" . ($num), $value['NUM']);//SKU数量

            foreach ($value['list'] as $k=>$i){

                if ($i['custom_order_prescription_type'] == 1) {
                    $custom_order_prescription_type = '仅镜架';
                } elseif ($i['custom_order_prescription_type'] == 2) {
                    $custom_order_prescription_type = '现货处方镜';
                } elseif ($i['custom_order_prescription_type'] == 3) {
                    $custom_order_prescription_type = '定制处方镜';
                } elseif ($i['custom_order_prescription_type'] == 4) {
                    $custom_order_prescription_type = '镜架+现货';
                } elseif ($i['custom_order_prescription_type'] == 5) {
                    $custom_order_prescription_type = '镜架+定制';
                } elseif ($i['custom_order_prescription_type'] == 6) {
                    $custom_order_prescription_type = '现片+定制片';
                }else{
                    $custom_order_prescription_type = '获取中';
                }
//                $spreadsheet->getActiveSheet()->setCellValue("C" . ($k+$count), $i[]);//订单类型
                $spreadsheet->getActiveSheet()->setCellValue("K" . ($k*2+$num), $i['sku']);//SKU
                $spreadsheet->getActiveSheet()->setCellValue("L" . ($k*2+$num), '右眼');//眼球
                $spreadsheet->getActiveSheet()->setCellValue("L" . ($k*2+$num+1),'左眼');//眼球
                $spreadsheet->getActiveSheet()->setCellValue("M" . ($k*2+$num),(float) $i['od_sph'] > 0 ? ' +' . number_format($value['od_sph'] * 1, 2) : ' ' . $value['od_sph']);//SPH
                $spreadsheet->getActiveSheet()->setCellValue("M" . ($k*2+$num+1),(float) $i['os_sph'] > 0 ? ' +' . number_format($value['os_sph'] * 1, 2) : ' ' . $value['os_sph']);//SPH
                $spreadsheet->getActiveSheet()->setCellValue("N" . ($k*2+$num), (float) $i['od_cyl'] > 0 ? ' +' . number_format($value['od_cyl'] * 1, 2) : ' ' . $value['od_cyl']);//CYL
                $spreadsheet->getActiveSheet()->setCellValue("N" . ($k*2+$num+1), (float) $i['os_cyl'] > 0 ? ' +' . number_format($value['os_cyl'] * 1, 2) : ' ' . $value['os_cyl']);//CYL
                $spreadsheet->getActiveSheet()->setCellValue("O" . ($k*2+$num), $i['od_axis']);//AXI
                $spreadsheet->getActiveSheet()->setCellValue("O" . ($k*2+$num+1), $i['os_axis']);//AXI
                $spreadsheet->getActiveSheet()->setCellValue("AB" . ($num), $value['method']);//支付方式
                $spreadsheet->getActiveSheet()->setCellValue("AC" . ($num), $value['global_currency_code']);//原币种
                $spreadsheet->getActiveSheet()->setCellValue("AD" . ($num), $value['base_grand_total']);//原支付金额
                $spreadsheet->getActiveSheet()->setCellValue("AE" . ($num), $value['created_at']);//订单支付时间
                $i['os_add'] = urldecode($i['os_add']);
                if ($i['os_add'] && $i['os_add'] && (float) ($i['os_add']) * 1 != 0 && (float) ($i['od_add']) * 1 != 0) {
                    //新处方版本
                    if ($i['is_new_version'] == 1) {
                        $spreadsheet->getActiveSheet()->setCellValue("P" . ($k*2+$num), $i['od_add']); //ADD
                        $spreadsheet->getActiveSheet()->setCellValue("P" . ($k*2+$num+1), $i['os_add']);
                    } else {
                        // 旧处方 双ADD值时，左右眼互换
                        $spreadsheet->getActiveSheet()->setCellValue("P" . ($k*2+$num), $i['os_add']);
                        $spreadsheet->getActiveSheet()->setCellValue("P" . ($k*2+$num+1), $i['od_add']);
                    }
                } else {
                    if ($i['os_add'] && (float) $i['os_add'] * 1 != 0) {
                        //数值在上一行合并有效，数值在下一行合并后为空
                        $spreadsheet->getActiveSheet()->setCellValue("P" . ($k*2+$num), $i['os_add']);
                        $spreadsheet->getActiveSheet()->mergeCells("P" . ($k*2+$num) . ":P" . ($k*2+$num+1));
                    } else {
                        //数值在上一行合并有效，数值在下一行合并后为空
                        $spreadsheet->getActiveSheet()->setCellValue("P" . ($k*2+$num), $i['od_add']);
                        $spreadsheet->getActiveSheet()->mergeCells("P" . ($k*2+$num) . ":P" . ($k*2+$num+1));
                    }
                }

                if ($value['pdcheck'] == 'on' && $value['pd_r'] && $value['pd_l']) {
                    $spreadsheet->getActiveSheet()->setCellValue("Q" . ($k*2+$num), $i['pd_r']); //单PD
                    $spreadsheet->getActiveSheet()->setCellValue("Q" . ($k*2+$num+1), $i['pd_l']);
                } else {
                    $spreadsheet->getActiveSheet()->setCellValue("R" . ($k*2+$num), $i['pd']); //PD
                    $spreadsheet->getActiveSheet()->mergeCells("R" . ($k*2+$num) . ":R" . ($k*2+$num+1));
                }
>>>>>>> bcbc9da3

                $spreadsheet->getActiveSheet()->setCellValue("S" . ($k*2+$num), $i['index_type']);//镜片
                $spreadsheet->getActiveSheet()->setCellValue("T" . ($k*2+$num), $i['lens_width']);//镜框宽度
                $spreadsheet->getActiveSheet()->setCellValue("U" . ($k*2+$num), $i['lens_height']);//镜框高度
                $spreadsheet->getActiveSheet()->setCellValue("V" . ($k*2+$num), $i['bridge']);//bridge
                $spreadsheet->getActiveSheet()->setCellValue("W" . ($k*2+$num), $custom_order_prescription_type);//处方类型
                $spreadsheet->getActiveSheet()->setCellValue("X" . ($k*2+$num), isset($i['od_pv']) ? $i['od_pv'] : '');//Prism
                $spreadsheet->getActiveSheet()->setCellValue("X" . ($k*2+$num+1), isset($i['os_pv']) ? $i['os_pv'] : '');
                $spreadsheet->getActiveSheet()->setCellValue("Y" . ($k*2+$num), isset($i['od_bd']) ? $i['od_bd'] : '');//Direct
                $spreadsheet->getActiveSheet()->setCellValue("Y" . ($k*2+$num+1), isset($i['os_bd']) ? $i['os_bd'] : '');
                $spreadsheet->getActiveSheet()->setCellValue("Z" . ($k*2+$num), isset($i['od_pv_r']) ? $i['od_pv_r'] : '');//Prism
                $spreadsheet->getActiveSheet()->setCellValue("Z" . ($k*2+$num+1), isset($i['os_pv_r']) ? $i['os_pv_r'] : '');
                $spreadsheet->getActiveSheet()->setCellValue("AA" . ($k*2+$num), isset($i['od_bd_r']) ? $i['od_bd_r'] : '');//Direct
                $spreadsheet->getActiveSheet()->setCellValue("AA" . ($k*2+$num+1), isset($i['os_bd_r']) ? $i['os_bd_r'] : '');
                $spreadsheet->getActiveSheet()->mergeCells("K" . ($k*2+$num)  . ":K" . ($k*2+$num+1));
                $spreadsheet->getActiveSheet()->mergeCells("P" . ($k*2+$num)  . ":P" . ($k*2+$num+1));
                $spreadsheet->getActiveSheet()->mergeCells("R" . ($k*2+$num)  . ":R" . ($k*2+$num+1));
                $spreadsheet->getActiveSheet()->mergeCells("S" . ($k*2+$num)  . ":S" . ($k*2+$num+1));
                $spreadsheet->getActiveSheet()->mergeCells("T" . ($k*2+$num)  . ":T" . ($k*2+$num+1));
                $spreadsheet->getActiveSheet()->mergeCells("U" . ($k*2+$num)  . ":U" . ($k*2+$num+1));
                $spreadsheet->getActiveSheet()->mergeCells("V" . ($k*2+$num)  . ":V" . ($k*2+$num+1));
                $spreadsheet->getActiveSheet()->mergeCells("W" . ($k*2+$num)  . ":W" . ($k*2+$num+1));
                $spreadsheet->getActiveSheet()->mergeCells("AB" . ($k*2+$num)  . ":AC" . ($k*2+$num+1));
                $spreadsheet->getActiveSheet()->mergeCells("AC" . ($k*2+$num)  . ":AC" . ($k*2+$num+1));
                $spreadsheet->getActiveSheet()->mergeCells("AD" . ($k*2+$num)  . ":AD" . ($k*2+$num+1));
                $spreadsheet->getActiveSheet()->mergeCells("AE" . ($k*2+$num)  . ":AE" . ($k*2+$num+1));
//                $spreadsheet->getActiveSheet()->mergeCells("AF" . ($k*2+$num)  . ":AF" . ($k*2+$num+1));
                $num_cat = $k*2+$num;
            }


<<<<<<< HEAD
            $spreadsheet->getActiveSheet()->setCellValue("D" . ($key * 1 + 2), $value['status']);
            $spreadsheet->getActiveSheet()->setCellValue("E" . ($key * 1 + 2), $value['base_grand_total']);
            $spreadsheet->getActiveSheet()->setCellValue("F" . ($key * 1 + 2), $order_type);
            $spreadsheet->getActiveSheet()->setCellValue("G" . ($key * 1 + 2), date('Y-m-d H:i:s', $value['created_at']));
=======

            //合并单元格
            $spreadsheet->getActiveSheet()->mergeCells("A" . ($num) . ":A" . ($num_cat+1));
            $spreadsheet->getActiveSheet()->mergeCells("B" . ($num) . ":B" . ($num_cat+1));
            $spreadsheet->getActiveSheet()->mergeCells("C" . ($num) . ":C" . ($num_cat+1));
            $spreadsheet->getActiveSheet()->mergeCells("D" . ($num) . ":D" . ($num_cat+1));
            $spreadsheet->getActiveSheet()->mergeCells("E" . ($num) . ":E" . ($num_cat+1));
            $spreadsheet->getActiveSheet()->mergeCells("F" . ($num) . ":F" . ($num_cat+1));
            $spreadsheet->getActiveSheet()->mergeCells("G" . ($num) . ":G" . ($num_cat+1));
            $spreadsheet->getActiveSheet()->mergeCells("H" . ($num) . ":H" . ($num_cat+1));
            $spreadsheet->getActiveSheet()->mergeCells("I" . ($num) . ":I" . ($num_cat+1));
            $spreadsheet->getActiveSheet()->mergeCells("J" . ($num) . ":J" . ($num_cat+1));
>>>>>>> bcbc9da3
        }


        //设置宽度
        $spreadsheet->getActiveSheet()->getColumnDimension('A')->setWidth(30);
        $spreadsheet->getActiveSheet()->getColumnDimension('B')->setWidth(30);
        $spreadsheet->getActiveSheet()->getColumnDimension('C')->setWidth(30);
        $spreadsheet->getActiveSheet()->getColumnDimension('D')->setWidth(20);
        $spreadsheet->getActiveSheet()->getColumnDimension('E')->setWidth(20);
        $spreadsheet->getActiveSheet()->getColumnDimension('F')->setWidth(15);
<<<<<<< HEAD
        $spreadsheet->getActiveSheet()->getColumnDimension('G')->setWidth(30);
=======
        $spreadsheet->getActiveSheet()->getColumnDimension('G')->setWidth(15);
        $spreadsheet->getActiveSheet()->getColumnDimension('H')->setWidth(15);
        $spreadsheet->getActiveSheet()->getColumnDimension('I')->setWidth(30);
        $spreadsheet->getActiveSheet()->getColumnDimension('K')->setWidth(30);
        $spreadsheet->getActiveSheet()->getColumnDimension('S')->setWidth(30);
        $spreadsheet->getActiveSheet()->getColumnDimension('AB')->setWidth(30);
        $spreadsheet->getActiveSheet()->getColumnDimension('AD')->setWidth(30);
        $spreadsheet->getActiveSheet()->getColumnDimension('AE')->setWidth(30);
//        $spreadsheet->getActiveSheet()->getColumnDimension('AF')->setWidth(30);

>>>>>>> bcbc9da3

        //设置边框
        $border = [
            'borders' => [
                'allBorders' => [
                    'borderStyle' => \PhpOffice\PhpSpreadsheet\Style\Border::BORDER_THIN, // 设置border样式
                    'color'       => ['argb' => 'FF000000'], // 设置border颜色
                ],
            ],
        ];

        $spreadsheet->getDefaultStyle()->getFont()->setName('微软雅黑')->setSize(12);


        $setBorder = 'A1:' . $spreadsheet->getActiveSheet()->getHighestColumn() . $spreadsheet->getActiveSheet()->getHighestRow();
        $spreadsheet->getActiveSheet()->getStyle($setBorder)->applyFromArray($border);

<<<<<<< HEAD
        $spreadsheet->getActiveSheet()->getStyle('A1:G' . $spreadsheet->getActiveSheet()->getHighestRow())->getAlignment()->setHorizontal(\PhpOffice\PhpSpreadsheet\Style\Alignment::HORIZONTAL_CENTER);
=======
        $spreadsheet->getActiveSheet()->getStyle('A1:AE1' . $spreadsheet->getActiveSheet()->getHighestRow())->getAlignment()->setHorizontal(\PhpOffice\PhpSpreadsheet\Style\Alignment::HORIZONTAL_CENTER);
>>>>>>> bcbc9da3
        $spreadsheet->setActiveSheetIndex(0);

        $format = 'xlsx';
        $savename = '订单数据' . date("YmdHis", time());;

        if ($format == 'xls') {
            //输出Excel03版本
            header('Content-Type:application/vnd.ms-excel');
            $class = "\PhpOffice\PhpSpreadsheet\Writer\Xls";
        } elseif ($format == 'xlsx') {
            //输出07Excel版本
            header('Content-Type: application/vnd.openxmlformats-officedocument.spreadsheetml.sheet');
            $class = "\PhpOffice\PhpSpreadsheet\Writer\Xlsx";
        }

        //输出名称
        header('Content-Disposition: attachment;filename="' . $savename . '.' . $format . '"');
        //禁止缓存
        header('Cache-Control: max-age=0');
        $writer = new $class($spreadsheet);

        $writer->save('php://output');
    }





    /**
     * 获取镜架尺寸
     */
    protected function get_frame_lens_width_height_bridge($product_id)
    {
        if ($product_id) {
            $querySql = "select cpev.entity_type_id,cpev.attribute_id,cpev.`value`,cpev.entity_id
from catalog_product_entity_varchar cpev
LEFT JOIN catalog_product_entity cpe on cpe.entity_id=cpev.entity_id 
where cpev.attribute_id in(161,163,164) and cpev.store_id=0 and cpev.entity_id=$product_id";
            $resultList = Db::connect('database.db_zeelool')->query($querySql);
            if ($resultList) {
                $result = array();
                foreach ($resultList as $key => $value) {
                    if ($value['attribute_id'] == 161) {
                        $result['lens_width'] = $value['value'];
                    }
                    if ($value['attribute_id'] == 164) {
                        $result['lens_height'] = $value['value'];
                    }
                    if ($value['attribute_id'] == 163) {
                        $result['bridge'] = $value['value'];
                    }
                }
            } else {
                $result['lens_width'] = '';
                $result['lens_height'] = '';
                $result['bridge'] = '';
            }
        }
        return $result;
    }


    /**
     * 批量导出订单成本核算xls
     *
     * @Description
     * @since 2020/6/12 15:48
     * @author jhh
     * @return void
     */
    public function account_order_batch_export_xls()
    {
        set_time_limit(0);
        ini_set('memory_limit', '512M');
        //根据传的标签切换对应站点数据库
        $label = $this->request->get('label', 1);
        switch ($label) {
            case 1:
                $model = $this->zeelool;
                break;
            case 2:
                $model = $this->voogueme;
                break;
            case 3:
                $model = $this->nihao;
                break;
            case 4:
                $model = $this->weseeoptical;
                break;
            case 5:
                $model = $this->meeloog;
                break;
            case 9:
                $model = $this->zeelool_es;
                break;
            case 10:
                $model = $this->zeelool_de;
                break;
            default:
                return false;
                break;
        }

        $ids = input('ids');
        //        $ids = "345168,259,258,256,255,254,253,252,251,250";
        if ($ids) {
            $map['entity_id'] = ['in', $ids];
        }
        $rep = $this->request->get('filter');
        //        dump($rep);die;
        $addWhere = '1=1';
        if ($rep != '{}') {
        } else {
            $addWhere  .= " AND DATE_SUB(CURDATE(), INTERVAL 7 DAY) <= date(created_at)";
        }
        list($where) = $this->buildparams();

        $list = $model
            ->field('entity_id,increment_id,customer_firstname,customer_email,status,base_grand_total,base_shipping_amount,custom_order_prescription_type,order_type,created_at,base_total_paid,base_total_due')
            ->where($where)
            ->where($map)
            ->select();
        $totalId = $model
            ->where($where)
            ->where($addWhere)
            ->column('entity_id');
        $thisPageId = $model
            ->where($where)
            ->column('entity_id');
        $costInfo = $model->getOrderCostInfoExcel($totalId, $thisPageId);
        $list = collection($list)->toArray();
        //        dump($list);die;
        //遍历以获得导出所需要的数据
        foreach ($list as $k => $v) {
            //订单支付金额
            if (in_array($v['status'], ['processing', 'complete', 'creditcard_proccessing', 'free_processing'])) {
                $list[$k]['total_money']      =  round($v['base_total_paid'] + $v['base_total_due'], 2);
            }
            //订单镜架成本
            if (isset($costInfo['thispageFramePrice'])) {
                if (array_key_exists($v['increment_id'], $costInfo['thispageFramePrice'])) {
                    $list[$k]['frame_cost']   = $costInfo['thispageFramePrice'][$v['increment_id']];
                }
            }
            //订单镜片成本
            if (isset($costInfo['thispageLensPrice'])) {
                if (array_key_exists($v['increment_id'], $costInfo['thispageLensPrice'])) {
                    $list[$k]['lens_cost']    = $costInfo['thispageLensPrice'][$v['increment_id']];
                }
            }
            //订单退款金额
            if (isset($costInfo['thispageRefundMoney'])) {
                if (array_key_exists($v['increment_id'], $costInfo['thispageRefundMoney'])) {
                    $list[$k]['refund_money'] = $costInfo['thispageRefundMoney'][$v['increment_id']];
                }
            }
            //订单补差价金额
            if (isset($costInfo['thispageFullPostMoney'])) {
                if (array_key_exists($v['increment_id'], $costInfo['thispageFullPostMoney'])) {
                    $list[$k]['fill_post']    = $costInfo['thispageFullPostMoney'][$v['increment_id']];
                }
            }
            //订单加工费
            if (isset($costInfo['thisPageProcessCost'])) {
                if (array_key_exists($v['entity_id'], $costInfo['thisPageProcessCost'])) {
                    $list[$k]['process_cost'] = $costInfo['thisPageProcessCost'][$v['entity_id']];
                }
            }
        }
        //        dump($list);die;
        //从数据库查询需要的数据
        $spreadsheet = new Spreadsheet();

        //常规方式：利用setCellValue()填充数据
        $spreadsheet->setActiveSheetIndex(0)->setCellValue("A1", "记录标识")
            ->setCellValue("B1", "订单号")
            ->setCellValue("C1", "邮箱");   //利用setCellValues()填充数据
        $spreadsheet->setActiveSheetIndex(0)->setCellValue("D1", "状态")
            ->setCellValue("E1", "支付金额($)");
        $spreadsheet->setActiveSheetIndex(0)->setCellValue("F1", "镜架成本金额(￥)")
            ->setCellValue("G1", "镜片成本金额(￥)");
        $spreadsheet->setActiveSheetIndex(0)->setCellValue("H1", "邮费成本金额(￥)")
            ->setCellValue("I1", "加工费成本金额(￥)");
        $spreadsheet->setActiveSheetIndex(0)->setCellValue("J1", "退款金额")
            ->setCellValue("K1", "补差价金额")
            ->setCellValue("L1", "创建时间");
        foreach ($list as $key => $value) {

            $spreadsheet->getActiveSheet()->setCellValueExplicit("A" . ($key * 1 + 2), $value['entity_id'], \PhpOffice\PhpSpreadsheet\Cell\DataType::TYPE_STRING);
            $spreadsheet->getActiveSheet()->setCellValue("B" . ($key * 1 + 2), $value['increment_id']);
            $spreadsheet->getActiveSheet()->setCellValue("C" . ($key * 1 + 2), $value['customer_email']);
            $spreadsheet->getActiveSheet()->setCellValue("D" . ($key * 1 + 2), $value['status']);
            $spreadsheet->getActiveSheet()->setCellValue("E" . ($key * 1 + 2), $value['total_money']);
            $spreadsheet->getActiveSheet()->setCellValue("F" . ($key * 1 + 2), $value['frame_cost']);
            $spreadsheet->getActiveSheet()->setCellValue("G" . ($key * 1 + 2), $value['lens_cost']);
            $spreadsheet->getActiveSheet()->setCellValue("H" . ($key * 1 + 2), $value['frame_cost']);
            $spreadsheet->getActiveSheet()->setCellValue("I" . ($key * 1 + 2), $value['process_cost']);
            $spreadsheet->getActiveSheet()->setCellValue("J" . ($key * 1 + 2), $value['refund_money']);
            $spreadsheet->getActiveSheet()->setCellValue("K" . ($key * 1 + 2), $value['fill_post']);
            $spreadsheet->getActiveSheet()->setCellValue("L" . ($key * 1 + 2), $value['created_at']);
        }

        //设置宽度
        $spreadsheet->getActiveSheet()->getColumnDimension('A')->setWidth(15);
        $spreadsheet->getActiveSheet()->getColumnDimension('B')->setWidth(20);
        $spreadsheet->getActiveSheet()->getColumnDimension('C')->setWidth(30);
        $spreadsheet->getActiveSheet()->getColumnDimension('D')->setWidth(20);
        $spreadsheet->getActiveSheet()->getColumnDimension('E')->setWidth(15);
        $spreadsheet->getActiveSheet()->getColumnDimension('F')->setWidth(20);
        $spreadsheet->getActiveSheet()->getColumnDimension('G')->setWidth(20);
        $spreadsheet->getActiveSheet()->getColumnDimension('H')->setWidth(20);
        $spreadsheet->getActiveSheet()->getColumnDimension('I')->setWidth(20);
        $spreadsheet->getActiveSheet()->getColumnDimension('J')->setWidth(20);
        $spreadsheet->getActiveSheet()->getColumnDimension('K')->setWidth(20);
        $spreadsheet->getActiveSheet()->getColumnDimension('L')->setWidth(30);
        //设置边框
        $border = [
            'borders' => [
                'allBorders' => [
                    'borderStyle' => \PhpOffice\PhpSpreadsheet\Style\Border::BORDER_THIN, // 设置border样式
                    'color'       => ['argb' => 'FF000000'], // 设置border颜色
                ],
            ],
        ];
        $spreadsheet->getDefaultStyle()->getFont()->setName('微软雅黑')->setSize(12);

        $setBorder = 'A1:' . $spreadsheet->getActiveSheet()->getHighestColumn() . $spreadsheet->getActiveSheet()->getHighestRow();
        $spreadsheet->getActiveSheet()->getStyle($setBorder)->applyFromArray($border);

        $spreadsheet->getActiveSheet()->getStyle('A1:L' . $spreadsheet->getActiveSheet()->getHighestRow())->getAlignment()->setHorizontal(\PhpOffice\PhpSpreadsheet\Style\Alignment::HORIZONTAL_CENTER);
        $spreadsheet->setActiveSheetIndex(0);

        $format = 'xlsx';
        $savename = '订单成本核算数据' . date("YmdHis", time());

        if ($format == 'xls') {
            //输出Excel03版本
            header('Content-Type:application/vnd.ms-excel');
            $class = "\PhpOffice\PhpSpreadsheet\Writer\Xls";
        } elseif ($format == 'xlsx') {
            //输出07Excel版本
            header('Content-Type: application/vnd.openxmlformats-officedocument.spreadsheetml.sheet');
            $class = "\PhpOffice\PhpSpreadsheet\Writer\Xlsx";
        }

        //输出名称
        header('Content-Disposition: attachment;filename="' . $savename . '.' . $format . '"');
        //禁止缓存
        header('Cache-Control: max-age=0');
        $writer = new $class($spreadsheet);

        $writer->save('php://output');
    }
}<|MERGE_RESOLUTION|>--- conflicted
+++ resolved
@@ -273,12 +273,7 @@
         }
         $ids = $ids ?? $this->request->get('id');
         //查询订单详情
-<<<<<<< HEAD
         $row = $this->order->get($ids);
-=======
-        $row = $model->where('entity_id', '=', $ids)->find();
-
->>>>>>> bcbc9da3
         if (!$row) {
             $this->error(__('No Results were found'));
         }
@@ -755,19 +750,55 @@
     {
         set_time_limit(0);
         ini_set('memory_limit', '512M');
+        //根据传的标签切换对应站点数据库
+        $label = $this->request->get('label', 1);
+        switch ($label) {
+            case 1:
+                $model = $this->zeelool;
+                break;
+            case 2:
+                $model = $this->voogueme;
+                break;
+            case 3:
+                $model = $this->nihao;
+                break;
+            case 4:
+                $model = $this->weseeoptical;
+                break;
+            case 5:
+                $model = $this->meeloog;
+                break;
+            case 9:
+                $model = $this->zeelool_es;
+                break;
+            case 10:
+                $model = $this->zeelool_de;
+                break;
+            default:
+                return false;
+                break;
+        }
 
         $ids = input('ids');
         if ($ids) {
-            $map['id'] = ['in', $ids];
+            $map['entity_id'] = ['in', $ids];
+        }
+
+        $filter = json_decode($this->request->get('filter'), true);
+        //SKU搜索
+        if ($filter['sku']) {
+            $smap['sku'] = ['like', $filter['sku'] . '%'];
+            if ($filter['status']) {
+                $smap['status'] = ['in', $filter['status']];
+            }
+            $ids = $model->getOrderId($smap);
+            $map['entity_id'] = ['in', $ids];
+            unset($filter['sku']);
+            $this->request->get(['filter' => json_encode($filter)]);
         }
 
         list($where) = $this->buildparams();
 
-<<<<<<< HEAD
-        $list = $this->order
-            ->field('increment_id,customer_firstname,customer_email,status,base_grand_total,order_type,created_at')
-            ->where($where)
-=======
 //        $list = $model
 ////          ->field('increment_id,customer_firstname,customer_email,status,base_grand_total,base_shipping_amount,custom_order_prescription_type,order_type,created_at')
 //            ->where($where)
@@ -787,15 +818,10 @@
         $resultList = $model->alias('sfo')
             ->join(['sales_flat_order_item' => 'sfoi'], 'sfoi.order_id=sfo.entity_id')
             ->field($field)
->>>>>>> bcbc9da3
             ->where($map)
             ->where($where)
             ->order('sfoi.order_id desc')
             ->select();
-<<<<<<< HEAD
-        
-        $list = collection($list)->toArray();
-=======
         $resultList = collection($resultList)->toArray();
 
 
@@ -818,7 +844,7 @@
             $finalResult[$key]['global_currency_code'] = $value['global_currency_code'];
             $finalResult[$key]['NUM'] = $value['NUM'];
             $tmp_product_options = unserialize($value['product_options']);
-           //新处方
+            //新处方
             if ($label ==1){
                 if ($value['is_new_version'] == 1) {
                     //镀膜
@@ -932,26 +958,10 @@
         }
 //        dump($data);die();
 
->>>>>>> bcbc9da3
 
         //从数据库查询需要的数据
         $spreadsheet = new Spreadsheet();
 
-<<<<<<< HEAD
-        //常规方式：利用setCellValue()填充数据
-        $spreadsheet->setActiveSheetIndex(0)->setCellValue("A1", "订单号")
-            ->setCellValue("B1", "客户名称")
-            ->setCellValue("C1", "邮箱");   //利用setCellValues()填充数据
-        $spreadsheet->setActiveSheetIndex(0)->setCellValue("D1", "状态")
-            ->setCellValue("E1", "订单金额");
-        $spreadsheet->setActiveSheetIndex(0)->setCellValue("F1", "订单类型")
-            ->setCellValue("G1", "创建时间");
-        foreach ($list as $key => $value) {
-
-            $spreadsheet->getActiveSheet()->setCellValueExplicit("A" . ($key * 1 + 2), $value['increment_id'], \PhpOffice\PhpSpreadsheet\Cell\DataType::TYPE_STRING);
-            $spreadsheet->getActiveSheet()->setCellValue("B" . ($key * 1 + 2), $value['customer_firstname']);
-            $spreadsheet->getActiveSheet()->setCellValue("C" . ($key * 1 + 2), $value['customer_email']);
-=======
         $spreadsheet
             ->setActiveSheetIndex(0)
             ->setCellValue("A1", "记录标识")
@@ -1067,7 +1077,6 @@
                     $spreadsheet->getActiveSheet()->setCellValue("R" . ($k*2+$num), $i['pd']); //PD
                     $spreadsheet->getActiveSheet()->mergeCells("R" . ($k*2+$num) . ":R" . ($k*2+$num+1));
                 }
->>>>>>> bcbc9da3
 
                 $spreadsheet->getActiveSheet()->setCellValue("S" . ($k*2+$num), $i['index_type']);//镜片
                 $spreadsheet->getActiveSheet()->setCellValue("T" . ($k*2+$num), $i['lens_width']);//镜框宽度
@@ -1099,12 +1108,6 @@
             }
 
 
-<<<<<<< HEAD
-            $spreadsheet->getActiveSheet()->setCellValue("D" . ($key * 1 + 2), $value['status']);
-            $spreadsheet->getActiveSheet()->setCellValue("E" . ($key * 1 + 2), $value['base_grand_total']);
-            $spreadsheet->getActiveSheet()->setCellValue("F" . ($key * 1 + 2), $order_type);
-            $spreadsheet->getActiveSheet()->setCellValue("G" . ($key * 1 + 2), date('Y-m-d H:i:s', $value['created_at']));
-=======
 
             //合并单元格
             $spreadsheet->getActiveSheet()->mergeCells("A" . ($num) . ":A" . ($num_cat+1));
@@ -1117,20 +1120,16 @@
             $spreadsheet->getActiveSheet()->mergeCells("H" . ($num) . ":H" . ($num_cat+1));
             $spreadsheet->getActiveSheet()->mergeCells("I" . ($num) . ":I" . ($num_cat+1));
             $spreadsheet->getActiveSheet()->mergeCells("J" . ($num) . ":J" . ($num_cat+1));
->>>>>>> bcbc9da3
         }
 
 
         //设置宽度
         $spreadsheet->getActiveSheet()->getColumnDimension('A')->setWidth(30);
-        $spreadsheet->getActiveSheet()->getColumnDimension('B')->setWidth(30);
+        $spreadsheet->getActiveSheet()->getColumnDimension('B')->setWidth(40);
         $spreadsheet->getActiveSheet()->getColumnDimension('C')->setWidth(30);
         $spreadsheet->getActiveSheet()->getColumnDimension('D')->setWidth(20);
         $spreadsheet->getActiveSheet()->getColumnDimension('E')->setWidth(20);
         $spreadsheet->getActiveSheet()->getColumnDimension('F')->setWidth(15);
-<<<<<<< HEAD
-        $spreadsheet->getActiveSheet()->getColumnDimension('G')->setWidth(30);
-=======
         $spreadsheet->getActiveSheet()->getColumnDimension('G')->setWidth(15);
         $spreadsheet->getActiveSheet()->getColumnDimension('H')->setWidth(15);
         $spreadsheet->getActiveSheet()->getColumnDimension('I')->setWidth(30);
@@ -1141,7 +1140,6 @@
         $spreadsheet->getActiveSheet()->getColumnDimension('AE')->setWidth(30);
 //        $spreadsheet->getActiveSheet()->getColumnDimension('AF')->setWidth(30);
 
->>>>>>> bcbc9da3
 
         //设置边框
         $border = [
@@ -1159,11 +1157,7 @@
         $setBorder = 'A1:' . $spreadsheet->getActiveSheet()->getHighestColumn() . $spreadsheet->getActiveSheet()->getHighestRow();
         $spreadsheet->getActiveSheet()->getStyle($setBorder)->applyFromArray($border);
 
-<<<<<<< HEAD
-        $spreadsheet->getActiveSheet()->getStyle('A1:G' . $spreadsheet->getActiveSheet()->getHighestRow())->getAlignment()->setHorizontal(\PhpOffice\PhpSpreadsheet\Style\Alignment::HORIZONTAL_CENTER);
-=======
         $spreadsheet->getActiveSheet()->getStyle('A1:AE1' . $spreadsheet->getActiveSheet()->getHighestRow())->getAlignment()->setHorizontal(\PhpOffice\PhpSpreadsheet\Style\Alignment::HORIZONTAL_CENTER);
->>>>>>> bcbc9da3
         $spreadsheet->setActiveSheetIndex(0);
 
         $format = 'xlsx';
@@ -1186,7 +1180,9 @@
         $writer = new $class($spreadsheet);
 
         $writer->save('php://output');
+
     }
+
 
 
 
