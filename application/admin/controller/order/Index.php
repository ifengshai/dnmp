--- conflicted
+++ resolved
@@ -51,94 +51,6 @@
      * 需要将application/admin/library/traits/Backend.php中对应的方法复制到当前控制器,然后进行修改
      */
 
-<<<<<<< HEAD
-    /**
-     * 订单列表
-     *
-     * @Description
-     * @author wpl
-     * @since 2020/11/16 09:42:29 
-     * @return void
-     */
-    public function index()
-    {
-        //设置过滤方法
-        $this->request->filter(['strip_tags']);
-        if ($this->request->isAjax()) {
-            //如果发送的来源是Selectpage，则转发到Selectpage
-            if ($this->request->request('keyField')) {
-                return $this->selectpage();
-            }
-
-            $filter = json_decode($this->request->get('filter'), true);
-            //默认Z站数据
-            if (!$filter['site']) {
-                $map['site'] = 1;
-            }
-
-            // //SKU搜索
-            // if ($filter['sku']) {
-            //     $smap['sku'] = ['like', $filter['sku'] . '%'];
-            //     if ($filter['status']) {
-            //         $smap['status'] = ['in', $filter['status']];
-            //     }
-            //     $ids = $this->orderitemoption->where();
-            //     $map['entity_id'] = ['in', $ids];
-            //     unset($filter['sku']);
-            //     $this->request->get(['filter' => json_encode($filter)]);
-            // }
-
-            list($where, $sort, $order, $offset, $limit) = $this->buildparams();
-            $total = $this->order
-                ->where($where)
-                ->where($map)
-                ->order($sort, $order)
-                ->count();
-
-            $list = $this->order
-                ->where($where)
-                ->where($map)
-                ->order($sort, $order)
-                ->limit($offset, $limit)
-                ->select();
-
-            $list = collection($list)->toArray();
-
-            $arr = [
-                'Business express(4-7 business days)',
-                'Expedited',
-                'Business express(7-14 Days)',
-                'Business express(7-12 Days)',
-                'Business express',
-                'Business express (7-12 days)',
-                'Business express(7-12 days)',
-                'Express Shipping (3-5 Days)',
-                'Express Shipping (5-8Days)',
-                'Express Shipping (3-5 Business Days)',
-                'Express Shipping (5-8 Business Days)',
-                'Business Express(7-12 Days)',
-                'Business express(7-12 business days)'
-            ];
-            foreach ($list as &$v) {
-                if (in_array($v['shipping_title'], $arr)) { 
-                    $v['label'] = 1;
-                } else {
-                    $v['label'] = 0;
-                }
-                $v['created_at'] = date('Y-m-d H:i:s', $v['created_at']);
-            }
-            unset($v);
-
-            $result = array("total" => $total, "rows" => $list);
-
-            return json($result);
-        }
-        //选项卡
-        $this->assign('getTabList', $this->order->getTabList());
-        return $this->view->fetch();
-    }
-=======
->>>>>>> a744c80e
 
     /**
      * 查看
