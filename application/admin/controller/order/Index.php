<?php

namespace app\admin\controller\order;

use app\common\controller\Backend;
use fast\Trackingmore;
use think\Log;
use Util\NihaoPrescriptionDetailHelper;
use Util\ZeeloolPrescriptionDetailHelper;
use Util\VooguemePrescriptionDetailHelper;
use Util\WeseeopticalPrescriptionDetailHelper;
use Util\MeeloogPrescriptionDetailHelper;
use Util\ZeeloolEsPrescriptionDetailHelper;
use Util\ZeeloolDePrescriptionDetailHelper;
use Util\ZeeloolJpPrescriptionDetailHelper;
use PhpOffice\PhpSpreadsheet\Reader\Xlsx;
use PhpOffice\PhpSpreadsheet\Reader\Xls;
use PhpOffice\PhpSpreadsheet\Reader\Csv;
use PhpOffice\PhpSpreadsheet\Cell\Coordinate;
use think\Exception;
use think\Loader;
use think\Db;
use PhpOffice\PhpSpreadsheet\Spreadsheet;


/**
 * 订单列表
 */
class Index extends Backend  /*这里继承的是app\common\controller\Backend*/
{
    protected $noNeedRight = ['orderDetail', 'batch_print_label_new', 'batch_export_xls', 'account_order_batch_export_xls'];
    protected $model = null;

    public function _initialize()
    {
        parent::_initialize();
        $this->nihao = new \app\admin\model\order\order\Nihao;
        $this->zeelool = new \app\admin\model\order\order\Zeelool;
        $this->voogueme = new \app\admin\model\order\order\Voogueme;
        $this->weseeoptical = new \app\admin\model\order\order\Weseeoptical;
        $this->meeloog = new \app\admin\model\order\order\Meeloog;
        $this->rufoo = new \app\admin\model\order\order\Rufoo;
        $this->zeelool_es = new \app\admin\model\order\order\ZeeloolEs;
        $this->zeelool_de = new \app\admin\model\order\order\ZeeloolDe;
        $this->zeelool_jp = new \app\admin\model\order\order\ZeeloolJp;
        $this->ordernodedeltail = new \app\admin\model\order\order\Ordernodedeltail;
    }

    /**
     * 默认生成的控制器所继承的父类中有index/add/edit/del/multi五个基础方法、destroy/restore/recyclebin三个回收站方法
     * 因此在当前控制器中可不用编写增删改查的代码,除非需要自己控制这部分逻辑
     * 需要将application/admin/library/traits/Backend.php中对应的方法复制到当前控制器,然后进行修改
     */

<<<<<<< HEAD
=======
    /**
     * 订单列表
     *
     * @Description
     * @author wpl
     * @since 2020/11/16 09:42:29 
     * @return void
     */
    public function index()
    {
        //设置过滤方法
        $this->request->filter(['strip_tags']);
        if ($this->request->isAjax()) {
            //如果发送的来源是Selectpage，则转发到Selectpage
            if ($this->request->request('keyField')) {
                return $this->selectpage();
            }

            $filter = json_decode($this->request->get('filter'), true);
            //默认Z站数据
            if (!$filter['site']) {
                $map['site'] = 1;
            }

            // //SKU搜索
            // if ($filter['sku']) {
            //     $smap['sku'] = ['like', $filter['sku'] . '%'];
            //     if ($filter['status']) {
            //         $smap['status'] = ['in', $filter['status']];
            //     }
            //     $ids = $this->orderitemoption->where();
            //     $map['entity_id'] = ['in', $ids];
            //     unset($filter['sku']);
            //     $this->request->get(['filter' => json_encode($filter)]);
            // }

            list($where, $sort, $order, $offset, $limit) = $this->buildparams();
            $total = $this->order
                ->where($where)
                ->where($map)
                ->order($sort, $order)
                ->count();

            $list = $this->order
                ->where($where)
                ->where($map)
                ->order($sort, $order)
                ->limit($offset, $limit)
                ->select();

            $list = collection($list)->toArray();

            $arr = [
                'Business express(4-7 business days)',
                'Expedited',
                'Business express(7-14 Days)',
                'Business express(7-12 Days)',
                'Business express',
                'Business express (7-12 days)',
                'Business express(7-12 days)',
                'Express Shipping (3-5 Days)',
                'Express Shipping (5-8Days)',
                'Express Shipping (3-5 Business Days)',
                'Express Shipping (5-8 Business Days)',
                'Business Express(7-12 Days)',
                'Business express(7-12 business days)'
            ];
            foreach ($list as &$v) {
                if ($v['shipping_method'] == 'tablerate_bestway') {
                    $v['label'] = 1;
                } else {
                    $v['label'] = 0;
                }
                $v['created_at'] = date('Y-m-d H:i:s', $v['created_at']);
            }
            unset($v);

            $result = array("total" => $total, "rows" => $list);

            return json($result);
        }
        //选项卡
        $this->assign('getTabList', $this->order->getTabList());
        return $this->view->fetch();
    }
>>>>>>> 107669b6

    /**
     * 查看
     */
    public function index()
    {
        $label = $this->request->get('label', 1);
        //设置过滤方法
        $this->request->filter(['strip_tags']);
        if ($this->request->isAjax()) {
            //如果发送的来源是Selectpage，则转发到Selectpage
            if ($this->request->request('keyField')) {
                return $this->selectpage();
            }
            //根据传的标签切换对应站点数据库
            switch ($label) {
                case 1:
                    $db = 'database.db_zeelool';
                    $model = $this->zeelool;
                    break;
                case 2:
                    $db = 'database.db_voogueme';
                    $model = $this->voogueme;
                    break;
                case 3:
                    $db = 'database.db_nihao';
                    $model = $this->nihao;
                    break;
                case 4:
                    $db = 'database.db_weseeoptical';
                    $model = $this->weseeoptical;
                    break;
                case 5:
                    $db = 'database.db_meeloog';
                    $model = $this->meeloog;
                    break;
                case 9:
                    $db = 'database.db_zeelool_es';
                    $model = $this->zeelool_es;
                    break;
                case 10:
                    $db = 'database.db_zeelool_de';
                    $model = $this->zeelool_de;
                    break;
                case 11:
                    $db = 'database.db_zeelool_jp';
                    $model = $this->zeelool_jp;
                    break;
                default:
                    return false;
                    break;
            }

            $filter = json_decode($this->request->get('filter'), true);
            //SKU搜索
            if ($filter['sku']) {
                $smap['sku'] = ['like', $filter['sku'] . '%'];
                if ($filter['status']) {
                    $smap['status'] = ['in', $filter['status']];
                }
                $ids = $model->getOrderId($smap);
                $map['a.entity_id'] = ['in', $ids];
                unset($filter['sku']);
                $this->request->get(['filter' => json_encode($filter)]);
            }

            list($where, $sort, $order, $offset, $limit) = $this->buildparams();

            $map['b.address_type'] = 'shipping';
            $total = $model->alias('a')->join(['sales_flat_order_address' => 'b'], 'a.entity_id=b.parent_id')
                ->where($where)
                ->where($map)
                ->order($sort, $order)
                ->count();

            $list = $model->alias('a')->field('a.entity_id,increment_id,b.country_id,customer_firstname,customer_email,status,base_grand_total,base_shipping_amount,custom_order_prescription_type,order_type,a.created_at,a.shipping_description')
                ->join(['sales_flat_order_address' => 'b'], 'a.entity_id=b.parent_id')
                ->where($where)
                ->where($map)
                ->order($sort, $order)
                ->limit($offset, $limit)
                ->select();

            $list = collection($list)->toArray();

            $arr = [
                'Business express(4-7 business days)',
                'Expedited',
                'Business express(7-14 Days)',
                'Business express(7-12 Days)',
                'Business express',
                'Business express (7-12 days)',
                'Business express(7-12 days)',
                'Express Shipping (3-5 Days)',
                'Express Shipping (5-8Days)',
                'Express Shipping (3-5 Business Days)',
                'Express Shipping (5-8 Business Days)',
                'Business Express(7-12 Days)',
                'Business express(7-12 business days)'
            ];
            foreach ($list as &$v) {
                if (in_array($v['shipping_description'], $arr)) {
                    $v['label'] = 1;
                } else {
                    $v['label'] = 0;
                }
                $v['site'] = $label;
            }
            unset($v);

            $result = array("total" => $total, "rows" => $list);

            return json($result);
        }
        $this->assign('label', $label);
        $this->assignconfig('label', $label);
        return $this->view->fetch();
    }

    /**
     * 详情
     */
    public function detail($ids = null)
    {
        if ($_POST){
            $data  = input('param.');
            $value['order_id'] = $data['ids'];
            $count = count($data['item_id']);
            for ($i= 0;$i<$count;$i++) {
                $value['order_items'][$i]['order_item_id'] = $data['item_id'][$i];
                $value['order_items'][$i]['od_sph'] = $data['od_sph'][$i];
                $value['order_items'][$i]['od_cyl'] = $data['od_cyl'][$i];
                $value['order_items'][$i]['od_axis'] = $data['od_axis'][$i];
                $value['order_items'][$i]['os_sph']= $data['os_sph'][$i];
                $value['order_items'][$i]['os_cyl'] = $data['os_cyl'][$i];
                $value['order_items'][$i]['os_axis'] = $data['os_axis'][$i];

                if ($data['pd_l'][$i] ==null && $data['pd_r'][$i] ){
                    $value['order_items'][$i]['pd'] = $data['pd_r'][$i];
                }else{
                    $value['order_items'][$i]['pd_r'] = $data['pd_r'][$i];
                    $value['order_items'][$i]['pd_l'] = $data['pd_l'][$i];
                    $value['order_items'][$i]['pdcheck'] = 'on';
                }
                $value['order_items'][$i]['od_pv'] = $data['od_pv'][$i];
                $value['order_items'][$i]['os_pv'] = $data['os_pv'][$i];
                $value['order_items'][$i]['od_bd'] = $data['od_bd'][$i];
                $value['order_items'][$i]['os_bd'] = $data['os_bd'][$i];
                $value['order_items'][$i]['od_pv_r'] = $data['od_pv_r'][$i];
                $value['order_items'][$i]['os_pv_r'] = $data['os_pv_r'][$i];
                $value['order_items'][$i]['od_bd_r'] = $data['od_bd_r'][$i];
                $value['order_items'][$i]['os_bd_r'] = $data['os_bd_r'][$i];
                $value['order_items'][$i]['os_add'] = $data['os_add'][$i];
                $value['order_items'][$i]['od_add'] = $data['od_add'][$i];
                if ($data['od_pv'][$i] !== null && $data['od_pv_r'][$i] !==null && $data['os_pv'][$i] !== null && $data['os_pv_r'][$i]){
                    $value['order_items'][$i]['prismcheck'] = 'on';
                }else{
                    $value['order_items'][$i]['prismcheck'] = '';
                }
            }

            //请求接口
            $url = config('url.esz_url').'magic/order/prescriptionPicCheck';
            $curl = curl_init();
            curl_setopt($curl, CURLOPT_URL, $url);
            curl_setopt($curl, CURLOPT_USERAGENT, $_SERVER['HTTP_USER_AGENT']);
            curl_setopt($curl, CURLOPT_HEADER, 0);
            curl_setopt($curl, CURLOPT_POST, true);
            curl_setopt($curl, CURLOPT_POSTFIELDS, http_build_query($value));
            curl_setopt($curl, CURLOPT_FOLLOWLOCATION, 1);
            curl_setopt($curl, CURLOPT_RETURNTRANSFER, true);
            curl_setopt($curl, CURLOPT_TIMEOUT, 20);
            $content =json_decode(curl_exec($curl),true);
            curl_close($curl);
            Log::write("处方接口请求");
            Log::write($content);
            Log::write($value);
            Log::write($url);
            if ($content['status'] == 200){
                $this->success('操作成功');
            }else{
                $this->error('操作失败,原因:'.$content['msg']);
            }

//          for ($i= 0;$i<$count;$i++){
//             $value[$i]['item_id'] = $data['item_id'][$i];
//             //获取序列化信息
//              if ($data['label'] == 1) {
//                  $info[$i]= unserialize(ZeeloolPrescriptionDetailHelper::get_list_product_options($data['item_id'][$i]));
//              } elseif ($data['label'] == 2) {
//                  $info[$i]= unserialize(VooguemePrescriptionDetailHelper::get_list_product_options($data['item_id'][$i]));
//              } elseif ($data['label'] == 3) {
//                  $info[$i]= unserialize(NihaoPrescriptionDetailHelper::get_list_product_options($data['item_id'][$i]));
//              } elseif ($data['label'] == 4) {
//                  $info[$i]= unserialize(WeseeopticalPrescriptionDetailHelper::get_list_product_options($data['item_id'][$i]));
//              } elseif ($data['label'] == 5) {
//                  $info[$i]= unserialize(MeeloogPrescriptionDetailHelper::get_list_product_options($data['item_id'][$i]));
//              } elseif ($data['label'] == 9) {
//                  $info[$i]= unserialize(ZeeloolEsPrescriptionDetailHelper::get_list_product_options($data['item_id'][$i]));
//              } elseif ($data['label'] == 10) {
//                  $info[$i]= unserialize(ZeeloolDePrescriptionDetailHelper::get_list_product_options($data['item_id'][$i]));
//              } elseif ($data['label'] == 11) {
//                  $info[$i]= unserialize(ZeeloolJpPrescriptionDetailHelper::get_list_product_options($data['item_id'][$i]));
//              }
////             $info[$i]= unserialize(ZeeloolPrescriptionDetailHelper::get_list_product_options($data['item_id'][$i]));
//             $prescription =  explode('&',$info[$i]['info_buyRequest']['tmplens']['prescription']);
//             $prescription[0] = $prescription[0];
//             $prescription[1] = "od_sph=".$data['od_sph'][$i];
//             $prescription[2] = "od_cyl=". $data['od_cyl'][$i];
//             $prescription[3] = "od_axis=".$data['od_axis'][$i];
//             $prescription[4] = "os_sph=". $data['os_sph'][$i];
//             $prescription[5] = "os_cyl=".$data['os_cyl'][$i];
//             $prescription[6] = "os_axis=".$data['os_axis'][$i];
//             $prescription[7] = $prescription[7];
//             $prescription[8] = "pd_r=";
//             $prescription[9] = "pd_l=";
//             $prescription[10] = "pd=".$data['pd'][$i];
//             $prescription[11] = "os_add=".$data['os_add'][$i];;
//             $prescription[12] ="od_add=". $data['od_add'][$i];
//             if ($data['od_pv'][$i] !== null && $data['od_pv_r'][$i] !==null && $data['os_pv'][$i] !== null && $data['os_pv_r'][$i]){
//                 $prescription[13] ="prismcheck=on";
//             }else{
//                 $prescription[13] ="prismcheck=";
//             }
//             $prescription[14] = "od_pv=".$data['od_pv'][$i];
//             $prescription[15] = "od_bd=".$data['od_bd'][$i];
//             $prescription[16] = "od_pv_r=". $data['od_pv_r'][$i];
//             $prescription[17] = "od_bd_r=".$data['od_bd_r'][$i];
//             $prescription[18] = "os_pv=".$data['os_pv'][$i];
//             $prescription[19] = "os_bd=".$data['os_bd'][$i];
//             $prescription[20] = "os_pv_r=".$data['os_pv_r'][$i];
//             $prescription[21] = "os_bd_r=". $data['os_bd_r'][$i];
//             $prescription[22] = "save=";
//             $info[$i]['info_buyRequest']['tmplens']['prescription'] =implode('&',$prescription);
//             //更新对应数据信息
//             $save_value['product_options'] = serialize($info[$i]);
//
//              if ($data['label'] == 1) {
//                  $change_value = ZeeloolPrescriptionDetailHelper::save_list_product_options($data['item_id'][$i],$save_value);
//              } elseif ($data['label'] == 2) {
//                  $change_value = VooguemePrescriptionDetailHelper::save_list_product_options($data['item_id'][$i],$save_value);
//              } elseif ($data['label'] == 3) {
//                  $change_value = NihaoPrescriptionDetailHelper::save_list_product_options($data['item_id'][$i],$save_value);
//              } elseif ($data['label'] == 4) {
//                  $change_value = WeseeopticalPrescriptionDetailHelper::save_list_product_options($data['item_id'][$i],$save_value);
//              } elseif ($data['label'] == 5) {
//                  $change_value = MeeloogPrescriptionDetailHelper::save_list_product_options($data['item_id'][$i],$save_value);
//              } elseif ($data['label'] == 9) {
//                  $change_value = ZeeloolEsPrescriptionDetailHelper::save_list_product_options($data['item_id'][$i],$save_value);
//              } elseif ($data['label'] == 10) {
//                  $change_value = ZeeloolDePrescriptionDetailHelper::save_list_product_options($data['item_id'][$i],$save_value);
//              } elseif ($data['label'] == 11) {
//                  $change_value = ZeeloolJpPrescriptionDetailHelper::save_list_product_options($data['item_id'][$i],$save_value);
//              }
//
//             $change_value = ZeeloolPrescriptionDetailHelper::save_list_product_options($data['item_id'][$i],$save_value);
//             dump($change_value);die();
//          }

        }
        $ids = $ids ?? $this->request->get('id');
        //根据传的标签切换对应站点数据库
        $label = $this->request->get('label', 1);
        if ($label == 1) {
            $model = $this->zeelool;
        } elseif ($label == 2) {
            $model = $this->voogueme;
        } elseif ($label == 3) {
            $model = $this->nihao;
        } elseif ($label == 4) {
            $model = $this->weseeoptical;
        } elseif ($label == 5) {
            $model = $this->meeloog;
        } elseif ($label == 9) {
            $model = $this->zeelool_es;
        } elseif ($label == 10) {
            $model = $this->zeelool_de;
        } elseif ($label == 11) {
            $model = $this->zeelool_jp;
        }

        //查询订单详情
        $row = $model->where('entity_id', '=', $ids)->find();

        if (!$row) {
            $this->error(__('No Results were found'));
        }
        $adminIds = $this->getDataLimitAdminIds();
        if (is_array($adminIds)) {
            if (!in_array($row[$this->dataLimitField], $adminIds)) {
                $this->error(__('You have no permission'));
            }
        }

        //获取订单收货信息
        $address = $this->zeelool->getOrderDetail($label, $ids);

        //获取订单处方信息
        if ($label == 1) {
            $goods = ZeeloolPrescriptionDetailHelper::get_list_by_entity_ids($ids);
        } elseif ($label == 2) {
            $goods = VooguemePrescriptionDetailHelper::get_list_by_entity_ids($ids);
        } elseif ($label == 3) {
            $goods = NihaoPrescriptionDetailHelper::get_list_by_entity_ids($ids);
        } elseif ($label == 4) {
            $goods = WeseeopticalPrescriptionDetailHelper::get_list_by_entity_ids($ids);
        } elseif ($label == 5) {
            $goods = MeeloogPrescriptionDetailHelper::get_list_by_entity_ids($ids);
        } elseif ($label == 9) {
            $goods = ZeeloolEsPrescriptionDetailHelper::get_list_by_entity_ids($ids);
        } elseif ($label == 10) {
            $goods = ZeeloolDePrescriptionDetailHelper::get_list_by_entity_ids($ids);
        } elseif ($label == 11) {
            $goods = ZeeloolJpPrescriptionDetailHelper::get_list_by_entity_ids($ids);
        }
        //获取支付信息
        $pay = $this->zeelool->getPayDetail($label, $ids);
        $this->view->assign("label", $label);
        $this->view->assign("row", $row);
        $this->view->assign("address", $address);
        $this->view->assign("goods", $goods);
        $this->view->assign("pay", $pay);
        $this->view->assign("label", $label);
        return $this->view->fetch();
    }

    /**
     * 订单信息2
     */
    public function orderDetail($order_number = null)
    {
        $order_number = $order_number ?? $this->request->get('order_number');
        //查询订单详情
        $ruleList = collection($this->ordernodedeltail->where(['order_number' => ['eq', $order_number]])->order('node_type asc')->field('node_type,create_time,handle_user_name,shipment_type,track_number')->select())->toArray();

        $new_ruleList = array_column($ruleList, NULL, 'node_type');
        $key_list = array_keys($new_ruleList);

        $entity_id = $this->request->get('id');
        $id = $this->request->get('id');
        $label = $this->request->get('label', 1);
        $this->view->assign(compact('order_number', 'entity_id', 'label'));
        $this->view->assign("list", $new_ruleList);
        $this->view->assign("key_list", $key_list);
        $this->view->assign("id", $id);
        return $this->view->fetch();
    }

    /**
     * 订单执行信息
     */
    public function checkDetail($ids = null)
    {
        $ids = $ids ?? $this->request->get('id');
        //根据传的标签切换对应站点数据库
        $label = $this->request->get('label', 1);
        if ($label == 1) {
            $model = $this->zeelool;
        } elseif ($label == 2) {
            $model = $this->voogueme;
        } elseif ($label == 3) {
            $model = $this->nihao;
        } elseif ($label == 4) {
            $model = $this->weseeoptical;
        } elseif ($label == 5) {
            $model = $this->meeloog;
        } elseif ($label == 9) {
            $model = $this->zeelool_es;
        } elseif ($label == 10) {
            $model = $this->zeelool_de;
        } elseif ($label == 11) {
            $model = $this->zeelool_jp;
        }

        //查询订单详情
        $row = $model->where('entity_id', '=', $ids)->find();
        if (!$row) {
            $this->error(__('No Results were found'));
        }
        //查询订单快递单号
        $express = $this->zeelool->getExpressData($label, $ids);

        if ($express) {
            //缓存一个小时
            $express_data = session('order_checkDetail_' . $express['track_number'] . '_' . date('YmdH'));
            if (!$express_data) {
                try {
                    //查询物流信息
                    $title = str_replace(' ', '-', $express['title']);
                    $track = new Trackingmore();
                    $track = $track->getRealtimeTrackingResults($title, $express['track_number']);
                    $express_data = $track['data']['items'][0];
                    session('order_checkDetail_' . $express['track_number'] . '_' . date('YmdH'), $express_data);
                } catch (\Exception $e) {
                    $this->error($e->getMessage());
                }
            }

            $this->view->assign("express_data", $express_data);
        }

        $this->view->assign("row", $row);
        $this->view->assign("label", $label);
        return $this->view->fetch();
    }


    /**
     * 订单成本核算 create@lsw
     */
    public function account_order()
    {
        $label = $this->request->get('label', 1);
        //设置过滤方法
        $this->request->filter(['strip_tags']);
        if ($this->request->isAjax()) {
            //如果发送的来源是Selectpage，则转发到Selectpage
            if ($this->request->request('keyField')) {

                return $this->selectpage();
            }
            $rep    = $this->request->get('filter');

            $addWhere = '1=1';
            if ($rep != '{}') {
//                 $whereArr = json_decode($rep,true);
//                 if(!array_key_exists('created_at',$whereArr)){
//                     $addWhere  .= " AND DATE_SUB(CURDATE(), INTERVAL 7 DAY) <= date(created_at)";
//                 }
            }else {
                $addWhere  .= " AND DATE_SUB(CURDATE(), INTERVAL 7 DAY) <= date(created_at)";
            }

            //根据传的标签切换对应站点数据库
            $label = $this->request->get('label', 1);
            $where_order['replenish_money'] =['gt',0];
            if ($label == 1) {
                $model = $this->zeelool;
                $where_order['work_platform'] = ['eq',1];
            } elseif ($label == 2) {
                $model = $this->voogueme;
                $where_order['work_platform'] = ['eq',2];
            } elseif ($label == 3) {
                $model = $this->nihao;
                $where_order['work_platform'] = ['eq',3];
            }
            list($where, $sort, $order, $offset, $limit) = $this->buildparams();
            $total = $model
                ->where($where)
                ->order($sort, $order)
                ->count();
            $list = $model
                ->where($where)
//                ->field('increment_id,customer_firstname,customer_email,status,base_grand_total,base_shipping_amount,custom_order_prescription_type,order_type,created_at,base_total_paid,base_total_due')
                ->order($sort, $order)
                ->limit($offset, $limit)
                ->select();
            $totalId = $model
                ->where($where)
                ->where($addWhere)
                ->whereNotIn('order_type',['3','4'])
                ->column('entity_id');

            $thisPageId = $model
                ->where($where)
                ->order($sort, $order)
                ->whereNotIn('order_type',['3','4'])
                ->limit($offset, $limit)
                ->column('entity_id');

            $costInfo = $model->getOrderCostInfo($totalId, $thisPageId);

            $list = collection($list)->toArray();

            foreach ($list as $k => $v) {
                //原先
                // if(isset($costInfo['thisPagePayPrice'])){
                //     if(array_key_exists($v['entity_id'],$costInfo['thisPagePayPrice'])){
                //         $list[$k]['total_money'] = $costInfo['thisPagePayPrice'][$v['entity_id']];
                //    }
                // }
                //订单支付金额
                if (in_array($v['status'], ['processing', 'complete', 'creditcard_proccessing', 'free_processing'])) {
                    //$costInfo['totalPayInfo'] +=  round($v['base_total_paid']+$v['base_total_due'],2);
                    $list[$k]['total_money']      =  round($v['base_total_paid'] + $v['base_total_due'], 2);
                }
                //订单镜架成本
                if (isset($costInfo['thispageFramePrice'])) {
                    if (array_key_exists($v['increment_id'], $costInfo['thispageFramePrice'])) {
                        $list[$k]['frame_cost']   = $costInfo['thispageFramePrice'][$v['increment_id']];
                    }
                }
                //订单镜片成本
                if (isset($costInfo['thispageLensPrice'])) {
                    if (array_key_exists($v['increment_id'], $costInfo['thispageLensPrice'])) {
                        $list[$k]['lens_cost']    = $costInfo['thispageLensPrice'][$v['increment_id']];
                    }
                }
                //订单退款金额
                if (isset($costInfo['thispageRefundMoney'])) {
                    if (array_key_exists($v['increment_id'], $costInfo['thispageRefundMoney'])) {
                        $list[$k]['refund_money'] = $costInfo['thispageRefundMoney'][$v['increment_id']];
                    }
                }
                //订单补差价金额
                if (isset($costInfo['thispageFullPostMoney'])) {
                    if (array_key_exists($v['increment_id'], $costInfo['thispageFullPostMoney'])) {
                        $list[$k]['fill_post']    = $costInfo['thispageFullPostMoney'][$v['increment_id']];
                    }
                }
                //订单加工费
                if (isset($costInfo['thisPageProcessCost'])) {
                    if (array_key_exists($v['entity_id'], $costInfo['thisPageProcessCost'])) {
                        $list[$k]['process_cost'] = $costInfo['thisPageProcessCost'][$v['entity_id']];
                    }
                }
                //查询工单里是否有补差价记录
                $mojing = Db::connect('mysql://fanzhigang:3QGz60R2E!@aVOXP@54.189.215.133:3306/mojing#utf8');
                $where_order['platform_order'] = ['eq',$v['increment_id']];
                $work_order_list = $mojing->table('fa_work_order_list')->where($where_order)->field('replenish_money')->select();
                if (!empty($work_order_list)){
                    $work_order_list = array_column($work_order_list,'replenish_money');
                    $difference_log = implode(',',$work_order_list);
                }
                if ($v['fill_post'] == null){
                    $list[$k]['fill_post'] = '-';
                }else{
                    $list[$k]['fill_post'] = $v['fill_post'].'-'.$difference_log;
                }

            }
            $result = array(
                "total"             =>  $total,
                "rows"              =>  $list,
                "totalPayInfo"      =>  round($costInfo['totalPayInfo'], 2),
                "totalLensPrice"    =>  round($costInfo['totalLensPrice'], 2),
                "totalFramePrice"   =>  round($costInfo['totalFramePrice'], 2),
                "totalPostageMoney" =>  round($costInfo['totalPostageMoney'], 2),
                "totalRefundMoney"  =>  round($costInfo['totalRefundMoney'], 2),
                "totalFullPostMoney" =>  round($costInfo['totalFullPostMoney'], 2),
                "totalProcessCost"  =>  round($costInfo['totalProcessCost'], 2)
            );
            return json($result);
        }
        $this->assign('label', $label);
        $this->assignconfig('label', $label);
        return $this->view->fetch();
    }
    /***
     * 导入邮费页面 create@lsw
     */
    public function postage_import()
    {
        $label = $this->request->get('label', 1);
        //设置过滤方法
        $this->request->filter(['strip_tags']);
        if ($this->request->isAjax()) {
            //如果发送的来源是Selectpage，则转发到Selectpage
            if ($this->request->request('keyField')) {
                return $this->selectpage();
            }
            //根据传的标签切换对应站点数据库
            $label = $this->request->get('label', 1);
            if ($label == 1) {
                $model = $this->zeelool;
            } elseif ($label == 2) {
                $model = $this->voogueme;
            } elseif ($label == 3) {
                $model = $this->nihao;
            }
            list($where, $sort, $order, $offset, $limit) = $this->buildparams();

            $total = $model
                ->where($where)
                ->order($sort, $order)
                ->count();

            $list = $model
                ->where($where)
                ->order($sort, $order)
                ->limit($offset, $limit)
                ->select();

            $list = collection($list)->toArray();

            $result = array("total" => $total, "rows" => $list);

            return json($result);
        }
        $this->assign('label', $label);
        $this->assignconfig('label', $label);
        return $this->view->fetch();
    }

    /***
     * 邮费导入   create@lsw
     */
    public function import()
    {

        $file = $this->request->request('file');
        if (!$file) {
            $this->error(__('Parameter %s can not be empty', 'file'));
        }
        $filePath = ROOT_PATH . DS . 'public' . DS . $file;
        if (!is_file($filePath)) {
            $this->error(__('No results were found'));
        }
        //实例化reader
        $ext = pathinfo($filePath, PATHINFO_EXTENSION);
        if (!in_array($ext, ['csv', 'xls', 'xlsx'])) {
            $this->error(__('Unknown data format'));
        }
        if ($ext === 'csv') {
            $file = fopen($filePath, 'r');
            $filePath = tempnam(sys_get_temp_dir(), 'import_csv');
            $fp = fopen($filePath, "w");
            $n = 0;
            while ($line = fgets($file)) {
                $line = rtrim($line, "\n\r\0");
                $encoding = mb_detect_encoding($line, ['utf-8', 'gbk', 'latin1', 'big5']);
                if ($encoding != 'utf-8') {
                    $line = mb_convert_encoding($line, 'utf-8', $encoding);
                }
                if ($n == 0 || preg_match('/^".*"$/', $line)) {
                    fwrite($fp, $line . "\n");
                } else {
                    fwrite($fp, '"' . str_replace(['"', ','], ['""', '","'], $line) . "\"\n");
                }
                $n++;
            }
            fclose($file) || fclose($fp);

            $reader = new Csv();
        } elseif ($ext === 'xls') {
            $reader = new Xls();
        } else {
            $reader = new Xlsx();
        }

        //导入文件首行类型,默认是注释,如果需要使用字段名称请使用name
        //$importHeadType = isset($this->importHeadType) ? $this->importHeadType : 'comment';
        //模板文件列名
        $listName = ['订单号', '邮费'];
        try {
            if (!$PHPExcel = $reader->load($filePath)) {
                $this->error(__('Unknown data format'));
            }
            $currentSheet = $PHPExcel->getSheet(0);  //读取文件中的第一个工作表
            $allColumn = $currentSheet->getHighestDataColumn(); //取得最大的列号
            $allRow = $currentSheet->getHighestRow(); //取得一共有多少行
            $maxColumnNumber = Coordinate::columnIndexFromString($allColumn);

            $fields = [];
            for ($currentRow = 1; $currentRow <= 1; $currentRow++) {
                for ($currentColumn = 1; $currentColumn <= $maxColumnNumber; $currentColumn++) {
                    $val = $currentSheet->getCellByColumnAndRow($currentColumn, $currentRow)->getValue();
                    $fields[] = $val;
                }
            }

            //模板文件不正确
            if ($listName !== $fields) {
                throw new Exception("模板文件不正确！！");
            }

            $data = [];
            for ($currentRow = 2; $currentRow <= $allRow; $currentRow++) {
                for ($currentColumn = 1; $currentColumn <= $maxColumnNumber; $currentColumn++) {
                    $val = $currentSheet->getCellByColumnAndRow($currentColumn, $currentRow)->getValue();
                    $data[$currentRow - 2][$currentColumn - 1] = is_null($val) ? '' : $val;
                }
            }
        } catch (Exception $exception) {
            $this->error($exception->getMessage());
        }
        $model = $this->zeelool;
        foreach ($data as $k => $v) {
            $increment_id = $v[0];
            $postage_money = $v[1];
            $result = $model->updatePostageMoney($increment_id, $postage_money);
            if ($result === false) {
                $this->error($this->model->getError());
            }
        }
        $this->success();
    }


    /**
     * 生成新的条形码
     */
    protected function generate_barcode_new($text, $fileName)
    {
        // 引用barcode文件夹对应的类
        Loader::import('BCode.BCGFontFile', EXTEND_PATH);
        //Loader::import('BCode.BCGColor',EXTEND_PATH);
        Loader::import('BCode.BCGDrawing', EXTEND_PATH);
        // 条形码的编码格式
        // Loader::import('BCode.BCGcode39',EXTEND_PATH,'.barcode.php');
        Loader::import('BCode.BCGcode128', EXTEND_PATH, '.barcode.php');

        // $code = '';
        // 加载字体大小
        $font = new \BCGFontFile(EXTEND_PATH . '/BCode/font/Arial.ttf', 18);
        //颜色条形码
        $color_black = new \BCGColor(0, 0, 0);
        $color_white = new \BCGColor(255, 255, 255);
        $label = new \BCGLabel();
        $label->setPosition(\BCGLabel::POSITION_TOP);
        $label->setText('Made In China');
        $label->setFont($font);
        $drawException = null;
        try {
            // $code = new \BCGcode39();
            $code = new \BCGcode128();
            $code->setScale(4);
            $code->setThickness(18); // 条形码的厚度
            $code->setForegroundColor($color_black); // 条形码颜色
            $code->setBackgroundColor($color_white); // 空白间隙颜色
            $code->setFont($font); //设置字体
            $code->addLabel($label); //设置字体
            $code->parse($text); // 条形码需要的数据内容
        } catch (\Exception $exception) {
            $drawException = $exception;
        }
        //根据以上条件绘制条形码
        $drawing = new \BCGDrawing('', $color_white);
        if ($drawException) {
            $drawing->drawException($drawException);
        } else {
            $drawing->setBarcode($code);
            if ($fileName) {
                // echo 'setFilename<br>';
                $drawing->setFilename($fileName);
            }
            $drawing->draw();
        }
        // 生成PNG格式的图片
        header('Content-Type: image/png');
        // header('Content-Disposition:attachment; filename="barcode.png"'); //自动下载
        $drawing->finish(\BCGDrawing::IMG_FORMAT_PNG);
    }

    //批量打印标签
    public function batch_print_label_new()
    {
        //根据传的标签切换对应站点数据库
        $label = $this->request->get('label', 1);
        switch ($label) {
            case 1:
                $db = 'database.db_zeelool';
                $model = $this->zeelool;
                break;
            case 2:
                $db = 'database.db_voogueme';
                $model = $this->voogueme;
                break;
            case 3:
                $db = 'database.db_nihao';
                $model = $this->nihao;
                break;
            case 4:
                $db = 'database.db_weseeoptical';
                $model = $this->weseeoptical;
                break;
            case 5:
                $db = 'database.db_meeloog';
                $model = $this->meeloog;
                break;
            case 9:
                $db = 'database.db_zeelool_es';
                $model = $this->zeelool_es;
                break;
            case 10:
                $db = 'database.db_zeelool_de';
                $model = $this->zeelool_de;
                break;
            case 11:
                $db = 'database.db_zeelool_jp';
                $model = $this->zeelool_jp;
                break;
            default:
                return false;
                break;
        }
        ob_start();
        $entity_ids = rtrim(input('id_params'), ',');

        if ($entity_ids) {

            //判断是否为美国且 非商业快递
            $smap['parent_id'] = ['in', $entity_ids];
            $smap['country_id'] = ['not in', ['US', 'PR']];
            $smap['address_type'] = 'shipping';
            $count = Db::connect($db)
                ->table('sales_flat_order_address')
                ->where($smap)
                ->count(1);
            if ($count > 0) {
                return $this->error('存在非美国的订单', url('index?ref=addtabs&label=' . $label));
            }


            $processing_order_querySql = "select sfo.shipping_description,sfo.increment_id,round(sfo.total_qty_ordered,0) NUM,sfoi.product_options,sfoi.order_id,sfo.`status`,sfoi.sku,sfoi.qty_ordered,sfo.created_at
from sales_flat_order_item sfoi
left join sales_flat_order sfo on  sfoi.order_id=sfo.entity_id 
where sfo.`status` in ('processing','creditcard_proccessing','free_processing','complete','paypal_reversed','paypal_canceled_reversal') and sfo.entity_id in($entity_ids)
order by NUM asc;";
            $processing_order_list = $model->query($processing_order_querySql);
            $file_header = <<<EOF
                <meta http-equiv="Content-Type" content="text/html; charset=utf-8" />
<style>
body{ margin:0; padding:0}
.single_box{margin:0 auto;width: 400px;padding:1mm;margin-bottom:2mm;}
table.addpro {clear: both;table-layout: fixed; margin-top:6px; border-top:1px solid #000;border-left:1px solid #000; font-size:12px;}
table.addpro .title {background: none repeat scroll 0 0 #f5f5f5; }
table.addpro .title  td {border-collapse: collapse;color: #000;text-align: center; font-weight:normal; }
table.addpro tbody td {word-break: break-all; text-align: center;border-bottom:1px solid #000;border-right:1px solid #000;}
table.addpro.re tbody td{ position:relative}
</style>
EOF;

            $arr = [
                'Business express(4-7 business days)',
                'Expedited',
                'Business express(7-14 Days)',
                'Business express(7-12 Days)',
                'Business express',
                'Business express (7-12 days)',
                'Business express(7-12 days)',
                'Express Shipping (3-5 Days)',
                'Express Shipping (5-8Days)',
                'Express Shipping (3-5 Business Days)',
                'Express Shipping (5-8 Business Days)',
                'Business Express(7-12 Days)'
            ];

            $file_content = '';
            $temp_increment_id = 0;
            foreach ($processing_order_list as $processing_key => $processing_value) {
                if (in_array($processing_value['shipping_description'], $arr)) {
                    return $this->error('存在商业快递的订单', url('index?ref=addtabs&label=' . $label));
                }

                if ($temp_increment_id != $processing_value['increment_id']) {
                    $temp_increment_id = $processing_value['increment_id'];

                    $date = substr($processing_value['created_at'], 0, strpos($processing_value['created_at'], " "));
                    $fileName = ROOT_PATH . "public" . DS . "uploads" . DS . "printOrder" . DS . "zeelool" . DS . "new" . DS . "$date" . DS . "$temp_increment_id.png";
                    // dump($fileName);
                    $dir = ROOT_PATH . "public" . DS . "uploads" . DS . "printOrder" . DS . "zeelool" . DS . "new"  . DS . "$date";
                    if (!file_exists($dir)) {
                        mkdir($dir, 0777, true);
                        // echo '创建文件夹$dir成功';
                    } else {
                        // echo '需创建的文件夹$dir已经存在';
                    }
                    $img_url = "/uploads/printOrder/zeelool/new/$date/$temp_increment_id.png";
                    //生成条形码
                    $this->generate_barcode_new($temp_increment_id, $fileName);
                    // echo '<br>需要打印'.$temp_increment_id;
                    $file_content .= "<div  class = 'single_box'>
                <table width='400mm' height='102px' border='0' cellspacing='0' cellpadding='0' class='addpro' style='margin:0px auto;margin-top:0px;padding:0px;'>
                <tr>
                <td rowspan='5' colspan='3' style='padding:10px;'><img src='" . $img_url . "' height='80%'><br></td></tr>                
                </table></div>";
                }
            }
            echo $file_header . $file_content;
        }
    }

    /**
     * 批量导出xls
     *
     * @Description
     * @author wpl
     * @since 2020/02/28 14:45:39
     * @return void
     */
    public function batch_export_xls()
    {
        set_time_limit(0);
        ini_set('memory_limit', '512M');
        //根据传的标签切换对应站点数据库
        $label = $this->request->get('label', 1);
        switch ($label) {
            case 1:
                $model = $this->zeelool;
                break;
            case 2:
                $model = $this->voogueme;
                break;
            case 3:
                $model = $this->nihao;
                break;
            case 4:
                $model = $this->weseeoptical;
                break;
            case 5:
                $model = $this->meeloog;
                break;
            case 9:
                $model = $this->zeelool_es;
                break;
            case 10:
                $model = $this->zeelool_de;
                break;
            default:
                return false;
                break;
        }

        $ids = input('ids');
        if ($ids) {
            $map['entity_id'] = ['in', $ids];
        }

        $filter = json_decode($this->request->get('filter'), true);
        //SKU搜索
        if ($filter['sku']) {
            $smap['sku'] = ['like', $filter['sku'] . '%'];
            if ($filter['status']) {
                $smap['status'] = ['in', $filter['status']];
            }
            $ids = $model->getOrderId($smap);
            $map['entity_id'] = ['in', $ids];
            unset($filter['sku']);
            $this->request->get(['filter' => json_encode($filter)]);
        }

        list($where) = $this->buildparams();

//        $list = $model
////          ->field('increment_id,customer_firstname,customer_email,status,base_grand_total,base_shipping_amount,custom_order_prescription_type,order_type,created_at')
//            ->where($where)
//            ->where($map)
//            ->select();
//        $list = collection($list)->toArray();
        if ($label ==1){
            $field = 'sfo.entity_id,sfo.increment_id,sfo.customer_firstname,sfo.customer_email,sfo.status,sfo.base_grand_total,sfo.base_shipping_amount,
        sfo.custom_order_prescription_type,sfo.order_type,sfo.created_at,sfo.is_new_version,sfo.global_currency_code,
        sfoi.product_options,sfo.total_qty_ordered as NUM,sfoi.order_id,sfo.`status`,sfoi.sku,sfoi.product_id,sfoi.qty_ordered';
        }else{
            $field = 'sfo.entity_id,sfo.increment_id,sfo.customer_firstname,sfo.customer_email,sfo.status,sfo.base_grand_total,sfo.base_shipping_amount,
        sfo.custom_order_prescription_type,sfo.order_type,sfo.created_at,sfo.global_currency_code,
        sfoi.product_options,sfo.total_qty_ordered as NUM,sfoi.order_id,sfo.`status`,sfoi.sku,sfoi.product_id,sfoi.qty_ordered';
        }

        $resultList = $model->alias('sfo')
            ->join(['sales_flat_order_item' => 'sfoi'], 'sfoi.order_id=sfo.entity_id')
            ->field($field)
            ->where($map)
            ->where($where)
            ->order('sfoi.order_id desc')
            ->select();
        $resultList = collection($resultList)->toArray();


        foreach ($resultList as $key=>$value){

            $finalResult[$key]['country_id'] = $model->table('sales_flat_order_address')->where(array('parent_id'=>$value['entity_id']))->value('country_id');
            $finalResult[$key]['method'] = $model->table('sales_flat_order_payment')->where(array('parent_id'=>$value['entity_id']))->value('method');
            $finalResult[$key]['increment_id'] = $value['increment_id'];
            $finalResult[$key]['sku'] = $value['sku'];
//            $finalResult[$key]['created_at'] = substr($value['created_at'], 0, 10);
            $finalResult[$key]['created_at'] = $value['created_at'];
            $finalResult[$key]['base_grand_total'] = $value['base_grand_total'];
            $finalResult[$key]['base_shipping_amount'] = $value['base_shipping_amount'];
            $finalResult[$key]['label'] = $value['label'];
            $finalResult[$key]['customer_email'] = $value['customer_email'];
            $finalResult[$key]['status'] = $value['status'];
            $finalResult[$key]['total_qty_ordered'] = $value['total_qty_ordered'];
            $finalResult[$key]['entity_id'] = $value['entity_id'];
            $finalResult[$key]['order_type'] = $value['order_type'];
            $finalResult[$key]['global_currency_code'] = $value['global_currency_code'];
            $finalResult[$key]['NUM'] = $value['NUM'];
            $tmp_product_options = unserialize($value['product_options']);
            //新处方
            if ($label ==1){
                if ($value['is_new_version'] == 1) {
                    //镀膜
                    $finalResult[$key]['coatiing_name'] = $tmp_product_options['info_buyRequest']['tmplens']['coating_name'];
                    //镜片类型
                    $finalResult[$key]['index_type'] = $tmp_product_options['info_buyRequest']['tmplens']['lens_data_name'];
                    //镜片类型拼接颜色字段
                    if ($tmp_product_options['info_buyRequest']['tmplens']['color_id']) {
                        $finalResult[$key]['index_type'] .= '-' . $tmp_product_options['info_buyRequest']['tmplens']['color_data_name'];
                    }
                } else {
                    $finalResult[$key]['coatiing_name'] = $tmp_product_options['info_buyRequest']['tmplens']['coatiing_name'];
                    $finalResult[$key]['index_type'] = $tmp_product_options['info_buyRequest']['tmplens']['index_type'];
                    //镜片类型拼接颜色字段
                    if ($tmp_product_options['info_buyRequest']['tmplens']['color_name']) {
                        $finalResult[$key]['index_type'] .= '-' . $tmp_product_options['info_buyRequest']['tmplens']['color_name'];
                    }
                }
            }else{
                $finalResult[$key]['coatiing_name'] = $tmp_product_options['info_buyRequest']['tmplens']['coatiing_name'];
                $finalResult[$key]['index_type'] = $tmp_product_options['info_buyRequest']['tmplens']['index_type'];
                //镜片类型拼接颜色字段
                if ($tmp_product_options['info_buyRequest']['tmplens']['color_name']) {
                    $finalResult[$key]['index_type'] .= '-' . $tmp_product_options['info_buyRequest']['tmplens']['color_name'];
                }
            }

            $tmp_prescription_params = $tmp_product_options['info_buyRequest']['tmplens']['prescription'];
            if (isset($tmp_prescription_params)) {
                $tmp_prescription_params = explode("&", $tmp_prescription_params);
                $tmp_lens_params = array();
                foreach ($tmp_prescription_params as $tmp_key => $tmp_value) {
                    $arr_value = explode("=", $tmp_value);
                    if (isset($arr_value[1])) {
                        $tmp_lens_params[$arr_value[0]] = $arr_value[1];
                    }
                }
            }

            //斜视值
            if (isset($tmp_lens_params['prismcheck']) && $tmp_lens_params['prismcheck'] == 'on') {
                $finalResult[$key]['od_bd'] = $tmp_lens_params['od_bd'];
                $finalResult[$key]['od_pv'] = $tmp_lens_params['od_pv'];
                $finalResult[$key]['os_pv'] = $tmp_lens_params['os_pv'];
                $finalResult[$key]['os_bd'] = $tmp_lens_params['os_bd'];

                $finalResult[$key]['od_pv_r'] = $tmp_lens_params['od_pv_r'];
                $finalResult[$key]['od_bd_r'] = $tmp_lens_params['od_bd_r'];
                $finalResult[$key]['os_pv_r'] = $tmp_lens_params['os_pv_r'];
                $finalResult[$key]['os_bd_r'] = $tmp_lens_params['os_bd_r'];
            }

            $finalResult[$key]['od_sph'] = isset($tmp_lens_params['od_sph']) ? $tmp_lens_params['od_sph'] : '';
            $finalResult[$key]['od_cyl'] = isset($tmp_lens_params['od_cyl']) ? $tmp_lens_params['od_cyl'] : '';
            $finalResult[$key]['od_axis'] = isset($tmp_lens_params['od_axis']) ? $tmp_lens_params['od_axis'] : '';
            $finalResult[$key]['od_add'] = isset($tmp_lens_params['od_add']) ? $tmp_lens_params['od_add'] : '';

            $finalResult[$key]['os_sph'] = isset($tmp_lens_params['os_sph']) ? $tmp_lens_params['os_sph'] : '';
            $finalResult[$key]['os_cyl'] = isset($tmp_lens_params['os_cyl']) ? $tmp_lens_params['os_cyl'] : '';
            $finalResult[$key]['os_axis'] = isset($tmp_lens_params['os_axis']) ? $tmp_lens_params['os_axis'] : '';
            $finalResult[$key]['os_add'] = isset($tmp_lens_params['os_add']) ? $tmp_lens_params['os_add'] : '';

            $finalResult[$key]['pd_r'] = isset($tmp_lens_params['pd_r']) ? $tmp_lens_params['pd_r'] : '';
            $finalResult[$key]['pd_l'] = isset($tmp_lens_params['pd_l']) ? $tmp_lens_params['pd_l'] : '';
            $finalResult[$key]['pd'] = isset($tmp_lens_params['pd']) ? $tmp_lens_params['pd'] : '';
            $finalResult[$key]['pdcheck'] = isset($tmp_lens_params['pdcheck']) ? $tmp_lens_params['pdcheck'] : '';


            $tmp_bridge = $this->get_frame_lens_width_height_bridge($value['product_id']);
            $finalResult[$key]['lens_width'] = $tmp_bridge['lens_width'];
            $finalResult[$key]['lens_height'] = $tmp_bridge['lens_height'];
            $finalResult[$key]['bridge'] = $tmp_bridge['bridge'];
            $finalResult[$key]['is_new_version'] = $value['is_new_version'];
        }

        $data = array();
        foreach ($finalResult as $k=>$it){
            $data[$it['increment_id']]['increment_id'] =  $it['increment_id'];
            $data[$it['increment_id']]['entity_id'] =  $it['entity_id'];
            $data[$it['increment_id']]['order_type'] =  $it['order_type'];//订单类型
            $data[$it['increment_id']]['base_grand_total'] =  $it['base_grand_total'];//订单金额
            $data[$it['increment_id']]['base_shipping_amount'] =  $it['base_shipping_amount'];//邮费
            $data[$it['increment_id']]['label'] =  $it['label'];//是否为商业快递
            $data[$it['increment_id']]['country_id'] =  $it['country_id'];//国家
            $data[$it['increment_id']]['customer_email'] =  $it['customer_email'];//邮箱
            $data[$it['increment_id']]['status'] =  $it['status'];//订单状态
            $data[$it['increment_id']]['NUM'] =  $it['NUM']; //sku数量
            $data[$it['increment_id']]['method'] =  $it['method']; //支付方式
            $data[$it['increment_id']]['global_currency_code'] =  $it['global_currency_code']; //原币种
            $data[$it['increment_id']]['base_grand_total'] =  $it['base_grand_total']; //原支付金额
            $data[$it['increment_id']]['created_at'] =  $it['created_at']; //订单支付时间
            $data[$it['increment_id']]['list'][] =  $it;
            if ($it['order_type'] == 1) {
                $data[$it['increment_id']]['order_type'] = '普通订单';
            }elseif ($it['order_type'] == 2) {
                $data[$it['increment_id']]['order_type'] = '批发单';
            } elseif ($it['order_type'] == 3) {
                $data[$it['increment_id']]['order_type'] = '网红单';
            } elseif ($it['order_type'] == 4) {
                $data[$it['increment_id']]['order_type'] = '补发单';
            } elseif ($it['order_type'] == 5) {
                $data[$it['increment_id']]['order_type'] = '补差价';
            } elseif ($it['order_type'] == 6) {
                $data[$it['increment_id']]['order_type'] = '一件代发';
            }
            if ($it['label']  ==1){
                $data[$it['increment_id']]['label'] = '是';
            }else{
                $data[$it['increment_id']]['label'] = '否';
            }
        }
//        dump($data);die();


        //从数据库查询需要的数据
        $spreadsheet = new Spreadsheet();

        $spreadsheet
            ->setActiveSheetIndex(0)
            ->setCellValue("A1", "记录标识")
            ->setCellValue("B1", "订单号")
            ->setCellValue("C1", "订单类型")  //利用setCellValues()填充数据
            ->setCellValue("D1", "订单金额")
            ->setCellValue("E1", "邮费")
            ->setCellValue("F1", "是否为商业快递")
            ->setCellValue("G1", "国家")
            ->setCellValue("H1", "邮箱")
            ->setCellValue("I1", "订单状态")
            ->setCellValue("J1", "SKU数量")
            ->setCellValue("K1", "SKU")
            ->setCellValue("L1", "眼球")
            ->setCellValue("M1", "SPH")
            ->setCellValue("N1", "CYL")
            ->setCellValue("O1", "AXI")
            ->setCellValue("P1", "ADD")
            ->setCellValue("Q1", "单PD")
            ->setCellValue("R1", "PD")
            ->setCellValue("S1", "镜片")
            ->setCellValue("T1", "镜框宽度")
            ->setCellValue("U1", "镜框高度")
            ->setCellValue("V1", "bridge")
            ->setCellValue("W1", "处方类型")
            ->setCellValue("X1", "Prism")
            ->setCellValue("Y1", "Direct")
            ->setCellValue("Z1", "Prism")
            ->setCellValue("AA1", "Direct")
            ->setCellValue("AB1", "支付方式")
            ->setCellValue("AC1", "原币种")
            ->setCellValue("AD1", "原支付金额")
            ->setCellValue("AE1", "订单支付时间");
//            ->setCellValue("AF1", "订单创建时间");

        $count = 2;
        $nums =2;
        $merge =0;
        foreach ($data as $key => $value) {
            $count += $count;
            $merge +=$nums;
            $num = $nums+$num_cat;
            $cat[] = $num;
            $spreadsheet->getActiveSheet()->setCellValueExplicit("A" . ($num), $value['entity_id'],\PhpOffice\PhpSpreadsheet\Cell\DataType::TYPE_STRING);//记录标识
            $spreadsheet->getActiveSheet()->setCellValue("B" . ($num), $value['increment_id']);//订单编号
            $spreadsheet->getActiveSheet()->setCellValue("C" . ($num), $value['order_type']);//订单类型
            $spreadsheet->getActiveSheet()->setCellValue("D" . ($num), $value['base_grand_total']); //订单金额
            $spreadsheet->getActiveSheet()->setCellValue("E" . ($num), $value['base_shipping_amount']); //邮费
            $spreadsheet->getActiveSheet()->setCellValue("F" . ($num), $value['label']); //是否为商业快递
            $spreadsheet->getActiveSheet()->setCellValue("G" . ($num), $value['country_id']); //国家
            $spreadsheet->getActiveSheet()->setCellValue("H" . ($num), $value['customer_email']); //邮箱
            $spreadsheet->getActiveSheet()->setCellValue("I" . ($num), $value['status']);//订单状态
            $spreadsheet->getActiveSheet()->setCellValue("J" . ($num), $value['NUM']);//SKU数量

            foreach ($value['list'] as $k=>$i){

                if ($i['custom_order_prescription_type'] == 1) {
                    $custom_order_prescription_type = '仅镜架';
                } elseif ($i['custom_order_prescription_type'] == 2) {
                    $custom_order_prescription_type = '现货处方镜';
                } elseif ($i['custom_order_prescription_type'] == 3) {
                    $custom_order_prescription_type = '定制处方镜';
                } elseif ($i['custom_order_prescription_type'] == 4) {
                    $custom_order_prescription_type = '镜架+现货';
                } elseif ($i['custom_order_prescription_type'] == 5) {
                    $custom_order_prescription_type = '镜架+定制';
                } elseif ($i['custom_order_prescription_type'] == 6) {
                    $custom_order_prescription_type = '现片+定制片';
                }else{
                    $custom_order_prescription_type = '获取中';
                }
//                $spreadsheet->getActiveSheet()->setCellValue("C" . ($k+$count), $i[]);//订单类型
                $spreadsheet->getActiveSheet()->setCellValue("K" . ($k*2+$num), $i['sku']);//SKU
                $spreadsheet->getActiveSheet()->setCellValue("L" . ($k*2+$num), '右眼');//眼球
                $spreadsheet->getActiveSheet()->setCellValue("L" . ($k*2+$num+1),'左眼');//眼球
                $spreadsheet->getActiveSheet()->setCellValue("M" . ($k*2+$num),(float) $i['od_sph'] > 0 ? ' +' . number_format($value['od_sph'] * 1, 2) : ' ' . $value['od_sph']);//SPH
                $spreadsheet->getActiveSheet()->setCellValue("M" . ($k*2+$num+1),(float) $i['os_sph'] > 0 ? ' +' . number_format($value['os_sph'] * 1, 2) : ' ' . $value['os_sph']);//SPH
                $spreadsheet->getActiveSheet()->setCellValue("N" . ($k*2+$num), (float) $i['od_cyl'] > 0 ? ' +' . number_format($value['od_cyl'] * 1, 2) : ' ' . $value['od_cyl']);//CYL
                $spreadsheet->getActiveSheet()->setCellValue("N" . ($k*2+$num+1), (float) $i['os_cyl'] > 0 ? ' +' . number_format($value['os_cyl'] * 1, 2) : ' ' . $value['os_cyl']);//CYL
                $spreadsheet->getActiveSheet()->setCellValue("O" . ($k*2+$num), $i['od_axis']);//AXI
                $spreadsheet->getActiveSheet()->setCellValue("O" . ($k*2+$num+1), $i['os_axis']);//AXI
                $spreadsheet->getActiveSheet()->setCellValue("AB" . ($num), $value['method']);//支付方式
                $spreadsheet->getActiveSheet()->setCellValue("AC" . ($num), $value['global_currency_code']);//原币种
                $spreadsheet->getActiveSheet()->setCellValue("AD" . ($num), $value['base_grand_total']);//原支付金额
                $spreadsheet->getActiveSheet()->setCellValue("AE" . ($num), $value['created_at']);//订单支付时间
                $i['os_add'] = urldecode($i['os_add']);
                if ($i['os_add'] && $i['os_add'] && (float) ($i['os_add']) * 1 != 0 && (float) ($i['od_add']) * 1 != 0) {
                    //新处方版本
                    if ($i['is_new_version'] == 1) {
                        $spreadsheet->getActiveSheet()->setCellValue("P" . ($k*2+$num), $i['od_add']); //ADD
                        $spreadsheet->getActiveSheet()->setCellValue("P" . ($k*2+$num+1), $i['os_add']);
                    } else {
                        // 旧处方 双ADD值时，左右眼互换
                        $spreadsheet->getActiveSheet()->setCellValue("P" . ($k*2+$num), $i['os_add']);
                        $spreadsheet->getActiveSheet()->setCellValue("P" . ($k*2+$num+1), $i['od_add']);
                    }
                } else {
                    if ($i['os_add'] && (float) $i['os_add'] * 1 != 0) {
                        //数值在上一行合并有效，数值在下一行合并后为空
                        $spreadsheet->getActiveSheet()->setCellValue("P" . ($k*2+$num), $i['os_add']);
                        $spreadsheet->getActiveSheet()->mergeCells("P" . ($k*2+$num) . ":P" . ($k*2+$num+1));
                    } else {
                        //数值在上一行合并有效，数值在下一行合并后为空
                        $spreadsheet->getActiveSheet()->setCellValue("P" . ($k*2+$num), $i['od_add']);
                        $spreadsheet->getActiveSheet()->mergeCells("P" . ($k*2+$num) . ":P" . ($k*2+$num+1));
                    }
                }

                if ($value['pdcheck'] == 'on' && $value['pd_r'] && $value['pd_l']) {
                    $spreadsheet->getActiveSheet()->setCellValue("Q" . ($k*2+$num), $i['pd_r']); //单PD
                    $spreadsheet->getActiveSheet()->setCellValue("Q" . ($k*2+$num+1), $i['pd_l']);
                } else {
                    $spreadsheet->getActiveSheet()->setCellValue("R" . ($k*2+$num), $i['pd']); //PD
                    $spreadsheet->getActiveSheet()->mergeCells("R" . ($k*2+$num) . ":R" . ($k*2+$num+1));
                }

                $spreadsheet->getActiveSheet()->setCellValue("S" . ($k*2+$num), $i['index_type']);//镜片
                $spreadsheet->getActiveSheet()->setCellValue("T" . ($k*2+$num), $i['lens_width']);//镜框宽度
                $spreadsheet->getActiveSheet()->setCellValue("U" . ($k*2+$num), $i['lens_height']);//镜框高度
                $spreadsheet->getActiveSheet()->setCellValue("V" . ($k*2+$num), $i['bridge']);//bridge
                $spreadsheet->getActiveSheet()->setCellValue("W" . ($k*2+$num), $custom_order_prescription_type);//处方类型
                $spreadsheet->getActiveSheet()->setCellValue("X" . ($k*2+$num), isset($i['od_pv']) ? $i['od_pv'] : '');//Prism
                $spreadsheet->getActiveSheet()->setCellValue("X" . ($k*2+$num+1), isset($i['os_pv']) ? $i['os_pv'] : '');
                $spreadsheet->getActiveSheet()->setCellValue("Y" . ($k*2+$num), isset($i['od_bd']) ? $i['od_bd'] : '');//Direct
                $spreadsheet->getActiveSheet()->setCellValue("Y" . ($k*2+$num+1), isset($i['os_bd']) ? $i['os_bd'] : '');
                $spreadsheet->getActiveSheet()->setCellValue("Z" . ($k*2+$num), isset($i['od_pv_r']) ? $i['od_pv_r'] : '');//Prism
                $spreadsheet->getActiveSheet()->setCellValue("Z" . ($k*2+$num+1), isset($i['os_pv_r']) ? $i['os_pv_r'] : '');
                $spreadsheet->getActiveSheet()->setCellValue("AA" . ($k*2+$num), isset($i['od_bd_r']) ? $i['od_bd_r'] : '');//Direct
                $spreadsheet->getActiveSheet()->setCellValue("AA" . ($k*2+$num+1), isset($i['os_bd_r']) ? $i['os_bd_r'] : '');
                $spreadsheet->getActiveSheet()->mergeCells("K" . ($k*2+$num)  . ":K" . ($k*2+$num+1));
                $spreadsheet->getActiveSheet()->mergeCells("P" . ($k*2+$num)  . ":P" . ($k*2+$num+1));
                $spreadsheet->getActiveSheet()->mergeCells("R" . ($k*2+$num)  . ":R" . ($k*2+$num+1));
                $spreadsheet->getActiveSheet()->mergeCells("S" . ($k*2+$num)  . ":S" . ($k*2+$num+1));
                $spreadsheet->getActiveSheet()->mergeCells("T" . ($k*2+$num)  . ":T" . ($k*2+$num+1));
                $spreadsheet->getActiveSheet()->mergeCells("U" . ($k*2+$num)  . ":U" . ($k*2+$num+1));
                $spreadsheet->getActiveSheet()->mergeCells("V" . ($k*2+$num)  . ":V" . ($k*2+$num+1));
                $spreadsheet->getActiveSheet()->mergeCells("W" . ($k*2+$num)  . ":W" . ($k*2+$num+1));
                $spreadsheet->getActiveSheet()->mergeCells("AB" . ($k*2+$num)  . ":AC" . ($k*2+$num+1));
                $spreadsheet->getActiveSheet()->mergeCells("AC" . ($k*2+$num)  . ":AC" . ($k*2+$num+1));
                $spreadsheet->getActiveSheet()->mergeCells("AD" . ($k*2+$num)  . ":AD" . ($k*2+$num+1));
                $spreadsheet->getActiveSheet()->mergeCells("AE" . ($k*2+$num)  . ":AE" . ($k*2+$num+1));
//                $spreadsheet->getActiveSheet()->mergeCells("AF" . ($k*2+$num)  . ":AF" . ($k*2+$num+1));
                $num_cat = $k*2+$num;
            }



            //合并单元格
            $spreadsheet->getActiveSheet()->mergeCells("A" . ($num) . ":A" . ($num_cat+1));
            $spreadsheet->getActiveSheet()->mergeCells("B" . ($num) . ":B" . ($num_cat+1));
            $spreadsheet->getActiveSheet()->mergeCells("C" . ($num) . ":C" . ($num_cat+1));
            $spreadsheet->getActiveSheet()->mergeCells("D" . ($num) . ":D" . ($num_cat+1));
            $spreadsheet->getActiveSheet()->mergeCells("E" . ($num) . ":E" . ($num_cat+1));
            $spreadsheet->getActiveSheet()->mergeCells("F" . ($num) . ":F" . ($num_cat+1));
            $spreadsheet->getActiveSheet()->mergeCells("G" . ($num) . ":G" . ($num_cat+1));
            $spreadsheet->getActiveSheet()->mergeCells("H" . ($num) . ":H" . ($num_cat+1));
            $spreadsheet->getActiveSheet()->mergeCells("I" . ($num) . ":I" . ($num_cat+1));
            $spreadsheet->getActiveSheet()->mergeCells("J" . ($num) . ":J" . ($num_cat+1));
        }


        //设置宽度
        $spreadsheet->getActiveSheet()->getColumnDimension('A')->setWidth(30);
        $spreadsheet->getActiveSheet()->getColumnDimension('B')->setWidth(40);
        $spreadsheet->getActiveSheet()->getColumnDimension('C')->setWidth(30);
        $spreadsheet->getActiveSheet()->getColumnDimension('D')->setWidth(20);
        $spreadsheet->getActiveSheet()->getColumnDimension('E')->setWidth(20);
        $spreadsheet->getActiveSheet()->getColumnDimension('F')->setWidth(15);
        $spreadsheet->getActiveSheet()->getColumnDimension('G')->setWidth(15);
        $spreadsheet->getActiveSheet()->getColumnDimension('H')->setWidth(15);
        $spreadsheet->getActiveSheet()->getColumnDimension('I')->setWidth(30);
        $spreadsheet->getActiveSheet()->getColumnDimension('K')->setWidth(30);
        $spreadsheet->getActiveSheet()->getColumnDimension('S')->setWidth(30);
        $spreadsheet->getActiveSheet()->getColumnDimension('AB')->setWidth(30);
        $spreadsheet->getActiveSheet()->getColumnDimension('AD')->setWidth(30);
        $spreadsheet->getActiveSheet()->getColumnDimension('AE')->setWidth(30);
//        $spreadsheet->getActiveSheet()->getColumnDimension('AF')->setWidth(30);


        //设置边框
        $border = [
            'borders' => [
                'allBorders' => [
                    'borderStyle' => \PhpOffice\PhpSpreadsheet\Style\Border::BORDER_THIN, // 设置border样式
                    'color'       => ['argb' => 'FF000000'], // 设置border颜色
                ],
            ],
        ];

        $spreadsheet->getDefaultStyle()->getFont()->setName('微软雅黑')->setSize(12);


        $setBorder = 'A1:' . $spreadsheet->getActiveSheet()->getHighestColumn() . $spreadsheet->getActiveSheet()->getHighestRow();
        $spreadsheet->getActiveSheet()->getStyle($setBorder)->applyFromArray($border);

        $spreadsheet->getActiveSheet()->getStyle('A1:AE1' . $spreadsheet->getActiveSheet()->getHighestRow())->getAlignment()->setHorizontal(\PhpOffice\PhpSpreadsheet\Style\Alignment::HORIZONTAL_CENTER);
        $spreadsheet->setActiveSheetIndex(0);

        $format = 'xlsx';
        $savename = '订单数据' . date("YmdHis", time());;

        if ($format == 'xls') {
            //输出Excel03版本
            header('Content-Type:application/vnd.ms-excel');
            $class = "\PhpOffice\PhpSpreadsheet\Writer\Xls";
        } elseif ($format == 'xlsx') {
            //输出07Excel版本
            header('Content-Type: application/vnd.openxmlformats-officedocument.spreadsheetml.sheet');
            $class = "\PhpOffice\PhpSpreadsheet\Writer\Xlsx";
        }

        //输出名称
        header('Content-Disposition: attachment;filename="' . $savename . '.' . $format . '"');
        //禁止缓存
        header('Cache-Control: max-age=0');
        $writer = new $class($spreadsheet);

        $writer->save('php://output');
    }

    /**
     * 获取镜架尺寸
     */
    protected function get_frame_lens_width_height_bridge($product_id)
    {
        if ($product_id) {
            $querySql = "select cpev.entity_type_id,cpev.attribute_id,cpev.`value`,cpev.entity_id
from catalog_product_entity_varchar cpev
LEFT JOIN catalog_product_entity cpe on cpe.entity_id=cpev.entity_id 
where cpev.attribute_id in(161,163,164) and cpev.store_id=0 and cpev.entity_id=$product_id";
            $resultList = Db::connect('database.db_zeelool')->query($querySql);
            if ($resultList) {
                $result = array();
                foreach ($resultList as $key => $value) {
                    if ($value['attribute_id'] == 161) {
                        $result['lens_width'] = $value['value'];
                    }
                    if ($value['attribute_id'] == 164) {
                        $result['lens_height'] = $value['value'];
                    }
                    if ($value['attribute_id'] == 163) {
                        $result['bridge'] = $value['value'];
                    }
                }
            } else {
                $result['lens_width'] = '';
                $result['lens_height'] = '';
                $result['bridge'] = '';
            }
        }
        return $result;
    }


    /**
     * 批量导出订单成本核算xls
     *
     * @Description
     * @since 2020/6/12 15:48
     * @author jhh
     * @return void
     */
    public function account_order_batch_export_xls()
    {
        set_time_limit(0);
        ini_set('memory_limit', '512M');
        //根据传的标签切换对应站点数据库
        $label = $this->request->get('label', 1);
        switch ($label) {
            case 1:
                $model = $this->zeelool;
                break;
            case 2:
                $model = $this->voogueme;
                break;
            case 3:
                $model = $this->nihao;
                break;
            case 4:
                $model = $this->weseeoptical;
                break;
            case 5:
                $model = $this->meeloog;
                break;
            case 9:
                $model = $this->zeelool_es;
                break;
            case 10:
                $model = $this->zeelool_de;
                break;
            default:
                return false;
                break;
        }

        $ids = input('ids');
        //        $ids = "345168,259,258,256,255,254,253,252,251,250";
        if ($ids) {
            $map['entity_id'] = ['in', $ids];
        }
        $rep = $this->request->get('filter');
        //        dump($rep);die;
        $addWhere = '1=1';
        if ($rep != '{}') {
        } else {
            $addWhere  .= " AND DATE_SUB(CURDATE(), INTERVAL 7 DAY) <= date(created_at)";
        }
        list($where) = $this->buildparams();

        $list = $model
            ->field('entity_id,increment_id,customer_firstname,customer_email,status,base_grand_total,base_shipping_amount,custom_order_prescription_type,order_type,created_at,base_total_paid,base_total_due')
            ->where($where)
            ->where($map)
            ->select();
        $totalId = $model
            ->where($where)
            ->where($addWhere)
            ->column('entity_id');
        $thisPageId = $model
            ->where($where)
            ->column('entity_id');
        $costInfo = $model->getOrderCostInfoExcel($totalId, $thisPageId);
        $list = collection($list)->toArray();
        //        dump($list);die;
        //遍历以获得导出所需要的数据
        foreach ($list as $k => $v) {
            //订单支付金额
            if (in_array($v['status'], ['processing', 'complete', 'creditcard_proccessing', 'free_processing'])) {
                $list[$k]['total_money']      =  round($v['base_total_paid'] + $v['base_total_due'], 2);
            }
            //订单镜架成本
            if (isset($costInfo['thispageFramePrice'])) {
                if (array_key_exists($v['increment_id'], $costInfo['thispageFramePrice'])) {
                    $list[$k]['frame_cost']   = $costInfo['thispageFramePrice'][$v['increment_id']];
                }
            }
            //订单镜片成本
            if (isset($costInfo['thispageLensPrice'])) {
                if (array_key_exists($v['increment_id'], $costInfo['thispageLensPrice'])) {
                    $list[$k]['lens_cost']    = $costInfo['thispageLensPrice'][$v['increment_id']];
                }
            }
            //订单退款金额
            if (isset($costInfo['thispageRefundMoney'])) {
                if (array_key_exists($v['increment_id'], $costInfo['thispageRefundMoney'])) {
                    $list[$k]['refund_money'] = $costInfo['thispageRefundMoney'][$v['increment_id']];
                }
            }
            //订单补差价金额
            if (isset($costInfo['thispageFullPostMoney'])) {
                if (array_key_exists($v['increment_id'], $costInfo['thispageFullPostMoney'])) {
                    $list[$k]['fill_post']    = $costInfo['thispageFullPostMoney'][$v['increment_id']];
                }
            }
            //订单加工费
            if (isset($costInfo['thisPageProcessCost'])) {
                if (array_key_exists($v['entity_id'], $costInfo['thisPageProcessCost'])) {
                    $list[$k]['process_cost'] = $costInfo['thisPageProcessCost'][$v['entity_id']];
                }
            }
        }
        //        dump($list);die;
        //从数据库查询需要的数据
        $spreadsheet = new Spreadsheet();

        //常规方式：利用setCellValue()填充数据
        $spreadsheet->setActiveSheetIndex(0)->setCellValue("A1", "记录标识")
            ->setCellValue("B1", "订单号")
            ->setCellValue("C1", "邮箱");   //利用setCellValues()填充数据
        $spreadsheet->setActiveSheetIndex(0)->setCellValue("D1", "状态")
            ->setCellValue("E1", "支付金额($)");
        $spreadsheet->setActiveSheetIndex(0)->setCellValue("F1", "镜架成本金额(￥)")
            ->setCellValue("G1", "镜片成本金额(￥)");
        $spreadsheet->setActiveSheetIndex(0)->setCellValue("H1", "邮费成本金额(￥)")
            ->setCellValue("I1", "加工费成本金额(￥)");
        $spreadsheet->setActiveSheetIndex(0)->setCellValue("J1", "退款金额")
            ->setCellValue("K1", "补差价金额")
            ->setCellValue("L1", "创建时间");
        foreach ($list as $key => $value) {

            $spreadsheet->getActiveSheet()->setCellValueExplicit("A" . ($key * 1 + 2), $value['entity_id'], \PhpOffice\PhpSpreadsheet\Cell\DataType::TYPE_STRING);
            $spreadsheet->getActiveSheet()->setCellValue("B" . ($key * 1 + 2), $value['increment_id']);
            $spreadsheet->getActiveSheet()->setCellValue("C" . ($key * 1 + 2), $value['customer_email']);
            $spreadsheet->getActiveSheet()->setCellValue("D" . ($key * 1 + 2), $value['status']);
            $spreadsheet->getActiveSheet()->setCellValue("E" . ($key * 1 + 2), $value['total_money']);
            $spreadsheet->getActiveSheet()->setCellValue("F" . ($key * 1 + 2), $value['frame_cost']);
            $spreadsheet->getActiveSheet()->setCellValue("G" . ($key * 1 + 2), $value['lens_cost']);
            $spreadsheet->getActiveSheet()->setCellValue("H" . ($key * 1 + 2), $value['frame_cost']);
            $spreadsheet->getActiveSheet()->setCellValue("I" . ($key * 1 + 2), $value['process_cost']);
            $spreadsheet->getActiveSheet()->setCellValue("J" . ($key * 1 + 2), $value['refund_money']);
            $spreadsheet->getActiveSheet()->setCellValue("K" . ($key * 1 + 2), $value['fill_post']);
            $spreadsheet->getActiveSheet()->setCellValue("L" . ($key * 1 + 2), $value['created_at']);
        }

        //设置宽度
        $spreadsheet->getActiveSheet()->getColumnDimension('A')->setWidth(15);
        $spreadsheet->getActiveSheet()->getColumnDimension('B')->setWidth(20);
        $spreadsheet->getActiveSheet()->getColumnDimension('C')->setWidth(30);
        $spreadsheet->getActiveSheet()->getColumnDimension('D')->setWidth(20);
        $spreadsheet->getActiveSheet()->getColumnDimension('E')->setWidth(15);
        $spreadsheet->getActiveSheet()->getColumnDimension('F')->setWidth(20);
        $spreadsheet->getActiveSheet()->getColumnDimension('G')->setWidth(20);
        $spreadsheet->getActiveSheet()->getColumnDimension('H')->setWidth(20);
        $spreadsheet->getActiveSheet()->getColumnDimension('I')->setWidth(20);
        $spreadsheet->getActiveSheet()->getColumnDimension('J')->setWidth(20);
        $spreadsheet->getActiveSheet()->getColumnDimension('K')->setWidth(20);
        $spreadsheet->getActiveSheet()->getColumnDimension('L')->setWidth(30);
        //设置边框
        $border = [
            'borders' => [
                'allBorders' => [
                    'borderStyle' => \PhpOffice\PhpSpreadsheet\Style\Border::BORDER_THIN, // 设置border样式
                    'color'       => ['argb' => 'FF000000'], // 设置border颜色
                ],
            ],
        ];
        $spreadsheet->getDefaultStyle()->getFont()->setName('微软雅黑')->setSize(12);

        $setBorder = 'A1:' . $spreadsheet->getActiveSheet()->getHighestColumn() . $spreadsheet->getActiveSheet()->getHighestRow();
        $spreadsheet->getActiveSheet()->getStyle($setBorder)->applyFromArray($border);

        $spreadsheet->getActiveSheet()->getStyle('A1:L' . $spreadsheet->getActiveSheet()->getHighestRow())->getAlignment()->setHorizontal(\PhpOffice\PhpSpreadsheet\Style\Alignment::HORIZONTAL_CENTER);
        $spreadsheet->setActiveSheetIndex(0);

        $format = 'xlsx';
        $savename = '订单成本核算数据' . date("YmdHis", time());

        if ($format == 'xls') {
            //输出Excel03版本
            header('Content-Type:application/vnd.ms-excel');
            $class = "\PhpOffice\PhpSpreadsheet\Writer\Xls";
        } elseif ($format == 'xlsx') {
            //输出07Excel版本
            header('Content-Type: application/vnd.openxmlformats-officedocument.spreadsheetml.sheet');
            $class = "\PhpOffice\PhpSpreadsheet\Writer\Xlsx";
        }

        //输出名称
        header('Content-Disposition: attachment;filename="' . $savename . '.' . $format . '"');
        //禁止缓存
        header('Cache-Control: max-age=0');
        $writer = new $class($spreadsheet);

        $writer->save('php://output');
    }
}<|MERGE_RESOLUTION|>--- conflicted
+++ resolved
@@ -4,7 +4,6 @@
 
 use app\common\controller\Backend;
 use fast\Trackingmore;
-use think\Log;
 use Util\NihaoPrescriptionDetailHelper;
 use Util\ZeeloolPrescriptionDetailHelper;
 use Util\VooguemePrescriptionDetailHelper;
@@ -44,6 +43,9 @@
         $this->zeelool_de = new \app\admin\model\order\order\ZeeloolDe;
         $this->zeelool_jp = new \app\admin\model\order\order\ZeeloolJp;
         $this->ordernodedeltail = new \app\admin\model\order\order\Ordernodedeltail;
+
+        $this->order = new \app\admin\model\order\order\NewOrder();
+        $this->orderitemoption = new \app\admin\model\order\order\NewOrderItemOption();
     }
 
     /**
@@ -52,8 +54,6 @@
      * 需要将application/admin/library/traits/Backend.php中对应的方法复制到当前控制器,然后进行修改
      */
 
-<<<<<<< HEAD
-=======
     /**
      * 订单列表
      *
@@ -139,12 +139,11 @@
         $this->assign('getTabList', $this->order->getTabList());
         return $this->view->fetch();
     }
->>>>>>> 107669b6
 
     /**
      * 查看
      */
-    public function index()
+    public function index_bak()
     {
         $label = $this->request->get('label', 1);
         //设置过滤方法
@@ -246,7 +245,6 @@
                 } else {
                     $v['label'] = 0;
                 }
-                $v['site'] = $label;
             }
             unset($v);
 
@@ -260,170 +258,22 @@
     }
 
     /**
-     * 详情
+     * 订单详情
+     *
+     * @Description
+     * @author wpl
+     * @since 2020/11/16 09:42:40 
+     * @param [type] $ids
+     * @return void
      */
     public function detail($ids = null)
     {
         if ($_POST){
-            $data  = input('param.');
-            $value['order_id'] = $data['ids'];
-            $count = count($data['item_id']);
-            for ($i= 0;$i<$count;$i++) {
-                $value['order_items'][$i]['order_item_id'] = $data['item_id'][$i];
-                $value['order_items'][$i]['od_sph'] = $data['od_sph'][$i];
-                $value['order_items'][$i]['od_cyl'] = $data['od_cyl'][$i];
-                $value['order_items'][$i]['od_axis'] = $data['od_axis'][$i];
-                $value['order_items'][$i]['os_sph']= $data['os_sph'][$i];
-                $value['order_items'][$i]['os_cyl'] = $data['os_cyl'][$i];
-                $value['order_items'][$i]['os_axis'] = $data['os_axis'][$i];
-
-                if ($data['pd_l'][$i] ==null && $data['pd_r'][$i] ){
-                    $value['order_items'][$i]['pd'] = $data['pd_r'][$i];
-                }else{
-                    $value['order_items'][$i]['pd_r'] = $data['pd_r'][$i];
-                    $value['order_items'][$i]['pd_l'] = $data['pd_l'][$i];
-                    $value['order_items'][$i]['pdcheck'] = 'on';
-                }
-                $value['order_items'][$i]['od_pv'] = $data['od_pv'][$i];
-                $value['order_items'][$i]['os_pv'] = $data['os_pv'][$i];
-                $value['order_items'][$i]['od_bd'] = $data['od_bd'][$i];
-                $value['order_items'][$i]['os_bd'] = $data['os_bd'][$i];
-                $value['order_items'][$i]['od_pv_r'] = $data['od_pv_r'][$i];
-                $value['order_items'][$i]['os_pv_r'] = $data['os_pv_r'][$i];
-                $value['order_items'][$i]['od_bd_r'] = $data['od_bd_r'][$i];
-                $value['order_items'][$i]['os_bd_r'] = $data['os_bd_r'][$i];
-                $value['order_items'][$i]['os_add'] = $data['os_add'][$i];
-                $value['order_items'][$i]['od_add'] = $data['od_add'][$i];
-                if ($data['od_pv'][$i] !== null && $data['od_pv_r'][$i] !==null && $data['os_pv'][$i] !== null && $data['os_pv_r'][$i]){
-                    $value['order_items'][$i]['prismcheck'] = 'on';
-                }else{
-                    $value['order_items'][$i]['prismcheck'] = '';
-                }
-            }
-
-            //请求接口
-            $url = config('url.esz_url').'magic/order/prescriptionPicCheck';
-            $curl = curl_init();
-            curl_setopt($curl, CURLOPT_URL, $url);
-            curl_setopt($curl, CURLOPT_USERAGENT, $_SERVER['HTTP_USER_AGENT']);
-            curl_setopt($curl, CURLOPT_HEADER, 0);
-            curl_setopt($curl, CURLOPT_POST, true);
-            curl_setopt($curl, CURLOPT_POSTFIELDS, http_build_query($value));
-            curl_setopt($curl, CURLOPT_FOLLOWLOCATION, 1);
-            curl_setopt($curl, CURLOPT_RETURNTRANSFER, true);
-            curl_setopt($curl, CURLOPT_TIMEOUT, 20);
-            $content =json_decode(curl_exec($curl),true);
-            curl_close($curl);
-            Log::write("处方接口请求");
-            Log::write($content);
-            Log::write($value);
-            Log::write($url);
-            if ($content['status'] == 200){
-                $this->success('操作成功');
-            }else{
-                $this->error('操作失败,原因:'.$content['msg']);
-            }
-
-//          for ($i= 0;$i<$count;$i++){
-//             $value[$i]['item_id'] = $data['item_id'][$i];
-//             //获取序列化信息
-//              if ($data['label'] == 1) {
-//                  $info[$i]= unserialize(ZeeloolPrescriptionDetailHelper::get_list_product_options($data['item_id'][$i]));
-//              } elseif ($data['label'] == 2) {
-//                  $info[$i]= unserialize(VooguemePrescriptionDetailHelper::get_list_product_options($data['item_id'][$i]));
-//              } elseif ($data['label'] == 3) {
-//                  $info[$i]= unserialize(NihaoPrescriptionDetailHelper::get_list_product_options($data['item_id'][$i]));
-//              } elseif ($data['label'] == 4) {
-//                  $info[$i]= unserialize(WeseeopticalPrescriptionDetailHelper::get_list_product_options($data['item_id'][$i]));
-//              } elseif ($data['label'] == 5) {
-//                  $info[$i]= unserialize(MeeloogPrescriptionDetailHelper::get_list_product_options($data['item_id'][$i]));
-//              } elseif ($data['label'] == 9) {
-//                  $info[$i]= unserialize(ZeeloolEsPrescriptionDetailHelper::get_list_product_options($data['item_id'][$i]));
-//              } elseif ($data['label'] == 10) {
-//                  $info[$i]= unserialize(ZeeloolDePrescriptionDetailHelper::get_list_product_options($data['item_id'][$i]));
-//              } elseif ($data['label'] == 11) {
-//                  $info[$i]= unserialize(ZeeloolJpPrescriptionDetailHelper::get_list_product_options($data['item_id'][$i]));
-//              }
-////             $info[$i]= unserialize(ZeeloolPrescriptionDetailHelper::get_list_product_options($data['item_id'][$i]));
-//             $prescription =  explode('&',$info[$i]['info_buyRequest']['tmplens']['prescription']);
-//             $prescription[0] = $prescription[0];
-//             $prescription[1] = "od_sph=".$data['od_sph'][$i];
-//             $prescription[2] = "od_cyl=". $data['od_cyl'][$i];
-//             $prescription[3] = "od_axis=".$data['od_axis'][$i];
-//             $prescription[4] = "os_sph=". $data['os_sph'][$i];
-//             $prescription[5] = "os_cyl=".$data['os_cyl'][$i];
-//             $prescription[6] = "os_axis=".$data['os_axis'][$i];
-//             $prescription[7] = $prescription[7];
-//             $prescription[8] = "pd_r=";
-//             $prescription[9] = "pd_l=";
-//             $prescription[10] = "pd=".$data['pd'][$i];
-//             $prescription[11] = "os_add=".$data['os_add'][$i];;
-//             $prescription[12] ="od_add=". $data['od_add'][$i];
-//             if ($data['od_pv'][$i] !== null && $data['od_pv_r'][$i] !==null && $data['os_pv'][$i] !== null && $data['os_pv_r'][$i]){
-//                 $prescription[13] ="prismcheck=on";
-//             }else{
-//                 $prescription[13] ="prismcheck=";
-//             }
-//             $prescription[14] = "od_pv=".$data['od_pv'][$i];
-//             $prescription[15] = "od_bd=".$data['od_bd'][$i];
-//             $prescription[16] = "od_pv_r=". $data['od_pv_r'][$i];
-//             $prescription[17] = "od_bd_r=".$data['od_bd_r'][$i];
-//             $prescription[18] = "os_pv=".$data['os_pv'][$i];
-//             $prescription[19] = "os_bd=".$data['os_bd'][$i];
-//             $prescription[20] = "os_pv_r=".$data['os_pv_r'][$i];
-//             $prescription[21] = "os_bd_r=". $data['os_bd_r'][$i];
-//             $prescription[22] = "save=";
-//             $info[$i]['info_buyRequest']['tmplens']['prescription'] =implode('&',$prescription);
-//             //更新对应数据信息
-//             $save_value['product_options'] = serialize($info[$i]);
-//
-//              if ($data['label'] == 1) {
-//                  $change_value = ZeeloolPrescriptionDetailHelper::save_list_product_options($data['item_id'][$i],$save_value);
-//              } elseif ($data['label'] == 2) {
-//                  $change_value = VooguemePrescriptionDetailHelper::save_list_product_options($data['item_id'][$i],$save_value);
-//              } elseif ($data['label'] == 3) {
-//                  $change_value = NihaoPrescriptionDetailHelper::save_list_product_options($data['item_id'][$i],$save_value);
-//              } elseif ($data['label'] == 4) {
-//                  $change_value = WeseeopticalPrescriptionDetailHelper::save_list_product_options($data['item_id'][$i],$save_value);
-//              } elseif ($data['label'] == 5) {
-//                  $change_value = MeeloogPrescriptionDetailHelper::save_list_product_options($data['item_id'][$i],$save_value);
-//              } elseif ($data['label'] == 9) {
-//                  $change_value = ZeeloolEsPrescriptionDetailHelper::save_list_product_options($data['item_id'][$i],$save_value);
-//              } elseif ($data['label'] == 10) {
-//                  $change_value = ZeeloolDePrescriptionDetailHelper::save_list_product_options($data['item_id'][$i],$save_value);
-//              } elseif ($data['label'] == 11) {
-//                  $change_value = ZeeloolJpPrescriptionDetailHelper::save_list_product_options($data['item_id'][$i],$save_value);
-//              }
-//
-//             $change_value = ZeeloolPrescriptionDetailHelper::save_list_product_options($data['item_id'][$i],$save_value);
-//             dump($change_value);die();
-//          }
-
+          $data  = input('param.');
         }
         $ids = $ids ?? $this->request->get('id');
-        //根据传的标签切换对应站点数据库
-        $label = $this->request->get('label', 1);
-        if ($label == 1) {
-            $model = $this->zeelool;
-        } elseif ($label == 2) {
-            $model = $this->voogueme;
-        } elseif ($label == 3) {
-            $model = $this->nihao;
-        } elseif ($label == 4) {
-            $model = $this->weseeoptical;
-        } elseif ($label == 5) {
-            $model = $this->meeloog;
-        } elseif ($label == 9) {
-            $model = $this->zeelool_es;
-        } elseif ($label == 10) {
-            $model = $this->zeelool_de;
-        } elseif ($label == 11) {
-            $model = $this->zeelool_jp;
-        }
-
         //查询订单详情
-        $row = $model->where('entity_id', '=', $ids)->find();
-
+        $row = $this->order->get($ids);
         if (!$row) {
             $this->error(__('No Results were found'));
         }
@@ -434,118 +284,43 @@
             }
         }
 
-        //获取订单收货信息
-        $address = $this->zeelool->getOrderDetail($label, $ids);
-
-        //获取订单处方信息
-        if ($label == 1) {
-            $goods = ZeeloolPrescriptionDetailHelper::get_list_by_entity_ids($ids);
-        } elseif ($label == 2) {
-            $goods = VooguemePrescriptionDetailHelper::get_list_by_entity_ids($ids);
-        } elseif ($label == 3) {
-            $goods = NihaoPrescriptionDetailHelper::get_list_by_entity_ids($ids);
-        } elseif ($label == 4) {
-            $goods = WeseeopticalPrescriptionDetailHelper::get_list_by_entity_ids($ids);
-        } elseif ($label == 5) {
-            $goods = MeeloogPrescriptionDetailHelper::get_list_by_entity_ids($ids);
-        } elseif ($label == 9) {
-            $goods = ZeeloolEsPrescriptionDetailHelper::get_list_by_entity_ids($ids);
-        } elseif ($label == 10) {
-            $goods = ZeeloolDePrescriptionDetailHelper::get_list_by_entity_ids($ids);
-        } elseif ($label == 11) {
-            $goods = ZeeloolJpPrescriptionDetailHelper::get_list_by_entity_ids($ids);
-        }
         //获取支付信息
-        $pay = $this->zeelool->getPayDetail($label, $ids);
-        $this->view->assign("label", $label);
+        $pay = $this->zeelool->getPayDetail($row->site, $row->entity_id);
+
+        //订单明细数据
+        $item = $this->orderitemoption->where('order_id', $ids)->select();
+
+        $this->view->assign("item", $item);
         $this->view->assign("row", $row);
-        $this->view->assign("address", $address);
-        $this->view->assign("goods", $goods);
         $this->view->assign("pay", $pay);
-        $this->view->assign("label", $label);
         return $this->view->fetch();
     }
 
     /**
-     * 订单信息2
+     * 订单节点
+     *
+     * @Description
+     * @author wpl
+     * @since 2020/11/16 09:42:52 
+     * @param [type] $order_number
+     * @return void
      */
     public function orderDetail($order_number = null)
     {
         $order_number = $order_number ?? $this->request->get('order_number');
-        //查询订单详情
+        //查询订单详情		
         $ruleList = collection($this->ordernodedeltail->where(['order_number' => ['eq', $order_number]])->order('node_type asc')->field('node_type,create_time,handle_user_name,shipment_type,track_number')->select())->toArray();
 
         $new_ruleList = array_column($ruleList, NULL, 'node_type');
         $key_list = array_keys($new_ruleList);
 
-        $entity_id = $this->request->get('id');
         $id = $this->request->get('id');
         $label = $this->request->get('label', 1);
-        $this->view->assign(compact('order_number', 'entity_id', 'label'));
+        $this->view->assign(compact('order_number', 'id', 'label'));
         $this->view->assign("list", $new_ruleList);
         $this->view->assign("key_list", $key_list);
-        $this->view->assign("id", $id);
         return $this->view->fetch();
     }
-
-    /**
-     * 订单执行信息
-     */
-    public function checkDetail($ids = null)
-    {
-        $ids = $ids ?? $this->request->get('id');
-        //根据传的标签切换对应站点数据库
-        $label = $this->request->get('label', 1);
-        if ($label == 1) {
-            $model = $this->zeelool;
-        } elseif ($label == 2) {
-            $model = $this->voogueme;
-        } elseif ($label == 3) {
-            $model = $this->nihao;
-        } elseif ($label == 4) {
-            $model = $this->weseeoptical;
-        } elseif ($label == 5) {
-            $model = $this->meeloog;
-        } elseif ($label == 9) {
-            $model = $this->zeelool_es;
-        } elseif ($label == 10) {
-            $model = $this->zeelool_de;
-        } elseif ($label == 11) {
-            $model = $this->zeelool_jp;
-        }
-
-        //查询订单详情
-        $row = $model->where('entity_id', '=', $ids)->find();
-        if (!$row) {
-            $this->error(__('No Results were found'));
-        }
-        //查询订单快递单号
-        $express = $this->zeelool->getExpressData($label, $ids);
-
-        if ($express) {
-            //缓存一个小时
-            $express_data = session('order_checkDetail_' . $express['track_number'] . '_' . date('YmdH'));
-            if (!$express_data) {
-                try {
-                    //查询物流信息
-                    $title = str_replace(' ', '-', $express['title']);
-                    $track = new Trackingmore();
-                    $track = $track->getRealtimeTrackingResults($title, $express['track_number']);
-                    $express_data = $track['data']['items'][0];
-                    session('order_checkDetail_' . $express['track_number'] . '_' . date('YmdH'), $express_data);
-                } catch (\Exception $e) {
-                    $this->error($e->getMessage());
-                }
-            }
-
-            $this->view->assign("express_data", $express_data);
-        }
-
-        $this->view->assign("row", $row);
-        $this->view->assign("label", $label);
-        return $this->view->fetch();
-    }
-
 
     /**
      * 订单成本核算 create@lsw
@@ -611,7 +386,7 @@
                 ->column('entity_id');
 
             $costInfo = $model->getOrderCostInfo($totalId, $thisPageId);
-
+         
             $list = collection($list)->toArray();
 
             foreach ($list as $k => $v) {
@@ -884,73 +659,25 @@
         $drawing->finish(\BCGDrawing::IMG_FORMAT_PNG);
     }
 
-    //批量打印标签
+    /**
+     * 批量打印标签
+     *
+     * @Description
+     * @author wpl
+     * @since 2020/11/16 09:58:44 
+     * @return void
+     */
     public function batch_print_label_new()
     {
-        //根据传的标签切换对应站点数据库
-        $label = $this->request->get('label', 1);
-        switch ($label) {
-            case 1:
-                $db = 'database.db_zeelool';
-                $model = $this->zeelool;
-                break;
-            case 2:
-                $db = 'database.db_voogueme';
-                $model = $this->voogueme;
-                break;
-            case 3:
-                $db = 'database.db_nihao';
-                $model = $this->nihao;
-                break;
-            case 4:
-                $db = 'database.db_weseeoptical';
-                $model = $this->weseeoptical;
-                break;
-            case 5:
-                $db = 'database.db_meeloog';
-                $model = $this->meeloog;
-                break;
-            case 9:
-                $db = 'database.db_zeelool_es';
-                $model = $this->zeelool_es;
-                break;
-            case 10:
-                $db = 'database.db_zeelool_de';
-                $model = $this->zeelool_de;
-                break;
-            case 11:
-                $db = 'database.db_zeelool_jp';
-                $model = $this->zeelool_jp;
-                break;
-            default:
-                return false;
-                break;
-        }
         ob_start();
-        $entity_ids = rtrim(input('id_params'), ',');
-
-        if ($entity_ids) {
-
-            //判断是否为美国且 非商业快递
-            $smap['parent_id'] = ['in', $entity_ids];
-            $smap['country_id'] = ['not in', ['US', 'PR']];
-            $smap['address_type'] = 'shipping';
-            $count = Db::connect($db)
-                ->table('sales_flat_order_address')
-                ->where($smap)
-                ->count(1);
-            if ($count > 0) {
-                return $this->error('存在非美国的订单', url('index?ref=addtabs&label=' . $label));
-            }
-
-
-            $processing_order_querySql = "select sfo.shipping_description,sfo.increment_id,round(sfo.total_qty_ordered,0) NUM,sfoi.product_options,sfoi.order_id,sfo.`status`,sfoi.sku,sfoi.qty_ordered,sfo.created_at
-from sales_flat_order_item sfoi
-left join sales_flat_order sfo on  sfoi.order_id=sfo.entity_id 
-where sfo.`status` in ('processing','creditcard_proccessing','free_processing','complete','paypal_reversed','paypal_canceled_reversal') and sfo.entity_id in($entity_ids)
-order by NUM asc;";
-            $processing_order_list = $model->query($processing_order_querySql);
-            $file_header = <<<EOF
+        $ids = rtrim(input('id_params'), ',');
+        if (!$ids) {
+            return $this->error('缺少参数', url('index?ref=addtabs'));
+        }
+
+        $row = $this->order->where(['id' => ['in', $ids]])->where(['country_id' => ['in', ['US', 'PR']]])->select();
+
+        $file_header = <<<EOF
                 <meta http-equiv="Content-Type" content="text/html; charset=utf-8" />
 <style>
 body{ margin:0; padding:0}
@@ -963,54 +690,52 @@
 </style>
 EOF;
 
-            $arr = [
-                'Business express(4-7 business days)',
-                'Expedited',
-                'Business express(7-14 Days)',
-                'Business express(7-12 Days)',
-                'Business express',
-                'Business express (7-12 days)',
-                'Business express(7-12 days)',
-                'Express Shipping (3-5 Days)',
-                'Express Shipping (5-8Days)',
-                'Express Shipping (3-5 Business Days)',
-                'Express Shipping (5-8 Business Days)',
-                'Business Express(7-12 Days)'
-            ];
-
-            $file_content = '';
-            $temp_increment_id = 0;
-            foreach ($processing_order_list as $processing_key => $processing_value) {
-                if (in_array($processing_value['shipping_description'], $arr)) {
-                    return $this->error('存在商业快递的订单', url('index?ref=addtabs&label=' . $label));
-                }
-
-                if ($temp_increment_id != $processing_value['increment_id']) {
-                    $temp_increment_id = $processing_value['increment_id'];
-
-                    $date = substr($processing_value['created_at'], 0, strpos($processing_value['created_at'], " "));
-                    $fileName = ROOT_PATH . "public" . DS . "uploads" . DS . "printOrder" . DS . "zeelool" . DS . "new" . DS . "$date" . DS . "$temp_increment_id.png";
-                    // dump($fileName);
-                    $dir = ROOT_PATH . "public" . DS . "uploads" . DS . "printOrder" . DS . "zeelool" . DS . "new"  . DS . "$date";
-                    if (!file_exists($dir)) {
-                        mkdir($dir, 0777, true);
-                        // echo '创建文件夹$dir成功';
-                    } else {
-                        // echo '需创建的文件夹$dir已经存在';
-                    }
-                    $img_url = "/uploads/printOrder/zeelool/new/$date/$temp_increment_id.png";
-                    //生成条形码
-                    $this->generate_barcode_new($temp_increment_id, $fileName);
-                    // echo '<br>需要打印'.$temp_increment_id;
-                    $file_content .= "<div  class = 'single_box'>
+        $arr = [
+            'Business express(4-7 business days)',
+            'Expedited',
+            'Business express(7-14 Days)',
+            'Business express(7-12 Days)',
+            'Business express',
+            'Business express (7-12 days)',
+            'Business express(7-12 days)',
+            'Express Shipping (3-5 Days)',
+            'Express Shipping (5-8Days)',
+            'Express Shipping (3-5 Business Days)',
+            'Express Shipping (5-8 Business Days)',
+            'Business Express(7-12 Days)'
+        ];
+
+        $file_content = '';
+        $temp_increment_id = 0;
+        foreach ($row as $processing_key => $processing_value) {
+            if (in_array($processing_value['shipping_title'], $arr)) {
+                continue;
+            }
+
+            if ($temp_increment_id != $processing_value['increment_id']) {
+                $temp_increment_id = $processing_value['increment_id'];
+
+                $date = substr($processing_value['created_at'], 0, strpos($processing_value['created_at'], " "));
+                $fileName = ROOT_PATH . "public" . DS . "uploads" . DS . "printOrder" . DS . "zeelool" . DS . "new" . DS . "$date" . DS . "$temp_increment_id.png";
+                // dump($fileName);
+                $dir = ROOT_PATH . "public" . DS . "uploads" . DS . "printOrder" . DS . "zeelool" . DS . "new"  . DS . "$date";
+                if (!file_exists($dir)) {
+                    mkdir($dir, 0777, true);
+                    // echo '创建文件夹$dir成功';
+                } else {
+                    // echo '需创建的文件夹$dir已经存在';
+                }
+                $img_url = "/uploads/printOrder/zeelool/new/$date/$temp_increment_id.png";
+                //生成条形码
+                $this->generate_barcode_new($temp_increment_id, $fileName);
+                $file_content .= "<div  class = 'single_box'>
                 <table width='400mm' height='102px' border='0' cellspacing='0' cellpadding='0' class='addpro' style='margin:0px auto;margin-top:0px;padding:0px;'>
                 <tr>
                 <td rowspan='5' colspan='3' style='padding:10px;'><img src='" . $img_url . "' height='80%'><br></td></tr>                
                 </table></div>";
-                }
-            }
-            echo $file_header . $file_content;
-        }
+            }
+        }
+        echo $file_header . $file_content;
     }
 
     /**
@@ -1018,7 +743,7 @@
      *
      * @Description
      * @author wpl
-     * @since 2020/02/28 14:45:39
+     * @since 2020/02/28 14:45:39 
      * @return void
      */
     public function batch_export_xls()
@@ -1455,7 +1180,13 @@
         $writer = new $class($spreadsheet);
 
         $writer->save('php://output');
+
     }
+
+
+
+
+
 
     /**
      * 获取镜架尺寸
