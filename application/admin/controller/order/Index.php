--- conflicted
+++ resolved
@@ -324,11 +324,7 @@
      */
     public function account_order()
     {
-<<<<<<< HEAD
-        ini_set('memory_limit','512M');
-=======
         ini_set('memory_limit','2560M');
->>>>>>> b1c83fbc
         $label = $this->request->get('label', 1);
         //设置过滤方法
         $this->request->filter(['strip_tags']);
