--- conflicted
+++ resolved
@@ -899,19 +899,6 @@
 
         $writer->save('php://output');
     }
-<<<<<<< HEAD
-    /**
-     * 财务模块成本统计
-     *
-     * @Author lsw 1461069578@qq.com
-     * @DateTime 2020-08-13 14:34:46
-     * @return void
-     */
-    public function cost_statistics()
-    {
-        
-    }
-=======
 
     /**
      * 批量导出订单成本核算xls
@@ -1093,5 +1080,4 @@
         $writer->save('php://output');
     }
 
->>>>>>> 61af2be0
 }