--- conflicted
+++ resolved
@@ -112,51 +112,51 @@
                     $smap['status'] = ['in', $filter['status']];
                 }
                 $ids = $model->getOrderId($smap);
-                $map['entity_id'] = ['in', $ids];
+                $map['a.entity_id'] = ['in', $ids];
                 unset($filter['sku']);
                 $this->request->get(['filter' => json_encode($filter)]);
             }
 
-
-            //国家搜索
-            if ($filter['country_id']) {
-                $amap['country_id'] = $filter['country_id'];
-                $amap['address_type'] = 'shipping';
-                $sql = Db::connect($db)->table('sales_flat_order_address')->where($amap)->field('parent_id')->buildSql();;
-                $map[] = ['exp', Db::raw("entity_id in " . $sql)];
-                unset($filter['country_id']);
-                $this->request->get(['filter' => json_encode($filter)]);
-            }
-
-            if (!$filter) {
-                $map['created_at'] = ['between', ['2020-01-01', date('Y-m-d H:i:s')]];
-            }
-
             list($where, $sort, $order, $offset, $limit) = $this->buildparams();
 
-            $total = $model
+            $map['b.address_type'] = 'shipping';
+            $total = $model->alias('a')->join(['sales_flat_order_address' => 'b'], 'a.entity_id=b.parent_id')
                 ->where($where)
                 ->where($map)
+                ->order($sort, $order)
                 ->count();
 
-            $list = $model->field('entity_id,increment_id,customer_firstname,customer_email,status,base_grand_total,base_shipping_amount,custom_order_prescription_type,order_type,created_at,shipping_description,shipping_method')
+            $list = $model->alias('a')->field('a.entity_id,increment_id,b.country_id,customer_firstname,customer_email,status,base_grand_total,base_shipping_amount,custom_order_prescription_type,order_type,a.created_at,a.shipping_description')
+                ->join(['sales_flat_order_address' => 'b'], 'a.entity_id=b.parent_id')
                 ->where($where)
                 ->where($map)
                 ->order($sort, $order)
                 ->limit($offset, $limit)
                 ->select();
-           
+
             $list = collection($list)->toArray();
-            //查询国家
-            $entity_ids = array_column($list, 'entity_id');
-            $address = Db::connect($db)->table('sales_flat_order_address')->where(['parent_id' => ['in', $entity_ids], 'address_type' => 'shipping'])->column('country_id', 'parent_id');
+
+            $arr = [
+                'Business express(4-7 business days)',
+                'Expedited',
+                'Business express(7-14 Days)',
+                'Business express(7-12 Days)',
+                'Business express',
+                'Business express (7-12 days)',
+                'Business express(7-12 days)',
+                'Express Shipping (3-5 Days)',
+                'Express Shipping (5-8Days)',
+                'Express Shipping (3-5 Business Days)',
+                'Express Shipping (5-8 Business Days)',
+                'Business Express(7-12 Days)',
+                'Business express(7-12 business days)'
+            ];
             foreach ($list as &$v) {
-                if ($v['shipping_method'] == 'tablerate_bestway') {
+                if (in_array($v['shipping_description'], $arr)) {
                     $v['label'] = 1;
                 } else {
                     $v['label'] = 0;
                 }
-                $v['country_id'] = $address[$v['entity_id']];
             }
             unset($v);
 
@@ -337,26 +337,26 @@
 
             $addWhere = '1=1';
             if ($rep != '{}') {
-                //                 $whereArr = json_decode($rep,true);
-                //                 if(!array_key_exists('created_at',$whereArr)){
-                //                     $addWhere  .= " AND DATE_SUB(CURDATE(), INTERVAL 7 DAY) <= date(created_at)";
-                //                 }
-            } else {
+//                 $whereArr = json_decode($rep,true);
+//                 if(!array_key_exists('created_at',$whereArr)){
+//                     $addWhere  .= " AND DATE_SUB(CURDATE(), INTERVAL 7 DAY) <= date(created_at)";
+//                 }
+            }else {
                 $addWhere  .= " AND DATE_SUB(CURDATE(), INTERVAL 7 DAY) <= date(created_at)";
             }
 
             //根据传的标签切换对应站点数据库
             $label = $this->request->get('label', 1);
-            $where_order['replenish_money'] = ['gt', 0];
+            $where_order['replenish_money'] =['gt',0];
             if ($label == 1) {
                 $model = $this->zeelool;
-                $where_order['work_platform'] = ['eq', 1];
+                $where_order['work_platform'] = ['eq',1];
             } elseif ($label == 2) {
                 $model = $this->voogueme;
-                $where_order['work_platform'] = ['eq', 2];
+                $where_order['work_platform'] = ['eq',2];
             } elseif ($label == 3) {
                 $model = $this->nihao;
-                $where_order['work_platform'] = ['eq', 3];
+                $where_order['work_platform'] = ['eq',3];
             }
             list($where, $sort, $order, $offset, $limit) = $this->buildparams();
             $total = $model
@@ -365,25 +365,25 @@
                 ->count();
             $list = $model
                 ->where($where)
-                //                ->field('increment_id,customer_firstname,customer_email,status,base_grand_total,base_shipping_amount,custom_order_prescription_type,order_type,created_at,base_total_paid,base_total_due')
+//                ->field('increment_id,customer_firstname,customer_email,status,base_grand_total,base_shipping_amount,custom_order_prescription_type,order_type,created_at,base_total_paid,base_total_due')
                 ->order($sort, $order)
                 ->limit($offset, $limit)
                 ->select();
             $totalId = $model
                 ->where($where)
                 ->where($addWhere)
-                ->whereNotIn('order_type', ['3', '4'])
+                ->whereNotIn('order_type',['3','4'])
                 ->column('entity_id');
 
             $thisPageId = $model
                 ->where($where)
                 ->order($sort, $order)
-                ->whereNotIn('order_type', ['3', '4'])
+                ->whereNotIn('order_type',['3','4'])
                 ->limit($offset, $limit)
                 ->column('entity_id');
 
             $costInfo = $model->getOrderCostInfo($totalId, $thisPageId);
-
+         
             $list = collection($list)->toArray();
 
             foreach ($list as $k => $v) {
@@ -430,17 +430,18 @@
                 }
                 //查询工单里是否有补差价记录
                 $mojing = Db::connect('mysql://fanzhigang:3QGz60R2E!@aVOXP@54.189.215.133:3306/mojing#utf8');
-                $where_order['platform_order'] = ['eq', $v['increment_id']];
+                $where_order['platform_order'] = ['eq',$v['increment_id']];
                 $work_order_list = $mojing->table('fa_work_order_list')->where($where_order)->field('replenish_money')->select();
-                if (!empty($work_order_list)) {
-                    $work_order_list = array_column($work_order_list, 'replenish_money');
-                    $difference_log = implode(',', $work_order_list);
-                }
-                if ($v['fill_post'] == null) {
+                if (!empty($work_order_list)){
+                    $work_order_list = array_column($work_order_list,'replenish_money');
+                    $difference_log = implode(',',$work_order_list);
+                }
+                if ($v['fill_post'] == null){
                     $list[$k]['fill_post'] = '-';
-                } else {
-                    $list[$k]['fill_post'] = $v['fill_post'] . '-' . $difference_log;
-                }
+                }else{
+                    $list[$k]['fill_post'] = $v['fill_post'].'-'.$difference_log;
+                }
+
             }
             $result = array(
                 "total"             =>  $total,
@@ -820,9 +821,6 @@
             case 10:
                 $model = $this->zeelool_de;
                 break;
-            case 11:
-                $model = $this->zeelool_jp;
-                break;
             default:
                 return false;
                 break;
@@ -846,22 +844,19 @@
             $this->request->get(['filter' => json_encode($filter)]);
         }
 
-        //SKU搜索
-        if ($filter['created_at']) {
-            $arr = explode(' ', $filter['created_at']);
-            $map['sfo.created_at'] = ['between', [$arr[0] . ' ' . $arr[1], $arr[3] . ' ' . $arr[4]]];
-            unset($filter['created_at']);
-            $this->request->get(['filter' => json_encode($filter)]);
-        }
-
-
         list($where) = $this->buildparams();
 
-        if ($label == 1) {
+//        $list = $model
+////          ->field('increment_id,customer_firstname,customer_email,status,base_grand_total,base_shipping_amount,custom_order_prescription_type,order_type,created_at')
+//            ->where($where)
+//            ->where($map)
+//            ->select();
+//        $list = collection($list)->toArray();
+        if ($label ==1){
             $field = 'sfo.entity_id,sfo.increment_id,sfo.customer_firstname,sfo.customer_email,sfo.status,sfo.base_grand_total,sfo.base_shipping_amount,
         sfo.custom_order_prescription_type,sfo.order_type,sfo.created_at,sfo.is_new_version,sfo.global_currency_code,
         sfoi.product_options,sfo.total_qty_ordered as NUM,sfoi.order_id,sfo.`status`,sfoi.sku,sfoi.product_id,sfoi.qty_ordered';
-        } else {
+        }else{
             $field = 'sfo.entity_id,sfo.increment_id,sfo.customer_firstname,sfo.customer_email,sfo.status,sfo.base_grand_total,sfo.base_shipping_amount,
         sfo.custom_order_prescription_type,sfo.order_type,sfo.created_at,sfo.global_currency_code,
         sfoi.product_options,sfo.total_qty_ordered as NUM,sfoi.order_id,sfo.`status`,sfoi.sku,sfoi.product_id,sfoi.qty_ordered';
@@ -876,36 +871,18 @@
             ->select();
         $resultList = collection($resultList)->toArray();
 
-<<<<<<< HEAD
-        $entity_ids = array_column($resultList, 'entity_id');
-        $address = $model->table('sales_flat_order_address')->where(['parent_id' => ['in', $entity_ids]])->column('country_id', 'parent_id');
-
-        $payment = $model->table('sales_flat_order_payment')->where(['parent_id' => ['in', $entity_ids]])->column('method', 'parent_id');
-
-
-        foreach ($resultList as $key => $value) {
-
-            $finalResult[$key]['country_id'] = $address[$value['entity_id']];
-            $finalResult[$key]['method'] = $payment[$value['entity_id']];
-=======
 
         foreach ($resultList as $key=>$value){
 
             $finalResult[$key]['country_id'] = $model->table('sales_flat_order_address')->where(array('parent_id'=>$value['entity_id']))->value('country_id');
             $finalResult[$key]['method'] = $model->table('sales_flat_order_payment')->where(array('parent_id'=>$value['entity_id']))->value('method');
->>>>>>> 7b66dad9
             $finalResult[$key]['increment_id'] = $value['increment_id'];
             $finalResult[$key]['sku'] = $value['sku'];
 //            $finalResult[$key]['created_at'] = substr($value['created_at'], 0, 10);
             $finalResult[$key]['created_at'] = $value['created_at'];
             $finalResult[$key]['base_grand_total'] = $value['base_grand_total'];
             $finalResult[$key]['base_shipping_amount'] = $value['base_shipping_amount'];
-
-            if ($value['shipping_method'] == 'tablerate_bestway') {
-                $finalResult[$key]['label'] = 1;
-            } else {
-                $finalResult[$key]['label'] = 0;
-            }
+            $finalResult[$key]['label'] = $value['label'];
             $finalResult[$key]['customer_email'] = $value['customer_email'];
             $finalResult[$key]['status'] = $value['status'];
             $finalResult[$key]['total_qty_ordered'] = $value['total_qty_ordered'];
@@ -914,8 +891,8 @@
             $finalResult[$key]['global_currency_code'] = $value['global_currency_code'];
             $finalResult[$key]['NUM'] = $value['NUM'];
             $tmp_product_options = unserialize($value['product_options']);
-            //新处方
-            if ($label == 1) {
+           //新处方
+            if ($label ==1){
                 if ($value['is_new_version'] == 1) {
                     //镀膜
                     $finalResult[$key]['coatiing_name'] = $tmp_product_options['info_buyRequest']['tmplens']['coating_name'];
@@ -933,14 +910,7 @@
                         $finalResult[$key]['index_type'] .= '-' . $tmp_product_options['info_buyRequest']['tmplens']['color_name'];
                     }
                 }
-            } elseif ($label == 3) {
-                $finalResult[$key]['coatiing_name'] = $tmp_product_options['info_buyRequest']['tmplens']['four_name'];
-                $finalResult[$key]['index_type'] = $tmp_product_options['info_buyRequest']['tmplens']['third_name'];
-                //镜片类型拼接颜色字段
-                if ($tmp_product_options['info_buyRequest']['tmplens']['color_name']) {
-                    $finalResult[$key]['index_type'] .= '-' . $tmp_product_options['info_buyRequest']['tmplens']['color_name'];
-                }
-            } else {
+            }else{
                 $finalResult[$key]['coatiing_name'] = $tmp_product_options['info_buyRequest']['tmplens']['coatiing_name'];
                 $finalResult[$key]['index_type'] = $tmp_product_options['info_buyRequest']['tmplens']['index_type'];
                 //镜片类型拼接颜色字段
@@ -1071,72 +1041,6 @@
             ->setCellValue("AB1", "支付方式")
             ->setCellValue("AC1", "原币种")
             ->setCellValue("AD1", "原支付金额")
-<<<<<<< HEAD
-            ->setCellValue("AE1", "订单支付时间")
-            ->setCellValue("AF1", "订单创建时间");
-        foreach ($finalResult as $key => $value) {
-            if ($value['custom_order_prescription_type'] == 1) {
-                $custom_order_prescription_type = '仅镜架';
-            } elseif ($value['custom_order_prescription_type'] == 2) {
-                $custom_order_prescription_type = '现货处方镜';
-            } elseif ($value['custom_order_prescription_type'] == 3) {
-                $custom_order_prescription_type = '定制处方镜';
-            } elseif ($value['custom_order_prescription_type'] == 4) {
-                $custom_order_prescription_type = '镜架+现货';
-            } elseif ($value['custom_order_prescription_type'] == 5) {
-                $custom_order_prescription_type = '镜架+定制';
-            } elseif ($value['custom_order_prescription_type'] == 6) {
-                $custom_order_prescription_type = '现片+定制片';
-            } else {
-                $custom_order_prescription_type = '获取中';
-            }
-
-            if ($value['order_type'] == 1) {
-                $order_type = '普通订单';
-            } elseif ($value['order_type'] == 2) {
-                $order_type = '批发单';
-            } elseif ($value['order_type'] == 3) {
-                $order_type = '网红单';
-            } elseif ($value['order_type'] == 4) {
-                $order_type = '补发单';
-            } elseif ($value['order_type'] == 5) {
-                $order_type = '补差价';
-            } elseif ($value['order_type'] == 6) {
-                $order_type = '一件代发';
-            }
-            if ($value['label']  == 1) {
-                $label = '是';
-            } else {
-                $label = '否';
-            }
-
-            $spreadsheet->getActiveSheet()->setCellValueExplicit("A" . ($key * 2 + 2), $value['entity_id'], \PhpOffice\PhpSpreadsheet\Cell\DataType::TYPE_STRING); //记录标识
-            $spreadsheet->getActiveSheet()->setCellValue("B" . ($key * 2 + 2), $value['increment_id']); //订单编号
-            $spreadsheet->getActiveSheet()->setCellValue("C" . ($key * 2 + 2), $order_type); //订单类型
-            $spreadsheet->getActiveSheet()->setCellValue("D" . ($key * 2 + 2), $value['base_grand_total']); //订单金额
-            $spreadsheet->getActiveSheet()->setCellValue("E" . ($key * 2 + 2), $value['base_shipping_amount']); //邮费
-            $spreadsheet->getActiveSheet()->setCellValue("F" . ($key * 2 + 2), $label); //是否为商业快递
-            $spreadsheet->getActiveSheet()->setCellValue("G" . ($key * 2 + 2), $value['country_id']); //国家
-            $spreadsheet->getActiveSheet()->setCellValue("H" . ($key * 2 + 2), $value['customer_email']); //邮箱
-            $spreadsheet->getActiveSheet()->setCellValue("I" . ($key * 2 + 2), $value['status']); //订单状态
-            $spreadsheet->getActiveSheet()->setCellValue("J" . ($key * 2 + 2), $value['NUM']); //SKU数量
-            $spreadsheet->getActiveSheet()->setCellValue("K" . ($key * 2 + 2), $value['sku']); //SKU
-            $spreadsheet->getActiveSheet()->setCellValue("L" . ($key * 2 + 2), '右眼'); //眼球
-            $spreadsheet->getActiveSheet()->setCellValue("L" . ($key * 2 + 3), '左眼'); //眼球
-            $spreadsheet->getActiveSheet()->setCellValue("M" . ($key * 2 + 2), (float) $value['od_sph'] > 0 ? ' +' . number_format($value['od_sph'] * 1, 2) : ' ' . $value['od_sph']); //SPH
-            $spreadsheet->getActiveSheet()->setCellValue("M" . ($key * 2 + 3), (float) $value['os_sph'] > 0 ? ' +' . number_format($value['os_sph'] * 1, 2) : ' ' . $value['os_sph']); //SPH
-            $spreadsheet->getActiveSheet()->setCellValue("N" . ($key * 2 + 2), (float) $value['od_cyl'] > 0 ? ' +' . number_format($value['od_cyl'] * 1, 2) : ' ' . $value['od_cyl']); //CYL
-            $spreadsheet->getActiveSheet()->setCellValue("N" . ($key * 2 + 3), (float) $value['os_cyl'] > 0 ? ' +' . number_format($value['os_cyl'] * 1, 2) : ' ' . $value['os_cyl']); //CYL
-            $spreadsheet->getActiveSheet()->setCellValue("O" . ($key * 2 + 2), $value['od_axis']); //AXI
-            $spreadsheet->getActiveSheet()->setCellValue("O" . ($key * 2 + 3), $value['os_axis']); //AXI
-            $value['os_add'] = urldecode($value['os_add']);
-            $value['od_add'] = urldecode($value['od_add']);
-            if ($value['os_add'] && $value['os_add'] && (float) ($value['os_add']) * 1 != 0 && (float) ($value['od_add']) * 1 != 0) {
-                //新处方版本
-                if ($value['is_new_version'] == 1) {
-                    $spreadsheet->getActiveSheet()->setCellValue("P" . ($key * 2 + 2), $value['od_add']); //ADD
-                    $spreadsheet->getActiveSheet()->setCellValue("P" . ($key * 2 + 3), $value['os_add']);
-=======
             ->setCellValue("AE1", "订单支付时间");
 //            ->setCellValue("AF1", "订单创建时间");
 
@@ -1201,7 +1105,6 @@
                         $spreadsheet->getActiveSheet()->setCellValue("P" . ($k*2+$num), $i['os_add']);
                         $spreadsheet->getActiveSheet()->setCellValue("P" . ($k*2+$num+1), $i['od_add']);
                     }
->>>>>>> 7b66dad9
                 } else {
                     if ($i['os_add'] && (float) $i['os_add'] * 1 != 0) {
                         //数值在上一行合并有效，数值在下一行合并后为空
@@ -1251,50 +1154,6 @@
                 $num_cat = $k*2+$num;
             }
 
-<<<<<<< HEAD
-            $spreadsheet->getActiveSheet()->setCellValue("S" . ($key * 2 + 2), $value['index_type']); //镜片
-            $spreadsheet->getActiveSheet()->setCellValue("T" . ($key * 2 + 2), $value['lens_width']); //镜框宽度
-            $spreadsheet->getActiveSheet()->setCellValue("U" . ($key * 2 + 2), $value['lens_height']); //镜框高度
-            $spreadsheet->getActiveSheet()->setCellValue("V" . ($key * 2 + 2), $value['bridge']); //bridge
-            $spreadsheet->getActiveSheet()->setCellValue("W" . ($key * 2 + 2), $custom_order_prescription_type); //处方类型
-            $spreadsheet->getActiveSheet()->setCellValue("X" . ($key * 2 + 2), isset($value['od_pv']) ? $value['od_pv'] : ''); //Prism
-            $spreadsheet->getActiveSheet()->setCellValue("X" . ($key * 2 + 3), isset($value['os_pv']) ? $value['os_pv'] : '');
-            $spreadsheet->getActiveSheet()->setCellValue("Y" . ($key * 2 + 2), isset($value['od_bd']) ? $value['od_bd'] : ''); //Direct
-            $spreadsheet->getActiveSheet()->setCellValue("Y" . ($key * 2 + 3), isset($value['os_bd']) ? $value['os_bd'] : '');
-            $spreadsheet->getActiveSheet()->setCellValue("Z" . ($key * 2 + 2), isset($value['od_pv_r']) ? $value['od_pv_r'] : ''); //Prism
-            $spreadsheet->getActiveSheet()->setCellValue("Z" . ($key * 2 + 3), isset($value['os_pv_r']) ? $value['os_pv_r'] : '');
-            $spreadsheet->getActiveSheet()->setCellValue("AA" . ($key * 2 + 2), isset($value['od_bd_r']) ? $value['od_bd_r'] : ''); //Direct
-            $spreadsheet->getActiveSheet()->setCellValue("AA" . ($key * 2 + 3), isset($value['os_bd_r']) ? $value['os_bd_r'] : '');
-            $spreadsheet->getActiveSheet()->setCellValue("AB" . ($key * 2 + 2), $value['method']); //支付方式
-            $spreadsheet->getActiveSheet()->setCellValue("AC" . ($key * 2 + 2), $value['global_currency_code']); //原币种
-            $spreadsheet->getActiveSheet()->setCellValue("AD" . ($key * 2 + 2), $value['base_grand_total']); //原支付金额
-            $spreadsheet->getActiveSheet()->setCellValue("AE" . ($key * 2 + 2), $value['created_at']); //订单支付时间
-            $spreadsheet->getActiveSheet()->setCellValue("AF" . ($key * 2 + 2), $value['created_at']); //订单创建时间
-            //合并单元格
-            $spreadsheet->getActiveSheet()->mergeCells("A" . ($key * 2 + 2) . ":A" . ($key * 2 + 3));
-            $spreadsheet->getActiveSheet()->mergeCells("B" . ($key * 2 + 2) . ":B" . ($key * 2 + 3));
-            $spreadsheet->getActiveSheet()->mergeCells("C" . ($key * 2 + 2) . ":C" . ($key * 2 + 3));
-            $spreadsheet->getActiveSheet()->mergeCells("D" . ($key * 2 + 2) . ":D" . ($key * 2 + 3));
-            $spreadsheet->getActiveSheet()->mergeCells("E" . ($key * 2 + 2) . ":E" . ($key * 2 + 3));
-            $spreadsheet->getActiveSheet()->mergeCells("F" . ($key * 2 + 2) . ":F" . ($key * 2 + 3));
-            $spreadsheet->getActiveSheet()->mergeCells("G" . ($key * 2 + 2) . ":G" . ($key * 2 + 3));
-            $spreadsheet->getActiveSheet()->mergeCells("H" . ($key * 2 + 2) . ":H" . ($key * 2 + 3));
-            $spreadsheet->getActiveSheet()->mergeCells("I" . ($key * 2 + 2) . ":I" . ($key * 2 + 3));
-            $spreadsheet->getActiveSheet()->mergeCells("J" . ($key * 2 + 2) . ":J" . ($key * 2 + 3));
-            $spreadsheet->getActiveSheet()->mergeCells("K" . ($key * 2 + 2) . ":K" . ($key * 2 + 3));
-            $spreadsheet->getActiveSheet()->mergeCells("P" . ($key * 2 + 2) . ":P" . ($key * 2 + 3));
-            $spreadsheet->getActiveSheet()->mergeCells("R" . ($key * 2 + 2) . ":R" . ($key * 2 + 3));
-            $spreadsheet->getActiveSheet()->mergeCells("S" . ($key * 2 + 2) . ":S" . ($key * 2 + 3));
-            $spreadsheet->getActiveSheet()->mergeCells("T" . ($key * 2 + 2) . ":T" . ($key * 2 + 3));
-            $spreadsheet->getActiveSheet()->mergeCells("U" . ($key * 2 + 2) . ":U" . ($key * 2 + 3));
-            $spreadsheet->getActiveSheet()->mergeCells("V" . ($key * 2 + 2) . ":V" . ($key * 2 + 3));
-            $spreadsheet->getActiveSheet()->mergeCells("W" . ($key * 2 + 2) . ":W" . ($key * 2 + 3));
-            $spreadsheet->getActiveSheet()->mergeCells("AB" . ($key * 2 + 2) . ":AB" . ($key * 2 + 3));
-            $spreadsheet->getActiveSheet()->mergeCells("AC" . ($key * 2 + 2) . ":AC" . ($key * 2 + 3));
-            $spreadsheet->getActiveSheet()->mergeCells("AD" . ($key * 2 + 2) . ":AD" . ($key * 2 + 3));
-            $spreadsheet->getActiveSheet()->mergeCells("AE" . ($key * 2 + 2) . ":AE" . ($key * 2 + 3));
-            $spreadsheet->getActiveSheet()->mergeCells("AF" . ($key * 2 + 2) . ":AF" . ($key * 2 + 3));
-=======
 
 
             //合并单元格
@@ -1308,32 +1167,25 @@
             $spreadsheet->getActiveSheet()->mergeCells("H" . ($num) . ":H" . ($num_cat+1));
             $spreadsheet->getActiveSheet()->mergeCells("I" . ($num) . ":I" . ($num_cat+1));
             $spreadsheet->getActiveSheet()->mergeCells("J" . ($num) . ":J" . ($num_cat+1));
->>>>>>> 7b66dad9
         }
 
 
         //设置宽度
-        $spreadsheet->getActiveSheet()->getColumnDimension('A')->setWidth(15);
-        $spreadsheet->getActiveSheet()->getColumnDimension('B')->setWidth(20);
-        $spreadsheet->getActiveSheet()->getColumnDimension('C')->setWidth(15);
-        $spreadsheet->getActiveSheet()->getColumnDimension('D')->setWidth(15);
-        $spreadsheet->getActiveSheet()->getColumnDimension('E')->setWidth(15);
+        $spreadsheet->getActiveSheet()->getColumnDimension('A')->setWidth(30);
+        $spreadsheet->getActiveSheet()->getColumnDimension('B')->setWidth(40);
+        $spreadsheet->getActiveSheet()->getColumnDimension('C')->setWidth(30);
+        $spreadsheet->getActiveSheet()->getColumnDimension('D')->setWidth(20);
+        $spreadsheet->getActiveSheet()->getColumnDimension('E')->setWidth(20);
         $spreadsheet->getActiveSheet()->getColumnDimension('F')->setWidth(15);
         $spreadsheet->getActiveSheet()->getColumnDimension('G')->setWidth(15);
-        $spreadsheet->getActiveSheet()->getColumnDimension('H')->setWidth(20);
-        $spreadsheet->getActiveSheet()->getColumnDimension('I')->setWidth(15);
-        $spreadsheet->getActiveSheet()->getColumnDimension('K')->setWidth(10);
+        $spreadsheet->getActiveSheet()->getColumnDimension('H')->setWidth(15);
+        $spreadsheet->getActiveSheet()->getColumnDimension('I')->setWidth(30);
+        $spreadsheet->getActiveSheet()->getColumnDimension('K')->setWidth(30);
         $spreadsheet->getActiveSheet()->getColumnDimension('S')->setWidth(30);
         $spreadsheet->getActiveSheet()->getColumnDimension('AB')->setWidth(30);
-<<<<<<< HEAD
-        $spreadsheet->getActiveSheet()->getColumnDimension('AD')->setWidth(15);
-        $spreadsheet->getActiveSheet()->getColumnDimension('AE')->setWidth(15);
-        $spreadsheet->getActiveSheet()->getColumnDimension('AF')->setWidth(15);
-=======
         $spreadsheet->getActiveSheet()->getColumnDimension('AD')->setWidth(30);
         $spreadsheet->getActiveSheet()->getColumnDimension('AE')->setWidth(30);
 //        $spreadsheet->getActiveSheet()->getColumnDimension('AF')->setWidth(30);
->>>>>>> 7b66dad9
 
 
         //设置边框
