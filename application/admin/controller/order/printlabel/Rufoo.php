--- conflicted
+++ resolved
@@ -67,6 +67,22 @@
 
             $filter = json_decode($this->request->get('filter'), true);
 
+            //是否有工单
+            $workorder = new \app\admin\model\saleaftermanage\WorkOrderList();
+            if ($filter['is_task'] == 1 || $filter['is_task'] == '0') {
+                $swhere = [];
+                $swhere['work_platform'] = 8;
+                $swhere['work_status'] = ['not in', [0, 4, 6]];
+                $order_arr = $workorder->where($swhere)->column('platform_order');
+                if ($filter['is_task'] == 1) {
+                    $map['increment_id'] = ['in', $order_arr];
+                } elseif ($filter['is_task'] == '0') {
+                    $map['increment_id'] = ['not in', $order_arr];
+                }
+                unset($filter['is_task']);
+                $this->request->get(['filter' => json_encode($filter)]);
+            }
+
             if (!$filter['ordersn'] && !$filter['status']) {
                 $map['status'] = 1;
             }
@@ -90,8 +106,6 @@
 
 
             $list = collection($list)->toArray();
-<<<<<<< HEAD
-=======
 
             $swhere = [];
             $increment_ids = array_column($list, 'increment_id');
@@ -105,7 +119,6 @@
                     $list[$k]['task_info'] = 1;
                 }
             }
->>>>>>> c2aeb956
             $result = array("total" => $total, "rows" => $list);
             return json($result);
         }
