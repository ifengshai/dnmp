<?php

namespace app\admin\controller\order\printlabel;

use app\common\controller\Backend;

use think\Db;
use think\Loader;
use PhpOffice\PhpSpreadsheet\Spreadsheet;
use think\Exception;
use think\exception\PDOException;
use Util\VooguemePrescriptionDetailHelper;
use Util\SKUHelper;
use app\admin\model\OrderLog;
use app\admin\model\WorkChangeSkuLog;
use app\admin\model\StockLog;
use fast\Excel;

/**
 * Sales Flat Order
 *
 * @icon fa fa-circle-o
 */
class Voogueme extends Backend
{

    /**
     * Sales_flat_order模型对象
     * @var \app\admin\model\order\Sales_flat_order
     */
    protected $model = null;

    /**
     * 无需登录的方法,同时也就不需要鉴权了
     * @var array
     */
    protected $noNeedLogin = ['batch_export_xlsz'];

    protected $searchFields = 'entity_id';

    public function _initialize()
    {
        parent::_initialize();
        $this->model = new \app\admin\model\order\printlabel\Voogueme;
    }


    /**
     * 默认生成的控制器所继承的父类中有index/add/edit/del/multi五个基础方法、destroy/restore/recyclebin三个回收站方法
     * 因此在当前控制器中可不用编写增删改查的代码,除非需要自己控制这部分逻辑
     * 需要将application/admin/library/traits/Backend.php中对应的方法复制到当前控制器,然后进行修改
     */

    /**
     * 查看
     */
    public function index()
    {

        //设置过滤方法
        $this->request->filter(['strip_tags']);
        if ($this->request->isAjax()) {

            //如果发送的来源是Selectpage，则转发到Selectpage
            if ($this->request->request('keyField')) {
                return $this->selectpage();
            }

            $filter = json_decode($this->request->get('filter'), true);

            if ($filter['increment_id']) {
                $map['status'] = ['in', ['free_processing', 'processing', 'complete', 'paypal_reversed', 'paypal_canceled_reversal']];
            } elseif (!$filter['status']) {
                $map['status'] = ['in', ['free_processing', 'processing', 'paypal_reversed', 'paypal_canceled_reversal']];
            }

            //是否有工单..
            $workorder = new \app\admin\model\saleaftermanage\WorkOrderList();
            if ($filter['is_task'] == 1 || $filter['is_task'] == '0') {
                $swhere = [];
                $swhere['work_platform'] = 2;
                $swhere['work_status'] = ['not in', [0, 4, 6]];
                $order_arr = $workorder->where($swhere)->column('platform_order');
                if ($filter['is_task'] == 1) {
                    $map['increment_id'] = ['in', $order_arr];
                } elseif ($filter['is_task'] == '0') {
                    $map['increment_id'] = ['not in', $order_arr];
                }
                unset($filter['is_task']);
                $this->request->get(['filter' => json_encode($filter)]);
            }

            //是否有协同任务
            $infoSynergyTask = new \app\admin\model\infosynergytaskmanage\InfoSynergyTask;
            if ($filter['task_label'] == 1 || $filter['task_label'] == '0') {
                $swhere = [];
                $swhere['is_del'] = 1;
                $swhere['order_platform'] = 2;
                $swhere['synergy_order_id'] = 2;
                $order_arr = $infoSynergyTask->where($swhere)->order('create_time desc')->column('synergy_order_number');
                if ($filter['task_label'] == 1) {
                    $map['increment_id'] = ['in', $order_arr];
                } elseif ($filter['task_label'] == '0') {
                    $map['increment_id'] = ['not in', $order_arr];
                }
                unset($filter['task_label']);
                $this->request->get(['filter' => json_encode($filter)]);
            }

            //任务分类id搜索
            if ($filter['category_id']) {
                $swhere = [];
                $swhere['problem_type_id'] = $filter['category_id'];
                $swhere['work_type'] = $filter['p_id'];
                $swhere['work_platform'] = 2;
                $swhere['work_status'] = ['not in', [0, 4, 6]];
                $order_arr = $workorder->where($swhere)->column('platform_order');
                $map['increment_id'] = ['in', $order_arr];
                unset($filter['category_id']);
                unset($filter['p_id']);
                $this->request->get(['filter' => json_encode($filter)]);
            }


            //SKU搜索
            if ($filter['sku']) {
                $smap['sku'] = ['like',  $filter['sku'] . '%'];
                $smap['status'] = $filter['status'] ? ['in', $filter['status']] : $map['status'];
                $ids = $this->model->getOrderId($smap);
                $map['entity_id'] = ['in', $ids];
                unset($filter['sku']);
                $this->request->get(['filter' => json_encode($filter)]);
            }

            list($where, $sort, $order, $offset, $limit) = $this->buildparams();
            $total = $this->model
                ->where($map)
                ->where($where)
                ->order($sort, $order)
                ->count();
            $field = 'order_type,custom_order_prescription_type,entity_id,status,base_shipping_amount,increment_id,base_grand_total,
                total_qty_ordered,custom_is_match_frame_new,custom_is_match_lens_new,
                custom_is_send_factory_new,custom_is_delivery_new,custom_print_label_new,custom_order_prescription,created_at';
            $list = $this->model
                ->where($map)
                ->field($field)
                ->where($where)
                ->order($sort, $order)
                ->limit($offset, $limit)
                ->select();

            $list = collection($list)->toArray();
            //查询订单是否存在工单
            $swhere = [];
            $increment_ids = array_column($list, 'increment_id');
            $swhere['platform_order'] = ['in', $increment_ids];
            $swhere['work_platform'] = 2;
            $swhere['work_status'] = ['not in', [0, 4, 6]];
            $order_arr = $workorder->where($swhere)->column('platform_order');


            //查询是否存在协同任务
            $swhere = [];
            $swhere['synergy_order_number'] = ['in', $increment_ids];
            $swhere['is_del'] = 1;
            $swhere['order_platform'] = 2;
            $swhere['synergy_order_id'] = 2;
            $synergy_order_arr = $infoSynergyTask->where($swhere)->column('synergy_order_number');



            foreach ($list as $k => $v) {
                if (in_array($v['increment_id'], $order_arr)) {
                    $list[$k]['task_info'] = 1;
                }

                if (in_array($v['increment_id'], $synergy_order_arr)) {
                    $list[$k]['is_task_info'] = 1;
                }
            }

            $result = array("total" => $total, "rows" => $list);
            return json($result);
        }
        return $this->view->fetch();
    }

    /**
     * 条形码扫码处理
     */
    public function _list()
    {
        //设置过滤方法
        $this->request->filter(['strip_tags']);
        if ($this->request->isAjax()) {
            //订单号
            $increment_id = $this->request->post('increment_id');
            if ($increment_id) {
                $map['increment_id'] = $increment_id;
                $map['status'] = ['in', ['free_processing', 'processing', 'complete', 'paypal_reversed', 'paypal_canceled_reversal']];
                $field = 'order_type,custom_order_prescription_type,entity_id,status,base_shipping_amount,increment_id,base_grand_total,
                total_qty_ordered,custom_is_match_frame_new,custom_is_match_lens_new,
                custom_is_send_factory_new,custom_is_delivery_new,custom_print_label_new,custom_order_prescription,created_at';
                $list = $this->model
                    ->field($field)
                    ->where($map)
                    ->find();

                if ($list) {
                    //查询订单是否存在协同任务
                    $workorder = new \app\admin\model\saleaftermanage\WorkOrderList();
                    $swhere['platform_order'] = $increment_id;
                    $swhere['work_platform'] = 2;
                    $swhere['work_status'] = ['not in', [0, 4, 6]];
                    $count = $workorder->where($swhere)->count();
                    //查询是否存在协同任务
                    $infoSynergyTask = new \app\admin\model\infosynergytaskmanage\InfoSynergyTask;
                    $swhere = [];
                    $swhere['synergy_order_number'] = $increment_id;
                    $swhere['is_del'] = 1;
                    $swhere['order_platform'] = 2;
                    $swhere['synergy_order_id'] = 2;
                    $info_count = $infoSynergyTask->where($swhere)->count();
                    if ($count > 0) {
                        $list['task_info'] = 1;
                    }

                    if ($info_count > 0) {
                        $list['is_task_info'] = 1;
                    }
                }

                $result = ['code' => 1, 'data' => $list ?? []];
            } else {
                $result = array("total" => 0, "rows" => []);
            }
            return json($result);
        }
        return $this->view->fetch('_list');
    }

    //订单详情
    public function detail($ids = null)
    {
        $row = $this->model->get($ids);
        if (!$row) {
            $this->error(__('No Results were found'));
        }
        //查询订单详情
        $result = VooguemePrescriptionDetailHelper::get_one_by_entity_id($ids);

        $this->assign('result', $result);
        return $this->view->fetch();
    }

    //操作记录
    public function operational($ids = null)
    {
        $row = $this->model->get($ids);
        if (!$row) {
            $this->error(__('No Results were found'));
        }
        if ($this->request->isAjax()) {
            $ids = $this->request->get('ids');
            $row = $this->model->get($ids);
            $list = [
                [
                    'id' => 1,
                    'content' => '打标签',
                    'createtime' => $row['custom_print_label_created_at_new'],
                    'person' => $row['custom_print_label_person_new']
                ],
                [
                    'id' => 2,
                    'content' => '配镜架',
                    'createtime' => $row['custom_match_frame_created_at_new'],
                    'person' => $row['custom_match_frame_person_new']
                ],
                [
                    'id' => 3,
                    'content' => '配镜片',
                    'createtime' => $row['custom_match_lens_created_at_new'],
                    'person' => $row['custom_match_lens_person_new']
                ],
                [
                    'id' => 4,
                    'content' => '加工',
                    'createtime' => $row['custom_match_factory_created_at_new'],
                    'person' => $row['custom_match_factory_person_new']
                ],
                [
                    'id' => 5,
                    'content' => '提货',
                    'createtime' => $row['custom_match_delivery_created_at_new'],
                    'person' => $row['custom_match_delivery_person_new']
                ],
            ];
            $total = count($list);
            $result = array("total" => $total, "rows" => $list);
            return json($result);
        }
        $this->assignconfig('ids', $ids);
        return $this->view->fetch();
    }


    //标记为已打印标签
    public function tag_printed()
    {
        $entity_ids = input('id_params/a');
        $label = input('label');
        if ($entity_ids) {
            //多数据库
            $map['entity_id'] = ['in', $entity_ids];
            $data['custom_print_label_new'] = 1;
            $data['custom_print_label_created_at_new'] = date('Y-m-d H:i:s', time());
            $data['custom_print_label_person_new'] =  session('admin.nickname');
            $connect = Db::connect('database.db_voogueme')->table('sales_flat_order');
            $connect->startTrans();
            try {
                $result = $connect->where($map)->update($data);
                $connect->commit();
            } catch (PDOException $e) {
                $connect->rollback();
                $this->error($e->getMessage());
            } catch (Exception $e) {
                $connect->rollback();
                $this->error($e->getMessage());
            }
            if (false !== $result) {
                $params['type'] = 1;
                $params['num'] = count($entity_ids);
                $params['order_ids'] = implode(',', $entity_ids);
                $params['site'] = 2;
                (new OrderLog())->setOrderLog($params);

                $map['entity_id'] = ['in', $entity_ids];
                $res = $this->model->field('entity_id,increment_id')->where($map)->select();
                //插入订单节点
                $data = [];
                $list = [];
                foreach ($res as $k => $v) {
                    $data['update_time'] = date('Y-m-d H:i:s');
                    //打标签
                    $list[$k]['order_node'] = 1;
                    $list[$k]['node_type'] = 2; //配镜架
                    $list[$k]['content'] = 'Order is under processing';
                    $list[$k]['create_time'] = date('Y-m-d H:i:s');
                    $list[$k]['site'] = 2;
                    $list[$k]['order_id'] = $v['entity_id'];
                    $list[$k]['order_number'] = $v['increment_id'];
                    $list[$k]['handle_user_id'] = session('admin.id');
                    $list[$k]['handle_user_name'] = session('admin.nickname');;

                    $data['order_node'] = 1;
                    $data['node_type'] = 2;
                    Db::name('order_node')->where(['order_id' => $v['entity_id'], 'site' => 2])->update($data);
                }
                if ($list) {
                    $ordernodedetail = new \app\admin\model\OrderNodeDetail();
                    $ordernodedetail->saveAll($list);
                }

                //用来判断是否从_list列表页进来
                if ($label == 'list') {
                    //订单号
                    $map['entity_id'] = ['in', $entity_ids];
                    $list = $this->model
                        ->where($map)
                        ->select();
                    $list = collection($list)->toArray();
                } else {
                    $list = 'success';
                }
                return $this->success('标记成功!', '', $list, 200);
            } else {
                return $this->error('失败', '', 'error', 0);
            }
        }
    }

    /**
     * 配镜架 配镜片 加工 质检通过
     */
    public function setOrderStatus()
    {
        $entity_ids = input('id_params/a');
        if (!$entity_ids) {
            $this->error('参数错误！！');
        }
        $status = input('status');
        $label = input('label');
        $map['entity_id'] = ['in', $entity_ids];
        $order_res = $this->model->field('entity_id,increment_id,custom_is_match_frame_new,custom_is_delivery_new,custom_is_match_frame_new')->where($map)->select();
        if (!$order_res) {
            $this->error('未查询到订单数据！！');
        }
        $orderList = [];
        foreach ($order_res as $v) {
            if ($status == 1 && $v['custom_is_match_frame_new'] == 1) {
                $this->error('存在已配过镜架的订单！！');
            }
            if ($v['custom_is_delivery_new'] == 1) {
                $this->error('存在已质检通过的订单！！');
            }

            if ($status == 4 && $v['custom_is_match_frame_new'] == 0) {
                $this->error('存在未配镜架的订单！！');
            }
            $orderList[$v['increment_id']] = $v['entity_id'];
        }

        //判断订单是否存在未处理完成的工单
        $arr = array_column($order_res, 'increment_id');
        $workorder = new \app\admin\model\saleaftermanage\WorkOrderList();
        $count = $workorder->where([
            'platform_order' => ['in', $arr],
            'work_status' => ['in', [1, 2, 3, 5]],
            'work_platform' => 2 //平台
        ])->count();
        if ($count > 0) {
            $this->error('存在未处理的工单');
        }

        switch ($status) {
            case 1:
                //配镜架
                $data['custom_is_match_frame_new'] = 1;
                $data['custom_match_frame_created_at_new'] = date('Y-m-d H:i:s', time());
                $data['custom_match_frame_person_new'] = session('admin.nickname');
                $params['type'] = 2;
                break;
            case 2:
                //配镜片
                $data['custom_is_match_lens_new'] = 1;
                $data['custom_match_lens_created_at_new'] = date('Y-m-d H:i:s', time());
                $data['custom_match_lens_person_new'] = session('admin.nickname');
                $params['type'] = 3;
                break;
            case 3:
                //移送加工
                $data['custom_is_send_factory_new'] = 1;
                $data['custom_match_factory_created_at_new'] = date('Y-m-d H:i:s', time());
                $data['custom_match_factory_person_new'] = session('admin.nickname');
                $params['type'] = 4;
                break;
            case 4:
                //质检通过
                $data['custom_is_delivery_new'] = 1;
                $data['custom_match_delivery_created_at_new'] = date('Y-m-d H:i:s', time());
                $data['custom_match_delivery_person_new'] = session('admin.nickname');
                $params['type'] = 5;
                break;
            default:
                $this->error('参数错误');
        }
        $item = new \app\admin\model\itemmanage\Item;
        $this->model->startTrans();
        $item->startTrans();
        try {
            $result = $this->model->where($map)->update($data);
            if (false === $result) {
                throw new Exception("操作失败！！");
            }
            //配镜架
            if ($status == 1) {
                //查询出订单数据
                $list = $this->model->alias('a')->where($map)->field('a.increment_id,b.sku,sum(b.qty_ordered) as qty_ordered')->join(['sales_flat_order_item' => 'b'], 'a.entity_id = b.order_id')->group('b.sku,a.increment_id')->select();
                if (!$list) {
                    throw new Exception("未查询到订单数据！！");
                };
                //sku映射表
                $ItemPlatformSku = new \app\admin\model\itemmanage\ItemPlatformSku;
                $infotask = new \app\admin\model\saleaftermanage\WorkOrderChangeSku();

                //查询是否存在更换镜架的订单
                $infoRes = $infotask->alias('a')
                    ->field('sum(a.change_number) as qty,a.change_sku,a.original_sku,a.increment_id')
                    ->join(['fa_work_order_list' => 'b'], 'a.work_id=b.id')
                    ->join(['fa_work_order_measure' => 'c'], 'a.work_id=c.work_id')
                    ->where([
                        'a.increment_id' => ['in', $arr],
                        'a.change_type' => 1,    //更改类型 1更改镜架
                        'a.platform_type' => 1, //平台类型
                        'b.work_status' => ['in', [5, 6]], //工单状态
                        'c.measure_choose_id' => 1,
                        'c.operation_type' => 1,
                    ])
                    ->group('original_sku,increment_id')
                    ->select();
                $sku = [];
                if ($infoRes) {
                    foreach ($infoRes as $k => $v) {
                        //sku转换
                        $trueSku = $ItemPlatformSku->getTrueSku(trim($v['change_sku']), 2);
                        if (!$trueSku) {
                            throw new Exception("增加配货占用库存失败！！请检查更换镜框SKU:" . $v['change_sku'] . ',订单号：' . $v['increment_id']);
                        }
                        // //判断是否有实时库存
                        // $realStock = $item->getRealStock($trueSku);
                        // if ($v['qty'] > $realStock) {
                        //     throw new Exception("SKU:" . $v['change_sku'] . "实时库存不足". ',订单号：' . $v['increment_id']);
                        // }
                        //增加配货占用
                        $map = [];
                        $map['sku'] = $trueSku;
                        $map['is_del'] = 1;
                        $res = $item->where($map)->setInc('distribution_occupy_stock', $v['qty']);
                        if (false === $res) {
                            throw new Exception("增加配货占用库存失败！！请检查更换镜框SKU:" . $v['change_sku'] . ',订单号：' . $v['increment_id']);
                        }
                        $sku[$v['increment_id']][$v['original_sku']] += $v['qty'];

                        //插入日志表
                        (new StockLog())->setData([
                            'type'                      => 2,
                            'site'                      => 2,
                            'two_type'                  => 1,
                            'sku'                       => $trueSku,
                            'order_number'              => $v['increment_id'],
                            'public_id'                 => $orderList[$v['increment_id']],
                            'distribution_stock_change' => $v['qty'],
                            'create_person'             => session('admin.nickname'),
                            'create_time'               => date('Y-m-d H:i:s'),
                            'remark'                    => '配镜架增加配货占用库存,存在更换镜框工单'
                        ]);
                    }
                }

                //查询是否有取消订单
                $skus = array_column($list, 'sku');
                $cancel_data = $infotask->alias('a')
                    ->join(['fa_work_order_list' => 'b'], 'a.work_id=b.id')
                    ->where([
                        'a.increment_id' => ['in', $arr],
                        'a.change_type' => 3,
                        'a.platform_type' => 2,
                        'a.original_sku' => ['in', $skus],
                        'b.work_status' => ['in', [5, 6]]
                    ])
                    ->field('sum(a.original_number) as num,a.original_sku,a.increment_id')
                    ->group('original_sku,increment_id')
                    ->select();
                $cancel_data = collection($cancel_data)->toArray();
                $cancel_list = [];
                foreach ($cancel_data as $v) {
                    $cancel_list[$v['increment_id']][$v['original_sku']] += $v['num'];
                }

                //查出订单SKU映射表对应的仓库SKU
                $number = 0;
                foreach ($list as $k => &$v) {

                    //转仓库SKU
                    $trueSku = $ItemPlatformSku->getTrueSku(trim($v['sku']), 2);
                    if (!$trueSku) {
                        throw new Exception("增加配货占用库存失败！！请检查SKU:" . $v['sku'] . ',订单号：' . $v['increment_id']);
                    }

                    //如果为真 则存在更换镜架的数量 则订单需要扣减的数量为原数量-更换镜架的数量
                    if ($sku[$v['increment_id']][$v['sku']]) {
                        $qty = $v['qty_ordered'] - $sku[$v['increment_id']][$v['sku']];
                        $qty = $qty > 0 ? $qty : 0;
                    } else {
                        $qty = $v['qty_ordered'];
                    }

                    //如果SKU 存在取消订单 则判断取消的数量
                    if ($cancel_list[$v['increment_id']][$v['sku']] > 0) {
                        $qty = $qty - $cancel_list[$v['increment_id']][$v['sku']];
                        $qty = $qty > 0 ? $qty : 0;
                    }

                    if ($qty == 0) {
                        continue;
                    }

                    // //判断是否有实时库存
                    // $realStock = $item->getRealStock($trueSku);
                    // if ($qty > $realStock) {
                    //     throw new Exception("SKU:" . $v['sku'] . "实时库存不足");
                    // }

                    $map = [];
                    $map['sku'] = $trueSku;
                    $map['is_del'] = 1;
                    //增加配货占用
                    $res = $item->where($map)->setInc('distribution_occupy_stock', $qty);
                    if (false === $res) {
                        throw new Exception("增加配货占用库存失败！！请检查SKU:" . $v['sku'] . ',订单号：' . $v['increment_id']);
                    }

                    $number++;
                    //100条提交一次
                    if ($number == 100) {
                        $item->commit();
                        $number = 0;
                    }

                    //插入日志表
                    (new StockLog())->setData([
                        'type'                      => 2,
                        'site'                      => 2,
                        'two_type'                  => 1,
                        'sku'                       => $trueSku,
                        'order_number'              => $v['increment_id'],
                        'public_id'                 => $orderList[$v['increment_id']],
                        'distribution_stock_change' => $qty,
                        'create_person'             => session('admin.nickname'),
                        'create_time'               => date('Y-m-d H:i:s'),
                        'remark'                    => '配镜架增加配货占用库存'
                    ]);
                }
                unset($v);
                $item->commit();
            }

            //质检通过扣减库存
            if ($status == 4) {
                //查询出质检通过的订单
                $list = $this->model->alias('a')->where($map)->field('a.increment_id,b.sku,sum(b.qty_ordered) as qty_ordered')->join(['sales_flat_order_item' => 'b'], 'a.entity_id = b.order_id')->group('b.sku,a.increment_id')->select();
                if (!$list) {
                    throw new Exception("未查询到订单数据！！");
                };
                //sku映射表
                $ItemPlatformSku = new \app\admin\model\itemmanage\ItemPlatformSku;
                $infotask = new \app\admin\model\saleaftermanage\WorkOrderChangeSku();
                //查询是否存在更换镜架的订单
                $infoRes = $infotask->alias('a')
                    ->field('sum(a.change_number) as qty,a.change_sku,a.original_sku,a.increment_id')
                    ->join(['fa_work_order_list' => 'b'], 'a.work_id=b.id')
                    ->join(['fa_work_order_measure' => 'c'], 'a.work_id=c.work_id')
                    ->where([
                        'a.increment_id' => ['in', $arr],
                        'a.change_type' => 1,    //更改类型 1更改镜架
                        'a.platform_type' => 1, //平台类型
                        'b.work_status' => ['in', [5, 6]], //工单状态
                        'c.measure_choose_id' => 1,
                        'c.operation_type' => 1,
                    ])
                    ->group('original_sku,increment_id')
                    ->select();
                $sku = [];
                if ($infoRes) {
                    foreach ($infoRes as $k => $v) {
                        $trueSku = $ItemPlatformSku->getTrueSku(trim($v['change_sku']), 2);
                        if (!$trueSku) {
                            throw new Exception("扣减库存失败！！请检查更换镜框SKU:" . $v['sku'] . ',订单号：' . $v['increment_id']);
                        }
                        //扣减总库存 扣减占用库存 扣减配货占用
                        $map = [];
                        $map['sku'] = $trueSku;
                        $map['is_del'] = 1;
                        $res = $item->where($map)->dec('stock', $v['qty'])->dec('occupy_stock', $v['qty'])->dec('distribution_occupy_stock', $v['qty'])->update();
                        if (false === $res) {
                            throw new Exception("扣减库存失败！！请检查更换镜框SKU:" . $v['sku'] . ',订单号：' . $v['increment_id']);
                        }
                        $sku[$v['increment_id']][$v['original_sku']] += $v['qty'];

                        //插入日志表
                        (new StockLog())->setData([
                            'type'                      => 2,
                            'site'                      => 2,
                            'two_type'                  => 2,
                            'sku'                       => $trueSku,
                            'order_number'              => $v['increment_id'],
                            'public_id'                 => $orderList[$v['increment_id']],
                            'distribution_stock_change' => -$v['qty'],
                            'stock_change'              => -$v['qty'],
                            'occupy_stock_change'       => -$v['qty'],
                            'create_person'             => session('admin.nickname'),
                            'create_time'               => date('Y-m-d H:i:s'),
                            'remark'                    => '质检通过减少配货占用库存,减少总库存,减少订单占用库存,存在更换镜框工单'
                        ]);
                    }
                }

                //查询是否有取消订单
                $skus = array_column($list, 'sku');
                $cancel_data = $infotask->alias('a')
                    ->join(['fa_work_order_list' => 'b'], 'a.work_id=b.id')
                    ->where([
                        'a.increment_id' => ['in', $arr],
                        'a.change_type' => 3,
                        'a.platform_type' => 2,
                        'a.original_sku' => ['in', $skus],
                        'b.work_status' => ['in', [5, 6]]
                    ])
                    ->field('sum(a.original_number) as num,a.original_sku,a.increment_id')
                    ->group('original_sku,increment_id')
                    ->select();
                $cancel_data = collection($cancel_data)->toArray();
                $cancel_list = [];
                foreach ($cancel_data as $v) {
                    $cancel_list[$v['increment_id']][$v['original_sku']] += $v['num'];
                }

                $number = 0; //记录更新次数
                foreach ($list as &$v) {

                    //查出订单SKU映射表对应的仓库SKU
                    $trueSku = $ItemPlatformSku->getTrueSku(trim($v['sku']), 2);
                    if (!$trueSku) {
                        throw new Exception("扣减库存失败！！请检查SKU:" . $v['sku'] . ',订单号：' . $v['increment_id']);
                    }
                    //如果为真 则存在更换镜架的数量 则订单需要扣减的数量为原数量-更换镜架的数量
                    if ($sku[$v['increment_id']][$v['sku']]) {
                        $qty = $v['qty_ordered'] - $sku[$v['increment_id']][$v['sku']];
                        $qty = $qty > 0 ? $qty : 0;
                    } else {
                        $qty = $v['qty_ordered'];
                    }

                    //如果SKU 存在取消订单 则判断取消的数量
                    if ($cancel_list[$v['increment_id']][$v['sku']] > 0) {
                        $qty = $qty - $cancel_list[$v['increment_id']][$v['sku']];
                        $qty = $qty > 0 ? $qty : 0;
                    }

                    if ($qty == 0) {
                        continue;
                    }

                    //总库存
                    $item_map['sku'] = $trueSku;
                    $item_map['is_del'] = 1;
                    //扣减总库存 扣减占用库存 扣减配货占用
                    $res = $item->where($item_map)->dec('stock', $qty)->dec('occupy_stock', $qty)->dec('distribution_occupy_stock', $qty)->update();
                    if (false === $res) {
                        throw new Exception("扣减库存失败！！请检查SKU:" . $v['sku'] . ',订单号：' . $v['increment_id']);
                    }
                    $number++;
                    //100条提交一次
                    if ($number == 100) {
                        $item->commit();
                        $number = 0;
                    }
                    //插入日志表
                    (new StockLog())->setData([
                        'type'                      => 2,
                        'site'                      => 2,
                        'two_type'                  => 2,
                        'sku'                       => $trueSku,
                        'order_number'              => $v['increment_id'],
                        'public_id'                 => $orderList[$v['increment_id']],
                        'distribution_stock_change' => -$qty,
                        'stock_change'              => -$qty,
                        'occupy_stock_change'       => -$qty,
                        'create_person'             => session('admin.nickname'),
                        'create_time'               => date('Y-m-d H:i:s'),
                        'remark'                    => '质检通过减少配货占用库存,减少总库存,减少订单占用库存'
                    ]);
                }
                unset($v);
                $item->commit();
            }

            $this->model->commit();
        } catch (PDOException $e) {
            $item->rollback();
            $this->model->rollback();
            $this->error($e->getMessage());
        } catch (Exception $e) {
            $item->rollback();
            $this->model->rollback();
            $this->error($e->getMessage());
        }
        if (false !== $result) {
            $params['num'] = count($entity_ids);
            $params['order_ids'] = implode(',', $entity_ids);
            $params['site'] = 2;
            (new OrderLog())->setOrderLog($params);

            //插入订单节点
            $data = [];
            $list = [];
            foreach ($order_res as $k => $v) {
                $data['update_time'] = date('Y-m-d H:i:s');

                $list[$k]['create_time'] = date('Y-m-d H:i:s');
                $list[$k]['site'] = 2;
                $list[$k]['order_id'] = $v['entity_id'];
                $list[$k]['order_number'] = $v['increment_id'];
                $list[$k]['handle_user_id'] = session('admin.id');
                $list[$k]['handle_user_name'] = session('admin.nickname');;

                //配镜架
                if ($status == 1) {
                    $list[$k]['order_node'] = 2;
                    $list[$k]['node_type'] = 3; //配镜架
                    $list[$k]['content'] = 'Frame(s) is/are ready, waiting for lenses';

                    $data['order_node'] = 2;
                    $data['node_type'] = 3;
                }

                //配镜片
                if ($status == 2) {
                    $list[$k]['order_node'] = 2;
                    $list[$k]['node_type'] = 4; //配镜片
                    $list[$k]['content'] = 'Lenses production completed, waiting for customizing';

                    $data['order_node'] = 2;
                    $data['node_type'] = 4;
                }

                //加工
                if ($status == 3) {
                    $list[$k]['order_node'] = 2;
                    $list[$k]['node_type'] = 5; //加工
                    $list[$k]['content'] = 'Customizing completed, waiting for Quality Inspection';

                    $data['order_node'] = 2;
                    $data['node_type'] = 5;
                }

                //质检
                if ($status == 4) {
                    $list[$k]['order_node'] = 2;
                    $list[$k]['node_type'] = 6; //加工
                    $list[$k]['content'] = 'Quality Inspection completed, preparing to dispatch this mail piece.';

                    $data['order_node'] = 2;
                    $data['node_type'] = 6;
                }

                Db::name('order_node')->where(['order_id' => $v['entity_id'], 'site' => 2, 'node_type' => ['<', $data['node_type']]])->update($data);
            }
            if ($list) {
                $ordernodedetail = new \app\admin\model\OrderNodeDetail();
                $ordernodedetail->saveAll($list);
            }

            //用来判断是否从_list列表页进来
            if ($label == 'list') {
                //订单号
                $map = [];
                $map['entity_id'] = ['in', $entity_ids];
                $list = $this->model
                    ->where($map)
                    ->select();
                $list = collection($list)->toArray();
            } else {
                $list = 'success';
            }
            return $this->success('操作成功!', '', $list, 200);
        } else {
            return $this->error('操作失败', '', 'error', 0);
        }
    }


    public function generate_barcode($text, $fileName)
    {
        // 引用barcode文件夹对应的类
        Loader::import('BCode.BCGFontFile', EXTEND_PATH);
        //Loader::import('BCode.BCGColor',EXTEND_PATH);
        Loader::import('BCode.BCGDrawing', EXTEND_PATH);
        // 条形码的编码格式
        // Loader::import('BCode.BCGcode39',EXTEND_PATH,'.barcode.php');
        Loader::import('BCode.BCGcode128', EXTEND_PATH, '.barcode.php');

        // $code = '';
        // 加载字体大小
        $font = new \BCGFontFile(EXTEND_PATH . '/BCode/font/Arial.ttf', 18);
        //颜色条形码
        $color_black = new \BCGColor(0, 0, 0);
        $color_white = new \BCGColor(255, 255, 255);
        $drawException = null;
        try {
            // $code = new \BCGcode39();
            $code = new \BCGcode128();
            $code->setScale(3);
            $code->setThickness(25); // 条形码的厚度
            $code->setForegroundColor($color_black); // 条形码颜色
            $code->setBackgroundColor($color_white); // 空白间隙颜色
            $code->setFont($font); //设置字体
            $code->parse($text); // 条形码需要的数据内容
        } catch (\Exception $exception) {
            $drawException = $exception;
        }
        //根据以上条件绘制条形码
        $drawing = new \BCGDrawing('', $color_white);
        if ($drawException) {
            $drawing->drawException($drawException);
        } else {
            $drawing->setBarcode($code);
            if ($fileName) {
                // echo 'setFilename<br>';
                $drawing->setFilename($fileName);
            }
            $drawing->draw();
        }
        // 生成PNG格式的图片
        header('Content-Type: image/png');
        // header('Content-Disposition:attachment; filename="barcode.png"'); //自动下载
        $drawing->finish(\BCGDrawing::IMG_FORMAT_PNG);
    }

    //获取镜架尺寸
    protected function get_frame_lens_width_height_bridge($product_id)
    {
        if ($product_id) {
            $querySql = "select cpev.entity_type_id,cpev.attribute_id,cpev.`value`,cpev.entity_id
from catalog_product_entity_varchar cpev
LEFT JOIN catalog_product_entity cpe on cpe.entity_id=cpev.entity_id 
where cpev.attribute_id in(161,163,164) and cpev.store_id=0 and cpev.entity_id=$product_id";
            $resultList = Db::connect('database.db_voogueme')->query($querySql);
            if ($resultList) {
                $result = array();
                foreach ($resultList as $key => $value) {
                    if ($value['attribute_id'] == 161) {
                        $result['lens_width'] = $value['value'];
                    }
                    if ($value['attribute_id'] == 164) {
                        $result['lens_height'] = $value['value'];
                    }
                    if ($value['attribute_id'] == 163) {
                        $result['bridge'] = $value['value'];
                    }
                }
            } else {
                $result['lens_width'] = '';
                $result['lens_height'] = '';
                $result['bridge'] = '';
            }
        }
        return $result;
    }


    //批量导出xls
    public function batch_export_xls()
    {

        /*************修改为筛选导出****************/

        set_time_limit(0);
        ini_set('memory_limit', '512M');

        $ids = input('id_params');

        $filter = json_decode($this->request->get('filter'), true);

        if ($filter['increment_id']) {
            $map['sfo.status'] = ['in', ['free_processing', 'processing', 'complete', 'paypal_reversed', 'paypal_canceled_reversal']];
        } elseif (!$filter['status'] && !$ids) {
            $map['sfo.status'] = ['in', ['free_processing', 'processing', 'paypal_reversed', 'paypal_canceled_reversal']];
        }

        //是否有工单
        $workorder = new \app\admin\model\saleaftermanage\WorkOrderList();
        if ($filter['is_task'] == 1 || $filter['is_task'] == '0') {
            $swhere = [];
            $swhere['work_platform'] = 2;
            $swhere['work_status'] = ['<>', 0];
            $order_arr = $workorder->where($swhere)->column('platform_order');
            if ($filter['is_task'] == 1) {
                $map['increment_id'] = ['in', $order_arr];
            } elseif ($filter['is_task'] == '0') {
                $map['increment_id'] = ['not in', $order_arr];
            }
            unset($filter['is_task']);
            $this->request->get(['filter' => json_encode($filter)]);
        }

        //是否有协同任务
        $workorder = new \app\admin\model\saleaftermanage\WorkOrderList();
        if ($filter['task_label'] == 1 || $filter['task_label'] == '0') {
            $swhere['work_platform'] = 2;
            $swhere['work_status'] = ['<>', 0];
            $order_arr = $workorder->where($swhere)->column('platform_order');
            if ($filter['task_label'] == 1) {
                $map['increment_id'] = ['in', $order_arr];
            } elseif ($filter['task_label'] == '0') {
                $map['increment_id'] = ['not in', $order_arr];
            }
            unset($filter['task_label']);
            $this->request->get(['filter' => json_encode($filter)]);
        }

        if ($ids) {
            $map['sfo.entity_id'] = ['in', $ids];
        }

        if ($filter['created_at']) {
            $created_at = explode(' - ', $filter['created_at']);
            $map['sfo.created_at'] = ['between', [$created_at[0], $created_at[1]]];
            unset($filter['created_at']);
            $this->request->get(['filter' => json_encode($filter)]);
        }

        //SKU搜索
        if ($filter['sku']) {
            $map['sku'] = ['like', $filter['sku'] . '%'];
            unset($filter['sku']);
            $this->request->get(['filter' => json_encode($filter)]);
        }

        list($where) = $this->buildparams();
        $field = 'sfo.increment_id,sfoi.product_options,total_qty_ordered as NUM,sfoi.order_id,sfo.`status`,sfoi.sku,sfoi.product_id,sfoi.qty_ordered,sfo.created_at';
        $resultList = $this->model->alias('sfo')
            ->join(['sales_flat_order_item' => 'sfoi'], 'sfoi.order_id=sfo.entity_id')
            ->field($field)
            ->where($map)
            ->where($where)
            ->order('sfoi.order_id desc')
            ->select();

        $resultList = collection($resultList)->toArray();

        $resultList = $this->qty_order_check($resultList);

        $finalResult = array();

        foreach ($resultList as $key => $value) {
            $finalResult[$key]['increment_id'] = $value['increment_id'];
            $finalResult[$key]['sku'] = $value['sku'];
            $finalResult[$key]['created_at'] = substr($value['created_at'], 0, 10);

            $tmp_product_options = unserialize($value['product_options']);
            $finalResult[$key]['coatiing_name'] = $tmp_product_options['info_buyRequest']['tmplens']['coatiing_name'];
            $finalResult[$key]['index_type'] = $tmp_product_options['info_buyRequest']['tmplens']['index_type'];
            //镜片颜色   
            if ($tmp_product_options['info_buyRequest']['tmplens']['index_color']) {
                $finalResult[$key]['index_type'] = $tmp_product_options['info_buyRequest']['tmplens']['index_type']  . '-' . $tmp_product_options['info_buyRequest']['tmplens']['index_color'];
            }



            $tmp_prescription_params = $tmp_product_options['info_buyRequest']['tmplens']['prescription'];
            if (isset($tmp_prescription_params)) {
                $tmp_prescription_params = explode("&", $tmp_prescription_params);
                $tmp_lens_params = array();
                foreach ($tmp_prescription_params as $tmp_key => $tmp_value) {
                    // dump($value);
                    $arr_value = explode("=", $tmp_value);
                    if (isset($arr_value[1])) {
                        $tmp_lens_params[$arr_value[0]] = $arr_value[1];
                    }
                }
            }

            $finalResult[$key]['prescription_type'] = isset($tmp_lens_params['prescription_type']) ? $tmp_lens_params['prescription_type'] : '';
            $finalResult[$key]['od_sph'] = isset($tmp_lens_params['od_sph']) ? $tmp_lens_params['od_sph'] : '';
            $finalResult[$key]['od_cyl'] = isset($tmp_lens_params['od_cyl']) ? $tmp_lens_params['od_cyl'] : '';
            $finalResult[$key]['od_axis'] = isset($tmp_lens_params['od_axis']) ? $tmp_lens_params['od_axis'] : '';
            $finalResult[$key]['od_add'] = isset($tmp_lens_params['od_add']) ? $tmp_lens_params['od_add'] : '';

            $finalResult[$key]['os_sph'] = isset($tmp_lens_params['os_sph']) ? $tmp_lens_params['os_sph'] : '';
            $finalResult[$key]['os_cyl'] = isset($tmp_lens_params['os_cyl']) ? $tmp_lens_params['os_cyl'] : '';
            $finalResult[$key]['os_axis'] = isset($tmp_lens_params['os_axis']) ? $tmp_lens_params['os_axis'] : '';
            $finalResult[$key]['os_add'] = isset($tmp_lens_params['os_add']) ? $tmp_lens_params['os_add'] : '';

            $finalResult[$key]['pd_r'] = isset($tmp_lens_params['pd_r']) ? $tmp_lens_params['pd_r'] : '';
            $finalResult[$key]['pd_l'] = isset($tmp_lens_params['pd_l']) ? $tmp_lens_params['pd_l'] : '';
            $finalResult[$key]['pd'] = isset($tmp_lens_params['pd']) ? $tmp_lens_params['pd'] : '';
            $finalResult[$key]['pdcheck'] = isset($tmp_lens_params['pdcheck']) ? $tmp_lens_params['pdcheck'] : '';

            //斜视值
            if (isset($tmp_lens_params['prismcheck']) && $tmp_lens_params['prismcheck'] == 'on') {
                $finalResult[$key]['od_bd'] = $tmp_lens_params['od_bd'];
                $finalResult[$key]['od_pv'] = $tmp_lens_params['od_pv'];
                $finalResult[$key]['os_pv'] = $tmp_lens_params['os_pv'];
                $finalResult[$key]['os_bd'] = $tmp_lens_params['os_bd'];

                $finalResult[$key]['od_pv_r'] = $tmp_lens_params['od_pv_r'];
                $finalResult[$key]['od_bd_r'] = $tmp_lens_params['od_bd_r'];
                $finalResult[$key]['os_pv_r'] = $tmp_lens_params['os_pv_r'];
                $finalResult[$key]['os_bd_r'] = $tmp_lens_params['os_bd_r'];
            }

            //用户留言
            $finalResult[$key]['information'] = isset($tmp_lens_params['information']) ? $tmp_lens_params['information'] : '';

            $tmp_bridge = $this->get_frame_lens_width_height_bridge($value['product_id']);
            $finalResult[$key]['lens_width'] = $tmp_bridge['lens_width'];
            $finalResult[$key]['lens_height'] = $tmp_bridge['lens_height'];
            $finalResult[$key]['bridge'] = $tmp_bridge['bridge'];
        }

        $spreadsheet = new Spreadsheet();
        //常规方式：利用setCellValue()填充数据
        $spreadsheet->setActiveSheetIndex(0)->setCellValue("A1", "日期")
            ->setCellValue("B1", "订单号")
            ->setCellValue("C1", "SKUID")
            ->setCellValue("D1", "SKU");   //利用setCellValues()填充数据
        $spreadsheet->setActiveSheetIndex(0)->setCellValue("E1", "眼球")
            ->setCellValue("F1", "SPH");
        $spreadsheet->setActiveSheetIndex(0)->setCellValue("G1", "CYL")
            ->setCellValue("H1", "AXI");
        $spreadsheet->setActiveSheetIndex(0)->setCellValue("I1", "ADD")
            ->setCellValue("J1", "单PD")
            ->setCellValue("K1", "PD");
        $spreadsheet->setActiveSheetIndex(0)->setCellValue("L1", "镜片")
            ->setCellValue("M1", "镜框宽度")
            ->setCellValue("N1", "镜框高度")
            ->setCellValue("O1", "bridge")
            ->setCellValue("P1", "处方类型")
            ->setCellValue("Q1", "顾客留言");
        $spreadsheet->setActiveSheetIndex(0)->setCellValue("R1", "Prism\n(out/in)")
            ->setCellValue("S1", "Direct\n(out/in)")
            ->setCellValue("T1", "Prism\n(up/down)")
            ->setCellValue("U1", "Direct\n(up/down)");
        // Rename worksheet
        $spreadsheet->setActiveSheetIndex(0)->setTitle('订单处方');

        $ItemPlatformSku = new \app\admin\model\itemmanage\ItemPlatformSku;

        //查询商品管理SKU对应ID
        $item = new \app\admin\model\itemmanage\Item;
        $itemArr = $item->where('is_del', 1)->column('id', 'sku');

        foreach ($finalResult as $key => $value) {

            //网站SKU转换仓库SKU
            $sku = $ItemPlatformSku->getTrueSku($value['sku'], 2);
            $value['prescription_type'] = isset($value['prescription_type']) ? $value['prescription_type'] : '';

            $value['od_sph'] = isset($value['od_sph']) ? urldecode($value['od_sph']) : '';
            $value['os_sph'] = isset($value['os_sph']) ? urldecode($value['os_sph']) : '';
            $value['od_cyl'] = isset($value['od_cyl']) ? urldecode($value['od_cyl']) : '';
            $value['os_cyl'] = isset($value['os_cyl']) ? urldecode($value['os_cyl']) : '';
            if (isset($value['od_axis']) && $value['od_axis'] !== 'None') {
                $value['od_axis'] =  $value['od_axis'];
            } else {
                $value['od_axis'] = '';
            }

            if (isset($value['os_axis']) && $value['os_axis'] !== 'None') {
                $value['os_axis'] =  $value['os_axis'];
            } else {
                $value['os_axis'] = '';
            }

            $value['od_add'] = isset($value['od_add']) ? urldecode($value['od_add']) : '';
            $value['os_add'] = isset($value['os_add']) ? urldecode($value['os_add']) : '';

            $value['pdcheck'] = isset($value['pdcheck']) ? $value['pdcheck'] : '';
            $value['pd_r'] = isset($value['pd_r']) ? $value['pd_r'] : '';
            $value['pd_l'] = isset($value['pd_l']) ? $value['pd_l'] : '';
            $value['pd'] = isset($value['pd']) ? $value['pd'] : '';

            $value['prismcheck'] = isset($value['prismcheck']) ? $value['prismcheck'] : '';


            $spreadsheet->getActiveSheet()->setCellValue("A" . ($key * 2 + 2), $value['created_at']);
            $spreadsheet->getActiveSheet()->setCellValue("B" . ($key * 2 + 2), $value['increment_id']);
            $spreadsheet->getActiveSheet()->setCellValue("C" . ($key * 2 + 2), $itemArr[$sku]);
            $spreadsheet->getActiveSheet()->setCellValue("D" . ($key * 2 + 2), $value['sku']);

            $spreadsheet->getActiveSheet()->setCellValue("E" . ($key * 2 + 2), '右眼');
            $spreadsheet->getActiveSheet()->setCellValue("E" . ($key * 2 + 3), '左眼');

            $spreadsheet->getActiveSheet()->setCellValue("F" . ($key * 2 + 2), (float) $value['od_sph'] > 0 ? ' +' . $value['od_sph'] : ' ' . $value['od_sph']);
            $spreadsheet->getActiveSheet()->setCellValue("F" . ($key * 2 + 3), (float) $value['os_sph'] > 0 ? ' +' . $value['os_sph'] : ' ' . $value['os_sph']);

            $spreadsheet->getActiveSheet()->setCellValue("G" . ($key * 2 + 2), (float) $value['od_cyl'] > 0 ? ' +' . $value['od_cyl'] : ' ' . $value['od_cyl']);
            $spreadsheet->getActiveSheet()->setCellValue("G" . ($key * 2 + 3), (float) $value['os_cyl'] > 0 ? ' +' . $value['os_cyl'] : ' ' . $value['os_cyl']);

            $spreadsheet->getActiveSheet()->setCellValue("H" . ($key * 2 + 2), $value['od_axis']);
            $spreadsheet->getActiveSheet()->setCellValue("H" . ($key * 2 + 3), $value['os_axis']);

            if (strlen($value['os_add']) > 0 && strlen($value['od_add']) > 0 && (float) $value['od_add'] * 1 != 0 && (float) $value['os_add'] * 1 != 0) {
                // 双ADD值时，左右眼互换
                $spreadsheet->getActiveSheet()->setCellValue("I" . ($key * 2 + 2), $value['os_add']);
                $spreadsheet->getActiveSheet()->setCellValue("I" . ($key * 2 + 3), $value['od_add']);
            } else {
                //数值在上一行合并有效，数值在下一行合并后为空
                $spreadsheet->getActiveSheet()->setCellValue("I" . ($key * 2 + 2), $value['os_add']);
                $spreadsheet->getActiveSheet()->mergeCells("I" . ($key * 2 + 2) . ":I" . ($key * 2 + 3));
            }

            if ($value['pdcheck'] == 'on' && $value['pd_r'] && $value['pd_l']) {
                $spreadsheet->getActiveSheet()->setCellValue("J" . ($key * 2 + 2), $value['pd_r']);
                $spreadsheet->getActiveSheet()->setCellValue("J" . ($key * 2 + 3), $value['pd_l']);
            } else {
                $spreadsheet->getActiveSheet()->setCellValue("K" . ($key * 2 + 2), $value['pd']);
                $spreadsheet->getActiveSheet()->mergeCells("K" . ($key * 2 + 2) . ":K" . ($key * 2 + 3));
            }

            $spreadsheet->getActiveSheet()->setCellValue("L" . ($key * 2 + 2), $value['index_type']);
            $spreadsheet->getActiveSheet()->setCellValue("M" . ($key * 2 + 2), $value['lens_width']);
            $spreadsheet->getActiveSheet()->setCellValue("N" . ($key * 2 + 2), $value['lens_height']);
            $spreadsheet->getActiveSheet()->setCellValue("O" . ($key * 2 + 2), $value['bridge']);
            $spreadsheet->getActiveSheet()->setCellValue("P" . ($key * 2 + 2), $value['prescription_type']);

            if (isset($value['information'])) {
                $value['information'] = urldecode($value['information']);
                $value['information'] = urldecode($value['information']);
                $value['information'] = urldecode($value['information']);

                $value['information'] = str_replace('+', ' ', $value['information']);
                $spreadsheet->getActiveSheet()->setCellValue("Q" . ($key * 2 + 2), $value['information']);
                $spreadsheet->getActiveSheet()->mergeCells("Q" . ($key * 2 + 2) . ":Q" . ($key * 2 + 3));
            }

            $spreadsheet->getActiveSheet()->setCellValue("R" . ($key * 2 + 2), isset($value['od_pv']) ? $value['od_pv'] : '');
            $spreadsheet->getActiveSheet()->setCellValue("R" . ($key * 2 + 3), isset($value['os_pv']) ? $value['os_pv'] : '');

            $spreadsheet->getActiveSheet()->setCellValue("S" . ($key * 2 + 2), isset($value['od_bd']) ? $value['od_bd'] : '');
            $spreadsheet->getActiveSheet()->setCellValue("S" . ($key * 2 + 3), isset($value['os_bd']) ? $value['os_bd'] : '');

            $spreadsheet->getActiveSheet()->setCellValue("T" . ($key * 2 + 2), isset($value['od_pv_r']) ? $value['od_pv_r'] : '');
            $spreadsheet->getActiveSheet()->setCellValue("T" . ($key * 2 + 3), isset($value['os_pv_r']) ? $value['os_pv_r'] : '');

            $spreadsheet->getActiveSheet()->setCellValue("U" . ($key * 2 + 2), isset($value['od_bd_r']) ? $value['od_bd_r'] : '');
            $spreadsheet->getActiveSheet()->setCellValue("U" . ($key * 2 + 3), isset($value['os_bd_r']) ? $value['os_bd_r'] : '');

            //合并单元格
            $spreadsheet->getActiveSheet()->mergeCells("A" . ($key * 2 + 2) . ":A" . ($key * 2 + 3));
            $spreadsheet->getActiveSheet()->mergeCells("B" . ($key * 2 + 2) . ":B" . ($key * 2 + 3));
            $spreadsheet->getActiveSheet()->mergeCells("C" . ($key * 2 + 2) . ":C" . ($key * 2 + 3));
            $spreadsheet->getActiveSheet()->mergeCells("D" . ($key * 2 + 2) . ":D" . ($key * 2 + 3));
            $spreadsheet->getActiveSheet()->mergeCells("L" . ($key * 2 + 2) . ":L" . ($key * 2 + 3));

            $spreadsheet->getActiveSheet()->mergeCells("M" . ($key * 2 + 2) . ":M" . ($key * 2 + 3));
            $spreadsheet->getActiveSheet()->mergeCells("N" . ($key * 2 + 2) . ":N" . ($key * 2 + 3));
            $spreadsheet->getActiveSheet()->mergeCells("O" . ($key * 2 + 2) . ":O" . ($key * 2 + 3));
            $spreadsheet->getActiveSheet()->mergeCells("P" . ($key * 2 + 2) . ":P" . ($key * 2 + 3));
            $spreadsheet->getActiveSheet()->mergeCells("Q" . ($key * 2 + 2) . ":Q" . ($key * 2 + 3));
        }

        //设置宽度
        $spreadsheet->getActiveSheet()->getColumnDimension('A')->setWidth(12);
        $spreadsheet->getActiveSheet()->getColumnDimension('B')->setWidth(12);
        $spreadsheet->getActiveSheet()->getColumnDimension('D')->setWidth(16);
        $spreadsheet->getActiveSheet()->getColumnDimension('L')->setWidth(32);
        $spreadsheet->getActiveSheet()->getColumnDimension('M')->setWidth(12);
        $spreadsheet->getActiveSheet()->getColumnDimension('N')->setWidth(12);
        $spreadsheet->getActiveSheet()->getColumnDimension('O')->setWidth(12);

        $spreadsheet->getActiveSheet()->getColumnDimension('P')->setWidth(18);
        $spreadsheet->getActiveSheet()->getColumnDimension('Q')->setWidth(14);

        $spreadsheet->getActiveSheet()->getColumnDimension('R')->setWidth(14);
        $spreadsheet->getActiveSheet()->getColumnDimension('S')->setWidth(14);
        $spreadsheet->getActiveSheet()->getColumnDimension('T')->setWidth(16);
        $spreadsheet->getActiveSheet()->getColumnDimension('U')->setWidth(16);


        $spreadsheet->getDefaultStyle()->getFont()->setName('微软雅黑')->setSize(12);

        //自动换行
        $spreadsheet->getDefaultStyle()->getAlignment()->setWrapText(true);

        //设置边框
        $border = [
            'borders' => [
                'allBorders' => [
                    'borderStyle' => \PhpOffice\PhpSpreadsheet\Style\Border::BORDER_THIN, // 设置border样式
                    'color'       => ['argb' => 'FF000000'], // 设置border颜色
                ],
            ],
        ];
        $setBorder = 'A1:' . $spreadsheet->getActiveSheet()->getHighestColumn() . $spreadsheet->getActiveSheet()->getHighestRow();
        $spreadsheet->getActiveSheet()->getStyle($setBorder)->applyFromArray($border);

        // $spreadsheet->getActiveSheet()->getStyle('A1:Z'.$key)->getAlignment()->setHorizontal(\PhpOffice\PhpSpreadsheet\Style\Alignment::HORIZONTAL_CENTER);
        $spreadsheet->getActiveSheet()->getStyle('A1:U' . $spreadsheet->getActiveSheet()->getHighestRow())->getAlignment()->setHorizontal(\PhpOffice\PhpSpreadsheet\Style\Alignment::HORIZONTAL_CENTER);
        $spreadsheet->getActiveSheet()->getStyle('A1:U' . $spreadsheet->getActiveSheet()->getHighestRow())->getAlignment()->setVertical(\PhpOffice\PhpSpreadsheet\Style\Alignment::VERTICAL_CENTER);

        //水平垂直居中   
        // $objSheet->getDefaultStyle()->getAlignment()->setHorizontal(\PHPExcel_Style_Alignment::HORIZONTAL_CENTER);
        // $objSheet->getDefaultStyle()->getAlignment()->setVertical(\PHPExcel_Style_Alignment::VERTICAL_CENTER);
        // //自动换行
        // $objSheet->getDefaultStyle()->getAlignment()->setWrapText(true);

        // Set active sheet index to the first sheet, so Excel opens this as the first sheet
        $spreadsheet->setActiveSheetIndex(0);
        // return exportExcel($spreadsheet, 'xls', '登陆日志');
        $format = 'xlsx';
        $savename = '订单打印处方' . date("YmdHis", time());;
        // dump($spreadsheet);

        // if (!$spreadsheet) return false;
        if ($format == 'xls') {
            //输出Excel03版本
            header('Content-Type:application/vnd.ms-excel');
            $class = "\PhpOffice\PhpSpreadsheet\Writer\Xls";
        } elseif ($format == 'xlsx') {
            //输出07Excel版本
            header('Content-Type: application/vnd.openxmlformats-officedocument.spreadsheetml.sheet');
            $class = "\PhpOffice\PhpSpreadsheet\Writer\Xlsx";
        }

        //输出名称
        header('Content-Disposition: attachment;filename="' . $savename . '.' . $format . '"');
        //禁止缓存
        header('Cache-Control: max-age=0');
        $writer = new $class($spreadsheet);
        $writer->save('php://output');
    }

<<<<<<< HEAD
=======

    public function batch_export_xlsz()
    {
        set_time_limit(0);
        ini_set('memory_limit', '5024M');
        $map['sfo.status'] = ['in', ['free_processing', 'processing', 'complete', 'paypal_reversed', 'paypal_canceled_reversal']];
        $map['sfo.created_at'] = ['between', ['2020-07-01 00:00:00', '2020-11-30 23:59:59']];
        $field = 'sfo.increment_id,sfoi.product_options,total_qty_ordered as NUM,sfoi.order_id,sfo.`status`,sfoi.sku,sfoi.product_id,sfoi.qty_ordered,sfo.created_at';
        $resultList = $this->model->alias('sfo')
            ->join(['sales_flat_order_item' => 'sfoi'], 'sfoi.order_id=sfo.entity_id')
            ->field($field)
            ->where($map)
            ->order('sfoi.order_id desc')
            ->select();
        $resultList = collection($resultList)->toArray();

        $finalResult = array();
        foreach ($resultList as $key => $value) {
            $finalResult[$key]['created_at'] = substr($value['created_at'], 0, 10);
            $finalResult[$key]['increment_id'] = $value['increment_id'];
            $finalResult[$key]['sku'] = $value['sku'];
            $tmp_product_options = unserialize($value['product_options']);
            $finalResult[$key]['od_sph'] = isset($tmp_lens_params['od_sph']) ? $tmp_lens_params['od_sph'] : '';
            $finalResult[$key]['os_sph'] = isset($tmp_lens_params['os_sph']) ? $tmp_lens_params['os_sph'] : '';

            $finalResult[$key]['od_cyl'] = isset($tmp_lens_params['od_cyl']) ? $tmp_lens_params['od_cyl'] : '';
            $finalResult[$key]['os_cyl'] = isset($tmp_lens_params['os_cyl']) ? $tmp_lens_params['os_cyl'] : '';
            $finalResult[$key]['od_axis'] = isset($tmp_lens_params['od_axis']) ? $tmp_lens_params['od_axis'] : '';
            $finalResult[$key]['os_axis'] = isset($tmp_lens_params['os_axis']) ? $tmp_lens_params['os_axis'] : '';
            $finalResult[$key]['od_add'] = isset($tmp_lens_params['od_add']) ? $tmp_lens_params['od_add'] : '';
            $finalResult[$key]['os_add'] = isset($tmp_lens_params['os_add']) ? $tmp_lens_params['os_add'] : '';
            $finalResult[$key]['pd_r'] = isset($tmp_lens_params['pd_r']) ? $tmp_lens_params['pd_r'] : '';
            $finalResult[$key]['pd_l'] = isset($tmp_lens_params['pd_l']) ? $tmp_lens_params['pd_l'] : '';
            $finalResult[$key]['pd'] = isset($tmp_lens_params['pd']) ? $tmp_lens_params['pd'] : '';
            $finalResult[$key]['index_type'] = $tmp_product_options['info_buyRequest']['tmplens']['index_type'];

            //镜片颜色   
            if ($tmp_product_options['info_buyRequest']['tmplens']['index_color']) {
                $finalResult[$key]['index_type'] = $tmp_product_options['info_buyRequest']['tmplens']['index_type']  . '-' . $tmp_product_options['info_buyRequest']['tmplens']['index_color'];
            }

            //如果为太阳镜 拼接颜色
            if (@$tmp_product_options['info_buyRequest']['tmplens']['sungless_color_name']) {
                $finalResult[$key]['index_type'] .= '-' . $tmp_product_options['info_buyRequest']['tmplens']['sungless_color_name'];
            }


            $tmp_bridge = $this->get_frame_lens_width_height_bridge($value['product_id']);
            $finalResult[$key]['lens_width'] = $tmp_bridge['lens_width'];
            $finalResult[$key]['lens_height'] = $tmp_bridge['lens_height'];
            $finalResult[$key]['bridge'] = $tmp_bridge['bridge'];
            $finalResult[$key]['prescription_type'] = isset($tmp_lens_params['prescription_type']) ? $tmp_lens_params['prescription_type'] : '';


            $tmp_prescription_params = $tmp_product_options['info_buyRequest']['tmplens']['prescription'];
            if (isset($tmp_prescription_params)) {
                $tmp_prescription_params = explode("&", $tmp_prescription_params);
                $tmp_lens_params = array();
                foreach ($tmp_prescription_params as $tmp_key => $tmp_value) {
                    $arr_value = explode("=", $tmp_value);
                    if (isset($arr_value[1])) {
                        $tmp_lens_params[$arr_value[0]] = $arr_value[1];
                    }
                }
            }

            //斜视值
            if (isset($tmp_lens_params['prismcheck']) && $tmp_lens_params['prismcheck'] == 'on') {
                $finalResult[$key]['od_bd'] = $tmp_lens_params['od_bd'];
                $finalResult[$key]['od_pv'] = $tmp_lens_params['od_pv'];
                $finalResult[$key]['os_pv'] = $tmp_lens_params['os_pv'];
                $finalResult[$key]['os_bd'] = $tmp_lens_params['os_bd'];

                $finalResult[$key]['od_pv_r'] = $tmp_lens_params['od_pv_r'];
                $finalResult[$key]['od_bd_r'] = $tmp_lens_params['od_bd_r'];
                $finalResult[$key]['os_pv_r'] = $tmp_lens_params['os_pv_r'];
                $finalResult[$key]['os_bd_r'] = $tmp_lens_params['os_bd_r'];
            }
        }
        $headlist = [
            '日期', '订单号', 'SKU', 'OD_SPH', 'OS_SPH', 'OD_CYL', 'OS_CYL', 'OD_AXI', 'OS_AXI', 'OD_ADD', 'OS_ADD', 'PD_R', 'PD_L', 'PD', '镜片', '镜框宽度', '镜框高度', 'bridge', '处方类型', 'OD_PV', 'OS_PV', 'OD_BD', 'OS_BD', 'OD_PV_R', 'OS_PV_R', 'OD_BD_R', 'OS_BD_R'

        ];
        $path = "/uploads/";
        $fileName = 'V站订单打印处方07-01 - 11-30';
        Excel::writeCsv($finalResult, $headlist, $path . $fileName);
    }
>>>>>>> 8fb0b925


    //批量打印标签
    public function batch_print_label()
    {
        ob_start();
        // echo 'batch_print_label';
        $entity_ids = rtrim(input('id_params'), ',');
        // dump($entity_ids);
        if ($entity_ids) {
            $processing_order_querySql = "select sfo.increment_id,round(sfo.total_qty_ordered,0) NUM,sfoi.product_options,sfoi.order_id,sfo.`status`,sfoi.sku,sfoi.qty_ordered,sfo.created_at
from sales_flat_order_item sfoi
left join sales_flat_order sfo on  sfoi.order_id=sfo.entity_id 
where sfo.`status` in ('processing','creditcard_proccessing','free_processing','complete','paypal_reversed','paypal_canceled_reversal') and sfo.entity_id in($entity_ids)
order by NUM asc;";
            $processing_order_list = Db::connect('database.db_voogueme')->query($processing_order_querySql);
            // dump($processing_order_list);
            $processing_order_list = $this->qty_order_check($processing_order_list);

            $file_header = <<<EOF
                <meta http-equiv="Content-Type" content="text/html; charset=utf-8" />
<style>
body{ margin:0; padding:0}
.single_box{margin:0 auto;width: 400px;padding:1mm;margin-bottom:2mm;}
table.addpro {clear: both;table-layout: fixed; margin-top:6px; border-top:1px solid #000;border-left:1px solid #000; font-size:12px;}
table.addpro .title {background: none repeat scroll 0 0 #f5f5f5; }
table.addpro .title  td {border-collapse: collapse;color: #000;text-align: center; font-weight:normal; }
table.addpro tbody td {word-break: break-all; text-align: center;border-bottom:1px solid #000;border-right:1px solid #000;}
table.addpro.re tbody td{ position:relative}
</style>
EOF;

            //查询产品货位号
            $store_sku = new \app\admin\model\warehouse\StockHouse;
            $cargo_number = $store_sku->alias('a')->where(['status' => 1, 'b.is_del' => 1])->join(['fa_store_sku' => 'b'], 'a.id=b.store_id')->column('coding', 'sku');

            //查询sku映射表
            $item = new \app\admin\model\itemmanage\ItemPlatformSku;
            $item_res = $item->cache(3600)->column('sku', 'platform_sku');

            $file_content = '';
            $temp_increment_id = 0;
            foreach ($processing_order_list as $processing_key => $processing_value) {
                if ($temp_increment_id != $processing_value['increment_id']) {
                    $temp_increment_id = $processing_value['increment_id'];

                    $date = substr($processing_value['created_at'], 0, strpos($processing_value['created_at'], " "));
                    $fileName = ROOT_PATH . "public" . DS . "uploads" . DS . "printOrder" . DS . "voogueme" . DS . "$date" . DS . "$temp_increment_id.png";
                    // dump($fileName);
                    $dir = ROOT_PATH . "public" . DS . "uploads" . DS . "printOrder" . DS . "voogueme" . DS . "$date";
                    if (!file_exists($dir)) {
                        mkdir($dir, 0777, true);
                        // echo '创建文件夹$dir成功';
                    } else {
                        // echo '需创建的文件夹$dir已经存在';
                    }
                    $img_url = "/uploads/printOrder/voogueme/$date/$temp_increment_id.png";
                    //生成条形码
                    $this->generate_barcode($temp_increment_id, $fileName);
                    // echo '<br>需要打印'.$temp_increment_id;
                    $file_content .= "<div  class = 'single_box'>
                <table width='400mm' height='102px' border='0' cellspacing='0' cellpadding='0' class='addpro' style='margin:0px auto;margin-top:0px;padding:0px;'>
                <tr><td rowspan='5' colspan='2' style='padding:2px;width:20%'>" . str_replace(" ", "<br>", $processing_value['created_at']) . "</td>
                <td rowspan='5' colspan='3' style='padding:10px;'><img src='" . $img_url . "' height='80%'><br></td></tr>                
                </table></div>";
                }

                $final_print = array();
                $product_options = unserialize($processing_value['product_options']);
                // dump($product_options);
                $final_print['coatiing_name'] = substr($product_options['info_buyRequest']['tmplens']['coatiing_name'], 0, 60);
                // $final_print['index_type'] = substr($product_options['info_buyRequest']['tmplens']['index_type'],0,60);

                //镜片颜色   
                $final_print['index_type'] = $product_options['info_buyRequest']['tmplens']['index_type'];
                if ($product_options['info_buyRequest']['tmplens']['index_color']) {
                    $final_print['index_type'] = $product_options['info_buyRequest']['tmplens']['index_type']  . '-' . $product_options['info_buyRequest']['tmplens']['index_color'];
                }


                $prescription_params = $product_options['info_buyRequest']['tmplens']['prescription'];
                if ($prescription_params) {
                    $prescription_params = explode("&", $prescription_params);
                    $lens_params = array();
                    foreach ($prescription_params as $key => $value) {
                        // dump($value);
                        $arr_value = explode("=", $value);
                        $lens_params[$arr_value[0]] = $arr_value[1];
                    }
                    // dump($lens_params);
                    $final_print = array_merge($lens_params, $final_print);
                }

                // dump($final_print);

                $final_print['prescription_type'] = isset($final_print['prescription_type']) ? $final_print['prescription_type'] : '';

                $final_print['od_sph'] = isset($final_print['od_sph']) ? urldecode($final_print['od_sph']) : '';
                $final_print['os_sph'] = isset($final_print['os_sph']) ? urldecode($final_print['os_sph']) : '';
                $final_print['od_cyl'] = isset($final_print['od_cyl']) ? urldecode($final_print['od_cyl']) : '';
                $final_print['os_cyl'] = isset($final_print['os_cyl']) ? urldecode($final_print['os_cyl']) : '';
                $final_print['od_axis'] = isset($final_print['od_axis']) ? $final_print['od_axis'] : '';
                $final_print['os_axis'] = isset($final_print['os_axis']) ? $final_print['os_axis'] : '';

                $final_print['od_add'] = isset($final_print['od_add']) ? urldecode($final_print['od_add']) : '';
                $final_print['os_add'] = isset($final_print['os_add']) ? urldecode($final_print['os_add']) : '';

                $final_print['pdcheck'] = isset($final_print['pdcheck']) ? $final_print['pdcheck'] : '';
                $final_print['pd_r'] = isset($final_print['pd_r']) ? $final_print['pd_r'] : '';
                $final_print['pd_l'] = isset($final_print['pd_l']) ? $final_print['pd_l'] : '';
                $final_print['pd'] = isset($final_print['pd']) ? $final_print['pd'] : '';

                $final_print['prismcheck'] = isset($final_print['prismcheck']) ? $final_print['prismcheck'] : '';


                //处理ADD  当ReadingGlasses时 是 双ADD值
                if (strlen($final_print['os_add']) > 0 && strlen($final_print['od_add']) > 0 && (float) $final_print['od_add'] * 1 != 0 && (float) $final_print['os_add'] * 1 != 0) {
                    // echo '双ADD值';
                    $os_add = "<td>" . $final_print['od_add'] . "</td> ";
                    $od_add = "<td>" . $final_print['os_add'] . "</td> ";
                } else {
                    // echo '单ADD值';
                    $od_add = "<td rowspan='2'>" . $final_print['os_add'] . "</td>";
                    $os_add = "";
                }

                //处理PD值
                if ($final_print['pdcheck'] && strlen($final_print['pd_r']) > 0 && strlen($final_print['pd_l']) > 0) {
                    // echo '双PD值';
                    $od_pd = "<td>" . $final_print['pd_r'] . "</td> ";
                    $os_pd = "<td>" . $final_print['pd_l'] . "</td> ";
                } else {
                    // echo '单PD值';
                    $od_pd = "<td rowspan='2'>" . $final_print['pd'] . "</td>";
                    $os_pd = "";
                }

                // dump($os_add);
                // dump($od_add);

                //处理斜视参数
                if ($final_print['prismcheck'] == 'on') {
                    $prismcheck_title = "<td>Prism</td><td colspan=''>Direc</td><td>Prism</td><td colspan=''>Direc</td>";
                    $prismcheck_od_value = "<td>" . $final_print['od_pv'] . "</td><td colspan=''>" . $final_print['od_bd'] . "</td>" . "<td>" . $final_print['od_pv_r'] . "</td><td>" . $final_print['od_bd_r'] . "</td>";
                    $prismcheck_os_value = "<td>" . $final_print['os_pv'] . "</td><td colspan=''>" . $final_print['os_bd'] . "</td>" . "<td>" . $final_print['os_pv_r'] . "</td><td>" . $final_print['os_bd_r'] . "</td>";
                    $coatiing_name = '';
                } else {
                    $prismcheck_title = '';
                    $prismcheck_od_value = '';
                    $prismcheck_os_value = '';
                    $coatiing_name = "<td colspan='4' rowspan='3' width='45' style='background-color:#fff;word-break: break-word;line-height: 12px;'>" . $final_print['coatiing_name'] . "</td>";
                }

                //处方字符串截取
                $final_print['prescription_type'] = substr($final_print['prescription_type'], 0, 15);

                //判断货号是否存在
                if ($item_res[$processing_value['sku']] && $cargo_number[$item_res[$processing_value['sku']]]) {
                    $cargo_number_str = "<b>" . $cargo_number[$item_res[$processing_value['sku']]] . "</b><br>";
                } else {
                    $cargo_number_str = "";
                }

                $file_content .= "<div  class = 'single_box'>
            <table width='400mm' height='102px' border='0' cellspacing='0' cellpadding='0' class='addpro' style='margin:0px auto;margin-top:0px;table-layout: inherit;' >
            <tbody cellpadding='0'>
            <tr>
            <td colspan='10' style=' text-align:center;padding:0px 0px 0px 0px;'>                              
            <span>" . $final_print['prescription_type'] . "</span>
            &nbsp;&nbsp;Order:" . $processing_value['increment_id'] . "
            <span style=' margin-left:5px;'>SKU:" . $processing_value['sku'] . "</span>
            <span style=' margin-left:5px;'>Num:<strong>" . $processing_order_list[$processing_key]['NUM'] . "</strong></span>
            </td>
            </tr>  
            <tr class='title'>      
            <td width='20px'></td>  
            <td width='42px'>SPH</td>
            <td width='50px'>CYL</td>
            <td width='42px'>AXI</td>
            " . $prismcheck_title . "
            <td width='42px'>ADD</td>
            <td width='36px'>PD</td> 
            " . $coatiing_name . "
            </tr>   
            <tr>  
            <td>R</td>      
            <td>" . $final_print['od_sph'] . "</td> 
            <td>" . $final_print['od_cyl'] . "</td>
            <td>" . $final_print['od_axis'] . "</td>    
            " . $prismcheck_od_value . $od_add . $od_pd .
                    "</tr>
            <tr>
            <td>L</td> 
            <td>" . $final_print['os_sph'] . "</td>    
            <td>" . $final_print['os_cyl'] . "</td>  
            <td>" . $final_print['os_axis'] . "</td> 
            " . $prismcheck_os_value . $os_add . $os_pd .
                    " </tr>
            <tr>
            <td colspan='2'>" . $cargo_number_str . substr(SKUHelper::sku_filter($processing_value['sku']), -7) . "</td>
            <td colspan='8' style=' text-align:center'>Lens：" . $final_print['index_type'] . "</td>
            </tr>  
            </tbody></table></div>";
            }
            echo $file_header . $file_content;
        }
    }


    //  一个SKU的qty_order > 1时平铺开来
    protected function qty_order_check($origin_order_item)
    {
        foreach ($origin_order_item as $origin_order_key => $origin_order_value) {
            if ($origin_order_value['qty_ordered'] > 1 && strpos($origin_order_value['sku'], 'Price') === false) {
                unset($origin_order_item[$origin_order_key]);
                // array_splice($origin_order_item,$origin_order_key,1);
                for ($i = 0; $i < $origin_order_value['qty_ordered']; $i++) {
                    $tmp_order_value = $origin_order_value;
                    $tmp_order_value['qty_ordered'] = 1;
                    array_push($origin_order_item, $tmp_order_value);
                }
                unset($tmp_order_value);
            }
        }
        $origin_order_item = $this->arraySequence($origin_order_item, 'NUM');
        return array_values($origin_order_item);
    }

    //  二维数组排序
    protected function arraySequence($array, $field, $sort = 'SORT_ASC')
    {
        $arrSort = array();
        foreach ($array as $uniqid => $row) {
            foreach ($row as $key => $value) {
                $arrSort[$key][$uniqid] = $value;
            }
        }
        array_multisort($arrSort[$field], constant($sort), $array);
        return $array;
    }
}<|MERGE_RESOLUTION|>--- conflicted
+++ resolved
@@ -1292,8 +1292,6 @@
         $writer->save('php://output');
     }
 
-<<<<<<< HEAD
-=======
 
     public function batch_export_xlsz()
     {
@@ -1381,7 +1379,6 @@
         $fileName = 'V站订单打印处方07-01 - 11-30';
         Excel::writeCsv($finalResult, $headlist, $path . $fileName);
     }
->>>>>>> 8fb0b925
 
 
     //批量打印标签
