<?php

namespace app\admin\controller\order\printlabel;

use app\common\controller\Backend;

use think\Db;
use think\Loader;
use PhpOffice\PhpSpreadsheet\Spreadsheet;
use think\Exception;
use think\exception\PDOException;
use Util\WeseeopticalPrescriptionDetailHelper;
use Util\SKUHelper;
use app\admin\model\OrderLog;
use app\admin\model\WorkChangeSkuLog;
use app\admin\model\StockLog;

/**
 * Sales Flat Order
 *
 * @icon fa fa-circle-o
 */
class Weseeoptical extends Backend
{

    /**
     * Sales_flat_order模型对象
     * @var \app\admin\model\order\Sales_flat_order
     */
    protected $model = null;

    protected $searchFields = 'entity_id';

    public function _initialize()
    {
        parent::_initialize();
        $this->model = new \app\admin\model\order\printlabel\Weseeoptical;
    }

    /**
     * 默认生成的控制器所继承的父类中有index/add/edit/del/multi五个基础方法、destroy/restore/recyclebin三个回收站方法
     * 因此在当前控制器中可不用编写增删改查的代码,除非需要自己控制这部分逻辑
     * 需要将application/admin/library/traits/Backend.php中对应的方法复制到当前控制器,然后进行修改
     */

    /**
     * 查看
     */
    public function index()
    {
        //设置过滤方法
        $this->request->filter(['strip_tags']);
        if ($this->request->isAjax()) {

            //如果发送的来源是Selectpage，则转发到Selectpage
            if ($this->request->request('keyField')) {
                return $this->selectpage();
            }

            $filter = json_decode($this->request->get('filter'), true);

            if ($filter['increment_id']) {
                $map['status'] = ['in', ['free_processing', 'processing', 'complete', 'paypal_reversed', 'paypal_canceled_reversal', 'closed']];
            } elseif (!$filter['status']) {
                $map['status'] = ['in', ['free_processing', 'processing', 'paypal_reversed']];
            }

            //SKU搜索
            if ($filter['sku']) {
                $smap['sku'] = ['like', '%' . $filter['sku'] . '%'];
                $smap['status'] = $filter['status'] ? ['in', $filter['status']] : $map['status'];
                $ids = $this->model->getOrderId($smap);
                $map['entity_id'] = ['in', $ids];
                unset($filter['sku']);
                $this->request->get(['filter' => json_encode($filter)]);
            }

            list($where, $sort, $order, $offset, $limit) = $this->buildparams();

            $total = $this->model
                ->where($map)
                ->where($where)
                ->order($sort, $order)
                ->count();
            $field = 'order_type,custom_order_prescription_type,entity_id,status,base_shipping_amount,increment_id,coupon_code,shipping_description,store_id,customer_id,base_discount_amount,base_grand_total,
                total_qty_ordered,quote_id,customer_email,customer_firstname,customer_lastname,custom_is_match_frame_new,custom_is_match_lens_new,
                custom_is_send_factory_new,custom_is_delivery_new,custom_print_label_new,custom_order_prescription,created_at';
            $list = $this->model
                ->field($field)
                ->where($map)
                ->where($where)
                ->order($sort, $order)
                ->limit($offset, $limit)
                ->select();

            $list = collection($list)->toArray();
<<<<<<< HEAD
=======
            //查询订单是否存在工单
            $swhere = [];
            $increment_ids = array_column($list, 'increment_id');
            $swhere['platform_order'] = ['in', $increment_ids];
            $swhere['work_platform'] = 5;
            $swhere['work_status'] = ['not in', [0, 4, 6]];
            $order_arr = $workorder->where($swhere)->column('platform_order');


            foreach ($list as $k => $v) {
                if (in_array($v['increment_id'], $order_arr)) {
                    $list[$k]['task_info'] = 1;
                }
            }
>>>>>>> c2aeb956
            $result = array("total" => $total, "rows" => $list);
            return json($result);
        }
        return $this->view->fetch();
    }

    /**
     * 条形码扫码处理
     */
    public function _list()
    {
        //设置过滤方法
        $this->request->filter(['strip_tags']);
        if ($this->request->isAjax()) {
            //订单号
            $increment_id = $this->request->post('increment_id');
            if ($increment_id) {
                $map['increment_id'] = $increment_id;
                $map['status'] = ['in', ['free_processing', 'processing', 'complete', 'paypal_reversed']];
                $field = 'order_type,custom_order_prescription_type,entity_id,status,base_shipping_amount,increment_id,base_grand_total,
                total_qty_ordered,custom_is_match_frame_new,custom_is_match_lens_new,
                custom_is_send_factory_new,custom_is_delivery_new,custom_print_label_new,custom_order_prescription,created_at';
                $list = $this->model
                    ->field($field)
                    ->where($map)
                    ->find();
                $result = ['code' => 1, 'data' => $list ?? []];
            } else {
                $result = array("total" => 0, "rows" => []);
            }
            return json($result);
        }
        return $this->view->fetch('_list');
    }

    //标记为已打印标签
    public function tag_printed()
    {
        $entity_ids = input('id_params/a');
        $label = input('label');
        if ($entity_ids) {
            //多数据库
            $map['entity_id'] = ['in', $entity_ids];
            $data['custom_print_label_new'] = 1;
            $data['custom_print_label_created_at_new'] = date('Y-m-d H:i:s', time());
            $data['custom_print_label_person_new'] =  session('admin.nickname');
            $connect = Db::connect('database.db_weseeoptical')->table('sales_flat_order');
            $connect->startTrans();
            try {
                $result = $connect->where($map)->update($data);
                $connect->commit();
            } catch (PDOException $e) {
                $connect->rollback();
                $this->error($e->getMessage());
            } catch (Exception $e) {
                $connect->rollback();
                $this->error($e->getMessage());
            }
            if ($result) {
                $params['type'] = 1;
                $params['num'] = count($entity_ids);
                $params['order_ids'] = implode(',', $entity_ids);
                $params['site'] = 5;
                (new OrderLog())->setOrderLog($params);

                //用来判断是否从_list列表页进来
                if ($label == 'list') {
                    //订单号
                    $map['entity_id'] = ['in', $entity_ids];
                    $list = $this->model
                        ->where($map)
                        ->select();
                    $list = collection($list)->toArray();
                } else {
                    $list = 'success';
                }
                return $this->success('标记成功!', '', $list, 200);
            } else {
                return $this->error('失败', '', 'error', 0);
            }
        }
    }

    /**
     * 配镜架 配镜片 加工 质检通过
     */
    public function setOrderStatus()
    {
        $entity_ids = input('id_params/a');
        if (!$entity_ids) {
            $this->error('参数错误！！');
        }
        $status = input('status');
        $label = input('label');
        $map['entity_id'] = ['in', $entity_ids];
        $res = $this->model->field('entity_id,increment_id,custom_is_match_frame_new,custom_is_delivery_new,custom_is_match_frame_new')->where($map)->select();
        if (!$res) {
            $this->error('未查询到订单数据！！');
        }
        $orderList = [];
        foreach ($res as $v) {
            if ($status == 1 && $v['custom_is_match_frame_new'] == 1) {
                $this->error('存在已配过镜架的订单！！');
            }
            if ($v['custom_is_delivery_new'] == 1) {
                $this->error('存在已质检通过的订单！！');
            }

            if ($status == 4 && $v['custom_is_match_frame_new'] == 0) {
                $this->error('存在未配镜架的订单！！');
            }
            $orderList[$v['increment_id']] = $v['entity_id'];
        }

        switch ($status) {
            case 1:
                //配镜架
                $data['custom_is_match_frame_new'] = 1;
                $data['custom_match_frame_created_at_new'] = date('Y-m-d H:i:s', time());
                $data['custom_match_frame_person_new'] = session('admin.nickname');
                $params['type'] = 2;
                break;
            case 2:
                //配镜片
                $data['custom_is_match_lens_new'] = 1;
                $data['custom_match_lens_created_at_new'] = date('Y-m-d H:i:s', time());
                $data['custom_match_lens_person_new'] = session('admin.nickname');
                $params['type'] = 3;
                break;
            case 3:
                //移送加工
                $data['custom_is_send_factory_new'] = 1;
                $data['custom_match_factory_created_at_new'] = date('Y-m-d H:i:s', time());
                $data['custom_match_factory_person_new'] = session('admin.nickname');
                $params['type'] = 4;
                break;
            case 4:
                //质检通过
                $data['custom_is_delivery_new'] = 1;
                $data['custom_match_delivery_created_at_new'] = date('Y-m-d H:i:s', time());
                $data['custom_match_delivery_person_new'] = session('admin.nickname');
                $params['type'] = 5;
                break;
            default:
                $this->error('参数错误');
        }
        $item = new \app\admin\model\itemmanage\Item;
        $this->model->startTrans();
        $item->startTrans();
        try {
            $result = $this->model->where($map)->update($data);
            if (false === $result) {
                throw new Exception("操作失败！！");
            }
            //配镜架
            if ($status == 1) {
                //查询出订单数据
                $list = $this->model->alias('a')->where($map)->field('a.increment_id,b.sku,sum(b.qty_ordered) as qty_ordered')->join(['sales_flat_order_item' => 'b'], 'a.entity_id = b.order_id')->group('b.sku,a.increment_id')->select();
                if (!$list) {
                    throw new Exception("未查询到订单数据！！");
                };
                //sku映射表
                $ItemPlatformSku = new \app\admin\model\itemmanage\ItemPlatformSku;

                //查出订单SKU映射表对应的仓库SKU
                $number = 0;
                foreach ($list as $k => &$v) {
                    //转仓库SKU
                    $trueSku = $ItemPlatformSku->getTrueSku(trim($v['sku']), 5);
                    if (!$trueSku) {
                        throw new Exception("增加配货占用库存失败！！请检查更换镜框SKU:" . $v['sku']);
                    }

                    $qty = $v['qty_ordered'];

                    // //判断是否有实时库存
                    // $realStock = $item->getRealStock($trueSku);
                    // if ($qty > $realStock) {
                    //     throw new Exception("SKU:" . $v['sku'] . "实时库存不足");
                    // }

                    $map = [];
                    $map['sku'] = $trueSku;
                    $map['is_del'] = 1;
                    //增加配货占用
                    $res = $item->where($map)->setInc('distribution_occupy_stock', $qty);
                    if (false === $res) {
                        throw new Exception("增加配货占用库存失败！！请检查更换镜框SKU:" . $v['sku']);
                    }

                    $number++;
                    //100条提交一次
                    if ($number == 100) {
                        $item->commit();
                        $number = 0;
                    }

                    //插入日志表
                    (new StockLog())->setData([
                        'type'                      => 2,
                        'site'                      => 5,
                        'two_type'                  => 1,
                        'sku'                       => $trueSku,
                        'order_number'              => $v['increment_id'],
                        'public_id'                 => $orderList[$v['increment_id']],
                        'distribution_stock_change' => $qty,
                        'create_person'             => session('admin.nickname'),
                        'create_time'               => date('Y-m-d H:i:s'),
                        'remark'                    => '配镜架增加配货占用库存,存在更换镜框工单'
                    ]);
                }
                unset($v);
                $item->commit();
            }

            //质检通过扣减库存
            if ($status == 4) {
                //查询出质检通过的订单
                $list = $this->model->alias('a')->where($map)->field('a.increment_id,b.sku,sum(b.qty_ordered) as qty_ordered')->join(['sales_flat_order_item' => 'b'], 'a.entity_id = b.order_id')->group('b.sku,a.increment_id')->select();
                if (!$list) {
                    throw new Exception("未查询到订单数据！！");
                };
                //sku映射表
                $ItemPlatformSku = new \app\admin\model\itemmanage\ItemPlatformSku;
                $number = 0; //记录更新次数
                foreach ($list as &$v) {
                    //查出订单SKU映射表对应的仓库SKU
                    $trueSku = $ItemPlatformSku->getTrueSku(trim($v['sku']), 5);
                    if (!$trueSku) {
                        throw new Exception("扣减库存失败！！请检查SKU:" . $v['sku']);
                    }
                    $qty = $v['qty_ordered'];
                    if ($qty == 0) {
                        continue;
                    }

                    //总库存
                    $item_map['sku'] = $trueSku;
                    $item_map['is_del'] = 1;
                    //扣减总库存 扣减占用库存 扣减配货占用
                    $res = $item->where($item_map)->dec('stock', $qty)->dec('occupy_stock', $qty)->dec('distribution_occupy_stock', $qty)->update();
                    if (false === $res) {
                        throw new Exception("扣减库存失败！！请检查SKU:" . $v['sku']);
                    }
                    $number++;
                    //100条提交一次
                    if ($number == 100) {
                        $item->commit();
                        $number = 0;
                    }
                    //插入日志表
                    (new StockLog())->setData([
                        'type'                      => 2,
                        'site'                      => 5,
                        'two_type'                  => 2,
                        'sku'                       => $trueSku,
                        'order_number'              => $v['increment_id'],
                        'public_id'                 => $orderList[$v['increment_id']],
                        'distribution_stock_change' => -$qty,
                        'stock_change'              => -$qty,
                        'occupy_stock_change'       => -$qty,
                        'create_person'             => session('admin.nickname'),
                        'create_time'               => date('Y-m-d H:i:s'),
                        'remark'                    => '质检通过减少配货占用库存,减少总库存,减少订单占用库存'
                    ]);
                }
                unset($v);
                $item->commit();
            }

            $this->model->commit();
        } catch (PDOException $e) {
            $item->rollback();
            $this->model->rollback();
            $this->error($e->getMessage());
        } catch (Exception $e) {
            $item->rollback();
            $this->model->rollback();
            $this->error($e->getMessage());
        }
        if (false !== $result) {
            $params['num'] = count($entity_ids);
            $params['order_ids'] = implode(',', $entity_ids);
            $params['site'] = 5;
            (new OrderLog())->setOrderLog($params);

            //用来判断是否从_list列表页进来
            if ($label == 'list') {
                //订单号
                $map = [];
                $map['entity_id'] = ['in', $entity_ids];
                $list = $this->model
                    ->where($map)
                    ->select();
                $list = collection($list)->toArray();
            } else {
                $list = 'success';
            }
            return $this->success('操作成功!', '', $list, 200);
        } else {
            return $this->error('操作失败', '', 'error', 0);
        }
    }

    public function detail($ids = null)
    {
        $row = $this->model->get($ids);
        if (!$row) {
            $this->error(__('No Results were found'));
        }
        $result = WeseeopticalPrescriptionDetailHelper::get_one_by_entity_id($ids);
        $this->assign('result', $result);
        return $this->view->fetch();
    }

    //操作记录
    public function operational($ids = null)
    {
        $row = $this->model->get($ids);
        if (!$row) {
            $this->error(__('No Results were found'));
        }
        if ($this->request->isAjax()) {
            $ids = $this->request->get('ids');
            $row = $this->model->get($ids);
            $list = [
                [
                    'id' => 1,
                    'content' => '打标签',
                    'createtime' => $row['custom_print_label_created_at_new'],
                    'person' => $row['custom_print_label_person_new']
                ],
                [
                    'id' => 2,
                    'content' => '配镜架',
                    'createtime' => $row['custom_match_frame_created_at_new'],
                    'person' => $row['custom_match_frame_person_new']
                ],
                [
                    'id' => 3,
                    'content' => '配镜片',
                    'createtime' => $row['custom_match_lens_created_at_new'],
                    'person' => $row['custom_match_lens_person_new']
                ],
                [
                    'id' => 4,
                    'content' => '加工',
                    'createtime' => $row['custom_match_factory_created_at_new'],
                    'person' => $row['custom_match_factory_person_new']
                ],
                [
                    'id' => 5,
                    'content' => '质检',
                    'createtime' => $row['custom_match_delivery_created_at_new'],
                    'person' => $row['custom_match_delivery_person_new']
                ],
            ];
            $total = count($list);
            $result = array("total" => $total, "rows" => $list);
            return json($result);
        }
        $this->assignconfig('ids', $ids);
        return $this->view->fetch();
    }

    protected function generate_barcode($text, $fileName)
    {
        // 引用barcode文件夹对应的类
        Loader::import('BCode.BCGFontFile', EXTEND_PATH);
        //Loader::import('BCode.BCGColor',EXTEND_PATH);
        Loader::import('BCode.BCGDrawing', EXTEND_PATH);
        // 条形码的编码格式
        // Loader::import('BCode.BCGcode39',EXTEND_PATH,'.barcode.php');
        Loader::import('BCode.BCGcode128', EXTEND_PATH, '.barcode.php');

        // $code = '';
        // 加载字体大小
        $font = new \BCGFontFile(EXTEND_PATH . '/BCode/font/Arial.ttf', 18);
        //颜色条形码
        $color_black = new \BCGColor(0, 0, 0);
        $color_white = new \BCGColor(255, 255, 255);
        $drawException = null;
        try {
            // $code = new \BCGcode39();
            $code = new \BCGcode128();
            $code->setScale(3);
            $code->setThickness(25); // 条形码的厚度
            $code->setForegroundColor($color_black); // 条形码颜色
            $code->setBackgroundColor($color_white); // 空白间隙颜色
            $code->setFont($font); //设置字体
            $code->parse($text); // 条形码需要的数据内容
        } catch (\Exception $exception) {
            $drawException = $exception;
        }
        //根据以上条件绘制条形码
        $drawing = new \BCGDrawing('', $color_white);
        if ($drawException) {
            $drawing->drawException($drawException);
        } else {
            $drawing->setBarcode($code);
            if ($fileName) {
                // echo 'setFilename<br>';
                $drawing->setFilename($fileName);
            }
            $drawing->draw();
        }
        // 生成PNG格式的图片
        header('Content-Type: image/png');
        // header('Content-Disposition:attachment; filename="barcode.png"'); //自动下载
        $drawing->finish(\BCGDrawing::IMG_FORMAT_PNG);
    }

    //获取镜架尺寸 
    protected function get_frame_lens_width_height_bridge($product_id)
    {

        if ($product_id) {

            $bridge_querySql = "select cpev.attribute_id,cpev.`value`,cpev.entity_id
from catalog_product_entity_varchar cpev
where cpev.attribute_id =149 and cpev.store_id=0 and cpev.entity_id=$product_id";
            $bridge_resultList = Db::connect('database.db_weseeoptical')->query($bridge_querySql);

            $lens_querySql = "select cped.attribute_id,cped.`value`,cped.entity_id
from catalog_product_entity_decimal cped 
where cped.attribute_id in(146,147) and cped.store_id=0 and cped.entity_id=$product_id";

            $lens_resultList = Db::connect('database.db_weseeoptical')->query($lens_querySql);

            $result = array();
            if ($lens_resultList) {
                foreach ($lens_resultList as $key => $value) {
                    if ($value['attribute_id'] == 146) {
                        $result['lens_width'] = $value['value'];
                    }
                    if ($value['attribute_id'] == 147) {
                        $result['lens_height'] = $value['value'];
                    }
                }
            }

            if ($bridge_resultList) {
                foreach ($bridge_resultList as $key => $value) {
                    if ($value['attribute_id'] == 149) {
                        $result['bridge'] = $value['value'];
                    }
                }
            }
        }

        $result['lens_width'] = isset($result['lens_width']) ? $result['lens_width'] : '';
        $result['lens_height'] = isset($result['lens_height']) ? $result['lens_height'] : '';
        $result['bridge'] = isset($result['bridge']) ? $result['bridge'] : '';

        return $result;
    }


    //批量导出xls
    public function batch_export_xls()
    {
        /*************修改为筛选导出****************/

        set_time_limit(0);
        ini_set('memory_limit', '512M');

        $ids = input('id_params');

        $filter = json_decode($this->request->get('filter'), true);

        if ($filter['increment_id']) {
            $map['sfo.status'] = ['in', ['free_processing', 'processing', 'complete', 'paypal_reversed', 'paypal_canceled_reversal']];
        } elseif (!$filter['status'] && !$ids) {
            $map['sfo.status'] = ['in', ['free_processing', 'processing', 'paypal_reversed']];
        }

        $infoSynergyTask = new \app\admin\model\infosynergytaskmanage\InfoSynergyTask;
        if ($filter['task_label'] == 1 || $filter['task_label'] == '0') {
            $swhere['is_del'] = 1;
            $swhere['order_platform'] = 1;
            $swhere['synergy_order_id'] = 2;
            $order_arr = $infoSynergyTask->where($swhere)->order('create_time desc')->column('synergy_order_number');
            $map['sfo.increment_id'] = ['in', $order_arr];
            unset($filter['task_label']);
            $this->request->get(['filter' => json_encode($filter)]);
        }

        if ($ids) {
            $map['sfo.entity_id'] = ['in', $ids];
        }

        if ($filter['created_at']) {
            $created_at = explode(' - ', $filter['created_at']);
            $map['sfo.created_at'] = ['between', [$created_at[0], $created_at[1]]];
            unset($filter['created_at']);
            $this->request->get(['filter' => json_encode($filter)]);
        }

        list($where) = $this->buildparams();
        $field = 'sfo.increment_id,sfoi.product_options,sfoi.order_id,sfo.`status`,sfoi.sku,sfoi.product_id,sfoi.qty_ordered,sfo.created_at';
        $resultList = $this->model->alias('sfo')
            ->join(['sales_flat_order_item' => 'sfoi'], 'sfoi.order_id=sfo.entity_id')
            ->field($field)
            ->where($map)
            ->where($where)
            ->order('sfoi.order_id desc')
            ->select();

        $resultList = collection($resultList)->toArray();

        $resultList = $this->qty_order_check($resultList);
        // dump($resultList);

        $finalResult = array();
        foreach ($resultList as $key => $value) {
            $finalResult[$key]['increment_id'] = $value['increment_id'];
            $finalResult[$key]['sku'] = $value['sku'];
            $finalResult[$key]['created_at'] = substr($value['created_at'], 0, 10);

            $tmp_product_options = unserialize($value['product_options']);
            $finalResult[$key]['index_type'] = $tmp_product_options['info_buyRequest']['tmplens']['index_type'];

            $tmp_lens_params = array();
            $tmp_lens_params = json_decode($tmp_product_options['info_buyRequest']['tmplens']['prescription'], true);

            $finalResult[$key]['prescription_type'] = isset($tmp_product_options['info_buyRequest']['tmplens']['prescription_type']) ? $tmp_product_options['info_buyRequest']['tmplens']['prescription_type'] : '';
            $finalResult[$key]['od_sph'] = isset($tmp_lens_params['od_sph']) ? $tmp_lens_params['od_sph'] : '';
            $finalResult[$key]['od_cyl'] = isset($tmp_lens_params['od_cyl']) ? $tmp_lens_params['od_cyl'] : '';
            $finalResult[$key]['od_axis'] = isset($tmp_lens_params['od_axis']) ? $tmp_lens_params['od_axis'] : '';
            $finalResult[$key]['od_add'] = isset($tmp_lens_params['od_add']) ? $tmp_lens_params['od_add'] : '';

            $finalResult[$key]['os_sph'] = isset($tmp_lens_params['os_sph']) ? $tmp_lens_params['os_sph'] : '';
            $finalResult[$key]['os_cyl'] = isset($tmp_lens_params['os_cyl']) ? $tmp_lens_params['os_cyl'] : '';
            $finalResult[$key]['os_axis'] = isset($tmp_lens_params['os_axis']) ? $tmp_lens_params['os_axis'] : '';
            $finalResult[$key]['os_add'] = isset($tmp_lens_params['os_add']) ? $tmp_lens_params['os_add'] : '';

            $finalResult[$key]['pd_r'] = isset($tmp_lens_params['pd_r']) ? $tmp_lens_params['pd_r'] : '';
            $finalResult[$key]['pd_l'] = isset($tmp_lens_params['pd_l']) ? $tmp_lens_params['pd_l'] : '';
            $finalResult[$key]['pd'] = isset($tmp_lens_params['pd']) ? $tmp_lens_params['pd'] : '';
            $finalResult[$key]['pdcheck'] = isset($tmp_lens_params['pdcheck']) ? $tmp_lens_params['pdcheck'] : '';

            //斜视值
            if (isset($tmp_lens_params['prismcheck']) && $tmp_lens_params['prismcheck'] == 'on') {
                $finalResult[$key]['od_bd'] = $tmp_lens_params['od_bd'];
                $finalResult[$key]['od_pv'] = $tmp_lens_params['od_pv'];
                $finalResult[$key]['os_pv'] = $tmp_lens_params['os_pv'];
                $finalResult[$key]['os_bd'] = $tmp_lens_params['os_bd'];

                $finalResult[$key]['od_pv_r'] = $tmp_lens_params['od_pv_r'];
                $finalResult[$key]['od_bd_r'] = $tmp_lens_params['od_bd_r'];
                $finalResult[$key]['os_pv_r'] = $tmp_lens_params['os_pv_r'];
                $finalResult[$key]['os_bd_r'] = $tmp_lens_params['os_bd_r'];
            } else {
                $finalResult[$key]['od_bd'] = '';
                $finalResult[$key]['od_pv'] = '';
                $finalResult[$key]['os_pv'] = '';
                $finalResult[$key]['os_bd'] = '';

                $finalResult[$key]['od_pv_r'] = '';
                $finalResult[$key]['od_bd_r'] = '';
                $finalResult[$key]['os_pv_r'] = '';
                $finalResult[$key]['os_bd_r'] = '';
            }

            //用户留言
            $finalResult[$key]['information'] = isset($tmp_lens_params['information']) ? $tmp_lens_params['information'] : '';

            $tmp_bridge = $this->get_frame_lens_width_height_bridge($value['product_id']);
            $finalResult[$key]['lens_width'] = $tmp_bridge['lens_width'];
            $finalResult[$key]['lens_height'] = $tmp_bridge['lens_height'];
            $finalResult[$key]['bridge'] = $tmp_bridge['bridge'];

            //判断是否为成品老花镜
            if ($finalResult[$key]['index_type']) {
                $finalResult[$key]['od_sph'] = $finalResult[$key]['degrees'];
                $finalResult[$key]['os_sph'] = $finalResult[$key]['degrees'];
            } elseif ($finalResult[$key]['degrees']) {
                $finalResult[$key]['od_sph'] = $finalResult[$key]['degrees'];
                $finalResult[$key]['os_sph'] = $finalResult[$key]['degrees'];
                $finalResult[$key]['index_type'] = '1.61 Index Standard  Reading Glasses - Non Prescription';
            }
        }

        $spreadsheet = new Spreadsheet();
        // Add title

        // Rename worksheet
        $spreadsheet->setActiveSheetIndex(0)->setTitle('订单处方');

        //常规方式：利用setCellValue()填充数据
        $spreadsheet->setActiveSheetIndex(0)->setCellValue("A1", "日期")
            ->setCellValue("B1", "订单号")
            ->setCellValue("C1", "SKU");   //利用setCellValues()填充数据
        $spreadsheet->setActiveSheetIndex(0)->setCellValue("D1", "眼球")
            ->setCellValue("E1", "SPH");
        $spreadsheet->setActiveSheetIndex(0)->setCellValue("F1", "CYL")
            ->setCellValue("G1", "AXI");
        $spreadsheet->setActiveSheetIndex(0)->setCellValue("H1", "ADD")
            ->setCellValue("I1", "单PD")
            ->setCellValue("J1", "PD");
        $spreadsheet->setActiveSheetIndex(0)->setCellValue("K1", "镜片")
            ->setCellValue("L1", "镜框宽度")
            ->setCellValue("M1", "镜框高度")
            ->setCellValue("N1", "bridge")
            ->setCellValue("O1", "处方类型")
            ->setCellValue("P1", "顾客留言");
        $spreadsheet->setActiveSheetIndex(0)->setCellValue("Q1", "Prism\n(out/in)")
            ->setCellValue("R1", "Direct\n(out/in)")
            ->setCellValue("S1", "Prism\n(up/down)")
            ->setCellValue("T1", "Direct\n(up/down)");
        $spreadsheet->setActiveSheetIndex(0)->setCellValue("U1", "SKU转换")
            ->setCellValue("V1", "基片")
            ->setCellValue("W1", "镀膜");

        foreach ($finalResult as $key => $value) {


            if (isset($value['od_axis']) && $value['od_axis'] !== 'None') {
                $value['od_axis'] =  $value['od_axis'];
            } else {
                $value['od_axis'] = '';
            }

            if (isset($value['os_axis']) && $value['os_axis'] !== 'None') {
                $value['os_axis'] =  $value['os_axis'];
            } else {
                $value['os_axis'] = '';
            }

            $spreadsheet->getActiveSheet()->setCellValue("A" . ($key * 2 + 2), $value['created_at']);
            $spreadsheet->getActiveSheet()->setCellValue("B" . ($key * 2 + 2), $value['increment_id']);
            $spreadsheet->getActiveSheet()->setCellValue("C" . ($key * 2 + 2), $value['sku']);

            $spreadsheet->getActiveSheet()->setCellValue("D" . ($key * 2 + 2), "右眼");
            $spreadsheet->getActiveSheet()->setCellValue("D" . ($key * 2 + 3), "左眼");

            // $objSheet->setCellValue("E" . ($key*2 + 2), $value['od_sph']);
            $spreadsheet->getActiveSheet()->setCellValue("E" . ($key * 2 + 2), $value['od_sph'] > 0 ? ' +' . $value['od_sph'] : ' ' . $value['od_sph']);

            // $objSheet->setCellValue("E" . ($key*2 + 3), $value['os_sph']);
            $spreadsheet->getActiveSheet()->setCellValue("E" . ($key * 2 + 3), $value['os_sph'] > 0 ? ' +' . $value['os_sph'] : ' ' . $value['os_sph']);

            // $objSheet->setCellValue("F" . ($key*2 + 2), $value['od_cyl']);
            $spreadsheet->getActiveSheet()->setCellValue("F" . ($key * 2 + 2), $value['od_cyl'] > 0 ? ' +' . $value['od_cyl'] : ' ' . $value['od_cyl']);

            // $objSheet->setCellValue("F" . ($key*2 + 3), $value['os_cyl']);
            $spreadsheet->getActiveSheet()->setCellValue("F" . ($key * 2 + 3), $value['os_cyl'] > 0 ? ' +' . $value['os_cyl'] : ' ' . $value['os_cyl']);
            $spreadsheet->getActiveSheet()->setCellValue("G" . ($key * 2 + 2), $value['od_axis']);
            $spreadsheet->getActiveSheet()->setCellValue("G" . ($key * 2 + 3), $value['os_axis']);

            $spreadsheet->getActiveSheet()->setCellValue("Q" . ($key * 2 + 2), $value['od_pv']);
            $spreadsheet->getActiveSheet()->setCellValue("Q" . ($key * 2 + 3), $value['os_pv']);

            $spreadsheet->getActiveSheet()->setCellValue("R" . ($key * 2 + 2), $value['od_bd']);
            $spreadsheet->getActiveSheet()->setCellValue("R" . ($key * 2 + 3), $value['os_bd']);

            $spreadsheet->getActiveSheet()->setCellValue("S" . ($key * 2 + 2), $value['od_pv_r']);
            $spreadsheet->getActiveSheet()->setCellValue("S" . ($key * 2 + 3), $value['os_pv_r']);

            $spreadsheet->getActiveSheet()->setCellValue("T" . ($key * 2 + 2), $value['od_bd_r']);
            $spreadsheet->getActiveSheet()->setCellValue("T" . ($key * 2 + 3), $value['os_bd_r']);

            $spreadsheet->getActiveSheet()->setCellValue("U" . ($key * 2 + 2), $value['sku']);
            $spreadsheet->getActiveSheet()->setCellValue("V" . ($key * 2 + 2), $value['second_name']);
            $spreadsheet->getActiveSheet()->setCellValue("W" . ($key * 2 + 2), $value['four_name']);

            if ($value['od_add'] > 0 && $value['os_add'] > 0) {
                $spreadsheet->getActiveSheet()->setCellValue("H" . ($key * 2 + 2), $value['od_add']);
                $spreadsheet->getActiveSheet()->setCellValue("H" . ($key * 2 + 3), $value['os_add']);
            } else {
                //数值在上一行合并有效，数值在下一行合并后为空
                $spreadsheet->getActiveSheet()->setCellValue("H" . ($key * 2 + 2), $value['od_add']);
                $spreadsheet->getActiveSheet()->mergeCells("H" . ($key * 2 + 2) . ":H" . ($key * 2 + 3));
            }

            if ($value['pdcheck'] == 'on' && $value['pd_r'] && $value['pd_l']) {
                $spreadsheet->getActiveSheet()->setCellValue("I" . ($key * 2 + 2), $value['pd_r']);
                $spreadsheet->getActiveSheet()->setCellValue("I" . ($key * 2 + 3), $value['pd_l']);
            } else {
                $spreadsheet->getActiveSheet()->setCellValue("J" . ($key * 2 + 2), $value['pd']);
            }

            $spreadsheet->getActiveSheet()->setCellValue("K" . ($key * 2 + 2), $value['zsl'] . ' ' . $value['third_name']);
            $spreadsheet->getActiveSheet()->setCellValue("L" . ($key * 2 + 2), $value['lens_width']);
            $spreadsheet->getActiveSheet()->setCellValue("M" . ($key * 2 + 2), $value['lens_height']);
            $spreadsheet->getActiveSheet()->setCellValue("N" . ($key * 2 + 2), $value['bridge']);
            $spreadsheet->getActiveSheet()->setCellValue("O" . ($key * 2 + 2), $value['prescription_type']);

            $spreadsheet->getActiveSheet()->mergeCells("A" . ($key * 2 + 2) . ":A" . ($key * 2 + 3));
            $spreadsheet->getActiveSheet()->mergeCells("B" . ($key * 2 + 2) . ":B" . ($key * 2 + 3));
            $spreadsheet->getActiveSheet()->mergeCells("C" . ($key * 2 + 2) . ":C" . ($key * 2 + 3));
            $spreadsheet->getActiveSheet()->mergeCells("J" . ($key * 2 + 2) . ":J" . ($key * 2 + 3));
            $spreadsheet->getActiveSheet()->mergeCells("K" . ($key * 2 + 2) . ":K" . ($key * 2 + 3));
            $spreadsheet->getActiveSheet()->mergeCells("L" . ($key * 2 + 2) . ":L" . ($key * 2 + 3));
            $spreadsheet->getActiveSheet()->mergeCells("M" . ($key * 2 + 2) . ":M" . ($key * 2 + 3));
            $spreadsheet->getActiveSheet()->mergeCells("N" . ($key * 2 + 2) . ":N" . ($key * 2 + 3));
            $spreadsheet->getActiveSheet()->mergeCells("O" . ($key * 2 + 2) . ":O" . ($key * 2 + 3));
            $spreadsheet->getActiveSheet()->mergeCells("U" . ($key * 2 + 2) . ":U" . ($key * 2 + 3));
            $spreadsheet->getActiveSheet()->mergeCells("V" . ($key * 2 + 2) . ":V" . ($key * 2 + 3));
            $spreadsheet->getActiveSheet()->mergeCells("W" . ($key * 2 + 2) . ":W" . ($key * 2 + 3));

            if ($value['information']) {
                $value['information'] = urldecode($value['information']);
                $value['information'] = urldecode($value['information']);
                $value['information'] = urldecode($value['information']);

                $value['information'] = str_replace('+', ' ', $value['information']);
                $spreadsheet->getActiveSheet()->setCellValue("P" . ($key * 2 + 2), $value['information']);
                $spreadsheet->getActiveSheet()->mergeCells("P" . ($key * 2 + 2) . ":P" . ($key * 2 + 3));
            }
        }

        //设置宽度
        $spreadsheet->getActiveSheet()->getColumnDimension('A')->setWidth(12);
        $spreadsheet->getActiveSheet()->getColumnDimension('B')->setWidth(12);
        $spreadsheet->getActiveSheet()->getColumnDimension('C')->setWidth(16);
        $spreadsheet->getActiveSheet()->getColumnDimension('K')->setWidth(32);
        $spreadsheet->getActiveSheet()->getColumnDimension('L')->setWidth(12);
        $spreadsheet->getActiveSheet()->getColumnDimension('M')->setWidth(12);
        $spreadsheet->getActiveSheet()->getColumnDimension('N')->setWidth(12);

        $spreadsheet->getActiveSheet()->getColumnDimension('O')->setWidth(18);
        $spreadsheet->getActiveSheet()->getColumnDimension('P')->setWidth(14);

        $spreadsheet->getActiveSheet()->getColumnDimension('Q')->setWidth(14);
        $spreadsheet->getActiveSheet()->getColumnDimension('R')->setWidth(14);
        $spreadsheet->getActiveSheet()->getColumnDimension('S')->setWidth(16);
        $spreadsheet->getActiveSheet()->getColumnDimension('T')->setWidth(16);

        $spreadsheet->getActiveSheet()->getColumnDimension('U')->setWidth(24);
        $spreadsheet->getActiveSheet()->getColumnDimension('V')->setWidth(24);
        $spreadsheet->getActiveSheet()->getColumnDimension('W')->setWidth(32);
        //自动换行
        // $spreadsheet->getActiveSheet()->getAlignment()->setWrapText(true);
        // $spreadsheet->getActiveSheet()->getStyle('K1')->getAlignment()->setWrapText(true);

        $spreadsheet->getDefaultStyle()->getFont()->setName('微软雅黑')->setSize(12);

        //设置边框
        $border = [
            'borders' => [
                'allBorders' => [
                    'borderStyle' => \PhpOffice\PhpSpreadsheet\Style\Border::BORDER_THIN, // 设置border样式
                    'color'       => ['argb' => 'FF000000'], // 设置border颜色
                ],
            ],
        ];
        $setBorder = 'A1:' . $spreadsheet->getActiveSheet()->getHighestColumn() . $spreadsheet->getActiveSheet()->getHighestRow();
        $spreadsheet->getActiveSheet()->getStyle($setBorder)->applyFromArray($border);

        // $spreadsheet->getActiveSheet()->getStyle('A1:Z'.$key)->getAlignment()->setHorizontal(\PhpOffice\PhpSpreadsheet\Style\Alignment::HORIZONTAL_CENTER);
        $spreadsheet->getActiveSheet()->getStyle('A1:Z' . $spreadsheet->getActiveSheet()->getHighestRow())->getAlignment()->setHorizontal(\PhpOffice\PhpSpreadsheet\Style\Alignment::HORIZONTAL_CENTER);
        $spreadsheet->getActiveSheet()->getStyle('A1:Z' . $spreadsheet->getActiveSheet()->getHighestRow())->getAlignment()->setVertical(\PhpOffice\PhpSpreadsheet\Style\Alignment::VERTICAL_CENTER);

        //水平垂直居中   
        // $objSheet->getDefaultStyle()->getAlignment()->setHorizontal(\PHPExcel_Style_Alignment::HORIZONTAL_CENTER);
        // $objSheet->getDefaultStyle()->getAlignment()->setVertical(\PHPExcel_Style_Alignment::VERTICAL_CENTER);

        //自动换行
        $spreadsheet->getDefaultStyle()->getAlignment()->setWrapText(true);

        // Set active sheet index to the first sheet, so Excel opens this as the first sheet
        $spreadsheet->setActiveSheetIndex(0);
        // return exportExcel($spreadsheet, 'xls', '登陆日志');
        $format = 'xlsx';
        $savename = '订单打印处方' . date("YmdHis", time());;
        // dump($spreadsheet);

        // if (!$spreadsheet) return false;
        if ($format == 'xls') {
            //输出Excel03版本
            header('Content-Type:application/vnd.ms-excel');
            $class = "\PhpOffice\PhpSpreadsheet\Writer\Xls";
        } elseif ($format == 'xlsx') {
            //输出07Excel版本
            header('Content-Type: application/vnd.openxmlformats-officedocument.spreadsheetml.sheet');
            $class = "\PhpOffice\PhpSpreadsheet\Writer\Xlsx";
        }

        //输出名称
        header('Content-Disposition: attachment;filename="' . $savename . '.' . $format . '"');
        //禁止缓存
        header('Cache-Control: max-age=0');
        $writer = new $class($spreadsheet);
        // exit;
        // $filePath = env('runtime_path')."temp/".time().microtime(true).".tmp";
        // $writer->save($filePath);
        $writer->save('php://output');
        // $writer->save('file.xlsx');

        // readfile($filePath);
        // unlink($filePath);
    }

    //批量打印标签
    public function batch_print_label()
    {
        ob_start();
        // echo 'batch_print_label';
        $entity_ids = rtrim(input('id_params'), ',');
        // dump($entity_ids);
        if ($entity_ids) {
            $processing_order_querySql = "select sfo.increment_id,round(sfo.total_qty_ordered,0) NUM,sfoi.product_options,sfoi.order_id,sfo.`status`,sfoi.sku,sfoi.qty_ordered,sfo.created_at
from sales_flat_order_item sfoi
left join sales_flat_order sfo on  sfoi.order_id=sfo.entity_id 
where sfo.`status` in ('processing','creditcard_proccessing','free_processing','complete','paypal_reversed','paypal_canceled_reversal') and sfo.entity_id in($entity_ids)
order by sfoi.order_id desc;";
            $processing_order_list = Db::connect('database.db_weseeoptical')->query($processing_order_querySql);

            $processing_order_list = $this->qty_order_check($processing_order_list);
            // dump($processing_order_list);

            $file_header = <<<EOF
                <meta http-equiv="Content-Type" content="text/html; charset=utf-8" />
<style>
body{ margin:0; padding:0}
.single_box{margin:0 auto;width: 400px;padding:1mm;margin-bottom:2mm;}
table.addpro {clear: both;table-layout: fixed; margin-top:6px; border-top:1px solid #000;border-left:1px solid #000; font-size:12px;}
table.addpro .title {background: none repeat scroll 0 0 #f5f5f5; }
table.addpro .title  td {border-collapse: collapse;color: #000;text-align: center; font-weight:normal; }
table.addpro tbody td {word-break: break-all; text-align: center;border-bottom:1px solid #000;border-right:1px solid #000;}
table.addpro.re tbody td{ position:relative}
</style>
EOF;

            //查询产品货位号
            $store_sku = new \app\admin\model\warehouse\StockHouse;
            $cargo_number = $store_sku->alias('a')->where(['status' => 1, 'b.is_del' => 1])->join(['fa_store_sku' => 'b'], 'a.id=b.store_id')->column('coding', 'sku');

            //查询sku映射表
            $item = new \app\admin\model\itemmanage\ItemPlatformSku;
            $item_res = $item->cache(3600)->column('sku', 'platform_sku');


            $file_content = '';
            $temp_increment_id = 0;
            foreach ($processing_order_list as $processing_key => $processing_value) {
                if ($temp_increment_id != $processing_value['increment_id']) {
                    $temp_increment_id = $processing_value['increment_id'];

                    $date = substr($processing_value['created_at'], 0, strpos($processing_value['created_at'], " "));
                    $fileName = ROOT_PATH . "public" . DS . "uploads" . DS . "printOrder" . DS . "wesee" . DS . "$date" . DS . "$temp_increment_id.png";
                    // dump($fileName);
                    $dir = ROOT_PATH . "public" . DS . "uploads" . DS . "printOrder" . DS . "wesee" . DS . "$date";
                    if (!file_exists($dir)) {
                        mkdir($dir, 0777, true);
                        // echo '创建文件夹$dir成功';
                    } else {
                        // echo '需创建的文件夹$dir已经存在';
                    }
                    $img_url = "/uploads/printOrder/wesee/$date/$temp_increment_id.png";
                    //生成条形码
                    $this->generate_barcode($temp_increment_id, $fileName);
                    // echo '<br>需要打印'.$temp_increment_id;
                    $file_content .= "<div  class = 'single_box'>
                <table width='400mm' height='102px' border='0' cellspacing='0' cellpadding='0' class='addpro' style='margin:0px auto;margin-top:0px;padding:0px;'>
                <tr><td rowspan='5' colspan='2' style='padding:2px;width:20%'>" . str_replace(" ", "<br>", $processing_value['created_at']) . "</td>
                <td rowspan='5' colspan='3' style='padding:10px;'><img src='" . $img_url . "' height='80%'><br></td></tr>                
                </table></div>";
                }

                $final_print = array();
                $product_options = unserialize($processing_value['product_options']);
                // dump($product_options);
                $final_print['coatiing_name'] = substr($product_options['info_buyRequest']['tmplens']['coatiing_name'], 0, 60);
                // $final_print['index_type'] = substr($product_options['info_buyRequest']['tmplens']['index_type'],0,60);
                $final_print['index_type'] = $product_options['info_buyRequest']['tmplens']['index_type'];
                $final_print['degrees'] = $product_options['info_buyRequest']['tmplens']['degrees'];

                $prescription_params = $product_options['info_buyRequest']['tmplens']['prescription'];
                if ($prescription_params) {
                    $prescription_params = explode("&", $prescription_params);
                    $lens_params = array();
                    foreach ($prescription_params as $key => $value) {
                        // dump($value);
                        $arr_value = explode("=", $value);
                        $lens_params[$arr_value[0]] = $arr_value[1];
                    }
                    $final_print = array_merge($lens_params, $final_print);
                }

                //如果为太阳镜 拼接颜色
                if (@$product_options['info_buyRequest']['tmplens']['sungless_color_name']) {
                    $final_print['index_type'] .= ' ' . $product_options['info_buyRequest']['tmplens']['sungless_color_name'];
                }

                $final_print['prescription_type'] = isset($final_print['prescription_type']) ? $final_print['prescription_type'] : '';

                $final_print['od_sph'] = isset($final_print['od_sph']) ? $final_print['od_sph'] : '';
                $final_print['os_sph'] = isset($final_print['os_sph']) ? $final_print['os_sph'] : '';
                $final_print['od_cyl'] = isset($final_print['od_cyl']) ? $final_print['od_cyl'] : '';
                $final_print['os_cyl'] = isset($final_print['os_cyl']) ? $final_print['os_cyl'] : '';
                $final_print['od_axis'] = isset($final_print['od_axis']) ? $final_print['od_axis'] : '';
                $final_print['os_axis'] = isset($final_print['os_axis']) ? $final_print['os_axis'] : '';

                $final_print['od_add'] = isset($final_print['od_add']) ? $final_print['od_add'] : '';
                $final_print['os_add'] = isset($final_print['os_add']) ? $final_print['os_add'] : '';

                $final_print['pdcheck'] = isset($final_print['pdcheck']) ? $final_print['pdcheck'] : '';
                $final_print['pd_r'] = isset($final_print['pd_r']) ? $final_print['pd_r'] : '';
                $final_print['pd_l'] = isset($final_print['pd_l']) ? $final_print['pd_l'] : '';
                $final_print['pd'] = isset($final_print['pd']) ? $final_print['pd'] : '';

                $final_print['prismcheck'] = isset($final_print['prismcheck']) ? $final_print['prismcheck'] : '';

                //判断是否为成品老花镜
                if ($final_print['index_type']) {
                    $final_print['od_sph'] = $final_print['degrees'];
                    $final_print['os_sph'] = $final_print['degrees'];
                } elseif ($final_print['degrees']) {
                    $final_print['od_sph'] = $final_print['degrees'];
                    $final_print['os_sph'] = $final_print['degrees'];
                    $final_print['index_type'] = '1.61 Index Standard  Reading Glasses - Non Prescription';
                }

                //处理ADD  当ReadingGlasses时 是 双ADD值
                if (strlen($final_print['os_add']) > 0 && strlen($final_print['od_add']) > 0 && $final_print['od_add'] * 1 != 0 && $final_print['os_add'] * 1 != 0) {
                    // echo '双ADD值';
                    $os_add = "<td>" . $final_print['od_add'] . "</td> ";
                    $od_add = "<td>" . $final_print['os_add'] . "</td> ";
                } else {
                    // echo '单ADD值';
                    $od_add = "<td rowspan='2'>" . $final_print['os_add'] . "</td>";
                    $os_add = "";
                }

                //处理PD值
                if ($final_print['pdcheck'] && strlen($final_print['pd_r']) > 0 && strlen($final_print['pd_l']) > 0) {
                    // echo '双PD值';
                    $od_pd = "<td>" . $final_print['pd_r'] . "</td> ";
                    $os_pd = "<td>" . $final_print['pd_l'] . "</td> ";
                } else {
                    // echo '单PD值';
                    $od_pd = "<td rowspan='2'>" . $final_print['pd'] . "</td>";
                    $os_pd = "";
                }

                //处理斜视参数
                if ($final_print['prismcheck'] == 'on') {
                    $prismcheck_title = "<td>Prism</td><td colspan=''>Direc</td><td>Prism</td><td colspan=''>Direc</td>";
                    $prismcheck_od_value = "<td>" . $final_print['od_pv'] . "</td><td colspan=''>" . $final_print['od_bd'] . "</td>" . "<td>" . $final_print['od_pv_r'] . "</td><td>" . $final_print['od_bd_r'] . "</td>";
                    $prismcheck_os_value = "<td>" . $final_print['os_pv'] . "</td><td colspan=''>" . $final_print['os_bd'] . "</td>" . "<td>" . $final_print['os_pv_r'] . "</td><td>" . $final_print['os_bd_r'] . "</td>";
                    $coatiing_name = '';
                } else {
                    $prismcheck_title = '';
                    $prismcheck_od_value = '';
                    $prismcheck_os_value = '';
                    $coatiing_name = "<td colspan='4' rowspan='3'  style='background-color:#fff;word-break: break-word;line-height: 12px;'>" . $final_print['coatiing_name'] . "</td>";
                }

                //处方字符串截取
                $final_print['prescription_type'] = substr($final_print['prescription_type'], 0, 15);

                //判断货号是否存在
                if ($item_res[$processing_value['sku']] && $cargo_number[$item_res[$processing_value['sku']]]) {
                    $cargo_number_str = "<b>" . $cargo_number[$item_res[$processing_value['sku']]] . "</b><br>";
                } else {
                    $cargo_number_str = "";
                }

                $file_content .= "<div  class = 'single_box'>
            <table width='400mm' height='102px' border='0' cellspacing='0' cellpadding='0' class='addpro' style='margin:0px auto;margin-top:0px;' >
            <tbody cellpadding='0'>
            <tr>
            <td colspan='10' style=' text-align:center;padding:0px 0px 0px 0px;'>                              
            <span>" . $final_print['prescription_type'] . "</span>
            &nbsp;&nbsp;Order:" . $processing_value['increment_id'] . "
            <span style=' margin-left:5px;'>SKU:" . $processing_value['sku'] . "</span>
            <span style=' margin-left:5px;'>Num:<strong>" . $processing_order_list[$processing_key]['NUM'] . "</strong></span>
            </td>
            </tr>  
            <tr class='title'>      
            <td></td>  
            <td>SPH</td>
            <td>CYL</td>
            <td>AXI</td>
            " . $prismcheck_title . "
            <td>ADD</td>
            <td>PD</td> 
            " . $coatiing_name . "
            </tr>   
            <tr>  
            <td>Right</td>      
            <td>" . $final_print['od_sph'] . "</td> 
            <td>" . $final_print['od_cyl'] . "</td>
            <td>" . $final_print['od_axis'] . "</td>    
            " . $prismcheck_od_value . $od_add . $od_pd .
                    "</tr>
            <tr>
            <td>Left</td> 
            <td>" . $final_print['os_sph'] . "</td>    
            <td>" . $final_print['os_cyl'] . "</td>  
            <td>" . $final_print['os_axis'] . "</td> 
            " . $prismcheck_os_value . $os_add . $os_pd .
                    " </tr>
            <tr>
            <td colspan='2'>" . $cargo_number_str . SKUHelper::sku_filter($processing_value['sku']) . "</td>
            <td colspan='8' style=' text-align:center'>Lens：" . $final_print['index_type'] . "</td>
            </tr>  
            </tbody></table></div>";
            }
            echo $file_header . $file_content;
        }
    }


    //  一个SKU的qty_order > 1时平铺开来
    protected function qty_order_check($origin_order_item)
    {
        foreach ($origin_order_item as $origin_order_key => $origin_order_value) {
            if ($origin_order_value['qty_ordered'] > 1 && strpos($origin_order_value['sku'], 'Price') === false) {
                unset($origin_order_item[$origin_order_key]);
                // array_splice($origin_order_item,$origin_order_key,1);
                for ($i = 0; $i < $origin_order_value['qty_ordered']; $i++) {
                    $tmp_order_value = $origin_order_value;
                    $tmp_order_value['qty_ordered'] = 1;
                    array_push($origin_order_item, $tmp_order_value);
                }
                unset($tmp_order_value);
            }
        }
        $origin_order_item = $this->arraySequence($origin_order_item, 'increment_id');
        return array_values($origin_order_item);
    }

    //  二维数组排序
    protected function arraySequence($array, $field, $sort = 'SORT_DESC')
    {
        $arrSort = array();
        foreach ($array as $uniqid => $row) {
            foreach ($row as $key => $value) {
                $arrSort[$key][$uniqid] = $value;
            }
        }
        array_multisort($arrSort[$field], constant($sort), $array);
        return $array;
    }
}<|MERGE_RESOLUTION|>--- conflicted
+++ resolved
@@ -63,6 +63,21 @@
                 $map['status'] = ['in', ['free_processing', 'processing', 'complete', 'paypal_reversed', 'paypal_canceled_reversal', 'closed']];
             } elseif (!$filter['status']) {
                 $map['status'] = ['in', ['free_processing', 'processing', 'paypal_reversed']];
+            }
+            //是否有工单
+            $workorder = new \app\admin\model\saleaftermanage\WorkOrderList();
+            if ($filter['is_task'] == 1 || $filter['is_task'] == '0') {
+                $swhere = [];
+                $swhere['work_platform'] = 5;
+                $swhere['work_status'] = ['not in', [0, 4, 6]];
+                $order_arr = $workorder->where($swhere)->column('platform_order');
+                if ($filter['is_task'] == 1) {
+                    $map['increment_id'] = ['in', $order_arr];
+                } elseif ($filter['is_task'] == '0') {
+                    $map['increment_id'] = ['not in', $order_arr];
+                }
+                unset($filter['is_task']);
+                $this->request->get(['filter' => json_encode($filter)]);
             }
 
             //SKU搜索
@@ -94,8 +109,6 @@
                 ->select();
 
             $list = collection($list)->toArray();
-<<<<<<< HEAD
-=======
             //查询订单是否存在工单
             $swhere = [];
             $increment_ids = array_column($list, 'increment_id');
@@ -110,7 +123,6 @@
                     $list[$k]['task_info'] = 1;
                 }
             }
->>>>>>> c2aeb956
             $result = array("total" => $total, "rows" => $list);
             return json($result);
         }
@@ -631,8 +643,18 @@
             $finalResult[$key]['created_at'] = substr($value['created_at'], 0, 10);
 
             $tmp_product_options = unserialize($value['product_options']);
-            $finalResult[$key]['index_type'] = $tmp_product_options['info_buyRequest']['tmplens']['index_type'];
-
+
+
+            $finalResult[$key]['second_name'] = $tmp_product_options['info_buyRequest']['tmplens']['second_name'];
+            $finalResult[$key]['third_name'] = $tmp_product_options['info_buyRequest']['tmplens']['index_type'];
+            $finalResult[$key]['four_name'] = $tmp_product_options['info_buyRequest']['tmplens']['four_name'];
+            $finalResult[$key]['zsl'] = $tmp_product_options['info_buyRequest']['tmplens']['zsl'];
+
+            //如果为太阳镜 拼接颜色
+            if (@$tmp_product_options['info_buyRequest']['tmplens']['sungless_color_name']) {
+                $finalResult[$key]['third_name'] .= ' ' . $tmp_product_options['info_buyRequest']['tmplens']['sungless_color_name'];
+            }
+         
             $tmp_lens_params = array();
             $tmp_lens_params = json_decode($tmp_product_options['info_buyRequest']['tmplens']['prescription'], true);
 
@@ -684,16 +706,14 @@
             $finalResult[$key]['bridge'] = $tmp_bridge['bridge'];
 
             //判断是否为成品老花镜
-            if ($finalResult[$key]['index_type']) {
-                $finalResult[$key]['od_sph'] = $finalResult[$key]['degrees'];
-                $finalResult[$key]['os_sph'] = $finalResult[$key]['degrees'];
-            } elseif ($finalResult[$key]['degrees']) {
+            if ($finalResult[$key]['degrees']) {
                 $finalResult[$key]['od_sph'] = $finalResult[$key]['degrees'];
                 $finalResult[$key]['os_sph'] = $finalResult[$key]['degrees'];
                 $finalResult[$key]['index_type'] = '1.61 Index Standard  Reading Glasses - Non Prescription';
             }
-        }
-
+
+        }
+      
         $spreadsheet = new Spreadsheet();
         // Add title
 
@@ -1016,11 +1036,7 @@
 
                 $final_print['prismcheck'] = isset($final_print['prismcheck']) ? $final_print['prismcheck'] : '';
 
-                //判断是否为成品老花镜
-                if ($final_print['index_type']) {
-                    $final_print['od_sph'] = $final_print['degrees'];
-                    $final_print['os_sph'] = $final_print['degrees'];
-                } elseif ($final_print['degrees']) {
+                if ($final_print['degrees']) {
                     $final_print['od_sph'] = $final_print['degrees'];
                     $final_print['os_sph'] = $final_print['degrees'];
                     $final_print['index_type'] = '1.61 Index Standard  Reading Glasses - Non Prescription';
