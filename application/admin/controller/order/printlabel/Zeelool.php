--- conflicted
+++ resolved
@@ -917,11 +917,7 @@
 
             //查询产品货位号
             $store_sku = new \app\admin\model\warehouse\StockHouse;
-<<<<<<< HEAD
-            $cargo_number = $store_sku->alias('a')->where(['status' => 1,'b.is_del' => 1])->join(['fa_store_sku' => 'b'], 'a.id=b.store_id')->column('coding', 'sku');
-=======
             $cargo_number = $store_sku->alias('a')->where(['status' => 1, 'b.is_del' => 1])->join(['fa_store_sku' => 'b'], 'a.id=b.store_id')->column('coding', 'sku');
->>>>>>> 1cf71359
 
             //查询sku映射表
             $item = new \app\admin\model\itemmanage\ItemPlatformSku;
