--- conflicted
+++ resolved
@@ -963,12 +963,6 @@
                 if ($tmp_product_options['info_buyRequest']['tmplens']['color_name']) {
                     $finalResult[$key]['index_type'] .= '-' . $tmp_product_options['info_buyRequest']['tmplens']['color_name'];
                 }
-<<<<<<< HEAD
-            }
-
-
-
-=======
             }
 
             //如果为太阳镜 拼接颜色
@@ -977,7 +971,6 @@
             }
 
 
->>>>>>> 6914e4e9
             $tmp_prescription_params = $tmp_product_options['info_buyRequest']['tmplens']['prescription'];
             if (isset($tmp_prescription_params)) {
                 $tmp_prescription_params = explode("&", $tmp_prescription_params);
@@ -1102,31 +1095,19 @@
             $spreadsheet->getActiveSheet()->setCellValue("E" . ($key * 2 + 2), '右眼');
             $spreadsheet->getActiveSheet()->setCellValue("E" . ($key * 2 + 3), '左眼');
 
-<<<<<<< HEAD
-            $spreadsheet->getActiveSheet()->setCellValue("F" . ($key * 2 + 2), $value['od_sph'] > 0 ? ' +' . $value['od_sph']*1 : ' ' . $value['od_sph']);
-            $spreadsheet->getActiveSheet()->setCellValue("F" . ($key * 2 + 3), $value['os_sph'] > 0 ? ' +' . $value['os_sph']*1 : ' ' . $value['os_sph']);
-
-            $spreadsheet->getActiveSheet()->setCellValue("G" . ($key * 2 + 2), $value['od_cyl'] > 0 ? ' +' . $value['od_cyl']*1 : ' ' . $value['od_cyl']);
-            $spreadsheet->getActiveSheet()->setCellValue("G" . ($key * 2 + 3), $value['os_cyl'] > 0 ? ' +' . $value['os_cyl']*1 : ' ' . $value['os_cyl']);
-=======
             $spreadsheet->getActiveSheet()->setCellValue("F" . ($key * 2 + 2), $value['od_sph'] > 0 ? ' +' . number_format($value['od_sph'] * 1, 2) : ' ' . $value['od_sph']);
             $spreadsheet->getActiveSheet()->setCellValue("F" . ($key * 2 + 3), $value['os_sph'] > 0 ? ' +' . number_format($value['os_sph'] * 1, 2) : ' ' . $value['os_sph']);
 
             $spreadsheet->getActiveSheet()->setCellValue("G" . ($key * 2 + 2), $value['od_cyl'] > 0 ? ' +' . number_format($value['od_cyl'] * 1, 2) : ' ' . $value['od_cyl']);
             $spreadsheet->getActiveSheet()->setCellValue("G" . ($key * 2 + 3), $value['os_cyl'] > 0 ? ' +' . number_format($value['os_cyl'] * 1, 2) : ' ' . $value['os_cyl']);
->>>>>>> 6914e4e9
 
             $spreadsheet->getActiveSheet()->setCellValue("H" . ($key * 2 + 2), $value['od_axis']);
             $spreadsheet->getActiveSheet()->setCellValue("H" . ($key * 2 + 3), $value['os_axis']);
 
-<<<<<<< HEAD
-            if ($value['os_add'] && $value['od_add'] && $value['os_add'] * 1 != 0 && $value['od_add'] * 1 != 0) {
-=======
             $value['os_add'] = urldecode($value['os_add']);
             $value['od_add'] = urldecode($value['od_add']);
 
             if ($value['os_add'] && $value['os_add'] && (float) ($value['os_add']) * 1 != 0 && (float) ($value['od_add']) * 1 != 0) {
->>>>>>> 6914e4e9
                 //新处方版本
                 if ($value['is_new_version'] == 1) {
                     $spreadsheet->getActiveSheet()->setCellValue("I" . ($key * 2 + 2), $value['od_add']);
@@ -1527,12 +1508,6 @@
             $spreadsheet->getActiveSheet()->setCellValue("H" . ($key * 2 + 2), $value['od_axis']);
             $spreadsheet->getActiveSheet()->setCellValue("H" . ($key * 2 + 3), $value['os_axis']);
 
-<<<<<<< HEAD
-            if ($value['prescription_type'] == 'ReadingGlasses' && strlen($value['os_add']) > 0 && strlen($value['od_add']) > 0) {
-                // 双ADD值时，左右眼互换
-                $spreadsheet->getActiveSheet()->setCellValue("I" . ($key * 2 + 2), $value['os_add']);
-                $spreadsheet->getActiveSheet()->setCellValue("I" . ($key * 2 + 3), $value['od_add']);
-=======
             if ($value['os_add'] && $value['od_add'] && $value['os_add'] * 1 != 0 && $value['od_add'] * 1 != 0) {
                 //新处方版本
                 if ($value['is_new_version'] == 1) {
@@ -1543,7 +1518,6 @@
                     $spreadsheet->getActiveSheet()->setCellValue("I" . ($key * 2 + 2), $value['os_add']);
                     $spreadsheet->getActiveSheet()->setCellValue("I" . ($key * 2 + 3), $value['od_add']);
                 }
->>>>>>> 6914e4e9
             } else {
 
                 if ($value['os_add'] && $value['os_add'] * 1 != 0) {
@@ -1771,25 +1745,17 @@
                     //处方类型
                     $final_print['prescription_type'] = $final_print['prescription_type'] ?: 'Frame Only';
 
-<<<<<<< HEAD
-=======
                     $final_print['os_add'] = urldecode($final_print['os_add']);
                     $final_print['od_add'] = urldecode($final_print['od_add']);
 
->>>>>>> 6914e4e9
                     //处理ADD
                     if ($final_print['os_add'] && $final_print['od_add'] && $final_print['os_add'] * 1 != 0 && $final_print['od_add'] * 1 != 0) {
                         $od_add = "<td>" . $final_print['od_add'] . "</td> ";
                         $os_add = "<td>" . $final_print['os_add'] . "</td> ";
                     } else {
                         if ($final_print['os_add'] && $final_print['os_add'] * 1 != 0) {
-<<<<<<< HEAD
-                            $os_add = "<td rowspan='2'>" . $final_print['os_add'] . "</td>";
-                            $od_add = "";
-=======
                             $od_add = "<td rowspan='2'>" . $final_print['os_add'] . "</td>";
                             $os_add = "";
->>>>>>> 6914e4e9
                         } else {
                             $od_add = "<td rowspan='2'>" . $final_print['od_add'] . "</td>";
                             $os_add = "";
@@ -1836,11 +1802,7 @@
 
 
                     //处理ADD  当ReadingGlasses时 是 双ADD值 双ADD值时，左右眼互换
-<<<<<<< HEAD
-                    if ($final_print['prescription_type'] == 'ReadingGlasses' && strlen($final_print['os_add']) > 0 && strlen($final_print['od_add']) > 0) {
-=======
                     if (strlen($final_print['os_add']) > 0 && strlen($final_print['od_add']) > 0 && $final_print['os_add'] * 1 != 0 && $final_print['od_add'] * 1 != 0) {
->>>>>>> 6914e4e9
                         // echo '双ADD值';
                         $os_add = "<td>" . $final_print['od_add'] . "</td> ";
                         $od_add = "<td>" . $final_print['os_add'] . "</td> ";
@@ -1849,17 +1811,12 @@
                         $od_add = "<td rowspan='2'>" . $final_print['os_add'] . "</td>";
                         $os_add = "";
                     }
-<<<<<<< HEAD
-=======
                 }
 
                 //如果为太阳镜 拼接颜色
                 if ($final_print['index_type'] == 'Sunglasses Frameonly') {
                     $final_print['index_type'] .= '-' . $product_options['options'][0]['value'];
->>>>>>> 6914e4e9
-                }
-
-
+                }
 
                 //处理PD值
                 if ($final_print['pdcheck'] == 'on' && strlen($final_print['pd_r']) > 0 && strlen($final_print['pd_l']) > 0) {
