--- conflicted
+++ resolved
@@ -71,6 +71,21 @@
                 $map['status'] = ['in', ['free_processing', 'processing', 'complete', 'paypal_reversed', 'paypal_canceled_reversal']];
             } elseif (!$filter['status']) {
                 $map['status'] = ['in', ['free_processing', 'processing', 'paypal_reversed', 'paypal_canceled_reversal']];
+            }
+            //是否有工单
+            $workorder = new \app\admin\model\saleaftermanage\WorkOrderList();
+            if ($filter['is_task'] == 1 || $filter['is_task'] == '0') {
+                $swhere = [];
+                $swhere['work_platform'] = 10;
+                $swhere['work_status'] = ['not in', [0, 4, 6]];
+                $order_arr = $workorder->where($swhere)->column('platform_order');
+                if ($filter['is_task'] == 1) {
+                    $map['increment_id'] = ['in', $order_arr];
+                } elseif ($filter['is_task'] == '0') {
+                    $map['increment_id'] = ['not in', $order_arr];
+                }
+                unset($filter['is_task']);
+                $this->request->get(['filter' => json_encode($filter)]);
             }
 
             //SKU搜索
@@ -99,8 +114,6 @@
                 ->order($sort, $order)
                 ->limit($offset, $limit)
                 ->select();
-<<<<<<< HEAD
-=======
             $list = collection($list)->toArray();
             //查询订单是否存在工单
             $swhere = [];
@@ -117,11 +130,9 @@
                 }
 
             }
->>>>>>> 80db5e7f
-
-            $list = collection($list)->toArray();
-            
+
             $result = array("total" => $total, "rows" => $list);
+
             return json($result);
         }
         return $this->view->fetch();
@@ -862,6 +873,7 @@
             unset($filter['sku']);
             $this->request->get(['filter' => json_encode($filter)]);
         }
+
         list($where) = $this->buildparams();
         $field = 'sfo.increment_id,sfoi.product_options,total_qty_ordered as NUM,sfoi.order_id,sfo.`status`,sfoi.sku,sfoi.product_id,sfoi.qty_ordered,sfo.created_at';
         $resultList = $this->model->alias('sfo')
@@ -869,10 +881,11 @@
             ->field($field)
             ->where($map)
             ->where($where)
-            ->order('sfo.created_at desc')
+            ->order('sfoi.order_id desc')
             ->select();
+
         $resultList = collection($resultList)->toArray();
-        
+
         $resultList = $this->qty_order_check($resultList);
 
         $finalResult = array();
@@ -964,8 +977,16 @@
         // Rename worksheet
         $spreadsheet->setActiveSheetIndex(0)->setTitle('订单处方');
 
+        $ItemPlatformSku = new \app\admin\model\itemmanage\ItemPlatformSku;
+
+        //查询商品管理SKU对应ID
+        $item = new \app\admin\model\itemmanage\Item;
+        $itemArr = $item->where('is_del', 1)->column('id', 'sku');
+
         foreach ($finalResult as $key => $value) {
 
+            //网站SKU转换仓库SKU
+            $sku = $ItemPlatformSku->getTrueSku($value['sku'], 10);
             $value['prescription_type'] = isset($value['prescription_type']) ? $value['prescription_type'] : '';
 
             $value['od_sph'] = isset($value['od_sph']) ? urldecode($value['od_sph']) : '';
@@ -997,7 +1018,7 @@
 
             $spreadsheet->getActiveSheet()->setCellValue("A" . ($key * 2 + 2), $value['created_at']);
             $spreadsheet->getActiveSheet()->setCellValue("B" . ($key * 2 + 2), $value['increment_id']);
-            $spreadsheet->getActiveSheet()->setCellValue("C" . ($key * 2 + 2), '');
+            $spreadsheet->getActiveSheet()->setCellValue("C" . ($key * 2 + 2), $itemArr[$sku]);
             $spreadsheet->getActiveSheet()->setCellValue("D" . ($key * 2 + 2), $value['sku']);
 
             $spreadsheet->getActiveSheet()->setCellValue("E" . ($key * 2 + 2), '右眼');
