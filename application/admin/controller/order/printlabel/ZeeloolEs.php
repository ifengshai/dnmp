--- conflicted
+++ resolved
@@ -71,11 +71,8 @@
             } elseif (!$filter['status']) {
                 $map['status'] = ['in', ['free_processing', 'processing', 'paypal_reversed', 'paypal_canceled_reversal']];
             }
-<<<<<<< HEAD
-=======
 //            //是否有工单
             $workorder = new \app\admin\model\saleaftermanage\WorkOrderList();
->>>>>>> 0867f92d
 
             //SKU搜索
             if ($filter['sku']) {
@@ -105,6 +102,19 @@
                 ->select();
 
             $list = collection($list)->toArray();
+
+            //查询订单是否存在工单
+            $swhere = [];
+            $increment_ids = array_column($list, 'increment_id');
+            $swhere['platform_order'] = ['in', $increment_ids];
+            $swhere['work_platform'] = 9;
+            $swhere['work_status'] = ['not in', [0, 4, 6]];
+            $order_arr = $workorder->where($swhere)->column('platform_order');
+            foreach ($list as $k => $v) {
+                if (in_array($v['increment_id'], $order_arr)) {
+                    $list[$k]['task_info'] = 1;
+                }
+            }
             $result = array("total" => $total, "rows" => $list);
             return json($result);
         }
@@ -886,12 +896,6 @@
                 }
             }
 
-            //西语站添加镜片类型 镜片颜色
-            if ($tmp_product_options['info_buyRequest']['tmplens']['lens_type'] || $tmp_product_options['info_buyRequest']['tmplens']['lens_color']) {
-                $finalResult[$key]['index_type'] = $finalResult[$key]['index_type'] . '-' . $tmp_product_options['info_buyRequest']['tmplens']['lens_type'];
-                $finalResult[$key]['index_type'] = $finalResult[$key]['index_type'] . '-' . $tmp_product_options['info_buyRequest']['tmplens']['lens_color'];
-            }
-
             $finalResult[$key]['prescription_type'] = isset($tmp_lens_params['prescription_type']) ? $tmp_lens_params['prescription_type'] : '';
             $finalResult[$key]['od_sph'] = isset($tmp_lens_params['od_sph']) ? $tmp_lens_params['od_sph'] : '';
             $finalResult[$key]['od_cyl'] = isset($tmp_lens_params['od_cyl']) ? $tmp_lens_params['od_cyl'] : '';
@@ -1214,12 +1218,6 @@
                 $final_print['coatiing_name'] = substr($product_options['info_buyRequest']['tmplens']['coatiing_name'], 0, 60);
                 // $final_print['index_type'] = substr($product_options['info_buyRequest']['tmplens']['index_type'],0,60);
                 $final_print['index_type'] = $product_options['info_buyRequest']['tmplens']['index_type'];
-
-                //西语站添加镜片类型 镜片颜色
-                if ($product_options['info_buyRequest']['tmplens']['lens_type'] || $product_options['info_buyRequest']['tmplens']['lens_color']) {
-                    $final_print['index_type'] = $final_print['index_type'] . '-' . $product_options['info_buyRequest']['tmplens']['lens_type'];
-                    $final_print['index_type'] = $final_print['index_type'] . '-' . $product_options['info_buyRequest']['tmplens']['lens_color'];
-                }
 
                 $prescription_params = $product_options['info_buyRequest']['tmplens']['prescription'];
                 if ($prescription_params) {
