--- conflicted
+++ resolved
@@ -911,15 +911,12 @@
                 }
             }
 
-<<<<<<< HEAD
-=======
             //西语站添加镜片类型 镜片颜色 ....
             if ($tmp_product_options['info_buyRequest']['tmplens']['lens_type'] || $tmp_product_options['info_buyRequest']['tmplens']['lens_color']) {
                 $finalResult[$key]['index_type'] = $finalResult[$key]['index_type'] . '-' . $tmp_product_options['info_buyRequest']['tmplens']['lens_type'];
                 $finalResult[$key]['index_type'] = $finalResult[$key]['index_type'] . '-' . $tmp_product_options['info_buyRequest']['tmplens']['lens_color'];
             }
 
->>>>>>> 82573455
             $finalResult[$key]['prescription_type'] = isset($tmp_lens_params['prescription_type']) ? $tmp_lens_params['prescription_type'] : '';
             $finalResult[$key]['od_sph'] = isset($tmp_lens_params['od_sph']) ? $tmp_lens_params['od_sph'] : '';
             $finalResult[$key]['od_cyl'] = isset($tmp_lens_params['od_cyl']) ? $tmp_lens_params['od_cyl'] : '';
@@ -1243,15 +1240,12 @@
                 // $final_print['index_type'] = substr($product_options['info_buyRequest']['tmplens']['index_type'],0,60);
                 $final_print['index_type'] = $product_options['info_buyRequest']['tmplens']['index_type'];
 
-<<<<<<< HEAD
-=======
                 //西语站添加镜片类型 镜片颜色....
                 if ($product_options['info_buyRequest']['tmplens']['lens_type'] || $product_options['info_buyRequest']['tmplens']['lens_color']) {
                     $final_print['index_type'] = $final_print['index_type'] . '-' . $product_options['info_buyRequest']['tmplens']['lens_type'];
                     $final_print['index_type'] = $final_print['index_type'] . '-' . $product_options['info_buyRequest']['tmplens']['lens_color'];
                 }
 
->>>>>>> 82573455
                 $prescription_params = $product_options['info_buyRequest']['tmplens']['prescription'];
                 if ($prescription_params) {
                     $prescription_params = explode("&", $prescription_params);
