--- conflicted
+++ resolved
@@ -1183,9 +1183,6 @@
 
         $filter = json_decode($this->request->get('filter'), true);
 
-<<<<<<< HEAD
-
-=======
         if ($filter['increment_id']) {
             $map['sfo.status'] = ['in', ['free_processing', 'processing', 'complete', 'paypal_reversed', 'paypal_canceled_reversal']];
         } elseif (!$filter['status'] && !$ids) {
@@ -1253,7 +1250,6 @@
             unset($filter['created_at']);
             $this->request->get(['filter' => json_encode($filter)]);
         }
->>>>>>> b70d17de
 
         $map['sfo.created_at'] = ['between',['2020-07-01 00:00:00','2020-11-30 23:59:59']];
         list($where) = $this->buildparams();
