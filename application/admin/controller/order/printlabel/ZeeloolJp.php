--- conflicted
+++ resolved
@@ -68,9 +68,24 @@
             $filter = json_decode($this->request->get('filter'), true);
 
             if ($filter['increment_id']) {
-                // $map['status'] = ['in', ['free_processing', 'processing', 'complete', 'paypal_reversed', 'paypal_canceled_reversal']];
+                 $map['status'] = ['in', ['free_processing', 'processing', 'complete', 'paypal_reversed', 'paypal_canceled_reversal']];
             } elseif (!$filter['status']) {
                 $map['status'] = ['in', ['free_processing', 'processing', 'paypal_reversed', 'paypal_canceled_reversal']];
+            }
+            //是否有工单
+            $workorder = new \app\admin\model\saleaftermanage\WorkOrderList();
+            if ($filter['is_task'] == 1 || $filter['is_task'] == '0') {
+                $swhere = [];
+                $swhere['work_platform'] = 11;
+                $swhere['work_status'] = ['not in', [0, 4, 6]];
+                $order_arr = $workorder->where($swhere)->column('platform_order');
+                if ($filter['is_task'] == 1) {
+                    $map['increment_id'] = ['in', $order_arr];
+                } elseif ($filter['is_task'] == '0') {
+                    $map['increment_id'] = ['not in', $order_arr];
+                }
+                unset($filter['is_task']);
+                $this->request->get(['filter' => json_encode($filter)]);
             }
 
             //SKU搜索
@@ -99,8 +114,6 @@
                 ->order($sort, $order)
                 ->limit($offset, $limit)
                 ->select();
-<<<<<<< HEAD
-=======
             $list = collection($list)->toArray();
             //查询订单是否存在工单
             $swhere = [];
@@ -115,9 +128,8 @@
                 if (in_array($v['increment_id'], $order_arr)) {
                     $list[$k]['task_info'] = 1;
                 }
->>>>>>> 80db5e7f
-
-            $list = collection($list)->toArray();
+
+            }
             
             $result = array("total" => $total, "rows" => $list);
             return json($result);
