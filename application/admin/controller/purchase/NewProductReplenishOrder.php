--- conflicted
+++ resolved
@@ -553,12 +553,9 @@
                     case 5:
                         $website_type = 'Weseeoptical';
                         break;
-<<<<<<< HEAD
-=======
                     case 8:
                         $website_type = 'Amazon';
                         break;
->>>>>>> abfe491d
                     case 9:
                         $website_type = 'Zeelool_de';
                         break;
