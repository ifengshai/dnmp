<?php

namespace app\admin\controller\purchase;

use app\admin\model\itemmanage\ItemPlatformSku;
use app\admin\model\StockLog;
use app\common\controller\Backend;
use think\Db;
use think\Exception;
use think\exception\PDOException;
use think\exception\ValidateException;
use think\Hook;
use fast\Alibaba;
use app\admin\model\NewProduct;
use app\admin\model\purchase\Supplier;
use app\admin\model\purchase\SupplierSku;
use think\Cache;
use fast\Kuaidi100;
use app\admin\model\purchase\Purchase_order_pay;
use PhpOffice\PhpSpreadsheet\Spreadsheet;
use PhpOffice\PhpSpreadsheet\Cell\Coordinate;
use PhpOffice\PhpSpreadsheet\Reader\Csv;
use PhpOffice\PhpSpreadsheet\Reader\Xls;
use PhpOffice\PhpSpreadsheet\Reader\Xlsx;


/**
 * 采购单管理
 *
 * @icon fa fa-circle-o
 */
class PurchaseOrder extends Backend
{

    /**
     * PurchaseOrder模型对象
     * @var \app\admin\model\purchase\PurchaseOrder
     */
    protected $model = null;

    /**
     * 无需登录的方法,同时也就不需要鉴权了
     * @var array
     */
    protected $noNeedLogin = ['getAlibabaPurchaseOrder', 'callback'];

    /**
     * 无需鉴权的方法,但需要登录
     * @var array
     */
    protected $noNeedRight = ['batch_export_xls', 'deleteLogisticsItem', 'process_export_xls'];

    public function _initialize()
    {
        parent::_initialize();
        $this->model = new \app\admin\model\purchase\PurchaseOrder;
        $this->purchase_order_item = new \app\admin\model\purchase\PurchaseOrderItem;
        $this->batch = new \app\admin\model\purchase\PurchaseBatch();
        $this->batch_item = new \app\admin\model\purchase\PurchaseBatchItem();
    }

    /**
     * 默认生成的控制器所继承的父类中有index/add/edit/del/multi五个基础方法、destroy/restore/recyclebin三个回收站方法
     * 因此在当前控制器中可不用编写增删改查的代码,除非需要自己控制这部分逻辑
     * 需要将application/admin/library/traits/Backend.php中对应的方法复制到当前控制器,然后进行修改
     */

    /**
     * 查看
     */
    public function index()
    {
        $this->relationSearch = true;
        //设置过滤方法
        $this->request->filter(['strip_tags']);
        if ($this->request->isAjax()) {
            //如果发送的来源是Selectpage，则转发到Selectpage
            if ($this->request->request('keyField')) {
                return $this->selectpage();
            }
            //自定义sku搜索
            $map['purchase_order.is_in_stock'] = 0;
            $filter = json_decode($this->request->get('filter'), true);
            if ($filter['sku']) {
                $smap['sku'] = ['like', '%' . $filter['sku'] . '%'];
                $ids = $this->purchase_order_item->where($smap)->column('purchase_id');
                $map['purchase_order.id'] = ['in', $ids];
                unset($filter['sku']);
            }
            //列表默认不显示是退货入库的采购单
            if ($filter['is_in_stock']) {
                $map['purchase_order.is_in_stock'] = $filter['is_in_stock'];
                unset($filter['is_in_stock']);
            }
            $this->request->get(['filter' => json_encode($filter)]);
            list($where, $sort, $order, $offset, $limit) = $this->buildparams();
            $total = $this->model
                ->with(['supplier'])
                ->where($where)
                ->where($map)
                ->order($sort, $order)
                ->count();
            $list = $this->model
                ->with(['supplier'])
                ->where($where)
                ->where($map)
                ->order($sort, $order)
                ->limit($offset, $limit)
                ->select();
            $list = collection($list)->toArray();
            //判断能否创建付款申请单 要先看有没有批次
            foreach ($list as $k => $v) {
                //创建过付款申请单 并且不是已取消或者审核拒绝状态的 不能在继续创建付款申请单
                $purchase_pay = Db::name('finance_purchase')->where('purchase_id', $v['id'])->where('status', 'in', [0,1,2,4])->find();
                if (!empty($purchase_pay)) {
                    //不能创建
                    $list[$k]['can_create_pay'] = 0;
                } else {
                    //能创建
                    $list[$k]['can_create_pay'] = 1;
                }
            }
            $result = array("total" => $total, "rows" => $list);
            return json($result);
        }
        return $this->view->fetch();
    }


    /**
     * 添加
     */
    public function add($ids = null)
    {
        if ($this->request->isPost()) {
            $params = $this->request->post("row/a");

            if ($params) {
                $params = $this->preExcludeFields($params);
<<<<<<< HEAD

=======
                if (empty($params['supplier_id']) || empty($params['supplier_address'])){
                    $this->error('必须选择供应商信息');
                }
                if (empty($params['pay_type'])) {
                    $this->error('必须选择采购单付款类型');
                }else{
                    if ($params['pay_type'] == 1){
                        if (empty($params['pay_rate'])){
                            $this->error('选择预付款必须选择预付款比例');
                        }
                    }else{
                        if (!empty($params['pay_rate'])){
                            $this->error('不选择预付款不能选择预付款比例');
                        }
                    }
                }
>>>>>>> 5b5a4b3b
                if ($params['product_total'] == 0) {
                    $this->error('商品总额不能为0');
                }

                if ($this->dataLimit && $this->dataLimitFieldAutoFill) {
                    $params[$this->dataLimitField] = $this->auth->id;
                }
                $result = false;
                Db::startTrans();
                try {
                    //是否采用模型验证
                    if ($this->modelValidate) {
                        $name = str_replace("\\model\\", "\\validate\\", get_class($this->model));
                        $validate = is_bool($this->modelValidate) ? ($this->modelSceneValidate ? $name . '.add' : $name) : $this->modelValidate;
                        $this->model->validateFailException(true)->validate($validate);
                    }

                    $sku = $this->request->post("sku/a");
                    $num = $this->request->post("purchase_num/a");
                    //执行过滤空值
                    array_walk($sku, 'trim_value');
                    if (count(array_filter($sku)) < 1) {
                        $this->error('sku不能为空！！');
                    }
                    $params['create_person'] = session('admin.nickname');
                    $params['createtime'] = date('Y-m-d H:i:s', time());

                    $batch_sku = $this->request->post("batch_sku/a");
                    $arrival_num = $this->request->post("arrival_num/a");
                    if ($arrival_num) {
                        //现在分批到货数量必须等于采购数量
                        $arr = [];
                        foreach ($arrival_num as $k => $v) {
                            foreach ($v as $key => $val) {
                                $arr[$key] += $val;
                            }
                        }
                        foreach ($num as $k => $v) {
                            if ($arr[$k] != $v) {
                                $this->error('分批到货数量必须等于采购数量');
                            }
                        }
                    }
                    $result = $this->model->allowField(true)->save($params);

                    //添加采购单商品信息
                    if ($result !== false) {
                        $product_name = $this->request->post("product_name/a");
                        $supplier_sku = $this->request->post("supplier_sku/a");

                        $price = $this->request->post("purchase_price/a");
                        $total = $this->request->post("purchase_total/a");
                        $replenish_list_id = $this->request->post("replenish_list_id/a");

                        $data = [];
                        foreach (array_filter($sku) as $k => $v) {
                            $data[$k]['sku'] = $v;
                            $data[$k]['supplier_sku'] = trim($supplier_sku[$k]);
                            $data[$k]['product_name'] = $product_name[$k];
                            $data[$k]['purchase_num'] = $num[$k];
                            $data[$k]['purchase_price'] = $price[$k];
                            $data[$k]['purchase_total'] = $total[$k];
                            $data[$k]['purchase_id'] = $this->model->id;
                            $data[$k]['replenish_list_id'] = $replenish_list_id[$k];
                            $data[$k]['purchase_order_number'] = $params['purchase_number'];
                        }
                        //批量添加
                        $this->purchase_order_item->saveAll($data);

                        //添加分批数据
                        $batch_arrival_time = $this->request->post("batch_arrival_time/a");
                        $batch_sku = $this->request->post("batch_sku/a");
                        $arrival_num = $this->request->post("arrival_num/a");
                        //判断是否有分批数据
                        if ($batch_arrival_time && count($batch_arrival_time) > 0) {
                            $i = 0;
                            foreach (array_filter($batch_arrival_time) as $k => $v) {
                                $batch_data['purchase_id'] = $this->model->id;
                                $batch_data['arrival_time'] = $v;
                                $batch_data['batch'] = $i + 1;
                                $batch_data['create_person'] = session('admin.nickname');
                                $batch_data['create_time'] = date('Y-m-d H:i:s');
                                $batch_id = $this->batch->insertGetId($batch_data);
                                $i++;
                                $list = [];
                                foreach ($batch_sku[$k] as $key => $val) {
                                    if (!$val) {
                                        continue;
                                    }
                                    $list[$key]['sku'] = $val;
                                    $list[$key]['arrival_num'] = $arrival_num[$k][$key];
                                    $list[$key]['purchase_batch_id'] = $batch_id;
                                }
                                $this->batch_item->saveAll($list);
                            }
                        }
                    }

                    Db::commit();
                } catch (ValidateException $e) {
                    Db::rollback();
                    $this->error($e->getMessage());
                } catch (PDOException $e) {
                    Db::rollback();
                    $this->error($e->getMessage());
                } catch (Exception $e) {
                    Db::rollback();
                    $this->error($e->getMessage());
                }
                if ($result !== false) {
                    $this->success('添加成功！！', url('PurchaseOrder/index'));
                } else {
                    $this->error(__('No rows were inserted'));
                }
            }
            $this->error(__('Parameter %s can not be empty', ''));
        }

        // //查询新品数据
        // $new_product_ids = $this->request->get('new_product_ids');
        // if ($new_product_ids) {
        //     //查询所选择的数据
        //     $where['new_product.id'] = ['in', $new_product_ids];
        //     $row = (new NewProduct())->where($where)->with(['newproductattribute'])->select();
        //     $row = collection($row)->toArray();
        //     foreach ($row as $v) {
        //         if ($v['item_status'] != 1) {
        //             $this->error(__('只有待选品状态能够创建！！'), url('new_product/index'));
        //         }
        //     }

        //     //提取供应商id
        //     $supplier = array_unique(array_column($row, 'supplier_id'));
        //     if (count($supplier) > 1) {
        //         $this->error(__('必须选择相同的供应商！！'), url('new_product/index'));
        //     }
        //     $this->assign('row', $row);
        //     $this->assign('is_new_product', 1);
        // }

        $label = input('label');
        if ($label == 'replenish') {
            $ids = $ids ? $ids : input('ids');
            $this->list = new \app\admin\model\purchase\NewProductReplenishList;
            $list = $this->list->where('id', 'in', $ids)->select();

            $item = new \app\admin\model\itemmanage\Item;
            $supplier = new \app\admin\model\purchase\SupplierSku;
            foreach ($list as &$v) {
                if ($v['status'] == 3) {
                    $this->error('存在已经拒绝的补货需求，请重新选择！！');
                }
                //查询sku 商品名称
                $data = $item->getGoodsInfo($v['sku']);
                $v['product_name'] = $data->name;
                //查询供应商SKU
                $v['supplier_sku'] = $supplier->getSupplierSkuData($v['sku'], $v['supplier_id']);
            }
            unset($v);
            if (count(array_unique(array_column($list, 'supplier_id'))) > 1) $this->error('必须选择相同的供应商！！');
            $this->assign('list', $list);
        }

        //查询供应商
        $supplier = new \app\admin\model\purchase\Supplier;
        $data = $supplier->getSupplierData();
        $this->assign('supplier', $data);

        //查询合同
        $contract = new \app\admin\model\purchase\Contract;
        $contract_data = $contract->getContractData();
        $this->assign('contract_data', $contract_data);

        //生成采购编号
        $purchase_number = 'PO' . date('YmdHis') . rand(100, 999) . rand(100, 999);
        $this->assign('purchase_number', $purchase_number);
        $this->assignconfig('newdatetime', date('Y-m-d H:i:s'));
        return $this->view->fetch();
    }

    /***
     * 编辑之后提交审核
     */
    public function audit()
    {
        if ($this->request->isAjax()) {
            $id = $this->request->param('ids');
            $row = $this->model->get($id);
            if ($row['purchase_status'] != 0) {
                $this->error('此商品状态不能提交审核');
            }

            //查询明细数据
            $list = $this->purchase_order_item
                ->where(['purchase_id' => ['in', $id]])
                ->select();
            $list = collection($list)->toArray();
            $skus = array_column($list, 'sku');

            //查询存在产品库的sku
            $item = new \app\admin\model\itemmanage\Item;
            $skus = $item->where(['sku' => ['in', $skus]])->column('sku');

            if ($row['is_new_product'] == 0) {
                foreach ($list as $v) {
                    if (!in_array($v['sku'], $skus)) {
                        $this->error('此sku:' . $v['sku'] . '不存在！！');
                    }
                }
            }

            $map['id'] = $id;
            $data['purchase_status'] = 1;
            $res = $this->model->allowField(true)->isUpdate(true, $map)->save($data);
            if ($res) {
                $this->success('提交审核成功');
            } else {
                $this->error('提交审核失败');
            }
        } else {
            $this->error('404 Not found');
        }
    }

    /**
     * 异步获取合同数据
     */
    public function getContractData()
    {
        $id = input('id');
        //查询合同
        $contract = new \app\admin\model\purchase\Contract;
        $data = $contract->get($id);
        //查询合同商品信息
        $contract_item = new \app\admin\model\purchase\ContractItem;
        $map['contract_id'] = $id;
        $item = $contract_item->where($map)->select();
        if ($item) {
            $data->item = $item;
        }
        if ($data) {
            $this->success('', '', $data);
        } else {
            $this->error();
        }
    }


    /**
     * 编辑
     */
    public function edit($ids = null)
    {
        $row = $this->model->get($ids);
        if (!$row) {
            $this->error(__('No Results were found'));
        }


        //判断状态是否为新建
        if (!in_array($row['purchase_status'], [0]) && $row['purchase_type'] == 1) {
            $this->error('只有新建状态才能编辑！！', url('index'));
        }

        $adminIds = $this->getDataLimitAdminIds();
        if (is_array($adminIds)) {
            if (!in_array($row[$this->dataLimitField], $adminIds)) {
                $this->error(__('You have no permission'));
            }
        }
        if ($this->request->isPost()) {
            $params = $this->request->post("row/a");
            if ($params) {
                $params = $this->preExcludeFields($params);
                if (empty($params['pay_type'])) {
                    $this->error('必须选择采购单付款类型');
                }else{
                    if ($params['pay_type'] == 1){
                        if (empty($params['pay_rate'])){
                            $this->error('选择预付款必须选择预付款比例');
                        }
                    }else{
                        if (!empty($params['pay_rate'])){
                            $this->error('不选择预付款不能选择预付款比例');
                        }
                    }
                }
                $result = false;
                Db::startTrans();
                try {
                    //是否采用模型验证
                    if ($this->modelValidate) {
                        $name = str_replace("\\model\\", "\\validate\\", get_class($this->model));
                        $validate = is_bool($this->modelValidate) ? ($this->modelSceneValidate ? $name . '.edit' : $name) : $this->modelValidate;
                        $row->validateFailException(true)->validate($validate);
                    }

                    $sku = $this->request->post("sku/a");
                    $num = $this->request->post("purchase_num/a");
                    //执行过滤空值
                    array_walk($sku, 'trim_value');
                    if (count(array_filter($sku)) < 1) {
                        $this->error('sku不能为空！！');
                    }

                    $arrival_num = $this->request->post("arrival_num/a");
                    if ($arrival_num) {
                        //现在分批到货数量必须等于采购数量
                        $arr = [];
                        foreach ($arrival_num as $k => $v) {
                            foreach ($v as $key => $val) {
                                $arr[$key] += $val;
                            }
                        }
                        foreach ($num as $k => $v) {
                            if ($arr[$k] != $v) {
                                $this->error('分批到货数量必须等于采购数量');
                            }
                        }
                    }


                    $result = $row->allowField(true)->save($params);

                    //添加合同产品
                    if ($result !== false) {
                        $product_name = $this->request->post("product_name/a");
                        $supplier_sku = $this->request->post("supplier_sku/a");

                        $price = $this->request->post("purchase_price/a");
                        $total = $this->request->post("purchase_total/a");
                        $item_id = $this->request->post("item_id/a");

                        $data = [];
                        foreach (array_filter($sku) as $k => $v) {
                            $data[$k]['sku'] = $v;
                            $data[$k]['supplier_sku'] = trim($supplier_sku[$k]);
                            $data[$k]['product_name'] = $product_name[$k];
                            $data[$k]['purchase_num'] = $num[$k];
                            $data[$k]['purchase_price'] = $price[$k];
                            $data[$k]['purchase_total'] = $total[$k];
                            if (@$item_id[$k]) {
                                $data[$k]['id'] = $item_id[$k];
                            } else {
                                $data[$k]['purchase_id'] = $ids;
                            }
                        }
                        //批量添加
                        $this->purchase_order_item->allowField(true)->saveAll($data);

                        //添加分批数据
                        $batch_arrival_time = $this->request->post("batch_arrival_time/a");

                        $batch_id = $this->request->post("batch_id/a");
                        $batch_sku = $this->request->post("batch_sku/a") ?: [];
                        $batch_item_id = $this->request->post("batch_item_id/a");

                        //判断是否有分批数据
                        if ($batch_arrival_time && count($batch_arrival_time) > 0) {
                            $batch_sku = $batch_sku ? array_values($batch_sku) : [];
                            $i = 0;
                            foreach (array_filter($batch_arrival_time) as $k => $v) {
                                //判断是否存在id 如果存在则为编辑
                                $batch_data = [];
                                if ($batch_id[$k]) {
                                    $batch_data['arrival_time'] = $v;
                                    $this->batch->where(['id' => $batch_id[$k]])->update($batch_data);
                                } else {
                                    $batch_data['purchase_id'] = $ids;
                                    $batch_data['arrival_time'] = $v;
                                    $batch_data['batch'] = $i + 1;
                                    $batch_data['create_person'] = session('admin.nickname');
                                    $batch_data['create_time'] = date('Y-m-d H:i:s');

                                    $batch_get_id = $this->batch->insertGetId($batch_data);
                                }
                                $i++;
                                $list = [];
                                $arrival_num = $arrival_num ? array_values($arrival_num) : []; //数组默认首位下标不是0 需要转一下
                                foreach ($batch_sku[$k] as $key => $val) {
                                    if (!$val || !$arrival_num[$k][$key]) {
                                        continue;
                                    }
                                    if ($batch_item_id[$k][$key]) {
                                        $list[$key]['id'] = $batch_item_id[$k][$key];
                                    } else {
                                        $list[$key]['purchase_batch_id'] = $batch_get_id;
                                        $list[$key]['sku'] = $val;
                                    }
                                    $list[$key]['arrival_num'] = $arrival_num[$k][$key];
                                }
                                $this->batch_item->allowField(true)->saveAll($list);
                            }
                        }
                    }

                    Db::commit();
                } catch (ValidateException $e) {
                    Db::rollback();
                    $this->error($e->getMessage());
                } catch (PDOException $e) {
                    Db::rollback();
                    $this->error($e->getMessage());
                } catch (Exception $e) {
                    Db::rollback();
                    $this->error($e->getMessage());
                }
                if ($result !== false) {
                    $this->success('添加成功！！', '', url('index'));
                } else {
                    $this->error(__('No rows were updated'));
                }
            }
            $this->error(__('Parameter %s can not be empty', ''));
        }
        //查询供应商
        $supplier = new \app\admin\model\purchase\Supplier;
        $supplier = $supplier->getSupplierData();
        $this->assign('supplier', $supplier);

        //查询产品信息
        $map['purchase_id'] = $ids;
        $item = $this->purchase_order_item->where($map)->select();
        $this->assign('item', $item);

        //查询分批数据
        $batch = $this->batch->hasWhere('purchaseBatchItem')->where('purchase_id', $ids)->select();
        $this->assign('batch', $batch);

        //查询合同
        $contract = new \app\admin\model\purchase\Contract;
        $contract_data = $contract->getContractData();
        $this->assign('contract_data', $contract_data);

        $this->view->assign("row", $row);
        return $this->view->fetch();
    }


    /**
     * 详情
     */
    public function detail($ids = null)
    {
        $ids = $ids ? $ids : input('id');
        $row = $this->model->get($ids);
        if (!$row) {
            $this->error(__('No Results were found'));
        }

        $adminIds = $this->getDataLimitAdminIds();
        if (is_array($adminIds)) {
            if (!in_array($row[$this->dataLimitField], $adminIds)) {
                $this->error(__('You have no permission'));
            }
        }

        //查询供应商
        $supplier = new \app\admin\model\purchase\Supplier;
        $supplier = $supplier->getSupplierData();
        $this->assign('supplier', $supplier);

        //查询产品信息
        $map['purchase_id'] = $ids;
        $item = $this->purchase_order_item->where($map)->select();
        $this->assign('item', $item);

        //查询分批数据
        $batch = $this->batch->hasWhere('purchaseBatchItem')->where('purchase_id', $ids)->select();
        $this->assign('batch', $batch);

        //查询合同
        $contract = new \app\admin\model\purchase\Contract;
        $contract_data = $contract->getContractData();
        $this->assign('contract_data', $contract_data);

        $getTabList = ['采购单信息', '质检信息', '物流信息', '付款信息'];
        $this->assign('getTabList', $getTabList);
        $this->view->assign("row", $row);
        return $this->view->fetch();
    }

    /**
     * 录入物流单号
     */
    public function logistics($ids = null)
    {
        $ids = $ids ?? input($ids);
        $ids = explode(',', $ids);
        if (count($ids) > 1) {
            $row = $this->model->where(['id' => ['in', $ids]])->select();
            foreach ($row as $v) {
                if ($v['is_batch'] == 1) {
                    $this->error(__('分批到货采购单只能单选'), url('index'));
                }

                if (!in_array($v['purchase_status'], [2, 5, 6, 7, 9])) {
                    $this->error(__('此状态不能录入物流单号'), url('index'));
                }
            }
        } else {
            $row = $this->model->get($ids);
            if (!$row) {
                $this->error(__('No Results were found'), url('index'));
            }

            if (!in_array($row['purchase_status'], [2, 5, 6, 7, 9])) {
                $this->error(__('此状态不能录入物流单号'), url('index'));
            }

            $logistics = new \app\admin\model\LogisticsInfo();
            $logistics_data = $logistics->where('purchase_id', 'in', $ids)->select();
            $logistics_data = collection($logistics_data)->toArray();

            $this->view->assign("logistics_data", $logistics_data);
        }

        $adminIds = $this->getDataLimitAdminIds();
        if (is_array($adminIds)) {
            if (!in_array($row[$this->dataLimitField], $adminIds)) {
                $this->error(__('You have no permission'));
            }
        }
        if ($this->request->isPost()) {
            $params = input('post.');
            if ($params) {
                $params = $this->preExcludeFields($params);
                $result = false;
                Db::startTrans();
                try {
                    //是否采用模型验证
                    if ($this->modelValidate) {
                        $name = str_replace("\\model\\", "\\validate\\", get_class($this->model));
                        $validate = is_bool($this->modelValidate) ? ($this->modelSceneValidate ? $name . '.edit' : $name) : $this->modelValidate;
                        $row->validateFailException(true)->validate($validate);
                    }
                    $params['is_add_logistics'] = 1;
                    $params['purchase_status'] = 6; //待收货
                    $result = $this->model->allowField(true)->isUpdate(true, ['id' => ['in', $ids], 'purchase_status' => ['in', [2, 5, 6]]])->save($params);
                    //添加物流汇总表
                    $logistics = new \app\admin\model\LogisticsInfo();
                    $logistics_company_no = $params['logistics_company_no'];
                    $logistics_number = $params['logistics_number'];
                    $logistics_ids = $params['logistics_ids'];
                    // dump($params);die;
                    if (count($logistics_number) == count($logistics_number, 1)) {
                        $result = $logistics_number;
                    } else {
                        //所有的物流单号
                        $result = array_reduce($logistics_number, function ($result, $value) {
                            return array_merge($result, array_values($value));
                        }, array());
                    }
                    $have_logistics = $logistics->whereIn('logistics_number', $result)->where('status', 1)->count();
                    $count_result = count($result);
                    if ($have_logistics == 0) {
                        $purchase_status = 6;
                    } else {
                        if ($have_logistics > $count_result || $have_logistics == $count_result) {
                            $purchase_status = 7;
                        } else {
                            $purchase_status = 9;
                        }
                    }
                    $this->model->where(['id' => $row['id']])->update(['purchase_status' => $purchase_status]);
                    //添加物流单明细表
                    if ($params['batch_id']) {
                        foreach ($logistics_company_no as $k => $v) {
                            foreach ($v as $key => $val) {
                                $list = [];
                                if (!$val) {
                                    continue;
                                }
                                if ($logistics_ids[$k][$key]) {
                                    $list['id'] = $logistics_ids[$k][$key];
                                } else {
                                    $list['order_number'] = $row['purchase_number'];
                                    $list['purchase_id'] = $row['id'];
                                    $list['type'] = 1;
                                    $list['batch_id'] = $k;
                                }
                                $list['logistics_number'] = $logistics_number[$k][$key];
                                $list['logistics_company_no'] = $val;
                                //若物流单号已经签收的话直接更改采购单的状态为已签收
                                $have_logistics = $logistics->where(['logistics_number' => $logistics_number[$k][$key], 'status' => 1])->find();
                                if (!empty($have_logistics)) {
                                    // $this->model->where(['id' => $row['id']])->update(['purchase_status'=>7]);
                                    $list['status'] = 1;
                                    $list['sign_number'] = $have_logistics['sign_number'];
                                }
                                $logistics->addLogisticsInfo($list);
                            }
                        }
                    } else {
                        if (count($ids) > 1) {
                            foreach ($row as $k => $v) {
                                foreach ($logistics_company_no as $key => $val) {
                                    $list = [];
                                    if (!$val) {
                                        continue;
                                    }
                                    $list['logistics_number'] = $logistics_number[$key];
                                    $list['logistics_company_no'] = $val;
                                    $list['type'] = 1;
                                    $list['order_number'] = $v['purchase_number'];
                                    $list['purchase_id'] = $v['id'];
                                    //若物流单号已经签收的话直接更改采购单的状态为已签收
                                    $have_logistics = $logistics->where(['logistics_number' => $logistics_number[$k], 'status' => 1])->find();
                                    if (!empty($have_logistics)) {
                                        // $this->model->where(['id' => $v['id']])->update(['purchase_status'=>7]);
                                        $list['status'] = 1;
                                        $list['sign_number'] = $have_logistics['sign_number'];
                                    }
                                    $logistics->addLogisticsInfo($list);
                                }
                            }
                        } else {
                            foreach ($logistics_company_no as $k => $v) {
                                if (!$v) {
                                    continue;
                                }
                                $list = [];
                                if ($logistics_ids[$k]) {
                                    $list['id'] = $logistics_ids[$k];
                                } else {
                                    $list['order_number'] = $row['purchase_number'];
                                    $list['purchase_id'] = $row['id'];
                                    $list['type'] = 1;
                                }
                                $list['logistics_number'] = $logistics_number[$k];
                                $list['logistics_company_no'] = $v;
                                //若物流单号已经签收的话直接更改采购单的状态为已签收
                                $have_logistics = $logistics->where(['logistics_number' => $logistics_number[$k], 'status' => 1])->find();
                                if (!empty($have_logistics)) {
                                    // $this->model->where(['id' => $row['id']])->update(['purchase_status'=>7]);
                                    $list['status'] = 1;
                                    $list['sign_number'] = $have_logistics['sign_number'];
                                }
                                $logistics->addLogisticsInfo($list);
                            }
                        }
                    }
                    Db::commit();
                } catch (ValidateException $e) {
                    Db::rollback();
                    $this->error($e->getMessage());
                } catch (PDOException $e) {
                    Db::rollback();
                    $this->error($e->getMessage());
                } catch (Exception $e) {
                    Db::rollback();
                    $this->error($e->getMessage());
                }
                if ($result !== false) {
                    $this->success('添加成功！！', '', url('index'));
                } else {
                    $this->error(__('No rows were updated'));
                }
            }
            $this->error(__('Parameter %s can not be empty', ''));
        }
        $this->view->assign("row", $row);
        //判断是否为分批到货
        if ($row['is_batch'] == 1) {
            //查询分批数据
            $batch = new \app\admin\model\purchase\PurchaseBatch();
            $batch_data = $batch->where('purchase_id', $row['id'])->select();
            $this->view->assign("batch_data", $batch_data);
        }

        return $this->view->fetch();
    }

    /**
     * 删除采购单物流数据
     *
     * @Description
     * @author wpl
     * @since 2020/06/04 13:55:22 
     * @return void
     */
    public function deleteLogisticsItem()
    {
        if ($this->request->isAjax()) {
            $id = input('id');
            $logistics = new \app\admin\model\LogisticsInfo();
            $res = $logistics->destroy($id);
            if ($res) {
                $this->success();
            } else {
                $this->error();
            }
        }
    }


    /**
     * 备注
     *
     */
    public function remark()
    {
        $ids = input('ids');
        $row = $this->model->get($ids);
        if (!$row) {
            $this->error(__('No Results were found'));
        }

        $adminIds = $this->getDataLimitAdminIds();
        if (is_array($adminIds)) {
            if (!in_array($row[$this->dataLimitField], $adminIds)) {
                $this->error(__('You have no permission'));
            }
        }
        if ($this->request->isPost()) {
            $params = $this->request->post("row/a");
            if ($params) {
                $params = $this->preExcludeFields($params);
                $result = false;
                Db::startTrans();
                try {
                    //是否采用模型验证
                    if ($this->modelValidate) {
                        $name = str_replace("\\model\\", "\\validate\\", get_class($this->model));
                        $validate = is_bool($this->modelValidate) ? ($this->modelSceneValidate ? $name . '.edit' : $name) : $this->modelValidate;
                        $row->validateFailException(true)->validate($validate);
                    }
                    $result = $row->allowField(true)->save($params);

                    Db::commit();
                } catch (ValidateException $e) {
                    Db::rollback();
                    $this->error($e->getMessage());
                } catch (PDOException $e) {
                    Db::rollback();
                    $this->error($e->getMessage());
                } catch (Exception $e) {
                    Db::rollback();
                    $this->error($e->getMessage());
                }
                if ($result !== false) {
                    $this->success('添加成功！！', '', url('index'));
                } else {
                    $this->error(__('No rows were updated'));
                }
            }
            $this->error(__('Parameter %s can not be empty', ''));
        }
        $this->view->assign("row", $row);
        return $this->view->fetch();
    }

    /**
     * 删除合同里商品信息
     */
    public function deleteItem()
    {
        $id = input('id');
        $res = $this->purchase_order_item->destroy($id);
        if ($res) {
            $this->success();
        } else {
            $this->error();
        }
    }


    /**
     * 采购单审核 操作1：更改采购单状态 2：item添加在途库存 存库存日志 3：有补货单的需要将在途分站 存映射关系分站点库存日志 4：更新补货需求单状态为部分处理 5：更改sku为老品
     *
     * Created by Phpstorm.
     * User: jhh
     * Date: 2020/12/22
     * Time: 10:46:53
     */
    public function setStatus()
    {
        $ids = $this->request->post("ids/a");
        if (!$ids) {
            $this->error('缺少参数！！');
        }
        $map['id'] = ['in', $ids];
        $row = $this->model->where($map)->select();
        foreach ($row as $v) {
            if ($v['purchase_status'] !== 1) {
                $this->error('只有待审核状态才能操作！！');
            }
        }
        $status = input('status');
        $data['purchase_status'] = $status;

        $item = new \app\admin\model\itemmanage\Item();
        $item_platform = new ItemPlatformSku();
        $this->list = new \app\admin\model\purchase\NewProductReplenishList;
        $this->replenish = new \app\admin\model\purchase\NewProductReplenish;


        $item->startTrans();
        $item_platform->startTrans();
        $this->list->startTrans();
        $this->model->startTrans();
        $this->replenish->startTrans();
        (new StockLog())->startTrans();
        try {
            $res = $this->model->allowField(true)->isUpdate(true, $map)->save($data);
            //在途库存新逻辑
            if ($status == 2) {
                //审核通过添加在途库存
                $list = $this->purchase_order_item->alias('a')
                    ->join(['fa_purchase_order' => 'b'], 'a.purchase_id=b.id')
                    ->field('supplier_id,sku,replenish_list_id,purchase_num,purchase_number')
                    ->where(['purchase_id' => ['in', $ids]])->select();
                $skus = array_column($list, 'sku');

                //查询供应商
                $supplier = new \app\admin\model\purchase\Supplier();
                $supplier_list = $supplier->column('supplier_name', 'id');
                // dump($list);die;
                foreach ($list as $v) {
                    //插入日志表
                    (new StockLog())->setData([
                        'type' => 2,
                        'site' => 0,
                        'modular' => 10,
                        'change_type' => 23,
                        'sku' => $v['sku'],
                        'order_number' => $v['purchase_number'],
                        'source' => 1,
                        'on_way_stock_before' => $item->where(['sku' => $v['sku']])->value('on_way_stock') ? $item->where(['sku' => $v['sku']])->value('on_way_stock') : 0,
                        'on_way_stock_change' => $v['purchase_num'],
                        'create_person' => session('admin.nickname'),
                        'create_time' => time(),
                        //关联采购单
                        'number_type' => 7,
                    ]);
                    $item->where(['sku' => $v['sku']])->setInc('on_way_stock', $v['purchase_num']);

                    //判断是否关联补货需求单 如果有回写实际采购数量 已采购状态 供应商
                    if ($v['replenish_list_id']) {
                        $this->list
                            ->where('id', $v['replenish_list_id'])
                            ->update(['supplier_id' => $v['supplier_id'], 'supplier_name' => $supplier_list[$v['supplier_id']], 'real_dis_num' => $v['purchase_num'], 'status' => 2]);
                        //当对补货需求单对应的子子表 对应的采购单进行审核的时候 判断对应的补货需求单 是否还有未采购的单 如果没有 就更新主表状态为已处理
                        $replenish_id = $this->list
                            ->where('id', $v['replenish_list_id'])
                            ->field('replenish_id,status')->find();
                        //补货需求单id $replenish_id['replenish_id'] 新逻辑在途库存分站 在更新商品表的在途库存的时候 查找补货需求单中的原始比例 进行在途库存的分站点分配
                        //比例
                        $rate_arr = Db::name('new_product_mapping')
                            ->where(['sku' => $v['sku'], 'replenish_id' => $replenish_id['replenish_id']])
                            ->field('website_type,rate')
                            ->select();
                        //数量
                        $all_num = count($rate_arr);
                        //在途库存数量
                        $stock_num = $v['purchase_num'];
                        //在途库存分站 更新映射关系表
                        foreach ($rate_arr as $key => $val) {
                            //最后一个站点 剩余数量分给最后一个站
                            if (($all_num - $key) == 1) {
                                //插入日志表
                                (new StockLog())->setData([
                                    'type' => 2,
                                    'site' => $val['website_type'],
                                    'modular' => 10,
                                    'change_type' => 23,
                                    'sku' => $v['sku'],
                                    'order_number' => $v['purchase_number'],
                                    'source' => 1,
                                    'on_way_stock_before' => $item_platform->where(['sku' => $v['sku'], 'platform_type' => $val['website_type']])->value('plat_on_way_stock') ? $item_platform->where(['sku' => $v['sku'], 'platform_type' => $val['website_type']])->value('plat_on_way_stock') : 0,
                                    'on_way_stock_change' => $stock_num,
                                    'create_person' => session('admin.nickname'),
                                    'create_time' => time(),
                                    //关联采购单
                                    'number_type' => 7,
                                ]);
                                //根据sku站点类型进行在途库存的分配
                                $item_platform->where(['sku' => $v['sku'], 'platform_type' => $val['website_type']])->setInc('plat_on_way_stock', $stock_num);

                            } else {
                                $num = round($v['purchase_num'] * $val['rate']);
                                $stock_num -= $num;
                                //插入日志表
                                (new StockLog())->setData([
                                    'type' => 2,
                                    'site' => $val['website_type'],
                                    'modular' => 10,
                                    'change_type' => 23,
                                    'sku' => $v['sku'],
                                    'order_number' => $v['purchase_number'],
                                    'source' => 1,
                                    'on_way_stock_before' => $item_platform->where(['sku' => $v['sku'], 'platform_type' => $val['website_type']])->value('plat_on_way_stock') ? $item_platform->where(['sku' => $v['sku'], 'platform_type' => $val['website_type']])->value('plat_on_way_stock') : 0,
                                    'on_way_stock_change' => $num,
                                    'create_person' => session('admin.nickname'),
                                    'create_time' => time(),
                                    //关联采购单
                                    'number_type' => 7,
                                ]);
                                $item_platform->where(['sku' => $v['sku'], 'platform_type' => $val['website_type']])->setInc('plat_on_way_stock', $num);

                            }
                        }

                        $replenish_order = $this->list
                            ->where(['replenish_id' => $replenish_id['replenish_id'], 'status' => 1])
                            ->find();
                        //当前补货单状态为待处理 有审核通过的采购单 立刻更新补货需求单状态为部分处理
                        if ($replenish_id['status'] == 2) {
                            $res = $this->replenish->where('id', $replenish_id['replenish_id'])->setField('status', 3);
                        }
                        if (empty($replenish_order)) {
                            $res = $this->replenish->where('id', $replenish_id['replenish_id'])->setField('status', 4);
                        }
                    }
                }
                //采购单审核通过 sku 改为老品
                $item->where(['sku' => ['in', $skus]])->update(['is_new' => 2]);
            }
            $item->commit();
            $item_platform->commit();
            $this->list->commit();
            $this->model->commit();
            $this->replenish->commit();
            (new StockLog())->commit();
        } catch (ValidateException $e) {
            $item->rollback();
            $item_platform->rollback();
            $this->list->rollback();
            $this->model->rollback();
            $this->replenish->rollback();
            (new StockLog())->rollback();
            $this->error($e->getMessage());
        } catch (PDOException $e) {
            $item->rollback();
            $item_platform->rollback();
            $this->list->rollback();
            $this->model->rollback();
            $this->replenish->rollback();
            (new StockLog())->rollback();
            $this->error($e->getMessage());
        } catch (Exception $e) {
            $item->rollback();
            $item_platform->rollback();
            $this->list->rollback();
            $this->model->rollback();
            $this->replenish->rollback();
            (new StockLog())->rollback();
            $this->error($e->getMessage());
        }

        $this->success();


    }

    /**
     * 取消
     */
    public function cancel($ids = null)
    {
        if (!$ids) {
            $this->error('缺少参数！！');
        }
        $row = $this->model->get($ids);
        if ($row['purchase_status'] !== 0) {
            $this->error('只有新建状态才能取消！！');
        }
        $map['id'] = ['in', $ids];
        $data['purchase_status'] = input('status');
        $res = $this->model->allowField(true)->isUpdate(true, $map)->save($data);
        if ($res !== false) {
            $this->success();
        } else {
            $this->error('取消失败！！');
        }
    }

    /**
     * 物流详情
     */
    public function logisticsDetail()
    {
        $id = input('id');
        //采购单供应商物流信息
        $row = $this->model->get($id);
        if (!$row) {
            $this->error(__('No Results were found'));
        }

        //查询物流信息表快递数据
        $logistics = new \app\admin\model\LogisticsInfo();
        $list = $logistics->where(['purchase_id' => $id])->select();
        $list = collection($list)->toArray();
        if (!$list) {
            $this->error(__('No Results were found'));
        }

        $cacheIndex = 'logisticsDetail_purchase_number' . $row['purchase_number'];
        $data = Cache::get($cacheIndex);
        if (!$data) {
            foreach ($list as $k => $v) {
                //来源快递100
                if ($v['source'] == 1) {
                    $param['express_id'] = $v['logistics_number'];
                    $param['code'] = $v['logistics_company_no'];
                    $data[$k] = Hook::listen('express_query', $param)[0];
                } elseif ($v['source'] == 2) { //来源1688
                    $data[$k] = Alibaba::getLogisticsMsg($v['order_number']);
                }
            }
            // 记录缓存, 时效1小时
            Cache::set($cacheIndex, $data, 3600);
        }

        //采购单退销物流信息
        $purchaseReturn = new \app\admin\model\purchase\PurchaseReturn;
        $res = $purchaseReturn->where('purchase_id', $id)->column('logistics_number');
        $logistics_company_no = $purchaseReturn->where('purchase_id', $id)->column('logistics_company_no');
        $return_data = [];
        if ($res) {
            $number = implode(',', $res);
            $arr = array_filter(explode(',', $number));

            $com_number = implode(',', $logistics_company_no);
            $com_arr = array_filter(explode(',', $com_number));
            foreach ($arr as $k => $v) {
                try {
                    $param['express_id'] = trim($v);
                    $param['code'] = trim($com_arr[$k]);
                    $return_data[$k] = Hook::listen('express_query', $param)[0];
                } catch (\Exception $e) {
                    $this->error($e->getMessage());
                }
            }
        }

        $this->assign('id', $id);
        $this->assign('data', $data);
        $this->assign('return_data', $return_data);
        $this->assign('row', $row);
        return $this->view->fetch();
    }

    //质检信息
    public function checkDetail()
    {
        $id = input('id');
        //采购单信息
        $row = $this->model->get($id);
        if (!$row) {
            $this->error(__('No Results were found'));
        }

        //查询产品信息
        $map['purchase_id'] = $id;
        $item = $this->purchase_order_item->where($map)->column('*', 'sku');
        $this->assign('item', $item);


        //查询质检信息
        $check_map['purchase_id'] = $id;
        $check_map['status'] = 2;
        $check = new \app\admin\model\warehouse\Check;
        $list = $check->with(['checkItem'])
            ->where($check_map)
            ->select();
        $list = collection($list)->toArray();
        $this->assign('list', $list);
        $this->assign('id', $id);

        //查询入库信息
        $check_id = array_column($list, 'id');
        if ($check_id) {
            $instock_map['check_id'] = ['in', $check_id];
            $Instock = new \app\admin\model\warehouse\Instock;
            $instock_list = $Instock->with(['instockItem'])
                ->where($instock_map)
                ->select();
            $instock_list = collection($instock_list)->toArray();
        }
        $this->assign('instock_list', $instock_list ?? []);

        //查询退销信息
        $PurchaseReturn_map['purchase_id'] = $id;
        $PurchaseReturn = new \app\admin\model\purchase\PurchaseReturn;
        $return_list = $PurchaseReturn->with(['purchaseReturnItem'])
            ->where($PurchaseReturn_map)
            ->select();
        $return_list = collection($return_list)->toArray();
        $this->assign('return_list', $return_list);


        return $this->view->fetch();
    }

    //确认差异
    public function confirmDiff()
    {
        $id = input('id');
        //采购单信息
        $row = $this->model->get($id);
        if (!$row) {
            $this->error(__('No Results were found'));
        }

        $data['check_status'] = 2;
        $data['stock_status'] = 2;
        $data['return_status'] = 2;
        $data['purchase_status'] = 7;
        $data['is_diff'] = 1;
        $res = $this->model->allowField(true)->save($data, ['id' => $id]);
        if ($res !== false) {
            $check = new \app\admin\model\warehouse\Check;
            $check->allowField(true)->save(['is_return' => 1], ['purchase_id' => $id]);
            $this->success('操作成功！！');
        } else {
            $this->error('操作失败！！');
        }
    }

    /**
     * 批量匹配sku
     */
    public function matching()
    {
        //查询SKU为空的采购单
        $data = $this->purchase_order_item->alias('a')->field('a.id,a.purchase_num,a.skuid,supplier_id')->join(['fa_purchase_order' => 'b'], 'a.purchase_id=b.id')->whereExp('', 'LENGTH(trim(sku))=0')->whereOr('sku', 'exp', 'is null')->select();
        $data = collection($data)->toArray();
        $new_product = new \app\admin\model\NewProduct();
        $item = new \app\admin\model\itemmanage\Item();
        foreach ($data as $k => $v) {
            //匹配SKU
            if ($v['skuid']) {
                $params['sku'] = (new SupplierSku())->getSkuData($v['skuid'], $v['supplier_id']);

                $params['supplier_sku'] = (new SupplierSku())->getSupplierData($v['skuid'], $v['supplier_id']);
            }

            if ($params['sku']) {
                $this->purchase_order_item->allowField(true)->isUpdate(true, ['id' => $v['id']])->data($params)->save();

                $item->where(['sku' => $params['sku']])->setInc('on_way_stock', $v['purchase_num']);
            }


            //判断sku是否为选品库SKU
            $count = $new_product->where(['sku' => $params['sku'], 'item_status' => 1, 'is_del' => 1])->count();
            if ($count > 0) {
                $this->model->where('id', $v['purchase_id'])->update(['is_new_product' => 1]);
            }
        }

        $this->success();
    }

    /**
     * 定时获取1688采购单 每天9点更新一次 已弃用1688
     */
    public function getAlibabaPurchaseOrder()
    {
        //$orderId = '551171682534802669';
        //$data = Alibaba::getOrderDetail($orderId);
        // waitbuyerpay	等待买家付款	 
        // waitsellersend	等待卖家发货	 
        // waitbuyerreceive 等待买家确认收货	 
        // success 交易成功	 
        // cancel 交易关闭	 
        // paid_but_not_fund 已支付，未到账	 
        // confirm_goods 已收货	 
        // waitsellerconfirm 等待卖家确认订单	 
        // waitbuyerconfirm 等待买家确认订单	 
        // confirm_goods_but_not_fund 已收货，未到账	 
        // confirm_goods_and_has_subsidy 已收货，已贴现	 
        // send_goods_but_not_fund 已发货，未到账	 
        // waitlogisticstakein 等待物流揽件	 
        // waitbuyersign 等待买家签收	 
        // signinsuccess 买家已签收	 
        // signinfailed 签收失败	 
        // waitselleract 等待卖家操作	 
        // waitbuyerconfirmaction 等待买家确认操作	 
        // waitsellerpush 等待卖家推进
        //refundStatus = refundsuccess 退款成功

        /**
         * @todo 后面添加采集时间段
         */
        $params = [
            'createStartTime' => date('YmdHis', strtotime("-10 day")) . '000+0800',
            'createEndTime' => date('YmdHis') . '000+0800',
        ];

        set_time_limit(0);
        //根据不同的状态取订单数据
        $success_data = Alibaba::getOrderList(1, $params);
        $data = [];
        for ($i = 1; $i <= ceil($success_data['totalRecord'] / 50); $i++) {
            //根据不同的状态取订单数据
            $data[$i] = Alibaba::getOrderList($i, $params)['result'];
            sleep(1);
        }
        $new_product = new \app\admin\model\NewProduct();
        $item = new \app\admin\model\itemmanage\Item();
        foreach ($data as $key => $val) {
            if (!$val) {
                continue;
            }
            foreach ($val as $k => $v) {
                $list = [];
                $map['purchase_number'] = $v['baseInfo']['idOfStr'];
                $map['is_del'] = 1;
                //根据采购单号查询采购单是否已存在
                $res = $this->model->where($map)->find();
                //如果采购单已存在 则更新采购单状态
                if ($res) {
                    if (in_array($res->purchase_status, [6, 7, 8, 9, 10])) {
                        continue;
                    }

                    //待发货
                    if (in_array($v['baseInfo']['status'], ['waitsellersend', 'waitsellerconfirm', 'waitbuyerconfirm', 'waitselleract', 'waitsellerpush', 'waitbuyerconfirmaction'])) {
                        $list['purchase_status'] = 5;
                    } elseif (in_array($v['baseInfo']['status'], ['waitbuyerreceive', 'send_goods_but_not_fund', 'waitlogisticstakein', 'waitbuyersign', 'signinfailed'])) {
                        $list['purchase_status'] = 6; //待收货
                    } else {
                        $list['purchase_status'] = 7; //已收货
                        $jsonDate = $v['baseInfo']['createTime'];
                        preg_match('/\d{14}/', $jsonDate, $matches);
                        $list['receiving_time'] = date('Y-m-d H:i:s', strtotime($matches[0]));
                    }

                    //售中退款
                    if (@$v['baseInfo']['refundStatus'] == 'refundsuccess') {
                        $list['purchase_status'] = 8; //已退款
                    }

                    $list['online_status'] = $v['baseInfo']['status'];

                    //匹配供应商
                    if (!$res['supplier_id']) {
                        $supplier = new Supplier;
                        $list['supplier_id'] = $supplier->getSupplierId($v['baseInfo']['sellerContact']['companyName']);
                    }

                    //更新采购单状态
                    $result = $res->save($list);
                } else {
                    //过滤待付款 和取消状态的订单
                    if (in_array($v['baseInfo']['status'], ['waitbuyerpay', 'cancel'])) {
                        continue;
                    }

                    $list['purchase_number'] = $v['baseInfo']['idOfStr'];
                    //1688用户配置id
                    $userIDs = config('1688user');
                    $list['create_person'] = $userIDs[$v['baseInfo']['buyerSubID']] ?? '任萍';
                    $jsonDate = $v['baseInfo']['createTime'];
                    preg_match('/\d{14}/', $jsonDate, $matches);
                    $list['createtime'] = date('Y-m-d H:i:s', strtotime($matches[0]));

                    $list['product_total'] = ($v['baseInfo']['totalAmount']) * 1 - ($v['baseInfo']['shippingFee']) * 1;
                    $list['purchase_freight'] = $v['baseInfo']['shippingFee'];
                    $list['purchase_total'] = $v['baseInfo']['totalAmount'];
                    $list['payment_money'] = $v['baseInfo']['totalAmount'];
                    $list['payment_status'] = 3;
                    $payTime = @$v['baseInfo']['payTime'];
                    if ($payTime) {
                        $matches = [];
                        preg_match('/\d{14}/', $payTime, $matches);
                        $list['payment_time'] = date('Y-m-d H:i:s', strtotime($matches[0]));
                    }

                    $allDeliveredTime = @$v['baseInfo']['allDeliveredTime'];
                    if ($allDeliveredTime) {
                        $matches = [];
                        preg_match('/\d{14}/', $allDeliveredTime, $matches);
                        $list['delivery_time'] = date('Y-m-d H:i:s', strtotime($matches[0]));
                    }

                    //待发货
                    if (in_array($v['baseInfo']['status'], ['waitsellersend', 'waitsellerconfirm', 'waitbuyerconfirm', 'waitselleract', 'waitsellerpush', 'waitbuyerconfirmaction'])) {
                        $list['purchase_status'] = 5;
                    } elseif (in_array($v['baseInfo']['status'], ['waitbuyerreceive', 'send_goods_but_not_fund', 'waitlogisticstakein', 'waitbuyersign', 'signinfailed'])) {
                        $list['purchase_status'] = 6; //待收货
                    }
                    //收货地址
                    $list['delivery_address'] = $v['baseInfo']['receiverInfo']['toArea'];
                    $list['online_status'] = $v['baseInfo']['status'];
                    $receivingTime = @$v['baseInfo']['receivingTime'];
                    if ($receivingTime) {
                        $matches = [];
                        preg_match('/\d{14}/', $receivingTime, $matches);
                        $list['receiving_time'] = date('Y-m-d H:i:s', strtotime($matches[0]));
                    }
                    $list['purchase_type'] = 2;

                    //匹配供应商
                    $supplier = new Supplier;
                    $list['supplier_id'] = $supplier->getSupplierId($v['baseInfo']['sellerContact']['companyName']);

                    //添加采购单
                    $result = $this->model->allowField(true)->create($list);

                    $params = [];
                    $kval = 0;
                    foreach ($v['productItems'] as $key => $val) {
                        //添加商品数据
                        $params[$key]['purchase_id'] = $result->id;
                        $params[$key]['purchase_order_number'] = $v['baseInfo']['idOfStr'];
                        $params[$key]['product_name'] = $val['name'];
                        $params[$key]['purchase_num'] = $val['quantity'];
                        $params[$key]['purchase_price'] = $val['itemAmount'] / $val['quantity'];
                        $params[$key]['purchase_total'] = $val['itemAmount'];
                        $params[$key]['price'] = $val['price'];
                        $params[$key]['discount_money'] = $val['entryDiscount'] / 100;
                        $params[$key]['skuid'] = $val['skuID'];

                        //匹配SKU 供应商SKU
                        if ($val['skuID']) {
                            $params[$key]['sku'] = (new SupplierSku())->getSkuData($val['skuID'], $list['supplier_id']);
                            $params[$key]['supplier_sku'] = (new SupplierSku())->getSupplierData($val['skuID'], $list['supplier_id']);
                        }

                        //判断sku是否为选品库SKU
                        $count = $new_product->where(['sku' => $params[$key]['sku'], 'item_status' => 1, 'is_del' => 1])->count();
                        if ($count > 0) {
                            $kval = 1;
                        }

                        if ($params[$key]['sku']) {
                            $item->where(['sku' => $params[$key]['sku']])->setInc('on_way_stock', $params[$key]['purchase_num']);
                        }
                    }
                    //修改为选品采购单
                    if ($kval == 1) {
                        $this->model->where('id', $result->id)->update(['is_new_product' => 1]);
                    }
                    $this->purchase_order_item->allowField(true)->saveAll($params);
                }
            }
        }
        unset($data);
        echo 'ok';
    }

    /**
     * 快递100回调地址  已弃用
     */
    public function callback()
    {
        $purchase_id = input('purchase_id');
        if (!$purchase_id) {
            return json(['result' => false, 'returnCode' => 302, 'message' => '采购单未获取到']);
        }
        $params = $this->request->post('param');
        $params = json_decode($params, true);
        //此状态为已签收
        if ($params['lastResult']['state'] == 3) {
            //更改为已收货
            $data['purchase_status'] = 7;
            //收货时间
            $data['receiving_time'] = date('Y-m-d H:i:s', strtotime($params['lastResult']['data'][0]['ftime']));
        }
        $data['push_time'] = date('Y-m-d H:i:s'); //推送时间
        $data['logistics_info'] = serialize($params);
        $res = $this->model->allowField(true)->save($data, ['id' => ['in', $purchase_id]]);
        if ($res !== false) {
            return json(['result' => true, 'returnCode' => 200, 'message' => '接收成功']);
        } else {
            return json(['result' => false, 'returnCode' => 301, 'message' => '接收失败']);
        }
    }

    /**
     * 产品补货列表 在途库存新
     */
    public function product_grade_list()
    {
        $this->model = new \app\admin\model\ProductGrade;
        //设置过滤方法
        $this->request->filter(['strip_tags']);
        if ($this->request->isAjax()) {
            //如果发送的来源是Selectpage，则转发到Selectpage
            if ($this->request->request('keyField')) {
                return $this->selectpage();
            }

            list($where, $sort, $order, $offset, $limit) = $this->buildparams();
            $total = $this->model
                ->alias('product_grade')
                ->where($where)
                ->order($sort, $order)
                ->count();

            $list = $this->model
                ->alias('product_grade')
                ->where($where)
                ->order($sort, $order)
                ->limit($offset, $limit)
                ->order('counter desc')
                ->select();
            $list = collection($list)->toArray();

            $skus = array_column($list, 'true_sku');
            //查询所有产品库存
            $map['is_del'] = 1;
            $map['is_open'] = ['lt', 3];
            $map['sku'] = ['in', $skus];
            $item = new \app\admin\model\itemmanage\Item;
            $product = $item->where($map)->column('available_stock,on_way_stock', 'sku');

            //计算在途数量
            //计算SKU总采购数量
            // $purchase = new \app\admin\model\purchase\PurchaseOrder;
            // $hasWhere['sku'] = ['in', $skus];
            // $purchase_map['purchase_status'] = ['in', [2, 5, 6, 7, 9]];
            // $purchase_map['check_status'] = ['in', [0, 1]];
            // $purchase_map['is_diff'] = 0;
            // $purchase_map['is_del'] = 1;
            // $purchase_list = $purchase->hasWhere('purchaseOrderItem', $hasWhere)
            //     ->where($purchase_map)
            //     ->group('sku')
            //     ->column('sum(purchase_num) as purchase_num', 'sku');

            // //查询出满足条件的采购单号  旧在途库存计算方式
            // $ids = $purchase->hasWhere('purchaseOrderItem', $hasWhere)
            //     ->where($purchase_map)
            //     ->group('PurchaseOrder.id')
            //     ->column('PurchaseOrder.id');

            // //查询留样库存
            // //查询实际采购信息 查询在途库存 = 采购数量 减去 到货数量
            // $check_map['status'] = 2;
            // $check_map['type'] = 1;
            // $check_map['Check.purchase_id'] = ['in', $ids];
            // $check = new \app\admin\model\warehouse\Check;
            // $hasWhere['sku'] = ['in', $skus];
            // $check_list = $check->hasWhere('checkItem', $hasWhere)
            //     ->where($check_map)
            //     ->group('sku')
            //     ->column('sum(arrivals_num) as arrivals_num', 'sku');


            //查询生产周期
            $supplier_sku = new \app\admin\model\purchase\SupplierSku;
            $supplier_where['sku'] = ['in', $skus];
            $supplier_where['status'] = 1;
            $supplier_where['label'] = 1;
            $supplier_res = $supplier_sku->where($supplier_where)->column('product_cycle', 'sku');

            /**
             * 日均销量：A+ 和 A等级，日均销量变动较大，按照2天日均销量补；
             * B和C，C+等级按照5天的日均销量来补货;
             * D和E等级按照30天日均销量补货，生产入库周期按照7天；
             *
             * 计划售卖周期    计划售卖周期至少是生产入库周期的1倍
             * A+ 按照计划售卖周期的1.5倍来补
             * A和 B,C+等级按照计划售卖周期的1.3/1.2/1.1倍来补
             * C和D和E等级按照计划售卖周期的1倍来补
             * 补货量=日均销量*生产入库周期+日均销量*计划售卖周期-实时库存-库存在途
             */

            foreach ($list as &$v) {
                $product_cycle = $supplier_res[$v['true_sku']]['product_cycle'] ? $supplier_res[$v['true_sku']]['product_cycle'] : 7;
                $onway_stock = $product[$v['true_sku']]['on_way_stock'] ?? 0;
                if ($v['grade'] == 'A+') {
                    $times = 1.5;
                } elseif ($v['grade'] == 'A') {
                    $times = 1.3;
                } elseif ($v['grade'] == 'B') {
                    $times = 1.2;
                } elseif ($v['grade'] == 'C+') {
                    $times = 1.1;
                } else {
                    $times = 1;
                }
                if ($v['grade'] == 'D' || $v['grade'] == 'E' || $v['grade'] == 'F') {
                    $product_cycle = 7;
                }

                //补货量
                $replenish_num = round(($v['days_sales_num'] * $product_cycle) + ($v['days_sales_num'] * $product_cycle * $times) - $product[$v['true_sku']]['available_stock'] - $onway_stock);
                $v['replenish_num'] = $replenish_num > 0 ? $replenish_num : 0;
                $v['stock'] = $product[$v['true_sku']]['available_stock'];
                $v['purchase_qty'] = $onway_stock > 0 ? $onway_stock : 0;
                //$res[$k]['out_of_stock_num'] = $sku_list[$v['true_sku']]['num'];
                $v['replenish_days'] = $v['days_sales_num'] > 0 ? floor($v['stock'] / $v['days_sales_num']) : 0;
            }

            unset($v);

            $result = array("total" => $total, "rows" => $list);

            return json($result);
        }

        //计算产品等级的数量
        $where = [];
        $where['grade'] = 'A+';
        $AA_num = $this->model->where($where)->count();
        $where['grade'] = 'A';
        $A_num = $this->model->where($where)->count();
        $where['grade'] = 'B';
        $B_num = $this->model->where($where)->count();
        $where['grade'] = 'C+';
        $CA_num = $this->model->where($where)->count();
        $where['grade'] = 'C';
        $C_num = $this->model->where($where)->count();
        $where['grade'] = 'D';
        $D_num = $this->model->where($where)->count();
        $where['grade'] = 'E';
        $E_num = $this->model->where($where)->count();
        $where['grade'] = 'F';
        $F_num = $this->model->where($where)->count();

        //总数
        $all_num = $AA_num + $A_num + $B_num + $CA_num + $C_num + $D_num + $E_num + $F_num;
        if ($all_num) {
            //A级数量即总占比
            $res['AA_num'] = $AA_num;
            $res['AA_percent'] = round($AA_num / $all_num * 100, 2);
            $res['A_num'] = $A_num;
            $res['A_percent'] = round($A_num / $all_num * 100, 2);
            $res['B_num'] = $B_num;
            $res['B_percent'] = round($B_num / $all_num * 100, 2);
            $res['CA_num'] = $CA_num;
            $res['CA_percent'] = round($CA_num / $all_num * 100, 2);
            $res['C_num'] = $C_num;
            $res['C_percent'] = round($C_num / $all_num * 100, 2);
            $res['D_num'] = $D_num;
            $res['D_percent'] = round($D_num / $all_num * 100, 2);
            $res['E_num'] = $E_num;
            $res['E_percent'] = round($E_num / $all_num * 100, 2);
            $res['F_num'] = $F_num;
            $res['F_percent'] = round($F_num / $all_num * 100, 2);
        }

        $this->assign('res', $res);

        return $this->view->fetch();
    }


    /**
     * 查看
     */
    public function process()
    {
        $this->relationSearch = true;
        $this->model = new \app\admin\model\warehouse\Check;
        $this->check_item = new \app\admin\model\warehouse\CheckItem;
        //设置过滤方法
        $this->request->filter(['strip_tags']);
        if ($this->request->isAjax()) {
            //如果发送的来源是Selectpage，则转发到Selectpage
            if ($this->request->request('keyField')) {
                return $this->selectpage();
            }

            //自定义sku搜索
            $filter = json_decode($this->request->get('filter'), true);
            if ($filter['sku']) {
                $smap['sku'] = ['like', '%' . $filter['sku'] . '%'];
                $ids = $this->check_item->where($smap)->column('check_id');
                $map['check.id'] = ['in', $ids];
                unset($filter['sku']);
                $this->request->get(['filter' => json_encode($filter)]);
            }

            //是否存在需要退回产品
            $smap['unqualified_num'] = ['>', 0];
            $ids = $this->check_item->where($smap)->column('check_id');
            $map['check.id'] = ['in', $ids];
            $map['check.is_return'] = 0;
            $map['check.status'] = 2;

            list($where, $sort, $order, $offset, $limit) = $this->buildparams();

            $total = $this->model
                ->with(['purchaseorder', 'supplier'])
                ->where($where)
                ->where($map)
                ->order($sort, $order)
                ->count();
            $list = $this->model
                ->with(['purchaseorder', 'supplier'])
                ->where($where)
                ->where($map)
                ->order($sort, $order)
                ->limit($offset, $limit)
                ->select();
            $list = collection($list)->toArray();
            $result = array("total" => $total, "rows" => $list);

            return json($result);
        }
        return $this->view->fetch();
    }


    /**
     * 批量导入1688物流单号
     */
    public function logistics_info_import()
    {
        $file = $this->request->request('file');
        if (!$file) {
            $this->error(__('Parameter %s can not be empty', 'file'));
        }
        $filePath = ROOT_PATH . DS . 'public' . DS . $file;
        if (!is_file($filePath)) {
            $this->error(__('No results were found'));
        }
        //实例化reader
        $ext = pathinfo($filePath, PATHINFO_EXTENSION);
        if (!in_array($ext, ['csv', 'xls', 'xlsx'])) {
            $this->error(__('Unknown data format'));
        }
        if ($ext === 'csv') {
            $file = fopen($filePath, 'r');
            $filePath = tempnam(sys_get_temp_dir(), 'import_csv');
            $fp = fopen($filePath, "w");
            $n = 0;
            while ($line = fgets($file)) {
                $line = rtrim($line, "\n\r\0");
                $encoding = mb_detect_encoding($line, ['utf-8', 'gbk', 'latin1', 'big5']);
                if ($encoding != 'utf-8') {
                    $line = mb_convert_encoding($line, 'utf-8', $encoding);
                }
                if ($n == 0 || preg_match('/^".*"$/', $line)) {
                    fwrite($fp, $line . "\n");
                } else {
                    fwrite($fp, '"' . str_replace(['"', ','], ['""', '","'], $line) . "\"\n");
                }
                $n++;
            }
            fclose($file) || fclose($fp);

            $reader = new Csv();
        } elseif ($ext === 'xls') {
            $reader = new Xls();
        } else {
            $reader = new Xlsx();
        }

        //导入文件首行类型,默认是注释,如果需要使用字段名称请使用name
        //$importHeadType = isset($this->importHeadType) ? $this->importHeadType : 'comment';
        //模板文件列名
        $listName = ['订单编号', '物流公司运单号'];
        try {
            if (!$PHPExcel = $reader->load($filePath)) {
                $this->error(__('Unknown data format'));
            }
            $currentSheet = $PHPExcel->getSheet(0);  //读取文件中的第一个工作表
            $allColumn = $currentSheet->getHighestDataColumn(); //取得最大的列号
            $allRow = $currentSheet->getHighestRow(); //取得一共有多少行
            $maxColumnNumber = Coordinate::columnIndexFromString($allColumn);

            $fields = [];
            for ($currentRow = 1; $currentRow <= 1; $currentRow++) {
                for ($currentColumn = 1; $currentColumn <= 11; $currentColumn++) {
                    $val = $currentSheet->getCellByColumnAndRow($currentColumn, $currentRow)->getValue();
                    if (!$val) continue;
                    $fields[] = $val;
                }
            }
            //模板文件不正确
            if ($listName !== $fields) {
                throw new Exception("模板文件不正确！！");
            }

            $data = [];
            for ($currentRow = 2; $currentRow <= $allRow; $currentRow++) {
                for ($currentColumn = 1; $currentColumn <= $maxColumnNumber; $currentColumn++) {
                    $val = $currentSheet->getCellByColumnAndRow($currentColumn, $currentRow)->getCalculatedValue();
                    $data[$currentRow - 2][$currentColumn - 1] = is_null($val) ? '' : $val;
                }
            }
        } catch (Exception $exception) {
            $this->error($exception->getMessage());
        }
        if (!$data) {
            $this->error('未导入任何数据！！');
        }

        //批量导入物流单号
        $logistics = new \app\admin\model\LogisticsInfo();
        foreach ($data as $k => $v) {

            if (empty($v[0])) {
                $this->error('导入失败！！,1688单号不能为空');
            }
            if (empty($v[1])) {
                $this->error('导入失败！！,物流单号不能为空');
            }

            $row = $this->model->where(['1688_number' => $v[0]])->find();
            if (!$row) {
                $this->error('导入失败！！,1688单号' . $v[0] . '未查询到记录');
            }
            if ($row->purchase_status != 2) {
                $this->error('导入失败！！,1688单号' . $v[0] . '订单状态必须是已审核');
            }
            //拆分物流单号和物流公司
            $logistics_data = explode(':', $v[1]);
            $result = $this->model->where(['1688_number' => $v[0]])->update(['purchase_status' => 6, 'logistics_number' => $logistics_data[1], 'logistics_company_name' => $logistics_data[0], 'logistics_company_no' => $logistics_data[0], 'is_add_logistics' => 1]);

            $list = [];
            $list['order_number'] = $row->purchase_number;
            $list['purchase_id'] = $row->id;
            $list['type'] = 1;
            $list['logistics_number'] = $logistics_data[1];
            $list['logistics_company_no'] = $logistics_data[0];
            $logistics->addLogisticsInfo($list);
        }

        if ($result) {
            $this->success('导入成功！！');
        } else {
            $this->error('导入失败！！');
        }
    }


    /**
     * 导入镜片库存
     */
    public function import()
    {
    }

    //批量导出xls
    public function process_export_xls()
    {
        $this->model = new \app\admin\model\warehouse\Check;
        $this->check_item = new \app\admin\model\warehouse\CheckItem;
        set_time_limit(0);
        ini_set('memory_limit', '512M');
        $ids_all = input('ids');
        //自定义sku搜索
        $filter = json_decode($this->request->get('filter'), true);
        if ($filter['sku']) {
            $smap['sku'] = ['like', '%' . $filter['sku'] . '%'];
            $ids = $this->check_item->where($smap)->column('check_id');
            $map['check.id'] = ['in', $ids];
            unset($filter['sku']);
            $this->request->get(['filter' => json_encode($filter)]);
        }
        if ($filter['createtime']) {
            $arr = explode(' ', $filter['createtime']);
            $map['check.createtime'] = ['between', [$arr[0] . ' ' . $arr[1], $arr[3] . ' ' . $arr[4]]];
            unset($filter['createtime']);
            $this->request->get(['filter' => json_encode($filter)]);
        }
        //添加供货商名称搜索
        if ($filter['supplier.supplier_name']) {
            $map['s.supplier_name'] = ['like', '%' . $filter['supplier.supplier_name'] . '%'];
            unset($filter['supplier.supplier_name']);
            $this->request->get(['filter' => json_encode($filter)]);
        }

        //是否存在需要退回产品
        $check_map['unqualified_num'] = ['>', 0];
        $ids = $this->check_item->where($check_map)->column('check_id');
        $map['check.id'] = ['in', $ids];
        $map['check.is_return'] = 0;
        $map['check.status'] = 2;

        if ($ids_all) {
            $map['check.id'] = ['in', $ids_all];
        }

        list($where) = $this->buildparams();
        $list = $this->model->alias('check')
            ->join(['fa_purchase_order' => 'd'], 'check.purchase_id=d.id')
            ->join(['fa_supplier' => 's'], 's.id=d.supplier_id')
            ->join(['fa_check_order_item' => 'b'], 'b.check_id=check.id')
            ->join(['fa_purchase_order_item' => 'c'], 'b.purchase_id=c.purchase_id and c.sku=b.sku')
            ->field('check.*,b.*,c.purchase_price,d.purchase_number,d.create_person as person,d.purchase_remark')
            ->where($where)
            ->where($map)
            ->order('check.id desc')
            ->select();
        $list = collection($list)->toArray();


        //查询供应商
        $supplier = new \app\admin\model\purchase\Supplier();
        $supplier_data = $supplier->getSupplierData();

        //从数据库查询需要的数据
        $spreadsheet = new Spreadsheet();

        //常规方式：利用setCellValue()填充数据
        $spreadsheet->setActiveSheetIndex(0)->setCellValue("A1", "质检单号")
            ->setCellValue("B1", "质检单类型")
            ->setCellValue("C1", "采购单号");   //利用setCellValues()填充数据
        $spreadsheet->setActiveSheetIndex(0)->setCellValue("D1", "采购创建人")
            ->setCellValue("E1", "退货单号");
        $spreadsheet->setActiveSheetIndex(0)->setCellValue("F1", "供应商")
            ->setCellValue("G1", "采购备注");
        $spreadsheet->setActiveSheetIndex(0)->setCellValue("H1", "质检备注")
            ->setCellValue("I1", "SKU")
            ->setCellValue("J1", "供应商SKU")
            ->setCellValue("K1", "单价");
        $spreadsheet->setActiveSheetIndex(0)->setCellValue("L1", "采购数量")
            ->setCellValue("M1", "到货数量")
            ->setCellValue("N1", "合格数量")
            ->setCellValue("O1", "不合格数量")
            ->setCellValue("P1", "创建人")
            ->setCellValue("Q1", "创建时间");

        $spreadsheet->setActiveSheetIndex(0)->setTitle('质检单数据');

        foreach ($list as $key => $value) {

            $spreadsheet->getActiveSheet()->setCellValue("A" . ($key * 1 + 2), $value['check_order_number']);
            $spreadsheet->getActiveSheet()->setCellValue("B" . ($key * 1 + 2), $value['type'] == 1 ? '采购质检' : '退货质检');
            $spreadsheet->getActiveSheet()->setCellValueExplicit("C" . ($key * 1 + 2), $value['purchase_number'], \PhpOffice\PhpSpreadsheet\Cell\DataType::TYPE_STRING);
            $spreadsheet->getActiveSheet()->setCellValue("D" . ($key * 1 + 2), $value['person']);
            $spreadsheet->getActiveSheet()->setCellValue("E" . ($key * 1 + 2), '');
            $spreadsheet->getActiveSheet()->setCellValue("F" . ($key * 1 + 2), $supplier_data[$value['supplier_id']]);
            $spreadsheet->getActiveSheet()->setCellValue("G" . ($key * 1 + 2), $value['purchase_remark']);
            $spreadsheet->getActiveSheet()->setCellValue("H" . ($key * 1 + 2), $value['remark']);
            $spreadsheet->getActiveSheet()->setCellValue("I" . ($key * 1 + 2), $value['sku']);
            $spreadsheet->getActiveSheet()->setCellValue("J" . ($key * 1 + 2), $value['supplier_sku']);
            $spreadsheet->getActiveSheet()->setCellValue("K" . ($key * 1 + 2), $value['purchase_price']);
            $spreadsheet->getActiveSheet()->setCellValue("L" . ($key * 1 + 2), $value['purchase_num']);
            $spreadsheet->getActiveSheet()->setCellValue("M" . ($key * 1 + 2), $value['arrivals_num']);
            $spreadsheet->getActiveSheet()->setCellValue("N" . ($key * 1 + 2), $value['quantity_num']);
            $spreadsheet->getActiveSheet()->setCellValue("O" . ($key * 1 + 2), $value['unqualified_num']);
            $spreadsheet->getActiveSheet()->setCellValue("P" . ($key * 1 + 2), $value['create_person']);
            $spreadsheet->getActiveSheet()->setCellValue("Q" . ($key * 1 + 2), $value['createtime']);
        }

        //设置宽度
        $spreadsheet->getActiveSheet()->getColumnDimension('A')->setWidth(30);
        $spreadsheet->getActiveSheet()->getColumnDimension('B')->setWidth(12);
        $spreadsheet->getActiveSheet()->getColumnDimension('C')->setWidth(30);
        $spreadsheet->getActiveSheet()->getColumnDimension('D')->setWidth(12);
        $spreadsheet->getActiveSheet()->getColumnDimension('E')->setWidth(30);
        $spreadsheet->getActiveSheet()->getColumnDimension('F')->setWidth(30);
        $spreadsheet->getActiveSheet()->getColumnDimension('G')->setWidth(40);

        $spreadsheet->getActiveSheet()->getColumnDimension('H')->setWidth(40);
        $spreadsheet->getActiveSheet()->getColumnDimension('I')->setWidth(20);

        $spreadsheet->getActiveSheet()->getColumnDimension('J')->setWidth(20);
        $spreadsheet->getActiveSheet()->getColumnDimension('K')->setWidth(14);
        $spreadsheet->getActiveSheet()->getColumnDimension('L')->setWidth(16);
        $spreadsheet->getActiveSheet()->getColumnDimension('M')->setWidth(16);
        $spreadsheet->getActiveSheet()->getColumnDimension('P')->setWidth(20);
        $spreadsheet->getActiveSheet()->getColumnDimension('Q')->setWidth(20);


        //设置边框
        $border = [
            'borders' => [
                'allBorders' => [
                    'borderStyle' => \PhpOffice\PhpSpreadsheet\Style\Border::BORDER_THIN, // 设置border样式
                    'color' => ['argb' => 'FF000000'], // 设置border颜色
                ],
            ],
        ];

        $spreadsheet->getDefaultStyle()->getFont()->setName('微软雅黑')->setSize(12);


        $setBorder = 'A1:' . $spreadsheet->getActiveSheet()->getHighestColumn() . $spreadsheet->getActiveSheet()->getHighestRow();
        $spreadsheet->getActiveSheet()->getStyle($setBorder)->applyFromArray($border);

        $spreadsheet->getActiveSheet()->getStyle('A1:Q' . $spreadsheet->getActiveSheet()->getHighestRow())->getAlignment()->setHorizontal(\PhpOffice\PhpSpreadsheet\Style\Alignment::HORIZONTAL_CENTER);


        $spreadsheet->setActiveSheetIndex(0);
        // return exportExcel($spreadsheet, 'xls', '登陆日志');
        $format = 'xlsx';
        $savename = '质检单数据' . date("YmdHis", time());;
        // dump($spreadsheet);

        // if (!$spreadsheet) return false;
        if ($format == 'xls') {
            //输出Excel03版本
            header('Content-Type:application/vnd.ms-excel');
            $class = "\PhpOffice\PhpSpreadsheet\Writer\Xls";
        } elseif ($format == 'xlsx') {
            //输出07Excel版本
            header('Content-Type: application/vnd.openxmlformats-officedocument.spreadsheetml.sheet');
            $class = "\PhpOffice\PhpSpreadsheet\Writer\Xlsx";
        }

        //输出名称
        header('Content-Disposition: attachment;filename="' . $savename . '.' . $format . '"');
        //禁止缓存
        header('Cache-Control: max-age=0');
        $writer = new $class($spreadsheet);

        $writer->save('php://output');
    }


    /**
     * 批量导出xls
     *
     * @Description
     * @return void
     * @since 2020/02/28 14:45:39
     * @author wpl
     */
    public function batch_export_xls()
    {
        set_time_limit(0);
        ini_set('memory_limit', '512M');
        $ids = input('ids');
        $this->relationSearch = true;

        if ($ids) {
            $map['purchase_order.id'] = ['in', $ids];
        }

        //自定义sku搜索
        $filter = json_decode($this->request->get('filter'), true);
        if ($filter['sku']) {
            $smap['sku'] = ['like', '%' . $filter['sku'] . '%'];
            $ids = $this->purchase_order_item->where($smap)->column('purchase_id');
            $map['purchase_order.id'] = ['in', $ids];
            unset($filter['sku']);
            $this->request->get(['filter' => json_encode($filter)]);
        }

        //添加供货商名称搜索
        if ($filter['supplier.supplier_name']) {
            $map['c.supplier_name'] = ['like', '%' . $filter['supplier.supplier_name'] . '%'];
            unset($filter['supplier.supplier_name']);
            $this->request->get(['filter' => json_encode($filter)]);
        }

        list($where) = $this->buildparams();
        $list = $this->model->alias('purchase_order')
            ->field('effect_time,type,logistics_info,receiving_time,purchase_number,purchase_name,supplier_name,sku,supplier_sku,is_new_product,is_sample,product_total,purchase_freight,purchase_num,purchase_price,purchase_remark,b.purchase_total,purchase_order.create_person,purchase_order.createtime,arrival_time,receiving_time,1688_number')
            ->join(['fa_purchase_order_item' => 'b'], 'b.purchase_id=purchase_order.id')
            ->join(['fa_supplier' => 'c'], 'c.id=purchase_order.supplier_id')
            ->where($where)
            ->where($map)
            ->order('purchase_order.id desc')
            ->select();

        $list = collection($list)->toArray();
        //查询生产周期
        $supplier = new \app\admin\model\purchase\SupplierSku();
        $info = $supplier->where([
            'status' => 1,
            'label' => 1
        ])->column('product_cycle', 'sku');

        //从数据库查询需要的数据
        $spreadsheet = new Spreadsheet();

        //常规方式：利用setCellValue()填充数据
        $spreadsheet->setActiveSheetIndex(0)->setCellValue("A1", "采购单号")
            ->setCellValue("B1", "采购单名称")
            ->setCellValue("C1", "供应商名称");   //利用setCellValues()填充数据
        $spreadsheet->setActiveSheetIndex(0)->setCellValue("D1", "SKU")
            ->setCellValue("E1", "供应商SKU");
        $spreadsheet->setActiveSheetIndex(0)->setCellValue("F1", "采购数量")
            ->setCellValue("G1", "采购单价");
        $spreadsheet->setActiveSheetIndex(0)->setCellValue("H1", "采购备注")
            ->setCellValue("I1", "采购运费")
            ->setCellValue("J1", "创建人");
        $spreadsheet->setActiveSheetIndex(0)->setCellValue("K1", "创建时间");
        $spreadsheet->setActiveSheetIndex(0)->setCellValue("L1", "生产周期");
        $spreadsheet->setActiveSheetIndex(0)->setCellValue("M1", "预计出货时间");
        $spreadsheet->setActiveSheetIndex(0)->setCellValue("N1", "实际到货时间");
        $spreadsheet->setActiveSheetIndex(0)->setCellValue("O1", "是否新品采购");
        $spreadsheet->setActiveSheetIndex(0)->setCellValue("P1", "是否留样采购");
        $spreadsheet->setActiveSheetIndex(0)->setCellValue("Q1", "总计");
        $spreadsheet->setActiveSheetIndex(0)->setCellValue("R1", "1688单号");
        $spreadsheet->setActiveSheetIndex(0)->setCellValue("S1", "是否大货");
        $spreadsheet->setActiveSheetIndex(0)->setCellValue("T1", "揽件时间");
        $spreadsheet->setActiveSheetIndex(0)->setCellValue("U1", "订单生效时间");

        foreach ($list as $key => $value) {
            $spreadsheet->getActiveSheet()->setCellValueExplicit("A" . ($key * 1 + 2), $value['purchase_number'], \PhpOffice\PhpSpreadsheet\Cell\DataType::TYPE_STRING);
            $spreadsheet->getActiveSheet()->setCellValue("B" . ($key * 1 + 2), $value['purchase_name']);
            $spreadsheet->getActiveSheet()->setCellValue("C" . ($key * 1 + 2), $value['supplier_name']);
            $spreadsheet->getActiveSheet()->setCellValue("D" . ($key * 1 + 2), $value['sku']);
            $spreadsheet->getActiveSheet()->setCellValue("E" . ($key * 1 + 2), $value['supplier_sku']);
            $spreadsheet->getActiveSheet()->setCellValue("F" . ($key * 1 + 2), $value['purchase_num']);
            $spreadsheet->getActiveSheet()->setCellValue("G" . ($key * 1 + 2), $value['purchase_price']);
            $spreadsheet->getActiveSheet()->setCellValue("H" . ($key * 1 + 2), $value['purchase_remark']);
            $spreadsheet->getActiveSheet()->setCellValue("I" . ($key * 1 + 2), $value['purchase_freight']);
            $spreadsheet->getActiveSheet()->setCellValue("J" . ($key * 1 + 2), $value['create_person']);
            $spreadsheet->getActiveSheet()->setCellValue("K" . ($key * 1 + 2), $value['createtime']);
            $spreadsheet->getActiveSheet()->setCellValue("L" . ($key * 1 + 2), $info[$value['sku']] ?: 7);
            $spreadsheet->getActiveSheet()->setCellValue("M" . ($key * 1 + 2), $value['arrival_time']);
            $spreadsheet->getActiveSheet()->setCellValue("N" . ($key * 1 + 2), $value['receiving_time']);
            if ($value['is_new_product'] == 1) {
                $is_new_product = '是';
            } else {
                $is_new_product = '否';
            }
            if ($value['type'] == 1) {
                $value['type'] = '否';
            } else {
                $value['type'] = '是';
            }
            if ($value['is_sample'] == 1) {
                $is_sample = '是';
            } else {
                $is_sample = '否';
            }

            //反序列化处理物流返回信息
            $logistics_info = unserialize($value['logistics_info']);
            $readly_logistics_info = $logistics_info['lastResult']['data'][count($logistics_info)-2];
            $spreadsheet->getActiveSheet()->setCellValue("O" . ($key * 1 + 2), $is_new_product);
            $spreadsheet->getActiveSheet()->setCellValue("P" . ($key * 1 + 2), $is_sample);
            $spreadsheet->getActiveSheet()->setCellValue("Q" . ($key * 1 + 2), $value['purchase_total']);
            $spreadsheet->getActiveSheet()->setCellValueExplicit("R" . ($key * 1 + 2), $value['1688_number'], \PhpOffice\PhpSpreadsheet\Cell\DataType::TYPE_STRING);
            $spreadsheet->getActiveSheet()->setCellValue("S" . ($key * 1 + 2), $value['type']);
            $spreadsheet->getActiveSheet()->setCellValue("T" . ($key * 1 + 2), $readly_logistics_info['time']);
            $spreadsheet->getActiveSheet()->setCellValue("U" . ($key * 1 + 2), $value['effect_time']);
        }

        //设置宽度
        $spreadsheet->getActiveSheet()->getColumnDimension('A')->setWidth(30);
        $spreadsheet->getActiveSheet()->getColumnDimension('B')->setWidth(30);
        $spreadsheet->getActiveSheet()->getColumnDimension('C')->setWidth(30);
        $spreadsheet->getActiveSheet()->getColumnDimension('D')->setWidth(20);
        $spreadsheet->getActiveSheet()->getColumnDimension('E')->setWidth(20);
        $spreadsheet->getActiveSheet()->getColumnDimension('F')->setWidth(15);
        $spreadsheet->getActiveSheet()->getColumnDimension('G')->setWidth(15);
        $spreadsheet->getActiveSheet()->getColumnDimension('H')->setWidth(40);
        $spreadsheet->getActiveSheet()->getColumnDimension('I')->setWidth(20);
        $spreadsheet->getActiveSheet()->getColumnDimension('J')->setWidth(20);
        $spreadsheet->getActiveSheet()->getColumnDimension('K')->setWidth(30);
        $spreadsheet->getActiveSheet()->getColumnDimension('L')->setWidth(20);
        $spreadsheet->getActiveSheet()->getColumnDimension('M')->setWidth(30);
        $spreadsheet->getActiveSheet()->getColumnDimension('N')->setWidth(30);
        $spreadsheet->getActiveSheet()->getColumnDimension('O')->setWidth(30);
        $spreadsheet->getActiveSheet()->getColumnDimension('P')->setWidth(30);
        $spreadsheet->getActiveSheet()->getColumnDimension('Q')->setWidth(30);
        $spreadsheet->getActiveSheet()->getColumnDimension('R')->setWidth(30);
        $spreadsheet->getActiveSheet()->getColumnDimension('S')->setWidth(30);
        $spreadsheet->getActiveSheet()->getColumnDimension('T')->setWidth(30);
        $spreadsheet->getActiveSheet()->getColumnDimension('U')->setWidth(30);

        //设置边框
        $border = [
            'borders' => [
                'allBorders' => [
                    'borderStyle' => \PhpOffice\PhpSpreadsheet\Style\Border::BORDER_THIN, // 设置border样式
                    'color' => ['argb' => 'FF000000'], // 设置border颜色
                ],
            ],
        ];

        $spreadsheet->getDefaultStyle()->getFont()->setName('微软雅黑')->setSize(12);


        $setBorder = 'A1:' . $spreadsheet->getActiveSheet()->getHighestColumn() . $spreadsheet->getActiveSheet()->getHighestRow();
        $spreadsheet->getActiveSheet()->getStyle($setBorder)->applyFromArray($border);

        $spreadsheet->getActiveSheet()->getStyle('A1:U' . $spreadsheet->getActiveSheet()->getHighestRow())->getAlignment()->setHorizontal(\PhpOffice\PhpSpreadsheet\Style\Alignment::HORIZONTAL_CENTER);
        $spreadsheet->setActiveSheetIndex(0);

        $format = 'xlsx';
        $savename = '采购单数据' . date("YmdHis", time());;

        if ($format == 'xls') {
            //输出Excel03版本
            header('Content-Type:application/vnd.ms-excel');
            $class = "\PhpOffice\PhpSpreadsheet\Writer\Xls";
        } elseif ($format == 'xlsx') {
            //输出07Excel版本
            header('Content-Type: application/vnd.openxmlformats-officedocument.spreadsheetml.sheet');
            $class = "\PhpOffice\PhpSpreadsheet\Writer\Xlsx";
        }

        //输出名称
        header('Content-Disposition: attachment;filename="' . $savename . '.' . $format . '"');
        //禁止缓存
        header('Cache-Control: max-age=0');
        $writer = new $class($spreadsheet);

        $writer->save('php://output');
    }


    /**
     * 批量导出xls
     *
     * @Description
     * @return void
     * @since 2020/02/28 14:45:39
     * @author wpl
     */
    public function batch_export_test()
    {
        set_time_limit(0);
        ini_set('memory_limit', '512M');
        $map['a.createtime'] = ['between', ['2020-02-01 00:00:00', '2020-08-15 00:00:00']];
        $map['stock_status'] = ['in', [1, 2]];
        list($where) = $this->buildparams();
        $list = $this->model->alias('a')
            ->field('purchase_number,b.sku,purchase_num,in_stock_num,d.check_time,purchase_remark')
            ->join(['fa_purchase_order_item' => 'b'], 'b.purchase_id=a.id')
            ->join(['fa_in_stock_item' => 'c'], 'c.purchase_id=a.id and c.sku=b.sku')
            ->join(['fa_in_stock' => 'd'], 'd.id=c.in_stock_id')
            ->where($where)
            ->where($map)
            ->select();
        $list = collection($list)->toArray();
        //从数据库查询需要的数据
        $spreadsheet = new Spreadsheet();

        //常规方式：利用setCellValue()填充数据
        $spreadsheet->setActiveSheetIndex(0)->setCellValue("A1", "采购单号")
            ->setCellValue("B1", "SKU")
            ->setCellValue("C1", "采购数量");   //利用setCellValues()填充数据
        $spreadsheet->setActiveSheetIndex(0)->setCellValue("D1", "入库数量")
            ->setCellValue("E1", "入库时间");
        $spreadsheet->setActiveSheetIndex(0)->setCellValue("F1", "备注");

        foreach ($list as $key => $value) {
            $spreadsheet->getActiveSheet()->setCellValueExplicit("A" . ($key * 1 + 2), $value['purchase_number'], \PhpOffice\PhpSpreadsheet\Cell\DataType::TYPE_STRING);
            $spreadsheet->getActiveSheet()->setCellValue("B" . ($key * 1 + 2), $value['sku']);
            $spreadsheet->getActiveSheet()->setCellValue("C" . ($key * 1 + 2), $value['purchase_num']);
            $spreadsheet->getActiveSheet()->setCellValue("D" . ($key * 1 + 2), $value['in_stock_num']);
            $spreadsheet->getActiveSheet()->setCellValue("E" . ($key * 1 + 2), $value['check_time']);
            $spreadsheet->getActiveSheet()->setCellValue("F" . ($key * 1 + 2), $value['purchase_remark']);
        }

        //设置宽度
        $spreadsheet->getActiveSheet()->getColumnDimension('A')->setWidth(30);
        $spreadsheet->getActiveSheet()->getColumnDimension('B')->setWidth(20);
        $spreadsheet->getActiveSheet()->getColumnDimension('C')->setWidth(10);
        $spreadsheet->getActiveSheet()->getColumnDimension('D')->setWidth(10);
        $spreadsheet->getActiveSheet()->getColumnDimension('E')->setWidth(30);
        $spreadsheet->getActiveSheet()->getColumnDimension('F')->setWidth(35);


        //设置边框
        $border = [
            'borders' => [
                'allBorders' => [
                    'borderStyle' => \PhpOffice\PhpSpreadsheet\Style\Border::BORDER_THIN, // 设置border样式
                    'color' => ['argb' => 'FF000000'], // 设置border颜色
                ],
            ],
        ];

        $spreadsheet->getDefaultStyle()->getFont()->setName('微软雅黑')->setSize(12);


        $setBorder = 'A1:' . $spreadsheet->getActiveSheet()->getHighestColumn() . $spreadsheet->getActiveSheet()->getHighestRow();
        $spreadsheet->getActiveSheet()->getStyle($setBorder)->applyFromArray($border);

        $spreadsheet->getActiveSheet()->getStyle('A1:F' . $spreadsheet->getActiveSheet()->getHighestRow())->getAlignment()->setHorizontal(\PhpOffice\PhpSpreadsheet\Style\Alignment::HORIZONTAL_CENTER);
        $spreadsheet->setActiveSheetIndex(0);

        $format = 'xlsx';
        $savename = '采购单数据' . date("YmdHis", time());;

        if ($format == 'xls') {
            //输出Excel03版本
            header('Content-Type:application/vnd.ms-excel');
            $class = "\PhpOffice\PhpSpreadsheet\Writer\Xls";
        } elseif ($format == 'xlsx') {
            //输出07Excel版本
            header('Content-Type: application/vnd.openxmlformats-officedocument.spreadsheetml.sheet');
            $class = "\PhpOffice\PhpSpreadsheet\Writer\Xlsx";
        }

        //输出名称
        header('Content-Disposition: attachment;filename="' . $savename . '.' . $format . '"');
        //禁止缓存
        header('Cache-Control: max-age=0');
        $writer = new $class($spreadsheet);

        $writer->save('php://output');
    }

    /**
     * 核算采购单成本 create@lsw
     */
    public function account_purchase_order()
    {
        //设置过滤方法
        //$this->relationSearch = true;
        $this->relationSearch = true;
        $this->request->filter(['strip_tags']);
        if ($this->request->isAjax()) {
            //如果发送的来源是Selectpage，则转发到Selectpage
            if ($this->request->request('keyField')) {
                return $this->selectpage();
            }

            $whereCondition['purchase_status'] = ['egt', 2];
            $whereCondition['is_in_stock'] = ['eq', 0];
            $whereConditionOr = [];
            $rep = $this->request->get('filter');
            //如果没有搜索条件
            if ($rep != '{}') {
                $whereTotalId = '1=1';
                $filter = json_decode($rep, true);
                //付款人
                if ($filter['pay_person']) {
                    $workIds = Purchase_order_pay::where(['create_person' => $filter['pay_person']])->column('purchase_id');
                    $whereCondition['purchase_order.id'] = ['in', $workIds];
                    unset($filter['pay_person']);
                }
                if ($filter['pay_time']) {
                    $time = explode(' ', $filter['pay_time']);
                    $mapTime['create_time'] = ['between', [$time[0] . ' ' . $time[1], $time[3] . ' ' . $time[4]]];
                    $measuerWorkIds = Purchase_order_pay::where($mapTime)->column('purchase_id');
                    if (!empty($whereCondition['id'])) {
                        $newWorkIds = array_intersect($workIds, $measuerWorkIds);
                        $whereCondition['purchase_order.id'] = ['in', $newWorkIds];
                    } else {
                        $whereCondition['purchase_order.id'] = ['in', $measuerWorkIds];
                    }
                    $whereConditionOr['purchase_order.payment_time'] = ['between', [$time[0] . ' ' . $time[1], $time[3] . ' ' . $time[4]]];
                    unset($filter['pay_time']);
                }
                $this->request->get(['filter' => json_encode($filter)]);
            } else {
                $whereTotalId['purchase_order.createtime'] = ['between', [date('Y-m-d 00:00:00', strtotime('-6 day')), date('Y-m-d H:i:s', time())]];
            }
            list($where, $sort, $order, $offset, $limit) = $this->buildparams();
            $total = $this->model
                ->with(['supplier'])
                ->where($whereCondition)
                ->where($where)
                ->whereor($whereConditionOr)
                ->order($sort, $order)
                ->count();

            $list = $this->model
                ->with(['supplier'])
                ->where($whereCondition)
                ->where($where)
                ->whereor($whereConditionOr)
                ->order($sort, $order)
                ->limit($offset, $limit)
                ->select();
            //查询总共的ID    
            $totalId = $this->model
                ->with(['supplier'])
                ->where($whereCondition)
                ->where($whereTotalId)
                ->where($where)
                ->whereor($whereConditionOr)
                ->column('purchase_order.id');
            //这个页面的ID    
            $thisPageId = $this->model
                ->with(['supplier'])
                ->where($whereCondition)
                ->where($where)
                ->whereor($whereConditionOr)
                ->order($sort, $order)
                ->limit($offset, $limit)
                ->column('purchase_order.id');
            $list = collection($list)->toArray();
            //求出所有的总共的实际采购总额和本页面的实际采购金额
            $purchaseMoney = $this->model->calculatePurchaseOrderMoney($totalId, $thisPageId);
            // echo '<pre>';
            // var_dump($purchaseMoney);
            // exit;
            //求出退款金额信息
            $returnMoney = $this->model->calculatePurchaseReturnMoney($totalId, $thisPageId);
            if (is_array($returnMoney['thisPageArr'])) {
                foreach ($list as $keys => $vals) {
                    if (array_key_exists($vals['id'], $returnMoney['thisPageArr'])) {
                        //采购单的退款金额 
                        $list[$keys]['refund_amount'] = round($returnMoney['thisPageArr'][$vals['id']], 2) ?: 0;
                    }
                }
            }
            if (is_array($purchaseMoney['thisPageArr'])) {
                foreach ($list as $key => $val) {
                    if (array_key_exists($val['id'], $purchaseMoney['thisPageArr'])) {
                        //采购单的实际采购金额 
                        $list[$key]['purchase_virtual_total'] = round($purchaseMoney['thisPageArr'][$val['id']] + $val['purchase_freight'], 2) ?: 0;
                        //采购单实际结算金额(如果存在实际采购金额要从实际采购金额扣减)
                        $list[$key]['purchase_settle_money'] = round($list[$key]['purchase_virtual_total'] - $list[$key]['refund_amount'], 2) ?: 0;
                    } else {
                        //采购单实际结算金额(如果不存在实际采购金额要从采购金额中扣减) 
                        $list[$key]['purchase_settle_money'] = round(($list[$key]['purchase_total'] - $list[$key]['refund_amount']), 2) ?: 0;
                    }
                }
            }
            $result = array("total" => $total, "rows" => $list, "total_money" => $purchaseMoney['total_money'] ?: 0, "return_money" => $returnMoney['return_money'] ?: 0);

            return json($result);
        }
        return $this->view->fetch();
    }

    /***
     * 采购单成本核算详情 create@lsw
     */
    public function account_purchase_order_detail($ids = null, $purchase_virtual_total = 0, $refund_amount = 0, $purchase_settle_money = 0)
    {
        $row = $this->model->get($ids);
        if (!$row) {
            $this->error(__('No Results were found'));
        }

        $adminIds = $this->getDataLimitAdminIds();
        if (is_array($adminIds)) {
            if (!in_array($row[$this->dataLimitField], $adminIds)) {
                $this->error(__('You have no permission'));
            }
        }
        $info = $this->model->getPurchaseOrderItemInfo($row['id']);
        if ($info) {
            $this->view->assign("item", $info);
        }
        $this->view->assign("row", $row);
        $this->view->assign("refund_amount", $refund_amount ?: 0);
        $this->view->assign("purchase_settle_money", $purchase_settle_money ?: 0);
        $this->view->assign("purchase_virtual_total", $purchase_virtual_total ?: 0);
        return $this->view->fetch();
    }

    /***
     * 核算采购单付款  create@lsw
     */
    public function purchase_order_pay($ids = null)
    {
        if ($this->request->isAjax()) {
            $params = $this->request->post("row/a");
            $row = $this->model->get($ids);
            if (1 == $row['purchase_type']) {
                $resultInfo = $this->model->where(['id' => $row['id']])->setInc('payment_money', $params['pay_money']);
            } else {
                $resultInfo = true;
            }
            if (false !== $resultInfo) {
                $this->model->save(['payment_status' => 3], ['id' => $row['id']]);
                $params['purchase_id'] = $row['id'];
                $params['create_person'] = session('admin.nickname');
                $params['create_time'] = date('Y-m-d H:i:s', time());
                $result = (new purchase_order_pay())->allowField(true)->save($params);
                if ($result) {
                    return $this->success('添加成功');
                }
            } else {
                return $this->error('添加失败');
            }
        }
        return $this->view->fetch();
    }

    /***
     * 核算采购单确认退款 create@lsw
     */
    public function purchase_order_affirm_refund($ids = null)
    {
        if ($this->request->isAjax()) {
            $row = $this->model->get($ids);
            if (8 == $row['purchase_status']) {
                return $this->error('已经是退款状态,无须再次退款');
            }
            $data['purchase_status'] = 8;
            $result = $this->model->allowField(true)->save($data, ['id' => $ids]);
            if ($result) {
                return $this->success();
            }
            return $this->error();
        }
    }
}<|MERGE_RESOLUTION|>--- conflicted
+++ resolved
@@ -137,9 +137,6 @@
 
             if ($params) {
                 $params = $this->preExcludeFields($params);
-<<<<<<< HEAD
-
-=======
                 if (empty($params['supplier_id']) || empty($params['supplier_address'])){
                     $this->error('必须选择供应商信息');
                 }
@@ -156,7 +153,6 @@
                         }
                     }
                 }
->>>>>>> 5b5a4b3b
                 if ($params['product_total'] == 0) {
                     $this->error('商品总额不能为0');
                 }
