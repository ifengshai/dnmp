<?php

namespace app\admin\controller\purchase;

use app\admin\controller\itemmanage\Item;
use app\admin\model\itemmanage\ItemPlatformSku;
use app\admin\model\StockLog;
use app\common\controller\Backend;
use think\Db;
use think\Exception;
use think\exception\PDOException;
use think\exception\ValidateException;
use think\Hook;
use fast\Alibaba;
use app\admin\model\NewProduct;
use app\admin\model\purchase\Supplier;
use app\admin\model\purchase\SupplierSku;
use think\Cache;
use fast\Kuaidi100;
use app\admin\model\purchase\Purchase_order_pay;
use PhpOffice\PhpSpreadsheet\Spreadsheet;
use PhpOffice\PhpSpreadsheet\Cell\Coordinate;
use PhpOffice\PhpSpreadsheet\Reader\Csv;
use PhpOffice\PhpSpreadsheet\Reader\Xls;
use PhpOffice\PhpSpreadsheet\Reader\Xlsx;


/**
 * 采购单管理
 *
 * @icon fa fa-circle-o
 */
class PurchaseOrder extends Backend
{

    /**
     * PurchaseOrder模型对象
     * @var \app\admin\model\purchase\PurchaseOrder
     */
    protected $model = null;

    /**
     * 无需登录的方法,同时也就不需要鉴权了
     * @var array
     */
    protected $noNeedLogin = ['getAlibabaPurchaseOrder', 'callback'];

    /**
     * 无需鉴权的方法,但需要登录
     * @var array
     */
    protected $noNeedRight = ['batch_export_xls', 'deleteLogisticsItem', 'process_export_xls'];

    public function _initialize()
    {
        parent::_initialize();
        $this->model = new \app\admin\model\purchase\PurchaseOrder;
        $this->purchase_order_item = new \app\admin\model\purchase\PurchaseOrderItem;
        $this->batch = new \app\admin\model\purchase\PurchaseBatch();
        $this->batch_item = new \app\admin\model\purchase\PurchaseBatchItem();
    }

    /**
     * 默认生成的控制器所继承的父类中有index/add/edit/del/multi五个基础方法、destroy/restore/recyclebin三个回收站方法
     * 因此在当前控制器中可不用编写增删改查的代码,除非需要自己控制这部分逻辑
     * 需要将application/admin/library/traits/Backend.php中对应的方法复制到当前控制器,然后进行修改
     */

    /**
     * 查看
     */
    public function index()
    {
        $this->relationSearch = true;
        //设置过滤方法
        $this->request->filter(['strip_tags']);
        if ($this->request->isAjax()) {
            //如果发送的来源是Selectpage，则转发到Selectpage
            if ($this->request->request('keyField')) {
                return $this->selectpage();
            }
            //自定义sku搜索
            $map['purchase_order.is_in_stock'] = 0;
            $filter = json_decode($this->request->get('filter'), true);
            if ($filter['sku']) {
                $smap['sku'] = ['like', '%'.$filter['sku'].'%'];
                $ids = $this->purchase_order_item->where($smap)->column('purchase_id');
                $map['purchase_order.id'] = ['in', $ids];
                unset($filter['sku']);
            }
            //列表默认不显示是退货入库的采购单
            if ($filter['is_in_stock']) {
                $map['purchase_order.is_in_stock'] = $filter['is_in_stock'];
                unset($filter['is_in_stock']);
            }
            $this->request->get(['filter' => json_encode($filter)]);
            [$where, $sort, $order, $offset, $limit] = $this->buildparams();
            $total = $this->model
                ->with(['supplier'])
                ->where($where)
                ->where($map)
                ->order($sort, $order)
                ->count();
            $list = $this->model
                ->with(['supplier'])
                ->where($where)
                ->where($map)
                ->order($sort, $order)
                ->limit($offset, $limit)
                ->select();
            $list = collection($list)->toArray();
            //判断能否创建付款申请单 要先看有没有批次
            foreach ($list as $k => $v) {
                //创建过付款申请单 并且不是已取消或者审核拒绝状态的 不能在继续创建付款申请单
                $purchase_pay = Db::name('finance_purchase')->where('purchase_id', $v['id'])->where('status', 'in', [0, 1, 2, 4])->find();
                if (!empty($purchase_pay)) {
                    //不能创建
                    $list[$k]['can_create_pay'] = 0;
                } else {
                    //能创建
                    $list[$k]['can_create_pay'] = 1;
                }
            }
            $result = ["total" => $total, "rows" => $list];

            return json($result);
        }

        return $this->view->fetch();
    }


    /**
     * 添加
     */
    public function add($ids = null)
    {
        if ($ids) {
            $replenish_list_detail = Db::name('new_product_replenish_list')->where('id', $ids)->find();
            $supplier_detail = Db::name('supplier')->where('id', $replenish_list_detail['supplier_id'])->find();
            $this->assign('supplier_detail', $supplier_detail);
        }
        if ($this->request->isPost()) {
            $params = $this->request->post("row/a");

            if ($params) {
                $params = $this->preExcludeFields($params);
                if (empty($params['supplier_id']) || empty($params['supplier_address'])) {
                    $this->error('必须选择供应商信息');
                }
                if (empty($params['pay_type'])) {
                    $this->error('必须选择采购单付款类型');
                } else {
                    if ($params['pay_type'] == 1) {
                        if (empty($params['pay_rate'])) {
                            $this->error('选择预付款必须选择预付款比例');
                        }
                    } else {
                        if (!empty($params['pay_rate'])) {
                            $this->error('不选择预付款不能选择预付款比例');
                        }
                    }
                }
                if ($params['product_total'] == 0) {
                    $this->error('商品总额不能为0');
                }

                if ($this->dataLimit && $this->dataLimitFieldAutoFill) {
                    $params[$this->dataLimitField] = $this->auth->id;
                }
                $result = false;
                Db::startTrans();
                try {
                    //是否采用模型验证
                    if ($this->modelValidate) {
                        $name = str_replace("\\model\\", "\\validate\\", get_class($this->model));
                        $validate = is_bool($this->modelValidate) ? ($this->modelSceneValidate ? $name.'.add' : $name) : $this->modelValidate;
                        $this->model->validateFailException(true)->validate($validate);
                    }

                    $sku = $this->request->post("sku/a");
                    $num = $this->request->post("purchase_num/a");
                    //执行过滤空值
                    array_walk($sku, 'trim_value');
                    if (count(array_filter($sku)) < 1) {
                        $this->error('sku不能为空！！');
                    }
                    $params['create_person'] = session('admin.nickname');
                    $params['createtime'] = date('Y-m-d H:i:s', time());
                    $params['purchase_name'] = trim($params['purchase_name']);

                    $batch_sku = $this->request->post("batch_sku/a");
                    $arrival_num = $this->request->post("arrival_num/a");
                    if ($arrival_num) {
                        //现在分批到货数量必须等于采购数量
                        $arr = [];
                        foreach ($arrival_num as $k => $v) {
                            foreach ($v as $key => $val) {
                                $arr[$key] += $val;
                            }
                        }
                        foreach ($num as $k => $v) {
                            if ($arr[$k] != $v) {
                                $this->error('分批到货数量必须等于采购数量');
                            }
                        }
                    }
                    $result = $this->model->allowField(true)->save($params);

                    //添加采购单商品信息
                    if ($result !== false) {
                        $product_name = $this->request->post("product_name/a");
                        $supplier_sku = $this->request->post("supplier_sku/a");

                        $price = $this->request->post("purchase_price/a");
                        $total = $this->request->post("purchase_total/a");
                        $replenish_list_id = $this->request->post("replenish_list_id/a");

                        $data = [];
                        foreach (array_filter($sku) as $k => $v) {
                            $data[$k]['sku'] = $v;
                            $data[$k]['supplier_sku'] = trim($supplier_sku[$k]);
                            $data[$k]['product_name'] = $product_name[$k];
                            $data[$k]['purchase_num'] = $num[$k];
                            $data[$k]['purchase_price'] = $price[$k];
                            $data[$k]['purchase_total'] = $total[$k];
                            $data[$k]['purchase_id'] = $this->model->id;
                            $data[$k]['replenish_list_id'] = $replenish_list_id[$k];
                            $data[$k]['purchase_order_number'] = $params['purchase_number'];
                        }
                        //批量添加
                        $this->purchase_order_item->saveAll($data);

                        //添加分批数据
                        $batch_arrival_time = $this->request->post("batch_arrival_time/a");
                        $batch_sku = $this->request->post("batch_sku/a");
                        $arrival_num = $this->request->post("arrival_num/a");
                        //判断是否有分批数据
                        if ($batch_arrival_time && count($batch_arrival_time) > 0) {
                            $i = 0;
                            foreach (array_filter($batch_arrival_time) as $k => $v) {
                                $batch_data['purchase_id'] = $this->model->id;
                                $batch_data['arrival_time'] = $v;
                                $batch_data['batch'] = $i + 1;
                                $batch_data['create_person'] = session('admin.nickname');
                                $batch_data['create_time'] = date('Y-m-d H:i:s');
                                $batch_id = $this->batch->insertGetId($batch_data);
                                $i++;
                                $list = [];
                                foreach ($batch_sku[$k] as $key => $val) {
                                    if (!$val) {
                                        continue;
                                    }
                                    $list[$key]['sku'] = $val;
                                    $list[$key]['arrival_num'] = $arrival_num[$k][$key];
                                    $list[$key]['purchase_batch_id'] = $batch_id;
                                }
                                $this->batch_item->saveAll($list);
                            }
                        }
                    }

                    Db::commit();
                } catch (ValidateException $e) {
                    Db::rollback();
                    $this->error($e->getMessage());
                } catch (PDOException $e) {
                    Db::rollback();
                    $this->error($e->getMessage());
                } catch (Exception $e) {
                    Db::rollback();
                    $this->error($e->getMessage());
                }
                if ($result !== false) {
                    $this->success('添加成功！！', url('PurchaseOrder/index'));
                } else {
                    $this->error(__('No rows were inserted'));
                }
            }
            $this->error(__('Parameter %s can not be empty', ''));
        }

        // //查询新品数据
        // $new_product_ids = $this->request->get('new_product_ids');
        // if ($new_product_ids) {
        //     //查询所选择的数据
        //     $where['new_product.id'] = ['in', $new_product_ids];
        //     $row = (new NewProduct())->where($where)->with(['newproductattribute'])->select();
        //     $row = collection($row)->toArray();
        //     foreach ($row as $v) {
        //         if ($v['item_status'] != 1) {
        //             $this->error(__('只有待选品状态能够创建！！'), url('new_product/index'));
        //         }
        //     }

        //     //提取供应商id
        //     $supplier = array_unique(array_column($row, 'supplier_id'));
        //     if (count($supplier) > 1) {
        //         $this->error(__('必须选择相同的供应商！！'), url('new_product/index'));
        //     }
        //     $this->assign('row', $row);
        //     $this->assign('is_new_product', 1);
        // }

        $label = input('label');
        if ($label == 'replenish') {
            $ids = $ids ? $ids : input('ids');
            $this->list = new \app\admin\model\purchase\NewProductReplenishList;
            $list = $this->list->where('id', 'in', $ids)->select();
            $item = new \app\admin\model\itemmanage\Item;
            $supplier = new \app\admin\model\purchase\SupplierSku;
            foreach ($list as &$v) {
                if ($v['status'] == 3) {
                    $this->error('存在已经拒绝的补货需求，请重新选择！！');
                }
                //查询sku 商品名称
                $data = $item->getGoodsInfo($v['sku']);
                $v['product_name'] = $data->name;
                //查询供应商SKU
                $v['supplier_sku'] = $supplier->getSupplierSkuData($v['sku'], $v['supplier_id']);
            }
            $new_old = $item->where('sku', $list[0]['sku'])->value('is_new');
            if (count(array_unique(array_column($list, 'supplier_id'))) > 1) {
                $this->error('必须选择相同的供应商！！');
            }
            $this->assign('new_old', $new_old);
            $this->assign('list', $list);
        }

        //查询供应商
        $supplier = new \app\admin\model\purchase\Supplier;
        $data = $supplier->getSupplierData();
        $this->assign('supplier', $data);

        //查询合同
        $contract = new \app\admin\model\purchase\Contract;
        $contract_data = $contract->getContractData();
        $this->assign('contract_data', $contract_data);

        //生成采购编号
        $purchase_number = 'PO'.date('YmdHis').rand(100, 999).rand(100, 999);
        $this->assign('purchase_number', $purchase_number);
        $this->assignconfig('newdatetime', date('Y-m-d H:i:s'));

        return $this->view->fetch();
    }

    /***
     * 编辑之后提交审核
     */
    public function audit()
    {
        if ($this->request->isAjax()) {
            $id = $this->request->param('ids');
            $row = $this->model->get($id);
            if ($row['purchase_status'] != 0) {
                $this->error('此商品状态不能提交审核');
            }

            //查询明细数据
            $list = $this->purchase_order_item
                ->where(['purchase_id' => ['in', $id]])
                ->select();
            $list = collection($list)->toArray();
            $skus = array_column($list, 'sku');

            //查询存在产品库的sku
            $item = new \app\admin\model\itemmanage\Item;
            $skus = $item->where(['sku' => ['in', $skus]])->column('sku');

            if ($row['is_new_product'] == 0) {
                foreach ($list as $v) {
                    if (!in_array($v['sku'], $skus)) {
                        $this->error('此sku:'.$v['sku'].'不存在！！');
                    }
                }
            }

            $map['id'] = $id;
            $data['purchase_status'] = 1;
            $res = $this->model->allowField(true)->isUpdate(true, $map)->save($data);
            if ($res) {
                $this->success('提交审核成功');
            } else {
                $this->error('提交审核失败');
            }
        } else {
            $this->error('404 Not found');
        }
    }

    /**
     * 异步获取合同数据
     */
    public function getContractData()
    {
        $id = input('id');
        //查询合同
        $contract = new \app\admin\model\purchase\Contract;
        $data = $contract->get($id);
        //查询合同商品信息
        $contract_item = new \app\admin\model\purchase\ContractItem;
        $map['contract_id'] = $id;
        $item = $contract_item->where($map)->select();
        if ($item) {
            $data->item = $item;
        }
        if ($data) {
            $this->success('', '', $data);
        } else {
            $this->error();
        }
    }


    /**
     * 编辑
     */
    public function edit($ids = null)
    {
        $row = $this->model->get($ids);
        if (!$row) {
            $this->error(__('No Results were found'));
        }


        //判断状态是否为新建
        if (!in_array($row['purchase_status'], [0])) {
            $this->error('只有新建状态才能编辑！！', url('index'));
        }

        $adminIds = $this->getDataLimitAdminIds();
        if (is_array($adminIds)) {
            if (!in_array($row[$this->dataLimitField], $adminIds)) {
                $this->error(__('You have no permission'));
            }
        }
        if ($this->request->isPost()) {
            $params = $this->request->post("row/a");
            if ($params) {
                $params = $this->preExcludeFields($params);
                if (empty($params['pay_type'])) {
                    $this->error('必须选择采购单付款类型');
                } else {
                    if ($params['pay_type'] == 1) {
                        if (empty($params['pay_rate'])) {
                            $this->error('选择预付款必须选择预付款比例');
                        }
                    } else {
                        if (!empty($params['pay_rate'])) {
                            $this->error('不选择预付款不能选择预付款比例');
                        }
                    }
                }
                $result = false;
                Db::startTrans();
                try {
                    //是否采用模型验证
                    if ($this->modelValidate) {
                        $name = str_replace("\\model\\", "\\validate\\", get_class($this->model));
                        $validate = is_bool($this->modelValidate) ? ($this->modelSceneValidate ? $name.'.edit' : $name) : $this->modelValidate;
                        $row->validateFailException(true)->validate($validate);
                    }

                    $sku = $this->request->post("sku/a");
                    $num = $this->request->post("purchase_num/a");
                    //执行过滤空值
                    array_walk($sku, 'trim_value');
                    if (count(array_filter($sku)) < 1) {
                        $this->error('sku不能为空！！');
                    }

                    $arrival_num = $this->request->post("arrival_num/a");
                    if ($arrival_num) {
                        //现在分批到货数量必须等于采购数量
                        $arr = [];
                        foreach ($arrival_num as $k => $v) {
                            foreach ($v as $key => $val) {
                                $arr[$key] += $val;
                            }
                        }
                        foreach ($num as $k => $v) {
                            if ($arr[$k] != $v) {
                                $this->error('分批到货数量必须等于采购数量');
                            }
                        }
                    }
                    $params['purchase_name'] = trim($params['purchase_name']);
                    $result = $row->allowField(true)->save($params);

                    //添加合同产品
                    if ($result !== false) {
                        $product_name = $this->request->post("product_name/a");
                        $supplier_sku = $this->request->post("supplier_sku/a");

                        $price = $this->request->post("purchase_price/a");
                        $total = $this->request->post("purchase_total/a");
                        $item_id = $this->request->post("item_id/a");

                        $data = [];
                        foreach (array_filter($sku) as $k => $v) {
                            $data[$k]['sku'] = $v;
                            $data[$k]['supplier_sku'] = trim($supplier_sku[$k]);
                            $data[$k]['product_name'] = $product_name[$k];
                            $data[$k]['purchase_num'] = $num[$k];
                            $data[$k]['purchase_price'] = $price[$k];
                            $data[$k]['purchase_total'] = $total[$k];
                            if (@$item_id[$k]) {
                                $data[$k]['id'] = $item_id[$k];
                            } else {
                                $data[$k]['purchase_id'] = $ids;
                            }
                        }
                        //批量添加
                        $this->purchase_order_item->allowField(true)->saveAll($data);

                        //添加分批数据
                        $batch_arrival_time = $this->request->post("batch_arrival_time/a");

                        $batch_id = $this->request->post("batch_id/a");
                        $batch_sku = $this->request->post("batch_sku/a") ?: [];
                        $batch_item_id = $this->request->post("batch_item_id/a");

                        //判断是否有分批数据
                        if ($batch_arrival_time && count($batch_arrival_time) > 0) {
                            $batch_sku = $batch_sku ? array_values($batch_sku) : [];
                            $i = 0;
                            foreach (array_filter($batch_arrival_time) as $k => $v) {
                                //判断是否存在id 如果存在则为编辑
                                $batch_data = [];
                                if ($batch_id[$k]) {
                                    $batch_data['arrival_time'] = $v;
                                    $this->batch->where(['id' => $batch_id[$k]])->update($batch_data);
                                } else {
                                    $batch_data['purchase_id'] = $ids;
                                    $batch_data['arrival_time'] = $v;
                                    $batch_data['batch'] = $i + 1;
                                    $batch_data['create_person'] = session('admin.nickname');
                                    $batch_data['create_time'] = date('Y-m-d H:i:s');

                                    $batch_get_id = $this->batch->insertGetId($batch_data);
                                }
                                $i++;
                                $list = [];
                                $arrival_num = $arrival_num ? array_values($arrival_num) : []; //数组默认首位下标不是0 需要转一下
                                foreach ($batch_sku[$k] as $key => $val) {
                                    if (!$val || !$arrival_num[$k][$key]) {
                                        continue;
                                    }
                                    if ($batch_item_id[$k][$key]) {
                                        $list[$key]['id'] = $batch_item_id[$k][$key];
                                    } else {
                                        $list[$key]['purchase_batch_id'] = $batch_get_id;
                                        $list[$key]['sku'] = $val;
                                    }
                                    $list[$key]['arrival_num'] = $arrival_num[$k][$key];
                                }
                                $this->batch_item->allowField(true)->saveAll($list);
                            }
                        }
                    }

                    Db::commit();
                } catch (ValidateException $e) {
                    Db::rollback();
                    $this->error($e->getMessage());
                } catch (PDOException $e) {
                    Db::rollback();
                    $this->error($e->getMessage());
                } catch (Exception $e) {
                    Db::rollback();
                    $this->error($e->getMessage());
                }
                if ($result !== false) {
                    $this->success('添加成功！！', '', url('index'));
                } else {
                    $this->error(__('No rows were updated'));
                }
            }
            $this->error(__('Parameter %s can not be empty', ''));
        }
        //查询供应商
        $supplier = new \app\admin\model\purchase\Supplier;
        $supplier = $supplier->getSupplierData();
        $this->assign('supplier', $supplier);

        //查询产品信息
        $map['purchase_id'] = $ids;
        $item = $this->purchase_order_item->where($map)->select();
        $this->assign('item', $item);

        //查询分批数据
        $batch = $this->batch->hasWhere('purchaseBatchItem')->where('purchase_id', $ids)->select();
        $this->assign('batch', $batch);

        //查询合同
        $contract = new \app\admin\model\purchase\Contract;
        $contract_data = $contract->getContractData();
        $this->assign('contract_data', $contract_data);

        $this->view->assign("row", $row);
        return $this->view->fetch();
    }


    /**
     * 详情
     */
    public function detail($ids = null)
    {
        $ids = $ids ? $ids : input('id');
        $row = $this->model->get($ids);
        if (!$row) {
            $this->error(__('No Results were found'));
        }

        $adminIds = $this->getDataLimitAdminIds();
        if (is_array($adminIds)) {
            if (!in_array($row[$this->dataLimitField], $adminIds)) {
                $this->error(__('You have no permission'));
            }
        }

        //查询供应商
        $supplier = new \app\admin\model\purchase\Supplier;
        $supplier = $supplier->getSupplierData();
        $this->assign('supplier', $supplier);

        //查询产品信息
        $map['purchase_id'] = $ids;
        $item = $this->purchase_order_item->where($map)->select();
        $this->assign('item', $item);

        //查询分批数据
        $batch = $this->batch->hasWhere('purchaseBatchItem')->where('purchase_id', $ids)->select();
        $this->assign('batch', $batch);

        //查询合同
        $contract = new \app\admin\model\purchase\Contract;
        $contract_data = $contract->getContractData();
        $this->assign('contract_data', $contract_data);

        $getTabList = ['采购单信息', '质检信息', '物流信息', '付款信息'];
        $this->assign('getTabList', $getTabList);
        $this->view->assign("row", $row);
        return $this->view->fetch();
    }

    /**
     * 录入物流单号
     */
    public function logistics($ids = null)
    {
        $logistics = new \app\admin\model\LogisticsInfo();
        $ids = $ids ?? input($ids);
        $ids = explode(',', $ids);
        if (count($ids) > 1) {
            $row = $this->model->where(['id' => ['in', $ids]])->select();
            foreach ($row as $v) {
                if ($v['is_batch'] == 1) {
                    $this->error(__('分批到货采购单只能单选'), url('index'));
                }

                if (!in_array($v['purchase_status'], [2, 5, 6, 7, 9])) {
                    $this->error(__('此状态不能录入物流单号'), url('index'));
                }
            }
        } else {
            $row = $this->model->get($ids);
            if (!$row) {
                $this->error(__('No Results were found'), url('index'));
            }

            if (!in_array($row['purchase_status'], [2, 5, 6, 7, 9])) {
                $this->error(__('此状态不能录入物流单号'), url('index'));
            }

            $logistics = new \app\admin\model\LogisticsInfo();
            $logistics_data = $logistics->where('purchase_id', 'in', $ids)->select();
            $logistics_data = collection($logistics_data)->toArray();

            $this->view->assign("logistics_data", $logistics_data);
        }

        $adminIds = $this->getDataLimitAdminIds();
        if (is_array($adminIds)) {
            if (!in_array($row[$this->dataLimitField], $adminIds)) {
                $this->error(__('You have no permission'));
            }
        }
        if ($this->request->isPost()) {
            $params = input('post.');
            if ($params) {
                $params = $this->preExcludeFields($params);
                $result = false;
                Db::startTrans();
                $item = new \app\admin\model\itemmanage\Item();
                $this->model->startTrans();
                $item->startTrans();
                $logistics->startTrans();
                try {
                    //是否采用模型验证
                    if ($this->modelValidate) {
                        $name = str_replace("\\model\\", "\\validate\\", get_class($this->model));
                        $validate = is_bool($this->modelValidate) ? ($this->modelSceneValidate ? $name.'.edit' : $name) : $this->modelValidate;
                        $row->validateFailException(true)->validate($validate);
                    }
                    $params['is_add_logistics'] = 1;
                    $params['purchase_status'] = 6; //待收货
                    $result = $this->model->allowField(true)->isUpdate(true, ['id' => ['in', $ids], 'purchase_status' => ['in', [2, 5, 6]]])->save($params);
                    //添加物流汇总表
                    $logistics = new \app\admin\model\LogisticsInfo();
                    $logistics_company_no = $params['logistics_company_no'];
                    $logistics_number = $params['logistics_number'];
                    $logistics_ids = $params['logistics_ids'];
                    // dump($params);die;
                    if (count($logistics_number) == count($logistics_number, 1)) {
                        $result = $logistics_number;
                    } else {
                        //所有的物流单号
                        $result = array_reduce($logistics_number, function ($result, $value) {
                            return array_merge($result, array_values($value));
                        }, []);
                    }
                    $have_logistics = $logistics->whereIn('logistics_number', $result)->where('status', 1)->count();
                    $count_result = count($result);
                    if ($have_logistics == 0) {
                        $purchase_status = 6;
                    } else {
                        if ($have_logistics > $count_result || $have_logistics == $count_result) {
                            $purchase_status = 7;
                        } else {
                            $purchase_status = 9;
                        }
                    }

                    // $this->model->where(['id' => $row['id']])->update(['purchase_status'=>$purchase_status]);

                    //添加物流单明细表
                    if ($params['batch_id']) {
                        foreach ($logistics_company_no as $k => $v) {
                            foreach ($v as $key => $val) {
                                $list = [];
                                if (!$val) {
                                    continue;
                                }
                                if ($logistics_ids[$k][$key]) {
                                    $list['id'] = $logistics_ids[$k][$key];
                                } else {
                                    $list['order_number'] = $row['purchase_number'];
                                    $list['purchase_id'] = $row['id'];
                                    $list['type'] = 1;
                                    $list['batch_id'] = $k;
                                }
                                $list['logistics_number'] = $logistics_number[$k][$key];
                                $list['logistics_company_no'] = $val;
                                //若物流单号已经签收的话直接更改采购单的状态为已签收
                                $have_logistics = $logistics->where(['logistics_number' => $logistics_number[$k][$key], 'status' => 1])->find();
                                if (!empty($have_logistics)) {
                                    $this->model->where(['id' => $row['id']])->update(['purchase_status' => $purchase_status]);
                                    //物流单已签收要减少在途增加待入库 这里是录入已经签收的物流单号要进行的操作
                                    $lists = Db::name('purchase_order_item')->where(['purchase_id' => $row['id']])->select();
                                    $batch_arrival_num = Db::name('purchase_batch_item')->where(['purchase_batch_id' => $k])->value('arrival_num');
                                    //根据采购单id获取补货单id再获取最初提报的比例
                                    $replenish_id = Db::name('purchase_order')->where('id', $row['id'])->value('replenish_id');
                                    $item_platform = new ItemPlatformSku();
                                    $item = new \app\admin\model\itemmanage\Item();
                                    foreach ($lists as $val) {
                                        //比例
                                        $rate_arr = Db::name('new_product_mapping')
                                            ->where(['sku' => $val['sku'], 'replenish_id' => $replenish_id])
                                            ->field('website_type,rate')
                                            ->select();
                                        //数量
                                        $all_num = count($rate_arr);
                                        //在途库存数量
                                        $stock_num = $batch_arrival_num;
                                        //在途库存分站 更新映射关系表
                                        // foreach ($rate_arr as $key => $vall) {
                                        //     //最后一个站点 剩余数量分给最后一个站
                                        //     if (($all_num - $key) == 1) {
                                        //         //插入日志表
                                        //         (new StockLog())->setData([
                                        //             'type' => 2,
                                        //             'site' => $vall['website_type'],
                                        //             'modular' => 10,
                                        //             //采购单签收
                                        //             'change_type' => 24,
                                        //             'sku' => $val['sku'],
                                        //             'public_id' => $row['id'],
                                        //             'source' => 1,
                                        //             'on_way_stock_before' => ($item_platform->where(['sku' => $val['sku'], 'platform_type' => $vall['website_type']])->value('plat_on_way_stock')) ?: 0,
                                        //             'on_way_stock_change' => -$stock_num,
                                        //             'wait_instock_num_before' => ($item_platform->where(['sku' => $val['sku'], 'platform_type' => $vall['website_type']])->value('wait_instock_num')) ?: 0,
                                        //             'wait_instock_num_change' => $stock_num,
                                        //             'create_person' => session('admin.nickname'),
                                        //             'create_time' => time(),
                                        //             //关联采购单
                                        //             'number_type' => 7,
                                        //         ]);
                                        //         //根据sku站点类型进行在途库存的分配 签收完成之后在途库存就变成了待入库的数量
                                        //         $item_platform->where(['sku' => $val['sku'], 'platform_type' => $vall['website_type']])->setDec('plat_on_way_stock', $stock_num);
                                        //         //更新待入库数量
                                        //         $item_platform->where(['sku' => $val['sku'], 'platform_type' => $vall['website_type']])->setInc('wait_instock_num', $stock_num);
                                        //     } else {
                                        //         $num = round($val['purchase_num'] * $vall['rate']);
                                        //         $stock_num -= $num;
                                        //         //插入日志表
                                        //         (new StockLog())->setData([
                                        //             'type' => 2,
                                        //             'site' => $vall['website_type'],
                                        //             'modular' => 10,
                                        //             //采购单签收
                                        //             'change_type' => 24,
                                        //             'sku' => $val['sku'],
                                        //             'public_id' => $row['id'],
                                        //             'source' => 1,
                                        //             'on_way_stock_before' => ($item_platform->where(['sku' => $val['sku'], 'platform_type' => $vall['website_type']])->value('plat_on_way_stock')) ?: 0,
                                        //             'on_way_stock_change' => -$num,
                                        //             'wait_instock_num_before' => ($item_platform->where(['sku' => $val['sku'], 'platform_type' => $vall['website_type']])->value('wait_instock_num')) ?: 0,
                                        //             'wait_instock_num_change' => $num,
                                        //             'create_person' => session('admin.nickname'),
                                        //             'create_time' => time(),
                                        //             //关联采购单
                                        //             'number_type' => 7,
                                        //         ]);
                                        //         $item_platform->where(['sku' => $val['sku'], 'platform_type' => $vall['website_type']])->setDec('plat_on_way_stock', $num);
                                        //         //更新待入库数量
                                        //         $item_platform->where(['sku' => $val['sku'], 'platform_type' => $vall['website_type']])->setInc('wait_instock_num', $num);
                                        //     }
                                        // }
                                        //插入日志表
                                        (new StockLog())->setData([
                                            'type'                    => 2,
                                            'site'                    => 0,
                                            'modular'                 => 10,
                                            //采购单签收
                                            'change_type'             => 24,
                                            'sku'                     => $val['sku'],
                                            'public_id'               => $row['id'],
                                            'source'                  => 1,
                                            'on_way_stock_before'     => ($item->where(['sku' => $val['sku']])->value('on_way_stock')) ?: 0,
                                            'on_way_stock_change'     => -$batch_arrival_num,
                                            'wait_instock_num_before' => ($item->where(['sku' => $val['sku']])->value('wait_instock_num')) ?: 0,
                                            'wait_instock_num_change' => $batch_arrival_num,
                                            'create_person'           => session('admin.nickname'),
                                            'create_time'             => time(),
                                            //关联采购单
                                            'number_type'             => 7,
                                        ]);
                                        //减总的在途库存也就是商品表里的在途库存
                                        $item->where(['sku' => $val['sku']])->setDec('on_way_stock', $batch_arrival_num);
                                        //减在途加待入库数量
                                        $item->where(['sku' => $val['sku']])->setInc('wait_instock_num', $batch_arrival_num);
                                    }
                                    $list['status'] = 1;
                                    $list['sign_number'] = $have_logistics['sign_number'];
                                }
                                $logistics->addLogisticsInfo($list);
                            }
                        }
                    } else {
                        if (count($ids) > 1) {
                            foreach ($row as $k => $v) {
                                foreach ($logistics_company_no as $key => $val) {
                                    $list = [];
                                    if (!$val) {
                                        continue;
                                    }
                                    $list['logistics_number'] = $logistics_number[$key];
                                    $list['logistics_company_no'] = $val;
                                    $list['type'] = 1;
                                    $list['order_number'] = $v['purchase_number'];
                                    $list['purchase_id'] = $v['id'];
                                    //若物流单号已经签收的话直接更改采购单的状态为已签收
                                    $have_logistics = $logistics->where(['logistics_number' => $logistics_number[$k], 'status' => 1])->find();
                                    if (!empty($have_logistics)) {
                                        $this->model->where(['id' => $v['id']])->update(['purchase_status' => $purchase_status]);
                                        //物流单已签收要减少在途增加待入库 这里是录入已经签收的物流单号要进行的操作
                                        $list = Db::name('purchase_order_item')->where(['purchase_id' => $v['id']])->select();
                                        //根据采购单id获取补货单id再获取最初提报的比例
                                        $replenish_id = Db::name('purchase_order')->where('id', $v['id'])->value('replenish_id');
                                        $item_platform = new ItemPlatformSku();

                                        foreach ($list as $val) {
                                            //比例
                                            $rate_arr = Db::name('new_product_mapping')
                                                ->where(['sku' => $val['sku'], 'replenish_id' => $replenish_id])
                                                ->field('website_type,rate')
                                                ->select();
                                            //数量
                                            $all_num = count($rate_arr);
                                            //在途库存数量
                                            $stock_num = $val['purchase_num'];
                                            //在途库存分站 更新映射关系表
                                            // foreach ($rate_arr as $key => $vall) {
                                            //     //最后一个站点 剩余数量分给最后一个站
                                            //     if (($all_num - $key) == 1) {
                                            //         //插入日志表
                                            //         (new StockLog())->setData([
                                            //             'type' => 2,
                                            //             'site' => $vall['website_type'],
                                            //             'modular' => 10,
                                            //             //采购单签收
                                            //             'change_type' => 24,
                                            //             'sku' => $val['sku'],
                                            //             'public_id' => $v['id'],
                                            //             'source' => 1,
                                            //             'on_way_stock_before' => ($item_platform->where(['sku' => $val['sku'], 'platform_type' => $vall['website_type']])->value('plat_on_way_stock')) ?: 0,
                                            //             'on_way_stock_change' => -$stock_num,
                                            //             'wait_instock_num_before' => ($item_platform->where(['sku' => $val['sku'], 'platform_type' => $vall['website_type']])->value('wait_instock_num')) ?: 0,
                                            //             'wait_instock_num_change' => $stock_num,
                                            //             'create_person' => session('admin.nickname'),
                                            //             'create_time' => time(),
                                            //             //关联采购单
                                            //             'number_type' => 7,
                                            //         ]);
                                            //         //根据sku站点类型进行在途库存的分配 签收完成之后在途库存就变成了待入库的数量
                                            //         $item_platform->where(['sku' => $val['sku'], 'platform_type' => $vall['website_type']])->setDec('plat_on_way_stock', $stock_num);
                                            //         //更新待入库数量
                                            //         $item_platform->where(['sku' => $val['sku'], 'platform_type' => $vall['website_type']])->setInc('wait_instock_num', $stock_num);
                                            //     } else {
                                            //         $num = round($val['purchase_num'] * $vall['rate']);
                                            //         $stock_num -= $num;
                                            //         //插入日志表
                                            //         (new StockLog())->setData([
                                            //             'type' => 2,
                                            //             'site' => $vall['website_type'],
                                            //             'modular' => 10,
                                            //             //采购单签收
                                            //             'change_type' => 24,
                                            //             'sku' => $val['sku'],
                                            //             'public_id' => $v['id'],
                                            //             'source' => 1,
                                            //             'on_way_stock_before' => ($item_platform->where(['sku' => $val['sku'], 'platform_type' => $vall['website_type']])->value('plat_on_way_stock')) ?: 0,
                                            //             'on_way_stock_change' => -$num,
                                            //             'wait_instock_num_before' => ($item_platform->where(['sku' => $val['sku'], 'platform_type' => $vall['website_type']])->value('wait_instock_num')) ?: 0,
                                            //             'wait_instock_num_change' => $num,
                                            //             'create_person' => session('admin.nickname'),
                                            //             'create_time' => time(),
                                            //             //关联采购单
                                            //             'number_type' => 7,
                                            //         ]);
                                            //         $item_platform->where(['sku' => $val['sku'], 'platform_type' => $vall['website_type']])->setDec('plat_on_way_stock', $num);
                                            //         //更新待入库数量
                                            //         $item_platform->where(['sku' => $val['sku'], 'platform_type' => $vall['website_type']])->setInc('wait_instock_num', $num);
                                            //     }
                                            // }
                                            //插入日志表
                                            (new StockLog())->setData([
                                                'type'                    => 2,
                                                'site'                    => 0,
                                                'modular'                 => 10,
                                                //采购单签收
                                                'change_type'             => 24,
                                                'sku'                     => $val['sku'],
                                                'public_id'               => $v['id'],
                                                'source'                  => 1,
                                                'on_way_stock_before'     => ($item->where(['sku' => $val['sku']])->value('on_way_stock')) ?: 0,
                                                'on_way_stock_change'     => -$val['purchase_num'],
                                                'wait_instock_num_before' => ($item->where(['sku' => $val['sku']])->value('wait_instock_num')) ?: 0,
                                                'wait_instock_num_change' => $val['purchase_num'],
                                                'create_person'           => session('admin.nickname'),
                                                'create_time'             => time(),
                                                //关联采购单
                                                'number_type'             => 7,
                                            ]);
                                            //减总的在途库存也就是商品表里的在途库存
                                            $item->where(['sku' => $val['sku']])->setDec('on_way_stock', $val['purchase_num']);
                                            //减在途加待入库数量
                                            $item->where(['sku' => $val['sku']])->setInc('wait_instock_num', $val['purchase_num']);
                                        }
                                        $list['status'] = 1;
                                        $list['sign_number'] = $have_logistics['sign_number'];
                                    }
                                    $logistics->addLogisticsInfo($list);
                                }
                            }
                        } else {
                            foreach ($logistics_company_no as $k => $v) {
                                if (!$v) {
                                    continue;
                                }
                                $list = [];
                                if ($logistics_ids[$k]) {
                                    $list['id'] = $logistics_ids[$k];
                                } else {
                                    $list['order_number'] = $row['purchase_number'];
                                    $list['purchase_id'] = $row['id'];
                                    $list['type'] = 1;
                                }
                                $list['logistics_number'] = $logistics_number[$k];
                                $list['logistics_company_no'] = $v;
                                //若物流单号已经签收的话直接更改采购单的状态为已签收
                                $have_logistics = $logistics->where(['logistics_number' => $logistics_number[$k], 'status' => 1])->find();
                                if (!empty($have_logistics)) {
                                    $this->model->where(['id' => $row['id']])->update(['purchase_status' => $purchase_status]);
                                    //物流单已签收要减少在途增加待入库 这里是录入已经签收的物流单号要进行的操作
                                    $lists = Db::name('purchase_order_item')->where(['purchase_id' => $row['id']])->select();
                                    //根据采购单id获取补货单id再获取最初提报的比例
                                    $replenish_id = Db::name('purchase_order')->where('id', $row['id'])->value('replenish_id');
                                    $item_platform = new ItemPlatformSku();
                                    foreach ($lists as $val) {
                                        //比例
                                        $rate_arr = Db::name('new_product_mapping')
                                            ->where(['sku' => $val['sku'], 'replenish_id' => $replenish_id])
                                            ->field('website_type,rate')
                                            ->select();
                                        //数量
                                        $all_num = count($rate_arr);
                                        //在途库存数量
                                        $stock_num = $val['purchase_num'];
                                        //在途库存分站 更新映射关系表
                                        // foreach ($rate_arr as $key => $vall) {
                                        //     //最后一个站点 剩余数量分给最后一个站
                                        //     if (($all_num - $key) == 1) {
                                        //         //插入日志表
                                        //         (new StockLog())->setData([
                                        //             'type' => 2,
                                        //             'site' => $vall['website_type'],
                                        //             'modular' => 10,
                                        //             //采购单签收
                                        //             'change_type' => 24,
                                        //             'sku' => $val['sku'],
                                        //             'public_id' => $row['id'],
                                        //             'source' => 1,
                                        //             'on_way_stock_before' => ($item_platform->where(['sku' => $val['sku'], 'platform_type' => $vall['website_type']])->value('plat_on_way_stock')) ?: 0,
                                        //             'on_way_stock_change' => -$stock_num,
                                        //             'wait_instock_num_before' => ($item_platform->where(['sku' => $val['sku'], 'platform_type' => $vall['website_type']])->value('wait_instock_num')) ?: 0,
                                        //             'wait_instock_num_change' => $stock_num,
                                        //             'create_person' => session('admin.nickname'),
                                        //             'create_time' => time(),
                                        //             //关联采购单
                                        //             'number_type' => 7,
                                        //         ]);
                                        //         //根据sku站点类型进行在途库存的分配 签收完成之后在途库存就变成了待入库的数量
                                        //         $item_platform->where(['sku' => $val['sku'], 'platform_type' => $vall['website_type']])->setDec('plat_on_way_stock', $stock_num);
                                        //         //更新待入库数量
                                        //         $item_platform->where(['sku' => $val['sku'], 'platform_type' => $vall['website_type']])->setInc('wait_instock_num', $stock_num);
                                        //     } else {
                                        //         $num = round($val['purchase_num'] * $vall['rate']);
                                        //         $stock_num -= $num;
                                        //         //插入日志表
                                        //         (new StockLog())->setData([
                                        //             'type' => 2,
                                        //             'site' => $vall['website_type'],
                                        //             'modular' => 10,
                                        //             //采购单签收
                                        //             'change_type' => 24,
                                        //             'sku' => $val['sku'],
                                        //             'public_id' => $row['id'],
                                        //             'source' => 1,
                                        //             'on_way_stock_before' => ($item_platform->where(['sku' => $val['sku'], 'platform_type' => $vall['website_type']])->value('plat_on_way_stock')) ?: 0,
                                        //             'on_way_stock_change' => -$num,
                                        //             'wait_instock_num_before' => ($item_platform->where(['sku' => $val['sku'], 'platform_type' => $vall['website_type']])->value('wait_instock_num')) ?: 0,
                                        //             'wait_instock_num_change' => $num,
                                        //             'create_person' => session('admin.nickname'),
                                        //             'create_time' => time(),
                                        //             //关联采购单
                                        //             'number_type' => 7,
                                        //         ]);
                                        //         $item_platform->where(['sku' => $val['sku'], 'platform_type' => $vall['website_type']])->setDec('plat_on_way_stock', $num);
                                        //         //更新待入库数量
                                        //         $item_platform->where(['sku' => $val['sku'], 'platform_type' => $vall['website_type']])->setInc('wait_instock_num', $num);
                                        //     }
                                        // }
                                        //插入日志表
                                        (new StockLog())->setData([
                                            'type'                    => 2,
                                            'site'                    => 0,
                                            'modular'                 => 10,
                                            //采购单签收
                                            'change_type'             => 24,
                                            'sku'                     => $val['sku'],
                                            'public_id'               => $row['id'],
                                            'source'                  => 1,
                                            'on_way_stock_before'     => ($item->where(['sku' => $val['sku']])->value('on_way_stock')) ?: 0,
                                            'on_way_stock_change'     => -$val['purchase_num'],
                                            'wait_instock_num_before' => ($item->where(['sku' => $val['sku']])->value('wait_instock_num')) ?: 0,
                                            'wait_instock_num_change' => $val['purchase_num'],
                                            'create_person'           => session('admin.nickname'),
                                            'create_time'             => time(),
                                            //关联采购单
                                            'number_type'             => 7,
                                        ]);
                                        //减总的在途库存也就是商品表里的在途库存
                                        $item->where(['sku' => $val['sku']])->setDec('on_way_stock', $val['purchase_num']);
                                        //减在途加待入库数量
                                        $item->where(['sku' => $val['sku']])->setInc('wait_instock_num', $val['purchase_num']);
                                    }
                                    $list['status'] = 1;
                                    $list['sign_number'] = $have_logistics['sign_number'];
                                }
                                $logistics->addLogisticsInfo($list);
                            }
                        }
                    }
                    Db::commit();
                    $this->model->commit();
                    $item->commit();
                    $logistics->commit();
                } catch (ValidateException $e) {
                    Db::rollback();
                    $this->model->rollback();
                    $item->rollback();
                    $logistics->rollback();
                    $this->error($e->getMessage());
                } catch (PDOException $e) {
                    Db::rollback();
                    $this->model->rollback();
                    $item->rollback();
                    $logistics->rollback();
                    $this->error($e->getMessage());
                } catch (Exception $e) {
                    Db::rollback();
                    $this->model->rollback();
                    $item->rollback();
                    $logistics->rollback();
                    $this->error($e->getMessage());
                }
                if ($result !== false) {
                    $this->success('添加成功！！', '', url('index'));
                } else {
                    $this->error(__('No rows were updated'));
                }
            }
            $this->error(__('Parameter %s can not be empty', ''));
        }
        $this->view->assign("row", $row);
        //判断是否为分批到货
        if ($row['is_batch'] == 1) {
            //查询分批数据
            $batch = new \app\admin\model\purchase\PurchaseBatch();
            $batch_data = $batch->where('purchase_id', $row['id'])->select();
            $this->view->assign("batch_data", $batch_data);
        }

        return $this->view->fetch();
    }

    /**
     * 删除采购单物流数据
     *
     * @Description
     * @author wpl
     * @since 2020/06/04 13:55:22 
     * @return void
     */
    public function deleteLogisticsItem()
    {
        if ($this->request->isAjax()) {
            $id = input('id');
            $logistics = new \app\admin\model\LogisticsInfo();
            $res = $logistics->destroy($id);
            if ($res) {
                $this->success();
            } else {
                $this->error();
            }
        }
    }


    /**
     * 备注
     *
     */
    public function remark()
    {
        $ids = input('ids');
        $row = $this->model->get($ids);
        if (!$row) {
            $this->error(__('No Results were found'));
        }

        $adminIds = $this->getDataLimitAdminIds();
        if (is_array($adminIds)) {
            if (!in_array($row[$this->dataLimitField], $adminIds)) {
                $this->error(__('You have no permission'));
            }
        }
        if ($this->request->isPost()) {
            $params = $this->request->post("row/a");
            if ($params) {
                $params = $this->preExcludeFields($params);
                $result = false;
                Db::startTrans();
                try {
                    //是否采用模型验证
                    if ($this->modelValidate) {
                        $name = str_replace("\\model\\", "\\validate\\", get_class($this->model));
                        $validate = is_bool($this->modelValidate) ? ($this->modelSceneValidate ? $name.'.edit' : $name) : $this->modelValidate;
                        $row->validateFailException(true)->validate($validate);
                    }
                    $result = $row->allowField(true)->save($params);

                    Db::commit();
                } catch (ValidateException $e) {
                    Db::rollback();
                    $this->error($e->getMessage());
                } catch (PDOException $e) {
                    Db::rollback();
                    $this->error($e->getMessage());
                } catch (Exception $e) {
                    Db::rollback();
                    $this->error($e->getMessage());
                }
                if ($result !== false) {
                    $this->success('添加成功！！', '', url('index'));
                } else {
                    $this->error(__('No rows were updated'));
                }
            }
            $this->error(__('Parameter %s can not be empty', ''));
        }
        $this->view->assign("row", $row);
        return $this->view->fetch();
    }

    /**
     * 删除合同里商品信息
     */
    public function deleteItem()
    {
        $id = input('id');
        $res = $this->purchase_order_item->destroy($id);
        if ($res) {
            $this->success();
        } else {
            $this->error();
        }
    }


    /**
     * 采购单审核 操作1：更改采购单状态 2：item添加在途库存 存库存日志 3：有补货单的需要将在途分站 存映射关系分站点库存日志 4：更新补货需求单状态为部分处理 5：更改sku为老品
     *
     * Created by Phpstorm.
     * User: jhh
     * Date: 2020/12/22
     * Time: 10:46:53
     */
    public function setStatus()
    {
        $ids = $this->request->post("ids/a");
        if (!$ids) {
            $this->error('缺少参数！！');
        }
        $map['id'] = ['in', $ids];
        $row = $this->model->where($map)->select();
        foreach ($row as $v) {
            if ($v['purchase_status'] !== 1) {
                $this->error('只有待审核状态才能操作！！');
            }
        }
        $status = input('status');
        $data['purchase_status'] = $status;

        $item = new \app\admin\model\itemmanage\Item();
        $item_platform = new ItemPlatformSku();
        $this->list = new \app\admin\model\purchase\NewProductReplenishList;
        $this->replenish = new \app\admin\model\purchase\NewProductReplenish;


        $item->startTrans();
        $item_platform->startTrans();
        $this->list->startTrans();
        $this->model->startTrans();
        $this->replenish->startTrans();
        (new StockLog())->startTrans();
        try {
            $res = $this->model->allowField(true)->isUpdate(true, $map)->save($data);
            //在途库存新逻辑
            if ($status == 2) {
                //审核通过添加在途库存
                $list = $this->purchase_order_item->alias('a')
                    ->join(['fa_purchase_order' => 'b'], 'a.purchase_id=b.id')
                    ->field('supplier_id,sku,replenish_list_id,purchase_num,purchase_number')
                    ->where(['purchase_id' => ['in', $ids]])->select();
                $skus = array_column($list, 'sku');

                //查询供应商
                $supplier = new \app\admin\model\purchase\Supplier();
                $supplier_list = $supplier->column('supplier_name', 'id');
                // dump($list);die;
                foreach ($list as $v) {
                    //插入日志表
                    (new StockLog())->setData([
                        'type'                => 2,
                        'site'                => 0,
                        'modular'             => 10,
                        'change_type'         => 23,
                        'sku'                 => $v['sku'],
                        'order_number'        => $v['purchase_number'],
                        'source'              => 1,
                        'on_way_stock_before' => $item->where(['sku' => $v['sku']])->value('on_way_stock') ? $item->where(['sku' => $v['sku']])->value('on_way_stock') : 0,
                        'on_way_stock_change' => $v['purchase_num'],
                        'create_person'       => session('admin.nickname'),
                        'create_time'         => time(),
                        //关联采购单
                        'number_type'         => 7,
                    ]);
                    $item->where(['sku' => $v['sku']])->setInc('on_way_stock', $v['purchase_num']);

                    //判断是否关联补货需求单 如果有回写实际采购数量 已采购状态 供应商
                    if ($v['replenish_list_id']) {
                        $this->list
                            ->where('id', $v['replenish_list_id'])
                            ->update(['supplier_id' => $v['supplier_id'], 'supplier_name' => $supplier_list[$v['supplier_id']], 'real_dis_num' => $v['purchase_num'], 'status' => 2]);
                        //当对补货需求单对应的子子表 对应的采购单进行审核的时候 判断对应的补货需求单 是否还有未采购的单 如果没有 就更新主表状态为已处理
                        $replenish_id = $this->list
                            ->where('id', $v['replenish_list_id'])
                            ->field('replenish_id,status')->find();
                        //补货需求单id $replenish_id['replenish_id'] 新逻辑在途库存分站 在更新商品表的在途库存的时候 查找补货需求单中的原始比例 进行在途库存的分站点分配
                        //比例
                        $rate_arr = Db::name('new_product_mapping')
                            ->where(['sku' => $v['sku'], 'replenish_id' => $replenish_id['replenish_id']])
                            ->field('website_type,rate')
                            ->select();
                        //数量
                        $all_num = count($rate_arr);
                        //在途库存数量
                        $stock_num = $v['purchase_num'];
                        //在途库存分站 更新映射关系表
                        foreach ($rate_arr as $key => $val) {
                            //最后一个站点 剩余数量分给最后一个站
                            if (($all_num - $key) == 1) {
                                //插入日志表
                                (new StockLog())->setData([
                                    'type'                => 2,
                                    'site'                => $val['website_type'],
                                    'modular'             => 10,
                                    'change_type'         => 23,
                                    'sku'                 => $v['sku'],
                                    'order_number'        => $v['purchase_number'],
                                    'source'              => 1,
                                    'on_way_stock_before' => $item_platform->where(['sku' => $v['sku'], 'platform_type' => $val['website_type']])->value('plat_on_way_stock') ? $item_platform->where(['sku' => $v['sku'], 'platform_type' => $val['website_type']])->value('plat_on_way_stock') : 0,
                                    'on_way_stock_change' => $stock_num,
                                    'create_person'       => session('admin.nickname'),
                                    'create_time'         => time(),
                                    //关联采购单
                                    'number_type'         => 7,
                                ]);
                                //根据sku站点类型进行在途库存的分配
                                $item_platform->where(['sku' => $v['sku'], 'platform_type' => $val['website_type']])->setInc('plat_on_way_stock', $stock_num);

                            } else {
                                $num = round($v['purchase_num'] * $val['rate']);
                                $stock_num -= $num;
                                //插入日志表
                                (new StockLog())->setData([
                                    'type'                => 2,
                                    'site'                => $val['website_type'],
                                    'modular'             => 10,
                                    'change_type'         => 23,
                                    'sku'                 => $v['sku'],
                                    'order_number'        => $v['purchase_number'],
                                    'source'              => 1,
                                    'on_way_stock_before' => $item_platform->where(['sku' => $v['sku'], 'platform_type' => $val['website_type']])->value('plat_on_way_stock') ? $item_platform->where(['sku' => $v['sku'], 'platform_type' => $val['website_type']])->value('plat_on_way_stock') : 0,
                                    'on_way_stock_change' => $num,
                                    'create_person'       => session('admin.nickname'),
                                    'create_time'         => time(),
                                    //关联采购单
                                    'number_type'         => 7,
                                ]);
                                $item_platform->where(['sku' => $v['sku'], 'platform_type' => $val['website_type']])->setInc('plat_on_way_stock', $num);

                            }
                        }

                        $replenish_order = $this->list
                            ->where(['replenish_id' => $replenish_id['replenish_id'], 'status' => 1])
                            ->find();
                        //当前补货单状态为待处理 有审核通过的采购单 立刻更新补货需求单状态为部分处理
                        if ($replenish_id['status'] == 2) {
                            $res = $this->replenish->where('id', $replenish_id['replenish_id'])->setField('status', 3);
                        }
                        if (empty($replenish_order)) {
                            $res = $this->replenish->where('id', $replenish_id['replenish_id'])->setField('status', 4);
                        }
                    }
                }
                //采购单审核通过 sku 改为老品
                $item->where(['sku' => ['in', $skus]])->update(['is_new' => 2]);
            }
            $item->commit();
            $item_platform->commit();
            $this->list->commit();
            $this->model->commit();
            $this->replenish->commit();
            (new StockLog())->commit();
        } catch (ValidateException $e) {
            $item->rollback();
            $item_platform->rollback();
            $this->list->rollback();
            $this->model->rollback();
            $this->replenish->rollback();
            (new StockLog())->rollback();
            $this->error($e->getMessage());
        } catch (PDOException $e) {
            $item->rollback();
            $item_platform->rollback();
            $this->list->rollback();
            $this->model->rollback();
            $this->replenish->rollback();
            (new StockLog())->rollback();
            $this->error($e->getMessage());
        } catch (Exception $e) {
            $item->rollback();
            $item_platform->rollback();
            $this->list->rollback();
            $this->model->rollback();
            $this->replenish->rollback();
            (new StockLog())->rollback();
            $this->error($e->getMessage());
        }

        $this->success();


    }

    /**
     * 取消
     */
    public function cancel($ids = null)
    {
        if (!$ids) {
            $this->error('缺少参数！！');
        }
        $row = $this->model->get($ids);
        if ($row['purchase_status'] !== 0) {
            $this->error('只有新建状态才能取消！！');
        }
        $map['id'] = ['in', $ids];
        $data['purchase_status'] = input('status');
        $res = $this->model->allowField(true)->isUpdate(true, $map)->save($data);
        if ($res !== false) {
            $this->success();
        } else {
            $this->error('取消失败！！');
        }
    }

    /**
     * 物流详情
     */
    public function logisticsDetail()
    {
        $id = input('id');
        //采购单供应商物流信息
        $row = $this->model->get($id);
        if (!$row) {
            $this->error(__('No Results were found'));
        }

        //查询物流信息表快递数据
        $logistics = new \app\admin\model\LogisticsInfo();
        $list = $logistics->where(['purchase_id' => $id])->select();
        $list = collection($list)->toArray();
        if (!$list) {
            $this->error(__('No Results were found'));
        }

        $cacheIndex = 'logisticsDetail_purchase_number'.$row['purchase_number'];
        $data = Cache::get($cacheIndex);
        if (!$data) {
            foreach ($list as $k => $v) {
                //来源快递100
                if ($v['source'] == 1) {
                    $param['express_id'] = $v['logistics_number'];
                    $param['code'] = $v['logistics_company_no'];
                    $data[$k] = Hook::listen('express_query', $param)[0];
                } elseif ($v['source'] == 2) { //来源1688
                    $data[$k] = Alibaba::getLogisticsMsg($v['order_number']);
                }
            }
            // 记录缓存, 时效1小时
            Cache::set($cacheIndex, $data, 3600);
        }

        //采购单退销物流信息
        $purchaseReturn = new \app\admin\model\purchase\PurchaseReturn;
        $res = $purchaseReturn->where('purchase_id', $id)->column('logistics_number');
        $logistics_company_no = $purchaseReturn->where('purchase_id', $id)->column('logistics_company_no');
        $return_data = [];
        if ($res) {
            $number = implode(',', $res);
            $arr = array_filter(explode(',', $number));

            $com_number = implode(',', $logistics_company_no);
            $com_arr = array_filter(explode(',', $com_number));
            foreach ($arr as $k => $v) {
                try {
                    $param['express_id'] = trim($v);
                    $param['code'] = trim($com_arr[$k]);
                    $return_data[$k] = Hook::listen('express_query', $param)[0];
                } catch (\Exception $e) {
                    $this->error($e->getMessage());
                }
            }
        }

        $this->assign('id', $id);
        $this->assign('data', $data);
        $this->assign('return_data', $return_data);
        $this->assign('row', $row);
        return $this->view->fetch();
    }

    //质检信息
    public function checkDetail()
    {
        $id = input('id');
        //采购单信息
        $row = $this->model->get($id);
        if (!$row) {
            $this->error(__('No Results were found'));
        }

        //查询产品信息
        $map['purchase_id'] = $id;
        $item = $this->purchase_order_item->where($map)->column('*', 'sku');
        $this->assign('item', $item);


        //查询质检信息
        $check_map['purchase_id'] = $id;
        $check_map['status'] = 2;
        $check = new \app\admin\model\warehouse\Check;
        $list = $check->with(['checkItem'])
            ->where($check_map)
            ->select();
        $list = collection($list)->toArray();
        $this->assign('list', $list);
        $this->assign('id', $id);

        //查询入库信息
        $check_id = array_column($list, 'id');
        if ($check_id) {
            $instock_map['check_id'] = ['in', $check_id];
            $Instock = new \app\admin\model\warehouse\Instock;
            $instock_list = $Instock->with(['instockItem'])
                ->where($instock_map)
                ->select();
            $instock_list = collection($instock_list)->toArray();
        }
        $this->assign('instock_list', $instock_list ?? []);

        //查询退销信息
        $PurchaseReturn_map['purchase_id'] = $id;
        $PurchaseReturn = new \app\admin\model\purchase\PurchaseReturn;
        $return_list = $PurchaseReturn->with(['purchaseReturnItem'])
            ->where($PurchaseReturn_map)
            ->select();
        $return_list = collection($return_list)->toArray();
        $this->assign('return_list', $return_list);


        return $this->view->fetch();
    }

    //确认差异
    public function confirmDiff()
    {
        $id = input('id');
        //采购单信息
        $row = $this->model->get($id);
        if (!$row) {
            $this->error(__('No Results were found'));
        }

        $data['check_status'] = 2;
        $data['stock_status'] = 2;
        $data['return_status'] = 2;
        $data['purchase_status'] = 7;
        $data['is_diff'] = 1;
        $res = $this->model->allowField(true)->save($data, ['id' => $id]);
        if ($res !== false) {
            $check = new \app\admin\model\warehouse\Check;
            $check->allowField(true)->save(['is_return' => 1], ['purchase_id' => $id]);
            $this->success('操作成功！！');
        } else {
            $this->error('操作失败！！');
        }
    }

    /**
     * 批量匹配sku
     */
    public function matching()
    {
        //查询SKU为空的采购单
        $data = $this->purchase_order_item->alias('a')->field('a.id,a.purchase_num,a.skuid,supplier_id')->join(['fa_purchase_order' => 'b'], 'a.purchase_id=b.id')->whereExp('', 'LENGTH(trim(sku))=0')->whereOr('sku', 'exp', 'is null')->select();
        $data = collection($data)->toArray();
        $new_product = new \app\admin\model\NewProduct();
        $item = new \app\admin\model\itemmanage\Item();
        foreach ($data as $k => $v) {
            //匹配SKU
            if ($v['skuid']) {
                $params['sku'] = (new SupplierSku())->getSkuData($v['skuid'], $v['supplier_id']);

                $params['supplier_sku'] = (new SupplierSku())->getSupplierData($v['skuid'], $v['supplier_id']);
            }

            if ($params['sku']) {
                $this->purchase_order_item->allowField(true)->isUpdate(true, ['id' => $v['id']])->data($params)->save();

                $item->where(['sku' => $params['sku']])->setInc('on_way_stock', $v['purchase_num']);
            }


            //判断sku是否为选品库SKU
            $count = $new_product->where(['sku' => $params['sku'], 'item_status' => 1, 'is_del' => 1])->count();
            if ($count > 0) {
                $this->model->where('id', $v['purchase_id'])->update(['is_new_product' => 1]);
            }
        }

        $this->success();
    }

    /**
     * 定时获取1688采购单 每天9点更新一次 已弃用1688
     */
    public function getAlibabaPurchaseOrder()
    {
        //$orderId = '551171682534802669';
        //$data = Alibaba::getOrderDetail($orderId);
        // waitbuyerpay	等待买家付款	 
        // waitsellersend	等待卖家发货	 
        // waitbuyerreceive 等待买家确认收货	 
        // success 交易成功	 
        // cancel 交易关闭	 
        // paid_but_not_fund 已支付，未到账	 
        // confirm_goods 已收货	 
        // waitsellerconfirm 等待卖家确认订单	 
        // waitbuyerconfirm 等待买家确认订单	 
        // confirm_goods_but_not_fund 已收货，未到账	 
        // confirm_goods_and_has_subsidy 已收货，已贴现	 
        // send_goods_but_not_fund 已发货，未到账	 
        // waitlogisticstakein 等待物流揽件	 
        // waitbuyersign 等待买家签收	 
        // signinsuccess 买家已签收	 
        // signinfailed 签收失败	 
        // waitselleract 等待卖家操作	 
        // waitbuyerconfirmaction 等待买家确认操作	 
        // waitsellerpush 等待卖家推进
        //refundStatus = refundsuccess 退款成功

        /**
         * @todo 后面添加采集时间段
         */
        $params = [
            'createStartTime' => date('YmdHis', strtotime("-10 day")).'000+0800',
            'createEndTime'   => date('YmdHis').'000+0800',
        ];

        set_time_limit(0);
        //根据不同的状态取订单数据
        $success_data = Alibaba::getOrderList(1, $params);
        $data = [];
        for ($i = 1; $i <= ceil($success_data['totalRecord'] / 50); $i++) {
            //根据不同的状态取订单数据
            $data[$i] = Alibaba::getOrderList($i, $params)['result'];
            sleep(1);
        }
        $new_product = new \app\admin\model\NewProduct();
        $item = new \app\admin\model\itemmanage\Item();
        foreach ($data as $key => $val) {
            if (!$val) {
                continue;
            }
            foreach ($val as $k => $v) {
                $list = [];
                $map['purchase_number'] = $v['baseInfo']['idOfStr'];
                $map['is_del'] = 1;
                //根据采购单号查询采购单是否已存在
                $res = $this->model->where($map)->find();
                //如果采购单已存在 则更新采购单状态
                if ($res) {
                    if (in_array($res->purchase_status, [6, 7, 8, 9, 10])) {
                        continue;
                    }

                    //待发货
                    if (in_array($v['baseInfo']['status'], ['waitsellersend', 'waitsellerconfirm', 'waitbuyerconfirm', 'waitselleract', 'waitsellerpush', 'waitbuyerconfirmaction'])) {
                        $list['purchase_status'] = 5;
                    } elseif (in_array($v['baseInfo']['status'], ['waitbuyerreceive', 'send_goods_but_not_fund', 'waitlogisticstakein', 'waitbuyersign', 'signinfailed'])) {
                        $list['purchase_status'] = 6; //待收货
                    } else {
                        $list['purchase_status'] = 7; //已收货
                        $jsonDate = $v['baseInfo']['createTime'];
                        preg_match('/\d{14}/', $jsonDate, $matches);
                        $list['receiving_time'] = date('Y-m-d H:i:s', strtotime($matches[0]));
                    }

                    //售中退款
                    if (@$v['baseInfo']['refundStatus'] == 'refundsuccess') {
                        $list['purchase_status'] = 8; //已退款
                    }

                    $list['online_status'] = $v['baseInfo']['status'];

                    //匹配供应商
                    if (!$res['supplier_id']) {
                        $supplier = new Supplier;
                        $list['supplier_id'] = $supplier->getSupplierId($v['baseInfo']['sellerContact']['companyName']);
                    }

                    //更新采购单状态
                    $result = $res->save($list);
                } else {
                    //过滤待付款 和取消状态的订单
                    if (in_array($v['baseInfo']['status'], ['waitbuyerpay', 'cancel'])) {
                        continue;
                    }

                    $list['purchase_number'] = $v['baseInfo']['idOfStr'];
                    //1688用户配置id
                    $userIDs = config('1688user');
                    $list['create_person'] = $userIDs[$v['baseInfo']['buyerSubID']] ?? '任萍';
                    $jsonDate = $v['baseInfo']['createTime'];
                    preg_match('/\d{14}/', $jsonDate, $matches);
                    $list['createtime'] = date('Y-m-d H:i:s', strtotime($matches[0]));

                    $list['product_total'] = ($v['baseInfo']['totalAmount']) * 1 - ($v['baseInfo']['shippingFee']) * 1;
                    $list['purchase_freight'] = $v['baseInfo']['shippingFee'];
                    $list['purchase_total'] = $v['baseInfo']['totalAmount'];
                    $list['payment_money'] = $v['baseInfo']['totalAmount'];
                    $list['payment_status'] = 3;
                    $payTime = @$v['baseInfo']['payTime'];
                    if ($payTime) {
                        $matches = [];
                        preg_match('/\d{14}/', $payTime, $matches);
                        $list['payment_time'] = date('Y-m-d H:i:s', strtotime($matches[0]));
                    }

                    $allDeliveredTime = @$v['baseInfo']['allDeliveredTime'];
                    if ($allDeliveredTime) {
                        $matches = [];
                        preg_match('/\d{14}/', $allDeliveredTime, $matches);
                        $list['delivery_time'] = date('Y-m-d H:i:s', strtotime($matches[0]));
                    }

                    //待发货
                    if (in_array($v['baseInfo']['status'], ['waitsellersend', 'waitsellerconfirm', 'waitbuyerconfirm', 'waitselleract', 'waitsellerpush', 'waitbuyerconfirmaction'])) {
                        $list['purchase_status'] = 5;
                    } elseif (in_array($v['baseInfo']['status'], ['waitbuyerreceive', 'send_goods_but_not_fund', 'waitlogisticstakein', 'waitbuyersign', 'signinfailed'])) {
                        $list['purchase_status'] = 6; //待收货
                    }
                    //收货地址
                    $list['delivery_address'] = $v['baseInfo']['receiverInfo']['toArea'];
                    $list['online_status'] = $v['baseInfo']['status'];
                    $receivingTime = @$v['baseInfo']['receivingTime'];
                    if ($receivingTime) {
                        $matches = [];
                        preg_match('/\d{14}/', $receivingTime, $matches);
                        $list['receiving_time'] = date('Y-m-d H:i:s', strtotime($matches[0]));
                    }
                    $list['purchase_type'] = 2;

                    //匹配供应商
                    $supplier = new Supplier;
                    $list['supplier_id'] = $supplier->getSupplierId($v['baseInfo']['sellerContact']['companyName']);

                    //添加采购单
                    $result = $this->model->allowField(true)->create($list);

                    $params = [];
                    $kval = 0;
                    foreach ($v['productItems'] as $key => $val) {
                        //添加商品数据
                        $params[$key]['purchase_id'] = $result->id;
                        $params[$key]['purchase_order_number'] = $v['baseInfo']['idOfStr'];
                        $params[$key]['product_name'] = $val['name'];
                        $params[$key]['purchase_num'] = $val['quantity'];
                        $params[$key]['purchase_price'] = $val['itemAmount'] / $val['quantity'];
                        $params[$key]['purchase_total'] = $val['itemAmount'];
                        $params[$key]['price'] = $val['price'];
                        $params[$key]['discount_money'] = $val['entryDiscount'] / 100;
                        $params[$key]['skuid'] = $val['skuID'];

                        //匹配SKU 供应商SKU
                        if ($val['skuID']) {
                            $params[$key]['sku'] = (new SupplierSku())->getSkuData($val['skuID'], $list['supplier_id']);
                            $params[$key]['supplier_sku'] = (new SupplierSku())->getSupplierData($val['skuID'], $list['supplier_id']);
                        }

                        //判断sku是否为选品库SKU
                        $count = $new_product->where(['sku' => $params[$key]['sku'], 'item_status' => 1, 'is_del' => 1])->count();
                        if ($count > 0) {
                            $kval = 1;
                        }

                        if ($params[$key]['sku']) {
                            $item->where(['sku' => $params[$key]['sku']])->setInc('on_way_stock', $params[$key]['purchase_num']);
                        }
                    }
                    //修改为选品采购单
                    if ($kval == 1) {
                        $this->model->where('id', $result->id)->update(['is_new_product' => 1]);
                    }
                    $this->purchase_order_item->allowField(true)->saveAll($params);
                }
            }
        }
        unset($data);
        echo 'ok';
    }

    /**
     * 快递100回调地址  已弃用
     */
    public function callback()
    {
        $purchase_id = input('purchase_id');
        if (!$purchase_id) {
            return json(['result' => false, 'returnCode' => 302, 'message' => '采购单未获取到']);
        }
        $params = $this->request->post('param');
        $params = json_decode($params, true);
        //此状态为已签收
        if ($params['lastResult']['state'] == 3) {
            //更改为已收货
            $data['purchase_status'] = 7;
            //收货时间
            $data['receiving_time'] = date('Y-m-d H:i:s', strtotime($params['lastResult']['data'][0]['ftime']));
        }
        $data['push_time'] = date('Y-m-d H:i:s'); //推送时间
        $data['logistics_info'] = serialize($params);
        $res = $this->model->allowField(true)->save($data, ['id' => ['in', $purchase_id]]);
        if ($res !== false) {
            return json(['result' => true, 'returnCode' => 200, 'message' => '接收成功']);
        } else {
            return json(['result' => false, 'returnCode' => 301, 'message' => '接收失败']);
        }
    }

    /**
     * 产品补货列表 在途库存新
     */
    public function product_grade_list()
    {
        $this->model = new \app\admin\model\ProductGrade;
        //设置过滤方法
        $this->request->filter(['strip_tags']);
        if ($this->request->isAjax()) {
            //如果发送的来源是Selectpage，则转发到Selectpage
            if ($this->request->request('keyField')) {
                return $this->selectpage();
            }

            [$where, $sort, $order, $offset, $limit] = $this->buildparams();
            $total = $this->model
                ->alias('product_grade')
                ->where($where)
                ->order($sort, $order)
                ->count();

            $list = $this->model
                ->alias('product_grade')
                ->where($where)
                ->order($sort, $order)
                ->limit($offset, $limit)
                ->order('counter desc')
                ->select();
            $list = collection($list)->toArray();

            $skus = array_column($list, 'true_sku');
            //查询所有产品库存
            $map['is_del'] = 1;
            $map['is_open'] = ['lt', 3];
            $map['sku'] = ['in', $skus];
            $item = new \app\admin\model\itemmanage\Item;
            $product = $item->where($map)->column('available_stock,on_way_stock', 'sku');

            /**
             * 日均销量：A+ 和 A等级，日均销量变动较大，按照2天日均销量补；
             * B和C，C+等级按照5天的日均销量来补货;
             * D和E等级按照30天日均销量补货，生产入库周期按照7天；
             *
             * 计划售卖周期    计划售卖周期至少是生产入库周期的1倍
             * A+ 按照计划售卖周期的1.5倍来补
             * A和 B,C+等级按照计划售卖周期的1.3/1.2/1.1倍来补
             * C和D和E等级按照计划售卖周期的1倍来补
             * 补货量=日均销量*生产入库周期+日均销量*计划售卖周期-实时库存-库存在途
             */
            foreach ($list as &$v) {
                $onway_stock = $product[$v['true_sku']]['on_way_stock'] ?? 0;
                $v['stock'] = $product[$v['true_sku']]['available_stock'];
                $v['purchase_qty'] = $onway_stock > 0 ? $onway_stock : 0;
                $v['replenish_days'] = $v['days_sales_num'] > 0 ? floor($v['stock'] / $v['days_sales_num']) : 0;
            }

            unset($v);

            $result = ["total" => $total, "rows" => $list];

            return json($result);
        }

        //计算产品等级的数量
        $where = [];
        $where['grade'] = 'A+';
        $AA_num = $this->model->where($where)->count();
        $where['grade'] = 'A';
        $A_num = $this->model->where($where)->count();
        $where['grade'] = 'B';
        $B_num = $this->model->where($where)->count();
        $where['grade'] = 'C+';
        $CA_num = $this->model->where($where)->count();
        $where['grade'] = 'C';
        $C_num = $this->model->where($where)->count();
        $where['grade'] = 'D';
        $D_num = $this->model->where($where)->count();
        $where['grade'] = 'E';
        $E_num = $this->model->where($where)->count();
        $where['grade'] = 'F';
        $F_num = $this->model->where($where)->count();

        //总数
        $all_num = $AA_num + $A_num + $B_num + $CA_num + $C_num + $D_num + $E_num + $F_num;
        if ($all_num) {
            //A级数量即总占比
            $res['AA_num'] = $AA_num;
            $res['AA_percent'] = round($AA_num / $all_num * 100, 2);
            $res['A_num'] = $A_num;
            $res['A_percent'] = round($A_num / $all_num * 100, 2);
            $res['B_num'] = $B_num;
            $res['B_percent'] = round($B_num / $all_num * 100, 2);
            $res['CA_num'] = $CA_num;
            $res['CA_percent'] = round($CA_num / $all_num * 100, 2);
            $res['C_num'] = $C_num;
            $res['C_percent'] = round($C_num / $all_num * 100, 2);
            $res['D_num'] = $D_num;
            $res['D_percent'] = round($D_num / $all_num * 100, 2);
            $res['E_num'] = $E_num;
            $res['E_percent'] = round($E_num / $all_num * 100, 2);
            $res['F_num'] = $F_num;
            $res['F_percent'] = round($F_num / $all_num * 100, 2);
        }

        $this->assign('res', $res);

        return $this->view->fetch();
    }


    /**
     * 查看
     */
    public function process()
    {
        $this->relationSearch = true;
        $this->model = new \app\admin\model\warehouse\Check;
        $this->check_item = new \app\admin\model\warehouse\CheckItem;
        //设置过滤方法
        $this->request->filter(['strip_tags']);
        if ($this->request->isAjax()) {
            //如果发送的来源是Selectpage，则转发到Selectpage
            if ($this->request->request('keyField')) {
                return $this->selectpage();
            }

            //自定义sku搜索
            $filter = json_decode($this->request->get('filter'), true);
            if ($filter['sku']) {
                $smap['sku'] = ['like', '%'.$filter['sku'].'%'];
                $ids = $this->check_item->where($smap)->column('check_id');
                $map['check.id'] = ['in', $ids];
                unset($filter['sku']);
                $this->request->get(['filter' => json_encode($filter)]);
            }

            //是否存在需要退回产品
            $smap['unqualified_num'] = ['>', 0];
            $ids = $this->check_item->where($smap)->column('check_id');
            $map['check.id'] = ['in', $ids];
            $map['check.is_return'] = 0;
            $map['check.status'] = 2;

            [$where, $sort, $order, $offset, $limit] = $this->buildparams();

            $total = $this->model
                ->with(['purchaseorder', 'supplier'])
                ->where($where)
                ->where($map)
                ->order($sort, $order)
                ->count();
            $list = $this->model
                ->with(['purchaseorder', 'supplier'])
                ->where($where)
                ->where($map)
                ->order($sort, $order)
                ->limit($offset, $limit)
                ->select();
            $list = collection($list)->toArray();
            $result = ["total" => $total, "rows" => $list];

            return json($result);
        }
        return $this->view->fetch();
    }


    /**
     * 批量导入1688物流单号
     */
    public function logistics_info_import()
    {
        $file = $this->request->request('file');
        if (!$file) {
            $this->error(__('Parameter %s can not be empty', 'file'));
        }
        $filePath = ROOT_PATH.DS.'public'.DS.$file;
        if (!is_file($filePath)) {
            $this->error(__('No results were found'));
        }
        //实例化reader
        $ext = pathinfo($filePath, PATHINFO_EXTENSION);
        if (!in_array($ext, ['csv', 'xls', 'xlsx'])) {
            $this->error(__('Unknown data format'));
        }
        if ($ext === 'csv') {
            $file = fopen($filePath, 'r');
            $filePath = tempnam(sys_get_temp_dir(), 'import_csv');
            $fp = fopen($filePath, "w");
            $n = 0;
            while ($line = fgets($file)) {
                $line = rtrim($line, "\n\r\0");
                $encoding = mb_detect_encoding($line, ['utf-8', 'gbk', 'latin1', 'big5']);
                if ($encoding != 'utf-8') {
                    $line = mb_convert_encoding($line, 'utf-8', $encoding);
                }
                if ($n == 0 || preg_match('/^".*"$/', $line)) {
                    fwrite($fp, $line."\n");
                } else {
                    fwrite($fp, '"'.str_replace(['"', ','], ['""', '","'], $line)."\"\n");
                }
                $n++;
            }
            fclose($file) || fclose($fp);

            $reader = new Csv();
        } elseif ($ext === 'xls') {
            $reader = new Xls();
        } else {
            $reader = new Xlsx();
        }

        //导入文件首行类型,默认是注释,如果需要使用字段名称请使用name
        //$importHeadType = isset($this->importHeadType) ? $this->importHeadType : 'comment';
        //模板文件列名
        $listName = ['订单编号', '物流公司运单号'];
        try {
            if (!$PHPExcel = $reader->load($filePath)) {
                $this->error(__('Unknown data format'));
            }
            $currentSheet = $PHPExcel->getSheet(0);  //读取文件中的第一个工作表
            $allColumn = $currentSheet->getHighestDataColumn(); //取得最大的列号
            $allRow = $currentSheet->getHighestRow(); //取得一共有多少行
            $maxColumnNumber = Coordinate::columnIndexFromString($allColumn);

            $fields = [];
            for ($currentRow = 1; $currentRow <= 1; $currentRow++) {
                for ($currentColumn = 1; $currentColumn <= 11; $currentColumn++) {
                    $val = $currentSheet->getCellByColumnAndRow($currentColumn, $currentRow)->getValue();
                    if (!$val) continue;
                    $fields[] = $val;
                }
            }
            //模板文件不正确
            if ($listName !== $fields) {
                throw new Exception("模板文件不正确！！");
            }

            $data = [];
            for ($currentRow = 2; $currentRow <= $allRow; $currentRow++) {
                for ($currentColumn = 1; $currentColumn <= $maxColumnNumber; $currentColumn++) {
                    $val = $currentSheet->getCellByColumnAndRow($currentColumn, $currentRow)->getCalculatedValue();
                    $data[$currentRow - 2][$currentColumn - 1] = is_null($val) ? '' : $val;
                }
            }
        } catch (Exception $exception) {
            $this->error($exception->getMessage());
        }
        if (!$data) {
            $this->error('未导入任何数据！！');
        }

        //批量导入物流单号
        $logistics = new \app\admin\model\LogisticsInfo();
        foreach ($data as $k => $v) {

            if (empty($v[0])) {
                $this->error('导入失败！！,1688单号不能为空');
            }
            if (empty($v[1])) {
                $this->error('导入失败！！,物流单号不能为空');
            }

            $row = $this->model->where(['1688_number' => $v[0]])->find();
            if (!$row) {
                $this->error('导入失败！！,1688单号'.$v[0].'未查询到记录');
            }
            if ($row->purchase_status != 2) {
                $this->error('导入失败！！,1688单号'.$v[0].'订单状态必须是已审核');
            }
            //拆分物流单号和物流公司
            $logistics_data = explode(':', $v[1]);
            $result = $this->model->where(['1688_number' => $v[0]])->update(['purchase_status' => 6, 'logistics_number' => $logistics_data[1], 'logistics_company_name' => $logistics_data[0], 'logistics_company_no' => $logistics_data[0], 'is_add_logistics' => 1]);

            $list = [];
            $list['order_number'] = $row->purchase_number;
            $list['purchase_id'] = $row->id;
            $list['type'] = 1;
            $list['logistics_number'] = $logistics_data[1];
            $list['logistics_company_no'] = $logistics_data[0];
            $logistics->addLogisticsInfo($list);
        }

        if ($result) {
            $this->success('导入成功！！');
        } else {
            $this->error('导入失败！！');
        }
    }


    /**
     * 导入镜片库存
     */
    public function import()
    {
    }

    //批量导出xls
    public function process_export_xls()
    {
        $this->model = new \app\admin\model\warehouse\Check;
        $this->check_item = new \app\admin\model\warehouse\CheckItem;
        set_time_limit(0);
        ini_set('memory_limit', '512M');
        $ids_all = input('ids');
        //自定义sku搜索
        $filter = json_decode($this->request->get('filter'), true);
        if ($filter['sku']) {
            $smap['sku'] = ['like', '%'.$filter['sku'].'%'];
            $ids = $this->check_item->where($smap)->column('check_id');
            $map['check.id'] = ['in', $ids];
            unset($filter['sku']);
            $this->request->get(['filter' => json_encode($filter)]);
        }
        if ($filter['createtime']) {
            $arr = explode(' ', $filter['createtime']);
            $map['check.createtime'] = ['between', [$arr[0].' '.$arr[1], $arr[3].' '.$arr[4]]];
            unset($filter['createtime']);
            $this->request->get(['filter' => json_encode($filter)]);
        }
        //添加供货商名称搜索
        if ($filter['supplier.supplier_name']) {
            $map['s.supplier_name'] = ['like', '%'.$filter['supplier.supplier_name'].'%'];
            unset($filter['supplier.supplier_name']);
            $this->request->get(['filter' => json_encode($filter)]);
        }

        //是否存在需要退回产品
        $check_map['unqualified_num'] = ['>', 0];
        $ids = $this->check_item->where($check_map)->column('check_id');
        $map['check.id'] = ['in', $ids];
        $map['check.is_return'] = 0;
        $map['check.status'] = 2;

        if ($ids_all) {
            $map['check.id'] = ['in', $ids_all];
        }

        [$where] = $this->buildparams();
        $list = $this->model->alias('check')
            ->join(['fa_purchase_order' => 'd'], 'check.purchase_id=d.id')
            ->join(['fa_supplier' => 's'], 's.id=d.supplier_id')
            ->join(['fa_check_order_item' => 'b'], 'b.check_id=check.id')
            ->join(['fa_purchase_order_item' => 'c'], 'b.purchase_id=c.purchase_id and c.sku=b.sku')
            ->field('check.*,b.*,c.purchase_price,d.purchase_number,d.create_person as person,d.purchase_remark')
            ->where($where)
            ->where($map)
            ->order('check.id desc')
            ->select();
        $list = collection($list)->toArray();


        //查询供应商
        $supplier = new \app\admin\model\purchase\Supplier();
        $supplier_data = $supplier->getSupplierData();

        //从数据库查询需要的数据
        $spreadsheet = new Spreadsheet();

        //常规方式：利用setCellValue()填充数据
        $spreadsheet->setActiveSheetIndex(0)->setCellValue("A1", "质检单号")
            ->setCellValue("B1", "质检单类型")
            ->setCellValue("C1", "采购单号");   //利用setCellValues()填充数据
        $spreadsheet->setActiveSheetIndex(0)->setCellValue("D1", "采购创建人")
            ->setCellValue("E1", "退货单号");
        $spreadsheet->setActiveSheetIndex(0)->setCellValue("F1", "供应商")
            ->setCellValue("G1", "采购备注");
        $spreadsheet->setActiveSheetIndex(0)->setCellValue("H1", "质检备注")
            ->setCellValue("I1", "SKU")
            ->setCellValue("J1", "供应商SKU")
            ->setCellValue("K1", "单价");
        $spreadsheet->setActiveSheetIndex(0)->setCellValue("L1", "采购数量")
            ->setCellValue("M1", "到货数量")
            ->setCellValue("N1", "合格数量")
            ->setCellValue("O1", "不合格数量")
            ->setCellValue("P1", "创建人")
            ->setCellValue("Q1", "创建时间");

        $spreadsheet->setActiveSheetIndex(0)->setTitle('质检单数据');

        foreach ($list as $key => $value) {

            $spreadsheet->getActiveSheet()->setCellValue("A".($key * 1 + 2), $value['check_order_number']);
            $spreadsheet->getActiveSheet()->setCellValue("B".($key * 1 + 2), $value['type'] == 1 ? '采购质检' : '退货质检');
            $spreadsheet->getActiveSheet()->setCellValueExplicit("C".($key * 1 + 2), $value['purchase_number'], \PhpOffice\PhpSpreadsheet\Cell\DataType::TYPE_STRING);
            $spreadsheet->getActiveSheet()->setCellValue("D".($key * 1 + 2), $value['person']);
            $spreadsheet->getActiveSheet()->setCellValue("E".($key * 1 + 2), '');
            $spreadsheet->getActiveSheet()->setCellValue("F".($key * 1 + 2), $supplier_data[$value['supplier_id']]);
            $spreadsheet->getActiveSheet()->setCellValue("G".($key * 1 + 2), $value['purchase_remark']);
            $spreadsheet->getActiveSheet()->setCellValue("H".($key * 1 + 2), $value['remark']);
            $spreadsheet->getActiveSheet()->setCellValue("I".($key * 1 + 2), $value['sku']);
            $spreadsheet->getActiveSheet()->setCellValue("J".($key * 1 + 2), $value['supplier_sku']);
            $spreadsheet->getActiveSheet()->setCellValue("K".($key * 1 + 2), $value['purchase_price']);
            $spreadsheet->getActiveSheet()->setCellValue("L".($key * 1 + 2), $value['purchase_num']);
            $spreadsheet->getActiveSheet()->setCellValue("M".($key * 1 + 2), $value['arrivals_num']);
            $spreadsheet->getActiveSheet()->setCellValue("N".($key * 1 + 2), $value['quantity_num']);
            $spreadsheet->getActiveSheet()->setCellValue("O".($key * 1 + 2), $value['unqualified_num']);
            $spreadsheet->getActiveSheet()->setCellValue("P".($key * 1 + 2), $value['create_person']);
            $spreadsheet->getActiveSheet()->setCellValue("Q".($key * 1 + 2), $value['createtime']);
        }

        //设置宽度
        $spreadsheet->getActiveSheet()->getColumnDimension('A')->setWidth(30);
        $spreadsheet->getActiveSheet()->getColumnDimension('B')->setWidth(12);
        $spreadsheet->getActiveSheet()->getColumnDimension('C')->setWidth(30);
        $spreadsheet->getActiveSheet()->getColumnDimension('D')->setWidth(12);
        $spreadsheet->getActiveSheet()->getColumnDimension('E')->setWidth(30);
        $spreadsheet->getActiveSheet()->getColumnDimension('F')->setWidth(30);
        $spreadsheet->getActiveSheet()->getColumnDimension('G')->setWidth(40);

        $spreadsheet->getActiveSheet()->getColumnDimension('H')->setWidth(40);
        $spreadsheet->getActiveSheet()->getColumnDimension('I')->setWidth(20);

        $spreadsheet->getActiveSheet()->getColumnDimension('J')->setWidth(20);
        $spreadsheet->getActiveSheet()->getColumnDimension('K')->setWidth(14);
        $spreadsheet->getActiveSheet()->getColumnDimension('L')->setWidth(16);
        $spreadsheet->getActiveSheet()->getColumnDimension('M')->setWidth(16);
        $spreadsheet->getActiveSheet()->getColumnDimension('P')->setWidth(20);
        $spreadsheet->getActiveSheet()->getColumnDimension('Q')->setWidth(20);


        //设置边框
        $border = [
            'borders' => [
                'allBorders' => [
                    'borderStyle' => \PhpOffice\PhpSpreadsheet\Style\Border::BORDER_THIN, // 设置border样式
                    'color'       => ['argb' => 'FF000000'], // 设置border颜色
                ],
            ],
        ];

        $spreadsheet->getDefaultStyle()->getFont()->setName('微软雅黑')->setSize(12);


        $setBorder = 'A1:'.$spreadsheet->getActiveSheet()->getHighestColumn().$spreadsheet->getActiveSheet()->getHighestRow();
        $spreadsheet->getActiveSheet()->getStyle($setBorder)->applyFromArray($border);

        $spreadsheet->getActiveSheet()->getStyle('A1:Q'.$spreadsheet->getActiveSheet()->getHighestRow())->getAlignment()->setHorizontal(\PhpOffice\PhpSpreadsheet\Style\Alignment::HORIZONTAL_CENTER);


        $spreadsheet->setActiveSheetIndex(0);
        // return exportExcel($spreadsheet, 'xls', '登陆日志');
        $format = 'xlsx';
        $savename = '质检单数据'.date("YmdHis", time());;
        // dump($spreadsheet);

        // if (!$spreadsheet) return false;
        if ($format == 'xls') {
            //输出Excel03版本
            header('Content-Type:application/vnd.ms-excel');
            $class = "\PhpOffice\PhpSpreadsheet\Writer\Xls";
        } elseif ($format == 'xlsx') {
            //输出07Excel版本
            header('Content-Type: application/vnd.openxmlformats-officedocument.spreadsheetml.sheet');
            $class = "\PhpOffice\PhpSpreadsheet\Writer\Xlsx";
        }

        //输出名称
        header('Content-Disposition: attachment;filename="'.$savename.'.'.$format.'"');
        //禁止缓存
        header('Cache-Control: max-age=0');
        $writer = new $class($spreadsheet);

        $writer->save('php://output');
    }


    /**
     * 批量导出xls
     *
     * @Description
     * @return void
     * @since 2020/02/28 14:45:39
     * @author wpl
     */
    public function batch_export_xls()
    {
        set_time_limit(0);
        ini_set('memory_limit', '512M');
        $ids = input('ids');
        $this->relationSearch = true;

        if ($ids) {
            $map['purchase_order.id'] = ['in', $ids];
        }

        //自定义sku搜索
        $filter = json_decode($this->request->get('filter'), true);
        if ($filter['sku']) {
            $smap['sku'] = ['like', '%'.$filter['sku'].'%'];
            $ids = $this->purchase_order_item->where($smap)->column('purchase_id');
            $map['purchase_order.id'] = ['in', $ids];
            unset($filter['sku']);
            $this->request->get(['filter' => json_encode($filter)]);
        }

        //添加供货商名称搜索
        if ($filter['supplier.supplier_name']) {
            $map['c.supplier_name'] = ['like', '%'.$filter['supplier.supplier_name'].'%'];
            unset($filter['supplier.supplier_name']);
            $this->request->get(['filter' => json_encode($filter)]);
        }

        [$where] = $this->buildparams();
        $list = $this->model->alias('purchase_order')
<<<<<<< HEAD
            ->field('effect_time,type,logistics_info,receiving_time,purchase_number,purchase_name,supplier_name,sku,supplier_sku,is_new_product,is_sample,product_total,purchase_freight,purchase_num,purchase_price,purchase_remark,b.purchase_total,purchase_order.create_person,purchase_order.createtime,arrival_time,receiving_time,1688_number')
=======
            ->field('purchase_order.id,effect_time,type,logistics_info,receiving_time,purchase_number,purchase_name,supplier_name,sku,supplier_sku,is_new_product,is_sample,product_total,purchase_freight,purchase_num,purchase_price,purchase_remark,b.purchase_total,purchase_order.create_person,purchase_order.createtime,arrival_time,receiving_time,1688_number,
            purchase_order.purchase_type,purchase_order.factory_type,purchase_order.pay_type')
>>>>>>> 8255cc2e
            ->join(['fa_purchase_order_item' => 'b'], 'b.purchase_id=purchase_order.id')
            ->join(['fa_supplier' => 'c'], 'c.id=purchase_order.supplier_id')
            ->where($where)
            ->where($map)
            ->order('purchase_order.id desc')
            ->select();

        $list = collection($list)->toArray();
        //查询生产周期
        $supplier = new \app\admin\model\purchase\SupplierSku();
        $info = $supplier->where([
            'status' => 1,
            'label'  => 1,
        ])->column('product_cycle', 'sku');

        $logistic = new \app\admin\model\warehouse\LogisticsInfo();
        //从数据库查询需要的数据
        $spreadsheet = new Spreadsheet();

        //常规方式：利用setCellValue()填充数据
        $spreadsheet->setActiveSheetIndex(0)->setCellValue("A1", "采购单号")
            ->setCellValue("B1", "采购单名称")
            ->setCellValue("C1", "供应商名称");   //利用setCellValues()填充数据
        $spreadsheet->setActiveSheetIndex(0)->setCellValue("D1", "SKU")
            ->setCellValue("E1", "供应商SKU");
        $spreadsheet->setActiveSheetIndex(0)->setCellValue("F1", "采购数量")
            ->setCellValue("G1", "采购单价");
        $spreadsheet->setActiveSheetIndex(0)->setCellValue("H1", "采购备注")
            ->setCellValue("I1", "采购运费")
            ->setCellValue("J1", "创建人");
        $spreadsheet->setActiveSheetIndex(0)->setCellValue("K1", "创建时间");
        $spreadsheet->setActiveSheetIndex(0)->setCellValue("L1", "生产周期");
        $spreadsheet->setActiveSheetIndex(0)->setCellValue("M1", "预计出货时间");
        $spreadsheet->setActiveSheetIndex(0)->setCellValue("N1", "实际到货时间");
        $spreadsheet->setActiveSheetIndex(0)->setCellValue("O1", "是否新品采购");
        $spreadsheet->setActiveSheetIndex(0)->setCellValue("P1", "是否留样采购");
        $spreadsheet->setActiveSheetIndex(0)->setCellValue("Q1", "总计");
        $spreadsheet->setActiveSheetIndex(0)->setCellValue("R1", "1688单号");
        $spreadsheet->setActiveSheetIndex(0)->setCellValue("S1", "是否大货");
        $spreadsheet->setActiveSheetIndex(0)->setCellValue("T1", "揽件时间");
        $spreadsheet->setActiveSheetIndex(0)->setCellValue("U1", "订单生效时间");
        $spreadsheet->setActiveSheetIndex(0)->setCellValue("V1", "工厂类型");
        $spreadsheet->setActiveSheetIndex(0)->setCellValue("W1", "采购单类型");
        $spreadsheet->setActiveSheetIndex(0)->setCellValue("X1", "采购单付款类型");

        foreach ($list as $key => $value) {
            $spreadsheet->getActiveSheet()->setCellValueExplicit("A".($key * 1 + 2), $value['purchase_number'], \PhpOffice\PhpSpreadsheet\Cell\DataType::TYPE_STRING);
            $spreadsheet->getActiveSheet()->setCellValue("B".($key * 1 + 2), $value['purchase_name']);
            $spreadsheet->getActiveSheet()->setCellValue("C".($key * 1 + 2), $value['supplier_name']);
            $spreadsheet->getActiveSheet()->setCellValue("D".($key * 1 + 2), $value['sku']);
            $spreadsheet->getActiveSheet()->setCellValue("E".($key * 1 + 2), $value['supplier_sku']);
            $spreadsheet->getActiveSheet()->setCellValue("F".($key * 1 + 2), $value['purchase_num']);
            $spreadsheet->getActiveSheet()->setCellValue("G".($key * 1 + 2), $value['purchase_price']);
            $spreadsheet->getActiveSheet()->setCellValue("H".($key * 1 + 2), $value['purchase_remark']);
            $spreadsheet->getActiveSheet()->setCellValue("I".($key * 1 + 2), $value['purchase_freight']);
            $spreadsheet->getActiveSheet()->setCellValue("J".($key * 1 + 2), $value['create_person']);
            $spreadsheet->getActiveSheet()->setCellValue("K".($key * 1 + 2), $value['createtime']);
            $spreadsheet->getActiveSheet()->setCellValue("L".($key * 1 + 2), $info[$value['sku']] ?: 7);
            $spreadsheet->getActiveSheet()->setCellValue("M".($key * 1 + 2), $value['arrival_time']);
            $spreadsheet->getActiveSheet()->setCellValue("N".($key * 1 + 2), $value['receiving_time']);
            if ($value['is_new_product'] == 1) {
                $is_new_product = '是';
            } else {
                $is_new_product = '否';
            }
            if ($value['type'] == 1) {
                $value['type'] = '否';
            } else {
                $value['type'] = '是';
            }
            if ($value['is_sample'] == 1) {
                $is_sample = '是';
            } else {
                $is_sample = '否';
            }
            $payTypeName='未知';
            switch ($value['pay_type']) {
                case 1:
                    $payTypeName = '预付款';
                    break;
                case 2:
                    $payTypeName = '全款预付';
                    break;
                case 3:
                    $payTypeName = '货到付款';
                    break;
            }

            if ($value['factory_type'] == 1) {
                $factoryTypeName = '贸易';
            } else {
                $factoryTypeName = '工厂';
            }

            if ($value['purchase_type'] == 1) {
                $purchaseTypeName = '线下采购单';
            } else {
                $purchaseTypeName = '线上采购单';
            }


            //查询揽收时间
            $collect_time = $logistic->where(['purchase_id' => $value['id']])->value('collect_time');

            //反序列化处理物流返回信
            $spreadsheet->getActiveSheet()->setCellValue("O".($key * 1 + 2), $is_new_product);
            $spreadsheet->getActiveSheet()->setCellValue("P".($key * 1 + 2), $is_sample);
            $spreadsheet->getActiveSheet()->setCellValue("Q".($key * 1 + 2), $value['purchase_total']);
            $spreadsheet->getActiveSheet()->setCellValueExplicit("R".($key * 1 + 2), $value['1688_number'], \PhpOffice\PhpSpreadsheet\Cell\DataType::TYPE_STRING);
            $spreadsheet->getActiveSheet()->setCellValue("S".($key * 1 + 2), $value['type']);
            $spreadsheet->getActiveSheet()->setCellValue("T".($key * 1 + 2), $collect_time);
            $spreadsheet->getActiveSheet()->setCellValue("U".($key * 1 + 2), $value['effect_time']);
            $spreadsheet->getActiveSheet()->setCellValue("V".($key * 1 + 2), $factoryTypeName);
            $spreadsheet->getActiveSheet()->setCellValue("W".($key * 1 + 2), $purchaseTypeName);
            $spreadsheet->getActiveSheet()->setCellValue("X".($key * 1 + 2), $payTypeName);
        }

        //设置宽度
        $spreadsheet->getActiveSheet()->getColumnDimension('A')->setWidth(30);
        $spreadsheet->getActiveSheet()->getColumnDimension('B')->setWidth(30);
        $spreadsheet->getActiveSheet()->getColumnDimension('C')->setWidth(30);
        $spreadsheet->getActiveSheet()->getColumnDimension('D')->setWidth(20);
        $spreadsheet->getActiveSheet()->getColumnDimension('E')->setWidth(20);
        $spreadsheet->getActiveSheet()->getColumnDimension('F')->setWidth(15);
        $spreadsheet->getActiveSheet()->getColumnDimension('G')->setWidth(15);
        $spreadsheet->getActiveSheet()->getColumnDimension('H')->setWidth(40);
        $spreadsheet->getActiveSheet()->getColumnDimension('I')->setWidth(20);
        $spreadsheet->getActiveSheet()->getColumnDimension('J')->setWidth(20);
        $spreadsheet->getActiveSheet()->getColumnDimension('K')->setWidth(30);
        $spreadsheet->getActiveSheet()->getColumnDimension('L')->setWidth(20);
        $spreadsheet->getActiveSheet()->getColumnDimension('M')->setWidth(30);
        $spreadsheet->getActiveSheet()->getColumnDimension('N')->setWidth(30);
        $spreadsheet->getActiveSheet()->getColumnDimension('O')->setWidth(30);
        $spreadsheet->getActiveSheet()->getColumnDimension('P')->setWidth(30);
        $spreadsheet->getActiveSheet()->getColumnDimension('Q')->setWidth(30);
        $spreadsheet->getActiveSheet()->getColumnDimension('R')->setWidth(30);
        $spreadsheet->getActiveSheet()->getColumnDimension('S')->setWidth(30);
        $spreadsheet->getActiveSheet()->getColumnDimension('T')->setWidth(30);
        $spreadsheet->getActiveSheet()->getColumnDimension('U')->setWidth(30);
        $spreadsheet->getActiveSheet()->getColumnDimension('V')->setWidth(15);
        $spreadsheet->getActiveSheet()->getColumnDimension('W')->setWidth(20);
        $spreadsheet->getActiveSheet()->getColumnDimension('X')->setWidth(20);

        //设置边框
        $border = [
            'borders' => [
                'allBorders' => [
                    'borderStyle' => \PhpOffice\PhpSpreadsheet\Style\Border::BORDER_THIN, // 设置border样式
                    'color'       => ['argb' => 'FF000000'], // 设置border颜色
                ],
            ],
        ];

        $spreadsheet->getDefaultStyle()->getFont()->setName('微软雅黑')->setSize(12);


        $setBorder = 'A1:'.$spreadsheet->getActiveSheet()->getHighestColumn().$spreadsheet->getActiveSheet()->getHighestRow();
        $spreadsheet->getActiveSheet()->getStyle($setBorder)->applyFromArray($border);

        $spreadsheet->getActiveSheet()->getStyle('A1:X'.$spreadsheet->getActiveSheet()->getHighestRow())->getAlignment()->setHorizontal(\PhpOffice\PhpSpreadsheet\Style\Alignment::HORIZONTAL_CENTER);
        $spreadsheet->setActiveSheetIndex(0);

        $format = 'xlsx';
        $savename = '采购单数据'.date("YmdHis", time());;

        if ($format == 'xls') {
            //输出Excel03版本
            header('Content-Type:application/vnd.ms-excel');
            $class = "\PhpOffice\PhpSpreadsheet\Writer\Xls";
        } elseif ($format == 'xlsx') {
            //输出07Excel版本
            header('Content-Type: application/vnd.openxmlformats-officedocument.spreadsheetml.sheet');
            $class = "\PhpOffice\PhpSpreadsheet\Writer\Xlsx";
        }

        //输出名称
        header('Content-Disposition: attachment;filename="'.$savename.'.'.$format.'"');
        //禁止缓存
        header('Cache-Control: max-age=0');
        $writer = new $class($spreadsheet);

        $writer->save('php://output');
    }


    /**
     * 批量导出xls
     *
     * @Description
     * @return void
     * @since 2020/02/28 14:45:39
     * @author wpl
     */
    public function batch_export_test()
    {
        set_time_limit(0);
        ini_set('memory_limit', '512M');
        $map['a.createtime'] = ['between', ['2020-02-01 00:00:00', '2020-08-15 00:00:00']];
        $map['stock_status'] = ['in', [1, 2]];
        [$where] = $this->buildparams();
        $list = $this->model->alias('a')
            ->field('purchase_number,b.sku,purchase_num,in_stock_num,d.check_time,purchase_remark')
            ->join(['fa_purchase_order_item' => 'b'], 'b.purchase_id=a.id')
            ->join(['fa_in_stock_item' => 'c'], 'c.purchase_id=a.id and c.sku=b.sku')
            ->join(['fa_in_stock' => 'd'], 'd.id=c.in_stock_id')
            ->where($where)
            ->where($map)
            ->select();
        $list = collection($list)->toArray();
        //从数据库查询需要的数据
        $spreadsheet = new Spreadsheet();

        //常规方式：利用setCellValue()填充数据
        $spreadsheet->setActiveSheetIndex(0)->setCellValue("A1", "采购单号")
            ->setCellValue("B1", "SKU")
            ->setCellValue("C1", "采购数量");   //利用setCellValues()填充数据
        $spreadsheet->setActiveSheetIndex(0)->setCellValue("D1", "入库数量")
            ->setCellValue("E1", "入库时间");
        $spreadsheet->setActiveSheetIndex(0)->setCellValue("F1", "备注");

        foreach ($list as $key => $value) {
            $spreadsheet->getActiveSheet()->setCellValueExplicit("A".($key * 1 + 2), $value['purchase_number'], \PhpOffice\PhpSpreadsheet\Cell\DataType::TYPE_STRING);
            $spreadsheet->getActiveSheet()->setCellValue("B".($key * 1 + 2), $value['sku']);
            $spreadsheet->getActiveSheet()->setCellValue("C".($key * 1 + 2), $value['purchase_num']);
            $spreadsheet->getActiveSheet()->setCellValue("D".($key * 1 + 2), $value['in_stock_num']);
            $spreadsheet->getActiveSheet()->setCellValue("E".($key * 1 + 2), $value['check_time']);
            $spreadsheet->getActiveSheet()->setCellValue("F".($key * 1 + 2), $value['purchase_remark']);
        }

        //设置宽度
        $spreadsheet->getActiveSheet()->getColumnDimension('A')->setWidth(30);
        $spreadsheet->getActiveSheet()->getColumnDimension('B')->setWidth(20);
        $spreadsheet->getActiveSheet()->getColumnDimension('C')->setWidth(10);
        $spreadsheet->getActiveSheet()->getColumnDimension('D')->setWidth(10);
        $spreadsheet->getActiveSheet()->getColumnDimension('E')->setWidth(30);
        $spreadsheet->getActiveSheet()->getColumnDimension('F')->setWidth(35);


        //设置边框
        $border = [
            'borders' => [
                'allBorders' => [
                    'borderStyle' => \PhpOffice\PhpSpreadsheet\Style\Border::BORDER_THIN, // 设置border样式
                    'color'       => ['argb' => 'FF000000'], // 设置border颜色
                ],
            ],
        ];

        $spreadsheet->getDefaultStyle()->getFont()->setName('微软雅黑')->setSize(12);


        $setBorder = 'A1:'.$spreadsheet->getActiveSheet()->getHighestColumn().$spreadsheet->getActiveSheet()->getHighestRow();
        $spreadsheet->getActiveSheet()->getStyle($setBorder)->applyFromArray($border);

        $spreadsheet->getActiveSheet()->getStyle('A1:F'.$spreadsheet->getActiveSheet()->getHighestRow())->getAlignment()->setHorizontal(\PhpOffice\PhpSpreadsheet\Style\Alignment::HORIZONTAL_CENTER);
        $spreadsheet->setActiveSheetIndex(0);

        $format = 'xlsx';
        $savename = '采购单数据'.date("YmdHis", time());;

        if ($format == 'xls') {
            //输出Excel03版本
            header('Content-Type:application/vnd.ms-excel');
            $class = "\PhpOffice\PhpSpreadsheet\Writer\Xls";
        } elseif ($format == 'xlsx') {
            //输出07Excel版本
            header('Content-Type: application/vnd.openxmlformats-officedocument.spreadsheetml.sheet');
            $class = "\PhpOffice\PhpSpreadsheet\Writer\Xlsx";
        }

        //输出名称
        header('Content-Disposition: attachment;filename="'.$savename.'.'.$format.'"');
        //禁止缓存
        header('Cache-Control: max-age=0');
        $writer = new $class($spreadsheet);

        $writer->save('php://output');
    }

    /**
     * 核算采购单成本 create@lsw
     */
    public function account_purchase_order()
    {
        //设置过滤方法
        //$this->relationSearch = true;
        $this->relationSearch = true;
        $this->request->filter(['strip_tags']);
        if ($this->request->isAjax()) {
            //如果发送的来源是Selectpage，则转发到Selectpage
            if ($this->request->request('keyField')) {
                return $this->selectpage();
            }

            $whereCondition['purchase_status'] = ['egt', 2];
            $whereCondition['is_in_stock'] = ['eq', 0];
            $whereConditionOr = [];
            $rep = $this->request->get('filter');
            //如果没有搜索条件
            if ($rep != '{}') {
                $whereTotalId = '1=1';
                $filter = json_decode($rep, true);
                //付款人
                if ($filter['pay_person']) {
                    $workIds = Purchase_order_pay::where(['create_person' => $filter['pay_person']])->column('purchase_id');
                    $whereCondition['purchase_order.id'] = ['in', $workIds];
                    unset($filter['pay_person']);
                }
                if ($filter['pay_time']) {
                    $time = explode(' ', $filter['pay_time']);
                    $mapTime['create_time'] = ['between', [$time[0].' '.$time[1], $time[3].' '.$time[4]]];
                    $measuerWorkIds = Purchase_order_pay::where($mapTime)->column('purchase_id');
                    if (!empty($whereCondition['id'])) {
                        $newWorkIds = array_intersect($workIds, $measuerWorkIds);
                        $whereCondition['purchase_order.id'] = ['in', $newWorkIds];
                    } else {
                        $whereCondition['purchase_order.id'] = ['in', $measuerWorkIds];
                    }
                    $whereConditionOr['purchase_order.payment_time'] = ['between', [$time[0].' '.$time[1], $time[3].' '.$time[4]]];
                    unset($filter['pay_time']);
                }
                $this->request->get(['filter' => json_encode($filter)]);
            } else {
                $whereTotalId['purchase_order.createtime'] = ['between', [date('Y-m-d 00:00:00', strtotime('-6 day')), date('Y-m-d H:i:s', time())]];
            }
            [$where, $sort, $order, $offset, $limit] = $this->buildparams();
            $total = $this->model
                ->with(['supplier'])
                ->where($whereCondition)
                ->where($where)
                ->whereor($whereConditionOr)
                ->order($sort, $order)
                ->count();

            $list = $this->model
                ->with(['supplier'])
                ->where($whereCondition)
                ->where($where)
                ->whereor($whereConditionOr)
                ->order($sort, $order)
                ->limit($offset, $limit)
                ->select();
            //查询总共的ID    
            $totalId = $this->model
                ->with(['supplier'])
                ->where($whereCondition)
                ->where($whereTotalId)
                ->where($where)
                ->whereor($whereConditionOr)
                ->column('purchase_order.id');
            //这个页面的ID    
            $thisPageId = $this->model
                ->with(['supplier'])
                ->where($whereCondition)
                ->where($where)
                ->whereor($whereConditionOr)
                ->order($sort, $order)
                ->limit($offset, $limit)
                ->column('purchase_order.id');
            $list = collection($list)->toArray();
            //求出所有的总共的实际采购总额和本页面的实际采购金额
            $purchaseMoney = $this->model->calculatePurchaseOrderMoney($totalId, $thisPageId);
            // echo '<pre>';
            // var_dump($purchaseMoney);
            // exit;
            //求出退款金额信息
            $returnMoney = $this->model->calculatePurchaseReturnMoney($totalId, $thisPageId);
            if (is_array($returnMoney['thisPageArr'])) {
                foreach ($list as $keys => $vals) {
                    if (array_key_exists($vals['id'], $returnMoney['thisPageArr'])) {
                        //采购单的退款金额 
                        $list[$keys]['refund_amount'] = round($returnMoney['thisPageArr'][$vals['id']], 2) ?: 0;
                    }
                }
            }
            if (is_array($purchaseMoney['thisPageArr'])) {
                foreach ($list as $key => $val) {
                    if (array_key_exists($val['id'], $purchaseMoney['thisPageArr'])) {
                        //采购单的实际采购金额 
                        $list[$key]['purchase_virtual_total'] = round($purchaseMoney['thisPageArr'][$val['id']] + $val['purchase_freight'], 2) ?: 0;
                        //采购单实际结算金额(如果存在实际采购金额要从实际采购金额扣减)
                        $list[$key]['purchase_settle_money'] = round($list[$key]['purchase_virtual_total'] - $list[$key]['refund_amount'], 2) ?: 0;
                    } else {
                        //采购单实际结算金额(如果不存在实际采购金额要从采购金额中扣减) 
                        $list[$key]['purchase_settle_money'] = round(($list[$key]['purchase_total'] - $list[$key]['refund_amount']), 2) ?: 0;
                    }
                }
            }
            $result = array("total" => $total, "rows" => $list, "total_money" => $purchaseMoney['total_money'] ?: 0, "return_money" => $returnMoney['return_money'] ?: 0);

            return json($result);
        }
        return $this->view->fetch();
    }

    /***
     * 采购单成本核算详情 create@lsw
     */
    public function account_purchase_order_detail($ids = null, $purchase_virtual_total = 0, $refund_amount = 0, $purchase_settle_money = 0)
    {
        $row = $this->model->get($ids);
        if (!$row) {
            $this->error(__('No Results were found'));
        }

        $adminIds = $this->getDataLimitAdminIds();
        if (is_array($adminIds)) {
            if (!in_array($row[$this->dataLimitField], $adminIds)) {
                $this->error(__('You have no permission'));
            }
        }
        $info = $this->model->getPurchaseOrderItemInfo($row['id']);
        if ($info) {
            $this->view->assign("item", $info);
        }
        $this->view->assign("row", $row);
        $this->view->assign("refund_amount", $refund_amount ?: 0);
        $this->view->assign("purchase_settle_money", $purchase_settle_money ?: 0);
        $this->view->assign("purchase_virtual_total", $purchase_virtual_total ?: 0);
        return $this->view->fetch();
    }

    /***
     * 核算采购单付款  create@lsw
     */
    public function purchase_order_pay($ids = null)
    {
        if ($this->request->isAjax()) {
            $params = $this->request->post("row/a");
            $row = $this->model->get($ids);
            if (1 == $row['purchase_type']) {
                $resultInfo = $this->model->where(['id' => $row['id']])->setInc('payment_money', $params['pay_money']);
            } else {
                $resultInfo = true;
            }
            if (false !== $resultInfo) {
                $this->model->save(['payment_status' => 3], ['id' => $row['id']]);
                $params['purchase_id'] = $row['id'];
                $params['create_person'] = session('admin.nickname');
                $params['create_time'] = date('Y-m-d H:i:s', time());
                $result = (new purchase_order_pay())->allowField(true)->save($params);
                if ($result) {
                    return $this->success('添加成功');
                }
            } else {
                return $this->error('添加失败');
            }
        }
        return $this->view->fetch();
    }

    /***
     * 核算采购单确认退款 create@lsw
     */
    public function purchase_order_affirm_refund($ids = null)
    {
        if ($this->request->isAjax()) {
            $row = $this->model->get($ids);
            if (8 == $row['purchase_status']) {
                return $this->error('已经是退款状态,无须再次退款');
            }
            $data['purchase_status'] = 8;
            $result = $this->model->allowField(true)->save($data, ['id' => $ids]);
            if ($result) {
                return $this->success();
            }
            return $this->error();
        }
    }
}<|MERGE_RESOLUTION|>--- conflicted
+++ resolved
@@ -6,6 +6,7 @@
 use app\admin\model\itemmanage\ItemPlatformSku;
 use app\admin\model\StockLog;
 use app\common\controller\Backend;
+use fast\Excel;
 use think\Db;
 use think\Exception;
 use think\exception\PDOException;
@@ -23,6 +24,7 @@
 use PhpOffice\PhpSpreadsheet\Reader\Csv;
 use PhpOffice\PhpSpreadsheet\Reader\Xls;
 use PhpOffice\PhpSpreadsheet\Reader\Xlsx;
+use think\response\Json;
 
 
 /**
@@ -43,7 +45,7 @@
      * 无需登录的方法,同时也就不需要鉴权了
      * @var array
      */
-    protected $noNeedLogin = ['getAlibabaPurchaseOrder', 'callback'];
+    protected $noNeedLogin = ['getAlibabaPurchaseOrder', 'callback','export_sku_many_type'];
 
     /**
      * 无需鉴权的方法,但需要登录
@@ -136,13 +138,16 @@
     public function add($ids = null)
     {
         if ($ids) {
-            $replenish_list_detail = Db::name('new_product_replenish_list')->where('id', $ids)->find();
-            $supplier_detail = Db::name('supplier')->where('id', $replenish_list_detail['supplier_id'])->find();
-            $this->assign('supplier_detail', $supplier_detail);
+            $replenishListDetail = Db::name('new_product_replenish_list')
+                ->where('id', $ids)
+                ->find();
+            $supplierDetail = Db::name('supplier')
+                ->where('id', $replenishListDetail['supplier_id'])
+                ->find();
+            $this->assign('supplier_detail', $supplierDetail);
         }
         if ($this->request->isPost()) {
             $params = $this->request->post("row/a");
-
             if ($params) {
                 $params = $this->preExcludeFields($params);
                 if (empty($params['supplier_id']) || empty($params['supplier_address'])) {
@@ -170,6 +175,9 @@
                 }
                 $result = false;
                 Db::startTrans();
+                $this->model->startTrans();
+                $this->purchase_order_item->startTrans();
+                $this->batch_item->startTrans();
                 try {
                     //是否采用模型验证
                     if ($this->modelValidate) {
@@ -179,6 +187,13 @@
                     }
 
                     $sku = $this->request->post("sku/a");
+                    foreach (array_filter($sku) as $k => $v){
+                        $item = new \app\admin\model\itemmanage\Item();
+                        $itemDetail = $item->where('sku',$v)->find();
+                        if (!$itemDetail){
+                            $this->error('提报的商品不存在');
+                        }
+                    }
                     $num = $this->request->post("purchase_num/a");
                     //执行过滤空值
                     array_walk($sku, 'trim_value');
@@ -189,13 +204,16 @@
                     $params['createtime'] = date('Y-m-d H:i:s', time());
                     $params['purchase_name'] = trim($params['purchase_name']);
 
-                    $batch_sku = $this->request->post("batch_sku/a");
-                    $arrival_num = $this->request->post("arrival_num/a");
-                    if ($arrival_num) {
+                    $batchSku = $this->request->post("batch_sku/a");
+                    $arrivalNum = $this->request->post("arrival_num/a");
+                    if ($arrivalNum) {
                         //现在分批到货数量必须等于采购数量
                         $arr = [];
-                        foreach ($arrival_num as $k => $v) {
+                        foreach ($arrivalNum as $k => $v) {
                             foreach ($v as $key => $val) {
+                                if (empty($val) || !is_numeric($val)){
+                                    $this->error('分批到货数量不能为空且不能为非数字');
+                                }
                                 $arr[$key] += $val;
                             }
                         }
@@ -209,66 +227,77 @@
 
                     //添加采购单商品信息
                     if ($result !== false) {
-                        $product_name = $this->request->post("product_name/a");
-                        $supplier_sku = $this->request->post("supplier_sku/a");
+                        $productName = $this->request->post("product_name/a");
+                        $supplierSku = $this->request->post("supplier_sku/a");
 
                         $price = $this->request->post("purchase_price/a");
                         $total = $this->request->post("purchase_total/a");
-                        $replenish_list_id = $this->request->post("replenish_list_id/a");
+                        $replenishListId = $this->request->post("replenish_list_id/a");
 
                         $data = [];
                         foreach (array_filter($sku) as $k => $v) {
                             $data[$k]['sku'] = $v;
-                            $data[$k]['supplier_sku'] = trim($supplier_sku[$k]);
-                            $data[$k]['product_name'] = $product_name[$k];
+                            $data[$k]['supplier_sku'] = trim($supplierSku[$k]);
+                            $data[$k]['product_name'] = $productName[$k];
                             $data[$k]['purchase_num'] = $num[$k];
                             $data[$k]['purchase_price'] = $price[$k];
                             $data[$k]['purchase_total'] = $total[$k];
                             $data[$k]['purchase_id'] = $this->model->id;
-                            $data[$k]['replenish_list_id'] = $replenish_list_id[$k];
+                            $data[$k]['replenish_list_id'] = $replenishListId[$k];
                             $data[$k]['purchase_order_number'] = $params['purchase_number'];
                         }
                         //批量添加
                         $this->purchase_order_item->saveAll($data);
 
                         //添加分批数据
-                        $batch_arrival_time = $this->request->post("batch_arrival_time/a");
-                        $batch_sku = $this->request->post("batch_sku/a");
-                        $arrival_num = $this->request->post("arrival_num/a");
+                        $batchArrivalTime = $this->request->post("batch_arrival_time/a");
+                        $batchSku = $this->request->post("batch_sku/a");
+                        $arrivalNum = $this->request->post("arrival_num/a");
                         //判断是否有分批数据
-                        if ($batch_arrival_time && count($batch_arrival_time) > 0) {
+                        if ($batchArrivalTime && count($batchArrivalTime) > 0) {
                             $i = 0;
-                            foreach (array_filter($batch_arrival_time) as $k => $v) {
-                                $batch_data['purchase_id'] = $this->model->id;
-                                $batch_data['arrival_time'] = $v;
-                                $batch_data['batch'] = $i + 1;
-                                $batch_data['create_person'] = session('admin.nickname');
-                                $batch_data['create_time'] = date('Y-m-d H:i:s');
-                                $batch_id = $this->batch->insertGetId($batch_data);
+                            foreach (array_filter($batchArrivalTime) as $k => $v) {
+                                $batchData['purchase_id'] = $this->model->id;
+                                $batchData['arrival_time'] = $v;
+                                $batchData['batch'] = $i + 1;
+                                $batchData['create_person'] = session('admin.nickname');
+                                $batchData['create_time'] = date('Y-m-d H:i:s');
+                                $batchId = $this->batch->insertGetId($batchData);
                                 $i++;
                                 $list = [];
-                                foreach ($batch_sku[$k] as $key => $val) {
+                                foreach ($batchSku[$k] as $key => $val) {
                                     if (!$val) {
                                         continue;
                                     }
                                     $list[$key]['sku'] = $val;
-                                    $list[$key]['arrival_num'] = $arrival_num[$k][$key];
-                                    $list[$key]['purchase_batch_id'] = $batch_id;
+                                    $list[$key]['arrival_num'] = $arrivalNum[$k][$key];
+                                    $list[$key]['purchase_batch_id'] = $batchId;
                                 }
                                 $this->batch_item->saveAll($list);
                             }
                         }
                     }
-
+                    $this->model->commit();
+                    $this->purchase_order_item->commit();
+                    $this->batch_item->commit();
                     Db::commit();
                 } catch (ValidateException $e) {
                     Db::rollback();
+                    $this->model->rollback();
+                    $this->purchase_order_item->rollback();
+                    $this->batch_item->rollback();
                     $this->error($e->getMessage());
                 } catch (PDOException $e) {
                     Db::rollback();
+                    $this->model->rollback();
+                    $this->purchase_order_item->rollback();
+                    $this->batch_item->rollback();
                     $this->error($e->getMessage());
                 } catch (Exception $e) {
                     Db::rollback();
+                    $this->model->rollback();
+                    $this->purchase_order_item->rollback();
+                    $this->batch_item->rollback();
                     $this->error($e->getMessage());
                 }
                 if ($result !== false) {
@@ -279,30 +308,8 @@
             }
             $this->error(__('Parameter %s can not be empty', ''));
         }
-
-        // //查询新品数据
-        // $new_product_ids = $this->request->get('new_product_ids');
-        // if ($new_product_ids) {
-        //     //查询所选择的数据
-        //     $where['new_product.id'] = ['in', $new_product_ids];
-        //     $row = (new NewProduct())->where($where)->with(['newproductattribute'])->select();
-        //     $row = collection($row)->toArray();
-        //     foreach ($row as $v) {
-        //         if ($v['item_status'] != 1) {
-        //             $this->error(__('只有待选品状态能够创建！！'), url('new_product/index'));
-        //         }
-        //     }
-
-        //     //提取供应商id
-        //     $supplier = array_unique(array_column($row, 'supplier_id'));
-        //     if (count($supplier) > 1) {
-        //         $this->error(__('必须选择相同的供应商！！'), url('new_product/index'));
-        //     }
-        //     $this->assign('row', $row);
-        //     $this->assign('is_new_product', 1);
-        // }
-
         $label = input('label');
+        //从补货需求单处理页面进来的采购单
         if ($label == 'replenish') {
             $ids = $ids ? $ids : input('ids');
             $this->list = new \app\admin\model\purchase\NewProductReplenishList;
@@ -319,11 +326,11 @@
                 //查询供应商SKU
                 $v['supplier_sku'] = $supplier->getSupplierSkuData($v['sku'], $v['supplier_id']);
             }
-            $new_old = $item->where('sku', $list[0]['sku'])->value('is_new');
+            $newOld = $item->where('sku', $list[0]['sku'])->value('is_new');
             if (count(array_unique(array_column($list, 'supplier_id'))) > 1) {
                 $this->error('必须选择相同的供应商！！');
             }
-            $this->assign('new_old', $new_old);
+            $this->assign('new_old', $newOld);
             $this->assign('list', $list);
         }
 
@@ -334,12 +341,12 @@
 
         //查询合同
         $contract = new \app\admin\model\purchase\Contract;
-        $contract_data = $contract->getContractData();
-        $this->assign('contract_data', $contract_data);
+        $contractData = $contract->getContractData();
+        $this->assign('contract_data', $contractData);
 
         //生成采购编号
-        $purchase_number = 'PO'.date('YmdHis').rand(100, 999).rand(100, 999);
-        $this->assign('purchase_number', $purchase_number);
+        $purchaseNumber= 'PO'.date('YmdHis').rand(100, 999).rand(100, 999);
+        $this->assign('purchase_number', $purchaseNumber);
         $this->assignconfig('newdatetime', date('Y-m-d H:i:s'));
 
         return $this->view->fetch();
@@ -454,6 +461,9 @@
                 }
                 $result = false;
                 Db::startTrans();
+                $this->model->startTrans();
+                $this->purchase_order_item->startTrans();
+                $this->batch_item->startTrans();
                 try {
                     //是否采用模型验证
                     if ($this->modelValidate) {
@@ -463,6 +473,13 @@
                     }
 
                     $sku = $this->request->post("sku/a");
+                    foreach (array_filter($sku) as $k => $v){
+                        $item = new \app\admin\model\itemmanage\Item();
+                        $itemDetail = $item->where('sku',$v)->find();
+                        if (!$itemDetail){
+                            $this->error('提报的商品不存在');
+                        }
+                    }
                     $num = $this->request->post("purchase_num/a");
                     //执行过滤空值
                     array_walk($sku, 'trim_value');
@@ -470,11 +487,11 @@
                         $this->error('sku不能为空！！');
                     }
 
-                    $arrival_num = $this->request->post("arrival_num/a");
-                    if ($arrival_num) {
+                    $arrivalNum = $this->request->post("arrival_num/a");
+                    if ($arrivalNum) {
                         //现在分批到货数量必须等于采购数量
                         $arr = [];
-                        foreach ($arrival_num as $k => $v) {
+                        foreach ($arrivalNum as $k => $v) {
                             foreach ($v as $key => $val) {
                                 $arr[$key] += $val;
                             }
@@ -490,23 +507,23 @@
 
                     //添加合同产品
                     if ($result !== false) {
-                        $product_name = $this->request->post("product_name/a");
-                        $supplier_sku = $this->request->post("supplier_sku/a");
+                        $productName = $this->request->post("product_name/a");
+                        $supplierSku = $this->request->post("supplier_sku/a");
 
                         $price = $this->request->post("purchase_price/a");
                         $total = $this->request->post("purchase_total/a");
-                        $item_id = $this->request->post("item_id/a");
+                        $itemId = $this->request->post("item_id/a");
 
                         $data = [];
                         foreach (array_filter($sku) as $k => $v) {
                             $data[$k]['sku'] = $v;
-                            $data[$k]['supplier_sku'] = trim($supplier_sku[$k]);
-                            $data[$k]['product_name'] = $product_name[$k];
+                            $data[$k]['supplier_sku'] = trim($supplierSku[$k]);
+                            $data[$k]['product_name'] = $productName[$k];
                             $data[$k]['purchase_num'] = $num[$k];
                             $data[$k]['purchase_price'] = $price[$k];
                             $data[$k]['purchase_total'] = $total[$k];
-                            if (@$item_id[$k]) {
-                                $data[$k]['id'] = $item_id[$k];
+                            if (@$itemId[$k]) {
+                                $data[$k]['id'] = $itemId[$k];
                             } else {
                                 $data[$k]['purchase_id'] = $ids;
                             }
@@ -515,45 +532,45 @@
                         $this->purchase_order_item->allowField(true)->saveAll($data);
 
                         //添加分批数据
-                        $batch_arrival_time = $this->request->post("batch_arrival_time/a");
-
-                        $batch_id = $this->request->post("batch_id/a");
-                        $batch_sku = $this->request->post("batch_sku/a") ?: [];
-                        $batch_item_id = $this->request->post("batch_item_id/a");
+                        $batchArrivalTime = $this->request->post("batch_arrival_time/a");
+
+                        $batchId = $this->request->post("batch_id/a");
+                        $batchSku = $this->request->post("batch_sku/a") ?: [];
+                        $batchItemId = $this->request->post("batch_item_id/a");
 
                         //判断是否有分批数据
-                        if ($batch_arrival_time && count($batch_arrival_time) > 0) {
-                            $batch_sku = $batch_sku ? array_values($batch_sku) : [];
+                        if ($batchArrivalTime && count($batchArrivalTime) > 0) {
+                            $batchSku = $batchSku ? array_values($batchSku) : [];
                             $i = 0;
-                            foreach (array_filter($batch_arrival_time) as $k => $v) {
+                            foreach (array_filter($batchArrivalTime) as $k => $v) {
                                 //判断是否存在id 如果存在则为编辑
-                                $batch_data = [];
-                                if ($batch_id[$k]) {
-                                    $batch_data['arrival_time'] = $v;
-                                    $this->batch->where(['id' => $batch_id[$k]])->update($batch_data);
+                                $batchData = [];
+                                if ($batchId[$k]) {
+                                    $batchData['arrival_time'] = $v;
+                                    $this->batch->where(['id' => $batchId[$k]])->update($batchData);
                                 } else {
-                                    $batch_data['purchase_id'] = $ids;
-                                    $batch_data['arrival_time'] = $v;
-                                    $batch_data['batch'] = $i + 1;
-                                    $batch_data['create_person'] = session('admin.nickname');
-                                    $batch_data['create_time'] = date('Y-m-d H:i:s');
-
-                                    $batch_get_id = $this->batch->insertGetId($batch_data);
+                                    $batchData['purchase_id'] = $ids;
+                                    $batchData['arrival_time'] = $v;
+                                    $batchData['batch'] = $i + 1;
+                                    $batchData['create_person'] = session('admin.nickname');
+                                    $batchData['create_time'] = date('Y-m-d H:i:s');
+
+                                    $batchGetId = $this->batch->insertGetId($batchData);
                                 }
                                 $i++;
                                 $list = [];
-                                $arrival_num = $arrival_num ? array_values($arrival_num) : []; //数组默认首位下标不是0 需要转一下
-                                foreach ($batch_sku[$k] as $key => $val) {
-                                    if (!$val || !$arrival_num[$k][$key]) {
+                                $arrivalNum = $arrivalNum ? array_values($arrivalNum) : []; //数组默认首位下标不是0 需要转一下
+                                foreach ($batchSku[$k] as $key => $val) {
+                                    if (!$val || !$arrivalNum[$k][$key]) {
                                         continue;
                                     }
-                                    if ($batch_item_id[$k][$key]) {
-                                        $list[$key]['id'] = $batch_item_id[$k][$key];
+                                    if ($batchItemId[$k][$key]) {
+                                        $list[$key]['id'] = $batchItemId[$k][$key];
                                     } else {
-                                        $list[$key]['purchase_batch_id'] = $batch_get_id;
+                                        $list[$key]['purchase_batch_id'] = $batchGetId;
                                         $list[$key]['sku'] = $val;
                                     }
-                                    $list[$key]['arrival_num'] = $arrival_num[$k][$key];
+                                    $list[$key]['arrival_num'] = $arrivalNum[$k][$key];
                                 }
                                 $this->batch_item->allowField(true)->saveAll($list);
                             }
@@ -561,14 +578,26 @@
                     }
 
                     Db::commit();
+                    $this->model->commit();
+                    $this->purchase_order_item->commit();
+                    $this->batch_item->commit();
                 } catch (ValidateException $e) {
                     Db::rollback();
+                    $this->model->rollback();
+                    $this->purchase_order_item->rollback();
+                    $this->batch_item->rollback();
                     $this->error($e->getMessage());
                 } catch (PDOException $e) {
                     Db::rollback();
+                    $this->model->rollback();
+                    $this->purchase_order_item->rollback();
+                    $this->batch_item->rollback();
                     $this->error($e->getMessage());
                 } catch (Exception $e) {
                     Db::rollback();
+                    $this->model->rollback();
+                    $this->purchase_order_item->rollback();
+                    $this->batch_item->rollback();
                     $this->error($e->getMessage());
                 }
                 if ($result !== false) {
@@ -599,6 +628,7 @@
         $this->assign('contract_data', $contract_data);
 
         $this->view->assign("row", $row);
+
         return $this->view->fetch();
     }
 
@@ -643,6 +673,7 @@
         $getTabList = ['采购单信息', '质检信息', '物流信息', '付款信息'];
         $this->assign('getTabList', $getTabList);
         $this->view->assign("row", $row);
+
         return $this->view->fetch();
     }
 
@@ -690,6 +721,9 @@
         }
         if ($this->request->isPost()) {
             $params = input('post.');
+            $logistics_company_no = $params['logistics_company_no'];
+            $logistics_number = $params['logistics_number'];
+            $logistics_ids = $params['logistics_ids'];
             if ($params) {
                 $params = $this->preExcludeFields($params);
                 $result = false;
@@ -707,13 +741,11 @@
                     }
                     $params['is_add_logistics'] = 1;
                     $params['purchase_status'] = 6; //待收货
+                    $params['logistics_number'] = implode(',', $logistics_number);
+                    $params['logistics_company_no'] = implode(',', $logistics_company_no);
                     $result = $this->model->allowField(true)->isUpdate(true, ['id' => ['in', $ids], 'purchase_status' => ['in', [2, 5, 6]]])->save($params);
                     //添加物流汇总表
                     $logistics = new \app\admin\model\LogisticsInfo();
-                    $logistics_company_no = $params['logistics_company_no'];
-                    $logistics_number = $params['logistics_number'];
-                    $logistics_ids = $params['logistics_ids'];
-                    // dump($params);die;
                     if (count($logistics_number) == count($logistics_number, 1)) {
                         $result = $logistics_number;
                     } else {
@@ -733,9 +765,6 @@
                             $purchase_status = 9;
                         }
                     }
-
-                    // $this->model->where(['id' => $row['id']])->update(['purchase_status'=>$purchase_status]);
-
                     //添加物流单明细表
                     if ($params['batch_id']) {
                         foreach ($logistics_company_no as $k => $v) {
@@ -771,64 +800,6 @@
                                             ->where(['sku' => $val['sku'], 'replenish_id' => $replenish_id])
                                             ->field('website_type,rate')
                                             ->select();
-                                        //数量
-                                        $all_num = count($rate_arr);
-                                        //在途库存数量
-                                        $stock_num = $batch_arrival_num;
-                                        //在途库存分站 更新映射关系表
-                                        // foreach ($rate_arr as $key => $vall) {
-                                        //     //最后一个站点 剩余数量分给最后一个站
-                                        //     if (($all_num - $key) == 1) {
-                                        //         //插入日志表
-                                        //         (new StockLog())->setData([
-                                        //             'type' => 2,
-                                        //             'site' => $vall['website_type'],
-                                        //             'modular' => 10,
-                                        //             //采购单签收
-                                        //             'change_type' => 24,
-                                        //             'sku' => $val['sku'],
-                                        //             'public_id' => $row['id'],
-                                        //             'source' => 1,
-                                        //             'on_way_stock_before' => ($item_platform->where(['sku' => $val['sku'], 'platform_type' => $vall['website_type']])->value('plat_on_way_stock')) ?: 0,
-                                        //             'on_way_stock_change' => -$stock_num,
-                                        //             'wait_instock_num_before' => ($item_platform->where(['sku' => $val['sku'], 'platform_type' => $vall['website_type']])->value('wait_instock_num')) ?: 0,
-                                        //             'wait_instock_num_change' => $stock_num,
-                                        //             'create_person' => session('admin.nickname'),
-                                        //             'create_time' => time(),
-                                        //             //关联采购单
-                                        //             'number_type' => 7,
-                                        //         ]);
-                                        //         //根据sku站点类型进行在途库存的分配 签收完成之后在途库存就变成了待入库的数量
-                                        //         $item_platform->where(['sku' => $val['sku'], 'platform_type' => $vall['website_type']])->setDec('plat_on_way_stock', $stock_num);
-                                        //         //更新待入库数量
-                                        //         $item_platform->where(['sku' => $val['sku'], 'platform_type' => $vall['website_type']])->setInc('wait_instock_num', $stock_num);
-                                        //     } else {
-                                        //         $num = round($val['purchase_num'] * $vall['rate']);
-                                        //         $stock_num -= $num;
-                                        //         //插入日志表
-                                        //         (new StockLog())->setData([
-                                        //             'type' => 2,
-                                        //             'site' => $vall['website_type'],
-                                        //             'modular' => 10,
-                                        //             //采购单签收
-                                        //             'change_type' => 24,
-                                        //             'sku' => $val['sku'],
-                                        //             'public_id' => $row['id'],
-                                        //             'source' => 1,
-                                        //             'on_way_stock_before' => ($item_platform->where(['sku' => $val['sku'], 'platform_type' => $vall['website_type']])->value('plat_on_way_stock')) ?: 0,
-                                        //             'on_way_stock_change' => -$num,
-                                        //             'wait_instock_num_before' => ($item_platform->where(['sku' => $val['sku'], 'platform_type' => $vall['website_type']])->value('wait_instock_num')) ?: 0,
-                                        //             'wait_instock_num_change' => $num,
-                                        //             'create_person' => session('admin.nickname'),
-                                        //             'create_time' => time(),
-                                        //             //关联采购单
-                                        //             'number_type' => 7,
-                                        //         ]);
-                                        //         $item_platform->where(['sku' => $val['sku'], 'platform_type' => $vall['website_type']])->setDec('plat_on_way_stock', $num);
-                                        //         //更新待入库数量
-                                        //         $item_platform->where(['sku' => $val['sku'], 'platform_type' => $vall['website_type']])->setInc('wait_instock_num', $num);
-                                        //     }
-                                        // }
                                         //插入日志表
                                         (new StockLog())->setData([
                                             'type'                    => 2,
@@ -857,6 +828,8 @@
                                     $list['sign_number'] = $have_logistics['sign_number'];
                                 }
                                 $logistics->addLogisticsInfo($list);
+
+
                             }
                         }
                     } else {
@@ -888,64 +861,7 @@
                                                 ->where(['sku' => $val['sku'], 'replenish_id' => $replenish_id])
                                                 ->field('website_type,rate')
                                                 ->select();
-                                            //数量
-                                            $all_num = count($rate_arr);
-                                            //在途库存数量
-                                            $stock_num = $val['purchase_num'];
-                                            //在途库存分站 更新映射关系表
-                                            // foreach ($rate_arr as $key => $vall) {
-                                            //     //最后一个站点 剩余数量分给最后一个站
-                                            //     if (($all_num - $key) == 1) {
-                                            //         //插入日志表
-                                            //         (new StockLog())->setData([
-                                            //             'type' => 2,
-                                            //             'site' => $vall['website_type'],
-                                            //             'modular' => 10,
-                                            //             //采购单签收
-                                            //             'change_type' => 24,
-                                            //             'sku' => $val['sku'],
-                                            //             'public_id' => $v['id'],
-                                            //             'source' => 1,
-                                            //             'on_way_stock_before' => ($item_platform->where(['sku' => $val['sku'], 'platform_type' => $vall['website_type']])->value('plat_on_way_stock')) ?: 0,
-                                            //             'on_way_stock_change' => -$stock_num,
-                                            //             'wait_instock_num_before' => ($item_platform->where(['sku' => $val['sku'], 'platform_type' => $vall['website_type']])->value('wait_instock_num')) ?: 0,
-                                            //             'wait_instock_num_change' => $stock_num,
-                                            //             'create_person' => session('admin.nickname'),
-                                            //             'create_time' => time(),
-                                            //             //关联采购单
-                                            //             'number_type' => 7,
-                                            //         ]);
-                                            //         //根据sku站点类型进行在途库存的分配 签收完成之后在途库存就变成了待入库的数量
-                                            //         $item_platform->where(['sku' => $val['sku'], 'platform_type' => $vall['website_type']])->setDec('plat_on_way_stock', $stock_num);
-                                            //         //更新待入库数量
-                                            //         $item_platform->where(['sku' => $val['sku'], 'platform_type' => $vall['website_type']])->setInc('wait_instock_num', $stock_num);
-                                            //     } else {
-                                            //         $num = round($val['purchase_num'] * $vall['rate']);
-                                            //         $stock_num -= $num;
-                                            //         //插入日志表
-                                            //         (new StockLog())->setData([
-                                            //             'type' => 2,
-                                            //             'site' => $vall['website_type'],
-                                            //             'modular' => 10,
-                                            //             //采购单签收
-                                            //             'change_type' => 24,
-                                            //             'sku' => $val['sku'],
-                                            //             'public_id' => $v['id'],
-                                            //             'source' => 1,
-                                            //             'on_way_stock_before' => ($item_platform->where(['sku' => $val['sku'], 'platform_type' => $vall['website_type']])->value('plat_on_way_stock')) ?: 0,
-                                            //             'on_way_stock_change' => -$num,
-                                            //             'wait_instock_num_before' => ($item_platform->where(['sku' => $val['sku'], 'platform_type' => $vall['website_type']])->value('wait_instock_num')) ?: 0,
-                                            //             'wait_instock_num_change' => $num,
-                                            //             'create_person' => session('admin.nickname'),
-                                            //             'create_time' => time(),
-                                            //             //关联采购单
-                                            //             'number_type' => 7,
-                                            //         ]);
-                                            //         $item_platform->where(['sku' => $val['sku'], 'platform_type' => $vall['website_type']])->setDec('plat_on_way_stock', $num);
-                                            //         //更新待入库数量
-                                            //         $item_platform->where(['sku' => $val['sku'], 'platform_type' => $vall['website_type']])->setInc('wait_instock_num', $num);
-                                            //     }
-                                            // }
+
                                             //插入日志表
                                             (new StockLog())->setData([
                                                 'type'                    => 2,
@@ -1006,64 +922,7 @@
                                             ->where(['sku' => $val['sku'], 'replenish_id' => $replenish_id])
                                             ->field('website_type,rate')
                                             ->select();
-                                        //数量
-                                        $all_num = count($rate_arr);
-                                        //在途库存数量
-                                        $stock_num = $val['purchase_num'];
-                                        //在途库存分站 更新映射关系表
-                                        // foreach ($rate_arr as $key => $vall) {
-                                        //     //最后一个站点 剩余数量分给最后一个站
-                                        //     if (($all_num - $key) == 1) {
-                                        //         //插入日志表
-                                        //         (new StockLog())->setData([
-                                        //             'type' => 2,
-                                        //             'site' => $vall['website_type'],
-                                        //             'modular' => 10,
-                                        //             //采购单签收
-                                        //             'change_type' => 24,
-                                        //             'sku' => $val['sku'],
-                                        //             'public_id' => $row['id'],
-                                        //             'source' => 1,
-                                        //             'on_way_stock_before' => ($item_platform->where(['sku' => $val['sku'], 'platform_type' => $vall['website_type']])->value('plat_on_way_stock')) ?: 0,
-                                        //             'on_way_stock_change' => -$stock_num,
-                                        //             'wait_instock_num_before' => ($item_platform->where(['sku' => $val['sku'], 'platform_type' => $vall['website_type']])->value('wait_instock_num')) ?: 0,
-                                        //             'wait_instock_num_change' => $stock_num,
-                                        //             'create_person' => session('admin.nickname'),
-                                        //             'create_time' => time(),
-                                        //             //关联采购单
-                                        //             'number_type' => 7,
-                                        //         ]);
-                                        //         //根据sku站点类型进行在途库存的分配 签收完成之后在途库存就变成了待入库的数量
-                                        //         $item_platform->where(['sku' => $val['sku'], 'platform_type' => $vall['website_type']])->setDec('plat_on_way_stock', $stock_num);
-                                        //         //更新待入库数量
-                                        //         $item_platform->where(['sku' => $val['sku'], 'platform_type' => $vall['website_type']])->setInc('wait_instock_num', $stock_num);
-                                        //     } else {
-                                        //         $num = round($val['purchase_num'] * $vall['rate']);
-                                        //         $stock_num -= $num;
-                                        //         //插入日志表
-                                        //         (new StockLog())->setData([
-                                        //             'type' => 2,
-                                        //             'site' => $vall['website_type'],
-                                        //             'modular' => 10,
-                                        //             //采购单签收
-                                        //             'change_type' => 24,
-                                        //             'sku' => $val['sku'],
-                                        //             'public_id' => $row['id'],
-                                        //             'source' => 1,
-                                        //             'on_way_stock_before' => ($item_platform->where(['sku' => $val['sku'], 'platform_type' => $vall['website_type']])->value('plat_on_way_stock')) ?: 0,
-                                        //             'on_way_stock_change' => -$num,
-                                        //             'wait_instock_num_before' => ($item_platform->where(['sku' => $val['sku'], 'platform_type' => $vall['website_type']])->value('wait_instock_num')) ?: 0,
-                                        //             'wait_instock_num_change' => $num,
-                                        //             'create_person' => session('admin.nickname'),
-                                        //             'create_time' => time(),
-                                        //             //关联采购单
-                                        //             'number_type' => 7,
-                                        //         ]);
-                                        //         $item_platform->where(['sku' => $val['sku'], 'platform_type' => $vall['website_type']])->setDec('plat_on_way_stock', $num);
-                                        //         //更新待入库数量
-                                        //         $item_platform->where(['sku' => $val['sku'], 'platform_type' => $vall['website_type']])->setInc('wait_instock_num', $num);
-                                        //     }
-                                        // }
+
                                         //插入日志表
                                         (new StockLog())->setData([
                                             'type'                    => 2,
@@ -1119,6 +978,10 @@
                     $this->error($e->getMessage());
                 }
                 if ($result !== false) {
+
+                    //添加成功订阅物流单推送
+                    $this->model->logisticsSubscription($logistics_number, $logistics_company_no);
+
                     $this->success('添加成功！！', '', url('index'));
                 } else {
                     $this->error(__('No rows were updated'));
@@ -1214,6 +1077,7 @@
             $this->error(__('Parameter %s can not be empty', ''));
         }
         $this->view->assign("row", $row);
+
         return $this->view->fetch();
     }
 
@@ -1505,6 +1369,7 @@
         $this->assign('data', $data);
         $this->assign('return_data', $return_data);
         $this->assign('row', $row);
+
         return $this->view->fetch();
     }
 
@@ -1810,9 +1675,13 @@
     }
 
     /**
-     * 快递100回调地址  已弃用
-     */
-    public function callback()
+     * 快递100回调地址
+     * @Description
+     * @return Json
+     * @since: 2021/4/1 9:54
+     * @author: wpl
+     */
+    public function callback(): Json
     {
         $purchase_id = input('purchase_id');
         if (!$purchase_id) {
@@ -1820,13 +1689,6 @@
         }
         $params = $this->request->post('param');
         $params = json_decode($params, true);
-        //此状态为已签收
-        if ($params['lastResult']['state'] == 3) {
-            //更改为已收货
-            $data['purchase_status'] = 7;
-            //收货时间
-            $data['receiving_time'] = date('Y-m-d H:i:s', strtotime($params['lastResult']['data'][0]['ftime']));
-        }
         $data['push_time'] = date('Y-m-d H:i:s'); //推送时间
         $data['logistics_info'] = serialize($params);
         $res = $this->model->allowField(true)->save($data, ['id' => ['in', $purchase_id]]);
@@ -2000,6 +1862,7 @@
 
             return json($result);
         }
+
         return $this->view->fetch();
     }
 
@@ -2066,7 +1929,9 @@
             for ($currentRow = 1; $currentRow <= 1; $currentRow++) {
                 for ($currentColumn = 1; $currentColumn <= 11; $currentColumn++) {
                     $val = $currentSheet->getCellByColumnAndRow($currentColumn, $currentRow)->getValue();
-                    if (!$val) continue;
+                    if (!$val) {
+                        continue;
+                    }
                     $fields[] = $val;
                 }
             }
@@ -2343,12 +2208,8 @@
 
         [$where] = $this->buildparams();
         $list = $this->model->alias('purchase_order')
-<<<<<<< HEAD
-            ->field('effect_time,type,logistics_info,receiving_time,purchase_number,purchase_name,supplier_name,sku,supplier_sku,is_new_product,is_sample,product_total,purchase_freight,purchase_num,purchase_price,purchase_remark,b.purchase_total,purchase_order.create_person,purchase_order.createtime,arrival_time,receiving_time,1688_number')
-=======
             ->field('purchase_order.id,effect_time,type,logistics_info,receiving_time,purchase_number,purchase_name,supplier_name,sku,supplier_sku,is_new_product,is_sample,product_total,purchase_freight,purchase_num,purchase_price,purchase_remark,b.purchase_total,purchase_order.create_person,purchase_order.createtime,arrival_time,receiving_time,1688_number,
             purchase_order.purchase_type,purchase_order.factory_type,purchase_order.pay_type')
->>>>>>> 8255cc2e
             ->join(['fa_purchase_order_item' => 'b'], 'b.purchase_id=purchase_order.id')
             ->join(['fa_supplier' => 'c'], 'c.id=purchase_order.supplier_id')
             ->where($where)
@@ -2364,7 +2225,6 @@
             'label'  => 1,
         ])->column('product_cycle', 'sku');
 
-        $logistic = new \app\admin\model\warehouse\LogisticsInfo();
         //从数据库查询需要的数据
         $spreadsheet = new Spreadsheet();
 
@@ -2394,7 +2254,10 @@
         $spreadsheet->setActiveSheetIndex(0)->setCellValue("W1", "采购单类型");
         $spreadsheet->setActiveSheetIndex(0)->setCellValue("X1", "采购单付款类型");
 
+        $logistic = new \app\admin\model\warehouse\LogisticsInfo();
         foreach ($list as $key => $value) {
+            $logistics_info = [];
+            $readly_logistics_info = [];
             $spreadsheet->getActiveSheet()->setCellValueExplicit("A".($key * 1 + 2), $value['purchase_number'], \PhpOffice\PhpSpreadsheet\Cell\DataType::TYPE_STRING);
             $spreadsheet->getActiveSheet()->setCellValue("B".($key * 1 + 2), $value['purchase_name']);
             $spreadsheet->getActiveSheet()->setCellValue("C".($key * 1 + 2), $value['supplier_name']);
@@ -2452,8 +2315,6 @@
 
             //查询揽收时间
             $collect_time = $logistic->where(['purchase_id' => $value['id']])->value('collect_time');
-
-            //反序列化处理物流返回信
             $spreadsheet->getActiveSheet()->setCellValue("O".($key * 1 + 2), $is_new_product);
             $spreadsheet->getActiveSheet()->setCellValue("P".($key * 1 + 2), $is_sample);
             $spreadsheet->getActiveSheet()->setCellValue("Q".($key * 1 + 2), $value['purchase_total']);
@@ -2737,10 +2598,11 @@
                     }
                 }
             }
-            $result = array("total" => $total, "rows" => $list, "total_money" => $purchaseMoney['total_money'] ?: 0, "return_money" => $returnMoney['return_money'] ?: 0);
+            $result = ["total" => $total, "rows" => $list, "total_money" => $purchaseMoney['total_money'] ?: 0, "return_money" => $returnMoney['return_money'] ?: 0];
 
             return json($result);
         }
+
         return $this->view->fetch();
     }
 
@@ -2768,6 +2630,7 @@
         $this->view->assign("refund_amount", $refund_amount ?: 0);
         $this->view->assign("purchase_settle_money", $purchase_settle_money ?: 0);
         $this->view->assign("purchase_virtual_total", $purchase_virtual_total ?: 0);
+
         return $this->view->fetch();
     }
 
@@ -2797,6 +2660,7 @@
                 return $this->error('添加失败');
             }
         }
+
         return $this->view->fetch();
     }
 
@@ -2815,7 +2679,68 @@
             if ($result) {
                 return $this->success();
             }
+
             return $this->error();
         }
     }
+
+
+    //采购单数据导出
+    public function export_sku_many()
+    {
+        $purchase_order_item = Db::name('purchase_order_item')->order('id desc')->column('purchase_id,sku');
+        $purchase_order_item = array_unique($purchase_order_item);
+        $data = [];
+        foreach ($purchase_order_item as $key => $item) {
+            $where['id'] = ['eq', $key];
+            $whe['purchase_id'] = ['eq', $key];
+
+            $val = Db::name('purchase_order')->where($where)->field('type,arrival_time')->find();
+            $check_order = Db::name('check_order')->where($whe)->order('id desc')->value('id');
+            $check_time = Db::name('in_stock')->where('check_id', $check_order)->order('id desc')->value('check_time');
+            $data[$key]['id'] = $key;
+            if ($val['type'] == 1) {
+                $data[$key]['type'] = '现货';
+            } else {
+                $data[$key]['type'] = '大货';
+            }
+            $data[$key]['createtime'] = $val['arrival_time'];
+            $data[$key]['check_time'] = $check_time;
+            $data[$key]['sku'] = $item;
+        }
+        $data = array_values($data);
+        $headlist = ['id', '类型', '预计出货时间', '入库单审核完成时间', 'SKU'];
+        $path = "/uploads/";
+        $fileName = '导出所有SKU数据';
+
+        Excel::writeCsv($data, $headlist, $path.$fileName);
+    }
+
+    //所有的 仓库SKU、最近一次采购单中对应的大货/现货
+    public function export_sku_many_type()
+    {
+        $purchase_order_item = Db::name('purchase_order_item')->order('id desc')->column('purchase_id,sku');
+        $purchase_order_item = array_unique($purchase_order_item);
+        $data = [];
+        foreach ($purchase_order_item as $key => $item) {
+            $where['b.sku'] = ['eq', $item];
+            $where['a.type'] = 2;
+            $count = Db::name('purchase_order')->alias('a')->join(['fa_purchase_order_item' => 'b'],'a.id=b.purchase_id')->where($where)->count();
+            $data[$key]['id'] = $key;
+            if ($count > 0) {
+                $data[$key]['type'] = '大货';
+            } else {
+                $data[$key]['type'] = '现货';
+            }
+            $data[$key]['sku'] = $item;
+        }
+        $data = array_values($data);
+        $headlist = ['id', '类型','SKU'];
+        $path = "/uploads/";
+        $fileName = '导出所有SKU对应的大货现货数据';
+
+        Excel::writeCsv($data, $headlist, $path.$fileName);
+    }
+
+
 }