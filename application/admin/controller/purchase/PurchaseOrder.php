--- conflicted
+++ resolved
@@ -709,12 +709,9 @@
                         }, array());
                     }
                     $have_logistics = $logistics->whereIn('logistics_number', $result)->where('status', 1)->count();
-<<<<<<< HEAD
                     Log::write("记录条数");
                     Log::write($have_logistics);
                     Log::write(count($result));
-=======
->>>>>>> 35cc9efa
                     $count_result = count($result);
                     if ($have_logistics == 0) {
                         $purchase_status = 6;
@@ -725,6 +722,7 @@
                             $purchase_status = 9;
                         }
                     }
+
                     // $this->model->where(['id' => $row['id']])->update(['purchase_status'=>$purchase_status]);
 
                     //添加物流单明细表
@@ -749,7 +747,6 @@
                                 $list['logistics_number'] = $logistics_number[$k][$key];
                                 $list['logistics_company_no'] = $val;
                                 //若物流单号已经签收的话直接更改采购单的状态为已签收
-
                                 $have_logistics = $logistics->where(['logistics_number'=>$logistics_number[$k][$key],'status'=>1])->find();
                                 if (!empty($have_logistics)){
                                     $this->model->where(['id' => $row['id']])->update(['purchase_status'=>$purchase_status]);
@@ -870,7 +867,6 @@
                                     $list['order_number'] = $v['purchase_number'];
                                     $list['purchase_id'] = $v['id'];
                                     //若物流单号已经签收的话直接更改采购单的状态为已签收
-
                                     $have_logistics = $logistics->where(['logistics_number'=>$logistics_number[$k],'status'=>1])->find();
                                     if (!empty($have_logistics)){
                                         $this->model->where(['id' => $v['id']])->update(['purchase_status'=>$purchase_status]);
@@ -990,7 +986,6 @@
                                 $list['logistics_number'] = $logistics_number[$k];
                                 $list['logistics_company_no'] = $v;
                                 //若物流单号已经签收的话直接更改采购单的状态为已签收
-
                                 $have_logistics = $logistics->where(['logistics_number'=>$logistics_number[$k],'status'=>1])->find();
                                 if (!empty($have_logistics)){
                                     $this->model->where(['id' => $row['id']])->update(['purchase_status'=>$purchase_status]);
