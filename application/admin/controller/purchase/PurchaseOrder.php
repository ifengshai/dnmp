--- conflicted
+++ resolved
@@ -2141,13 +2141,8 @@
             $spreadsheet->getActiveSheet()->setCellValue("Q" . ($key * 1 + 2), $value['purchase_total']);
             $spreadsheet->getActiveSheet()->setCellValueExplicit("R" . ($key * 1 + 2), $value['1688_number'], \PhpOffice\PhpSpreadsheet\Cell\DataType::TYPE_STRING);
             $spreadsheet->getActiveSheet()->setCellValue("S" . ($key * 1 + 2), $value['type']);
-<<<<<<< HEAD
-            $spreadsheet->getActiveSheet()->setCellValue("U" . ($key * 1 + 2), $readly_logistics_info['time']);
-            $spreadsheet->getActiveSheet()->setCellValue("T" . ($key * 1 + 2), $value['effect_time']);
-=======
             $spreadsheet->getActiveSheet()->setCellValue("T" . ($key * 1 + 2), $readly_logistics_info['time']);
             $spreadsheet->getActiveSheet()->setCellValue("U" . ($key * 1 + 2), $value['effect_time']);
->>>>>>> abfe491d
         }
 
         //设置宽度
