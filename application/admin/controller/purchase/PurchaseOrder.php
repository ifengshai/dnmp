<?php

namespace app\admin\controller\purchase;

use app\admin\controller\itemmanage\Item;
use app\admin\model\itemmanage\ItemPlatformSku;
use app\admin\model\StockLog;
use app\common\controller\Backend;
use think\Db;
use think\Exception;
use think\exception\PDOException;
use think\exception\ValidateException;
use think\Hook;
use fast\Alibaba;
use app\admin\model\NewProduct;
use app\admin\model\purchase\Supplier;
use app\admin\model\purchase\SupplierSku;
use think\Cache;
use fast\Kuaidi100;
use app\admin\model\purchase\Purchase_order_pay;
use PhpOffice\PhpSpreadsheet\Spreadsheet;
use PhpOffice\PhpSpreadsheet\Cell\Coordinate;
use PhpOffice\PhpSpreadsheet\Reader\Csv;
use PhpOffice\PhpSpreadsheet\Reader\Xls;
use PhpOffice\PhpSpreadsheet\Reader\Xlsx;


/**
 * 采购单管理
 *
 * @icon fa fa-circle-o
 */
class PurchaseOrder extends Backend
{

    /**
     * PurchaseOrder模型对象
     * @var \app\admin\model\purchase\PurchaseOrder
     */
    protected $model = null;

    /**
     * 无需登录的方法,同时也就不需要鉴权了
     * @var array
     */
    protected $noNeedLogin = ['getAlibabaPurchaseOrder', 'callback'];

    /**
     * 无需鉴权的方法,但需要登录
     * @var array
     */
    protected $noNeedRight = ['batch_export_xls', 'deleteLogisticsItem', 'process_export_xls'];

    public function _initialize()
    {
        parent::_initialize();
        $this->model = new \app\admin\model\purchase\PurchaseOrder;
        $this->purchase_order_item = new \app\admin\model\purchase\PurchaseOrderItem;
        $this->batch = new \app\admin\model\purchase\PurchaseBatch();
        $this->batch_item = new \app\admin\model\purchase\PurchaseBatchItem();
    }

    /**
     * 默认生成的控制器所继承的父类中有index/add/edit/del/multi五个基础方法、destroy/restore/recyclebin三个回收站方法
     * 因此在当前控制器中可不用编写增删改查的代码,除非需要自己控制这部分逻辑
     * 需要将application/admin/library/traits/Backend.php中对应的方法复制到当前控制器,然后进行修改
     */

    /**
     * 查看
     */
    public function index()
    {
        $this->relationSearch = true;
        //设置过滤方法
        $this->request->filter(['strip_tags']);
        if ($this->request->isAjax()) {
            //如果发送的来源是Selectpage，则转发到Selectpage
            if ($this->request->request('keyField')) {
                return $this->selectpage();
            }
            //自定义sku搜索
            $map['purchase_order.is_in_stock'] = 0;
            $filter = json_decode($this->request->get('filter'), true);
            if ($filter['sku']) {
                $smap['sku'] = ['like', '%' . $filter['sku'] . '%'];
                $ids = $this->purchase_order_item->where($smap)->column('purchase_id');
                $map['purchase_order.id'] = ['in', $ids];
                unset($filter['sku']);
            }
            //列表默认不显示是退货入库的采购单
            if ($filter['is_in_stock']) {
                $map['purchase_order.is_in_stock'] = $filter['is_in_stock'];
                unset($filter['is_in_stock']);
            }
            $this->request->get(['filter' => json_encode($filter)]);
            list($where, $sort, $order, $offset, $limit) = $this->buildparams();
            $total = $this->model
                ->with(['supplier'])
                ->where($where)
                ->where($map)
                ->order($sort, $order)
                ->count();
            $list = $this->model
                ->with(['supplier'])
                ->where($where)
                ->where($map)
                ->order($sort, $order)
                ->limit($offset, $limit)
                ->select();
            $list = collection($list)->toArray();
            //判断能否创建付款申请单 要先看有没有批次
            foreach ($list as $k => $v) {
                //创建过付款申请单 并且不是已取消或者审核拒绝状态的 不能在继续创建付款申请单
                $purchase_pay = Db::name('finance_purchase')->where('purchase_id', $v['id'])->where('status', 'in', [0,1,2,4])->find();
                if (!empty($purchase_pay)) {
                    //不能创建
                    $list[$k]['can_create_pay'] = 0;
                } else {
                    //能创建
                    $list[$k]['can_create_pay'] = 1;
                }
            }
            $result = array("total" => $total, "rows" => $list);
            return json($result);
        }
        return $this->view->fetch();
    }


    /**
     * 添加
     */
    public function add($ids = null)
    {
        if ($this->request->isPost()) {
            $params = $this->request->post("row/a");

            if ($params) {
                $params = $this->preExcludeFields($params);
                if (empty($params['supplier_id']) || empty($params['supplier_address'])){
                    $this->error('必须选择供应商信息');
                }
                if (empty($params['pay_type'])) {
                    $this->error('必须选择采购单付款类型');
                }else{
                    if ($params['pay_type'] == 1){
                        if (empty($params['pay_rate'])){
                            $this->error('选择预付款必须选择预付款比例');
                        }
                    }else{
                        if (!empty($params['pay_rate'])){
                            $this->error('不选择预付款不能选择预付款比例');
                        }
                    }
                }
                if ($params['product_total'] == 0) {
                    $this->error('商品总额不能为0');
                }

                if ($this->dataLimit && $this->dataLimitFieldAutoFill) {
                    $params[$this->dataLimitField] = $this->auth->id;
                }
                $result = false;
                Db::startTrans();
                try {
                    //是否采用模型验证
                    if ($this->modelValidate) {
                        $name = str_replace("\\model\\", "\\validate\\", get_class($this->model));
                        $validate = is_bool($this->modelValidate) ? ($this->modelSceneValidate ? $name . '.add' : $name) : $this->modelValidate;
                        $this->model->validateFailException(true)->validate($validate);
                    }

                    $sku = $this->request->post("sku/a");
                    $num = $this->request->post("purchase_num/a");
                    //执行过滤空值
                    array_walk($sku, 'trim_value');
                    if (count(array_filter($sku)) < 1) {
                        $this->error('sku不能为空！！');
                    }
                    $params['create_person'] = session('admin.nickname');
                    $params['createtime'] = date('Y-m-d H:i:s', time());

                    $batch_sku = $this->request->post("batch_sku/a");
                    $arrival_num = $this->request->post("arrival_num/a");
                    if ($arrival_num) {
                        //现在分批到货数量必须等于采购数量
                        $arr = [];
                        foreach ($arrival_num as $k => $v) {
                            foreach ($v as $key => $val) {
                                $arr[$key] += $val;
                            }
                        }
                        foreach ($num as $k => $v) {
                            if ($arr[$k] != $v) {
                                $this->error('分批到货数量必须等于采购数量');
                            }
                        }
                    }
                    $result = $this->model->allowField(true)->save($params);

                    //添加采购单商品信息
                    if ($result !== false) {
                        $product_name = $this->request->post("product_name/a");
                        $supplier_sku = $this->request->post("supplier_sku/a");

                        $price = $this->request->post("purchase_price/a");
                        $total = $this->request->post("purchase_total/a");
                        $replenish_list_id = $this->request->post("replenish_list_id/a");

                        $data = [];
                        foreach (array_filter($sku) as $k => $v) {
                            $data[$k]['sku'] = $v;
                            $data[$k]['supplier_sku'] = trim($supplier_sku[$k]);
                            $data[$k]['product_name'] = $product_name[$k];
                            $data[$k]['purchase_num'] = $num[$k];
                            $data[$k]['purchase_price'] = $price[$k];
                            $data[$k]['purchase_total'] = $total[$k];
                            $data[$k]['purchase_id'] = $this->model->id;
                            $data[$k]['replenish_list_id'] = $replenish_list_id[$k];
                            $data[$k]['purchase_order_number'] = $params['purchase_number'];
                        }
                        //批量添加
                        $this->purchase_order_item->saveAll($data);

                        //添加分批数据
                        $batch_arrival_time = $this->request->post("batch_arrival_time/a");
                        $batch_sku = $this->request->post("batch_sku/a");
                        $arrival_num = $this->request->post("arrival_num/a");
                        //判断是否有分批数据
                        if ($batch_arrival_time && count($batch_arrival_time) > 0) {
                            $i = 0;
                            foreach (array_filter($batch_arrival_time) as $k => $v) {
                                $batch_data['purchase_id'] = $this->model->id;
                                $batch_data['arrival_time'] = $v;
                                $batch_data['batch'] = $i + 1;
                                $batch_data['create_person'] = session('admin.nickname');
                                $batch_data['create_time'] = date('Y-m-d H:i:s');
                                $batch_id = $this->batch->insertGetId($batch_data);
                                $i++;
                                $list = [];
                                foreach ($batch_sku[$k] as $key => $val) {
                                    if (!$val) {
                                        continue;
                                    }
                                    $list[$key]['sku'] = $val;
                                    $list[$key]['arrival_num'] = $arrival_num[$k][$key];
                                    $list[$key]['purchase_batch_id'] = $batch_id;
                                }
                                $this->batch_item->saveAll($list);
                            }
                        }
                    }

                    Db::commit();
                } catch (ValidateException $e) {
                    Db::rollback();
                    $this->error($e->getMessage());
                } catch (PDOException $e) {
                    Db::rollback();
                    $this->error($e->getMessage());
                } catch (Exception $e) {
                    Db::rollback();
                    $this->error($e->getMessage());
                }
                if ($result !== false) {
                    $this->success('添加成功！！', url('PurchaseOrder/index'));
                } else {
                    $this->error(__('No rows were inserted'));
                }
            }
            $this->error(__('Parameter %s can not be empty', ''));
        }

        // //查询新品数据
        // $new_product_ids = $this->request->get('new_product_ids');
        // if ($new_product_ids) {
        //     //查询所选择的数据
        //     $where['new_product.id'] = ['in', $new_product_ids];
        //     $row = (new NewProduct())->where($where)->with(['newproductattribute'])->select();
        //     $row = collection($row)->toArray();
        //     foreach ($row as $v) {
        //         if ($v['item_status'] != 1) {
        //             $this->error(__('只有待选品状态能够创建！！'), url('new_product/index'));
        //         }
        //     }

        //     //提取供应商id
        //     $supplier = array_unique(array_column($row, 'supplier_id'));
        //     if (count($supplier) > 1) {
        //         $this->error(__('必须选择相同的供应商！！'), url('new_product/index'));
        //     }
        //     $this->assign('row', $row);
        //     $this->assign('is_new_product', 1);
        // }

        $label = input('label');
        if ($label == 'replenish') {
            $ids = $ids ? $ids : input('ids');
            $this->list = new \app\admin\model\purchase\NewProductReplenishList;
            $list = $this->list->where('id', 'in', $ids)->select();

            $item = new \app\admin\model\itemmanage\Item;
            $supplier = new \app\admin\model\purchase\SupplierSku;
            foreach ($list as &$v) {
                if ($v['status'] == 3) {
                    $this->error('存在已经拒绝的补货需求，请重新选择！！');
                }
                //查询sku 商品名称
                $data = $item->getGoodsInfo($v['sku']);
                $v['product_name'] = $data->name;
                //查询供应商SKU
                $v['supplier_sku'] = $supplier->getSupplierSkuData($v['sku'], $v['supplier_id']);
            }
            unset($v);
            if (count(array_unique(array_column($list, 'supplier_id'))) > 1) $this->error('必须选择相同的供应商！！');
            $this->assign('list', $list);
        }

        //查询供应商
        $supplier = new \app\admin\model\purchase\Supplier;
        $data = $supplier->getSupplierData();
        $this->assign('supplier', $data);

        //查询合同
        $contract = new \app\admin\model\purchase\Contract;
        $contract_data = $contract->getContractData();
        $this->assign('contract_data', $contract_data);

        //生成采购编号
        $purchase_number = 'PO' . date('YmdHis') . rand(100, 999) . rand(100, 999);
        $this->assign('purchase_number', $purchase_number);
        $this->assignconfig('newdatetime', date('Y-m-d H:i:s'));
        return $this->view->fetch();
    }

    /***
     * 编辑之后提交审核
     */
    public function audit()
    {
        if ($this->request->isAjax()) {
            $id = $this->request->param('ids');
            $row = $this->model->get($id);
            if ($row['purchase_status'] != 0) {
                $this->error('此商品状态不能提交审核');
            }

            //查询明细数据
            $list = $this->purchase_order_item
                ->where(['purchase_id' => ['in', $id]])
                ->select();
            $list = collection($list)->toArray();
            $skus = array_column($list, 'sku');

            //查询存在产品库的sku
            $item = new \app\admin\model\itemmanage\Item;
            $skus = $item->where(['sku' => ['in', $skus]])->column('sku');

            if ($row['is_new_product'] == 0) {
                foreach ($list as $v) {
                    if (!in_array($v['sku'], $skus)) {
                        $this->error('此sku:' . $v['sku'] . '不存在！！');
                    }
                }
            }

            $map['id'] = $id;
            $data['purchase_status'] = 1;
            $res = $this->model->allowField(true)->isUpdate(true, $map)->save($data);
            if ($res) {
                $this->success('提交审核成功');
            } else {
                $this->error('提交审核失败');
            }
        } else {
            $this->error('404 Not found');
        }
    }

    /**
     * 异步获取合同数据
     */
    public function getContractData()
    {
        $id = input('id');
        //查询合同
        $contract = new \app\admin\model\purchase\Contract;
        $data = $contract->get($id);
        //查询合同商品信息
        $contract_item = new \app\admin\model\purchase\ContractItem;
        $map['contract_id'] = $id;
        $item = $contract_item->where($map)->select();
        if ($item) {
            $data->item = $item;
        }
        if ($data) {
            $this->success('', '', $data);
        } else {
            $this->error();
        }
    }


    /**
     * 编辑
     */
    public function edit($ids = null)
    {
        $row = $this->model->get($ids);
        if (!$row) {
            $this->error(__('No Results were found'));
        }


        //判断状态是否为新建
        if (!in_array($row['purchase_status'], [0]) && $row['purchase_type'] == 1) {
            $this->error('只有新建状态才能编辑！！', url('index'));
        }

        $adminIds = $this->getDataLimitAdminIds();
        if (is_array($adminIds)) {
            if (!in_array($row[$this->dataLimitField], $adminIds)) {
                $this->error(__('You have no permission'));
            }
        }
        if ($this->request->isPost()) {
            $params = $this->request->post("row/a");
            if ($params) {
                $params = $this->preExcludeFields($params);
                if (empty($params['pay_type'])) {
                    $this->error('必须选择采购单付款类型');
                }else{
                    if ($params['pay_type'] == 1){
                        if (empty($params['pay_rate'])){
                            $this->error('选择预付款必须选择预付款比例');
                        }
                    }else{
                        if (!empty($params['pay_rate'])){
                            $this->error('不选择预付款不能选择预付款比例');
                        }
                    }
                }
                $result = false;
                Db::startTrans();
                try {
                    //是否采用模型验证
                    if ($this->modelValidate) {
                        $name = str_replace("\\model\\", "\\validate\\", get_class($this->model));
                        $validate = is_bool($this->modelValidate) ? ($this->modelSceneValidate ? $name . '.edit' : $name) : $this->modelValidate;
                        $row->validateFailException(true)->validate($validate);
                    }

                    $sku = $this->request->post("sku/a");
                    $num = $this->request->post("purchase_num/a");
                    //执行过滤空值
                    array_walk($sku, 'trim_value');
                    if (count(array_filter($sku)) < 1) {
                        $this->error('sku不能为空！！');
                    }

                    $arrival_num = $this->request->post("arrival_num/a");
                    if ($arrival_num) {
                        //现在分批到货数量必须等于采购数量
                        $arr = [];
                        foreach ($arrival_num as $k => $v) {
                            foreach ($v as $key => $val) {
                                $arr[$key] += $val;
                            }
                        }
                        foreach ($num as $k => $v) {
                            if ($arr[$k] != $v) {
                                $this->error('分批到货数量必须等于采购数量');
                            }
                        }
                    }


                    $result = $row->allowField(true)->save($params);

                    //添加合同产品
                    if ($result !== false) {
                        $product_name = $this->request->post("product_name/a");
                        $supplier_sku = $this->request->post("supplier_sku/a");

                        $price = $this->request->post("purchase_price/a");
                        $total = $this->request->post("purchase_total/a");
                        $item_id = $this->request->post("item_id/a");

                        $data = [];
                        foreach (array_filter($sku) as $k => $v) {
                            $data[$k]['sku'] = $v;
                            $data[$k]['supplier_sku'] = trim($supplier_sku[$k]);
                            $data[$k]['product_name'] = $product_name[$k];
                            $data[$k]['purchase_num'] = $num[$k];
                            $data[$k]['purchase_price'] = $price[$k];
                            $data[$k]['purchase_total'] = $total[$k];
                            if (@$item_id[$k]) {
                                $data[$k]['id'] = $item_id[$k];
                            } else {
                                $data[$k]['purchase_id'] = $ids;
                            }
                        }
                        //批量添加
                        $this->purchase_order_item->allowField(true)->saveAll($data);

                        //添加分批数据
                        $batch_arrival_time = $this->request->post("batch_arrival_time/a");

                        $batch_id = $this->request->post("batch_id/a");
<<<<<<< HEAD
                        $batch_sku = array_values($this->request->post("batch_sku/a"));
=======
                        $batch_sku = $this->request->post("batch_sku/a") ?: [];
>>>>>>> f34cdd3c
                        $batch_item_id = $this->request->post("batch_item_id/a");

                        //判断是否有分批数据
                        if ($batch_arrival_time && count($batch_arrival_time) > 0) {
                            $batch_sku = $batch_sku ? array_values($batch_sku) : [];
                            $i = 0;
                            foreach (array_filter($batch_arrival_time) as $k => $v) {
                                //判断是否存在id 如果存在则为编辑
                                $batch_data = [];
                                if ($batch_id[$k]) {
                                    $batch_data['arrival_time'] = $v;
                                    $this->batch->where(['id' => $batch_id[$k]])->update($batch_data);
                                } else {
                                    $batch_data['purchase_id'] = $ids;
                                    $batch_data['arrival_time'] = $v;
                                    $batch_data['batch'] = $i + 1;
                                    $batch_data['create_person'] = session('admin.nickname');
                                    $batch_data['create_time'] = date('Y-m-d H:i:s');

                                    $batch_get_id = $this->batch->insertGetId($batch_data);
                                }
                                $i++;
                                $list = [];
<<<<<<< HEAD
                                $arrival_num = array_values($arrival_num); //数组默认首位下标不是0 需要转一下
=======
                                $arrival_num = $arrival_num ? array_values($arrival_num) : []; //数组默认首位下标不是0 需要转一下
>>>>>>> f34cdd3c
                                foreach ($batch_sku[$k] as $key => $val) {
                                    if (!$val || !$arrival_num[$k][$key]) {
                                        continue;
                                    }
                                    if ($batch_item_id[$k][$key]) {
                                        $list[$key]['id'] = $batch_item_id[$k][$key];
                                    } else {
                                        $list[$key]['purchase_batch_id'] = $batch_get_id;
                                        $list[$key]['sku'] = $val;
                                    }
                                    $list[$key]['arrival_num'] = $arrival_num[$k][$key];
                                }
                                $this->batch_item->allowField(true)->saveAll($list);
                            }
                        }
                    }

                    Db::commit();
                } catch (ValidateException $e) {
                    Db::rollback();
                    $this->error($e->getMessage());
                } catch (PDOException $e) {
                    Db::rollback();
                    $this->error($e->getMessage());
                } catch (Exception $e) {
                    Db::rollback();
                    $this->error($e->getMessage());
                }
                if ($result !== false) {
                    $this->success('添加成功！！', '', url('index'));
                } else {
                    $this->error(__('No rows were updated'));
                }
            }
            $this->error(__('Parameter %s can not be empty', ''));
        }
        //查询供应商
        $supplier = new \app\admin\model\purchase\Supplier;
        $supplier = $supplier->getSupplierData();
        $this->assign('supplier', $supplier);

        //查询产品信息
        $map['purchase_id'] = $ids;
        $item = $this->purchase_order_item->where($map)->select();
        $this->assign('item', $item);

        //查询分批数据
        $batch = $this->batch->hasWhere('purchaseBatchItem')->where('purchase_id', $ids)->select();
        $this->assign('batch', $batch);

        //查询合同
        $contract = new \app\admin\model\purchase\Contract;
        $contract_data = $contract->getContractData();
        $this->assign('contract_data', $contract_data);

        $this->view->assign("row", $row);
        return $this->view->fetch();
    }


    /**
     * 详情
     */
    public function detail($ids = null)
    {
        $ids = $ids ? $ids : input('id');
        $row = $this->model->get($ids);
        if (!$row) {
            $this->error(__('No Results were found'));
        }

        $adminIds = $this->getDataLimitAdminIds();
        if (is_array($adminIds)) {
            if (!in_array($row[$this->dataLimitField], $adminIds)) {
                $this->error(__('You have no permission'));
            }
        }

        //查询供应商
        $supplier = new \app\admin\model\purchase\Supplier;
        $supplier = $supplier->getSupplierData();
        $this->assign('supplier', $supplier);

        //查询产品信息
        $map['purchase_id'] = $ids;
        $item = $this->purchase_order_item->where($map)->select();
        $this->assign('item', $item);

        //查询分批数据
        $batch = $this->batch->hasWhere('purchaseBatchItem')->where('purchase_id', $ids)->select();
        $this->assign('batch', $batch);

        //查询合同
        $contract = new \app\admin\model\purchase\Contract;
        $contract_data = $contract->getContractData();
        $this->assign('contract_data', $contract_data);

        $getTabList = ['采购单信息', '质检信息', '物流信息', '付款信息'];
        $this->assign('getTabList', $getTabList);
        $this->view->assign("row", $row);
        return $this->view->fetch();
    }

    /**
     * 录入物流单号
     */
    public function logistics($ids = null)
    {
        $logistics = new \app\admin\model\LogisticsInfo();
        $ids = $ids ?? input($ids);
        $ids = explode(',', $ids);
        if (count($ids) > 1) {
            $row = $this->model->where(['id' => ['in', $ids]])->select();
            foreach ($row as $v) {
                if ($v['is_batch'] == 1) {
                    $this->error(__('分批到货采购单只能单选'), url('index'));
                }

                if (!in_array($v['purchase_status'], [2, 5, 6, 7, 9])) {
                    $this->error(__('此状态不能录入物流单号'), url('index'));
                }
            }
        } else {
            $row = $this->model->get($ids);
            if (!$row) {
                $this->error(__('No Results were found'), url('index'));
            }

            if (!in_array($row['purchase_status'], [2, 5, 6, 7, 9])) {
                $this->error(__('此状态不能录入物流单号'), url('index'));
            }

            $logistics = new \app\admin\model\LogisticsInfo();
            $logistics_data = $logistics->where('purchase_id', 'in', $ids)->select();
            $logistics_data = collection($logistics_data)->toArray();

            $this->view->assign("logistics_data", $logistics_data);
        }

        $adminIds = $this->getDataLimitAdminIds();
        if (is_array($adminIds)) {
            if (!in_array($row[$this->dataLimitField], $adminIds)) {
                $this->error(__('You have no permission'));
            }
        }
        if ($this->request->isPost()) {
            $params = input('post.');
            if ($params) {
                $params = $this->preExcludeFields($params);
                $result = false;
                Db::startTrans();
                $item = new \app\admin\model\itemmanage\Item();
                $this->model->startTrans();
                $item->startTrans();
                $logistics->startTrans();
                try {
                    //是否采用模型验证
                    if ($this->modelValidate) {
                        $name = str_replace("\\model\\", "\\validate\\", get_class($this->model));
                        $validate = is_bool($this->modelValidate) ? ($this->modelSceneValidate ? $name . '.edit' : $name) : $this->modelValidate;
                        $row->validateFailException(true)->validate($validate);
                    }
                    $params['is_add_logistics'] = 1;
                    $params['purchase_status'] = 6; //待收货
                    $result = $this->model->allowField(true)->isUpdate(true, ['id' => ['in', $ids], 'purchase_status' => ['in', [2, 5, 6]]])->save($params);
                    //添加物流汇总表
                    $logistics = new \app\admin\model\LogisticsInfo();
                    $logistics_company_no = $params['logistics_company_no'];
                    $logistics_number = $params['logistics_number'];
                    $logistics_ids = $params['logistics_ids'];
                    // dump($params);die;
                    if (count($logistics_number) == count($logistics_number, 1)) {
                        $result = $logistics_number;
                    } else {
                        //所有的物流单号
                        $result = array_reduce($logistics_number, function ($result, $value) {
                            return array_merge($result, array_values($value));
                        }, array());
                    }
                    $have_logistics = $logistics->whereIn('logistics_number', $result)->where('status', 1)->count();
                    $count_result = count($result);
                    if ($have_logistics == 0) {
                        $purchase_status = 6;
                    } else {
                        if ($have_logistics > $count_result || $have_logistics == $count_result) {
                            $purchase_status = 7;
                        } else {
                            $purchase_status = 9;
                        }
                    }

                    // $this->model->where(['id' => $row['id']])->update(['purchase_status'=>$purchase_status]);

                    //添加物流单明细表
                    if ($params['batch_id']) {
                        foreach ($logistics_company_no as $k => $v) {
                            foreach ($v as $key => $val) {
                                $list = [];
                                if (!$val) {
                                    continue;
                                }
                                if ($logistics_ids[$k][$key]) {
                                    $list['id'] = $logistics_ids[$k][$key];
                                } else {
                                    $list['order_number'] = $row['purchase_number'];
                                    $list['purchase_id'] = $row['id'];
                                    $list['type'] = 1;
                                    $list['batch_id'] = $k;
                                }
                                $list['logistics_number'] = $logistics_number[$k][$key];
                                $list['logistics_company_no'] = $val;
                                //若物流单号已经签收的话直接更改采购单的状态为已签收
                                $have_logistics = $logistics->where(['logistics_number'=>$logistics_number[$k][$key],'status'=>1])->find();
                                if (!empty($have_logistics)){
                                    $this->model->where(['id' => $row['id']])->update(['purchase_status'=>$purchase_status]);
                                    //物流单已签收要减少在途增加待入库 这里是录入已经签收的物流单号要进行的操作
                                    $lists = Db::name('purchase_order_item')->where(['purchase_id' => $row['id']])->select();
                                    $batch_arrival_num = Db::name('purchase_batch_item')->where(['purchase_batch_id' => $k])->value('arrival_num');
                                    //根据采购单id获取补货单id再获取最初提报的比例
                                    $replenish_id = Db::name('purchase_order')->where('id', $row['id'])->value('replenish_id');
                                    $item_platform = new ItemPlatformSku();
                                    $item = new \app\admin\model\itemmanage\Item();
                                    foreach ($lists as $val) {
                                        //比例
                                        $rate_arr = Db::name('new_product_mapping')
                                            ->where(['sku' => $val['sku'], 'replenish_id' => $replenish_id])
                                            ->field('website_type,rate')
                                            ->select();
                                        //数量
                                        $all_num = count($rate_arr);
                                        //在途库存数量
                                        $stock_num = $batch_arrival_num;
                                        //在途库存分站 更新映射关系表
                                        // foreach ($rate_arr as $key => $vall) {
                                        //     //最后一个站点 剩余数量分给最后一个站
                                        //     if (($all_num - $key) == 1) {
                                        //         //插入日志表
                                        //         (new StockLog())->setData([
                                        //             'type' => 2,
                                        //             'site' => $vall['website_type'],
                                        //             'modular' => 10,
                                        //             //采购单签收
                                        //             'change_type' => 24,
                                        //             'sku' => $val['sku'],
                                        //             'public_id' => $row['id'],
                                        //             'source' => 1,
                                        //             'on_way_stock_before' => ($item_platform->where(['sku' => $val['sku'], 'platform_type' => $vall['website_type']])->value('plat_on_way_stock')) ?: 0,
                                        //             'on_way_stock_change' => -$stock_num,
                                        //             'wait_instock_num_before' => ($item_platform->where(['sku' => $val['sku'], 'platform_type' => $vall['website_type']])->value('wait_instock_num')) ?: 0,
                                        //             'wait_instock_num_change' => $stock_num,
                                        //             'create_person' => session('admin.nickname'),
                                        //             'create_time' => time(),
                                        //             //关联采购单
                                        //             'number_type' => 7,
                                        //         ]);
                                        //         //根据sku站点类型进行在途库存的分配 签收完成之后在途库存就变成了待入库的数量
                                        //         $item_platform->where(['sku' => $val['sku'], 'platform_type' => $vall['website_type']])->setDec('plat_on_way_stock', $stock_num);
                                        //         //更新待入库数量
                                        //         $item_platform->where(['sku' => $val['sku'], 'platform_type' => $vall['website_type']])->setInc('wait_instock_num', $stock_num);
                                        //     } else {
                                        //         $num = round($val['purchase_num'] * $vall['rate']);
                                        //         $stock_num -= $num;
                                        //         //插入日志表
                                        //         (new StockLog())->setData([
                                        //             'type' => 2,
                                        //             'site' => $vall['website_type'],
                                        //             'modular' => 10,
                                        //             //采购单签收
                                        //             'change_type' => 24,
                                        //             'sku' => $val['sku'],
                                        //             'public_id' => $row['id'],
                                        //             'source' => 1,
                                        //             'on_way_stock_before' => ($item_platform->where(['sku' => $val['sku'], 'platform_type' => $vall['website_type']])->value('plat_on_way_stock')) ?: 0,
                                        //             'on_way_stock_change' => -$num,
                                        //             'wait_instock_num_before' => ($item_platform->where(['sku' => $val['sku'], 'platform_type' => $vall['website_type']])->value('wait_instock_num')) ?: 0,
                                        //             'wait_instock_num_change' => $num,
                                        //             'create_person' => session('admin.nickname'),
                                        //             'create_time' => time(),
                                        //             //关联采购单
                                        //             'number_type' => 7,
                                        //         ]);
                                        //         $item_platform->where(['sku' => $val['sku'], 'platform_type' => $vall['website_type']])->setDec('plat_on_way_stock', $num);
                                        //         //更新待入库数量
                                        //         $item_platform->where(['sku' => $val['sku'], 'platform_type' => $vall['website_type']])->setInc('wait_instock_num', $num);
                                        //     }
                                        // }
                                        //插入日志表
                                        (new StockLog())->setData([
                                            'type' => 2,
                                            'site' => 0,
                                            'modular' => 10,
                                            //采购单签收
                                            'change_type' => 24,
                                            'sku' => $val['sku'],
                                            'public_id' => $row['id'],
                                            'source' => 1,
                                            'on_way_stock_before' => ($item->where(['sku' => $val['sku']])->value('on_way_stock')) ?: 0,
                                            'on_way_stock_change' => -$batch_arrival_num,
                                            'wait_instock_num_before' => ($item->where(['sku' => $val['sku']])->value('wait_instock_num')) ?: 0,
                                            'wait_instock_num_change' => $batch_arrival_num,
                                            'create_person' => session('admin.nickname'),
                                            'create_time' => time(),
                                            //关联采购单
                                            'number_type' => 7,
                                        ]);
                                        //减总的在途库存也就是商品表里的在途库存
                                        $item->where(['sku' => $val['sku']])->setDec('on_way_stock', $batch_arrival_num);
                                        //减在途加待入库数量
                                        $item->where(['sku' => $val['sku']])->setInc('wait_instock_num', $batch_arrival_num);
                                    }
                                    $list['status'] = 1;
                                    $list['sign_number'] = $have_logistics['sign_number'];
                                }
                                $logistics->addLogisticsInfo($list);
                            }
                        }
                    }
                    else {
                        if (count($ids) > 1) {
                            foreach ($row as $k => $v) {
                                foreach ($logistics_company_no as $key => $val) {
                                    $list = [];
                                    if (!$val) {
                                        continue;
                                    }
                                    $list['logistics_number'] = $logistics_number[$key];
                                    $list['logistics_company_no'] = $val;
                                    $list['type'] = 1;
                                    $list['order_number'] = $v['purchase_number'];
                                    $list['purchase_id'] = $v['id'];
                                    //若物流单号已经签收的话直接更改采购单的状态为已签收
                                    $have_logistics = $logistics->where(['logistics_number'=>$logistics_number[$k],'status'=>1])->find();
                                    if (!empty($have_logistics)){
                                        $this->model->where(['id' => $v['id']])->update(['purchase_status'=>$purchase_status]);
                                        //物流单已签收要减少在途增加待入库 这里是录入已经签收的物流单号要进行的操作
                                        $list = Db::name('purchase_order_item')->where(['purchase_id' => $v['id']])->select();
                                        //根据采购单id获取补货单id再获取最初提报的比例
                                        $replenish_id = Db::name('purchase_order')->where('id', $v['id'])->value('replenish_id');
                                        $item_platform = new ItemPlatformSku();

                                        foreach ($list as $val) {
                                            //比例
                                            $rate_arr = Db::name('new_product_mapping')
                                                ->where(['sku' => $val['sku'], 'replenish_id' => $replenish_id])
                                                ->field('website_type,rate')
                                                ->select();
                                            //数量
                                            $all_num = count($rate_arr);
                                            //在途库存数量
                                            $stock_num = $val['purchase_num'];
                                            //在途库存分站 更新映射关系表
                                            // foreach ($rate_arr as $key => $vall) {
                                            //     //最后一个站点 剩余数量分给最后一个站
                                            //     if (($all_num - $key) == 1) {
                                            //         //插入日志表
                                            //         (new StockLog())->setData([
                                            //             'type' => 2,
                                            //             'site' => $vall['website_type'],
                                            //             'modular' => 10,
                                            //             //采购单签收
                                            //             'change_type' => 24,
                                            //             'sku' => $val['sku'],
                                            //             'public_id' => $v['id'],
                                            //             'source' => 1,
                                            //             'on_way_stock_before' => ($item_platform->where(['sku' => $val['sku'], 'platform_type' => $vall['website_type']])->value('plat_on_way_stock')) ?: 0,
                                            //             'on_way_stock_change' => -$stock_num,
                                            //             'wait_instock_num_before' => ($item_platform->where(['sku' => $val['sku'], 'platform_type' => $vall['website_type']])->value('wait_instock_num')) ?: 0,
                                            //             'wait_instock_num_change' => $stock_num,
                                            //             'create_person' => session('admin.nickname'),
                                            //             'create_time' => time(),
                                            //             //关联采购单
                                            //             'number_type' => 7,
                                            //         ]);
                                            //         //根据sku站点类型进行在途库存的分配 签收完成之后在途库存就变成了待入库的数量
                                            //         $item_platform->where(['sku' => $val['sku'], 'platform_type' => $vall['website_type']])->setDec('plat_on_way_stock', $stock_num);
                                            //         //更新待入库数量
                                            //         $item_platform->where(['sku' => $val['sku'], 'platform_type' => $vall['website_type']])->setInc('wait_instock_num', $stock_num);
                                            //     } else {
                                            //         $num = round($val['purchase_num'] * $vall['rate']);
                                            //         $stock_num -= $num;
                                            //         //插入日志表
                                            //         (new StockLog())->setData([
                                            //             'type' => 2,
                                            //             'site' => $vall['website_type'],
                                            //             'modular' => 10,
                                            //             //采购单签收
                                            //             'change_type' => 24,
                                            //             'sku' => $val['sku'],
                                            //             'public_id' => $v['id'],
                                            //             'source' => 1,
                                            //             'on_way_stock_before' => ($item_platform->where(['sku' => $val['sku'], 'platform_type' => $vall['website_type']])->value('plat_on_way_stock')) ?: 0,
                                            //             'on_way_stock_change' => -$num,
                                            //             'wait_instock_num_before' => ($item_platform->where(['sku' => $val['sku'], 'platform_type' => $vall['website_type']])->value('wait_instock_num')) ?: 0,
                                            //             'wait_instock_num_change' => $num,
                                            //             'create_person' => session('admin.nickname'),
                                            //             'create_time' => time(),
                                            //             //关联采购单
                                            //             'number_type' => 7,
                                            //         ]);
                                            //         $item_platform->where(['sku' => $val['sku'], 'platform_type' => $vall['website_type']])->setDec('plat_on_way_stock', $num);
                                            //         //更新待入库数量
                                            //         $item_platform->where(['sku' => $val['sku'], 'platform_type' => $vall['website_type']])->setInc('wait_instock_num', $num);
                                            //     }
                                            // }
                                            //插入日志表
                                            (new StockLog())->setData([
                                                'type' => 2,
                                                'site' => 0,
                                                'modular' => 10,
                                                //采购单签收
                                                'change_type' => 24,
                                                'sku' => $val['sku'],
                                                'public_id' => $v['id'],
                                                'source' => 1,
                                                'on_way_stock_before' => ($item->where(['sku' => $val['sku']])->value('on_way_stock')) ?: 0,
                                                'on_way_stock_change' => -$val['purchase_num'],
                                                'wait_instock_num_before' => ($item->where(['sku' => $val['sku']])->value('wait_instock_num')) ?: 0,
                                                'wait_instock_num_change' => $val['purchase_num'],
                                                'create_person' => session('admin.nickname'),
                                                'create_time' => time(),
                                                //关联采购单
                                                'number_type' => 7,
                                            ]);
                                            //减总的在途库存也就是商品表里的在途库存
                                            $item->where(['sku' => $val['sku']])->setDec('on_way_stock', $val['purchase_num']);
                                            //减在途加待入库数量
                                            $item->where(['sku' => $val['sku']])->setInc('wait_instock_num', $val['purchase_num']);
                                        }
                                        $list['status'] = 1;
                                        $list['sign_number'] = $have_logistics['sign_number'];
                                    }
                                    $logistics->addLogisticsInfo($list);
                                }
                            }
                        } else {
                            foreach ($logistics_company_no as $k => $v) {
                                if (!$v) {
                                    continue;
                                }
                                $list = [];
                                if ($logistics_ids[$k]) {
                                    $list['id'] = $logistics_ids[$k];
                                } else {
                                    $list['order_number'] = $row['purchase_number'];
                                    $list['purchase_id'] = $row['id'];
                                    $list['type'] = 1;
                                }
                                $list['logistics_number'] = $logistics_number[$k];
                                $list['logistics_company_no'] = $v;
                                //若物流单号已经签收的话直接更改采购单的状态为已签收
                                $have_logistics = $logistics->where(['logistics_number'=>$logistics_number[$k],'status'=>1])->find();
                                if (!empty($have_logistics)){
                                    $this->model->where(['id' => $row['id']])->update(['purchase_status'=>$purchase_status]);
                                    //物流单已签收要减少在途增加待入库 这里是录入已经签收的物流单号要进行的操作
                                    $lists = Db::name('purchase_order_item')->where(['purchase_id' => $row['id']])->select();
                                    //根据采购单id获取补货单id再获取最初提报的比例
                                    $replenish_id = Db::name('purchase_order')->where('id', $row['id'])->value('replenish_id');
                                    $item_platform = new ItemPlatformSku();
                                    foreach ($lists as $val) {
                                        //比例
                                        $rate_arr = Db::name('new_product_mapping')
                                            ->where(['sku' => $val['sku'], 'replenish_id' => $replenish_id])
                                            ->field('website_type,rate')
                                            ->select();
                                        //数量
                                        $all_num = count($rate_arr);
                                        //在途库存数量
                                        $stock_num = $val['purchase_num'];
                                        //在途库存分站 更新映射关系表
                                        // foreach ($rate_arr as $key => $vall) {
                                        //     //最后一个站点 剩余数量分给最后一个站
                                        //     if (($all_num - $key) == 1) {
                                        //         //插入日志表
                                        //         (new StockLog())->setData([
                                        //             'type' => 2,
                                        //             'site' => $vall['website_type'],
                                        //             'modular' => 10,
                                        //             //采购单签收
                                        //             'change_type' => 24,
                                        //             'sku' => $val['sku'],
                                        //             'public_id' => $row['id'],
                                        //             'source' => 1,
                                        //             'on_way_stock_before' => ($item_platform->where(['sku' => $val['sku'], 'platform_type' => $vall['website_type']])->value('plat_on_way_stock')) ?: 0,
                                        //             'on_way_stock_change' => -$stock_num,
                                        //             'wait_instock_num_before' => ($item_platform->where(['sku' => $val['sku'], 'platform_type' => $vall['website_type']])->value('wait_instock_num')) ?: 0,
                                        //             'wait_instock_num_change' => $stock_num,
                                        //             'create_person' => session('admin.nickname'),
                                        //             'create_time' => time(),
                                        //             //关联采购单
                                        //             'number_type' => 7,
                                        //         ]);
                                        //         //根据sku站点类型进行在途库存的分配 签收完成之后在途库存就变成了待入库的数量
                                        //         $item_platform->where(['sku' => $val['sku'], 'platform_type' => $vall['website_type']])->setDec('plat_on_way_stock', $stock_num);
                                        //         //更新待入库数量
                                        //         $item_platform->where(['sku' => $val['sku'], 'platform_type' => $vall['website_type']])->setInc('wait_instock_num', $stock_num);
                                        //     } else {
                                        //         $num = round($val['purchase_num'] * $vall['rate']);
                                        //         $stock_num -= $num;
                                        //         //插入日志表
                                        //         (new StockLog())->setData([
                                        //             'type' => 2,
                                        //             'site' => $vall['website_type'],
                                        //             'modular' => 10,
                                        //             //采购单签收
                                        //             'change_type' => 24,
                                        //             'sku' => $val['sku'],
                                        //             'public_id' => $row['id'],
                                        //             'source' => 1,
                                        //             'on_way_stock_before' => ($item_platform->where(['sku' => $val['sku'], 'platform_type' => $vall['website_type']])->value('plat_on_way_stock')) ?: 0,
                                        //             'on_way_stock_change' => -$num,
                                        //             'wait_instock_num_before' => ($item_platform->where(['sku' => $val['sku'], 'platform_type' => $vall['website_type']])->value('wait_instock_num')) ?: 0,
                                        //             'wait_instock_num_change' => $num,
                                        //             'create_person' => session('admin.nickname'),
                                        //             'create_time' => time(),
                                        //             //关联采购单
                                        //             'number_type' => 7,
                                        //         ]);
                                        //         $item_platform->where(['sku' => $val['sku'], 'platform_type' => $vall['website_type']])->setDec('plat_on_way_stock', $num);
                                        //         //更新待入库数量
                                        //         $item_platform->where(['sku' => $val['sku'], 'platform_type' => $vall['website_type']])->setInc('wait_instock_num', $num);
                                        //     }
                                        // }
                                        //插入日志表
                                        (new StockLog())->setData([
                                            'type' => 2,
                                            'site' => 0,
                                            'modular' => 10,
                                            //采购单签收
                                            'change_type' => 24,
                                            'sku' => $val['sku'],
                                            'public_id' => $row['id'],
                                            'source' => 1,
                                            'on_way_stock_before' => ($item->where(['sku' => $val['sku']])->value('on_way_stock')) ?: 0,
                                            'on_way_stock_change' => -$val['purchase_num'],
                                            'wait_instock_num_before' => ($item->where(['sku' => $val['sku']])->value('wait_instock_num')) ?: 0,
                                            'wait_instock_num_change' => $val['purchase_num'],
                                            'create_person' => session('admin.nickname'),
                                            'create_time' => time(),
                                            //关联采购单
                                            'number_type' => 7,
                                        ]);
                                        //减总的在途库存也就是商品表里的在途库存
                                        $item->where(['sku' => $val['sku']])->setDec('on_way_stock', $val['purchase_num']);
                                        //减在途加待入库数量
                                        $item->where(['sku' => $val['sku']])->setInc('wait_instock_num', $val['purchase_num']);
                                    }
                                    $list['status'] = 1;
                                    $list['sign_number'] = $have_logistics['sign_number'];
                                }
                                $logistics->addLogisticsInfo($list);
                            }
                        }
                    }
                    Db::commit();
                    $this->model->commit();
                    $item->commit();
                    $logistics->commit();
                } catch (ValidateException $e) {
                    Db::rollback();
                    $this->model->rollback();
                    $item->rollback();
                    $logistics->rollback();
                    $this->error($e->getMessage());
                } catch (PDOException $e) {
                    Db::rollback();
                    $this->model->rollback();
                    $item->rollback();
                    $logistics->rollback();
                    $this->error($e->getMessage());
                } catch (Exception $e) {
                    Db::rollback();
                    $this->model->rollback();
                    $item->rollback();
                    $logistics->rollback();
                    $this->error($e->getMessage());
                }
                if ($result !== false) {
                    $this->success('添加成功！！', '', url('index'));
                } else {
                    $this->error(__('No rows were updated'));
                }
            }
            $this->error(__('Parameter %s can not be empty', ''));
        }
        $this->view->assign("row", $row);
        //判断是否为分批到货
        if ($row['is_batch'] == 1) {
            //查询分批数据
            $batch = new \app\admin\model\purchase\PurchaseBatch();
            $batch_data = $batch->where('purchase_id', $row['id'])->select();
            $this->view->assign("batch_data", $batch_data);
        }

        return $this->view->fetch();
    }

    /**
     * 删除采购单物流数据
     *
     * @Description
     * @author wpl
     * @since 2020/06/04 13:55:22 
     * @return void
     */
    public function deleteLogisticsItem()
    {
        if ($this->request->isAjax()) {
            $id = input('id');
            $logistics = new \app\admin\model\LogisticsInfo();
            $res = $logistics->destroy($id);
            if ($res) {
                $this->success();
            } else {
                $this->error();
            }
        }
    }


    /**
     * 备注
     *
     */
    public function remark()
    {
        $ids = input('ids');
        $row = $this->model->get($ids);
        if (!$row) {
            $this->error(__('No Results were found'));
        }

        $adminIds = $this->getDataLimitAdminIds();
        if (is_array($adminIds)) {
            if (!in_array($row[$this->dataLimitField], $adminIds)) {
                $this->error(__('You have no permission'));
            }
        }
        if ($this->request->isPost()) {
            $params = $this->request->post("row/a");
            if ($params) {
                $params = $this->preExcludeFields($params);
                $result = false;
                Db::startTrans();
                try {
                    //是否采用模型验证
                    if ($this->modelValidate) {
                        $name = str_replace("\\model\\", "\\validate\\", get_class($this->model));
                        $validate = is_bool($this->modelValidate) ? ($this->modelSceneValidate ? $name . '.edit' : $name) : $this->modelValidate;
                        $row->validateFailException(true)->validate($validate);
                    }
                    $result = $row->allowField(true)->save($params);

                    Db::commit();
                } catch (ValidateException $e) {
                    Db::rollback();
                    $this->error($e->getMessage());
                } catch (PDOException $e) {
                    Db::rollback();
                    $this->error($e->getMessage());
                } catch (Exception $e) {
                    Db::rollback();
                    $this->error($e->getMessage());
                }
                if ($result !== false) {
                    $this->success('添加成功！！', '', url('index'));
                } else {
                    $this->error(__('No rows were updated'));
                }
            }
            $this->error(__('Parameter %s can not be empty', ''));
        }
        $this->view->assign("row", $row);
        return $this->view->fetch();
    }

    /**
     * 删除合同里商品信息
     */
    public function deleteItem()
    {
        $id = input('id');
        $res = $this->purchase_order_item->destroy($id);
        if ($res) {
            $this->success();
        } else {
            $this->error();
        }
    }


    /**
     * 采购单审核 操作1：更改采购单状态 2：item添加在途库存 存库存日志 3：有补货单的需要将在途分站 存映射关系分站点库存日志 4：更新补货需求单状态为部分处理 5：更改sku为老品
     *
     * Created by Phpstorm.
     * User: jhh
     * Date: 2020/12/22
     * Time: 10:46:53
     */
    public function setStatus()
    {
        $ids = $this->request->post("ids/a");
        if (!$ids) {
            $this->error('缺少参数！！');
        }
        $map['id'] = ['in', $ids];
        $row = $this->model->where($map)->select();
        foreach ($row as $v) {
            if ($v['purchase_status'] !== 1) {
                $this->error('只有待审核状态才能操作！！');
            }
        }
        $status = input('status');
        $data['purchase_status'] = $status;

        $item = new \app\admin\model\itemmanage\Item();
        $item_platform = new ItemPlatformSku();
        $this->list = new \app\admin\model\purchase\NewProductReplenishList;
        $this->replenish = new \app\admin\model\purchase\NewProductReplenish;


        $item->startTrans();
        $item_platform->startTrans();
        $this->list->startTrans();
        $this->model->startTrans();
        $this->replenish->startTrans();
        (new StockLog())->startTrans();
        try {
            $res = $this->model->allowField(true)->isUpdate(true, $map)->save($data);
            //在途库存新逻辑
            if ($status == 2) {
                //审核通过添加在途库存
                $list = $this->purchase_order_item->alias('a')
                    ->join(['fa_purchase_order' => 'b'], 'a.purchase_id=b.id')
                    ->field('supplier_id,sku,replenish_list_id,purchase_num,purchase_number')
                    ->where(['purchase_id' => ['in', $ids]])->select();
                $skus = array_column($list, 'sku');

                //查询供应商
                $supplier = new \app\admin\model\purchase\Supplier();
                $supplier_list = $supplier->column('supplier_name', 'id');
                // dump($list);die;
                foreach ($list as $v) {
                    //插入日志表
                    (new StockLog())->setData([
                        'type' => 2,
                        'site' => 0,
                        'modular' => 10,
                        'change_type' => 23,
                        'sku' => $v['sku'],
                        'order_number' => $v['purchase_number'],
                        'source' => 1,
                        'on_way_stock_before' => $item->where(['sku' => $v['sku']])->value('on_way_stock') ? $item->where(['sku' => $v['sku']])->value('on_way_stock') : 0,
                        'on_way_stock_change' => $v['purchase_num'],
                        'create_person' => session('admin.nickname'),
                        'create_time' => time(),
                        //关联采购单
                        'number_type' => 7,
                    ]);
                    $item->where(['sku' => $v['sku']])->setInc('on_way_stock', $v['purchase_num']);

                    //判断是否关联补货需求单 如果有回写实际采购数量 已采购状态 供应商
                    if ($v['replenish_list_id']) {
                        $this->list
                            ->where('id', $v['replenish_list_id'])
                            ->update(['supplier_id' => $v['supplier_id'], 'supplier_name' => $supplier_list[$v['supplier_id']], 'real_dis_num' => $v['purchase_num'], 'status' => 2]);
                        //当对补货需求单对应的子子表 对应的采购单进行审核的时候 判断对应的补货需求单 是否还有未采购的单 如果没有 就更新主表状态为已处理
                        $replenish_id = $this->list
                            ->where('id', $v['replenish_list_id'])
                            ->field('replenish_id,status')->find();
                        //补货需求单id $replenish_id['replenish_id'] 新逻辑在途库存分站 在更新商品表的在途库存的时候 查找补货需求单中的原始比例 进行在途库存的分站点分配
                        //比例
                        $rate_arr = Db::name('new_product_mapping')
                            ->where(['sku' => $v['sku'], 'replenish_id' => $replenish_id['replenish_id']])
                            ->field('website_type,rate')
                            ->select();
                        //数量
                        $all_num = count($rate_arr);
                        //在途库存数量
                        $stock_num = $v['purchase_num'];
                        //在途库存分站 更新映射关系表
                        foreach ($rate_arr as $key => $val) {
                            //最后一个站点 剩余数量分给最后一个站
                            if (($all_num - $key) == 1) {
                                //插入日志表
                                (new StockLog())->setData([
                                    'type' => 2,
                                    'site' => $val['website_type'],
                                    'modular' => 10,
                                    'change_type' => 23,
                                    'sku' => $v['sku'],
                                    'order_number' => $v['purchase_number'],
                                    'source' => 1,
                                    'on_way_stock_before' => $item_platform->where(['sku' => $v['sku'], 'platform_type' => $val['website_type']])->value('plat_on_way_stock') ? $item_platform->where(['sku' => $v['sku'], 'platform_type' => $val['website_type']])->value('plat_on_way_stock') : 0,
                                    'on_way_stock_change' => $stock_num,
                                    'create_person' => session('admin.nickname'),
                                    'create_time' => time(),
                                    //关联采购单
                                    'number_type' => 7,
                                ]);
                                //根据sku站点类型进行在途库存的分配
                                $item_platform->where(['sku' => $v['sku'], 'platform_type' => $val['website_type']])->setInc('plat_on_way_stock', $stock_num);

                            } else {
                                $num = round($v['purchase_num'] * $val['rate']);
                                $stock_num -= $num;
                                //插入日志表
                                (new StockLog())->setData([
                                    'type' => 2,
                                    'site' => $val['website_type'],
                                    'modular' => 10,
                                    'change_type' => 23,
                                    'sku' => $v['sku'],
                                    'order_number' => $v['purchase_number'],
                                    'source' => 1,
                                    'on_way_stock_before' => $item_platform->where(['sku' => $v['sku'], 'platform_type' => $val['website_type']])->value('plat_on_way_stock') ? $item_platform->where(['sku' => $v['sku'], 'platform_type' => $val['website_type']])->value('plat_on_way_stock') : 0,
                                    'on_way_stock_change' => $num,
                                    'create_person' => session('admin.nickname'),
                                    'create_time' => time(),
                                    //关联采购单
                                    'number_type' => 7,
                                ]);
                                $item_platform->where(['sku' => $v['sku'], 'platform_type' => $val['website_type']])->setInc('plat_on_way_stock', $num);

                            }
                        }

                        $replenish_order = $this->list
                            ->where(['replenish_id' => $replenish_id['replenish_id'], 'status' => 1])
                            ->find();
                        //当前补货单状态为待处理 有审核通过的采购单 立刻更新补货需求单状态为部分处理
                        if ($replenish_id['status'] == 2) {
                            $res = $this->replenish->where('id', $replenish_id['replenish_id'])->setField('status', 3);
                        }
                        if (empty($replenish_order)) {
                            $res = $this->replenish->where('id', $replenish_id['replenish_id'])->setField('status', 4);
                        }
                    }
                }
                //采购单审核通过 sku 改为老品
                $item->where(['sku' => ['in', $skus]])->update(['is_new' => 2]);
            }
            $item->commit();
            $item_platform->commit();
            $this->list->commit();
            $this->model->commit();
            $this->replenish->commit();
            (new StockLog())->commit();
        } catch (ValidateException $e) {
            $item->rollback();
            $item_platform->rollback();
            $this->list->rollback();
            $this->model->rollback();
            $this->replenish->rollback();
            (new StockLog())->rollback();
            $this->error($e->getMessage());
        } catch (PDOException $e) {
            $item->rollback();
            $item_platform->rollback();
            $this->list->rollback();
            $this->model->rollback();
            $this->replenish->rollback();
            (new StockLog())->rollback();
            $this->error($e->getMessage());
        } catch (Exception $e) {
            $item->rollback();
            $item_platform->rollback();
            $this->list->rollback();
            $this->model->rollback();
            $this->replenish->rollback();
            (new StockLog())->rollback();
            $this->error($e->getMessage());
        }

        $this->success();


    }

    /**
     * 取消
     */
    public function cancel($ids = null)
    {
        if (!$ids) {
            $this->error('缺少参数！！');
        }
        $row = $this->model->get($ids);
        if ($row['purchase_status'] !== 0) {
            $this->error('只有新建状态才能取消！！');
        }
        $map['id'] = ['in', $ids];
        $data['purchase_status'] = input('status');
        $res = $this->model->allowField(true)->isUpdate(true, $map)->save($data);
        if ($res !== false) {
            $this->success();
        } else {
            $this->error('取消失败！！');
        }
    }

    /**
     * 物流详情
     */
    public function logisticsDetail()
    {
        $id = input('id');
        //采购单供应商物流信息
        $row = $this->model->get($id);
        if (!$row) {
            $this->error(__('No Results were found'));
        }

        //查询物流信息表快递数据
        $logistics = new \app\admin\model\LogisticsInfo();
        $list = $logistics->where(['purchase_id' => $id])->select();
        $list = collection($list)->toArray();
        if (!$list) {
            $this->error(__('No Results were found'));
        }

        $cacheIndex = 'logisticsDetail_purchase_number' . $row['purchase_number'];
        $data = Cache::get($cacheIndex);
        if (!$data) {
            foreach ($list as $k => $v) {
                //来源快递100
                if ($v['source'] == 1) {
                    $param['express_id'] = $v['logistics_number'];
                    $param['code'] = $v['logistics_company_no'];
                    $data[$k] = Hook::listen('express_query', $param)[0];
                } elseif ($v['source'] == 2) { //来源1688
                    $data[$k] = Alibaba::getLogisticsMsg($v['order_number']);
                }
            }
            // 记录缓存, 时效1小时
            Cache::set($cacheIndex, $data, 3600);
        }

        //采购单退销物流信息
        $purchaseReturn = new \app\admin\model\purchase\PurchaseReturn;
        $res = $purchaseReturn->where('purchase_id', $id)->column('logistics_number');
        $logistics_company_no = $purchaseReturn->where('purchase_id', $id)->column('logistics_company_no');
        $return_data = [];
        if ($res) {
            $number = implode(',', $res);
            $arr = array_filter(explode(',', $number));

            $com_number = implode(',', $logistics_company_no);
            $com_arr = array_filter(explode(',', $com_number));
            foreach ($arr as $k => $v) {
                try {
                    $param['express_id'] = trim($v);
                    $param['code'] = trim($com_arr[$k]);
                    $return_data[$k] = Hook::listen('express_query', $param)[0];
                } catch (\Exception $e) {
                    $this->error($e->getMessage());
                }
            }
        }

        $this->assign('id', $id);
        $this->assign('data', $data);
        $this->assign('return_data', $return_data);
        $this->assign('row', $row);
        return $this->view->fetch();
    }

    //质检信息
    public function checkDetail()
    {
        $id = input('id');
        //采购单信息
        $row = $this->model->get($id);
        if (!$row) {
            $this->error(__('No Results were found'));
        }

        //查询产品信息
        $map['purchase_id'] = $id;
        $item = $this->purchase_order_item->where($map)->column('*', 'sku');
        $this->assign('item', $item);


        //查询质检信息
        $check_map['purchase_id'] = $id;
        $check_map['status'] = 2;
        $check = new \app\admin\model\warehouse\Check;
        $list = $check->with(['checkItem'])
            ->where($check_map)
            ->select();
        $list = collection($list)->toArray();
        $this->assign('list', $list);
        $this->assign('id', $id);

        //查询入库信息
        $check_id = array_column($list, 'id');
        if ($check_id) {
            $instock_map['check_id'] = ['in', $check_id];
            $Instock = new \app\admin\model\warehouse\Instock;
            $instock_list = $Instock->with(['instockItem'])
                ->where($instock_map)
                ->select();
            $instock_list = collection($instock_list)->toArray();
        }
        $this->assign('instock_list', $instock_list ?? []);

        //查询退销信息
        $PurchaseReturn_map['purchase_id'] = $id;
        $PurchaseReturn = new \app\admin\model\purchase\PurchaseReturn;
        $return_list = $PurchaseReturn->with(['purchaseReturnItem'])
            ->where($PurchaseReturn_map)
            ->select();
        $return_list = collection($return_list)->toArray();
        $this->assign('return_list', $return_list);


        return $this->view->fetch();
    }

    //确认差异
    public function confirmDiff()
    {
        $id = input('id');
        //采购单信息
        $row = $this->model->get($id);
        if (!$row) {
            $this->error(__('No Results were found'));
        }

        $data['check_status'] = 2;
        $data['stock_status'] = 2;
        $data['return_status'] = 2;
        $data['purchase_status'] = 7;
        $data['is_diff'] = 1;
        $res = $this->model->allowField(true)->save($data, ['id' => $id]);
        if ($res !== false) {
            $check = new \app\admin\model\warehouse\Check;
            $check->allowField(true)->save(['is_return' => 1], ['purchase_id' => $id]);
            $this->success('操作成功！！');
        } else {
            $this->error('操作失败！！');
        }
    }

    /**
     * 批量匹配sku
     */
    public function matching()
    {
        //查询SKU为空的采购单
        $data = $this->purchase_order_item->alias('a')->field('a.id,a.purchase_num,a.skuid,supplier_id')->join(['fa_purchase_order' => 'b'], 'a.purchase_id=b.id')->whereExp('', 'LENGTH(trim(sku))=0')->whereOr('sku', 'exp', 'is null')->select();
        $data = collection($data)->toArray();
        $new_product = new \app\admin\model\NewProduct();
        $item = new \app\admin\model\itemmanage\Item();
        foreach ($data as $k => $v) {
            //匹配SKU
            if ($v['skuid']) {
                $params['sku'] = (new SupplierSku())->getSkuData($v['skuid'], $v['supplier_id']);

                $params['supplier_sku'] = (new SupplierSku())->getSupplierData($v['skuid'], $v['supplier_id']);
            }

            if ($params['sku']) {
                $this->purchase_order_item->allowField(true)->isUpdate(true, ['id' => $v['id']])->data($params)->save();

                $item->where(['sku' => $params['sku']])->setInc('on_way_stock', $v['purchase_num']);
            }


            //判断sku是否为选品库SKU
            $count = $new_product->where(['sku' => $params['sku'], 'item_status' => 1, 'is_del' => 1])->count();
            if ($count > 0) {
                $this->model->where('id', $v['purchase_id'])->update(['is_new_product' => 1]);
            }
        }

        $this->success();
    }

    /**
     * 定时获取1688采购单 每天9点更新一次 已弃用1688
     */
    public function getAlibabaPurchaseOrder()
    {
        //$orderId = '551171682534802669';
        //$data = Alibaba::getOrderDetail($orderId);
        // waitbuyerpay	等待买家付款	 
        // waitsellersend	等待卖家发货	 
        // waitbuyerreceive 等待买家确认收货	 
        // success 交易成功	 
        // cancel 交易关闭	 
        // paid_but_not_fund 已支付，未到账	 
        // confirm_goods 已收货	 
        // waitsellerconfirm 等待卖家确认订单	 
        // waitbuyerconfirm 等待买家确认订单	 
        // confirm_goods_but_not_fund 已收货，未到账	 
        // confirm_goods_and_has_subsidy 已收货，已贴现	 
        // send_goods_but_not_fund 已发货，未到账	 
        // waitlogisticstakein 等待物流揽件	 
        // waitbuyersign 等待买家签收	 
        // signinsuccess 买家已签收	 
        // signinfailed 签收失败	 
        // waitselleract 等待卖家操作	 
        // waitbuyerconfirmaction 等待买家确认操作	 
        // waitsellerpush 等待卖家推进
        //refundStatus = refundsuccess 退款成功

        /**
         * @todo 后面添加采集时间段
         */
        $params = [
            'createStartTime' => date('YmdHis', strtotime("-10 day")) . '000+0800',
            'createEndTime' => date('YmdHis') . '000+0800',
        ];

        set_time_limit(0);
        //根据不同的状态取订单数据
        $success_data = Alibaba::getOrderList(1, $params);
        $data = [];
        for ($i = 1; $i <= ceil($success_data['totalRecord'] / 50); $i++) {
            //根据不同的状态取订单数据
            $data[$i] = Alibaba::getOrderList($i, $params)['result'];
            sleep(1);
        }
        $new_product = new \app\admin\model\NewProduct();
        $item = new \app\admin\model\itemmanage\Item();
        foreach ($data as $key => $val) {
            if (!$val) {
                continue;
            }
            foreach ($val as $k => $v) {
                $list = [];
                $map['purchase_number'] = $v['baseInfo']['idOfStr'];
                $map['is_del'] = 1;
                //根据采购单号查询采购单是否已存在
                $res = $this->model->where($map)->find();
                //如果采购单已存在 则更新采购单状态
                if ($res) {
                    if (in_array($res->purchase_status, [6, 7, 8, 9, 10])) {
                        continue;
                    }

                    //待发货
                    if (in_array($v['baseInfo']['status'], ['waitsellersend', 'waitsellerconfirm', 'waitbuyerconfirm', 'waitselleract', 'waitsellerpush', 'waitbuyerconfirmaction'])) {
                        $list['purchase_status'] = 5;
                    } elseif (in_array($v['baseInfo']['status'], ['waitbuyerreceive', 'send_goods_but_not_fund', 'waitlogisticstakein', 'waitbuyersign', 'signinfailed'])) {
                        $list['purchase_status'] = 6; //待收货
                    } else {
                        $list['purchase_status'] = 7; //已收货
                        $jsonDate = $v['baseInfo']['createTime'];
                        preg_match('/\d{14}/', $jsonDate, $matches);
                        $list['receiving_time'] = date('Y-m-d H:i:s', strtotime($matches[0]));
                    }

                    //售中退款
                    if (@$v['baseInfo']['refundStatus'] == 'refundsuccess') {
                        $list['purchase_status'] = 8; //已退款
                    }

                    $list['online_status'] = $v['baseInfo']['status'];

                    //匹配供应商
                    if (!$res['supplier_id']) {
                        $supplier = new Supplier;
                        $list['supplier_id'] = $supplier->getSupplierId($v['baseInfo']['sellerContact']['companyName']);
                    }

                    //更新采购单状态
                    $result = $res->save($list);
                } else {
                    //过滤待付款 和取消状态的订单
                    if (in_array($v['baseInfo']['status'], ['waitbuyerpay', 'cancel'])) {
                        continue;
                    }

                    $list['purchase_number'] = $v['baseInfo']['idOfStr'];
                    //1688用户配置id
                    $userIDs = config('1688user');
                    $list['create_person'] = $userIDs[$v['baseInfo']['buyerSubID']] ?? '任萍';
                    $jsonDate = $v['baseInfo']['createTime'];
                    preg_match('/\d{14}/', $jsonDate, $matches);
                    $list['createtime'] = date('Y-m-d H:i:s', strtotime($matches[0]));

                    $list['product_total'] = ($v['baseInfo']['totalAmount']) * 1 - ($v['baseInfo']['shippingFee']) * 1;
                    $list['purchase_freight'] = $v['baseInfo']['shippingFee'];
                    $list['purchase_total'] = $v['baseInfo']['totalAmount'];
                    $list['payment_money'] = $v['baseInfo']['totalAmount'];
                    $list['payment_status'] = 3;
                    $payTime = @$v['baseInfo']['payTime'];
                    if ($payTime) {
                        $matches = [];
                        preg_match('/\d{14}/', $payTime, $matches);
                        $list['payment_time'] = date('Y-m-d H:i:s', strtotime($matches[0]));
                    }

                    $allDeliveredTime = @$v['baseInfo']['allDeliveredTime'];
                    if ($allDeliveredTime) {
                        $matches = [];
                        preg_match('/\d{14}/', $allDeliveredTime, $matches);
                        $list['delivery_time'] = date('Y-m-d H:i:s', strtotime($matches[0]));
                    }

                    //待发货
                    if (in_array($v['baseInfo']['status'], ['waitsellersend', 'waitsellerconfirm', 'waitbuyerconfirm', 'waitselleract', 'waitsellerpush', 'waitbuyerconfirmaction'])) {
                        $list['purchase_status'] = 5;
                    } elseif (in_array($v['baseInfo']['status'], ['waitbuyerreceive', 'send_goods_but_not_fund', 'waitlogisticstakein', 'waitbuyersign', 'signinfailed'])) {
                        $list['purchase_status'] = 6; //待收货
                    }
                    //收货地址
                    $list['delivery_address'] = $v['baseInfo']['receiverInfo']['toArea'];
                    $list['online_status'] = $v['baseInfo']['status'];
                    $receivingTime = @$v['baseInfo']['receivingTime'];
                    if ($receivingTime) {
                        $matches = [];
                        preg_match('/\d{14}/', $receivingTime, $matches);
                        $list['receiving_time'] = date('Y-m-d H:i:s', strtotime($matches[0]));
                    }
                    $list['purchase_type'] = 2;

                    //匹配供应商
                    $supplier = new Supplier;
                    $list['supplier_id'] = $supplier->getSupplierId($v['baseInfo']['sellerContact']['companyName']);

                    //添加采购单
                    $result = $this->model->allowField(true)->create($list);

                    $params = [];
                    $kval = 0;
                    foreach ($v['productItems'] as $key => $val) {
                        //添加商品数据
                        $params[$key]['purchase_id'] = $result->id;
                        $params[$key]['purchase_order_number'] = $v['baseInfo']['idOfStr'];
                        $params[$key]['product_name'] = $val['name'];
                        $params[$key]['purchase_num'] = $val['quantity'];
                        $params[$key]['purchase_price'] = $val['itemAmount'] / $val['quantity'];
                        $params[$key]['purchase_total'] = $val['itemAmount'];
                        $params[$key]['price'] = $val['price'];
                        $params[$key]['discount_money'] = $val['entryDiscount'] / 100;
                        $params[$key]['skuid'] = $val['skuID'];

                        //匹配SKU 供应商SKU
                        if ($val['skuID']) {
                            $params[$key]['sku'] = (new SupplierSku())->getSkuData($val['skuID'], $list['supplier_id']);
                            $params[$key]['supplier_sku'] = (new SupplierSku())->getSupplierData($val['skuID'], $list['supplier_id']);
                        }

                        //判断sku是否为选品库SKU
                        $count = $new_product->where(['sku' => $params[$key]['sku'], 'item_status' => 1, 'is_del' => 1])->count();
                        if ($count > 0) {
                            $kval = 1;
                        }

                        if ($params[$key]['sku']) {
                            $item->where(['sku' => $params[$key]['sku']])->setInc('on_way_stock', $params[$key]['purchase_num']);
                        }
                    }
                    //修改为选品采购单
                    if ($kval == 1) {
                        $this->model->where('id', $result->id)->update(['is_new_product' => 1]);
                    }
                    $this->purchase_order_item->allowField(true)->saveAll($params);
                }
            }
        }
        unset($data);
        echo 'ok';
    }

    /**
     * 快递100回调地址  已弃用
     */
    public function callback()
    {
        $purchase_id = input('purchase_id');
        if (!$purchase_id) {
            return json(['result' => false, 'returnCode' => 302, 'message' => '采购单未获取到']);
        }
        $params = $this->request->post('param');
        $params = json_decode($params, true);
        //此状态为已签收
        if ($params['lastResult']['state'] == 3) {
            //更改为已收货
            $data['purchase_status'] = 7;
            //收货时间
            $data['receiving_time'] = date('Y-m-d H:i:s', strtotime($params['lastResult']['data'][0]['ftime']));
        }
        $data['push_time'] = date('Y-m-d H:i:s'); //推送时间
        $data['logistics_info'] = serialize($params);
        $res = $this->model->allowField(true)->save($data, ['id' => ['in', $purchase_id]]);
        if ($res !== false) {
            return json(['result' => true, 'returnCode' => 200, 'message' => '接收成功']);
        } else {
            return json(['result' => false, 'returnCode' => 301, 'message' => '接收失败']);
        }
    }

    /**
     * 产品补货列表 在途库存新
     */
    public function product_grade_list()
    {
        $this->model = new \app\admin\model\ProductGrade;
        //设置过滤方法
        $this->request->filter(['strip_tags']);
        if ($this->request->isAjax()) {
            //如果发送的来源是Selectpage，则转发到Selectpage
            if ($this->request->request('keyField')) {
                return $this->selectpage();
            }

            list($where, $sort, $order, $offset, $limit) = $this->buildparams();
            $total = $this->model
                ->alias('product_grade')
                ->where($where)
                ->order($sort, $order)
                ->count();

            $list = $this->model
                ->alias('product_grade')
                ->where($where)
                ->order($sort, $order)
                ->limit($offset, $limit)
                ->order('counter desc')
                ->select();
            $list = collection($list)->toArray();

            $skus = array_column($list, 'true_sku');
            //查询所有产品库存
            $map['is_del'] = 1;
            $map['is_open'] = ['lt', 3];
            $map['sku'] = ['in', $skus];
            $item = new \app\admin\model\itemmanage\Item;
            $product = $item->where($map)->column('available_stock,on_way_stock', 'sku');

            //计算在途数量
            //计算SKU总采购数量
            // $purchase = new \app\admin\model\purchase\PurchaseOrder;
            // $hasWhere['sku'] = ['in', $skus];
            // $purchase_map['purchase_status'] = ['in', [2, 5, 6, 7, 9]];
            // $purchase_map['check_status'] = ['in', [0, 1]];
            // $purchase_map['is_diff'] = 0;
            // $purchase_map['is_del'] = 1;
            // $purchase_list = $purchase->hasWhere('purchaseOrderItem', $hasWhere)
            //     ->where($purchase_map)
            //     ->group('sku')
            //     ->column('sum(purchase_num) as purchase_num', 'sku');

            // //查询出满足条件的采购单号  旧在途库存计算方式
            // $ids = $purchase->hasWhere('purchaseOrderItem', $hasWhere)
            //     ->where($purchase_map)
            //     ->group('PurchaseOrder.id')
            //     ->column('PurchaseOrder.id');

            // //查询留样库存
            // //查询实际采购信息 查询在途库存 = 采购数量 减去 到货数量
            // $check_map['status'] = 2;
            // $check_map['type'] = 1;
            // $check_map['Check.purchase_id'] = ['in', $ids];
            // $check = new \app\admin\model\warehouse\Check;
            // $hasWhere['sku'] = ['in', $skus];
            // $check_list = $check->hasWhere('checkItem', $hasWhere)
            //     ->where($check_map)
            //     ->group('sku')
            //     ->column('sum(arrivals_num) as arrivals_num', 'sku');


            //查询生产周期
            $supplier_sku = new \app\admin\model\purchase\SupplierSku;
            $supplier_where['sku'] = ['in', $skus];
            $supplier_where['status'] = 1;
            $supplier_where['label'] = 1;
            $supplier_res = $supplier_sku->where($supplier_where)->column('product_cycle', 'sku');

            /**
             * 日均销量：A+ 和 A等级，日均销量变动较大，按照2天日均销量补；
             * B和C，C+等级按照5天的日均销量来补货;
             * D和E等级按照30天日均销量补货，生产入库周期按照7天；
             *
             * 计划售卖周期    计划售卖周期至少是生产入库周期的1倍
             * A+ 按照计划售卖周期的1.5倍来补
             * A和 B,C+等级按照计划售卖周期的1.3/1.2/1.1倍来补
             * C和D和E等级按照计划售卖周期的1倍来补
             * 补货量=日均销量*生产入库周期+日均销量*计划售卖周期-实时库存-库存在途
             */

            foreach ($list as &$v) {
                $product_cycle = $supplier_res[$v['true_sku']]['product_cycle'] ? $supplier_res[$v['true_sku']]['product_cycle'] : 7;
                $onway_stock = $product[$v['true_sku']]['on_way_stock'] ?? 0;
                if ($v['grade'] == 'A+') {
                    $times = 1.5;
                } elseif ($v['grade'] == 'A') {
                    $times = 1.3;
                } elseif ($v['grade'] == 'B') {
                    $times = 1.2;
                } elseif ($v['grade'] == 'C+') {
                    $times = 1.1;
                } else {
                    $times = 1;
                }
                if ($v['grade'] == 'D' || $v['grade'] == 'E' || $v['grade'] == 'F') {
                    $product_cycle = 7;
                }

                //补货量
                $replenish_num = round(($v['days_sales_num'] * $product_cycle) + ($v['days_sales_num'] * $product_cycle * $times) - $product[$v['true_sku']]['available_stock'] - $onway_stock);
                $v['replenish_num'] = $replenish_num > 0 ? $replenish_num : 0;
                $v['stock'] = $product[$v['true_sku']]['available_stock'];
                $v['purchase_qty'] = $onway_stock > 0 ? $onway_stock : 0;
                //$res[$k]['out_of_stock_num'] = $sku_list[$v['true_sku']]['num'];
                $v['replenish_days'] = $v['days_sales_num'] > 0 ? floor($v['stock'] / $v['days_sales_num']) : 0;
            }

            unset($v);

            $result = array("total" => $total, "rows" => $list);

            return json($result);
        }

        //计算产品等级的数量
        $where = [];
        $where['grade'] = 'A+';
        $AA_num = $this->model->where($where)->count();
        $where['grade'] = 'A';
        $A_num = $this->model->where($where)->count();
        $where['grade'] = 'B';
        $B_num = $this->model->where($where)->count();
        $where['grade'] = 'C+';
        $CA_num = $this->model->where($where)->count();
        $where['grade'] = 'C';
        $C_num = $this->model->where($where)->count();
        $where['grade'] = 'D';
        $D_num = $this->model->where($where)->count();
        $where['grade'] = 'E';
        $E_num = $this->model->where($where)->count();
        $where['grade'] = 'F';
        $F_num = $this->model->where($where)->count();

        //总数
        $all_num = $AA_num + $A_num + $B_num + $CA_num + $C_num + $D_num + $E_num + $F_num;
        if ($all_num) {
            //A级数量即总占比
            $res['AA_num'] = $AA_num;
            $res['AA_percent'] = round($AA_num / $all_num * 100, 2);
            $res['A_num'] = $A_num;
            $res['A_percent'] = round($A_num / $all_num * 100, 2);
            $res['B_num'] = $B_num;
            $res['B_percent'] = round($B_num / $all_num * 100, 2);
            $res['CA_num'] = $CA_num;
            $res['CA_percent'] = round($CA_num / $all_num * 100, 2);
            $res['C_num'] = $C_num;
            $res['C_percent'] = round($C_num / $all_num * 100, 2);
            $res['D_num'] = $D_num;
            $res['D_percent'] = round($D_num / $all_num * 100, 2);
            $res['E_num'] = $E_num;
            $res['E_percent'] = round($E_num / $all_num * 100, 2);
            $res['F_num'] = $F_num;
            $res['F_percent'] = round($F_num / $all_num * 100, 2);
        }

        $this->assign('res', $res);

        return $this->view->fetch();
    }


    /**
     * 查看
     */
    public function process()
    {
        $this->relationSearch = true;
        $this->model = new \app\admin\model\warehouse\Check;
        $this->check_item = new \app\admin\model\warehouse\CheckItem;
        //设置过滤方法
        $this->request->filter(['strip_tags']);
        if ($this->request->isAjax()) {
            //如果发送的来源是Selectpage，则转发到Selectpage
            if ($this->request->request('keyField')) {
                return $this->selectpage();
            }

            //自定义sku搜索
            $filter = json_decode($this->request->get('filter'), true);
            if ($filter['sku']) {
                $smap['sku'] = ['like', '%' . $filter['sku'] . '%'];
                $ids = $this->check_item->where($smap)->column('check_id');
                $map['check.id'] = ['in', $ids];
                unset($filter['sku']);
                $this->request->get(['filter' => json_encode($filter)]);
            }

            //是否存在需要退回产品
            $smap['unqualified_num'] = ['>', 0];
            $ids = $this->check_item->where($smap)->column('check_id');
            $map['check.id'] = ['in', $ids];
            $map['check.is_return'] = 0;
            $map['check.status'] = 2;

            list($where, $sort, $order, $offset, $limit) = $this->buildparams();

            $total = $this->model
                ->with(['purchaseorder', 'supplier'])
                ->where($where)
                ->where($map)
                ->order($sort, $order)
                ->count();
            $list = $this->model
                ->with(['purchaseorder', 'supplier'])
                ->where($where)
                ->where($map)
                ->order($sort, $order)
                ->limit($offset, $limit)
                ->select();
            $list = collection($list)->toArray();
            $result = array("total" => $total, "rows" => $list);

            return json($result);
        }
        return $this->view->fetch();
    }


    /**
     * 批量导入1688物流单号
     */
    public function logistics_info_import()
    {
        $file = $this->request->request('file');
        if (!$file) {
            $this->error(__('Parameter %s can not be empty', 'file'));
        }
        $filePath = ROOT_PATH . DS . 'public' . DS . $file;
        if (!is_file($filePath)) {
            $this->error(__('No results were found'));
        }
        //实例化reader
        $ext = pathinfo($filePath, PATHINFO_EXTENSION);
        if (!in_array($ext, ['csv', 'xls', 'xlsx'])) {
            $this->error(__('Unknown data format'));
        }
        if ($ext === 'csv') {
            $file = fopen($filePath, 'r');
            $filePath = tempnam(sys_get_temp_dir(), 'import_csv');
            $fp = fopen($filePath, "w");
            $n = 0;
            while ($line = fgets($file)) {
                $line = rtrim($line, "\n\r\0");
                $encoding = mb_detect_encoding($line, ['utf-8', 'gbk', 'latin1', 'big5']);
                if ($encoding != 'utf-8') {
                    $line = mb_convert_encoding($line, 'utf-8', $encoding);
                }
                if ($n == 0 || preg_match('/^".*"$/', $line)) {
                    fwrite($fp, $line . "\n");
                } else {
                    fwrite($fp, '"' . str_replace(['"', ','], ['""', '","'], $line) . "\"\n");
                }
                $n++;
            }
            fclose($file) || fclose($fp);

            $reader = new Csv();
        } elseif ($ext === 'xls') {
            $reader = new Xls();
        } else {
            $reader = new Xlsx();
        }

        //导入文件首行类型,默认是注释,如果需要使用字段名称请使用name
        //$importHeadType = isset($this->importHeadType) ? $this->importHeadType : 'comment';
        //模板文件列名
        $listName = ['订单编号', '物流公司运单号'];
        try {
            if (!$PHPExcel = $reader->load($filePath)) {
                $this->error(__('Unknown data format'));
            }
            $currentSheet = $PHPExcel->getSheet(0);  //读取文件中的第一个工作表
            $allColumn = $currentSheet->getHighestDataColumn(); //取得最大的列号
            $allRow = $currentSheet->getHighestRow(); //取得一共有多少行
            $maxColumnNumber = Coordinate::columnIndexFromString($allColumn);

            $fields = [];
            for ($currentRow = 1; $currentRow <= 1; $currentRow++) {
                for ($currentColumn = 1; $currentColumn <= 11; $currentColumn++) {
                    $val = $currentSheet->getCellByColumnAndRow($currentColumn, $currentRow)->getValue();
                    if (!$val) continue;
                    $fields[] = $val;
                }
            }
            //模板文件不正确
            if ($listName !== $fields) {
                throw new Exception("模板文件不正确！！");
            }

            $data = [];
            for ($currentRow = 2; $currentRow <= $allRow; $currentRow++) {
                for ($currentColumn = 1; $currentColumn <= $maxColumnNumber; $currentColumn++) {
                    $val = $currentSheet->getCellByColumnAndRow($currentColumn, $currentRow)->getCalculatedValue();
                    $data[$currentRow - 2][$currentColumn - 1] = is_null($val) ? '' : $val;
                }
            }
        } catch (Exception $exception) {
            $this->error($exception->getMessage());
        }
        if (!$data) {
            $this->error('未导入任何数据！！');
        }

        //批量导入物流单号
        $logistics = new \app\admin\model\LogisticsInfo();
        foreach ($data as $k => $v) {

            if (empty($v[0])) {
                $this->error('导入失败！！,1688单号不能为空');
            }
            if (empty($v[1])) {
                $this->error('导入失败！！,物流单号不能为空');
            }

            $row = $this->model->where(['1688_number' => $v[0]])->find();
            if (!$row) {
                $this->error('导入失败！！,1688单号' . $v[0] . '未查询到记录');
            }
            if ($row->purchase_status != 2) {
                $this->error('导入失败！！,1688单号' . $v[0] . '订单状态必须是已审核');
            }
            //拆分物流单号和物流公司
            $logistics_data = explode(':', $v[1]);
            $result = $this->model->where(['1688_number' => $v[0]])->update(['purchase_status' => 6, 'logistics_number' => $logistics_data[1], 'logistics_company_name' => $logistics_data[0], 'logistics_company_no' => $logistics_data[0], 'is_add_logistics' => 1]);

            $list = [];
            $list['order_number'] = $row->purchase_number;
            $list['purchase_id'] = $row->id;
            $list['type'] = 1;
            $list['logistics_number'] = $logistics_data[1];
            $list['logistics_company_no'] = $logistics_data[0];
            $logistics->addLogisticsInfo($list);
        }

        if ($result) {
            $this->success('导入成功！！');
        } else {
            $this->error('导入失败！！');
        }
    }


    /**
     * 导入镜片库存
     */
    public function import()
    {
    }

    //批量导出xls
    public function process_export_xls()
    {
        $this->model = new \app\admin\model\warehouse\Check;
        $this->check_item = new \app\admin\model\warehouse\CheckItem;
        set_time_limit(0);
        ini_set('memory_limit', '512M');
        $ids_all = input('ids');
        //自定义sku搜索
        $filter = json_decode($this->request->get('filter'), true);
        if ($filter['sku']) {
            $smap['sku'] = ['like', '%' . $filter['sku'] . '%'];
            $ids = $this->check_item->where($smap)->column('check_id');
            $map['check.id'] = ['in', $ids];
            unset($filter['sku']);
            $this->request->get(['filter' => json_encode($filter)]);
        }
        if ($filter['createtime']) {
            $arr = explode(' ', $filter['createtime']);
            $map['check.createtime'] = ['between', [$arr[0] . ' ' . $arr[1], $arr[3] . ' ' . $arr[4]]];
            unset($filter['createtime']);
            $this->request->get(['filter' => json_encode($filter)]);
        }
        //添加供货商名称搜索
        if ($filter['supplier.supplier_name']) {
            $map['s.supplier_name'] = ['like', '%' . $filter['supplier.supplier_name'] . '%'];
            unset($filter['supplier.supplier_name']);
            $this->request->get(['filter' => json_encode($filter)]);
        }

        //是否存在需要退回产品
        $check_map['unqualified_num'] = ['>', 0];
        $ids = $this->check_item->where($check_map)->column('check_id');
        $map['check.id'] = ['in', $ids];
        $map['check.is_return'] = 0;
        $map['check.status'] = 2;

        if ($ids_all) {
            $map['check.id'] = ['in', $ids_all];
        }

        list($where) = $this->buildparams();
        $list = $this->model->alias('check')
            ->join(['fa_purchase_order' => 'd'], 'check.purchase_id=d.id')
            ->join(['fa_supplier' => 's'], 's.id=d.supplier_id')
            ->join(['fa_check_order_item' => 'b'], 'b.check_id=check.id')
            ->join(['fa_purchase_order_item' => 'c'], 'b.purchase_id=c.purchase_id and c.sku=b.sku')
            ->field('check.*,b.*,c.purchase_price,d.purchase_number,d.create_person as person,d.purchase_remark')
            ->where($where)
            ->where($map)
            ->order('check.id desc')
            ->select();
        $list = collection($list)->toArray();


        //查询供应商
        $supplier = new \app\admin\model\purchase\Supplier();
        $supplier_data = $supplier->getSupplierData();

        //从数据库查询需要的数据
        $spreadsheet = new Spreadsheet();

        //常规方式：利用setCellValue()填充数据
        $spreadsheet->setActiveSheetIndex(0)->setCellValue("A1", "质检单号")
            ->setCellValue("B1", "质检单类型")
            ->setCellValue("C1", "采购单号");   //利用setCellValues()填充数据
        $spreadsheet->setActiveSheetIndex(0)->setCellValue("D1", "采购创建人")
            ->setCellValue("E1", "退货单号");
        $spreadsheet->setActiveSheetIndex(0)->setCellValue("F1", "供应商")
            ->setCellValue("G1", "采购备注");
        $spreadsheet->setActiveSheetIndex(0)->setCellValue("H1", "质检备注")
            ->setCellValue("I1", "SKU")
            ->setCellValue("J1", "供应商SKU")
            ->setCellValue("K1", "单价");
        $spreadsheet->setActiveSheetIndex(0)->setCellValue("L1", "采购数量")
            ->setCellValue("M1", "到货数量")
            ->setCellValue("N1", "合格数量")
            ->setCellValue("O1", "不合格数量")
            ->setCellValue("P1", "创建人")
            ->setCellValue("Q1", "创建时间");

        $spreadsheet->setActiveSheetIndex(0)->setTitle('质检单数据');

        foreach ($list as $key => $value) {

            $spreadsheet->getActiveSheet()->setCellValue("A" . ($key * 1 + 2), $value['check_order_number']);
            $spreadsheet->getActiveSheet()->setCellValue("B" . ($key * 1 + 2), $value['type'] == 1 ? '采购质检' : '退货质检');
            $spreadsheet->getActiveSheet()->setCellValueExplicit("C" . ($key * 1 + 2), $value['purchase_number'], \PhpOffice\PhpSpreadsheet\Cell\DataType::TYPE_STRING);
            $spreadsheet->getActiveSheet()->setCellValue("D" . ($key * 1 + 2), $value['person']);
            $spreadsheet->getActiveSheet()->setCellValue("E" . ($key * 1 + 2), '');
            $spreadsheet->getActiveSheet()->setCellValue("F" . ($key * 1 + 2), $supplier_data[$value['supplier_id']]);
            $spreadsheet->getActiveSheet()->setCellValue("G" . ($key * 1 + 2), $value['purchase_remark']);
            $spreadsheet->getActiveSheet()->setCellValue("H" . ($key * 1 + 2), $value['remark']);
            $spreadsheet->getActiveSheet()->setCellValue("I" . ($key * 1 + 2), $value['sku']);
            $spreadsheet->getActiveSheet()->setCellValue("J" . ($key * 1 + 2), $value['supplier_sku']);
            $spreadsheet->getActiveSheet()->setCellValue("K" . ($key * 1 + 2), $value['purchase_price']);
            $spreadsheet->getActiveSheet()->setCellValue("L" . ($key * 1 + 2), $value['purchase_num']);
            $spreadsheet->getActiveSheet()->setCellValue("M" . ($key * 1 + 2), $value['arrivals_num']);
            $spreadsheet->getActiveSheet()->setCellValue("N" . ($key * 1 + 2), $value['quantity_num']);
            $spreadsheet->getActiveSheet()->setCellValue("O" . ($key * 1 + 2), $value['unqualified_num']);
            $spreadsheet->getActiveSheet()->setCellValue("P" . ($key * 1 + 2), $value['create_person']);
            $spreadsheet->getActiveSheet()->setCellValue("Q" . ($key * 1 + 2), $value['createtime']);
        }

        //设置宽度
        $spreadsheet->getActiveSheet()->getColumnDimension('A')->setWidth(30);
        $spreadsheet->getActiveSheet()->getColumnDimension('B')->setWidth(12);
        $spreadsheet->getActiveSheet()->getColumnDimension('C')->setWidth(30);
        $spreadsheet->getActiveSheet()->getColumnDimension('D')->setWidth(12);
        $spreadsheet->getActiveSheet()->getColumnDimension('E')->setWidth(30);
        $spreadsheet->getActiveSheet()->getColumnDimension('F')->setWidth(30);
        $spreadsheet->getActiveSheet()->getColumnDimension('G')->setWidth(40);

        $spreadsheet->getActiveSheet()->getColumnDimension('H')->setWidth(40);
        $spreadsheet->getActiveSheet()->getColumnDimension('I')->setWidth(20);

        $spreadsheet->getActiveSheet()->getColumnDimension('J')->setWidth(20);
        $spreadsheet->getActiveSheet()->getColumnDimension('K')->setWidth(14);
        $spreadsheet->getActiveSheet()->getColumnDimension('L')->setWidth(16);
        $spreadsheet->getActiveSheet()->getColumnDimension('M')->setWidth(16);
        $spreadsheet->getActiveSheet()->getColumnDimension('P')->setWidth(20);
        $spreadsheet->getActiveSheet()->getColumnDimension('Q')->setWidth(20);


        //设置边框
        $border = [
            'borders' => [
                'allBorders' => [
                    'borderStyle' => \PhpOffice\PhpSpreadsheet\Style\Border::BORDER_THIN, // 设置border样式
                    'color' => ['argb' => 'FF000000'], // 设置border颜色
                ],
            ],
        ];

        $spreadsheet->getDefaultStyle()->getFont()->setName('微软雅黑')->setSize(12);


        $setBorder = 'A1:' . $spreadsheet->getActiveSheet()->getHighestColumn() . $spreadsheet->getActiveSheet()->getHighestRow();
        $spreadsheet->getActiveSheet()->getStyle($setBorder)->applyFromArray($border);

        $spreadsheet->getActiveSheet()->getStyle('A1:Q' . $spreadsheet->getActiveSheet()->getHighestRow())->getAlignment()->setHorizontal(\PhpOffice\PhpSpreadsheet\Style\Alignment::HORIZONTAL_CENTER);


        $spreadsheet->setActiveSheetIndex(0);
        // return exportExcel($spreadsheet, 'xls', '登陆日志');
        $format = 'xlsx';
        $savename = '质检单数据' . date("YmdHis", time());;
        // dump($spreadsheet);

        // if (!$spreadsheet) return false;
        if ($format == 'xls') {
            //输出Excel03版本
            header('Content-Type:application/vnd.ms-excel');
            $class = "\PhpOffice\PhpSpreadsheet\Writer\Xls";
        } elseif ($format == 'xlsx') {
            //输出07Excel版本
            header('Content-Type: application/vnd.openxmlformats-officedocument.spreadsheetml.sheet');
            $class = "\PhpOffice\PhpSpreadsheet\Writer\Xlsx";
        }

        //输出名称
        header('Content-Disposition: attachment;filename="' . $savename . '.' . $format . '"');
        //禁止缓存
        header('Cache-Control: max-age=0');
        $writer = new $class($spreadsheet);

        $writer->save('php://output');
    }


    /**
     * 批量导出xls
     *
     * @Description
     * @return void
     * @since 2020/02/28 14:45:39
     * @author wpl
     */
    public function batch_export_xls()
    {
        set_time_limit(0);
        ini_set('memory_limit', '512M');
        $ids = input('ids');
        $this->relationSearch = true;

        if ($ids) {
            $map['purchase_order.id'] = ['in', $ids];
        }

        //自定义sku搜索
        $filter = json_decode($this->request->get('filter'), true);
        if ($filter['sku']) {
            $smap['sku'] = ['like', '%' . $filter['sku'] . '%'];
            $ids = $this->purchase_order_item->where($smap)->column('purchase_id');
            $map['purchase_order.id'] = ['in', $ids];
            unset($filter['sku']);
            $this->request->get(['filter' => json_encode($filter)]);
        }

        //添加供货商名称搜索
        if ($filter['supplier.supplier_name']) {
            $map['c.supplier_name'] = ['like', '%' . $filter['supplier.supplier_name'] . '%'];
            unset($filter['supplier.supplier_name']);
            $this->request->get(['filter' => json_encode($filter)]);
        }

        list($where) = $this->buildparams();
        $list = $this->model->alias('purchase_order')
            ->field('effect_time,type,logistics_info,receiving_time,purchase_number,purchase_name,supplier_name,sku,supplier_sku,is_new_product,is_sample,product_total,purchase_freight,purchase_num,purchase_price,purchase_remark,b.purchase_total,purchase_order.create_person,purchase_order.createtime,arrival_time,receiving_time,1688_number')
            ->join(['fa_purchase_order_item' => 'b'], 'b.purchase_id=purchase_order.id')
            ->join(['fa_supplier' => 'c'], 'c.id=purchase_order.supplier_id')
            ->where($where)
            ->where($map)
            ->order('purchase_order.id desc')
            ->select();

        $list = collection($list)->toArray();
        //查询生产周期
        $supplier = new \app\admin\model\purchase\SupplierSku();
        $info = $supplier->where([
            'status' => 1,
            'label' => 1
        ])->column('product_cycle', 'sku');

        //从数据库查询需要的数据
        $spreadsheet = new Spreadsheet();

        //常规方式：利用setCellValue()填充数据
        $spreadsheet->setActiveSheetIndex(0)->setCellValue("A1", "采购单号")
            ->setCellValue("B1", "采购单名称")
            ->setCellValue("C1", "供应商名称");   //利用setCellValues()填充数据
        $spreadsheet->setActiveSheetIndex(0)->setCellValue("D1", "SKU")
            ->setCellValue("E1", "供应商SKU");
        $spreadsheet->setActiveSheetIndex(0)->setCellValue("F1", "采购数量")
            ->setCellValue("G1", "采购单价");
        $spreadsheet->setActiveSheetIndex(0)->setCellValue("H1", "采购备注")
            ->setCellValue("I1", "采购运费")
            ->setCellValue("J1", "创建人");
        $spreadsheet->setActiveSheetIndex(0)->setCellValue("K1", "创建时间");
        $spreadsheet->setActiveSheetIndex(0)->setCellValue("L1", "生产周期");
        $spreadsheet->setActiveSheetIndex(0)->setCellValue("M1", "预计出货时间");
        $spreadsheet->setActiveSheetIndex(0)->setCellValue("N1", "实际到货时间");
        $spreadsheet->setActiveSheetIndex(0)->setCellValue("O1", "是否新品采购");
        $spreadsheet->setActiveSheetIndex(0)->setCellValue("P1", "是否留样采购");
        $spreadsheet->setActiveSheetIndex(0)->setCellValue("Q1", "总计");
        $spreadsheet->setActiveSheetIndex(0)->setCellValue("R1", "1688单号");
        $spreadsheet->setActiveSheetIndex(0)->setCellValue("S1", "是否大货");
        $spreadsheet->setActiveSheetIndex(0)->setCellValue("T1", "揽件时间");
        $spreadsheet->setActiveSheetIndex(0)->setCellValue("U1", "订单生效时间");

        foreach ($list as $key => $value) {
            $spreadsheet->getActiveSheet()->setCellValueExplicit("A" . ($key * 1 + 2), $value['purchase_number'], \PhpOffice\PhpSpreadsheet\Cell\DataType::TYPE_STRING);
            $spreadsheet->getActiveSheet()->setCellValue("B" . ($key * 1 + 2), $value['purchase_name']);
            $spreadsheet->getActiveSheet()->setCellValue("C" . ($key * 1 + 2), $value['supplier_name']);
            $spreadsheet->getActiveSheet()->setCellValue("D" . ($key * 1 + 2), $value['sku']);
            $spreadsheet->getActiveSheet()->setCellValue("E" . ($key * 1 + 2), $value['supplier_sku']);
            $spreadsheet->getActiveSheet()->setCellValue("F" . ($key * 1 + 2), $value['purchase_num']);
            $spreadsheet->getActiveSheet()->setCellValue("G" . ($key * 1 + 2), $value['purchase_price']);
            $spreadsheet->getActiveSheet()->setCellValue("H" . ($key * 1 + 2), $value['purchase_remark']);
            $spreadsheet->getActiveSheet()->setCellValue("I" . ($key * 1 + 2), $value['purchase_freight']);
            $spreadsheet->getActiveSheet()->setCellValue("J" . ($key * 1 + 2), $value['create_person']);
            $spreadsheet->getActiveSheet()->setCellValue("K" . ($key * 1 + 2), $value['createtime']);
            $spreadsheet->getActiveSheet()->setCellValue("L" . ($key * 1 + 2), $info[$value['sku']] ?: 7);
            $spreadsheet->getActiveSheet()->setCellValue("M" . ($key * 1 + 2), $value['arrival_time']);
            $spreadsheet->getActiveSheet()->setCellValue("N" . ($key * 1 + 2), $value['receiving_time']);
            if ($value['is_new_product'] == 1) {
                $is_new_product = '是';
            } else {
                $is_new_product = '否';
            }
            if ($value['type'] == 1) {
                $value['type'] = '否';
            } else {
                $value['type'] = '是';
            }
            if ($value['is_sample'] == 1) {
                $is_sample = '是';
            } else {
                $is_sample = '否';
            }

            //反序列化处理物流返回信息
            $logistics_info = unserialize($value['logistics_info']);
            $readly_logistics_info = $logistics_info['lastResult']['data'][count($logistics_info)-2];
            $spreadsheet->getActiveSheet()->setCellValue("O" . ($key * 1 + 2), $is_new_product);
            $spreadsheet->getActiveSheet()->setCellValue("P" . ($key * 1 + 2), $is_sample);
            $spreadsheet->getActiveSheet()->setCellValue("Q" . ($key * 1 + 2), $value['purchase_total']);
            $spreadsheet->getActiveSheet()->setCellValueExplicit("R" . ($key * 1 + 2), $value['1688_number'], \PhpOffice\PhpSpreadsheet\Cell\DataType::TYPE_STRING);
            $spreadsheet->getActiveSheet()->setCellValue("S" . ($key * 1 + 2), $value['type']);
            $spreadsheet->getActiveSheet()->setCellValue("T" . ($key * 1 + 2), $readly_logistics_info['time']);
            $spreadsheet->getActiveSheet()->setCellValue("U" . ($key * 1 + 2), $value['effect_time']);
        }

        //设置宽度
        $spreadsheet->getActiveSheet()->getColumnDimension('A')->setWidth(30);
        $spreadsheet->getActiveSheet()->getColumnDimension('B')->setWidth(30);
        $spreadsheet->getActiveSheet()->getColumnDimension('C')->setWidth(30);
        $spreadsheet->getActiveSheet()->getColumnDimension('D')->setWidth(20);
        $spreadsheet->getActiveSheet()->getColumnDimension('E')->setWidth(20);
        $spreadsheet->getActiveSheet()->getColumnDimension('F')->setWidth(15);
        $spreadsheet->getActiveSheet()->getColumnDimension('G')->setWidth(15);
        $spreadsheet->getActiveSheet()->getColumnDimension('H')->setWidth(40);
        $spreadsheet->getActiveSheet()->getColumnDimension('I')->setWidth(20);
        $spreadsheet->getActiveSheet()->getColumnDimension('J')->setWidth(20);
        $spreadsheet->getActiveSheet()->getColumnDimension('K')->setWidth(30);
        $spreadsheet->getActiveSheet()->getColumnDimension('L')->setWidth(20);
        $spreadsheet->getActiveSheet()->getColumnDimension('M')->setWidth(30);
        $spreadsheet->getActiveSheet()->getColumnDimension('N')->setWidth(30);
        $spreadsheet->getActiveSheet()->getColumnDimension('O')->setWidth(30);
        $spreadsheet->getActiveSheet()->getColumnDimension('P')->setWidth(30);
        $spreadsheet->getActiveSheet()->getColumnDimension('Q')->setWidth(30);
        $spreadsheet->getActiveSheet()->getColumnDimension('R')->setWidth(30);
        $spreadsheet->getActiveSheet()->getColumnDimension('S')->setWidth(30);
        $spreadsheet->getActiveSheet()->getColumnDimension('T')->setWidth(30);
        $spreadsheet->getActiveSheet()->getColumnDimension('U')->setWidth(30);

        //设置边框
        $border = [
            'borders' => [
                'allBorders' => [
                    'borderStyle' => \PhpOffice\PhpSpreadsheet\Style\Border::BORDER_THIN, // 设置border样式
                    'color' => ['argb' => 'FF000000'], // 设置border颜色
                ],
            ],
        ];

        $spreadsheet->getDefaultStyle()->getFont()->setName('微软雅黑')->setSize(12);


        $setBorder = 'A1:' . $spreadsheet->getActiveSheet()->getHighestColumn() . $spreadsheet->getActiveSheet()->getHighestRow();
        $spreadsheet->getActiveSheet()->getStyle($setBorder)->applyFromArray($border);

        $spreadsheet->getActiveSheet()->getStyle('A1:U' . $spreadsheet->getActiveSheet()->getHighestRow())->getAlignment()->setHorizontal(\PhpOffice\PhpSpreadsheet\Style\Alignment::HORIZONTAL_CENTER);
        $spreadsheet->setActiveSheetIndex(0);

        $format = 'xlsx';
        $savename = '采购单数据' . date("YmdHis", time());;

        if ($format == 'xls') {
            //输出Excel03版本
            header('Content-Type:application/vnd.ms-excel');
            $class = "\PhpOffice\PhpSpreadsheet\Writer\Xls";
        } elseif ($format == 'xlsx') {
            //输出07Excel版本
            header('Content-Type: application/vnd.openxmlformats-officedocument.spreadsheetml.sheet');
            $class = "\PhpOffice\PhpSpreadsheet\Writer\Xlsx";
        }

        //输出名称
        header('Content-Disposition: attachment;filename="' . $savename . '.' . $format . '"');
        //禁止缓存
        header('Cache-Control: max-age=0');
        $writer = new $class($spreadsheet);

        $writer->save('php://output');
    }


    /**
     * 批量导出xls
     *
     * @Description
     * @return void
     * @since 2020/02/28 14:45:39
     * @author wpl
     */
    public function batch_export_test()
    {
        set_time_limit(0);
        ini_set('memory_limit', '512M');
        $map['a.createtime'] = ['between', ['2020-02-01 00:00:00', '2020-08-15 00:00:00']];
        $map['stock_status'] = ['in', [1, 2]];
        list($where) = $this->buildparams();
        $list = $this->model->alias('a')
            ->field('purchase_number,b.sku,purchase_num,in_stock_num,d.check_time,purchase_remark')
            ->join(['fa_purchase_order_item' => 'b'], 'b.purchase_id=a.id')
            ->join(['fa_in_stock_item' => 'c'], 'c.purchase_id=a.id and c.sku=b.sku')
            ->join(['fa_in_stock' => 'd'], 'd.id=c.in_stock_id')
            ->where($where)
            ->where($map)
            ->select();
        $list = collection($list)->toArray();
        //从数据库查询需要的数据
        $spreadsheet = new Spreadsheet();

        //常规方式：利用setCellValue()填充数据
        $spreadsheet->setActiveSheetIndex(0)->setCellValue("A1", "采购单号")
            ->setCellValue("B1", "SKU")
            ->setCellValue("C1", "采购数量");   //利用setCellValues()填充数据
        $spreadsheet->setActiveSheetIndex(0)->setCellValue("D1", "入库数量")
            ->setCellValue("E1", "入库时间");
        $spreadsheet->setActiveSheetIndex(0)->setCellValue("F1", "备注");

        foreach ($list as $key => $value) {
            $spreadsheet->getActiveSheet()->setCellValueExplicit("A" . ($key * 1 + 2), $value['purchase_number'], \PhpOffice\PhpSpreadsheet\Cell\DataType::TYPE_STRING);
            $spreadsheet->getActiveSheet()->setCellValue("B" . ($key * 1 + 2), $value['sku']);
            $spreadsheet->getActiveSheet()->setCellValue("C" . ($key * 1 + 2), $value['purchase_num']);
            $spreadsheet->getActiveSheet()->setCellValue("D" . ($key * 1 + 2), $value['in_stock_num']);
            $spreadsheet->getActiveSheet()->setCellValue("E" . ($key * 1 + 2), $value['check_time']);
            $spreadsheet->getActiveSheet()->setCellValue("F" . ($key * 1 + 2), $value['purchase_remark']);
        }

        //设置宽度
        $spreadsheet->getActiveSheet()->getColumnDimension('A')->setWidth(30);
        $spreadsheet->getActiveSheet()->getColumnDimension('B')->setWidth(20);
        $spreadsheet->getActiveSheet()->getColumnDimension('C')->setWidth(10);
        $spreadsheet->getActiveSheet()->getColumnDimension('D')->setWidth(10);
        $spreadsheet->getActiveSheet()->getColumnDimension('E')->setWidth(30);
        $spreadsheet->getActiveSheet()->getColumnDimension('F')->setWidth(35);


        //设置边框
        $border = [
            'borders' => [
                'allBorders' => [
                    'borderStyle' => \PhpOffice\PhpSpreadsheet\Style\Border::BORDER_THIN, // 设置border样式
                    'color' => ['argb' => 'FF000000'], // 设置border颜色
                ],
            ],
        ];

        $spreadsheet->getDefaultStyle()->getFont()->setName('微软雅黑')->setSize(12);


        $setBorder = 'A1:' . $spreadsheet->getActiveSheet()->getHighestColumn() . $spreadsheet->getActiveSheet()->getHighestRow();
        $spreadsheet->getActiveSheet()->getStyle($setBorder)->applyFromArray($border);

        $spreadsheet->getActiveSheet()->getStyle('A1:F' . $spreadsheet->getActiveSheet()->getHighestRow())->getAlignment()->setHorizontal(\PhpOffice\PhpSpreadsheet\Style\Alignment::HORIZONTAL_CENTER);
        $spreadsheet->setActiveSheetIndex(0);

        $format = 'xlsx';
        $savename = '采购单数据' . date("YmdHis", time());;

        if ($format == 'xls') {
            //输出Excel03版本
            header('Content-Type:application/vnd.ms-excel');
            $class = "\PhpOffice\PhpSpreadsheet\Writer\Xls";
        } elseif ($format == 'xlsx') {
            //输出07Excel版本
            header('Content-Type: application/vnd.openxmlformats-officedocument.spreadsheetml.sheet');
            $class = "\PhpOffice\PhpSpreadsheet\Writer\Xlsx";
        }

        //输出名称
        header('Content-Disposition: attachment;filename="' . $savename . '.' . $format . '"');
        //禁止缓存
        header('Cache-Control: max-age=0');
        $writer = new $class($spreadsheet);

        $writer->save('php://output');
    }

    /**
     * 核算采购单成本 create@lsw
     */
    public function account_purchase_order()
    {
        //设置过滤方法
        //$this->relationSearch = true;
        $this->relationSearch = true;
        $this->request->filter(['strip_tags']);
        if ($this->request->isAjax()) {
            //如果发送的来源是Selectpage，则转发到Selectpage
            if ($this->request->request('keyField')) {
                return $this->selectpage();
            }

            $whereCondition['purchase_status'] = ['egt', 2];
            $whereCondition['is_in_stock'] = ['eq', 0];
            $whereConditionOr = [];
            $rep = $this->request->get('filter');
            //如果没有搜索条件
            if ($rep != '{}') {
                $whereTotalId = '1=1';
                $filter = json_decode($rep, true);
                //付款人
                if ($filter['pay_person']) {
                    $workIds = Purchase_order_pay::where(['create_person' => $filter['pay_person']])->column('purchase_id');
                    $whereCondition['purchase_order.id'] = ['in', $workIds];
                    unset($filter['pay_person']);
                }
                if ($filter['pay_time']) {
                    $time = explode(' ', $filter['pay_time']);
                    $mapTime['create_time'] = ['between', [$time[0] . ' ' . $time[1], $time[3] . ' ' . $time[4]]];
                    $measuerWorkIds = Purchase_order_pay::where($mapTime)->column('purchase_id');
                    if (!empty($whereCondition['id'])) {
                        $newWorkIds = array_intersect($workIds, $measuerWorkIds);
                        $whereCondition['purchase_order.id'] = ['in', $newWorkIds];
                    } else {
                        $whereCondition['purchase_order.id'] = ['in', $measuerWorkIds];
                    }
                    $whereConditionOr['purchase_order.payment_time'] = ['between', [$time[0] . ' ' . $time[1], $time[3] . ' ' . $time[4]]];
                    unset($filter['pay_time']);
                }
                $this->request->get(['filter' => json_encode($filter)]);
            } else {
                $whereTotalId['purchase_order.createtime'] = ['between', [date('Y-m-d 00:00:00', strtotime('-6 day')), date('Y-m-d H:i:s', time())]];
            }
            list($where, $sort, $order, $offset, $limit) = $this->buildparams();
            $total = $this->model
                ->with(['supplier'])
                ->where($whereCondition)
                ->where($where)
                ->whereor($whereConditionOr)
                ->order($sort, $order)
                ->count();

            $list = $this->model
                ->with(['supplier'])
                ->where($whereCondition)
                ->where($where)
                ->whereor($whereConditionOr)
                ->order($sort, $order)
                ->limit($offset, $limit)
                ->select();
            //查询总共的ID    
            $totalId = $this->model
                ->with(['supplier'])
                ->where($whereCondition)
                ->where($whereTotalId)
                ->where($where)
                ->whereor($whereConditionOr)
                ->column('purchase_order.id');
            //这个页面的ID    
            $thisPageId = $this->model
                ->with(['supplier'])
                ->where($whereCondition)
                ->where($where)
                ->whereor($whereConditionOr)
                ->order($sort, $order)
                ->limit($offset, $limit)
                ->column('purchase_order.id');
            $list = collection($list)->toArray();
            //求出所有的总共的实际采购总额和本页面的实际采购金额
            $purchaseMoney = $this->model->calculatePurchaseOrderMoney($totalId, $thisPageId);
            // echo '<pre>';
            // var_dump($purchaseMoney);
            // exit;
            //求出退款金额信息
            $returnMoney = $this->model->calculatePurchaseReturnMoney($totalId, $thisPageId);
            if (is_array($returnMoney['thisPageArr'])) {
                foreach ($list as $keys => $vals) {
                    if (array_key_exists($vals['id'], $returnMoney['thisPageArr'])) {
                        //采购单的退款金额 
                        $list[$keys]['refund_amount'] = round($returnMoney['thisPageArr'][$vals['id']], 2) ?: 0;
                    }
                }
            }
            if (is_array($purchaseMoney['thisPageArr'])) {
                foreach ($list as $key => $val) {
                    if (array_key_exists($val['id'], $purchaseMoney['thisPageArr'])) {
                        //采购单的实际采购金额 
                        $list[$key]['purchase_virtual_total'] = round($purchaseMoney['thisPageArr'][$val['id']] + $val['purchase_freight'], 2) ?: 0;
                        //采购单实际结算金额(如果存在实际采购金额要从实际采购金额扣减)
                        $list[$key]['purchase_settle_money'] = round($list[$key]['purchase_virtual_total'] - $list[$key]['refund_amount'], 2) ?: 0;
                    } else {
                        //采购单实际结算金额(如果不存在实际采购金额要从采购金额中扣减) 
                        $list[$key]['purchase_settle_money'] = round(($list[$key]['purchase_total'] - $list[$key]['refund_amount']), 2) ?: 0;
                    }
                }
            }
            $result = array("total" => $total, "rows" => $list, "total_money" => $purchaseMoney['total_money'] ?: 0, "return_money" => $returnMoney['return_money'] ?: 0);

            return json($result);
        }
        return $this->view->fetch();
    }

    /***
     * 采购单成本核算详情 create@lsw
     */
    public function account_purchase_order_detail($ids = null, $purchase_virtual_total = 0, $refund_amount = 0, $purchase_settle_money = 0)
    {
        $row = $this->model->get($ids);
        if (!$row) {
            $this->error(__('No Results were found'));
        }

        $adminIds = $this->getDataLimitAdminIds();
        if (is_array($adminIds)) {
            if (!in_array($row[$this->dataLimitField], $adminIds)) {
                $this->error(__('You have no permission'));
            }
        }
        $info = $this->model->getPurchaseOrderItemInfo($row['id']);
        if ($info) {
            $this->view->assign("item", $info);
        }
        $this->view->assign("row", $row);
        $this->view->assign("refund_amount", $refund_amount ?: 0);
        $this->view->assign("purchase_settle_money", $purchase_settle_money ?: 0);
        $this->view->assign("purchase_virtual_total", $purchase_virtual_total ?: 0);
        return $this->view->fetch();
    }

    /***
     * 核算采购单付款  create@lsw
     */
    public function purchase_order_pay($ids = null)
    {
        if ($this->request->isAjax()) {
            $params = $this->request->post("row/a");
            $row = $this->model->get($ids);
            if (1 == $row['purchase_type']) {
                $resultInfo = $this->model->where(['id' => $row['id']])->setInc('payment_money', $params['pay_money']);
            } else {
                $resultInfo = true;
            }
            if (false !== $resultInfo) {
                $this->model->save(['payment_status' => 3], ['id' => $row['id']]);
                $params['purchase_id'] = $row['id'];
                $params['create_person'] = session('admin.nickname');
                $params['create_time'] = date('Y-m-d H:i:s', time());
                $result = (new purchase_order_pay())->allowField(true)->save($params);
                if ($result) {
                    return $this->success('添加成功');
                }
            } else {
                return $this->error('添加失败');
            }
        }
        return $this->view->fetch();
    }

    /***
     * 核算采购单确认退款 create@lsw
     */
    public function purchase_order_affirm_refund($ids = null)
    {
        if ($this->request->isAjax()) {
            $row = $this->model->get($ids);
            if (8 == $row['purchase_status']) {
                return $this->error('已经是退款状态,无须再次退款');
            }
            $data['purchase_status'] = 8;
            $result = $this->model->allowField(true)->save($data, ['id' => $ids]);
            if ($result) {
                return $this->success();
            }
            return $this->error();
        }
    }
}<|MERGE_RESOLUTION|>--- conflicted
+++ resolved
@@ -508,11 +508,7 @@
                         $batch_arrival_time = $this->request->post("batch_arrival_time/a");
 
                         $batch_id = $this->request->post("batch_id/a");
-<<<<<<< HEAD
-                        $batch_sku = array_values($this->request->post("batch_sku/a"));
-=======
                         $batch_sku = $this->request->post("batch_sku/a") ?: [];
->>>>>>> f34cdd3c
                         $batch_item_id = $this->request->post("batch_item_id/a");
 
                         //判断是否有分批数据
@@ -536,11 +532,7 @@
                                 }
                                 $i++;
                                 $list = [];
-<<<<<<< HEAD
-                                $arrival_num = array_values($arrival_num); //数组默认首位下标不是0 需要转一下
-=======
                                 $arrival_num = $arrival_num ? array_values($arrival_num) : []; //数组默认首位下标不是0 需要转一下
->>>>>>> f34cdd3c
                                 foreach ($batch_sku[$k] as $key => $val) {
                                     if (!$val || !$arrival_num[$k][$key]) {
                                         continue;
