<?php

namespace app\admin\controller\purchase;

use app\admin\model\LogisticsInfo;
use app\common\controller\Backend;
use think\Db;
use think\Exception;
use think\exception\PDOException;
use think\exception\ValidateException;
use think\Hook;
use fast\Http;
use fast\Alibaba;
use app\admin\model\NewProduct;
use app\admin\model\purchase\Supplier;
use app\admin\model\purchase\SupplierSku;
use think\Cache;
use fast\Kuaidi100;
use app\admin\model\purchase\Purchase_order_pay;


/**
 * 采购单管理
 *
 * @icon fa fa-circle-o
 */
class PurchaseOrder extends Backend
{

    /**
     * PurchaseOrder模型对象
     * @var \app\admin\model\purchase\PurchaseOrder
     */
    protected $model = null;
    protected $relationSearch = null;

    /**
     * 无需登录的方法,同时也就不需要鉴权了
     * @var array
     */
    protected $noNeedLogin = ['getAlibabaPurchaseOrder', 'callback'];

    public function _initialize()
    {
        parent::_initialize();
        $this->model = new \app\admin\model\purchase\PurchaseOrder;
        $this->purchase_order_item = new \app\admin\model\purchase\PurchaseOrderItem;
    }

    /**
     * 默认生成的控制器所继承的父类中有index/add/edit/del/multi五个基础方法、destroy/restore/recyclebin三个回收站方法
     * 因此在当前控制器中可不用编写增删改查的代码,除非需要自己控制这部分逻辑
     * 需要将application/admin/library/traits/Backend.php中对应的方法复制到当前控制器,然后进行修改
     */

    /**
     * 查看
     */
    public function index()
    {
        //设置过滤方法
        $this->request->filter(['strip_tags']);
        if ($this->request->isAjax()) {
            //如果发送的来源是Selectpage，则转发到Selectpage
            if ($this->request->request('keyField')) {
                return $this->selectpage();
            }
            list($where, $sort, $order, $offset, $limit) = $this->buildparams();
            $total = $this->model
                ->where($where)
                ->order($sort, $order)
                ->count();

            $list = $this->model
                ->where($where)
                ->order($sort, $order)
                ->limit($offset, $limit)
                ->select();
            $list = collection($list)->toArray();


            $result = array("total" => $total, "rows" => $list);

            return json($result);
        }
        return $this->view->fetch();
    }



    /**
     * 添加
     */
    public function add()
    {
        if ($this->request->isPost()) {
            $params = $this->request->post("row/a");
            if ($params) {
                $params = $this->preExcludeFields($params);

                if ($this->dataLimit && $this->dataLimitFieldAutoFill) {
                    $params[$this->dataLimitField] = $this->auth->id;
                }
                $result = false;
                Db::startTrans();
                try {
                    //是否采用模型验证
                    if ($this->modelValidate) {
                        $name = str_replace("\\model\\", "\\validate\\", get_class($this->model));
                        $validate = is_bool($this->modelValidate) ? ($this->modelSceneValidate ? $name . '.add' : $name) : $this->modelValidate;
                        $this->model->validateFailException(true)->validate($validate);
                    }

                    $sku = $this->request->post("sku/a");
                    if (count(array_filter($sku)) < 1) {
                        $this->error('sku不能为空！！');
                    }

                    $params['create_person'] = session('admin.nickname');
                    $params['createtime'] = date('Y-m-d H:i:s', time());
                    $result = $this->model->allowField(true)->save($params);

                    //添加采购单商品信息
                    if ($result !== false) {
                        $product_name = $this->request->post("product_name/a");
                        $supplier_sku = $this->request->post("supplier_sku/a");
                        $num = $this->request->post("purchase_num/a");
                        $price = $this->request->post("purchase_price/a");
                        $total = $this->request->post("purchase_total/a");

                        $data = [];
                        foreach (array_filter($sku) as $k => $v) {
                            $data[$k]['sku'] = $v;
                            $data[$k]['supplier_sku'] = trim($supplier_sku[$k]);
                            $data[$k]['product_name'] = $product_name[$k];
                            $data[$k]['purchase_num'] = $num[$k];
                            $data[$k]['purchase_price'] = $price[$k];
                            $data[$k]['purchase_total'] = $total[$k];
                            $data[$k]['purchase_id'] = $this->model->id;
                            $data[$k]['purchase_order_number'] = $params['purchase_number'];
                        }
                        //批量添加
                        $this->purchase_order_item->allowField(true)->saveAll($data);
                    }

                    Db::commit();
                } catch (ValidateException $e) {
                    Db::rollback();
                    $this->error($e->getMessage());
                } catch (PDOException $e) {
                    Db::rollback();
                    $this->error($e->getMessage());
                } catch (Exception $e) {
                    Db::rollback();
                    $this->error($e->getMessage());
                }
                if ($result !== false) {
                    $this->success('添加成功！！',  url('PurchaseOrder/index'));
                } else {
                    $this->error(__('No rows were inserted'));
                }
            }
            $this->error(__('Parameter %s can not be empty', ''));
        }

        //查询新品数据
        $new_product_ids = $this->request->get('new_product_ids');
        if ($new_product_ids) {
            //查询所选择的数据
            $where['new_product.id'] = ['in', $new_product_ids];
            $row = (new NewProduct())->where($where)->with(['newproductattribute'])->select();
            $row = collection($row)->toArray();
            foreach ($row as $v) {
                if ($v['item_status'] != 1) {
                    $this->error(__('只有待选品状态能够创建！！'), url('new_product/index'));
                }
            }

            //提取供应商id
            $supplier = array_unique(array_column($row, 'supplier_id'));
            if (count($supplier) > 1) {
                $this->error(__('必须选择相同的供应商！！'), url('new_product/index'));
            }
            $this->assign('row', $row);
            $this->assign('is_new_product', 1);
        }


        //查询供应商
        $supplier = new \app\admin\model\purchase\Supplier;
        $data = $supplier->getSupplierData();
        $this->assign('supplier', $data);

        //查询合同
        $contract = new \app\admin\model\purchase\Contract;
        $contract_data = $contract->getContractData();
        $this->assign('contract_data', $contract_data);

        //生成采购编号
        $purchase_number = 'PO' . date('YmdHis') . rand(100, 999) . rand(100, 999);
        $this->assign('purchase_number', $purchase_number);
        return $this->view->fetch();
    }

    /***
     * 编辑之后提交审核
     */
    public function audit()
    {
        if ($this->request->isAjax()) {
            $id = $this->request->param('ids');
            $row = $this->model->get($id);
            if ($row['purchase_status'] != 0) {
                $this->error('此商品状态不能提交审核');
            }

            //查询明细数据
            $list = $this->purchase_order_item
                ->where(['purchase_id' => ['in', $id]])
                ->select();
            $list = collection($list)->toArray();
            $skus = array_column($list, 'sku');

            //查询存在产品库的sku
            $item = new \app\admin\model\itemmanage\Item;
            $skus = $item->where(['sku' => ['in', $skus]])->column('sku');

            if ($row['is_new_product'] == 0) {
                foreach ($list as $v) {
                    if (!in_array($v['sku'], $skus)) {
                        $this->error('此sku:' . $v['sku'] . '不存在！！');
                    }
                }
            }

            $map['id'] = $id;
            $data['purchase_status'] = 1;
            $res = $this->model->allowField(true)->isUpdate(true, $map)->save($data);
            if ($res) {
                $this->success('提交审核成功');
            } else {
                $this->error('提交审核失败');
            }
        } else {
            $this->error('404 Not found');
        }
    }

    /**
     * 异步获取合同数据
     */
    public function getContractData()
    {
        $id = input('id');
        //查询合同
        $contract = new \app\admin\model\purchase\Contract;
        $data = $contract->get($id);
        //查询合同商品信息
        $contract_item = new \app\admin\model\purchase\ContractItem;
        $map['contract_id'] = $id;
        $item = $contract_item->where($map)->select();
        if ($item) {
            $data->item = $item;
        }
        if ($data) {
            $this->success('', '', $data);
        } else {
            $this->error();
        }
    }


    /**
     * 编辑
     */
    public function edit($ids = null)
    {
        $row = $this->model->get($ids);
        if (!$row) {
            $this->error(__('No Results were found'));
        }
        //判断状态是否为新建
        if ($row['purchase_status'] > 0) {
            $this->error('只有新建状态才能编辑！！', url('index'));
        }

        $adminIds = $this->getDataLimitAdminIds();
        if (is_array($adminIds)) {
            if (!in_array($row[$this->dataLimitField], $adminIds)) {
                $this->error(__('You have no permission'));
            }
        }
        if ($this->request->isPost()) {
            $params = $this->request->post("row/a");
            if ($params) {
                $params = $this->preExcludeFields($params);
                $result = false;
                Db::startTrans();
                try {
                    //是否采用模型验证
                    if ($this->modelValidate) {
                        $name = str_replace("\\model\\", "\\validate\\", get_class($this->model));
                        $validate = is_bool($this->modelValidate) ? ($this->modelSceneValidate ? $name . '.edit' : $name) : $this->modelValidate;
                        $row->validateFailException(true)->validate($validate);
                    }

                    $sku = $this->request->post("sku/a");
                    if (count(array_filter($sku)) < 1) {
                        $this->error('sku不能为空！！');
                    }

                    $result = $row->allowField(true)->save($params);

                    //添加合同产品
                    if ($result !== false) {
                        $product_name = $this->request->post("product_name/a");
                        $supplier_sku = $this->request->post("supplier_sku/a");
                        $num = $this->request->post("purchase_num/a");
                        $price = $this->request->post("purchase_price/a");
                        $total = $this->request->post("purchase_total/a");
                        $item_id = $this->request->post("item_id/a");

                        $data = [];
                        foreach (array_filter($sku) as $k => $v) {
                            $data[$k]['sku'] = $v;
                            $data[$k]['supplier_sku'] = trim($supplier_sku[$k]);
                            $data[$k]['product_name'] = $product_name[$k];
                            $data[$k]['purchase_num'] = $num[$k];
                            $data[$k]['purchase_price'] = $price[$k];
                            $data[$k]['purchase_total'] = $total[$k];
                            if (@$item_id[$k]) {
                                $data[$k]['id'] = $item_id[$k];
                            } else {
                                $data[$k]['purchase_id'] = $ids;
                            }
                        }
                        //批量添加
                        $this->purchase_order_item->allowField(true)->saveAll($data);
                    }
                    Db::commit();
                } catch (ValidateException $e) {
                    Db::rollback();
                    $this->error($e->getMessage());
                } catch (PDOException $e) {
                    Db::rollback();
                    $this->error($e->getMessage());
                } catch (Exception $e) {
                    Db::rollback();
                    $this->error($e->getMessage());
                }
                if ($result !== false) {
                    $this->success('添加成功！！', '', url('index'));
                } else {
                    $this->error(__('No rows were updated'));
                }
            }
            $this->error(__('Parameter %s can not be empty', ''));
        }
        //查询供应商
        $supplier = new \app\admin\model\purchase\Supplier;
        $supplier = $supplier->getSupplierData();
        $this->assign('supplier', $supplier);

        //查询产品信息
        $map['purchase_id'] = $ids;
        $item = $this->purchase_order_item->where($map)->select();
        $this->assign('item', $item);

        //查询合同
        $contract = new \app\admin\model\purchase\Contract;
        $contract_data = $contract->getContractData();
        $this->assign('contract_data', $contract_data);

        $this->view->assign("row", $row);
        return $this->view->fetch();
    }


    /**
     * 详情
     */
    public function detail($ids = null)
    {
        $ids = $ids ? $ids : input('id');
        $row = $this->model->get($ids);
        if (!$row) {
            $this->error(__('No Results were found'));
        }

        $adminIds = $this->getDataLimitAdminIds();
        if (is_array($adminIds)) {
            if (!in_array($row[$this->dataLimitField], $adminIds)) {
                $this->error(__('You have no permission'));
            }
        }

        //查询供应商
        $supplier = new \app\admin\model\purchase\Supplier;
        $supplier = $supplier->getSupplierData();
        $this->assign('supplier', $supplier);

        //查询产品信息
        $map['purchase_id'] = $ids;
        $item = $this->purchase_order_item->where($map)->select();
        $this->assign('item', $item);

        //查询合同
        $contract = new \app\admin\model\purchase\Contract;
        $contract_data = $contract->getContractData();
        $this->assign('contract_data', $contract_data);

        $getTabList = ['采购单信息', '质检信息', '物流信息', '付款信息'];
        $this->assign('getTabList', $getTabList);

        $this->view->assign("row", $row);
        return $this->view->fetch();
    }

    /**
     * 录入物流单号
     */
    public function logistics($ids = null)
    {
        $row = $this->model->get($ids);
        if (!$row) {
            $this->error(__('No Results were found'));
        }

        $adminIds = $this->getDataLimitAdminIds();
        if (is_array($adminIds)) {
            if (!in_array($row[$this->dataLimitField], $adminIds)) {
                $this->error(__('You have no permission'));
            }
        }
        if ($this->request->isPost()) {
            $params = $this->request->post("row/a");
            if ($params) {
                $params = $this->preExcludeFields($params);
                $result = false;
                Db::startTrans();
                try {
                    //是否采用模型验证
                    if ($this->modelValidate) {
                        $name = str_replace("\\model\\", "\\validate\\", get_class($this->model));
                        $validate = is_bool($this->modelValidate) ? ($this->modelSceneValidate ? $name . '.edit' : $name) : $this->modelValidate;
                        $row->validateFailException(true)->validate($validate);
                    }
                    $params['is_add_logistics'] = 1;
                    $params['purchase_status'] = 6; //待收货
                    $result = $row->allowField(true)->save($params);

                    //添加快递100订阅推送服务
                    $logistics_company_no = explode(',', $params['logistics_company_no']);
                    $logistics_number = explode(',', $params['logistics_number']);
                    Kuaidi100::setPoll($logistics_company_no[0], $logistics_number[0], $row->id);

                    //添加物流汇总表
                    $logistics = new \app\admin\model\LogisticsInfo();
                    $list['logistics_number'] = $params['logistics_number'];
                    $list['type'] = 1;
                    $list['order_number'] = $row['purchase_number'];
                    $list['purchase_id'] = $ids;
                    $logistics->addLogisticsInfo($list);

                    Db::commit();
                } catch (ValidateException $e) {
                    Db::rollback();
                    $this->error($e->getMessage());
                } catch (PDOException $e) {
                    Db::rollback();
                    $this->error($e->getMessage());
                } catch (Exception $e) {
                    Db::rollback();
                    $this->error($e->getMessage());
                }
                if ($result !== false) {
                    $this->success('添加成功！！', '', url('index'));
                } else {
                    $this->error(__('No rows were updated'));
                }
            }
            $this->error(__('Parameter %s can not be empty', ''));
        }
        $this->view->assign("row", $row);
        return $this->view->fetch();
    }


    /**
     * 删除合同里商品信息
     */
    public function deleteItem()
    {
        $id = input('id');
        $res = $this->purchase_order_item->destroy($id);
        if ($res) {
            $this->success();
        } else {
            $this->error();
        }
    }


    /**
     * 审核
     */
    public function setStatus()
    {
        $ids = $this->request->post("ids/a");
        if (!$ids) {
            $this->error('缺少参数！！');
        }
        $map['id'] = ['in', $ids];
        $row = $this->model->where($map)->select();
        foreach ($row as $v) {
            if ($v['purchase_status'] !== 1) {
                $this->error('只有待审核状态才能操作！！');
            }
        }

        $data['purchase_status'] = input('status');
        $res = $this->model->allowField(true)->isUpdate(true, $map)->save($data);
        if ($res !== false) {
            $this->success();
        } else {
            $this->error('修改失败！！');
        }
    }

    /**
     * 取消
     */
    public function cancel($ids = null)
    {
        if (!$ids) {
            $this->error('缺少参数！！');
        }
        $row = $this->model->get($ids);
        if ($row['purchase_status'] !== 0) {
            $this->error('只有新建状态才能取消！！');
        }
        $map['id'] = ['in', $ids];
        $data['purchase_status'] = input('status');
        $res = $this->model->allowField(true)->isUpdate(true, $map)->save($data);
        if ($res !== false) {
            $this->success();
        } else {
            $this->error('取消失败！！');
        }
    }

    /**
     * 物流详情
     */
    public function logisticsDetail()
    {
        $id = input('id');
        //采购单供应商物流信息
        $row = $this->model->get($id);
        if (!$row) {
            $this->error(__('No Results were found'));
        }
        $data = [];
        //判断采购单类型是否为线上采购单 1线下采购单=> 快递100api 2线上采购单 1688api
        if ($row['purchase_type'] == 2) {
            $cacheIndex = 'logisticsDetail_' . $row['purchase_number'];
            $data = Cache::get($cacheIndex);
            if (!$data) {
                $data = Alibaba::getLogisticsMsg($row['purchase_number']);
                // 记录缓存, 时效1小时
                Cache::set($cacheIndex, $data, 3600);
            }
            $data = $data->logisticsTrace[0];
        } else {
            if ($row['logistics_number']) {
                $arr = explode(',', $row['logistics_number']);
                //物流公司编码
                $company = explode(',', $row['logistics_company_no']);
                foreach ($arr as $k => $v) {
                    try {
                        $param['express_id'] = trim($v);
                        $param['code'] = trim($company[$k]);
                        $data[$k] = Hook::listen('express_query', $param)[0];
                    } catch (\Exception $e) {
                        $this->error($e->getMessage());
                    }
                }
            }
        }

        //采购单退销物流信息
        $purchaseReturn = new \app\admin\model\purchase\PurchaseReturn;
        $res = $purchaseReturn->where('purchase_id', $id)->column('logistics_number');
        $return_data = [];
        if ($res) {
            $number = implode(',', $res);
            $arr = array_filter(explode(',', $number));
            foreach ($arr as $k => $v) {
                try {
                    $param = ['express_id' => trim($v)];
                    $return_data[$k] = Hook::listen('express_query', $param)[0];
                } catch (\Exception $e) {
                    $this->error($e->getMessage());
                }
            }
        }

        $this->assign('id', $id);
        $this->assign('data', $data);
        $this->assign('return_data', $return_data);
        $this->assign('row', $row);
        return $this->view->fetch();
    }

    //质检信息
    public function checkDetail()
    {
        $id = input('id');
        //采购单信息
        $row = $this->model->get($id);
        if (!$row) {
            $this->error(__('No Results were found'));
        }

        //查询产品信息
        $map['purchase_id'] = $id;
        $item = $this->purchase_order_item->where($map)->column('*', 'sku');
        $this->assign('item', $item);


        //查询质检信息
        $check_map['purchase_id'] = $id;
        $check = new \app\admin\model\warehouse\Check;
        $list = $check->with(['checkItem'])
            ->where($check_map)
            ->select();
        $list = collection($list)->toArray();
        $this->assign('list', $list);
        $this->assign('id', $id);

        //查询入库信息
        $check_id = array_column($list, 'id');
        if ($check_id) {
            $instock_map['check_id'] = ['in', $check_id];
            $Instock = new \app\admin\model\warehouse\Instock;
            $instock_list = $Instock->with(['instockItem'])
                ->where($instock_map)
                ->select();
            $instock_list = collection($instock_list)->toArray();
        }
        $this->assign('instock_list', $instock_list ?? []);

        //查询退销信息
        $PurchaseReturn_map['purchase_id'] = $id;
        $PurchaseReturn = new \app\admin\model\purchase\PurchaseReturn;
        $return_list = $PurchaseReturn->with(['purchaseReturnItem'])
            ->where($PurchaseReturn_map)
            ->select();
        $return_list = collection($return_list)->toArray();
        $this->assign('return_list', $return_list);


        return $this->view->fetch();
    }

    //确认差异
    public function confirmDiff()
    {
        $id = input('id');
        //采购单信息
        $row = $this->model->get($id);
        if (!$row) {
            $this->error(__('No Results were found'));
        }
        $data['check_status'] = 2;
        $data['stock_status'] = 2;
        $data['return_status'] = 2;
        $data['is_diff'] = 1;
        $res = $this->model->allowField(true)->save($data, ['id' => $id]);
        if ($res !== false) {
            $this->success('操作成功！！');
        } else {
            $this->error('操作失败！！');
        }
    }

    /**
     * 批量匹配sku
     */
    public function matching()
    {
        //查询SKU为空的采购单
        $data = $this->purchase_order_item->where('sku', 'exp', 'is null')->select();
        $data = collection($data)->toArray();
        foreach ($data as $k => $v) {
            //匹配SKU
            $params['sku'] = (new SupplierSku())->getSkuData($v['skuid']);
            $this->purchase_order_item->allowField(true)->save($params, ['id' => $v['id']]);
        }
        $this->success();
    }

    /**
     * 定时获取1688采购单 每天9点更新一次
     */
    public function getAlibabaPurchaseOrder()
    {
        //$orderId = '551171682534802669';
        //$data = Alibaba::getOrderDetail($orderId);
        // waitbuyerpay	等待买家付款	 
        // waitsellersend	等待卖家发货	 
        // waitbuyerreceive 等待买家确认收货	 
        // success 交易成功	 
        // cancel 交易关闭	 
        // paid_but_not_fund 已支付，未到账	 
        // confirm_goods 已收货	 
        // waitsellerconfirm 等待卖家确认订单	 
        // waitbuyerconfirm 等待买家确认订单	 
        // confirm_goods_but_not_fund 已收货，未到账	 
        // confirm_goods_and_has_subsidy 已收货，已贴现	 
        // send_goods_but_not_fund 已发货，未到账	 
        // waitlogisticstakein 等待物流揽件	 
        // waitbuyersign 等待买家签收	 
        // signinsuccess 买家已签收	 
        // signinfailed 签收失败	 
        // waitselleract 等待卖家操作	 
        // waitbuyerconfirmaction 等待买家确认操作	 
        // waitsellerpush 等待卖家推进
        //refundStatus = refundsuccess 退款成功

        /**
         * @todo 后面添加采集时间段
         */
        $params = [
            'createStartTime' => date('YmdHis', strtotime("-60 day")) . '000+0800',
            'createEndTime' => date('YmdHis') . '000+0800',
        ];

        set_time_limit(0);
        $data = cache('Crontab_getAlibabaPurchaseOrder_' . date('YmdH') . md5(serialize($params)));
        if (!$data) {
            //根据不同的状态取订单数据
            $success_data = Alibaba::getOrderList(1, $params);
            //转为数组
            if ($success_data) {
                $success_data = collection($success_data)->toArray();
            }
            $data = [];
            for ($i = 1; $i <= round($success_data['totalRecord'] / 50); $i++) {

                //根据不同的状态取订单数据
                $data[$i] = Alibaba::getOrderList($i, $params)->result;
            }
            //设置缓存
            cache('Crontab_getAlibabaPurchaseOrder_' . date('YmdH') . md5(serialize($params)), $data, 3600);
        }

        foreach (array_values($data) as $key => $val) {
            if (!$val) {
                continue;
            }
            foreach ($val as $k => $v) {
                $list = [];
                $map['purchase_number'] = $v->baseInfo->idOfStr;
                $map['is_del'] = 1;
                //根据采购单号查询采购单是否已存在
                $res = $this->model->where($map)->find();
                //如果采购单已存在 则更新采购单状态
                if ($res) {
                    //待发货
                    if (in_array($v->baseInfo->status, ['waitsellersend', 'waitsellerconfirm', 'waitbuyerconfirm', 'waitselleract', 'waitsellerpush', 'waitbuyerconfirmaction'])) {
                        $list['purchase_status'] = 5;
                    } elseif (in_array($v->baseInfo->status, ['waitbuyerreceive', 'send_goods_but_not_fund', 'waitlogisticstakein', 'waitbuyersign', 'signinfailed'])) {
                        $list['purchase_status'] = 6; //待收货
                    } else {
                        $list['purchase_status'] = 7; //已收货
                        $jsonDate = $v->baseInfo->createTime;
                        preg_match('/\d{14}/', $jsonDate, $matches);
                        $list['receiving_time'] = date('Y-m-d H:i:s', strtotime($matches[0]));
                    }

                    //售中退款
                    if (@$v->baseInfo->refundStatus == 'refundsuccess') {
                        $list['purchase_status'] = 8; //已退款
                    }

                    $list['online_status'] = $v->baseInfo->status;

                    //匹配供应商
                    if (!$res['supplier_id']) {
                        $supplier = new Supplier;
                        $list['supplier_id'] = $supplier->getSupplierId($v->baseInfo->sellerContact->companyName);
                    }

                    //更新采购单状态
                    $result = $res->save($list);
                } else {
                    //过滤待付款 和取消状态的订单
                    if (in_array($v->baseInfo->status, ['waitbuyerpay', 'cancel'])) {
                        continue;
                    }

                    $list['purchase_number'] = $v->baseInfo->idOfStr;
                    //1688用户配置id
                    $userIDs = config('1688user');
                    $list['create_person'] = $userIDs[$v->baseInfo->buyerSubID] ?? '任萍';
                    //采购02账号 默认都为新品
                    if ($v->baseInfo->buyerSubID == 2201224483475) {
                        $list['is_new_product'] = 1;
                    }
                    $jsonDate = $v->baseInfo->createTime;
                    preg_match('/\d{14}/', $jsonDate, $matches);
                    $list['createtime'] = date('Y-m-d H:i:s', strtotime($matches[0]));

                    $list['product_total'] = ($v->baseInfo->totalAmount) * 1 - ($v->baseInfo->shippingFee) * 1;
                    $list['purchase_freight'] = $v->baseInfo->shippingFee;
                    $list['purchase_total'] = $v->baseInfo->totalAmount;
                    $list['payment_money'] = $v->baseInfo->totalAmount;
                    $list['payment_status'] = 3;
                    $payTime = @$v->baseInfo->payTime;
                    if ($payTime) {
                        $matches = [];
                        preg_match('/\d{14}/', $payTime, $matches);
                        $list['payment_time'] = date('Y-m-d H:i:s', strtotime($matches[0]));
                    }

                    $allDeliveredTime = @$v->baseInfo->allDeliveredTime;
                    if ($allDeliveredTime) {
                        $matches = [];
                        preg_match('/\d{14}/', $allDeliveredTime, $matches);
                        $list['delivery_stime'] = date('Y-m-d H:i:s', strtotime($matches[0]));
                        $list['delivery_etime'] = date('Y-m-d H:i:s', strtotime($matches[0]));
                    }

                    //待发货
                    if (in_array($v->baseInfo->status, ['waitsellersend', 'waitsellerconfirm', 'waitbuyerconfirm', 'waitselleract', 'waitsellerpush', 'waitbuyerconfirmaction'])) {
                        $list['purchase_status'] = 5;
                    } elseif (in_array($v->baseInfo->status, ['waitbuyerreceive', 'send_goods_but_not_fund', 'waitlogisticstakein', 'waitbuyersign', 'signinfailed'])) {
                        $list['purchase_status'] = 6; //待收货
                    } else {
                        $list['purchase_status'] = 7; //已收货
                    }
                    //收货地址
                    $list['delivery_address'] = $v->baseInfo->receiverInfo->toArea;
                    $list['online_status'] = $v->baseInfo->status;
                    $receivingTime = @$v->baseInfo->receivingTime;
                    if ($receivingTime) {
                        $matches = [];
                        preg_match('/\d{14}/', $receivingTime, $matches);
                        $list['receiving_time'] = date('Y-m-d H:i:s', strtotime($matches[0]));
                    }
                    $list['purchase_type'] = 2;

                    //匹配供应商
                    $supplier = new Supplier;
                    $list['supplier_id'] = $supplier->getSupplierId($v->baseInfo->sellerContact->companyName);

                    //添加采购单
                    $result = $this->model->allowField(true)->create($list);

                    $params = [];
                    foreach ($v->productItems as  $key => $val) {
                        //添加商品数据
                        $params[$key]['purchase_id'] = $result->id;
                        $params[$key]['purchase_order_number'] = $v->baseInfo->idOfStr;
                        $params[$key]['product_name'] = $val->name;
                        $params[$key]['purchase_num'] = $val->quantity;
                        $params[$key]['purchase_price'] = $val->itemAmount / $val->quantity;
                        $params[$key]['purchase_total'] = $val->itemAmount;
                        $params[$key]['price'] = $val->price;
                        $params[$key]['discount_money'] = $val->entryDiscount / 100;
                        $params[$key]['skuid'] = $val->skuID;

                        //匹配SKU 供应商SKU
                        $params[$key]['sku'] = (new SupplierSku())->getSkuData($val->skuID);
                        $params[$key]['supplier_sku'] = (new SupplierSku())->getSupplierData($val->skuID);
                    }
                    $this->purchase_order_item->allowField(true)->saveAll($params);
                }
            }
        }
        echo 'ok';
    }


    /**
     * 根据采购单号处理旧数据SKU
     */
    public function getPurchaseSku()
    {
        $list = session('list');
        if (!$list) {
            $list = db('zeelool_purchase')->alias('a')->join(['fa_zeelool_purchase_item' => 'b'], 'a.id = b.purchase_id')->where('a.is_visable', 1)->select();
            $list = collection($list)->toArray();
            session('list', $list);
        }

        set_time_limit(0);

        //查询新系统采购单数据
        //查询实际采购单
        $purchase = new \app\admin\model\purchase\PurchaseOrderItem;
        $purchase_list = $purchase->where('sku', 'NULL')->order('id asc')->select();
        $purchase_list = collection($purchase_list)->toArray();
        foreach ($list as $k => $v) {
            foreach ($purchase_list as $key => $val) {
                if ($v['purchase_order_id'] == $val['purchase_order_number'] && $v['purchase_qty'] == $val['purchase_num']) {
                    $purchase->save(['sku' => $v['product_sku']], ['id' => $val['id']]);
                }
            }
        }
        echo 'ok';
    }

    /**
     * 根据新品采购单号处理旧数据SKU
     */
    public function getNewPurchaseSku()
    {
        $list = session('new_list');
        if (!$list) {
            $list = db('zeelool_new_purchase')->alias('a')->join(['fa_zeelool_new_purchase_item' => 'b'], 'a.id = b.new_purchase_id')->where('a.is_visable', 1)->select();
            $list = collection($list)->toArray();
            session('new_list', $list);
        }
        set_time_limit(0);

        //查询新系统采购单数据
        //查询实际采购单
        $purchase = new \app\admin\model\purchase\PurchaseOrderItem;
        $purchase_list = $purchase->where('sku', 'NULL')->order('id asc')->select();
        $purchase_list = collection($purchase_list)->toArray();
        foreach ($list as $k => $v) {
            foreach ($purchase_list as $key => $val) {
                if ($v['purchase_order_id'] == $val['purchase_order_number'] && $v['purchase_qty'] == $val['purchase_num']) {
                    $purchase->save(['sku' => $v['product_sku']], ['id' => $val['id']]);
                }
            }
        }
        echo 'ok';
    }

    /**
     * 快递100回调地址
     */
    public function callback()
    {
        $purchase_id = input('purchase_id');
        if (!$purchase_id) {
            return json(['result' => false, 'returnCode' => 302, 'message' => '采购单未获取到']);
        }
        $params = $this->request->post('param');
        $params = json_decode($params, true);
        //此状态为已签收
        if ($params['lastResult']['state'] == 3) {
            //更改为已收货
            $data['purchase_status'] = 7;
            //收货时间
            $data['receiving_time'] = date('Y-m-d H:i:s', strtotime($params['lastResult']['data'][0]['ftime']));
        }
        $data['push_time'] = date('Y-m-d H:i:s'); //推送时间
        $data['logistics_info'] = serialize($params);
        $res = $this->model->allowField(true)->save($data, ['id' => $purchase_id]);
        if ($res !== false) {
            return json(['result' => true, 'returnCode' => 200, 'message' => '接收成功']);
        } else {
            return json(['result' => false, 'returnCode' => 301, 'message' => '接收失败']);
        }
    }

    /**
     * 产品补货列表
     */
    public function product_grade_list()
    {
        $this->model = new \app\admin\model\ProductGrade;
        //设置过滤方法
        $this->request->filter(['strip_tags']);
        if ($this->request->isAjax()) {
            //如果发送的来源是Selectpage，则转发到Selectpage
            if ($this->request->request('keyField')) {
                return $this->selectpage();
            }
           
            list($where, $sort, $order, $offset, $limit) = $this->buildparams();
            $total = $this->model
                ->where($where)
                ->order($sort, $order)
                ->count();

            $list = $this->model
                ->where($where)
                ->order($sort, $order)
                ->limit($offset, $limit)
                ->order('counter desc')
                ->select();
            $list = collection($list)->toArray();


            //查询所有产品库存
            $map['is_del'] = 1;
            $item = new \app\admin\model\itemmanage\Item;
            $product = $item->where($map)->column('stock,product_cycle', 'sku');

            //计算在途数量
            $skus = array_column($list, 'true_sku');

            //计算SKU总采购数量
            $purchase = new \app\admin\model\purchase\PurchaseOrder;
            $hasWhere['sku'] = ['in', $skus];
            $purchase_map['purchase_status'] = ['in', [2, 5, 6, 7]];
            $purchase_map['stock_status'] = ['in', [0, 1]];
            $purchase_list = $purchase->hasWhere('purchaseOrderItem', $hasWhere)
                ->where($purchase_map)
                ->group('sku')
                ->column('sum(purchase_num) as purchase_num', 'sku');

            //查询出满足条件的采购单号
            $ids = $purchase->hasWhere('purchaseOrderItem', $hasWhere)
                ->where($purchase_map)
                ->group('PurchaseOrder.id')
                ->column('PurchaseOrder.id');

            //查询留样库存
            //查询实际采购信息 查询在途库存 = 采购数量 减去 到货数量
            $check_map['status'] = 2;
            $check_map['type'] = 1;
            $check_map['Check.purchase_id'] = ['in', $ids];
            $check = new \app\admin\model\warehouse\Check;
            $hasWhere['sku'] = ['in', $skus];
            $check_list = $check->hasWhere('checkItem', $hasWhere)
                ->where($check_map)
                ->group('sku')
                ->column('sum(arrivals_num) as arrivals_num', 'sku');

            /**
             * 日均销量：A+ 和 A等级，日均销量变动较大，按照2天日均销量补；
             * B和C，C+等级按照5天的日均销量来补货;
             * D和E等级按照30天日均销量补货，生产入库周期按照7天；
             * 
             * 计划售卖周期	计划售卖周期至少是生产入库周期的1倍
             * A+ 按照计划售卖周期的1.5倍来补
             * A和 B,C+等级按照计划售卖周期的1.3/1.2/1.1倍来补
             * C和D和E等级按照计划售卖周期的1倍来补
             * 补货量=日均销量*生产入库周期+日均销量*计划售卖周期-实时库存-库存在途
             */

        
            foreach ($list as &$v) {
                $product_cycle = $product[$v['true_sku']]['product_cycle'] ? $product[$v['true_sku']]['product_cycle'] : 7;
                $onway_stock = $purchase_list[$v['true_sku']] - ($check_list[$v['true_sku']] ?? 0);
                if ($v['grade'] == 'A+') {
                    $times = 1.5;
                } elseif ($v['grade'] == 'A') {
                    $times = 1.3;
                } elseif ($v['grade'] == 'B') {
                    $times = 1.2;
                } elseif ($v['grade'] == 'C+') {
                    $times = 1.1;
                } else {
                    $times = 1;
                }

                //补货量
                $v['replenish_num'] = round(($v['days_sales_num'] * $product_cycle) + ($v['days_sales_num'] * $product_cycle * $times) - $product[$v['true_sku']]['true_qty'] - $onway_stock);
                $v['stock'] = $product[$v['true_sku']]['stock'];
                $v['purchase_qty'] = $onway_stock > 0 ? $onway_stock : 0;
                //$res[$k]['out_of_stock_num'] = $sku_list[$v['true_sku']]['num'];

            }
            unset($v);


            $result = array("total" => $total, "rows" => $list);

            return json($result);
        }

        //计算产品等级的数量
        $where = [];
        $where['grade'] = 'A+';
        $AA_num = $this->model->where($where)->count();
        $where['grade'] = 'A';
        $A_num = $this->model->where($where)->count();
        $where['grade'] = 'B';
        $B_num = $this->model->where($where)->count();
        $where['grade'] = 'C+';
        $CA_num = $this->model->where($where)->count();
        $where['grade'] = 'C';
        $C_num = $this->model->where($where)->count();
        $where['grade'] = 'D';
        $D_num = $this->model->where($where)->count();
        $where['grade'] = 'E';
        $E_num = $this->model->where($where)->count();
        $where['grade'] = 'F';
        $F_num = $this->model->where($where)->count();

        //总数
        $all_num = $AA_num + $A_num + $B_num + $CA_num + $C_num + $D_num + $E_num + $F_num;
        //A级数量即总占比
        $res['AA_num'] = $AA_num;
        $res['AA_percent'] = round($AA_num / $all_num * 100, 2);
        $res['A_num'] = $A_num;
        $res['A_percent'] = round($A_num / $all_num * 100, 2);
        $res['B_num'] = $B_num;
        $res['B_percent'] = round($B_num / $all_num * 100, 2);
        $res['CA_num'] = $CA_num;
        $res['CA_percent'] = round($CA_num / $all_num * 100, 2);
        $res['C_num'] = $C_num;
        $res['C_percent'] = round($C_num / $all_num * 100, 2);
        $res['D_num'] = $D_num;
        $res['D_percent'] = round($D_num / $all_num * 100, 2);
        $res['E_num'] = $E_num;
        $res['E_percent'] = round($E_num / $all_num * 100, 2);
        $res['F_num'] = $F_num;
        $res['F_percent'] = round($F_num / $all_num * 100, 2);

        $this->assign('res', $res);

        return $this->view->fetch();

        // //计算断货频次
        // $sku_where['sku'] = ['in', $sku_list];
        // $sku_data = M('product_sku_stock', 'zeelool_')->where($sku_where)->order('sku asc,createtime asc')->cache(true, 86400)->select();
        // $sku_list = [];
        // foreach ($sku_data as $k => $v) {
        //     //实时库存加上采购未入库库存
        //     if (($v['qty'] + $v['stock_num']) <= 0) {
        //         if (!$sku_list[$v['sku']]) {
        //             $sku_list[$v['sku']]['num'] = 1;
        //         } else {
        //             //实时库存加上采购未入库库存
        //             if (($sku_data[$k - 1]['qty'] + $sku_data[$k - 1]['stock_num']) > 0) {
        //                 $sku_list[$v['sku']]['num'] = $sku_list[$v['sku']]['num'] + 1;
        //             }
        //         }
        //     }
        // }



    }







    /**
     * 核算采购单成本 create@lsw
     */
    public function account_purchase_order()
    {
        //设置过滤方法
        $this->relationSearch = true;
        $this->request->filter(['strip_tags']);
        if ($this->request->isAjax()) {
            //如果发送的来源是Selectpage，则转发到Selectpage
            if ($this->request->request('keyField')) {
                return $this->selectpage();
            }
            list($where, $sort, $order, $offset, $limit) = $this->buildparams();
            $total = $this->model
                ->with(['supplier'])
                ->where(['purchase_status' => ['>=', 2]])
                ->where($where)
                ->order($sort, $order)
                ->count();

            $list = $this->model
                ->with(['supplier'])
                ->where(['purchase_status' => ['>=', 2]])
                ->where($where)
                ->order($sort, $order)
                ->limit($offset, $limit)
                ->select();
            //查询总共的ID    
            $totalId = $this->model
                ->with(['supplier'])
                ->where(['purchase_status' => ['>=', 2]])
                ->where($where)
                ->column('purchase_order.id');
            //这个页面的ID    
            $thisPageId = $this->model
                ->with(['supplier'])
                ->where(['purchase_status' => ['>=', 2]])
                ->where($where)
                ->order($sort, $order)
                ->limit($offset, $limit)
                ->column('purchase_order.id');
            $list = collection($list)->toArray();
            //求出所有的总共的实际采购总额和本页面的实际采购金额
<<<<<<< HEAD
            $purchaseMoney = $this->model->calculatePurchaseOrderMoney($totalId,$thisPageId);
            // echo '<pre>';
            // var_dump($purchaseMoney);
            // exit;
            //求出退款金额信息
            $returnMoney   = $this->model->calculatePurchaseReturnMoney($totalId,$thisPageId);
            if(is_array($returnMoney['thisPageArr'])){
                foreach($list as $keys =>$vals){
                    if(array_key_exists($vals['id'],$returnMoney['thisPageArr'])){
                       //采购单的退款金额 
                       $list[$keys]['refund_amount']  = round($returnMoney['thisPageArr'][$vals['id']],2);   
                    }
                }
            }
            if(is_array($purchaseMoney['thisPageArr'])){
                foreach($list as $key =>$val){
                    if(array_key_exists($val['id'],$purchaseMoney['thisPageArr'])){
                       //采购单的实际采购金额 
                       $list[$key]['purchase_virtual_total'] = round($purchaseMoney['thisPageArr'][$val['id']]+$val['purchase_freight'],2);
                       //采购单实际结算金额(如果存在实际采购金额要从实际采购金额扣减)
                       $list[$key]['purchase_settle_money']  = round($list[$key]['purchase_virtual_total']-$list[$key]['refund_amount'],2);
                    }else{
                       //采购单实际结算金额(如果不存在实际采购金额要从采购金额中扣减) 
                       $list[$key]['purchase_settle_money']  = round(($list[$key]['purchase_total']-$list[$key]['refund_amount']),2);
                    }                    
             }
            }
            $result = array("total" => $total, "rows" => $list,"total_money"=>$purchaseMoney['total_money'],"return_money"=>$returnMoney['return_money']);
=======
            $purchaseMoney = $this->model->calculatePurchaseOrderMoney($totalId, $thisPageId);
            //求出退款金额信息
            $returnMoney   = $this->model->calculatePurchaseReturnMoney($totalId, $thisPageId);
            if (is_array($purchaseMoney['thisPageArr'])) {
                foreach ($list as $key => $val) {
                    if (array_key_exists($val['id'], $purchaseMoney['thisPageArr'])) {
                        $list[$key]['purchase_virtual_total'] = round($purchaseMoney['thisPageArr'][$val['id']] + $val['purchase_freight'], 2);
                    }
                }
            }
            if (is_array($returnMoney['thisPageArr'])) {
                foreach ($list as $keys => $vals) {
                    if (array_key_exists($vals['id'], $returnMoney['thisPageArr'])) {
                        $list[$keys]['refund_amount']  = $returnMoney['thisPageArr'][$vals['id']];
                    }
                }
            }


            $result = array("total" => $total, "rows" => $list, "total_money" => $purchaseMoney['total_money'], "return_money" => $returnMoney['return_money']);
>>>>>>> 7f55fa98

            return json($result);
        }
        return $this->view->fetch();
    }
    /***
     * 采购单成本核算详情 create@lsw 
     */
<<<<<<< HEAD
    public function account_purchase_order_detail($ids=null,$purchase_virtual_total=0,$refund_amount=0,$purchase_settle_money=0)
=======
    public function account_purchase_order_detail($ids = null)
>>>>>>> 7f55fa98
    {
        $row = $this->model->get($ids);
        if (!$row) {
            $this->error(__('No Results were found'));
        }

        $adminIds = $this->getDataLimitAdminIds();
        if (is_array($adminIds)) {
            if (!in_array($row[$this->dataLimitField], $adminIds)) {
                $this->error(__('You have no permission'));
            }
        }
        $info = $this->model->getPurchaseOrderItemInfo($row['id']);
        if($info){
            $this->view->assign("item",$info); 
        }
            $this->view->assign("row", $row);
            $this->view->assign("refund_amount",$refund_amount);
            $this->view->assign("purchase_settle_money",$purchase_settle_money);
            $this->view->assign("purchase_virtual_total",$purchase_virtual_total);
            return $this->view->fetch();
    }
    /***
     * 核算采购单付款  create@lsw
     */
    public function purchase_order_pay($ids = null)
    {
        if ($this->request->isAjax()) {
            $params = $this->request->post("row/a");
            $row = $this->model->get($ids);
            if (1 == $row['purchase_type']) {
                $resultInfo = $this->model->where(['id' => $row['id']])->setInc('payment_money', $params['pay_money']);
            } else {
                $resultInfo = true;
            }
            if (false !== $resultInfo) {
                $params['purchase_id']   = $row['id'];
                $params['create_person'] = session('admin.nickname');
                $params['createtime'] = date('Y-m-d H:i:s', time());
                $result = (new purchase_order_pay())->allowField(true)->save($params);
                if ($result) {
                    return    $this->success('添加成功');
                }
            } else {
                return    $this->error('添加失败');
            }
        }
        return $this->view->fetch();
    }
    /***
     * 核算采购单确认退款 create@lsw
     */
    public function purchase_order_affirm_refund($ids = null)
    {
        if ($this->request->isAjax()) {
            $row = $this->model->get($ids);
            if (8 == $row['purchase_status']) {
                return $this->error('已经是退款状态,无须再次退款');
            }
            $data['purchase_status'] = 8;
            $result = $this->model->allowField(true)->save($data, ['id' => $ids]);
            if ($result) {
                return $this->success();
            }
            return $this->error();
        }
    }
}<|MERGE_RESOLUTION|>--- conflicted
+++ resolved
@@ -1191,7 +1191,6 @@
                 ->column('purchase_order.id');
             $list = collection($list)->toArray();
             //求出所有的总共的实际采购总额和本页面的实际采购金额
-<<<<<<< HEAD
             $purchaseMoney = $this->model->calculatePurchaseOrderMoney($totalId,$thisPageId);
             // echo '<pre>';
             // var_dump($purchaseMoney);
@@ -1220,28 +1219,6 @@
              }
             }
             $result = array("total" => $total, "rows" => $list,"total_money"=>$purchaseMoney['total_money'],"return_money"=>$returnMoney['return_money']);
-=======
-            $purchaseMoney = $this->model->calculatePurchaseOrderMoney($totalId, $thisPageId);
-            //求出退款金额信息
-            $returnMoney   = $this->model->calculatePurchaseReturnMoney($totalId, $thisPageId);
-            if (is_array($purchaseMoney['thisPageArr'])) {
-                foreach ($list as $key => $val) {
-                    if (array_key_exists($val['id'], $purchaseMoney['thisPageArr'])) {
-                        $list[$key]['purchase_virtual_total'] = round($purchaseMoney['thisPageArr'][$val['id']] + $val['purchase_freight'], 2);
-                    }
-                }
-            }
-            if (is_array($returnMoney['thisPageArr'])) {
-                foreach ($list as $keys => $vals) {
-                    if (array_key_exists($vals['id'], $returnMoney['thisPageArr'])) {
-                        $list[$keys]['refund_amount']  = $returnMoney['thisPageArr'][$vals['id']];
-                    }
-                }
-            }
-
-
-            $result = array("total" => $total, "rows" => $list, "total_money" => $purchaseMoney['total_money'], "return_money" => $returnMoney['return_money']);
->>>>>>> 7f55fa98
 
             return json($result);
         }
@@ -1250,11 +1227,7 @@
     /***
      * 采购单成本核算详情 create@lsw 
      */
-<<<<<<< HEAD
     public function account_purchase_order_detail($ids=null,$purchase_virtual_total=0,$refund_amount=0,$purchase_settle_money=0)
-=======
-    public function account_purchase_order_detail($ids = null)
->>>>>>> 7f55fa98
     {
         $row = $this->model->get($ids);
         if (!$row) {
