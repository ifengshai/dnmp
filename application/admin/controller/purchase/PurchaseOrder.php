--- conflicted
+++ resolved
@@ -780,10 +780,6 @@
         return $this->view->fetch();
     }
 
-<<<<<<< HEAD
-
-=======
->>>>>>> 539b3815
     /**
      * 删除合同里商品信息
      */
