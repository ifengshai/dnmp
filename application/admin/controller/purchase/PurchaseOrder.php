<?php

namespace app\admin\controller\purchase;

use app\admin\controller\itemmanage\Item;
use app\admin\model\itemmanage\ItemPlatformSku;
use app\admin\model\StockLog;
use app\common\controller\Backend;
use think\Db;
use think\Exception;
use think\exception\PDOException;
use think\exception\ValidateException;
use think\Hook;
use fast\Alibaba;
use app\admin\model\NewProduct;
use app\admin\model\purchase\Supplier;
use app\admin\model\purchase\SupplierSku;
use think\Cache;
use fast\Kuaidi100;
use app\admin\model\purchase\Purchase_order_pay;
use PhpOffice\PhpSpreadsheet\Spreadsheet;
use PhpOffice\PhpSpreadsheet\Cell\Coordinate;
use PhpOffice\PhpSpreadsheet\Reader\Csv;
use PhpOffice\PhpSpreadsheet\Reader\Xls;
use PhpOffice\PhpSpreadsheet\Reader\Xlsx;


/**
 * 采购单管理
 *
 * @icon fa fa-circle-o
 */
class PurchaseOrder extends Backend
{

    /**
     * PurchaseOrder模型对象
     * @var \app\admin\model\purchase\PurchaseOrder
     */
    protected $model = null;

    /**
     * 无需登录的方法,同时也就不需要鉴权了
     * @var array
     */
    protected $noNeedLogin = ['getAlibabaPurchaseOrder', 'callback'];

    /**
     * 无需鉴权的方法,但需要登录
     * @var array
     */
    protected $noNeedRight = ['batch_export_xls', 'deleteLogisticsItem', 'process_export_xls'];

    public function _initialize()
    {
        parent::_initialize();
        $this->model = new \app\admin\model\purchase\PurchaseOrder;
        $this->purchase_order_item = new \app\admin\model\purchase\PurchaseOrderItem;
        $this->batch = new \app\admin\model\purchase\PurchaseBatch();
        $this->batch_item = new \app\admin\model\purchase\PurchaseBatchItem();
    }

    /**
     * 默认生成的控制器所继承的父类中有index/add/edit/del/multi五个基础方法、destroy/restore/recyclebin三个回收站方法
     * 因此在当前控制器中可不用编写增删改查的代码,除非需要自己控制这部分逻辑
     * 需要将application/admin/library/traits/Backend.php中对应的方法复制到当前控制器,然后进行修改
     */

    /**
     * 查看
     */
    public function index()
    {
        $this->relationSearch = true;
        //设置过滤方法
        $this->request->filter(['strip_tags']);
        if ($this->request->isAjax()) {
            //如果发送的来源是Selectpage，则转发到Selectpage
            if ($this->request->request('keyField')) {
                return $this->selectpage();
            }
            //自定义sku搜索
            $map['purchase_order.is_in_stock'] = 0;
            $filter = json_decode($this->request->get('filter'), true);
            if ($filter['sku']) {
                $smap['sku'] = ['like', '%' . $filter['sku'] . '%'];
                $ids = $this->purchase_order_item->where($smap)->column('purchase_id');
                $map['purchase_order.id'] = ['in', $ids];
                unset($filter['sku']);
            }
            //列表默认不显示是退货入库的采购单
            if ($filter['is_in_stock']) {
                $map['purchase_order.is_in_stock'] = $filter['is_in_stock'];
                unset($filter['is_in_stock']);
            }
            $this->request->get(['filter' => json_encode($filter)]);
            list($where, $sort, $order, $offset, $limit) = $this->buildparams();
            $total = $this->model
                ->with(['supplier'])
                ->where($where)
                ->where($map)
                ->order($sort, $order)
                ->count();
            $list = $this->model
                ->with(['supplier'])
                ->where($where)
                ->where($map)
                ->order($sort, $order)
                ->limit($offset, $limit)
                ->select();
            $list = collection($list)->toArray();
            //判断能否创建付款申请单 要先看有没有批次
            foreach ($list as $k => $v) {
                //创建过付款申请单 并且不是已取消或者审核拒绝状态的 不能在继续创建付款申请单
                $purchase_pay = Db::name('finance_purchase')->where('purchase_id', $v['id'])->where('status', 'in', [0,1,2,4])->find();
                if (!empty($purchase_pay)) {
                    //不能创建
                    $list[$k]['can_create_pay'] = 0;
                } else {
                    //能创建
                    $list[$k]['can_create_pay'] = 1;
                }
            }
            $result = array("total" => $total, "rows" => $list);
            return json($result);
        }
        return $this->view->fetch();
    }


    /**
     * 添加
     */
    public function add($ids = null)
    {
        if ($this->request->isPost()) {
            $params = $this->request->post("row/a");

            if ($params) {
                $params = $this->preExcludeFields($params);
                if (empty($params['supplier_id']) || empty($params['supplier_address'])){
                    $this->error('必须选择供应商信息');
                }
                if (empty($params['pay_type'])) {
                    $this->error('必须选择采购单付款类型');
                }else{
                    if ($params['pay_type'] == 1){
                        if (empty($params['pay_rate'])){
                            $this->error('选择预付款必须选择预付款比例');
                        }
                    }else{
                        if (!empty($params['pay_rate'])){
                            $this->error('不选择预付款不能选择预付款比例');
                        }
                    }
                }
                if ($params['product_total'] == 0) {
                    $this->error('商品总额不能为0');
                }

                if ($this->dataLimit && $this->dataLimitFieldAutoFill) {
                    $params[$this->dataLimitField] = $this->auth->id;
                }
                $result = false;
                Db::startTrans();
                try {
                    //是否采用模型验证
                    if ($this->modelValidate) {
                        $name = str_replace("\\model\\", "\\validate\\", get_class($this->model));
                        $validate = is_bool($this->modelValidate) ? ($this->modelSceneValidate ? $name . '.add' : $name) : $this->modelValidate;
                        $this->model->validateFailException(true)->validate($validate);
                    }

                    $sku = $this->request->post("sku/a");
                    $num = $this->request->post("purchase_num/a");
                    //执行过滤空值
                    array_walk($sku, 'trim_value');
                    if (count(array_filter($sku)) < 1) {
                        $this->error('sku不能为空！！');
                    }
                    $params['create_person'] = session('admin.nickname');
                    $params['createtime'] = date('Y-m-d H:i:s', time());

                    $batch_sku = $this->request->post("batch_sku/a");
                    $arrival_num = $this->request->post("arrival_num/a");
                    if ($arrival_num) {
                        //现在分批到货数量必须等于采购数量
                        $arr = [];
                        foreach ($arrival_num as $k => $v) {
                            foreach ($v as $key => $val) {
                                $arr[$key] += $val;
                            }
                        }
                        foreach ($num as $k => $v) {
                            if ($arr[$k] != $v) {
                                $this->error('分批到货数量必须等于采购数量');
                            }
                        }
                    }
                    $result = $this->model->allowField(true)->save($params);

                    //添加采购单商品信息
                    if ($result !== false) {
                        $product_name = $this->request->post("product_name/a");
                        $supplier_sku = $this->request->post("supplier_sku/a");

                        $price = $this->request->post("purchase_price/a");
                        $total = $this->request->post("purchase_total/a");
                        $replenish_list_id = $this->request->post("replenish_list_id/a");

                        $data = [];
                        foreach (array_filter($sku) as $k => $v) {
                            $data[$k]['sku'] = $v;
                            $data[$k]['supplier_sku'] = trim($supplier_sku[$k]);
                            $data[$k]['product_name'] = $product_name[$k];
                            $data[$k]['purchase_num'] = $num[$k];
                            $data[$k]['purchase_price'] = $price[$k];
                            $data[$k]['purchase_total'] = $total[$k];
                            $data[$k]['purchase_id'] = $this->model->id;
                            $data[$k]['replenish_list_id'] = $replenish_list_id[$k];
                            $data[$k]['purchase_order_number'] = $params['purchase_number'];
                        }
                        //批量添加
                        $this->purchase_order_item->saveAll($data);

                        //添加分批数据
                        $batch_arrival_time = $this->request->post("batch_arrival_time/a");
                        $batch_sku = $this->request->post("batch_sku/a");
                        $arrival_num = $this->request->post("arrival_num/a");
                        //判断是否有分批数据
                        if ($batch_arrival_time && count($batch_arrival_time) > 0) {
                            $i = 0;
                            foreach (array_filter($batch_arrival_time) as $k => $v) {
                                $batch_data['purchase_id'] = $this->model->id;
                                $batch_data['arrival_time'] = $v;
                                $batch_data['batch'] = $i + 1;
                                $batch_data['create_person'] = session('admin.nickname');
                                $batch_data['create_time'] = date('Y-m-d H:i:s');
                                $batch_id = $this->batch->insertGetId($batch_data);
                                $i++;
                                $list = [];
                                foreach ($batch_sku[$k] as $key => $val) {
                                    if (!$val) {
                                        continue;
                                    }
                                    $list[$key]['sku'] = $val;
                                    $list[$key]['arrival_num'] = $arrival_num[$k][$key];
                                    $list[$key]['purchase_batch_id'] = $batch_id;
                                }
                                $this->batch_item->saveAll($list);
                            }
                        }
                    }

                    Db::commit();
                } catch (ValidateException $e) {
                    Db::rollback();
                    $this->error($e->getMessage());
                } catch (PDOException $e) {
                    Db::rollback();
                    $this->error($e->getMessage());
                } catch (Exception $e) {
                    Db::rollback();
                    $this->error($e->getMessage());
                }
                if ($result !== false) {
                    $this->success('添加成功！！', url('PurchaseOrder/index'));
                } else {
                    $this->error(__('No rows were inserted'));
                }
            }
            $this->error(__('Parameter %s can not be empty', ''));
        }

        // //查询新品数据
        // $new_product_ids = $this->request->get('new_product_ids');
        // if ($new_product_ids) {
        //     //查询所选择的数据
        //     $where['new_product.id'] = ['in', $new_product_ids];
        //     $row = (new NewProduct())->where($where)->with(['newproductattribute'])->select();
        //     $row = collection($row)->toArray();
        //     foreach ($row as $v) {
        //         if ($v['item_status'] != 1) {
        //             $this->error(__('只有待选品状态能够创建！！'), url('new_product/index'));
        //         }
        //     }

        //     //提取供应商id
        //     $supplier = array_unique(array_column($row, 'supplier_id'));
        //     if (count($supplier) > 1) {
        //         $this->error(__('必须选择相同的供应商！！'), url('new_product/index'));
        //     }
        //     $this->assign('row', $row);
        //     $this->assign('is_new_product', 1);
        // }

        $label = input('label');
        if ($label == 'replenish') {
            $ids = $ids ? $ids : input('ids');
            $this->list = new \app\admin\model\purchase\NewProductReplenishList;
            $list = $this->list->where('id', 'in', $ids)->select();

            $item = new \app\admin\model\itemmanage\Item;
            $supplier = new \app\admin\model\purchase\SupplierSku;
            foreach ($list as &$v) {
                if ($v['status'] == 3) {
                    $this->error('存在已经拒绝的补货需求，请重新选择！！');
                }
                //查询sku 商品名称
                $data = $item->getGoodsInfo($v['sku']);
                $v['product_name'] = $data->name;
                //查询供应商SKU
                $v['supplier_sku'] = $supplier->getSupplierSkuData($v['sku'], $v['supplier_id']);
            }
            unset($v);
            if (count(array_unique(array_column($list, 'supplier_id'))) > 1) $this->error('必须选择相同的供应商！！');
            $this->assign('list', $list);
        }

        //查询供应商
        $supplier = new \app\admin\model\purchase\Supplier;
        $data = $supplier->getSupplierData();
        $this->assign('supplier', $data);

        //查询合同
        $contract = new \app\admin\model\purchase\Contract;
        $contract_data = $contract->getContractData();
        $this->assign('contract_data', $contract_data);

        //生成采购编号
        $purchase_number = 'PO' . date('YmdHis') . rand(100, 999) . rand(100, 999);
        $this->assign('purchase_number', $purchase_number);
        $this->assignconfig('newdatetime', date('Y-m-d H:i:s'));
        return $this->view->fetch();
    }

    /***
     * 编辑之后提交审核
     */
    public function audit()
    {
        if ($this->request->isAjax()) {
            $id = $this->request->param('ids');
            $row = $this->model->get($id);
            if ($row['purchase_status'] != 0) {
                $this->error('此商品状态不能提交审核');
            }

            //查询明细数据
            $list = $this->purchase_order_item
                ->where(['purchase_id' => ['in', $id]])
                ->select();
            $list = collection($list)->toArray();
            $skus = array_column($list, 'sku');

            //查询存在产品库的sku
            $item = new \app\admin\model\itemmanage\Item;
            $skus = $item->where(['sku' => ['in', $skus]])->column('sku');

            if ($row['is_new_product'] == 0) {
                foreach ($list as $v) {
                    if (!in_array($v['sku'], $skus)) {
                        $this->error('此sku:' . $v['sku'] . '不存在！！');
                    }
                }
            }

            $map['id'] = $id;
            $data['purchase_status'] = 1;
            $res = $this->model->allowField(true)->isUpdate(true, $map)->save($data);
            if ($res) {
                $this->success('提交审核成功');
            } else {
                $this->error('提交审核失败');
            }
        } else {
            $this->error('404 Not found');
        }
    }

    /**
     * 异步获取合同数据
     */
    public function getContractData()
    {
        $id = input('id');
        //查询合同
        $contract = new \app\admin\model\purchase\Contract;
        $data = $contract->get($id);
        //查询合同商品信息
        $contract_item = new \app\admin\model\purchase\ContractItem;
        $map['contract_id'] = $id;
        $item = $contract_item->where($map)->select();
        if ($item) {
            $data->item = $item;
        }
        if ($data) {
            $this->success('', '', $data);
        } else {
            $this->error();
        }
    }


    /**
     * 编辑
     */
    public function edit($ids = null)
    {
        $row = $this->model->get($ids);
        if (!$row) {
            $this->error(__('No Results were found'));
        }


        //判断状态是否为新建
        if (!in_array($row['purchase_status'], [0]) && $row['purchase_type'] == 1) {
            $this->error('只有新建状态才能编辑！！', url('index'));
        }

        $adminIds = $this->getDataLimitAdminIds();
        if (is_array($adminIds)) {
            if (!in_array($row[$this->dataLimitField], $adminIds)) {
                $this->error(__('You have no permission'));
            }
        }
        if ($this->request->isPost()) {
            $params = $this->request->post("row/a");
            if ($params) {
                $params = $this->preExcludeFields($params);
                if (empty($params['pay_type'])) {
                    $this->error('必须选择采购单付款类型');
                }else{
                    if ($params['pay_type'] == 1){
                        if (empty($params['pay_rate'])){
                            $this->error('选择预付款必须选择预付款比例');
                        }
                    }else{
                        if (!empty($params['pay_rate'])){
                            $this->error('不选择预付款不能选择预付款比例');
                        }
                    }
                }
                $result = false;
                Db::startTrans();
                try {
                    //是否采用模型验证
                    if ($this->modelValidate) {
                        $name = str_replace("\\model\\", "\\validate\\", get_class($this->model));
                        $validate = is_bool($this->modelValidate) ? ($this->modelSceneValidate ? $name . '.edit' : $name) : $this->modelValidate;
                        $row->validateFailException(true)->validate($validate);
                    }

                    $sku = $this->request->post("sku/a");
                    $num = $this->request->post("purchase_num/a");
                    //执行过滤空值
                    array_walk($sku, 'trim_value');
                    if (count(array_filter($sku)) < 1) {
                        $this->error('sku不能为空！！');
                    }

                    $arrival_num = $this->request->post("arrival_num/a");
                    if ($arrival_num) {
                        //现在分批到货数量必须等于采购数量
                        $arr = [];
                        foreach ($arrival_num as $k => $v) {
                            foreach ($v as $key => $val) {
                                $arr[$key] += $val;
                            }
                        }
                        foreach ($num as $k => $v) {
                            if ($arr[$k] != $v) {
                                $this->error('分批到货数量必须等于采购数量');
                            }
                        }
                    }


                    $result = $row->allowField(true)->save($params);

                    //添加合同产品
                    if ($result !== false) {
                        $product_name = $this->request->post("product_name/a");
                        $supplier_sku = $this->request->post("supplier_sku/a");

                        $price = $this->request->post("purchase_price/a");
                        $total = $this->request->post("purchase_total/a");
                        $item_id = $this->request->post("item_id/a");

                        $data = [];
                        foreach (array_filter($sku) as $k => $v) {
                            $data[$k]['sku'] = $v;
                            $data[$k]['supplier_sku'] = trim($supplier_sku[$k]);
                            $data[$k]['product_name'] = $product_name[$k];
                            $data[$k]['purchase_num'] = $num[$k];
                            $data[$k]['purchase_price'] = $price[$k];
                            $data[$k]['purchase_total'] = $total[$k];
                            if (@$item_id[$k]) {
                                $data[$k]['id'] = $item_id[$k];
                            } else {
                                $data[$k]['purchase_id'] = $ids;
                            }
                        }
                        //批量添加
                        $this->purchase_order_item->allowField(true)->saveAll($data);

                        //添加分批数据
                        $batch_arrival_time = $this->request->post("batch_arrival_time/a");

                        $batch_id = $this->request->post("batch_id/a");
                        $batch_sku = $this->request->post("batch_sku/a") ?: [];
                        $batch_item_id = $this->request->post("batch_item_id/a");

                        //判断是否有分批数据
                        if ($batch_arrival_time && count($batch_arrival_time) > 0) {
                            $batch_sku = $batch_sku ? array_values($batch_sku) : [];
                            $i = 0;
                            foreach (array_filter($batch_arrival_time) as $k => $v) {
                                //判断是否存在id 如果存在则为编辑
                                $batch_data = [];
                                if ($batch_id[$k]) {
                                    $batch_data['arrival_time'] = $v;
                                    $this->batch->where(['id' => $batch_id[$k]])->update($batch_data);
                                } else {
                                    $batch_data['purchase_id'] = $ids;
                                    $batch_data['arrival_time'] = $v;
                                    $batch_data['batch'] = $i + 1;
                                    $batch_data['create_person'] = session('admin.nickname');
                                    $batch_data['create_time'] = date('Y-m-d H:i:s');

                                    $batch_get_id = $this->batch->insertGetId($batch_data);
                                }
                                $i++;
                                $list = [];
                                $arrival_num = $arrival_num ? array_values($arrival_num) : []; //数组默认首位下标不是0 需要转一下
                                foreach ($batch_sku[$k] as $key => $val) {
                                    if (!$val || !$arrival_num[$k][$key]) {
                                        continue;
                                    }
                                    if ($batch_item_id[$k][$key]) {
                                        $list[$key]['id'] = $batch_item_id[$k][$key];
                                    } else {
                                        $list[$key]['purchase_batch_id'] = $batch_get_id;
                                        $list[$key]['sku'] = $val;
                                    }
                                    $list[$key]['arrival_num'] = $arrival_num[$k][$key];
                                }
                                $this->batch_item->allowField(true)->saveAll($list);
                            }
                        }
                    }

                    Db::commit();
                } catch (ValidateException $e) {
                    Db::rollback();
                    $this->error($e->getMessage());
                } catch (PDOException $e) {
                    Db::rollback();
                    $this->error($e->getMessage());
                } catch (Exception $e) {
                    Db::rollback();
                    $this->error($e->getMessage());
                }
                if ($result !== false) {
                    $this->success('添加成功！！', '', url('index'));
                } else {
                    $this->error(__('No rows were updated'));
                }
            }
            $this->error(__('Parameter %s can not be empty', ''));
        }
        //查询供应商
        $supplier = new \app\admin\model\purchase\Supplier;
        $supplier = $supplier->getSupplierData();
        $this->assign('supplier', $supplier);

        //查询产品信息
        $map['purchase_id'] = $ids;
        $item = $this->purchase_order_item->where($map)->select();
        $this->assign('item', $item);

        //查询分批数据
        $batch = $this->batch->hasWhere('purchaseBatchItem')->where('purchase_id', $ids)->select();
        $this->assign('batch', $batch);

        //查询合同
        $contract = new \app\admin\model\purchase\Contract;
        $contract_data = $contract->getContractData();
        $this->assign('contract_data', $contract_data);

        $this->view->assign("row", $row);
        return $this->view->fetch();
    }


    /**
     * 详情
     */
    public function detail($ids = null)
    {
        $ids = $ids ? $ids : input('id');
        $row = $this->model->get($ids);
        if (!$row) {
            $this->error(__('No Results were found'));
        }

        $adminIds = $this->getDataLimitAdminIds();
        if (is_array($adminIds)) {
            if (!in_array($row[$this->dataLimitField], $adminIds)) {
                $this->error(__('You have no permission'));
            }
        }

        //查询供应商
        $supplier = new \app\admin\model\purchase\Supplier;
        $supplier = $supplier->getSupplierData();
        $this->assign('supplier', $supplier);

        //查询产品信息
        $map['purchase_id'] = $ids;
        $item = $this->purchase_order_item->where($map)->select();
        $this->assign('item', $item);

        //查询分批数据
        $batch = $this->batch->hasWhere('purchaseBatchItem')->where('purchase_id', $ids)->select();
        $this->assign('batch', $batch);

        //查询合同
        $contract = new \app\admin\model\purchase\Contract;
        $contract_data = $contract->getContractData();
        $this->assign('contract_data', $contract_data);

        $getTabList = ['采购单信息', '质检信息', '物流信息', '付款信息'];
        $this->assign('getTabList', $getTabList);
        $this->view->assign("row", $row);
        return $this->view->fetch();
    }

    /**
     * 录入物流单号
     */
    public function logistics($ids = null)
    {
        $ids = $ids ?? input($ids);
        $ids = explode(',', $ids);
        if (count($ids) > 1) {
            $row = $this->model->where(['id' => ['in', $ids]])->select();
            foreach ($row as $v) {
                if ($v['is_batch'] == 1) {
                    $this->error(__('分批到货采购单只能单选'), url('index'));
                }

                if (!in_array($v['purchase_status'], [2, 5, 6, 7, 9])) {
                    $this->error(__('此状态不能录入物流单号'), url('index'));
                }
            }
        } else {
            $row = $this->model->get($ids);
            if (!$row) {
                $this->error(__('No Results were found'), url('index'));
            }

            if (!in_array($row['purchase_status'], [2, 5, 6, 7, 9])) {
                $this->error(__('此状态不能录入物流单号'), url('index'));
            }

            $logistics = new \app\admin\model\LogisticsInfo();
            $logistics_data = $logistics->where('purchase_id', 'in', $ids)->select();
            $logistics_data = collection($logistics_data)->toArray();

            $this->view->assign("logistics_data", $logistics_data);
        }

        $adminIds = $this->getDataLimitAdminIds();
        if (is_array($adminIds)) {
            if (!in_array($row[$this->dataLimitField], $adminIds)) {
                $this->error(__('You have no permission'));
            }
        }
        if ($this->request->isPost()) {
            $params = input('post.');
            if ($params) {
                $params = $this->preExcludeFields($params);
                $result = false;
                Db::startTrans();
                try {
                    //是否采用模型验证
                    if ($this->modelValidate) {
                        $name = str_replace("\\model\\", "\\validate\\", get_class($this->model));
                        $validate = is_bool($this->modelValidate) ? ($this->modelSceneValidate ? $name . '.edit' : $name) : $this->modelValidate;
                        $row->validateFailException(true)->validate($validate);
                    }
                    $params['is_add_logistics'] = 1;
                    $params['purchase_status'] = 6; //待收货
                    $result = $this->model->allowField(true)->isUpdate(true, ['id' => ['in', $ids], 'purchase_status' => ['in', [2, 5, 6]]])->save($params);
                    //添加物流汇总表
                    $logistics = new \app\admin\model\LogisticsInfo();
                    $logistics_company_no = $params['logistics_company_no'];
                    $logistics_number = $params['logistics_number'];
                    $logistics_ids = $params['logistics_ids'];
                    // dump($params);die;
                    if (count($logistics_number) == count($logistics_number, 1)) {
                        $result = $logistics_number;
                    } else {
                        //所有的物流单号
                        $result = array_reduce($logistics_number, function ($result, $value) {
                            return array_merge($result, array_values($value));
                        }, array());
                    }
                    $have_logistics = $logistics->whereIn('logistics_number', $result)->where('status', 1)->count();
                    $count_result = count($result);
                    if ($have_logistics == 0) {
                        $purchase_status = 6;
                    } else {
                        if ($have_logistics > $count_result || $have_logistics == $count_result) {
                            $purchase_status = 7;
                        } else {
                            $purchase_status = 9;
                        }
                    }
<<<<<<< HEAD

                    // $this->model->where(['id' => $row['id']])->update(['purchase_status'=>$purchase_status]);
=======
                    $this->model->where(['id' => $row['id']])->update(['purchase_status' => $purchase_status]);
>>>>>>> 48280cd4
                    //添加物流单明细表
                    if ($params['batch_id']) {
                        foreach ($logistics_company_no as $k => $v) {
                            foreach ($v as $key => $val) {
                                $list = [];
                                if (!$val) {
                                    continue;
                                }
                                if ($logistics_ids[$k][$key]) {
                                    $list['id'] = $logistics_ids[$k][$key];
                                } else {
                                    $list['order_number'] = $row['purchase_number'];
                                    $list['purchase_id'] = $row['id'];
                                    $list['type'] = 1;
                                    $list['batch_id'] = $k;
                                }
                                $list['logistics_number'] = $logistics_number[$k][$key];
                                $list['logistics_company_no'] = $val;
                                //若物流单号已经签收的话直接更改采购单的状态为已签收
<<<<<<< HEAD
                                $have_logistics = $logistics->where(['logistics_number'=>$logistics_number[$k][$key],'status'=>1])->find();
                                if (!empty($have_logistics)){
                                    $this->model->where(['id' => $row['id']])->update(['purchase_status'=>$purchase_status]);
                                    //物流单已签收要减少在途增加待入库 这里是录入已经签收的物流单号要进行的操作
                                    $list = Db::name('purchase_order_item')->where(['purchase_id' => $row['id']])->select();
                                    //根据采购单id获取补货单id再获取最初提报的比例
                                    $replenish_id = Db::name('purchase_order')->where('id', $row['id'])->value('replenish_id');
                                    $item_platform = new ItemPlatformSku();
                                    $item = new \app\admin\model\itemmanage\Item();
                                    foreach ($list as $val) {
                                        //比例
                                        $rate_arr = Db::name('new_product_mapping')
                                            ->where(['sku' => $val['sku'], 'replenish_id' => $replenish_id])
                                            ->field('website_type,rate')
                                            ->select();
                                        //数量
                                        $all_num = count($rate_arr);
                                        //在途库存数量
                                        $stock_num = $val['purchase_num'];
                                        //在途库存分站 更新映射关系表
                                        foreach ($rate_arr as $key => $vall) {
                                            //最后一个站点 剩余数量分给最后一个站
                                            if (($all_num - $key) == 1) {
                                                //插入日志表
                                                (new StockLog())->setData([
                                                    'type' => 2,
                                                    'site' => $vall['website_type'],
                                                    'modular' => 10,
                                                    //采购单签收
                                                    'change_type' => 24,
                                                    'sku' => $val['sku'],
                                                    'public_id' => $v['purchase_id'],
                                                    'source' => 1,
                                                    'on_way_stock_before' => ($item_platform->where(['sku' => $val['sku'], 'platform_type' => $vall['website_type']])->value('plat_on_way_stock')) ?: 0,
                                                    'on_way_stock_change' => -$stock_num,
                                                    'wait_instock_num_before' => ($item_platform->where(['sku' => $val['sku'], 'platform_type' => $vall['website_type']])->value('wait_instock_num')) ?: 0,
                                                    'wait_instock_num_change' => $stock_num,
                                                    'create_person' => session('admin.nickname'),
                                                    'create_time' => time(),
                                                    //关联采购单
                                                    'number_type' => 7,
                                                ]);
                                                //根据sku站点类型进行在途库存的分配 签收完成之后在途库存就变成了待入库的数量
                                                $item_platform->where(['sku' => $val['sku'], 'platform_type' => $vall['website_type']])->setDec('plat_on_way_stock', $stock_num);
                                                //更新待入库数量
                                                $item_platform->where(['sku' => $val['sku'], 'platform_type' => $vall['website_type']])->setInc('wait_instock_num', $stock_num);
                                            } else {
                                                $num = round($val['purchase_num'] * $vall['rate']);
                                                $stock_num -= $num;
                                                //插入日志表
                                                (new StockLog())->setData([
                                                    'type' => 2,
                                                    'site' => $vall['website_type'],
                                                    'modular' => 10,
                                                    //采购单签收
                                                    'change_type' => 24,
                                                    'sku' => $val['sku'],
                                                    'public_id' => $v['purchase_id'],
                                                    'source' => 1,
                                                    'on_way_stock_before' => ($item_platform->where(['sku' => $val['sku'], 'platform_type' => $vall['website_type']])->value('plat_on_way_stock')) ?: 0,
                                                    'on_way_stock_change' => -$num,
                                                    'wait_instock_num_before' => ($item_platform->where(['sku' => $val['sku'], 'platform_type' => $vall['website_type']])->value('wait_instock_num')) ?: 0,
                                                    'wait_instock_num_change' => $num,
                                                    'create_person' => session('admin.nickname'),
                                                    'create_time' => time(),
                                                    //关联采购单
                                                    'number_type' => 7,
                                                ]);
                                                $item_platform->where(['sku' => $val['sku'], 'platform_type' => $vall['website_type']])->setDec('plat_on_way_stock', $num);
                                                //更新待入库数量
                                                $item_platform->where(['sku' => $val['sku'], 'platform_type' => $vall['website_type']])->setInc('wait_instock_num', $num);
                                            }
                                        }
                                        //插入日志表
                                        (new StockLog())->setData([
                                            'type' => 2,
                                            'site' => 0,
                                            'modular' => 10,
                                            //采购单签收
                                            'change_type' => 24,
                                            'sku' => $val['sku'],
                                            'public_id' => $v['purchase_id'],
                                            'source' => 1,
                                            'on_way_stock_before' => ($item->where(['sku' => $val['sku']])->value('on_way_stock')) ?: 0,
                                            'on_way_stock_change' => -$val['purchase_num'],
                                            'wait_instock_num_before' => ($item->where(['sku' => $val['sku']])->value('wait_instock_num')) ?: 0,
                                            'wait_instock_num_change' => $val['purchase_num'],
                                            'create_person' => session('admin.nickname'),
                                            'create_time' => time(),
                                            //关联采购单
                                            'number_type' => 7,
                                        ]);
                                        //减总的在途库存也就是商品表里的在途库存
                                        $item->where(['sku' => $val['sku']])->setDec('on_way_stock', $val['purchase_num']);
                                        //减在途加待入库数量
                                        $item->where(['sku' => $val['sku']])->setInc('wait_instock_num', $val['purchase_num']);
                                    }
=======
                                $have_logistics = $logistics->where(['logistics_number' => $logistics_number[$k][$key], 'status' => 1])->find();
                                if (!empty($have_logistics)) {
                                    // $this->model->where(['id' => $row['id']])->update(['purchase_status'=>7]);
>>>>>>> 48280cd4
                                    $list['status'] = 1;
                                    $list['sign_number'] = $have_logistics['sign_number'];
                                }
                                $logistics->addLogisticsInfo($list);
                            }
                        }
                    } else {
                        if (count($ids) > 1) {
                            foreach ($row as $k => $v) {
                                foreach ($logistics_company_no as $key => $val) {
                                    $list = [];
                                    if (!$val) {
                                        continue;
                                    }
                                    $list['logistics_number'] = $logistics_number[$key];
                                    $list['logistics_company_no'] = $val;
                                    $list['type'] = 1;
                                    $list['order_number'] = $v['purchase_number'];
                                    $list['purchase_id'] = $v['id'];
                                    //若物流单号已经签收的话直接更改采购单的状态为已签收
<<<<<<< HEAD
                                    $have_logistics = $logistics->where(['logistics_number'=>$logistics_number[$k],'status'=>1])->find();
                                    if (!empty($have_logistics)){
                                        $this->model->where(['id' => $v['id']])->update(['purchase_status'=>$purchase_status]);
                                        //物流单已签收要减少在途增加待入库 这里是录入已经签收的物流单号要进行的操作
                                        $list = Db::name('purchase_order_item')->where(['purchase_id' => $v['id']])->select();
                                        //根据采购单id获取补货单id再获取最初提报的比例
                                        $replenish_id = Db::name('purchase_order')->where('id', $v['id'])->value('replenish_id');
                                        $item_platform = new ItemPlatformSku();
                                        $item = new \app\admin\model\itemmanage\Item();
                                        foreach ($list as $val) {
                                            //比例
                                            $rate_arr = Db::name('new_product_mapping')
                                                ->where(['sku' => $val['sku'], 'replenish_id' => $replenish_id])
                                                ->field('website_type,rate')
                                                ->select();
                                            //数量
                                            $all_num = count($rate_arr);
                                            //在途库存数量
                                            $stock_num = $val['purchase_num'];
                                            //在途库存分站 更新映射关系表
                                            foreach ($rate_arr as $key => $vall) {
                                                //最后一个站点 剩余数量分给最后一个站
                                                if (($all_num - $key) == 1) {
                                                    //插入日志表
                                                    (new StockLog())->setData([
                                                        'type' => 2,
                                                        'site' => $vall['website_type'],
                                                        'modular' => 10,
                                                        //采购单签收
                                                        'change_type' => 24,
                                                        'sku' => $val['sku'],
                                                        'public_id' => $v['purchase_id'],
                                                        'source' => 1,
                                                        'on_way_stock_before' => ($item_platform->where(['sku' => $val['sku'], 'platform_type' => $vall['website_type']])->value('plat_on_way_stock')) ?: 0,
                                                        'on_way_stock_change' => -$stock_num,
                                                        'wait_instock_num_before' => ($item_platform->where(['sku' => $val['sku'], 'platform_type' => $vall['website_type']])->value('wait_instock_num')) ?: 0,
                                                        'wait_instock_num_change' => $stock_num,
                                                        'create_person' => session('admin.nickname'),
                                                        'create_time' => time(),
                                                        //关联采购单
                                                        'number_type' => 7,
                                                    ]);
                                                    //根据sku站点类型进行在途库存的分配 签收完成之后在途库存就变成了待入库的数量
                                                    $item_platform->where(['sku' => $val['sku'], 'platform_type' => $vall['website_type']])->setDec('plat_on_way_stock', $stock_num);
                                                    //更新待入库数量
                                                    $item_platform->where(['sku' => $val['sku'], 'platform_type' => $vall['website_type']])->setInc('wait_instock_num', $stock_num);
                                                } else {
                                                    $num = round($val['purchase_num'] * $vall['rate']);
                                                    $stock_num -= $num;
                                                    //插入日志表
                                                    (new StockLog())->setData([
                                                        'type' => 2,
                                                        'site' => $vall['website_type'],
                                                        'modular' => 10,
                                                        //采购单签收
                                                        'change_type' => 24,
                                                        'sku' => $val['sku'],
                                                        'public_id' => $v['purchase_id'],
                                                        'source' => 1,
                                                        'on_way_stock_before' => ($item_platform->where(['sku' => $val['sku'], 'platform_type' => $vall['website_type']])->value('plat_on_way_stock')) ?: 0,
                                                        'on_way_stock_change' => -$num,
                                                        'wait_instock_num_before' => ($item_platform->where(['sku' => $val['sku'], 'platform_type' => $vall['website_type']])->value('wait_instock_num')) ?: 0,
                                                        'wait_instock_num_change' => $num,
                                                        'create_person' => session('admin.nickname'),
                                                        'create_time' => time(),
                                                        //关联采购单
                                                        'number_type' => 7,
                                                    ]);
                                                    $item_platform->where(['sku' => $val['sku'], 'platform_type' => $vall['website_type']])->setDec('plat_on_way_stock', $num);
                                                    //更新待入库数量
                                                    $item_platform->where(['sku' => $val['sku'], 'platform_type' => $vall['website_type']])->setInc('wait_instock_num', $num);
                                                }
                                            }
                                            //插入日志表
                                            (new StockLog())->setData([
                                                'type' => 2,
                                                'site' => 0,
                                                'modular' => 10,
                                                //采购单签收
                                                'change_type' => 24,
                                                'sku' => $val['sku'],
                                                'public_id' => $v['purchase_id'],
                                                'source' => 1,
                                                'on_way_stock_before' => ($item->where(['sku' => $val['sku']])->value('on_way_stock')) ?: 0,
                                                'on_way_stock_change' => -$val['purchase_num'],
                                                'wait_instock_num_before' => ($item->where(['sku' => $val['sku']])->value('wait_instock_num')) ?: 0,
                                                'wait_instock_num_change' => $val['purchase_num'],
                                                'create_person' => session('admin.nickname'),
                                                'create_time' => time(),
                                                //关联采购单
                                                'number_type' => 7,
                                            ]);
                                            //减总的在途库存也就是商品表里的在途库存
                                            $item->where(['sku' => $val['sku']])->setDec('on_way_stock', $val['purchase_num']);
                                            //减在途加待入库数量
                                            $item->where(['sku' => $val['sku']])->setInc('wait_instock_num', $val['purchase_num']);
                                        }
=======
                                    $have_logistics = $logistics->where(['logistics_number' => $logistics_number[$k], 'status' => 1])->find();
                                    if (!empty($have_logistics)) {
                                        // $this->model->where(['id' => $v['id']])->update(['purchase_status'=>7]);
>>>>>>> 48280cd4
                                        $list['status'] = 1;
                                        $list['sign_number'] = $have_logistics['sign_number'];
                                    }
                                    $logistics->addLogisticsInfo($list);
                                }
                            }
                        } else {
                            foreach ($logistics_company_no as $k => $v) {
                                if (!$v) {
                                    continue;
                                }
                                $list = [];
                                if ($logistics_ids[$k]) {
                                    $list['id'] = $logistics_ids[$k];
                                } else {
                                    $list['order_number'] = $row['purchase_number'];
                                    $list['purchase_id'] = $row['id'];
                                    $list['type'] = 1;
                                }
                                $list['logistics_number'] = $logistics_number[$k];
                                $list['logistics_company_no'] = $v;
                                //若物流单号已经签收的话直接更改采购单的状态为已签收
<<<<<<< HEAD
                                $have_logistics = $logistics->where(['logistics_number'=>$logistics_number[$k],'status'=>1])->find();
                                if (!empty($have_logistics)){
                                    $this->model->where(['id' => $row['id']])->update(['purchase_status'=>$purchase_status]);
                                    //物流单已签收要减少在途增加待入库 这里是录入已经签收的物流单号要进行的操作
                                    $list = Db::name('purchase_order_item')->where(['purchase_id' => $row['id']])->select();
                                    //根据采购单id获取补货单id再获取最初提报的比例
                                    $replenish_id = Db::name('purchase_order')->where('id', $row['id'])->value('replenish_id');
                                    $item_platform = new ItemPlatformSku();
                                    $item = new \app\admin\model\itemmanage\Item();
                                    foreach ($list as $val) {
                                        //比例
                                        $rate_arr = Db::name('new_product_mapping')
                                            ->where(['sku' => $val['sku'], 'replenish_id' => $replenish_id])
                                            ->field('website_type,rate')
                                            ->select();
                                        //数量
                                        $all_num = count($rate_arr);
                                        //在途库存数量
                                        $stock_num = $val['purchase_num'];
                                        //在途库存分站 更新映射关系表
                                        foreach ($rate_arr as $key => $vall) {
                                            //最后一个站点 剩余数量分给最后一个站
                                            if (($all_num - $key) == 1) {
                                                //插入日志表
                                                (new StockLog())->setData([
                                                    'type' => 2,
                                                    'site' => $vall['website_type'],
                                                    'modular' => 10,
                                                    //采购单签收
                                                    'change_type' => 24,
                                                    'sku' => $val['sku'],
                                                    'public_id' => $v['purchase_id'],
                                                    'source' => 1,
                                                    'on_way_stock_before' => ($item_platform->where(['sku' => $val['sku'], 'platform_type' => $vall['website_type']])->value('plat_on_way_stock')) ?: 0,
                                                    'on_way_stock_change' => -$stock_num,
                                                    'wait_instock_num_before' => ($item_platform->where(['sku' => $val['sku'], 'platform_type' => $vall['website_type']])->value('wait_instock_num')) ?: 0,
                                                    'wait_instock_num_change' => $stock_num,
                                                    'create_person' => session('admin.nickname'),
                                                    'create_time' => time(),
                                                    //关联采购单
                                                    'number_type' => 7,
                                                ]);
                                                //根据sku站点类型进行在途库存的分配 签收完成之后在途库存就变成了待入库的数量
                                                $item_platform->where(['sku' => $val['sku'], 'platform_type' => $vall['website_type']])->setDec('plat_on_way_stock', $stock_num);
                                                //更新待入库数量
                                                $item_platform->where(['sku' => $val['sku'], 'platform_type' => $vall['website_type']])->setInc('wait_instock_num', $stock_num);
                                            } else {
                                                $num = round($val['purchase_num'] * $vall['rate']);
                                                $stock_num -= $num;
                                                //插入日志表
                                                (new StockLog())->setData([
                                                    'type' => 2,
                                                    'site' => $vall['website_type'],
                                                    'modular' => 10,
                                                    //采购单签收
                                                    'change_type' => 24,
                                                    'sku' => $val['sku'],
                                                    'public_id' => $v['purchase_id'],
                                                    'source' => 1,
                                                    'on_way_stock_before' => ($item_platform->where(['sku' => $val['sku'], 'platform_type' => $vall['website_type']])->value('plat_on_way_stock')) ?: 0,
                                                    'on_way_stock_change' => -$num,
                                                    'wait_instock_num_before' => ($item_platform->where(['sku' => $val['sku'], 'platform_type' => $vall['website_type']])->value('wait_instock_num')) ?: 0,
                                                    'wait_instock_num_change' => $num,
                                                    'create_person' => session('admin.nickname'),
                                                    'create_time' => time(),
                                                    //关联采购单
                                                    'number_type' => 7,
                                                ]);
                                                $item_platform->where(['sku' => $val['sku'], 'platform_type' => $vall['website_type']])->setDec('plat_on_way_stock', $num);
                                                //更新待入库数量
                                                $item_platform->where(['sku' => $val['sku'], 'platform_type' => $vall['website_type']])->setInc('wait_instock_num', $num);
                                            }
                                        }
                                        //插入日志表
                                        (new StockLog())->setData([
                                            'type' => 2,
                                            'site' => 0,
                                            'modular' => 10,
                                            //采购单签收
                                            'change_type' => 24,
                                            'sku' => $val['sku'],
                                            'public_id' => $v['purchase_id'],
                                            'source' => 1,
                                            'on_way_stock_before' => ($item->where(['sku' => $val['sku']])->value('on_way_stock')) ?: 0,
                                            'on_way_stock_change' => -$val['purchase_num'],
                                            'wait_instock_num_before' => ($item->where(['sku' => $val['sku']])->value('wait_instock_num')) ?: 0,
                                            'wait_instock_num_change' => $val['purchase_num'],
                                            'create_person' => session('admin.nickname'),
                                            'create_time' => time(),
                                            //关联采购单
                                            'number_type' => 7,
                                        ]);
                                        //减总的在途库存也就是商品表里的在途库存
                                        $item->where(['sku' => $val['sku']])->setDec('on_way_stock', $val['purchase_num']);
                                        //减在途加待入库数量
                                        $item->where(['sku' => $val['sku']])->setInc('wait_instock_num', $val['purchase_num']);
                                    }
=======
                                $have_logistics = $logistics->where(['logistics_number' => $logistics_number[$k], 'status' => 1])->find();
                                if (!empty($have_logistics)) {
                                    // $this->model->where(['id' => $row['id']])->update(['purchase_status'=>7]);
>>>>>>> 48280cd4
                                    $list['status'] = 1;
                                    $list['sign_number'] = $have_logistics['sign_number'];
                                }
                                $logistics->addLogisticsInfo($list);
                            }
                        }
                    }
                    Db::commit();
                } catch (ValidateException $e) {
                    Db::rollback();
                    $this->error($e->getMessage());
                } catch (PDOException $e) {
                    Db::rollback();
                    $this->error($e->getMessage());
                } catch (Exception $e) {
                    Db::rollback();
                    $this->error($e->getMessage());
                }
                if ($result !== false) {
                    $this->success('添加成功！！', '', url('index'));
                } else {
                    $this->error(__('No rows were updated'));
                }
            }
            $this->error(__('Parameter %s can not be empty', ''));
        }
        $this->view->assign("row", $row);
        //判断是否为分批到货
        if ($row['is_batch'] == 1) {
            //查询分批数据
            $batch = new \app\admin\model\purchase\PurchaseBatch();
            $batch_data = $batch->where('purchase_id', $row['id'])->select();
            $this->view->assign("batch_data", $batch_data);
        }

        return $this->view->fetch();
    }

    /**
     * 删除采购单物流数据
     *
     * @Description
     * @author wpl
     * @since 2020/06/04 13:55:22 
     * @return void
     */
    public function deleteLogisticsItem()
    {
        if ($this->request->isAjax()) {
            $id = input('id');
            $logistics = new \app\admin\model\LogisticsInfo();
            $res = $logistics->destroy($id);
            if ($res) {
                $this->success();
            } else {
                $this->error();
            }
        }
    }


    /**
     * 备注
     *
     */
    public function remark()
    {
        $ids = input('ids');
        $row = $this->model->get($ids);
        if (!$row) {
            $this->error(__('No Results were found'));
        }

        $adminIds = $this->getDataLimitAdminIds();
        if (is_array($adminIds)) {
            if (!in_array($row[$this->dataLimitField], $adminIds)) {
                $this->error(__('You have no permission'));
            }
        }
        if ($this->request->isPost()) {
            $params = $this->request->post("row/a");
            if ($params) {
                $params = $this->preExcludeFields($params);
                $result = false;
                Db::startTrans();
                try {
                    //是否采用模型验证
                    if ($this->modelValidate) {
                        $name = str_replace("\\model\\", "\\validate\\", get_class($this->model));
                        $validate = is_bool($this->modelValidate) ? ($this->modelSceneValidate ? $name . '.edit' : $name) : $this->modelValidate;
                        $row->validateFailException(true)->validate($validate);
                    }
                    $result = $row->allowField(true)->save($params);

                    Db::commit();
                } catch (ValidateException $e) {
                    Db::rollback();
                    $this->error($e->getMessage());
                } catch (PDOException $e) {
                    Db::rollback();
                    $this->error($e->getMessage());
                } catch (Exception $e) {
                    Db::rollback();
                    $this->error($e->getMessage());
                }
                if ($result !== false) {
                    $this->success('添加成功！！', '', url('index'));
                } else {
                    $this->error(__('No rows were updated'));
                }
            }
            $this->error(__('Parameter %s can not be empty', ''));
        }
        $this->view->assign("row", $row);
        return $this->view->fetch();
    }

    /**
     * 删除合同里商品信息
     */
    public function deleteItem()
    {
        $id = input('id');
        $res = $this->purchase_order_item->destroy($id);
        if ($res) {
            $this->success();
        } else {
            $this->error();
        }
    }


    /**
     * 采购单审核 操作1：更改采购单状态 2：item添加在途库存 存库存日志 3：有补货单的需要将在途分站 存映射关系分站点库存日志 4：更新补货需求单状态为部分处理 5：更改sku为老品
     *
     * Created by Phpstorm.
     * User: jhh
     * Date: 2020/12/22
     * Time: 10:46:53
     */
    public function setStatus()
    {
        $ids = $this->request->post("ids/a");
        if (!$ids) {
            $this->error('缺少参数！！');
        }
        $map['id'] = ['in', $ids];
        $row = $this->model->where($map)->select();
        foreach ($row as $v) {
            if ($v['purchase_status'] !== 1) {
                $this->error('只有待审核状态才能操作！！');
            }
        }
        $status = input('status');
        $data['purchase_status'] = $status;

        $item = new \app\admin\model\itemmanage\Item();
        $item_platform = new ItemPlatformSku();
        $this->list = new \app\admin\model\purchase\NewProductReplenishList;
        $this->replenish = new \app\admin\model\purchase\NewProductReplenish;


        $item->startTrans();
        $item_platform->startTrans();
        $this->list->startTrans();
        $this->model->startTrans();
        $this->replenish->startTrans();
        (new StockLog())->startTrans();
        try {
            $res = $this->model->allowField(true)->isUpdate(true, $map)->save($data);
            //在途库存新逻辑
            if ($status == 2) {
                //审核通过添加在途库存
                $list = $this->purchase_order_item->alias('a')
                    ->join(['fa_purchase_order' => 'b'], 'a.purchase_id=b.id')
                    ->field('supplier_id,sku,replenish_list_id,purchase_num,purchase_number')
                    ->where(['purchase_id' => ['in', $ids]])->select();
                $skus = array_column($list, 'sku');

                //查询供应商
                $supplier = new \app\admin\model\purchase\Supplier();
                $supplier_list = $supplier->column('supplier_name', 'id');
                // dump($list);die;
                foreach ($list as $v) {
                    //插入日志表
                    (new StockLog())->setData([
                        'type' => 2,
                        'site' => 0,
                        'modular' => 10,
                        'change_type' => 23,
                        'sku' => $v['sku'],
                        'order_number' => $v['purchase_number'],
                        'source' => 1,
                        'on_way_stock_before' => $item->where(['sku' => $v['sku']])->value('on_way_stock') ? $item->where(['sku' => $v['sku']])->value('on_way_stock') : 0,
                        'on_way_stock_change' => $v['purchase_num'],
                        'create_person' => session('admin.nickname'),
                        'create_time' => time(),
                        //关联采购单
                        'number_type' => 7,
                    ]);
                    $item->where(['sku' => $v['sku']])->setInc('on_way_stock', $v['purchase_num']);

                    //判断是否关联补货需求单 如果有回写实际采购数量 已采购状态 供应商
                    if ($v['replenish_list_id']) {
                        $this->list
                            ->where('id', $v['replenish_list_id'])
                            ->update(['supplier_id' => $v['supplier_id'], 'supplier_name' => $supplier_list[$v['supplier_id']], 'real_dis_num' => $v['purchase_num'], 'status' => 2]);
                        //当对补货需求单对应的子子表 对应的采购单进行审核的时候 判断对应的补货需求单 是否还有未采购的单 如果没有 就更新主表状态为已处理
                        $replenish_id = $this->list
                            ->where('id', $v['replenish_list_id'])
                            ->field('replenish_id,status')->find();
                        //补货需求单id $replenish_id['replenish_id'] 新逻辑在途库存分站 在更新商品表的在途库存的时候 查找补货需求单中的原始比例 进行在途库存的分站点分配
                        //比例
                        $rate_arr = Db::name('new_product_mapping')
                            ->where(['sku' => $v['sku'], 'replenish_id' => $replenish_id['replenish_id']])
                            ->field('website_type,rate')
                            ->select();
                        //数量
                        $all_num = count($rate_arr);
                        //在途库存数量
                        $stock_num = $v['purchase_num'];
                        //在途库存分站 更新映射关系表
                        foreach ($rate_arr as $key => $val) {
                            //最后一个站点 剩余数量分给最后一个站
                            if (($all_num - $key) == 1) {
                                //插入日志表
                                (new StockLog())->setData([
                                    'type' => 2,
                                    'site' => $val['website_type'],
                                    'modular' => 10,
                                    'change_type' => 23,
                                    'sku' => $v['sku'],
                                    'order_number' => $v['purchase_number'],
                                    'source' => 1,
                                    'on_way_stock_before' => $item_platform->where(['sku' => $v['sku'], 'platform_type' => $val['website_type']])->value('plat_on_way_stock') ? $item_platform->where(['sku' => $v['sku'], 'platform_type' => $val['website_type']])->value('plat_on_way_stock') : 0,
                                    'on_way_stock_change' => $stock_num,
                                    'create_person' => session('admin.nickname'),
                                    'create_time' => time(),
                                    //关联采购单
                                    'number_type' => 7,
                                ]);
                                //根据sku站点类型进行在途库存的分配
                                $item_platform->where(['sku' => $v['sku'], 'platform_type' => $val['website_type']])->setInc('plat_on_way_stock', $stock_num);

                            } else {
                                $num = round($v['purchase_num'] * $val['rate']);
                                $stock_num -= $num;
                                //插入日志表
                                (new StockLog())->setData([
                                    'type' => 2,
                                    'site' => $val['website_type'],
                                    'modular' => 10,
                                    'change_type' => 23,
                                    'sku' => $v['sku'],
                                    'order_number' => $v['purchase_number'],
                                    'source' => 1,
                                    'on_way_stock_before' => $item_platform->where(['sku' => $v['sku'], 'platform_type' => $val['website_type']])->value('plat_on_way_stock') ? $item_platform->where(['sku' => $v['sku'], 'platform_type' => $val['website_type']])->value('plat_on_way_stock') : 0,
                                    'on_way_stock_change' => $num,
                                    'create_person' => session('admin.nickname'),
                                    'create_time' => time(),
                                    //关联采购单
                                    'number_type' => 7,
                                ]);
                                $item_platform->where(['sku' => $v['sku'], 'platform_type' => $val['website_type']])->setInc('plat_on_way_stock', $num);

                            }
                        }

                        $replenish_order = $this->list
                            ->where(['replenish_id' => $replenish_id['replenish_id'], 'status' => 1])
                            ->find();
                        //当前补货单状态为待处理 有审核通过的采购单 立刻更新补货需求单状态为部分处理
                        if ($replenish_id['status'] == 2) {
                            $res = $this->replenish->where('id', $replenish_id['replenish_id'])->setField('status', 3);
                        }
                        if (empty($replenish_order)) {
                            $res = $this->replenish->where('id', $replenish_id['replenish_id'])->setField('status', 4);
                        }
                    }
                }
                //采购单审核通过 sku 改为老品
                $item->where(['sku' => ['in', $skus]])->update(['is_new' => 2]);
            }
            $item->commit();
            $item_platform->commit();
            $this->list->commit();
            $this->model->commit();
            $this->replenish->commit();
            (new StockLog())->commit();
        } catch (ValidateException $e) {
            $item->rollback();
            $item_platform->rollback();
            $this->list->rollback();
            $this->model->rollback();
            $this->replenish->rollback();
            (new StockLog())->rollback();
            $this->error($e->getMessage());
        } catch (PDOException $e) {
            $item->rollback();
            $item_platform->rollback();
            $this->list->rollback();
            $this->model->rollback();
            $this->replenish->rollback();
            (new StockLog())->rollback();
            $this->error($e->getMessage());
        } catch (Exception $e) {
            $item->rollback();
            $item_platform->rollback();
            $this->list->rollback();
            $this->model->rollback();
            $this->replenish->rollback();
            (new StockLog())->rollback();
            $this->error($e->getMessage());
        }

        $this->success();


    }

    /**
     * 取消
     */
    public function cancel($ids = null)
    {
        if (!$ids) {
            $this->error('缺少参数！！');
        }
        $row = $this->model->get($ids);
        if ($row['purchase_status'] !== 0) {
            $this->error('只有新建状态才能取消！！');
        }
        $map['id'] = ['in', $ids];
        $data['purchase_status'] = input('status');
        $res = $this->model->allowField(true)->isUpdate(true, $map)->save($data);
        if ($res !== false) {
            $this->success();
        } else {
            $this->error('取消失败！！');
        }
    }

    /**
     * 物流详情
     */
    public function logisticsDetail()
    {
        $id = input('id');
        //采购单供应商物流信息
        $row = $this->model->get($id);
        if (!$row) {
            $this->error(__('No Results were found'));
        }

        //查询物流信息表快递数据
        $logistics = new \app\admin\model\LogisticsInfo();
        $list = $logistics->where(['purchase_id' => $id])->select();
        $list = collection($list)->toArray();
        if (!$list) {
            $this->error(__('No Results were found'));
        }

        $cacheIndex = 'logisticsDetail_purchase_number' . $row['purchase_number'];
        $data = Cache::get($cacheIndex);
        if (!$data) {
            foreach ($list as $k => $v) {
                //来源快递100
                if ($v['source'] == 1) {
                    $param['express_id'] = $v['logistics_number'];
                    $param['code'] = $v['logistics_company_no'];
                    $data[$k] = Hook::listen('express_query', $param)[0];
                } elseif ($v['source'] == 2) { //来源1688
                    $data[$k] = Alibaba::getLogisticsMsg($v['order_number']);
                }
            }
            // 记录缓存, 时效1小时
            Cache::set($cacheIndex, $data, 3600);
        }

        //采购单退销物流信息
        $purchaseReturn = new \app\admin\model\purchase\PurchaseReturn;
        $res = $purchaseReturn->where('purchase_id', $id)->column('logistics_number');
        $logistics_company_no = $purchaseReturn->where('purchase_id', $id)->column('logistics_company_no');
        $return_data = [];
        if ($res) {
            $number = implode(',', $res);
            $arr = array_filter(explode(',', $number));

            $com_number = implode(',', $logistics_company_no);
            $com_arr = array_filter(explode(',', $com_number));
            foreach ($arr as $k => $v) {
                try {
                    $param['express_id'] = trim($v);
                    $param['code'] = trim($com_arr[$k]);
                    $return_data[$k] = Hook::listen('express_query', $param)[0];
                } catch (\Exception $e) {
                    $this->error($e->getMessage());
                }
            }
        }

        $this->assign('id', $id);
        $this->assign('data', $data);
        $this->assign('return_data', $return_data);
        $this->assign('row', $row);
        return $this->view->fetch();
    }

    //质检信息
    public function checkDetail()
    {
        $id = input('id');
        //采购单信息
        $row = $this->model->get($id);
        if (!$row) {
            $this->error(__('No Results were found'));
        }

        //查询产品信息
        $map['purchase_id'] = $id;
        $item = $this->purchase_order_item->where($map)->column('*', 'sku');
        $this->assign('item', $item);


        //查询质检信息
        $check_map['purchase_id'] = $id;
        $check_map['status'] = 2;
        $check = new \app\admin\model\warehouse\Check;
        $list = $check->with(['checkItem'])
            ->where($check_map)
            ->select();
        $list = collection($list)->toArray();
        $this->assign('list', $list);
        $this->assign('id', $id);

        //查询入库信息
        $check_id = array_column($list, 'id');
        if ($check_id) {
            $instock_map['check_id'] = ['in', $check_id];
            $Instock = new \app\admin\model\warehouse\Instock;
            $instock_list = $Instock->with(['instockItem'])
                ->where($instock_map)
                ->select();
            $instock_list = collection($instock_list)->toArray();
        }
        $this->assign('instock_list', $instock_list ?? []);

        //查询退销信息
        $PurchaseReturn_map['purchase_id'] = $id;
        $PurchaseReturn = new \app\admin\model\purchase\PurchaseReturn;
        $return_list = $PurchaseReturn->with(['purchaseReturnItem'])
            ->where($PurchaseReturn_map)
            ->select();
        $return_list = collection($return_list)->toArray();
        $this->assign('return_list', $return_list);


        return $this->view->fetch();
    }

    //确认差异
    public function confirmDiff()
    {
        $id = input('id');
        //采购单信息
        $row = $this->model->get($id);
        if (!$row) {
            $this->error(__('No Results were found'));
        }

        $data['check_status'] = 2;
        $data['stock_status'] = 2;
        $data['return_status'] = 2;
        $data['purchase_status'] = 7;
        $data['is_diff'] = 1;
        $res = $this->model->allowField(true)->save($data, ['id' => $id]);
        if ($res !== false) {
            $check = new \app\admin\model\warehouse\Check;
            $check->allowField(true)->save(['is_return' => 1], ['purchase_id' => $id]);
            $this->success('操作成功！！');
        } else {
            $this->error('操作失败！！');
        }
    }

    /**
     * 批量匹配sku
     */
    public function matching()
    {
        //查询SKU为空的采购单
        $data = $this->purchase_order_item->alias('a')->field('a.id,a.purchase_num,a.skuid,supplier_id')->join(['fa_purchase_order' => 'b'], 'a.purchase_id=b.id')->whereExp('', 'LENGTH(trim(sku))=0')->whereOr('sku', 'exp', 'is null')->select();
        $data = collection($data)->toArray();
        $new_product = new \app\admin\model\NewProduct();
        $item = new \app\admin\model\itemmanage\Item();
        foreach ($data as $k => $v) {
            //匹配SKU
            if ($v['skuid']) {
                $params['sku'] = (new SupplierSku())->getSkuData($v['skuid'], $v['supplier_id']);

                $params['supplier_sku'] = (new SupplierSku())->getSupplierData($v['skuid'], $v['supplier_id']);
            }

            if ($params['sku']) {
                $this->purchase_order_item->allowField(true)->isUpdate(true, ['id' => $v['id']])->data($params)->save();

                $item->where(['sku' => $params['sku']])->setInc('on_way_stock', $v['purchase_num']);
            }


            //判断sku是否为选品库SKU
            $count = $new_product->where(['sku' => $params['sku'], 'item_status' => 1, 'is_del' => 1])->count();
            if ($count > 0) {
                $this->model->where('id', $v['purchase_id'])->update(['is_new_product' => 1]);
            }
        }

        $this->success();
    }

    /**
     * 定时获取1688采购单 每天9点更新一次 已弃用1688
     */
    public function getAlibabaPurchaseOrder()
    {
        //$orderId = '551171682534802669';
        //$data = Alibaba::getOrderDetail($orderId);
        // waitbuyerpay	等待买家付款	 
        // waitsellersend	等待卖家发货	 
        // waitbuyerreceive 等待买家确认收货	 
        // success 交易成功	 
        // cancel 交易关闭	 
        // paid_but_not_fund 已支付，未到账	 
        // confirm_goods 已收货	 
        // waitsellerconfirm 等待卖家确认订单	 
        // waitbuyerconfirm 等待买家确认订单	 
        // confirm_goods_but_not_fund 已收货，未到账	 
        // confirm_goods_and_has_subsidy 已收货，已贴现	 
        // send_goods_but_not_fund 已发货，未到账	 
        // waitlogisticstakein 等待物流揽件	 
        // waitbuyersign 等待买家签收	 
        // signinsuccess 买家已签收	 
        // signinfailed 签收失败	 
        // waitselleract 等待卖家操作	 
        // waitbuyerconfirmaction 等待买家确认操作	 
        // waitsellerpush 等待卖家推进
        //refundStatus = refundsuccess 退款成功

        /**
         * @todo 后面添加采集时间段
         */
        $params = [
            'createStartTime' => date('YmdHis', strtotime("-10 day")) . '000+0800',
            'createEndTime' => date('YmdHis') . '000+0800',
        ];

        set_time_limit(0);
        //根据不同的状态取订单数据
        $success_data = Alibaba::getOrderList(1, $params);
        $data = [];
        for ($i = 1; $i <= ceil($success_data['totalRecord'] / 50); $i++) {
            //根据不同的状态取订单数据
            $data[$i] = Alibaba::getOrderList($i, $params)['result'];
            sleep(1);
        }
        $new_product = new \app\admin\model\NewProduct();
        $item = new \app\admin\model\itemmanage\Item();
        foreach ($data as $key => $val) {
            if (!$val) {
                continue;
            }
            foreach ($val as $k => $v) {
                $list = [];
                $map['purchase_number'] = $v['baseInfo']['idOfStr'];
                $map['is_del'] = 1;
                //根据采购单号查询采购单是否已存在
                $res = $this->model->where($map)->find();
                //如果采购单已存在 则更新采购单状态
                if ($res) {
                    if (in_array($res->purchase_status, [6, 7, 8, 9, 10])) {
                        continue;
                    }

                    //待发货
                    if (in_array($v['baseInfo']['status'], ['waitsellersend', 'waitsellerconfirm', 'waitbuyerconfirm', 'waitselleract', 'waitsellerpush', 'waitbuyerconfirmaction'])) {
                        $list['purchase_status'] = 5;
                    } elseif (in_array($v['baseInfo']['status'], ['waitbuyerreceive', 'send_goods_but_not_fund', 'waitlogisticstakein', 'waitbuyersign', 'signinfailed'])) {
                        $list['purchase_status'] = 6; //待收货
                    } else {
                        $list['purchase_status'] = 7; //已收货
                        $jsonDate = $v['baseInfo']['createTime'];
                        preg_match('/\d{14}/', $jsonDate, $matches);
                        $list['receiving_time'] = date('Y-m-d H:i:s', strtotime($matches[0]));
                    }

                    //售中退款
                    if (@$v['baseInfo']['refundStatus'] == 'refundsuccess') {
                        $list['purchase_status'] = 8; //已退款
                    }

                    $list['online_status'] = $v['baseInfo']['status'];

                    //匹配供应商
                    if (!$res['supplier_id']) {
                        $supplier = new Supplier;
                        $list['supplier_id'] = $supplier->getSupplierId($v['baseInfo']['sellerContact']['companyName']);
                    }

                    //更新采购单状态
                    $result = $res->save($list);
                } else {
                    //过滤待付款 和取消状态的订单
                    if (in_array($v['baseInfo']['status'], ['waitbuyerpay', 'cancel'])) {
                        continue;
                    }

                    $list['purchase_number'] = $v['baseInfo']['idOfStr'];
                    //1688用户配置id
                    $userIDs = config('1688user');
                    $list['create_person'] = $userIDs[$v['baseInfo']['buyerSubID']] ?? '任萍';
                    $jsonDate = $v['baseInfo']['createTime'];
                    preg_match('/\d{14}/', $jsonDate, $matches);
                    $list['createtime'] = date('Y-m-d H:i:s', strtotime($matches[0]));

                    $list['product_total'] = ($v['baseInfo']['totalAmount']) * 1 - ($v['baseInfo']['shippingFee']) * 1;
                    $list['purchase_freight'] = $v['baseInfo']['shippingFee'];
                    $list['purchase_total'] = $v['baseInfo']['totalAmount'];
                    $list['payment_money'] = $v['baseInfo']['totalAmount'];
                    $list['payment_status'] = 3;
                    $payTime = @$v['baseInfo']['payTime'];
                    if ($payTime) {
                        $matches = [];
                        preg_match('/\d{14}/', $payTime, $matches);
                        $list['payment_time'] = date('Y-m-d H:i:s', strtotime($matches[0]));
                    }

                    $allDeliveredTime = @$v['baseInfo']['allDeliveredTime'];
                    if ($allDeliveredTime) {
                        $matches = [];
                        preg_match('/\d{14}/', $allDeliveredTime, $matches);
                        $list['delivery_time'] = date('Y-m-d H:i:s', strtotime($matches[0]));
                    }

                    //待发货
                    if (in_array($v['baseInfo']['status'], ['waitsellersend', 'waitsellerconfirm', 'waitbuyerconfirm', 'waitselleract', 'waitsellerpush', 'waitbuyerconfirmaction'])) {
                        $list['purchase_status'] = 5;
                    } elseif (in_array($v['baseInfo']['status'], ['waitbuyerreceive', 'send_goods_but_not_fund', 'waitlogisticstakein', 'waitbuyersign', 'signinfailed'])) {
                        $list['purchase_status'] = 6; //待收货
                    }
                    //收货地址
                    $list['delivery_address'] = $v['baseInfo']['receiverInfo']['toArea'];
                    $list['online_status'] = $v['baseInfo']['status'];
                    $receivingTime = @$v['baseInfo']['receivingTime'];
                    if ($receivingTime) {
                        $matches = [];
                        preg_match('/\d{14}/', $receivingTime, $matches);
                        $list['receiving_time'] = date('Y-m-d H:i:s', strtotime($matches[0]));
                    }
                    $list['purchase_type'] = 2;

                    //匹配供应商
                    $supplier = new Supplier;
                    $list['supplier_id'] = $supplier->getSupplierId($v['baseInfo']['sellerContact']['companyName']);

                    //添加采购单
                    $result = $this->model->allowField(true)->create($list);

                    $params = [];
                    $kval = 0;
                    foreach ($v['productItems'] as $key => $val) {
                        //添加商品数据
                        $params[$key]['purchase_id'] = $result->id;
                        $params[$key]['purchase_order_number'] = $v['baseInfo']['idOfStr'];
                        $params[$key]['product_name'] = $val['name'];
                        $params[$key]['purchase_num'] = $val['quantity'];
                        $params[$key]['purchase_price'] = $val['itemAmount'] / $val['quantity'];
                        $params[$key]['purchase_total'] = $val['itemAmount'];
                        $params[$key]['price'] = $val['price'];
                        $params[$key]['discount_money'] = $val['entryDiscount'] / 100;
                        $params[$key]['skuid'] = $val['skuID'];

                        //匹配SKU 供应商SKU
                        if ($val['skuID']) {
                            $params[$key]['sku'] = (new SupplierSku())->getSkuData($val['skuID'], $list['supplier_id']);
                            $params[$key]['supplier_sku'] = (new SupplierSku())->getSupplierData($val['skuID'], $list['supplier_id']);
                        }

                        //判断sku是否为选品库SKU
                        $count = $new_product->where(['sku' => $params[$key]['sku'], 'item_status' => 1, 'is_del' => 1])->count();
                        if ($count > 0) {
                            $kval = 1;
                        }

                        if ($params[$key]['sku']) {
                            $item->where(['sku' => $params[$key]['sku']])->setInc('on_way_stock', $params[$key]['purchase_num']);
                        }
                    }
                    //修改为选品采购单
                    if ($kval == 1) {
                        $this->model->where('id', $result->id)->update(['is_new_product' => 1]);
                    }
                    $this->purchase_order_item->allowField(true)->saveAll($params);
                }
            }
        }
        unset($data);
        echo 'ok';
    }

    /**
     * 快递100回调地址  已弃用
     */
    public function callback()
    {
        $purchase_id = input('purchase_id');
        if (!$purchase_id) {
            return json(['result' => false, 'returnCode' => 302, 'message' => '采购单未获取到']);
        }
        $params = $this->request->post('param');
        $params = json_decode($params, true);
        //此状态为已签收
        if ($params['lastResult']['state'] == 3) {
            //更改为已收货
            $data['purchase_status'] = 7;
            //收货时间
            $data['receiving_time'] = date('Y-m-d H:i:s', strtotime($params['lastResult']['data'][0]['ftime']));
        }
        $data['push_time'] = date('Y-m-d H:i:s'); //推送时间
        $data['logistics_info'] = serialize($params);
        $res = $this->model->allowField(true)->save($data, ['id' => ['in', $purchase_id]]);
        if ($res !== false) {
            return json(['result' => true, 'returnCode' => 200, 'message' => '接收成功']);
        } else {
            return json(['result' => false, 'returnCode' => 301, 'message' => '接收失败']);
        }
    }

    /**
     * 产品补货列表 在途库存新
     */
    public function product_grade_list()
    {
        $this->model = new \app\admin\model\ProductGrade;
        //设置过滤方法
        $this->request->filter(['strip_tags']);
        if ($this->request->isAjax()) {
            //如果发送的来源是Selectpage，则转发到Selectpage
            if ($this->request->request('keyField')) {
                return $this->selectpage();
            }

            list($where, $sort, $order, $offset, $limit) = $this->buildparams();
            $total = $this->model
                ->alias('product_grade')
                ->where($where)
                ->order($sort, $order)
                ->count();

            $list = $this->model
                ->alias('product_grade')
                ->where($where)
                ->order($sort, $order)
                ->limit($offset, $limit)
                ->order('counter desc')
                ->select();
            $list = collection($list)->toArray();

            $skus = array_column($list, 'true_sku');
            //查询所有产品库存
            $map['is_del'] = 1;
            $map['is_open'] = ['lt', 3];
            $map['sku'] = ['in', $skus];
            $item = new \app\admin\model\itemmanage\Item;
            $product = $item->where($map)->column('available_stock,on_way_stock', 'sku');

            //计算在途数量
            //计算SKU总采购数量
            // $purchase = new \app\admin\model\purchase\PurchaseOrder;
            // $hasWhere['sku'] = ['in', $skus];
            // $purchase_map['purchase_status'] = ['in', [2, 5, 6, 7, 9]];
            // $purchase_map['check_status'] = ['in', [0, 1]];
            // $purchase_map['is_diff'] = 0;
            // $purchase_map['is_del'] = 1;
            // $purchase_list = $purchase->hasWhere('purchaseOrderItem', $hasWhere)
            //     ->where($purchase_map)
            //     ->group('sku')
            //     ->column('sum(purchase_num) as purchase_num', 'sku');

            // //查询出满足条件的采购单号  旧在途库存计算方式
            // $ids = $purchase->hasWhere('purchaseOrderItem', $hasWhere)
            //     ->where($purchase_map)
            //     ->group('PurchaseOrder.id')
            //     ->column('PurchaseOrder.id');

            // //查询留样库存
            // //查询实际采购信息 查询在途库存 = 采购数量 减去 到货数量
            // $check_map['status'] = 2;
            // $check_map['type'] = 1;
            // $check_map['Check.purchase_id'] = ['in', $ids];
            // $check = new \app\admin\model\warehouse\Check;
            // $hasWhere['sku'] = ['in', $skus];
            // $check_list = $check->hasWhere('checkItem', $hasWhere)
            //     ->where($check_map)
            //     ->group('sku')
            //     ->column('sum(arrivals_num) as arrivals_num', 'sku');


            //查询生产周期
            $supplier_sku = new \app\admin\model\purchase\SupplierSku;
            $supplier_where['sku'] = ['in', $skus];
            $supplier_where['status'] = 1;
            $supplier_where['label'] = 1;
            $supplier_res = $supplier_sku->where($supplier_where)->column('product_cycle', 'sku');

            /**
             * 日均销量：A+ 和 A等级，日均销量变动较大，按照2天日均销量补；
             * B和C，C+等级按照5天的日均销量来补货;
             * D和E等级按照30天日均销量补货，生产入库周期按照7天；
             *
             * 计划售卖周期    计划售卖周期至少是生产入库周期的1倍
             * A+ 按照计划售卖周期的1.5倍来补
             * A和 B,C+等级按照计划售卖周期的1.3/1.2/1.1倍来补
             * C和D和E等级按照计划售卖周期的1倍来补
             * 补货量=日均销量*生产入库周期+日均销量*计划售卖周期-实时库存-库存在途
             */

            foreach ($list as &$v) {
                $product_cycle = $supplier_res[$v['true_sku']]['product_cycle'] ? $supplier_res[$v['true_sku']]['product_cycle'] : 7;
                $onway_stock = $product[$v['true_sku']]['on_way_stock'] ?? 0;
                if ($v['grade'] == 'A+') {
                    $times = 1.5;
                } elseif ($v['grade'] == 'A') {
                    $times = 1.3;
                } elseif ($v['grade'] == 'B') {
                    $times = 1.2;
                } elseif ($v['grade'] == 'C+') {
                    $times = 1.1;
                } else {
                    $times = 1;
                }
                if ($v['grade'] == 'D' || $v['grade'] == 'E' || $v['grade'] == 'F') {
                    $product_cycle = 7;
                }

                //补货量
                $replenish_num = round(($v['days_sales_num'] * $product_cycle) + ($v['days_sales_num'] * $product_cycle * $times) - $product[$v['true_sku']]['available_stock'] - $onway_stock);
                $v['replenish_num'] = $replenish_num > 0 ? $replenish_num : 0;
                $v['stock'] = $product[$v['true_sku']]['available_stock'];
                $v['purchase_qty'] = $onway_stock > 0 ? $onway_stock : 0;
                //$res[$k]['out_of_stock_num'] = $sku_list[$v['true_sku']]['num'];
                $v['replenish_days'] = $v['days_sales_num'] > 0 ? floor($v['stock'] / $v['days_sales_num']) : 0;
            }

            unset($v);

            $result = array("total" => $total, "rows" => $list);

            return json($result);
        }

        //计算产品等级的数量
        $where = [];
        $where['grade'] = 'A+';
        $AA_num = $this->model->where($where)->count();
        $where['grade'] = 'A';
        $A_num = $this->model->where($where)->count();
        $where['grade'] = 'B';
        $B_num = $this->model->where($where)->count();
        $where['grade'] = 'C+';
        $CA_num = $this->model->where($where)->count();
        $where['grade'] = 'C';
        $C_num = $this->model->where($where)->count();
        $where['grade'] = 'D';
        $D_num = $this->model->where($where)->count();
        $where['grade'] = 'E';
        $E_num = $this->model->where($where)->count();
        $where['grade'] = 'F';
        $F_num = $this->model->where($where)->count();

        //总数
        $all_num = $AA_num + $A_num + $B_num + $CA_num + $C_num + $D_num + $E_num + $F_num;
        if ($all_num) {
            //A级数量即总占比
            $res['AA_num'] = $AA_num;
            $res['AA_percent'] = round($AA_num / $all_num * 100, 2);
            $res['A_num'] = $A_num;
            $res['A_percent'] = round($A_num / $all_num * 100, 2);
            $res['B_num'] = $B_num;
            $res['B_percent'] = round($B_num / $all_num * 100, 2);
            $res['CA_num'] = $CA_num;
            $res['CA_percent'] = round($CA_num / $all_num * 100, 2);
            $res['C_num'] = $C_num;
            $res['C_percent'] = round($C_num / $all_num * 100, 2);
            $res['D_num'] = $D_num;
            $res['D_percent'] = round($D_num / $all_num * 100, 2);
            $res['E_num'] = $E_num;
            $res['E_percent'] = round($E_num / $all_num * 100, 2);
            $res['F_num'] = $F_num;
            $res['F_percent'] = round($F_num / $all_num * 100, 2);
        }

        $this->assign('res', $res);

        return $this->view->fetch();
    }


    /**
     * 查看
     */
    public function process()
    {
        $this->relationSearch = true;
        $this->model = new \app\admin\model\warehouse\Check;
        $this->check_item = new \app\admin\model\warehouse\CheckItem;
        //设置过滤方法
        $this->request->filter(['strip_tags']);
        if ($this->request->isAjax()) {
            //如果发送的来源是Selectpage，则转发到Selectpage
            if ($this->request->request('keyField')) {
                return $this->selectpage();
            }

            //自定义sku搜索
            $filter = json_decode($this->request->get('filter'), true);
            if ($filter['sku']) {
                $smap['sku'] = ['like', '%' . $filter['sku'] . '%'];
                $ids = $this->check_item->where($smap)->column('check_id');
                $map['check.id'] = ['in', $ids];
                unset($filter['sku']);
                $this->request->get(['filter' => json_encode($filter)]);
            }

            //是否存在需要退回产品
            $smap['unqualified_num'] = ['>', 0];
            $ids = $this->check_item->where($smap)->column('check_id');
            $map['check.id'] = ['in', $ids];
            $map['check.is_return'] = 0;
            $map['check.status'] = 2;

            list($where, $sort, $order, $offset, $limit) = $this->buildparams();

            $total = $this->model
                ->with(['purchaseorder', 'supplier'])
                ->where($where)
                ->where($map)
                ->order($sort, $order)
                ->count();
            $list = $this->model
                ->with(['purchaseorder', 'supplier'])
                ->where($where)
                ->where($map)
                ->order($sort, $order)
                ->limit($offset, $limit)
                ->select();
            $list = collection($list)->toArray();
            $result = array("total" => $total, "rows" => $list);

            return json($result);
        }
        return $this->view->fetch();
    }


    /**
     * 批量导入1688物流单号
     */
    public function logistics_info_import()
    {
        $file = $this->request->request('file');
        if (!$file) {
            $this->error(__('Parameter %s can not be empty', 'file'));
        }
        $filePath = ROOT_PATH . DS . 'public' . DS . $file;
        if (!is_file($filePath)) {
            $this->error(__('No results were found'));
        }
        //实例化reader
        $ext = pathinfo($filePath, PATHINFO_EXTENSION);
        if (!in_array($ext, ['csv', 'xls', 'xlsx'])) {
            $this->error(__('Unknown data format'));
        }
        if ($ext === 'csv') {
            $file = fopen($filePath, 'r');
            $filePath = tempnam(sys_get_temp_dir(), 'import_csv');
            $fp = fopen($filePath, "w");
            $n = 0;
            while ($line = fgets($file)) {
                $line = rtrim($line, "\n\r\0");
                $encoding = mb_detect_encoding($line, ['utf-8', 'gbk', 'latin1', 'big5']);
                if ($encoding != 'utf-8') {
                    $line = mb_convert_encoding($line, 'utf-8', $encoding);
                }
                if ($n == 0 || preg_match('/^".*"$/', $line)) {
                    fwrite($fp, $line . "\n");
                } else {
                    fwrite($fp, '"' . str_replace(['"', ','], ['""', '","'], $line) . "\"\n");
                }
                $n++;
            }
            fclose($file) || fclose($fp);

            $reader = new Csv();
        } elseif ($ext === 'xls') {
            $reader = new Xls();
        } else {
            $reader = new Xlsx();
        }

        //导入文件首行类型,默认是注释,如果需要使用字段名称请使用name
        //$importHeadType = isset($this->importHeadType) ? $this->importHeadType : 'comment';
        //模板文件列名
        $listName = ['订单编号', '物流公司运单号'];
        try {
            if (!$PHPExcel = $reader->load($filePath)) {
                $this->error(__('Unknown data format'));
            }
            $currentSheet = $PHPExcel->getSheet(0);  //读取文件中的第一个工作表
            $allColumn = $currentSheet->getHighestDataColumn(); //取得最大的列号
            $allRow = $currentSheet->getHighestRow(); //取得一共有多少行
            $maxColumnNumber = Coordinate::columnIndexFromString($allColumn);

            $fields = [];
            for ($currentRow = 1; $currentRow <= 1; $currentRow++) {
                for ($currentColumn = 1; $currentColumn <= 11; $currentColumn++) {
                    $val = $currentSheet->getCellByColumnAndRow($currentColumn, $currentRow)->getValue();
                    if (!$val) continue;
                    $fields[] = $val;
                }
            }
            //模板文件不正确
            if ($listName !== $fields) {
                throw new Exception("模板文件不正确！！");
            }

            $data = [];
            for ($currentRow = 2; $currentRow <= $allRow; $currentRow++) {
                for ($currentColumn = 1; $currentColumn <= $maxColumnNumber; $currentColumn++) {
                    $val = $currentSheet->getCellByColumnAndRow($currentColumn, $currentRow)->getCalculatedValue();
                    $data[$currentRow - 2][$currentColumn - 1] = is_null($val) ? '' : $val;
                }
            }
        } catch (Exception $exception) {
            $this->error($exception->getMessage());
        }
        if (!$data) {
            $this->error('未导入任何数据！！');
        }

        //批量导入物流单号
        $logistics = new \app\admin\model\LogisticsInfo();
        foreach ($data as $k => $v) {

            if (empty($v[0])) {
                $this->error('导入失败！！,1688单号不能为空');
            }
            if (empty($v[1])) {
                $this->error('导入失败！！,物流单号不能为空');
            }

            $row = $this->model->where(['1688_number' => $v[0]])->find();
            if (!$row) {
                $this->error('导入失败！！,1688单号' . $v[0] . '未查询到记录');
            }
            if ($row->purchase_status != 2) {
                $this->error('导入失败！！,1688单号' . $v[0] . '订单状态必须是已审核');
            }
            //拆分物流单号和物流公司
            $logistics_data = explode(':', $v[1]);
            $result = $this->model->where(['1688_number' => $v[0]])->update(['purchase_status' => 6, 'logistics_number' => $logistics_data[1], 'logistics_company_name' => $logistics_data[0], 'logistics_company_no' => $logistics_data[0], 'is_add_logistics' => 1]);

            $list = [];
            $list['order_number'] = $row->purchase_number;
            $list['purchase_id'] = $row->id;
            $list['type'] = 1;
            $list['logistics_number'] = $logistics_data[1];
            $list['logistics_company_no'] = $logistics_data[0];
            $logistics->addLogisticsInfo($list);
        }

        if ($result) {
            $this->success('导入成功！！');
        } else {
            $this->error('导入失败！！');
        }
    }


    /**
     * 导入镜片库存
     */
    public function import()
    {
    }

    //批量导出xls
    public function process_export_xls()
    {
        $this->model = new \app\admin\model\warehouse\Check;
        $this->check_item = new \app\admin\model\warehouse\CheckItem;
        set_time_limit(0);
        ini_set('memory_limit', '512M');
        $ids_all = input('ids');
        //自定义sku搜索
        $filter = json_decode($this->request->get('filter'), true);
        if ($filter['sku']) {
            $smap['sku'] = ['like', '%' . $filter['sku'] . '%'];
            $ids = $this->check_item->where($smap)->column('check_id');
            $map['check.id'] = ['in', $ids];
            unset($filter['sku']);
            $this->request->get(['filter' => json_encode($filter)]);
        }
        if ($filter['createtime']) {
            $arr = explode(' ', $filter['createtime']);
            $map['check.createtime'] = ['between', [$arr[0] . ' ' . $arr[1], $arr[3] . ' ' . $arr[4]]];
            unset($filter['createtime']);
            $this->request->get(['filter' => json_encode($filter)]);
        }
        //添加供货商名称搜索
        if ($filter['supplier.supplier_name']) {
            $map['s.supplier_name'] = ['like', '%' . $filter['supplier.supplier_name'] . '%'];
            unset($filter['supplier.supplier_name']);
            $this->request->get(['filter' => json_encode($filter)]);
        }

        //是否存在需要退回产品
        $check_map['unqualified_num'] = ['>', 0];
        $ids = $this->check_item->where($check_map)->column('check_id');
        $map['check.id'] = ['in', $ids];
        $map['check.is_return'] = 0;
        $map['check.status'] = 2;

        if ($ids_all) {
            $map['check.id'] = ['in', $ids_all];
        }

        list($where) = $this->buildparams();
        $list = $this->model->alias('check')
            ->join(['fa_purchase_order' => 'd'], 'check.purchase_id=d.id')
            ->join(['fa_supplier' => 's'], 's.id=d.supplier_id')
            ->join(['fa_check_order_item' => 'b'], 'b.check_id=check.id')
            ->join(['fa_purchase_order_item' => 'c'], 'b.purchase_id=c.purchase_id and c.sku=b.sku')
            ->field('check.*,b.*,c.purchase_price,d.purchase_number,d.create_person as person,d.purchase_remark')
            ->where($where)
            ->where($map)
            ->order('check.id desc')
            ->select();
        $list = collection($list)->toArray();


        //查询供应商
        $supplier = new \app\admin\model\purchase\Supplier();
        $supplier_data = $supplier->getSupplierData();

        //从数据库查询需要的数据
        $spreadsheet = new Spreadsheet();

        //常规方式：利用setCellValue()填充数据
        $spreadsheet->setActiveSheetIndex(0)->setCellValue("A1", "质检单号")
            ->setCellValue("B1", "质检单类型")
            ->setCellValue("C1", "采购单号");   //利用setCellValues()填充数据
        $spreadsheet->setActiveSheetIndex(0)->setCellValue("D1", "采购创建人")
            ->setCellValue("E1", "退货单号");
        $spreadsheet->setActiveSheetIndex(0)->setCellValue("F1", "供应商")
            ->setCellValue("G1", "采购备注");
        $spreadsheet->setActiveSheetIndex(0)->setCellValue("H1", "质检备注")
            ->setCellValue("I1", "SKU")
            ->setCellValue("J1", "供应商SKU")
            ->setCellValue("K1", "单价");
        $spreadsheet->setActiveSheetIndex(0)->setCellValue("L1", "采购数量")
            ->setCellValue("M1", "到货数量")
            ->setCellValue("N1", "合格数量")
            ->setCellValue("O1", "不合格数量")
            ->setCellValue("P1", "创建人")
            ->setCellValue("Q1", "创建时间");

        $spreadsheet->setActiveSheetIndex(0)->setTitle('质检单数据');

        foreach ($list as $key => $value) {

            $spreadsheet->getActiveSheet()->setCellValue("A" . ($key * 1 + 2), $value['check_order_number']);
            $spreadsheet->getActiveSheet()->setCellValue("B" . ($key * 1 + 2), $value['type'] == 1 ? '采购质检' : '退货质检');
            $spreadsheet->getActiveSheet()->setCellValueExplicit("C" . ($key * 1 + 2), $value['purchase_number'], \PhpOffice\PhpSpreadsheet\Cell\DataType::TYPE_STRING);
            $spreadsheet->getActiveSheet()->setCellValue("D" . ($key * 1 + 2), $value['person']);
            $spreadsheet->getActiveSheet()->setCellValue("E" . ($key * 1 + 2), '');
            $spreadsheet->getActiveSheet()->setCellValue("F" . ($key * 1 + 2), $supplier_data[$value['supplier_id']]);
            $spreadsheet->getActiveSheet()->setCellValue("G" . ($key * 1 + 2), $value['purchase_remark']);
            $spreadsheet->getActiveSheet()->setCellValue("H" . ($key * 1 + 2), $value['remark']);
            $spreadsheet->getActiveSheet()->setCellValue("I" . ($key * 1 + 2), $value['sku']);
            $spreadsheet->getActiveSheet()->setCellValue("J" . ($key * 1 + 2), $value['supplier_sku']);
            $spreadsheet->getActiveSheet()->setCellValue("K" . ($key * 1 + 2), $value['purchase_price']);
            $spreadsheet->getActiveSheet()->setCellValue("L" . ($key * 1 + 2), $value['purchase_num']);
            $spreadsheet->getActiveSheet()->setCellValue("M" . ($key * 1 + 2), $value['arrivals_num']);
            $spreadsheet->getActiveSheet()->setCellValue("N" . ($key * 1 + 2), $value['quantity_num']);
            $spreadsheet->getActiveSheet()->setCellValue("O" . ($key * 1 + 2), $value['unqualified_num']);
            $spreadsheet->getActiveSheet()->setCellValue("P" . ($key * 1 + 2), $value['create_person']);
            $spreadsheet->getActiveSheet()->setCellValue("Q" . ($key * 1 + 2), $value['createtime']);
        }

        //设置宽度
        $spreadsheet->getActiveSheet()->getColumnDimension('A')->setWidth(30);
        $spreadsheet->getActiveSheet()->getColumnDimension('B')->setWidth(12);
        $spreadsheet->getActiveSheet()->getColumnDimension('C')->setWidth(30);
        $spreadsheet->getActiveSheet()->getColumnDimension('D')->setWidth(12);
        $spreadsheet->getActiveSheet()->getColumnDimension('E')->setWidth(30);
        $spreadsheet->getActiveSheet()->getColumnDimension('F')->setWidth(30);
        $spreadsheet->getActiveSheet()->getColumnDimension('G')->setWidth(40);

        $spreadsheet->getActiveSheet()->getColumnDimension('H')->setWidth(40);
        $spreadsheet->getActiveSheet()->getColumnDimension('I')->setWidth(20);

        $spreadsheet->getActiveSheet()->getColumnDimension('J')->setWidth(20);
        $spreadsheet->getActiveSheet()->getColumnDimension('K')->setWidth(14);
        $spreadsheet->getActiveSheet()->getColumnDimension('L')->setWidth(16);
        $spreadsheet->getActiveSheet()->getColumnDimension('M')->setWidth(16);
        $spreadsheet->getActiveSheet()->getColumnDimension('P')->setWidth(20);
        $spreadsheet->getActiveSheet()->getColumnDimension('Q')->setWidth(20);


        //设置边框
        $border = [
            'borders' => [
                'allBorders' => [
                    'borderStyle' => \PhpOffice\PhpSpreadsheet\Style\Border::BORDER_THIN, // 设置border样式
                    'color' => ['argb' => 'FF000000'], // 设置border颜色
                ],
            ],
        ];

        $spreadsheet->getDefaultStyle()->getFont()->setName('微软雅黑')->setSize(12);


        $setBorder = 'A1:' . $spreadsheet->getActiveSheet()->getHighestColumn() . $spreadsheet->getActiveSheet()->getHighestRow();
        $spreadsheet->getActiveSheet()->getStyle($setBorder)->applyFromArray($border);

        $spreadsheet->getActiveSheet()->getStyle('A1:Q' . $spreadsheet->getActiveSheet()->getHighestRow())->getAlignment()->setHorizontal(\PhpOffice\PhpSpreadsheet\Style\Alignment::HORIZONTAL_CENTER);


        $spreadsheet->setActiveSheetIndex(0);
        // return exportExcel($spreadsheet, 'xls', '登陆日志');
        $format = 'xlsx';
        $savename = '质检单数据' . date("YmdHis", time());;
        // dump($spreadsheet);

        // if (!$spreadsheet) return false;
        if ($format == 'xls') {
            //输出Excel03版本
            header('Content-Type:application/vnd.ms-excel');
            $class = "\PhpOffice\PhpSpreadsheet\Writer\Xls";
        } elseif ($format == 'xlsx') {
            //输出07Excel版本
            header('Content-Type: application/vnd.openxmlformats-officedocument.spreadsheetml.sheet');
            $class = "\PhpOffice\PhpSpreadsheet\Writer\Xlsx";
        }

        //输出名称
        header('Content-Disposition: attachment;filename="' . $savename . '.' . $format . '"');
        //禁止缓存
        header('Cache-Control: max-age=0');
        $writer = new $class($spreadsheet);

        $writer->save('php://output');
    }


    /**
     * 批量导出xls
     *
     * @Description
     * @return void
     * @since 2020/02/28 14:45:39
     * @author wpl
     */
    public function batch_export_xls()
    {
        set_time_limit(0);
        ini_set('memory_limit', '512M');
        $ids = input('ids');
        $this->relationSearch = true;

        if ($ids) {
            $map['purchase_order.id'] = ['in', $ids];
        }

        //自定义sku搜索
        $filter = json_decode($this->request->get('filter'), true);
        if ($filter['sku']) {
            $smap['sku'] = ['like', '%' . $filter['sku'] . '%'];
            $ids = $this->purchase_order_item->where($smap)->column('purchase_id');
            $map['purchase_order.id'] = ['in', $ids];
            unset($filter['sku']);
            $this->request->get(['filter' => json_encode($filter)]);
        }

        //添加供货商名称搜索
        if ($filter['supplier.supplier_name']) {
            $map['c.supplier_name'] = ['like', '%' . $filter['supplier.supplier_name'] . '%'];
            unset($filter['supplier.supplier_name']);
            $this->request->get(['filter' => json_encode($filter)]);
        }

        list($where) = $this->buildparams();
        $list = $this->model->alias('purchase_order')
            ->field('effect_time,type,logistics_info,receiving_time,purchase_number,purchase_name,supplier_name,sku,supplier_sku,is_new_product,is_sample,product_total,purchase_freight,purchase_num,purchase_price,purchase_remark,b.purchase_total,purchase_order.create_person,purchase_order.createtime,arrival_time,receiving_time,1688_number')
            ->join(['fa_purchase_order_item' => 'b'], 'b.purchase_id=purchase_order.id')
            ->join(['fa_supplier' => 'c'], 'c.id=purchase_order.supplier_id')
            ->where($where)
            ->where($map)
            ->order('purchase_order.id desc')
            ->select();

        $list = collection($list)->toArray();
        //查询生产周期
        $supplier = new \app\admin\model\purchase\SupplierSku();
        $info = $supplier->where([
            'status' => 1,
            'label' => 1
        ])->column('product_cycle', 'sku');

        //从数据库查询需要的数据
        $spreadsheet = new Spreadsheet();

        //常规方式：利用setCellValue()填充数据
        $spreadsheet->setActiveSheetIndex(0)->setCellValue("A1", "采购单号")
            ->setCellValue("B1", "采购单名称")
            ->setCellValue("C1", "供应商名称");   //利用setCellValues()填充数据
        $spreadsheet->setActiveSheetIndex(0)->setCellValue("D1", "SKU")
            ->setCellValue("E1", "供应商SKU");
        $spreadsheet->setActiveSheetIndex(0)->setCellValue("F1", "采购数量")
            ->setCellValue("G1", "采购单价");
        $spreadsheet->setActiveSheetIndex(0)->setCellValue("H1", "采购备注")
            ->setCellValue("I1", "采购运费")
            ->setCellValue("J1", "创建人");
        $spreadsheet->setActiveSheetIndex(0)->setCellValue("K1", "创建时间");
        $spreadsheet->setActiveSheetIndex(0)->setCellValue("L1", "生产周期");
        $spreadsheet->setActiveSheetIndex(0)->setCellValue("M1", "预计出货时间");
        $spreadsheet->setActiveSheetIndex(0)->setCellValue("N1", "实际到货时间");
        $spreadsheet->setActiveSheetIndex(0)->setCellValue("O1", "是否新品采购");
        $spreadsheet->setActiveSheetIndex(0)->setCellValue("P1", "是否留样采购");
        $spreadsheet->setActiveSheetIndex(0)->setCellValue("Q1", "总计");
        $spreadsheet->setActiveSheetIndex(0)->setCellValue("R1", "1688单号");
        $spreadsheet->setActiveSheetIndex(0)->setCellValue("S1", "是否大货");
        $spreadsheet->setActiveSheetIndex(0)->setCellValue("T1", "揽件时间");
        $spreadsheet->setActiveSheetIndex(0)->setCellValue("U1", "订单生效时间");

        foreach ($list as $key => $value) {
            $spreadsheet->getActiveSheet()->setCellValueExplicit("A" . ($key * 1 + 2), $value['purchase_number'], \PhpOffice\PhpSpreadsheet\Cell\DataType::TYPE_STRING);
            $spreadsheet->getActiveSheet()->setCellValue("B" . ($key * 1 + 2), $value['purchase_name']);
            $spreadsheet->getActiveSheet()->setCellValue("C" . ($key * 1 + 2), $value['supplier_name']);
            $spreadsheet->getActiveSheet()->setCellValue("D" . ($key * 1 + 2), $value['sku']);
            $spreadsheet->getActiveSheet()->setCellValue("E" . ($key * 1 + 2), $value['supplier_sku']);
            $spreadsheet->getActiveSheet()->setCellValue("F" . ($key * 1 + 2), $value['purchase_num']);
            $spreadsheet->getActiveSheet()->setCellValue("G" . ($key * 1 + 2), $value['purchase_price']);
            $spreadsheet->getActiveSheet()->setCellValue("H" . ($key * 1 + 2), $value['purchase_remark']);
            $spreadsheet->getActiveSheet()->setCellValue("I" . ($key * 1 + 2), $value['purchase_freight']);
            $spreadsheet->getActiveSheet()->setCellValue("J" . ($key * 1 + 2), $value['create_person']);
            $spreadsheet->getActiveSheet()->setCellValue("K" . ($key * 1 + 2), $value['createtime']);
            $spreadsheet->getActiveSheet()->setCellValue("L" . ($key * 1 + 2), $info[$value['sku']] ?: 7);
            $spreadsheet->getActiveSheet()->setCellValue("M" . ($key * 1 + 2), $value['arrival_time']);
            $spreadsheet->getActiveSheet()->setCellValue("N" . ($key * 1 + 2), $value['receiving_time']);
            if ($value['is_new_product'] == 1) {
                $is_new_product = '是';
            } else {
                $is_new_product = '否';
            }
            if ($value['type'] == 1) {
                $value['type'] = '否';
            } else {
                $value['type'] = '是';
            }
            if ($value['is_sample'] == 1) {
                $is_sample = '是';
            } else {
                $is_sample = '否';
            }

            //反序列化处理物流返回信息
            $logistics_info = unserialize($value['logistics_info']);
            $readly_logistics_info = $logistics_info['lastResult']['data'][count($logistics_info)-2];
            $spreadsheet->getActiveSheet()->setCellValue("O" . ($key * 1 + 2), $is_new_product);
            $spreadsheet->getActiveSheet()->setCellValue("P" . ($key * 1 + 2), $is_sample);
            $spreadsheet->getActiveSheet()->setCellValue("Q" . ($key * 1 + 2), $value['purchase_total']);
            $spreadsheet->getActiveSheet()->setCellValueExplicit("R" . ($key * 1 + 2), $value['1688_number'], \PhpOffice\PhpSpreadsheet\Cell\DataType::TYPE_STRING);
            $spreadsheet->getActiveSheet()->setCellValue("S" . ($key * 1 + 2), $value['type']);
            $spreadsheet->getActiveSheet()->setCellValue("T" . ($key * 1 + 2), $readly_logistics_info['time']);
            $spreadsheet->getActiveSheet()->setCellValue("U" . ($key * 1 + 2), $value['effect_time']);
        }

        //设置宽度
        $spreadsheet->getActiveSheet()->getColumnDimension('A')->setWidth(30);
        $spreadsheet->getActiveSheet()->getColumnDimension('B')->setWidth(30);
        $spreadsheet->getActiveSheet()->getColumnDimension('C')->setWidth(30);
        $spreadsheet->getActiveSheet()->getColumnDimension('D')->setWidth(20);
        $spreadsheet->getActiveSheet()->getColumnDimension('E')->setWidth(20);
        $spreadsheet->getActiveSheet()->getColumnDimension('F')->setWidth(15);
        $spreadsheet->getActiveSheet()->getColumnDimension('G')->setWidth(15);
        $spreadsheet->getActiveSheet()->getColumnDimension('H')->setWidth(40);
        $spreadsheet->getActiveSheet()->getColumnDimension('I')->setWidth(20);
        $spreadsheet->getActiveSheet()->getColumnDimension('J')->setWidth(20);
        $spreadsheet->getActiveSheet()->getColumnDimension('K')->setWidth(30);
        $spreadsheet->getActiveSheet()->getColumnDimension('L')->setWidth(20);
        $spreadsheet->getActiveSheet()->getColumnDimension('M')->setWidth(30);
        $spreadsheet->getActiveSheet()->getColumnDimension('N')->setWidth(30);
        $spreadsheet->getActiveSheet()->getColumnDimension('O')->setWidth(30);
        $spreadsheet->getActiveSheet()->getColumnDimension('P')->setWidth(30);
        $spreadsheet->getActiveSheet()->getColumnDimension('Q')->setWidth(30);
        $spreadsheet->getActiveSheet()->getColumnDimension('R')->setWidth(30);
        $spreadsheet->getActiveSheet()->getColumnDimension('S')->setWidth(30);
        $spreadsheet->getActiveSheet()->getColumnDimension('T')->setWidth(30);
        $spreadsheet->getActiveSheet()->getColumnDimension('U')->setWidth(30);

        //设置边框
        $border = [
            'borders' => [
                'allBorders' => [
                    'borderStyle' => \PhpOffice\PhpSpreadsheet\Style\Border::BORDER_THIN, // 设置border样式
                    'color' => ['argb' => 'FF000000'], // 设置border颜色
                ],
            ],
        ];

        $spreadsheet->getDefaultStyle()->getFont()->setName('微软雅黑')->setSize(12);


        $setBorder = 'A1:' . $spreadsheet->getActiveSheet()->getHighestColumn() . $spreadsheet->getActiveSheet()->getHighestRow();
        $spreadsheet->getActiveSheet()->getStyle($setBorder)->applyFromArray($border);

        $spreadsheet->getActiveSheet()->getStyle('A1:U' . $spreadsheet->getActiveSheet()->getHighestRow())->getAlignment()->setHorizontal(\PhpOffice\PhpSpreadsheet\Style\Alignment::HORIZONTAL_CENTER);
        $spreadsheet->setActiveSheetIndex(0);

        $format = 'xlsx';
        $savename = '采购单数据' . date("YmdHis", time());;

        if ($format == 'xls') {
            //输出Excel03版本
            header('Content-Type:application/vnd.ms-excel');
            $class = "\PhpOffice\PhpSpreadsheet\Writer\Xls";
        } elseif ($format == 'xlsx') {
            //输出07Excel版本
            header('Content-Type: application/vnd.openxmlformats-officedocument.spreadsheetml.sheet');
            $class = "\PhpOffice\PhpSpreadsheet\Writer\Xlsx";
        }

        //输出名称
        header('Content-Disposition: attachment;filename="' . $savename . '.' . $format . '"');
        //禁止缓存
        header('Cache-Control: max-age=0');
        $writer = new $class($spreadsheet);

        $writer->save('php://output');
    }


    /**
     * 批量导出xls
     *
     * @Description
     * @return void
     * @since 2020/02/28 14:45:39
     * @author wpl
     */
    public function batch_export_test()
    {
        set_time_limit(0);
        ini_set('memory_limit', '512M');
        $map['a.createtime'] = ['between', ['2020-02-01 00:00:00', '2020-08-15 00:00:00']];
        $map['stock_status'] = ['in', [1, 2]];
        list($where) = $this->buildparams();
        $list = $this->model->alias('a')
            ->field('purchase_number,b.sku,purchase_num,in_stock_num,d.check_time,purchase_remark')
            ->join(['fa_purchase_order_item' => 'b'], 'b.purchase_id=a.id')
            ->join(['fa_in_stock_item' => 'c'], 'c.purchase_id=a.id and c.sku=b.sku')
            ->join(['fa_in_stock' => 'd'], 'd.id=c.in_stock_id')
            ->where($where)
            ->where($map)
            ->select();
        $list = collection($list)->toArray();
        //从数据库查询需要的数据
        $spreadsheet = new Spreadsheet();

        //常规方式：利用setCellValue()填充数据
        $spreadsheet->setActiveSheetIndex(0)->setCellValue("A1", "采购单号")
            ->setCellValue("B1", "SKU")
            ->setCellValue("C1", "采购数量");   //利用setCellValues()填充数据
        $spreadsheet->setActiveSheetIndex(0)->setCellValue("D1", "入库数量")
            ->setCellValue("E1", "入库时间");
        $spreadsheet->setActiveSheetIndex(0)->setCellValue("F1", "备注");

        foreach ($list as $key => $value) {
            $spreadsheet->getActiveSheet()->setCellValueExplicit("A" . ($key * 1 + 2), $value['purchase_number'], \PhpOffice\PhpSpreadsheet\Cell\DataType::TYPE_STRING);
            $spreadsheet->getActiveSheet()->setCellValue("B" . ($key * 1 + 2), $value['sku']);
            $spreadsheet->getActiveSheet()->setCellValue("C" . ($key * 1 + 2), $value['purchase_num']);
            $spreadsheet->getActiveSheet()->setCellValue("D" . ($key * 1 + 2), $value['in_stock_num']);
            $spreadsheet->getActiveSheet()->setCellValue("E" . ($key * 1 + 2), $value['check_time']);
            $spreadsheet->getActiveSheet()->setCellValue("F" . ($key * 1 + 2), $value['purchase_remark']);
        }

        //设置宽度
        $spreadsheet->getActiveSheet()->getColumnDimension('A')->setWidth(30);
        $spreadsheet->getActiveSheet()->getColumnDimension('B')->setWidth(20);
        $spreadsheet->getActiveSheet()->getColumnDimension('C')->setWidth(10);
        $spreadsheet->getActiveSheet()->getColumnDimension('D')->setWidth(10);
        $spreadsheet->getActiveSheet()->getColumnDimension('E')->setWidth(30);
        $spreadsheet->getActiveSheet()->getColumnDimension('F')->setWidth(35);


        //设置边框
        $border = [
            'borders' => [
                'allBorders' => [
                    'borderStyle' => \PhpOffice\PhpSpreadsheet\Style\Border::BORDER_THIN, // 设置border样式
                    'color' => ['argb' => 'FF000000'], // 设置border颜色
                ],
            ],
        ];

        $spreadsheet->getDefaultStyle()->getFont()->setName('微软雅黑')->setSize(12);


        $setBorder = 'A1:' . $spreadsheet->getActiveSheet()->getHighestColumn() . $spreadsheet->getActiveSheet()->getHighestRow();
        $spreadsheet->getActiveSheet()->getStyle($setBorder)->applyFromArray($border);

        $spreadsheet->getActiveSheet()->getStyle('A1:F' . $spreadsheet->getActiveSheet()->getHighestRow())->getAlignment()->setHorizontal(\PhpOffice\PhpSpreadsheet\Style\Alignment::HORIZONTAL_CENTER);
        $spreadsheet->setActiveSheetIndex(0);

        $format = 'xlsx';
        $savename = '采购单数据' . date("YmdHis", time());;

        if ($format == 'xls') {
            //输出Excel03版本
            header('Content-Type:application/vnd.ms-excel');
            $class = "\PhpOffice\PhpSpreadsheet\Writer\Xls";
        } elseif ($format == 'xlsx') {
            //输出07Excel版本
            header('Content-Type: application/vnd.openxmlformats-officedocument.spreadsheetml.sheet');
            $class = "\PhpOffice\PhpSpreadsheet\Writer\Xlsx";
        }

        //输出名称
        header('Content-Disposition: attachment;filename="' . $savename . '.' . $format . '"');
        //禁止缓存
        header('Cache-Control: max-age=0');
        $writer = new $class($spreadsheet);

        $writer->save('php://output');
    }

    /**
     * 核算采购单成本 create@lsw
     */
    public function account_purchase_order()
    {
        //设置过滤方法
        //$this->relationSearch = true;
        $this->relationSearch = true;
        $this->request->filter(['strip_tags']);
        if ($this->request->isAjax()) {
            //如果发送的来源是Selectpage，则转发到Selectpage
            if ($this->request->request('keyField')) {
                return $this->selectpage();
            }

            $whereCondition['purchase_status'] = ['egt', 2];
            $whereCondition['is_in_stock'] = ['eq', 0];
            $whereConditionOr = [];
            $rep = $this->request->get('filter');
            //如果没有搜索条件
            if ($rep != '{}') {
                $whereTotalId = '1=1';
                $filter = json_decode($rep, true);
                //付款人
                if ($filter['pay_person']) {
                    $workIds = Purchase_order_pay::where(['create_person' => $filter['pay_person']])->column('purchase_id');
                    $whereCondition['purchase_order.id'] = ['in', $workIds];
                    unset($filter['pay_person']);
                }
                if ($filter['pay_time']) {
                    $time = explode(' ', $filter['pay_time']);
                    $mapTime['create_time'] = ['between', [$time[0] . ' ' . $time[1], $time[3] . ' ' . $time[4]]];
                    $measuerWorkIds = Purchase_order_pay::where($mapTime)->column('purchase_id');
                    if (!empty($whereCondition['id'])) {
                        $newWorkIds = array_intersect($workIds, $measuerWorkIds);
                        $whereCondition['purchase_order.id'] = ['in', $newWorkIds];
                    } else {
                        $whereCondition['purchase_order.id'] = ['in', $measuerWorkIds];
                    }
                    $whereConditionOr['purchase_order.payment_time'] = ['between', [$time[0] . ' ' . $time[1], $time[3] . ' ' . $time[4]]];
                    unset($filter['pay_time']);
                }
                $this->request->get(['filter' => json_encode($filter)]);
            } else {
                $whereTotalId['purchase_order.createtime'] = ['between', [date('Y-m-d 00:00:00', strtotime('-6 day')), date('Y-m-d H:i:s', time())]];
            }
            list($where, $sort, $order, $offset, $limit) = $this->buildparams();
            $total = $this->model
                ->with(['supplier'])
                ->where($whereCondition)
                ->where($where)
                ->whereor($whereConditionOr)
                ->order($sort, $order)
                ->count();

            $list = $this->model
                ->with(['supplier'])
                ->where($whereCondition)
                ->where($where)
                ->whereor($whereConditionOr)
                ->order($sort, $order)
                ->limit($offset, $limit)
                ->select();
            //查询总共的ID    
            $totalId = $this->model
                ->with(['supplier'])
                ->where($whereCondition)
                ->where($whereTotalId)
                ->where($where)
                ->whereor($whereConditionOr)
                ->column('purchase_order.id');
            //这个页面的ID    
            $thisPageId = $this->model
                ->with(['supplier'])
                ->where($whereCondition)
                ->where($where)
                ->whereor($whereConditionOr)
                ->order($sort, $order)
                ->limit($offset, $limit)
                ->column('purchase_order.id');
            $list = collection($list)->toArray();
            //求出所有的总共的实际采购总额和本页面的实际采购金额
            $purchaseMoney = $this->model->calculatePurchaseOrderMoney($totalId, $thisPageId);
            // echo '<pre>';
            // var_dump($purchaseMoney);
            // exit;
            //求出退款金额信息
            $returnMoney = $this->model->calculatePurchaseReturnMoney($totalId, $thisPageId);
            if (is_array($returnMoney['thisPageArr'])) {
                foreach ($list as $keys => $vals) {
                    if (array_key_exists($vals['id'], $returnMoney['thisPageArr'])) {
                        //采购单的退款金额 
                        $list[$keys]['refund_amount'] = round($returnMoney['thisPageArr'][$vals['id']], 2) ?: 0;
                    }
                }
            }
            if (is_array($purchaseMoney['thisPageArr'])) {
                foreach ($list as $key => $val) {
                    if (array_key_exists($val['id'], $purchaseMoney['thisPageArr'])) {
                        //采购单的实际采购金额 
                        $list[$key]['purchase_virtual_total'] = round($purchaseMoney['thisPageArr'][$val['id']] + $val['purchase_freight'], 2) ?: 0;
                        //采购单实际结算金额(如果存在实际采购金额要从实际采购金额扣减)
                        $list[$key]['purchase_settle_money'] = round($list[$key]['purchase_virtual_total'] - $list[$key]['refund_amount'], 2) ?: 0;
                    } else {
                        //采购单实际结算金额(如果不存在实际采购金额要从采购金额中扣减) 
                        $list[$key]['purchase_settle_money'] = round(($list[$key]['purchase_total'] - $list[$key]['refund_amount']), 2) ?: 0;
                    }
                }
            }
            $result = array("total" => $total, "rows" => $list, "total_money" => $purchaseMoney['total_money'] ?: 0, "return_money" => $returnMoney['return_money'] ?: 0);

            return json($result);
        }
        return $this->view->fetch();
    }

    /***
     * 采购单成本核算详情 create@lsw
     */
    public function account_purchase_order_detail($ids = null, $purchase_virtual_total = 0, $refund_amount = 0, $purchase_settle_money = 0)
    {
        $row = $this->model->get($ids);
        if (!$row) {
            $this->error(__('No Results were found'));
        }

        $adminIds = $this->getDataLimitAdminIds();
        if (is_array($adminIds)) {
            if (!in_array($row[$this->dataLimitField], $adminIds)) {
                $this->error(__('You have no permission'));
            }
        }
        $info = $this->model->getPurchaseOrderItemInfo($row['id']);
        if ($info) {
            $this->view->assign("item", $info);
        }
        $this->view->assign("row", $row);
        $this->view->assign("refund_amount", $refund_amount ?: 0);
        $this->view->assign("purchase_settle_money", $purchase_settle_money ?: 0);
        $this->view->assign("purchase_virtual_total", $purchase_virtual_total ?: 0);
        return $this->view->fetch();
    }

    /***
     * 核算采购单付款  create@lsw
     */
    public function purchase_order_pay($ids = null)
    {
        if ($this->request->isAjax()) {
            $params = $this->request->post("row/a");
            $row = $this->model->get($ids);
            if (1 == $row['purchase_type']) {
                $resultInfo = $this->model->where(['id' => $row['id']])->setInc('payment_money', $params['pay_money']);
            } else {
                $resultInfo = true;
            }
            if (false !== $resultInfo) {
                $this->model->save(['payment_status' => 3], ['id' => $row['id']]);
                $params['purchase_id'] = $row['id'];
                $params['create_person'] = session('admin.nickname');
                $params['create_time'] = date('Y-m-d H:i:s', time());
                $result = (new purchase_order_pay())->allowField(true)->save($params);
                if ($result) {
                    return $this->success('添加成功');
                }
            } else {
                return $this->error('添加失败');
            }
        }
        return $this->view->fetch();
    }

    /***
     * 核算采购单确认退款 create@lsw
     */
    public function purchase_order_affirm_refund($ids = null)
    {
        if ($this->request->isAjax()) {
            $row = $this->model->get($ids);
            if (8 == $row['purchase_status']) {
                return $this->error('已经是退款状态,无须再次退款');
            }
            $data['purchase_status'] = 8;
            $result = $this->model->allowField(true)->save($data, ['id' => $ids]);
            if ($result) {
                return $this->success();
            }
            return $this->error();
        }
    }
}<|MERGE_RESOLUTION|>--- conflicted
+++ resolved
@@ -718,12 +718,9 @@
                             $purchase_status = 9;
                         }
                     }
-<<<<<<< HEAD
 
                     // $this->model->where(['id' => $row['id']])->update(['purchase_status'=>$purchase_status]);
-=======
-                    $this->model->where(['id' => $row['id']])->update(['purchase_status' => $purchase_status]);
->>>>>>> 48280cd4
+
                     //添加物流单明细表
                     if ($params['batch_id']) {
                         foreach ($logistics_company_no as $k => $v) {
@@ -743,7 +740,6 @@
                                 $list['logistics_number'] = $logistics_number[$k][$key];
                                 $list['logistics_company_no'] = $val;
                                 //若物流单号已经签收的话直接更改采购单的状态为已签收
-<<<<<<< HEAD
                                 $have_logistics = $logistics->where(['logistics_number'=>$logistics_number[$k][$key],'status'=>1])->find();
                                 if (!empty($have_logistics)){
                                     $this->model->where(['id' => $row['id']])->update(['purchase_status'=>$purchase_status]);
@@ -841,11 +837,6 @@
                                         //减在途加待入库数量
                                         $item->where(['sku' => $val['sku']])->setInc('wait_instock_num', $val['purchase_num']);
                                     }
-=======
-                                $have_logistics = $logistics->where(['logistics_number' => $logistics_number[$k][$key], 'status' => 1])->find();
-                                if (!empty($have_logistics)) {
-                                    // $this->model->where(['id' => $row['id']])->update(['purchase_status'=>7]);
->>>>>>> 48280cd4
                                     $list['status'] = 1;
                                     $list['sign_number'] = $have_logistics['sign_number'];
                                 }
@@ -866,7 +857,6 @@
                                     $list['order_number'] = $v['purchase_number'];
                                     $list['purchase_id'] = $v['id'];
                                     //若物流单号已经签收的话直接更改采购单的状态为已签收
-<<<<<<< HEAD
                                     $have_logistics = $logistics->where(['logistics_number'=>$logistics_number[$k],'status'=>1])->find();
                                     if (!empty($have_logistics)){
                                         $this->model->where(['id' => $v['id']])->update(['purchase_status'=>$purchase_status]);
@@ -964,11 +954,6 @@
                                             //减在途加待入库数量
                                             $item->where(['sku' => $val['sku']])->setInc('wait_instock_num', $val['purchase_num']);
                                         }
-=======
-                                    $have_logistics = $logistics->where(['logistics_number' => $logistics_number[$k], 'status' => 1])->find();
-                                    if (!empty($have_logistics)) {
-                                        // $this->model->where(['id' => $v['id']])->update(['purchase_status'=>7]);
->>>>>>> 48280cd4
                                         $list['status'] = 1;
                                         $list['sign_number'] = $have_logistics['sign_number'];
                                     }
@@ -991,7 +976,6 @@
                                 $list['logistics_number'] = $logistics_number[$k];
                                 $list['logistics_company_no'] = $v;
                                 //若物流单号已经签收的话直接更改采购单的状态为已签收
-<<<<<<< HEAD
                                 $have_logistics = $logistics->where(['logistics_number'=>$logistics_number[$k],'status'=>1])->find();
                                 if (!empty($have_logistics)){
                                     $this->model->where(['id' => $row['id']])->update(['purchase_status'=>$purchase_status]);
@@ -1089,11 +1073,6 @@
                                         //减在途加待入库数量
                                         $item->where(['sku' => $val['sku']])->setInc('wait_instock_num', $val['purchase_num']);
                                     }
-=======
-                                $have_logistics = $logistics->where(['logistics_number' => $logistics_number[$k], 'status' => 1])->find();
-                                if (!empty($have_logistics)) {
-                                    // $this->model->where(['id' => $row['id']])->update(['purchase_status'=>7]);
->>>>>>> 48280cd4
                                     $list['status'] = 1;
                                     $list['sign_number'] = $have_logistics['sign_number'];
                                 }
