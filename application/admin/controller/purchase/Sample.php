--- conflicted
+++ resolved
@@ -996,13 +996,8 @@
                 if ($status == 3) {
                     //审核通过后将商品信息添加到样品间列表
                     foreach ($ids as $id) {
-<<<<<<< HEAD
-                        $product_arr = Db::name('purchase_sample_workorder_item')->where('parent_id',
-                            $id)->order('id asc')->select();
-=======
                         $sampleWorkOrder = $this->sampleworkorder->where('id',$id)->find();
                         $product_arr = Db::name('purchase_sample_workorder_item')->where('parent_id', $id)->order('id asc')->select();
->>>>>>> 09c14c00
                         foreach ($product_arr as $item) {
                             $is_exist = $this->sample->where('sku', $item['sku'])->value('id');
                             if ($is_exist) {
@@ -1015,17 +1010,10 @@
                                 $lendlog['sku'] = $item['sku'];
                                 $lendlog['lend_num'] = 1;
                                 $this->samplelendlog->insert($lendlog);
-<<<<<<< HEAD
-                                $newProductDesign->insert([
-                                    'sku' => $item['sku'], 'status' => 1, 'create_time' => date('Y-m-d H:i:s', time()),
-                                    'update_time' => date('Y-m-d H:i:s', time())
-                                ]);
-=======
                                 //入库选择换图入库时 将SKU增加到【产品开发管理】页面
                                 if ($sampleWorkOrder['instock_type'] == 2){
                                     $newProductDesign->insert(['sku'=>$item['sku'],'status'=>1,'create_time'=>date('Y-m-d H:i:s', time()),'update_time'=>date('Y-m-d H:i:s', time())]);
                                 }
->>>>>>> 09c14c00
                             } else {
                                 $sample['sku'] = $item['sku'];
                                 $sample['location_id'] = $this->sample->getlocation($item['sku']);
@@ -1040,17 +1028,10 @@
                                 $lendlog['sku'] = $item['sku'];
                                 $lendlog['lend_num'] = 1;
                                 $this->samplelendlog->insert($lendlog);
-<<<<<<< HEAD
-                                $newProductDesign->insert([
-                                    'sku' => $item['sku'], 'status' => 1, 'create_time' => date('Y-m-d H:i:s', time()),
-                                    'update_time' => date('Y-m-d H:i:s', time())
-                                ]);
-=======
                                 //入库选择换图入库时 将SKU增加到【产品开发管理】页面
                                 if ($sampleWorkOrder['instock_type'] == 2){
                                 $newProductDesign->insert(['sku'=>$item['sku'],'status'=>1,'create_time'=>date('Y-m-d H:i:s', time()),'update_time'=>date('Y-m-d H:i:s', time())]);
                                 }
->>>>>>> 09c14c00
                             }
                         }
                     }
