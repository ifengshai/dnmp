<?php

namespace app\admin\controller\saleaftermanage;

use app\admin\model\infosynergytaskmanage\InfoSynergyTask;
use app\admin\model\infosynergytaskmanage\InfoSynergyTaskCategory;
use think\Db;
use think\Cache;
use app\common\controller\Backend;
use app\admin\model\Admin;
use app\admin\model\AuthGroup;
use app\admin\model\platformmanage\MagentoPlatform;
use app\admin\model\saleaftermanage\SaleAfterIssue;
use app\admin\model\saleaftermanage\SaleAfterTask;
use app\admin\model\saleaftermanage\OrderReturnItem;
use app\admin\model\saleaftermanage\OrderReturnRemark;
use think\Request;
use fast\Trackingmore;
use think\Exception;
use think\exception\PDOException;
use think\exception\ValidateException;
use SchGroup\SeventeenTrack\Connectors\TrackingConnector;

/**
 * 退货列管理
 *
 * @icon fa fa-circle-o
 */
class OrderReturn extends Backend
{

    /**
     * OrderReturn模型对象
     * @var \app\admin\model\saleaftermanage\OrderReturn
     */
    protected $model = null;
    protected $zeelool = null;
    protected $modelItem = null;
    protected $relationSearch = true;
    protected $noNeedRight = [
        'machining'
    ];
    //17track key
    protected $apiKey = 'F26A807B685D794C676FA3CC76567035';

    public function _initialize()
    {
        parent::_initialize();
        $this->model = new \app\admin\model\saleaftermanage\OrderReturn;
        $this->modelItem = new \app\admin\model\saleaftermanage\OrderReturnItem;
    }

    /**
     * 默认生成的控制器所继承的父类中有index/add/edit/del/multi五个基础方法、destroy/restore/recyclebin三个回收站方法
     * 因此在当前控制器中可不用编写增删改查的代码,除非需要自己控制这部分逻辑
     * 需要将application/admin/library/traits/Backend.php中对应的方法复制到当前控制器,然后进行修改
     */
    /**
     * 查看
     */
    public function index()
    {
        //设置过滤方法
        $this->request->filter(['strip_tags']);
        if ($this->request->isAjax()) {
            //如果发送的来源是Selectpage，则转发到Selectpage
            if ($this->request->request('keyField')) {
                return $this->selectpage();
            }
            list($where, $sort, $order, $offset, $limit) = $this->buildparams();
            $total = $this->model
                ->with(['saleAfterIssue'])
                ->where($where)
                ->order($sort, $order)
                ->count();

            $list = $this->model
                ->with(['saleAfterIssue'])
                ->where($where)
                ->order($sort, $order)
                ->limit($offset, $limit)
                ->select();

            $list = collection($list)->toArray();
            $result = array("total" => $total, "rows" => $list);

            return json($result);
        }
        $this->view->assign('getTabList', (new SaleAfterTask())->getTabList());
        return $this->view->fetch();
    }

    public function add()
    {
        if ($this->request->isPost()) {
            $params = $this->request->post("row/a");
            if ($params) {
                $params = $this->preExcludeFields($params);
                if ($this->dataLimit && $this->dataLimitFieldAutoFill) {
                    $params[$this->dataLimitField] = $this->auth->id;
                }
                $result = false;
                Db::startTrans();
                try {
                    //是否采用模型验证
                    if ($this->modelValidate) {
                        $name = str_replace("\\model\\", "\\validate\\", get_class($this->model));
                        $validate = is_bool($this->modelValidate) ? ($this->modelSceneValidate ? $name . '.add' : $name) : $this->modelValidate;
                        $this->model->validateFailException(true)->validate($validate);
                    }
                    $params['return_order_number'] = 'WRB' . date('YmdHis') . rand(100, 999) . rand(100, 999);
                    $params['create_person'] = session('admin.nickname');
                    $result = $this->model->allowField(true)->save($params);

                    //添加物流汇总表
                    if ($params['return_shipping_number']) {
                        $logistics = new \app\admin\model\LogisticsInfo();
                        $list['logistics_number'] = $params['return_shipping_number'];
                        $list['type'] = 3;
                        $list['order_number'] = $params['return_order_number'];
                        $logistics->addLogisticsInfo($list);
                    }

                    Db::commit();
                } catch (ValidateException $e) {
                    Db::rollback();
                    $this->error($e->getMessage());
                } catch (PDOException $e) {
                    Db::rollback();
                    $this->error($e->getMessage());
                } catch (Exception $e) {
                    Db::rollback();
                    $this->error($e->getMessage());
                }
                if ($result !== false) {
                    $item = $params['item'];
                    if ($item) {
                        foreach ($item as $arr) {
                            $data = [];
                            $data['order_return_id'] = $this->model->id;
                            $data['return_sku'] = $arr['item_sku'];
                            $data['return_sku_name'] = $arr['item_name'];
                            $data['sku_qty'] = $arr['sku_qty'];
                            $data['return_sku_qty'] = $arr['return_sku_qty'];
                            // $data['arrived_sku_qty'] = $arr['arrived_sku_qty'];
                            // $data['check_sku_qty']   = $arr['check_sku_qty'];
                            $data['create_time']     = date("Y-m-d H:i:s", time());
                            (new OrderReturnItem())->allowField(true)->save($data);
                        }
                    }
                    $this->success();
                } else {
                    $this->error(__('No rows were inserted'));
                }
            }
            $this->error(__('Parameter %s can not be empty', ''));
        }
        $this->view->assign("orderPlatformList", (new MagentoPlatform())->getOrderPlatformList());
        //dump((new SaleAfterIssue())->getIssueList(2));
        $this->view->assign('issueList', (new SaleAfterIssue())->getIssueList(2));
        return $this->view->fetch();
    }

    /***
     * 编辑
     * @param null $ids
     * @return string
     */
    public function edit($ids = null)
    {
        $row = $this->model->get($ids);
        if (!$row) {
            $this->error(__('No Results were found'));
        }
        if (2 < $row['order_status']) {
            $this->error(__('Cannot edit in this state'), 'saleaftermanage/order_return');
        }
        $adminIds = $this->getDataLimitAdminIds();
        if (is_array($adminIds)) {
            if (!in_array($row[$this->dataLimitField], $adminIds)) {
                $this->error(__('You have no permission'));
            }
        }
        if ($this->request->isPost()) {
            $params = $this->request->post("row/a");
            $tid = $params['id'];
            if ($params) {
                $params = $this->preExcludeFields($params);
                $result = false;
                Db::startTrans();
                try {
                    //是否采用模型验证
                    if ($this->modelValidate) {
                        $name = str_replace("\\model\\", "\\validate\\", get_class($this->model));
                        $validate = is_bool($this->modelValidate) ? ($this->modelSceneValidate ? $name . '.edit' : $name) : $this->modelValidate;
                        $row->validateFailException(true)->validate($validate);
                    }
                    $result = $row->allowField(true)->save($params);
                    Db::commit();
                } catch (ValidateException $e) {
                    Db::rollback();
                    $this->error($e->getMessage());
                } catch (PDOException $e) {
                    Db::rollback();
                    $this->error($e->getMessage());
                } catch (Exception $e) {
                    Db::rollback();
                    $this->error($e->getMessage());
                }
                if ($result !== false) {
                    if ($params['item']) {
                        $item = $params['item'];
                        foreach ($item as  $arr) {
                            $data = [];
                            $data['return_sku'] = $arr['item_sku'];
                            $data['return_sku_name'] = $arr['item_name'];
                            $data['sku_qty'] = $arr['sku_qty'];
                            $data['return_sku_qty'] = $arr['return_sku_qty'];
                            // $data['arrived_sku_qty'] = $arr['arrived_sku_qty'];
                            // $data['check_sku_qty']   = $arr['check_sku_qty'];
                            (new OrderReturnItem())->where('order_return_id', '=', $tid)->update($data);
                        }
                    }
                    if ($params['task_remark']) {
                        $dataRemark = [];
                        $dataRemark['order_return_id'] = $tid;
                        $dataRemark['remark_record'] = strip_tags($params['task_remark']);
                        $dataRemark['create_person'] = session('admin.nickname');
                        $dataRemark['create_time']   = date("Y-m-d H:i:s", time());
                        (new OrderReturnRemark())->allowField(true)->save($dataRemark);
                    }
                    $this->success();
                } else {
                    $this->error(__('No rows were updated'));
                }
            }
            $this->error(__('Parameter %s can not be empty', ''));
        }
        $this->view->assign("row", $row);
        $this->view->assign('orderReturnRemark', (new OrderReturnRemark())->getOrderReturnRemark($row['id']));
        $this->view->assign("orderReturnItem", (new OrderReturnItem())->getOrderReturnItem($row['id']));
        $this->view->assign("orderPlatformList", (new MagentoPlatform())->getOrderPlatformList());
        $this->view->assign('issueList', (new SaleAfterIssue())->getIssueList(2));
        return $this->view->fetch();
    }
    public function getAjaxOrderPlatformList()
    {
        if ($this->request->isAjax()) {
            $json = (new MagentoPlatform())->getOrderPlatformList();
            if (!$json) {
                $json = [0 => '请添加订单平台'];
            }
            $arrToObject = (object) ($json);
            return json($arrToObject);
        } else {
            $arr = [
                1, 2, 3
            ];
            return $arr;
            $json = json_encode($arr);
            return $this->success('ok', '', $json);
        }
    }
    /**
     *退货单详情信息
     */
    public function detail(Request $request)
    {
        $id = $request->param('ids');
        if (!$id) {
            $this->error('参数错误，请重新尝试', 'saleaftermanage/order_return/index');
        }
        $row = $this->model->get($id);
        if (!$row) {
            $this->error('退货信息不存在，请重新尝试', 'saleaftermanage/order_return/index');
        }
        $this->view->assign("row", $row);
        $this->view->assign('orderReturnRemark', (new OrderReturnRemark())->getOrderReturnRemark($row['id']));
        $this->view->assign("orderReturnItem", (new OrderReturnItem())->getOrderReturnItem($row['id']));
        $this->view->assign("orderPlatformList", (new MagentoPlatform())->getOrderPlatformList());
        $this->view->assign('issueList', (new SaleAfterIssue())->getIssueList(2));
        return $this->view->fetch();
    }
    /***
     * 新建退货单审核不通过
     */
    public function checkNoPass()
    {
    }

    /***
     * 订单检索功能(修改之后)
     */
    public function search(Request $request)
    {

        $order_platform = intval(input('order_platform', 1));
        $customer_email = input('email', '');
        if ($request->isPost()) {
            //获取输入的订单号
            $increment_id = trim($request->post('increment_id'));
           
            //获取输入的平台
            if (!$order_platform) {
                $order_platform = trim($request->post('order_platform'));
            }

            //获取客户邮箱地址
            if (!$customer_email) {
                $customer_email = trim($request->post('customer_email'));
            }
            //获取客户姓名
            $customer_name  = $input_name =  trim($request->post('customer_name'));
            //获取客户电话
            $customer_phone = trim($request->post('customer_phone'));
            //获取运单号
            $track_number   = trim($request->post('track_number'));
            //获取交易号
            $transaction_id   = trim($request->post('transaction_id'));
            if ($order_platform < 1) {
                
                return json(['code' => 0,'msg' => '请选择正确的订单平台']);
            }
            if ($customer_name) {
                $customer_name = explode(' ', $customer_name);
            }
            //如果邮箱不为空,查询该邮箱下的所有邮件信息
            if (!empty($customer_email)){
                $email_select = Db::table('fa_zendesk ze')
                    ->join("mojing.fa_admin ad",'ze.due_id = ad.id','left')
                    ->field('ze.id as ze_id,ze.ticket_id,ze.subject,ze.to_email,ze.due_id,ze.create_time,ze.update_time,ze.status as ze_status,ad.nickname')
                    ->where('ze.email',$customer_email)
                    ->select();
<<<<<<< HEAD

                
=======
>>>>>>> 107669b6
                $this->assign('email_select',$email_select);
            }

            //求出用户的所有订单信息
            $customer = (new SaleAfterTask())->getCustomerEmail($order_platform, $increment_id, $customer_name, $customer_phone, $track_number, $transaction_id, $customer_email);


            if (!$customer) {
                return json(['code' => 0,'msg' => '找不到订单信息，请重新尝试']);
                // $this->error('找不到订单信息，请重新尝试', 'saleaftermanage/order_return/search?ref=addtabs');
            }
            //求出所有的订单号
            $allIncrementOrder = $customer['increment_id'];
            //求出会员的个人信息
            $customerInfo = $customer['info'];
            unset($customer['info']);
            unset($customer['increment_id']);
            Db::name('info_synergy_task')->query("set time_zone='+8:00'");
            Db::name('sale_after_task')->query("set time_zone='+8:00'");
            Db::name('order_return')->query("set time_zone='+8:00'");
            //如果存在vip订单的话查询这个订单是否在协同任务当中
            if ($customerInfo['arr_order_vip']) {
                $infoSynergyTaskResult = Db::name('info_synergy_task')->where('order_platform', $order_platform)->where('synergy_order_number', 'in', $allIncrementOrder)->whereOr('synergy_order_number', 'in', $customerInfo['arr_order_vip'])->order('id desc')->select();
            } else {
                $infoSynergyTaskResult = Db::name('info_synergy_task')->where('order_platform', $order_platform)->where('synergy_order_number', 'in', $allIncrementOrder)->order('id desc')->select();
            }

            $saleAfterTaskResult = Db::name('sale_after_task')->where('order_platform', $order_platform)->where('order_number', 'in', $allIncrementOrder)->order('id desc')->select();

            $orderReturnResult = Db::name('order_return')->where('order_platform', $order_platform)->where('increment_id', 'in', $allIncrementOrder)->order('id desc')->select();

            //求出承接部门和承接人
            $deptArr = (new AuthGroup())->getAllGroup();
            $repArr  = (new Admin())->getAllStaff();
            //求出订单平台
            $orderPlatformList = (new MagentoPlatform())->getOrderPlatformList();
            //求出任务优先级
            $prtyIdList     = (new SaleAfterTask())->getPrtyIdList();
            //求出售后问题分类列表
            $issueList      = (new SaleAfterIssue())->getAjaxIssueList();
            //求出信息协同任务分类列表
            $synergyTaskList = (new InfoSynergyTaskCategory())->getSynergyTaskCategoryList();
            //求出关联单据类型
            $relateOrderType = (new InfoSynergyTask())->orderType();
            if (!empty($infoSynergyTaskResult)) {
                foreach ($infoSynergyTaskResult as $k => $v) {
                    if ($v['dept_id']) {
                        $deptNumArr = explode('+', $v['dept_id']);
                        $infoSynergyTaskResult[$k]['dept_id'] = '';
                        foreach ($deptNumArr as $values) {
                            $infoSynergyTaskResult[$k]['dept_id'] .= $deptArr[$values] . ' ';
                        }
                    }
                    if ($v['rep_id']) {
                        $repNumArr = explode('+', $v['rep_id']);
                        $infoSynergyTaskResult[$k]['rep_id'] = '';
                        foreach ($repNumArr as $vals) {
                            $infoSynergyTaskResult[$k]['rep_id'] .= $repArr[$vals] . ' ';
                        }
                    }
                    if ($v['order_platform']) {
                        $infoSynergyTaskResult[$k]['order_platform'] = $orderPlatformList[$v['order_platform']];
                    }
                    if ($v['prty_id']) {
                        $infoSynergyTaskResult[$k]['prty_id'] = $prtyIdList[$v['prty_id']];
                    }
                    if ($v['synergy_task_id']) {
                        $infoSynergyTaskResult[$k]['synergy_task_id'] = $synergyTaskList[$v['synergy_task_id']];
                    }
                    if ($v['synergy_order_id']) {
                        $infoSynergyTaskResult[$k]['synergy_order_id'] = $relateOrderType[$v['synergy_order_id']];
                    }
                    switch ($v['synergy_status']) {
                        case 1:
                            $infoSynergyTaskResult[$k]['synergy_status'] = '<span style="color:#f39c12">处理中</span>';
                            break;
                        case 2:
                            $infoSynergyTaskResult[$k]['synergy_status'] = '<span style="color:#18bc9c">处理完成</span>';
                            break;
                        case 3:
                            $infoSynergyTaskResult[$k]['synergy_status'] = '<span style="color:#e74c3c">取消</span>';
                            break;
                        default:
                            $infoSynergyTaskResult[$k]['synergy_status'] = '<span style="color:#0073b7">新建</span>';
                            break;
                    }
                }
            }
            if (!empty($saleAfterTaskResult)) {
                foreach ($saleAfterTaskResult as $k => $v) {
                    if ($v['dept_id']) {
                        $saleAfterTaskResult[$k]['dept_id'] = $deptArr[$v['dept_id']];
                    }
                    if ($v['rep_id']) {
                        $saleAfterTaskResult[$k]['rep_id'] = $repArr[$v['rep_id']];
                    }
                    if ($v['order_platform']) {
                        $saleAfterTaskResult[$k]['order_platform'] = $orderPlatformList[$v['order_platform']];
                    }
                    if ($v['task_status'] == 1) {
                        $saleAfterTaskResult[$k]['task_status'] = '<span style="color:#f39c12">处理中</span>';
                    } elseif ($v['task_status'] == 2) {
                        $saleAfterTaskResult[$k]['task_status'] = '<span style="color:#18bc9c">处理完成</span>';
                    } elseif ($v['task_status'] == 3) {
                        $saleAfterTaskResult[$k]['task_status'] = '<span style="color:#e74c3c">取消</span>';
                    } else {
                        $saleAfterTaskResult[$k]['task_status'] = '<span style="color:#0073b7">新建</span>';
                    }
                    if ($v['prty_id']) {
                        $saleAfterTaskResult[$k]['prty_id'] = $prtyIdList[$v['prty_id']];
                    }
                    if ($v['problem_id']) {
                        $saleAfterTaskResult[$k]['problem_id'] = $issueList[$v['problem_id']];
                    }
                    switch ($v['handle_scheme']) {
                        case 1:
                            $saleAfterTaskResult[$k]['handle_scheme'] = '部分退款';
                            break;
                        case 2:
                            $saleAfterTaskResult[$k]['handle_scheme'] = '退全款';
                            break;
                        case 3:
                            $saleAfterTaskResult[$k]['handle_scheme'] = '补发';
                            break;
                        case 4:
                            $saleAfterTaskResult[$k]['handle_scheme'] = '加钱补发';
                            break;
                        case 5:
                            $saleAfterTaskResult[$k]['handle_scheme'] = '退款+补发';
                            break;
                        case 6:
                            $saleAfterTaskResult[$k]['handle_scheme'] = '折扣买新';
                            break;
                        case 7:
                            $saleAfterTaskResult[$k]['handle_scheme'] = '发放积分';
                            break;
                        case 8:
                            $saleAfterTaskResult[$k]['handle_scheme'] = '安抚';
                            break;
                        case 9:
                            $saleAfterTaskResult[$k]['handle_scheme'] = '长时间未回复';
                            break;
                        default:
                            $saleAfterTaskResult[$k]['handle_scheme'] = '请选择';
                            break;
                    }
                }
            }
            if (!empty($orderReturnResult)) {
                foreach ($orderReturnResult as $k1 => $v1) {
                    if ($v1['order_platform']) {
                        $orderReturnResult[$k1]['order_platform'] = $orderPlatformList[$v1['order_platform']];
                    }
                }
            }
            $this->view->assign('infoSynergyTaskResult', $infoSynergyTaskResult);
            // $this->view->assign('workOrderListResult', $workOrderListResult);
            $this->view->assign('saleAfterTaskResult', $saleAfterTaskResult);
            $this->view->assign('orderReturnResult', $orderReturnResult);
            $this->view->assign('orderInfoResult', $customer);

        
            $this->view->assign('orderPlatformId', $order_platform);
            $this->view->assign('orderPlatform', $orderPlatformList[$order_platform]);
            $this->view->assign('customerInfo', $customerInfo);
            //如果查询订单
            if ($increment_id) {
                $this->view->assign('increment_id', $increment_id);
            }
            //如果查询邮箱
            if ($customer_email) {
                $this->view->assign('customer_email', $customer_email);
            }
            //如果查询客户姓名
            if ($customer_name) {
                $this->view->assign('customer_name', $input_name);
            }
            //如果查询客户电话
            if ($customer_phone) {
                $this->view->assign('customer_phone', $customer_phone);
            }
            //如果查询运单号
            if ($track_number) {
                $this->view->assign('track_number', $track_number);
            }
            //如果查询交易号
            if ($transaction_id) {
                $this->view->assign('transaction_id', $transaction_id);
            }
            //上传订单平台
            $this->view->assign('order_platform', $order_platform);
            $this->view->engine->layout(false);
            $html = $this->view->fetch('item');
            return json(['code' => 1,'data' => $html]);
        }


        // $serviceArr = config('search.platform');
        // $sessionId  = session('admin.id');
        // foreach ($serviceArr as $key => $kv) {
        //     if (in_array($sessionId, $kv)) {
        //         $default = $key;
        //     }
        // }
        // //默认的客服分组值
        // if ($default) {
        //     $this->view->assign("default", $default);
        // }
        $ids  = input('param.ids');
        if (!empty($ids)){
//            $row = \app\common\model\OcCustomerAfterSalesWorkOrder::get($ids)->field('increment_id,email')->find()->toArray();
            $row =   Db::connect('database.db_zeelool')->table('oc_customer_after_sales_work_order')->where('id',$ids)->find();
            $this->view->assign("customer_email", $row['email']);
        }else{
            $row = null;
            $this->view->assign("customer_email", $customer_email);
        }
        $this->view->assign("order_platform", $order_platform);
        $this->view->assign("increment_id", $row['increment_id']);
        $this->view->assign("orderPlatformList", (new MagentoPlatform())->getOrderPlatformList());
        return $this->view->fetch();
    }

    /***
     * 配货记录
     * @param Request $request
     */
    public function machining(Request $request)
    {
        $order_number = $request->get('order_number');
        $order_platform = $request->get('order_platform');
        if ($order_platform == 1) {
            $model = new \app\admin\model\order\order\Zeelool();
        } elseif ($order_platform == 2) {
            $model = new \app\admin\model\order\order\Voogueme();
        } elseif ($order_platform == 3) {
            $model = new \app\admin\model\order\order\Nihao();
        }
        $field = 'custom_print_label_new,custom_print_label_person_new,custom_print_label_created_at_new,
        custom_is_match_frame_new,custom_match_frame_person_new,custom_match_frame_created_at_new,
        custom_is_match_lens_new,custom_match_lens_created_at_new,custom_match_lens_person_new,
        custom_is_send_factory_new,custom_match_factory_person_new,custom_match_factory_created_at_new,
        custom_is_delivery_new,custom_match_delivery_person_new,custom_match_delivery_created_at_new';
        $row = $model->where(['increment_id' => $order_number])->field($field)->find();
        $list = [
            [
                'id' => 1,
                'content' => '打标签',
                'createtime' => $row['custom_print_label_created_at_new'],
                'person' => $row['custom_print_label_person_new']
            ],
            [
                'id' => 2,
                'content' => '配镜架',
                'createtime' => $row['custom_match_frame_created_at_new'],
                'person' => $row['custom_match_frame_person_new']
            ],
            [
                'id' => 3,
                'content' => '配镜片',
                'createtime' => $row['custom_match_lens_created_at_new'],
                'person' => $row['custom_match_lens_person_new']
            ],
            [
                'id' => 4,
                'content' => '加工',
                'createtime' => $row['custom_match_factory_created_at_new'],
                'person' => $row['custom_match_factory_person_new']
            ],
            [
                'id' => 5,
                'content' => '提货',
                'createtime' => $row['custom_match_delivery_created_at_new'],
                'person' => $row['custom_match_delivery_person_new']
            ],
        ];
        $this->assign('list', $list);
        $this->assign('row', $row);
        return $this->view->fetch();
    }


    /***
     * 异步查询模糊订单
     * @param Request $request
     */
    public function ajaxGetLikeOrder(Request $request)
    {
        if ($this->request->isAjax()) {
            $orderType = $request->post('orderType');
            $order_number = $request->post('order_number');
            $result = (new SaleAfterTask())->getLikeOrder($orderType, $order_number);
            if (!$result) {
                return $this->error('订单不存在，请重新尝试');
            }
            return $this->success('', '', $result, 0);
        } else {
            $this->error('404 not found');
        }
    }

    /***
     * 异步查询模糊邮箱
     * @param Request $request
     */
    public function ajaxGetLikeEmail(Request $request)
    {
        if ($this->request->isAjax()) {
            $orderType = $request->post('orderType');
            $email = $request->post('email');
            $result = (new SaleAfterTask())->getLikeEmail($orderType, $email);
            if (!$result) {
                return $this->error('订单不存在，请重新尝试');
            }
            return $this->success('', '', $result, 0);
        } else {
            $this->error('404 not found');
        }
    }

    /***
     * 异步查询模糊电话
     * @param Request $request
     */
    public function ajaxGetLikePhone(Request $request)
    {
        if ($this->request->isAjax()) {
            $orderType = $request->post('orderType');
            $customer_phone = $request->post('customer_phone');
            $result = (new SaleAfterTask())->getLikePhone($orderType, $customer_phone);
            if (!$result) {
                return $this->error('订单不存在，请重新尝试');
            }
            return $this->success('', '', $result, 0);
        } else {
            $this->error('404 not found');
        }
    }

    /***
     * 异步查询模糊姓名
     * @param Request $request
     */
    public function ajaxGetLikeName(Request $request)
    {
        if ($this->request->isAjax()) {
            $orderType = $request->post('orderType');
            $customer_name = $request->post('customer_name');
            $result = (new SaleAfterTask())->getLikeName($orderType, $customer_name);
            if (!$result) {
                return $this->error('订单不存在，请重新尝试');
            }
            return $this->success('', '', $result, 0);
        } else {
            $this->error('404 not found');
        }
    }

    /***
     * 异步查询模糊运单号
     * @param Request $request
     */
    public function ajaxGetLikeTrackNumber(Request $request)
    {
        if ($this->request->isAjax()) {
            $orderType = $request->post('orderType');
            $track_number = $request->post('track_number');
            $result = (new SaleAfterTask())->getLikeTrackNumber($orderType, $track_number);
            if (!$result) {
                return $this->error('运单号不存在，请重新尝试');
            }
            return $this->success('', '', $result, 0);
        } else {
            $this->error('404 not found');
        }
    }

    /***
     * 异步查询模糊交易号
     * @param Request $request
     */
    public function ajaxGetLikeTransaction(Request $request)
    {
        if ($this->request->isAjax()) {
            $orderType = $request->post('orderType');
            $transaction_id = $request->post('transaction_id');
            $result = (new SaleAfterTask())->getLikeTransaction($orderType, $transaction_id);
            if (!$result) {
                $this->error('交易号不存在，请重新尝试');
            }
            $this->success('', '', $result, 0);
        } else {
            $this->error('404 not found');
        }
    }

    /***
     * 改变退货订单状态,从新建变成收到退货
     */
    public function receive($ids = null)
    {
        if ($this->request->isAjax()) {
            $row = $this->model->get($ids);
            if ($row['order_status'] != 1) {
                return   $this->error('退货单不是新建状态,无法变成收到退货状态');
            }
            $map['id'] = ['in', $ids];
            $data['order_status'] = 2;
            $result = $this->model->allowField(true)->isUpdate(true, $map)->save($data);
            if (false !== $result) {
                return $this->success('确认成功');
            } else {
                return $this->error('确认失败');
            }
        } else {
            return $this->error('404 Not Found');
        }
    }
    /**
     * 改变订单状态,从收到退货变成退货质检
     */
    public function quality($ids = null)
    {
        if ($this->request->isAjax()) {
            $row = $this->model->get($ids);
            if (2 != $row['order_status']) {
                return   $this->error('退货单不是退货收到状态,无法变成退货质检状态');
            }
            $map['id'] = ['in', $ids];
            $data['order_status'] = 3;
            $result = $this->model->allowField(true)->isUpdate(true, $map)->save($data);
            if (false !== $result) {
                return $this->success('确认成功');
            } else {
                return $this->error('确认失败');
            }
        } else {
            return $this->error('404 Not Found');
        }
    }
    /***
     * 改变订单状态,从退货质检到同步库存
     */
    public function syncStock($ids = null)
    {
        if ($this->request->isAjax()) {
            $row = $this->model->get($ids);
            if (3 != $row['order_status']) {
                return   $this->error('退货单不是退货质检状态,无法变成同步库存状态');
            }
            $map['id'] = ['in', $ids];
            $data['order_status'] = 4;
            $result = $this->model->allowField(true)->isUpdate(true, $map)->save($data);
            if (false !== $result) {
                return $this->success('确认成功');
            } else {
                return $this->error('确认失败');
            }
        } else {
            return $this->error('404 Not Found');
        }
    }
    /***
     * 改变订单状态,从同步库存到退款状态
     */
    public function refund($ids = null)
    {
        if ($this->request->isAjax()) {
            $row = $this->model->get($ids);
            if (4 != $row['order_status']) {
                return   $this->error('退货单不是退货质检状态,无法变成同步库存状态');
            }
            $map['id'] = ['in', $ids];
            $data['order_status'] = 5;
            $result = $this->model->allowField(true)->isUpdate(true, $map)->save($data);
            if (false !== $result) {
                return $this->success('确认成功');
            } else {
                return $this->error('确认失败');
            }
        } else {
            return $this->error('404 Not Found');
        }
    }
    public function closed($ids = null)
    {
        if ($this->request->isAjax()) {
            $map['id'] = ['in', $ids];
            $row = $this->model->where($map)->field('id,order_status')->select();
            foreach ($row as $v) {
                if (1 != $v['order_status']) {
                    $this->error('只有新建状态才能操作！！');
                }
            }
            $data['order_status'] = 5;
            $result = $this->model->allowField(true)->isUpdate(true, $map)->save($data);
            if (false !== $result) {
                return $this->success('确认成功');
            } else {
                return $this->error('确认失败');
            }
        } else {
            return $this->error('404 Not Found');
        }
    }
    //退货单提交审核
    public function submitAudit($ids = null)
    {
        if ($this->request->isAjax()) {
            $map['id'] = ['in', $ids];
            $row = $this->model->where($map)->field('id,order_status')->select();
            foreach ($row as $v) {
                if (1 != $v['order_status']) {
                    $this->error('只有新建状态才能操作！！');
                }
            }
            $data['order_status'] = 2;
            $res = $this->model->allowField(true)->isUpdate(true, $map)->save($data);
            if ($res !== false) {
                $this->success('提交成功');
            } else {
                $this->error('提交失败');
            }
        } else {
            $this->error('404 Not found');
        }
    }
    /***
     * 多个一起审核通过
     */
    public function morePassAudit($ids = null)
    {
        if ($this->request->isAjax()) {
            $map['id'] = ['in', $ids];
            $row = $this->model->where($map)->field('id,order_status')->select();
            foreach ($row as $v) {
                if (2 != $v['order_status']) {
                    $this->error('只有待审核状态才能操作！！');
                }
            }
            $data['order_status'] = 3;
            $res = $this->model->allowField(true)->isUpdate(true, $map)->save($data);
            if ($res !== false) {
                $this->success('审核成功');
            } else {
                $this->error('审核失败');
            }
        } else {
            $this->error('404 Not found');
        }
    }
    /***
     * 多个一起审核拒绝
     */
    public function moreAuditRefused($ids = null)
    {
        if ($this->request->isAjax()) {
            $map['id'] = ['in', $ids];
            $row = $this->model->where($map)->field('id,order_status')->select();
            foreach ($row as $v) {
                if (2 != $v['order_status']) {
                    $this->error('只有待审核状态才能操作！！');
                }
            }
            $data['order_status'] = 4;
            $res = $this->model->allowField(true)->isUpdate(true, $map)->save($data);
            if ($res !== false) {
                $this->success('审核拒绝成功');
            } else {
                $this->error('审核拒绝失败');
            }
        } else {
            $this->error('404 Not found');
        }
    }
    /***
     * 获取订单物流信息
     */
    public function get_logistics_info($track_number = null, $entity_id = null, $order_platform = null)
    {
        $track_number = input('track_number') ?: null;
        $entity_id = input('entity_id') ?: null;
        $order_platform = input('order_platform') ?: null;
        if (!empty($track_number) && !empty($entity_id) && !empty($order_platform)) {
            $this->zeelool = new \app\admin\model\order\order\Zeelool;
            $express = $this->zeelool->getExpressData($order_platform, $entity_id);
            if ($express) {
                //缓存一个小时
                // $express_data = session('order_checkDetail_' . $express['track_number'] . '_' . date('YmdH'));
                $express_data = Cache::get('orderReturn_get_logistics_info_' . $track_number);
                if (!$express_data) {
                    try {
                        //查询物流信息
                        //$title = str_replace(' ', '-', $express['title']);
                        switch ($express['title']) {
                            case 'DHL (Deprecated)':
                                $title = 'dhl';
                                break;
                            case 'China Post':
                                $title = 'china-ems';
                                break;
                            case 'china-ems':
                                $title = 'china-ems';
                                break;
                            case 'DHL':
                                $title = 'dhl';
                                break;
                            case 'USPS':
                                $title = 'usps';
                                break;
                        }

                        $carrier = $this->getCarrier($title);
                        $trackingConnector = new TrackingConnector($this->apiKey);
                        $trackInfo = $trackingConnector->getTrackInfoMulti([[
                            'number' => $track_number,
                            'carrier' => $carrier['carrierId']
                        ]]);
        
                        $express_data = $trackInfo['data']['accepted'][0]['track']['z1'];
                        Cache::get('orderReturn_get_logistics_info_' . $track_number, $express_data, 3600);
                    } catch (\Exception $e) {
                        $this->error($e->getMessage());
                    }
                }
                $this->view->assign("express_data", $express_data);
                $this->view->assign("title", $express['title']);
                $this->view->assign("track_number", $track_number);
            }
            return $this->view->fetch();
        } else {
            $this->error('参数错误,请重新尝试');
        }
    }

    /**
     * 获取快递号
     * @param $title
     * @return mixed|string
     */
    protected function getCarrier($title)
    {
        $carrierId = '';
        if (stripos($title, 'post') !== false) {
            $carrierId = 'chinapost';
            $title = 'China Post';
        } elseif (stripos($title, 'ems') !== false) {
            $carrierId = 'chinaems';
            $title = 'China Ems';
        } elseif (stripos($title, 'dhl') !== false) {
            $carrierId = 'dhl';
            $title = 'DHL';
        } elseif (stripos($title, 'fede') !== false) {
            $carrierId = 'fedex';
            $title = 'Fedex';
        } elseif (stripos($title, 'usps') !== false) {
            $carrierId = 'usps';
            $title = 'Usps';
        } elseif (stripos($title, 'yanwen') !== false) {
            $carrierId = 'yanwen';
            $title = 'YANWEN';
        } elseif (stripos($title, 'cpc') !== false) {
            $carrierId = 'cpc';
            $title = 'Canada Post';
        }
        $carrier = [
            'dhl' => '100001',
            'chinapost' => '03011',
            'chinaems' => '03013',
            'cpc' =>  '03041',
            'fedex' => '100003',
            'usps' => '21051',
            'yanwen' => '190012'
        ];
        if ($carrierId) {
            return ['title' => $title, 'carrierId' => $carrier[$carrierId]];
        }
        return ['title' => $title, 'carrierId' => $carrierId];
    }




    /***
     * 导入退件数据 zeelool
     */
    public function zeelool_order_return()
    {
        $result = Db::table('zeelool_order_return')->field('id,status,increment_id,customer_email,customer_name,return_shipping_number,return_remark
        ,check_remark,refund_amount,is_visable,created_operator,created_at')->select();
        if (!$result) {
            return false;
        }
        $arr = [];
        foreach ($result as $k => $v) {
            $arr[$k]['order_id']        = $v['id'];
            $arr[$k]['increment_id']    = $v['increment_id'];
            $arr[$k]['customer_email']  = $v['customer_email'];
            $arr[$k]['customer_name']   = $v['customer_name'];
            $arr[$k]['return_shipping_number']    = $v['return_shipping_number'];
            $arr[$k]['return_remark']    = isset($v['return_remark']) ? $v['return_remark'] : '';
            $arr[$k]['return_money_remark']    = isset($v['check_remark']) ? $v['check_remark'] : '';
            $arr[$k]['return_money']    = isset($v['refund_amount']) ? $v['refund_amount'] : 0;
            $arr[$k]['create_person']    = $v['created_operator'];
            $arr[$k]['create_time']    = $v['created_at'];
            $arr[$k]['order_platform'] = 1;
            $arr[$k]['final_loss_amount'] = isset($v['final_loss_amount']) ? $v['final_loss_amount'] : 0;
            $arr[$k]['final_loss_remark'] = isset($v['final_loss_remark']) ? $v['final_loss_remark'] : '';
            if (0 == $v['is_visable']) {
                $arr[$k]['is_del'] = 2;
            } else {
                $arr[$k]['is_del'] = 1;
            }
            if ('new' == $v['status']) {
                $arr[$k]['order_status'] = 1;
            } elseif ('check' == $v['status']) {
                $arr[$k]['order_status'] = 3;
                $arr[$k]['quality_status'] = 1;
            } elseif ('stock' == $v['status']) {
                $arr[$k]['order_status'] = 3;
                $arr[$k]['quality_status'] = 1;
                $arr[$k]['in_stock_status'] = 1;
            }
        }
        $this->model->allowField(true)->saveAll($arr);
    }
    //导入退件商品数据 zeelool
    public function zeelool_order_return_item()
    {
        $result = Db::table('zeelool_order_return_item')->alias('m')->join('fa_order_return o', 'o.order_id=m.order_return_id')->where(['o.order_platform' => 1])->field('m.*,o.id as oid')->select();
        if (!$result) {
            return false;
        }
        $arr = [];
        foreach ($result as $k => $v) {
            //echo $v['return_sku'].'<br/>';
            $arr[$k]['order_return_id'] = $v['oid'];
            $arr[$k]['return_sku']      = isset($v['return_sku']) ? $v['return_sku'] : '';
            $arr[$k]['return_sku_qty']  = isset($v['return_sku_qty'])  ? $v['return_sku_qty'] : 0;
            $arr[$k]['arrived_sku_qty'] = isset($v['arrived_sku_qty']) ? $v['arrived_sku_qty'] : 0;
            $arr[$k]['check_sku_qty']   = isset($v['check_sku_qty']) ? $v['check_sku_qty'] : 0;
            $arr[$k]['damage_sku_qty']  = isset($v['damage_sku_qty']) ? $v['damage_sku_qty'] : 0;
            $arr[$k]['create_time']     = $v['created_at'];
            $arr[$k]['is_visable']      = $v['is_visable'];
        }
        $this->modelItem->allowField(true)->saveAll($arr);
    }
    //导入退件商品数据 voogueme
    public function voogueme_order_return()
    {
        $result = Db::table('voogueme_order_return')->field('id,status,increment_id,customer_email,customer_name,return_shipping_number,return_remark
        ,check_remark,refund_amount,is_visable,created_operator,created_at')->select();
        if (!$result) {
            return false;
        }
        $arr = [];
        foreach ($result as $k => $v) {
            $arr[$k]['order_id']        = $v['id'];
            $arr[$k]['increment_id']    = $v['increment_id'];
            $arr[$k]['customer_email']  = $v['customer_email'];
            $arr[$k]['customer_name']   = $v['customer_name'];
            $arr[$k]['return_shipping_number']    = $v['return_shipping_number'];
            $arr[$k]['return_remark']    = isset($v['return_remark']) ? $v['return_remark'] : '';
            $arr[$k]['return_money_remark']    = isset($v['check_remark']) ? $v['check_remark'] : '';
            $arr[$k]['return_money']    = isset($v['refund_amount']) ? $v['refund_amount'] : 0;
            $arr[$k]['create_person']    = $v['created_operator'];
            $arr[$k]['create_time']    = $v['created_at'];
            $arr[$k]['order_platform'] = 2;
            $arr[$k]['final_loss_amount'] = isset($v['final_loss_amount']) ? $v['final_loss_amount'] : 0;
            $arr[$k]['final_loss_remark'] = isset($v['final_loss_remark']) ? $v['final_loss_remark'] : '';
            if (0 == $v['is_visable']) {
                $arr[$k]['is_del'] = 2;
            } else {
                $arr[$k]['is_del'] = 1;
            }
            if ('new' == $v['status']) {
                $arr[$k]['order_status'] = 1;
            } elseif ('check' == $v['status']) {
                $arr[$k]['order_status'] = 3;
                $arr[$k]['quality_status'] = 1;
            } elseif ('stock' == $v['status']) {
                $arr[$k]['order_status'] = 3;
                $arr[$k]['quality_status'] = 1;
                $arr[$k]['in_stock_status'] = 1;
            }
        }
        $this->model->allowField(true)->saveAll($arr);
    }
    //导入退件商品数据 voogueme
    public function voogueme_order_return_item()
    {
        $result = Db::table('voogueme_order_return_item')->alias('m')->join('fa_order_return o', 'o.order_id=m.order_return_id')->where(['o.order_platform' => 2])->field('m.*,o.id as oid')->select();
        if (!$result) {
            return false;
        }
        $arr = [];
        foreach ($result as $k => $v) {
            //echo $v['return_sku'].'<br/>';
            $arr[$k]['order_return_id'] = $v['oid'];
            $arr[$k]['return_sku']      = isset($v['return_sku']) ? $v['return_sku'] : '';
            $arr[$k]['return_sku_qty']  = isset($v['return_sku_qty'])  ? $v['return_sku_qty'] : 0;
            $arr[$k]['arrived_sku_qty'] = isset($v['arrived_sku_qty']) ? $v['arrived_sku_qty'] : 0;
            $arr[$k]['check_sku_qty']   = isset($v['check_sku_qty']) ? $v['check_sku_qty'] : 0;
            $arr[$k]['damage_sku_qty']  = isset($v['damage_sku_qty']) ? $v['damage_sku_qty'] : 0;
            $arr[$k]['create_time']     = $v['created_at'];
            $arr[$k]['is_visable']      = $v['is_visable'];
        }
        $this->modelItem->allowField(true)->saveAll($arr);
    }
    //导入退件商品数据 nihao
    public function nihao_order_return()
    {
        $result = Db::table('nihao_order_return')->field('id,status,increment_id,customer_email,customer_name,return_shipping_number,return_remark
        ,check_remark,refund_amount,is_visable,created_operator,created_at')->select();
        if (!$result) {
            return false;
        }
        $arr = [];
        foreach ($result as $k => $v) {
            $arr[$k]['order_id']        = $v['id'];
            $arr[$k]['increment_id']    = $v['increment_id'];
            $arr[$k]['customer_email']  = $v['customer_email'];
            $arr[$k]['customer_name']   = $v['customer_name'];
            $arr[$k]['return_shipping_number']    = $v['return_shipping_number'];
            $arr[$k]['return_remark']    = isset($v['return_remark']) ? $v['return_remark'] : '';
            $arr[$k]['return_money_remark']    = isset($v['check_remark']) ? $v['check_remark'] : '';
            $arr[$k]['return_money']    = isset($v['refund_amount']) ? $v['refund_amount'] : 0;
            $arr[$k]['create_person']    = $v['created_operator'];
            $arr[$k]['create_time']    = $v['created_at'];
            $arr[$k]['order_platform'] = 3;
            $arr[$k]['final_loss_amount'] = isset($v['final_loss_amount']) ? $v['final_loss_amount'] : 0;
            $arr[$k]['final_loss_remark'] = isset($v['final_loss_remark']) ? $v['final_loss_remark'] : '';
            if (0 == $v['is_visable']) {
                $arr[$k]['is_del'] = 2;
            } else {
                $arr[$k]['is_del'] = 1;
            }
            if ('new' == $v['status']) {
                $arr[$k]['order_status'] = 1;
            } elseif ('check' == $v['status']) {
                $arr[$k]['order_status'] = 3;
                $arr[$k]['quality_status'] = 1;
            } elseif ('stock' == $v['status']) {
                $arr[$k]['order_status'] = 3;
                $arr[$k]['quality_status'] = 1;
                $arr[$k]['in_stock_status'] = 1;
            }
        }
        $this->model->allowField(true)->saveAll($arr);
    }
    //导入退件商品数据 nihao
    public function nihao_order_return_item()
    {
        $result = Db::table('nihao_order_return_item')->alias('m')->join('fa_order_return o', 'o.order_id=m.order_return_id')->where(['o.order_platform' => 3])->field('m.*,o.id as oid')->select();
        if (!$result) {
            return false;
        }
        $arr = [];
        foreach ($result as $k => $v) {
            //echo $v['return_sku'].'<br/>';
            $arr[$k]['order_return_id'] = $v['oid'];
            $arr[$k]['return_sku']      = isset($v['return_sku']) ? $v['return_sku'] : '';
            $arr[$k]['return_sku_qty']  = isset($v['return_sku_qty'])  ? $v['return_sku_qty'] : 0;
            $arr[$k]['arrived_sku_qty'] = isset($v['arrived_sku_qty']) ? $v['arrived_sku_qty'] : 0;
            $arr[$k]['check_sku_qty']   = isset($v['check_sku_qty']) ? $v['check_sku_qty'] : 0;
            $arr[$k]['damage_sku_qty']  = isset($v['damage_sku_qty']) ? $v['damage_sku_qty'] : 0;
            $arr[$k]['create_time']     = $v['created_at'];
            $arr[$k]['is_visable']      = $v['is_visable'];
        }
        $this->modelItem->allowField(true)->saveAll($arr);
    }
}<|MERGE_RESOLUTION|>--- conflicted
+++ resolved
@@ -331,11 +331,6 @@
                     ->field('ze.id as ze_id,ze.ticket_id,ze.subject,ze.to_email,ze.due_id,ze.create_time,ze.update_time,ze.status as ze_status,ad.nickname')
                     ->where('ze.email',$customer_email)
                     ->select();
-<<<<<<< HEAD
-
-                
-=======
->>>>>>> 107669b6
                 $this->assign('email_select',$email_select);
             }
 
