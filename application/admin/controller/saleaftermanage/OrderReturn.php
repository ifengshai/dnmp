--- conflicted
+++ resolved
@@ -299,7 +299,6 @@
     {
 
         $order_platform = intval(input('order_platform', 1));
-
         $customer_email = input('email', '');
         if ($request->isPost()) {
             //获取输入的订单号
@@ -355,11 +354,7 @@
                     $morder_other_value = $mojing_order->table('fa_order_process')->alias('pro')
                         ->join("fa_order fao",'pro.order_id = fao.id','left')
                         ->where('pro.increment_id',$item['increment_id'])
-<<<<<<< HEAD
-                        ->field('pro.agent_way_title,pro.shipping_num_temp,fao.total_qty_ordered')
-=======
                         ->field('pro.agent_way_title,pro.shipment_num,fao.total_qty_ordered')
->>>>>>> f34cdd3c
                         ->find();
                     if ($morder_other_value){
                         $morder_other_value = collection($morder_other_value)->toArray();
@@ -526,10 +521,7 @@
             $this->view->assign('orderReturnResult', $orderReturnResult);
             $this->view->assign('orderInfoResult', $customer);
 
-<<<<<<< HEAD
-=======
-
->>>>>>> f34cdd3c
+
             $this->view->assign('orderPlatformId', $order_platform);
             $this->view->assign('orderPlatform', $orderPlatformList[$order_platform]);
             $this->view->assign('customerInfo', $customerInfo);
@@ -660,50 +652,50 @@
      */
     public function order_detail($order_number = null)
     {
-<<<<<<< HEAD
-    $order_number = input('param.order_number');
-
-    $new_order = new NewOrder();
-    $new_order_process = new NewOrderProcess();
-    $order_number = $order_number ?? $this->request->get('order_number');
-
-    $new_order_item_process_id =$new_order->alias('a')
-    ->join(['fa_order_item_process' => 'b'], 'a.id=b.order_id')
-    ->where('a.increment_id',$order_number)
-    ->field('b.id,b.sku,b.distribution_status')
-    ->select();
-    $new_order_item_process_id2 = array_column($new_order_item_process_id,'sku','id');
-
-    $is_shendan = $new_order_process->where('increment_id',$order_number)->field('check_time,check_status,delivery_time')->find();
-    //子单节点日志
-    foreach ($new_order_item_process_id as $k=>$v){
-    $distribution_log[$v['id']] = Db::name('distribution_log')->where('item_process_id',$v['id'])->select();
-    }
-
-    $new_order_item_process_id1 =array_column($new_order_item_process_id, 'id');
-    $distribution_log_times = Db::name('distribution_log')
-    ->where('item_process_id','in',$new_order_item_process_id1)
-    ->where('distribution_node',1)
-    ->order('create_time asc')
-    ->column('create_time');
-    //查询订单详情
-    $ruleList = collection($this->ordernodedeltail->where('order_number',$order_number)->order('node_type asc')->field('node_type,create_time,handle_user_name,shipment_type,track_number')->select())->toArray();
-
-    $new_ruleList = array_column($ruleList, NULL, 'node_type');
-    $key_list = array_keys($new_ruleList);
-
-    $id = $this->request->get('id');
-    $label = $this->request->get('label', 1);
-
-    $this->view->assign(compact('order_number', 'id', 'label'));
-    $this->view->assign("list", $new_ruleList);
-    $this->view->assign("is_shendan", $is_shendan);
-    $this->view->assign("distribution_log_times", $distribution_log_times);
-    $this->view->assign("distribution_log", $distribution_log);
-    $this->view->assign("key_list", $key_list);
-    $this->view->assign("new_order_item_process_id2", $new_order_item_process_id2);
-    return $this->view->fetch();
-    }
+        $order_number = input('param.order_number');
+
+        $new_order = new NewOrder();
+        $new_order_process = new NewOrderProcess();
+        $order_number = $order_number ?? $this->request->get('order_number');
+
+        $new_order_item_process_id =$new_order->alias('a')
+            ->join(['fa_order_item_process' => 'b'], 'a.id=b.order_id')
+            ->where('a.increment_id',$order_number)
+            ->field('b.id,b.sku,b.distribution_status')
+            ->select();
+        $new_order_item_process_id2 = array_column($new_order_item_process_id,'sku','id');
+
+        $is_shendan = $new_order_process->where('increment_id',$order_number)->field('check_time,check_status,delivery_time')->find();
+        //子单节点日志
+        foreach ($new_order_item_process_id as $k=>$v){
+            $distribution_log[$v['id']] = Db::name('distribution_log')->where('item_process_id',$v['id'])->select();
+        }
+
+        $new_order_item_process_id1 =array_column($new_order_item_process_id, 'id');
+        $distribution_log_times = Db::name('distribution_log')
+            ->where('item_process_id','in',$new_order_item_process_id1)
+            ->where('distribution_node',1)
+            ->order('create_time asc')
+            ->column('create_time');
+        //查询订单详情
+        $ruleList = collection($this->ordernodedeltail->where('order_number',$order_number)->order('node_type asc')->field('node_type,create_time,handle_user_name,shipment_type,track_number')->select())->toArray();
+
+        $new_ruleList = array_column($ruleList, NULL, 'node_type');
+        $key_list = array_keys($new_ruleList);
+
+        $id = $this->request->get('id');
+        $label = $this->request->get('label', 1);
+
+        $this->view->assign(compact('order_number', 'id', 'label'));
+        $this->view->assign("list", $new_ruleList);
+        $this->view->assign("is_shendan", $is_shendan);
+        $this->view->assign("distribution_log_times", $distribution_log_times);
+        $this->view->assign("distribution_log", $distribution_log);
+        $this->view->assign("key_list", $key_list);
+        $this->view->assign("new_order_item_process_id2", $new_order_item_process_id2);
+        return $this->view->fetch();
+    }
+
 
 
     /**
@@ -728,79 +720,9 @@
         $this->assign('courier_two',$courier_two);
         return $this->view->fetch();
     }
-=======
-        $order_number = input('param.order_number');
-
-        $new_order = new NewOrder();
-        $new_order_process = new NewOrderProcess();
-        $order_number = $order_number ?? $this->request->get('order_number');
-
-        $new_order_item_process_id =$new_order->alias('a')
-            ->join(['fa_order_item_process' => 'b'], 'a.id=b.order_id')
-            ->where('a.increment_id',$order_number)
-            ->field('b.id,b.sku,b.distribution_status')
-            ->select();
-        $new_order_item_process_id2 = array_column($new_order_item_process_id,'sku','id');
-
-        $is_shendan = $new_order_process->where('increment_id',$order_number)->field('check_time,check_status,delivery_time')->find();
-        //子单节点日志
-        foreach ($new_order_item_process_id as $k=>$v){
-            $distribution_log[$v['id']] = Db::name('distribution_log')->where('item_process_id',$v['id'])->select();
-        }
-
-        $new_order_item_process_id1 =array_column($new_order_item_process_id, 'id');
-        $distribution_log_times = Db::name('distribution_log')
-            ->where('item_process_id','in',$new_order_item_process_id1)
-            ->where('distribution_node',1)
-            ->order('create_time asc')
-            ->column('create_time');
-        //查询订单详情
-        $ruleList = collection($this->ordernodedeltail->where('order_number',$order_number)->order('node_type asc')->field('node_type,create_time,handle_user_name,shipment_type,track_number')->select())->toArray();
-
-        $new_ruleList = array_column($ruleList, NULL, 'node_type');
-        $key_list = array_keys($new_ruleList);
-
-        $id = $this->request->get('id');
-        $label = $this->request->get('label', 1);
-
-        $this->view->assign(compact('order_number', 'id', 'label'));
-        $this->view->assign("list", $new_ruleList);
-        $this->view->assign("is_shendan", $is_shendan);
-        $this->view->assign("distribution_log_times", $distribution_log_times);
-        $this->view->assign("distribution_log", $distribution_log);
-        $this->view->assign("key_list", $key_list);
-        $this->view->assign("new_order_item_process_id2", $new_order_item_process_id2);
-        return $this->view->fetch();
-    }
-
-
-
-    /**
-     *
-     * 物流节点
-     */
-    public function logistics_node(){
-        $entity_id = input('param.entity_id');
-        $site = input('param.order_platform');
-        //获取订单信息对应的所有物流信息
-        $courier = Db::name('order_node_courier')
-            ->alias('a')
-            ->join(['fa_order_node' => 'b'], 'a.order_id=b.order_id')
-            ->where('a.order_id',$entity_id)->where('a.site',$site)
-            ->order('create_time desc')
-            ->field('a.content,a.create_time,a.site,a.track_number,b.shipment_data_type')
-            ->select();
-        $courier_one  = $courier[0];
-        unset($courier[0]);
-        $courier_two = array_values($courier);
-        $this->assign('courier_one',$courier_one);
-        $this->assign('courier_two',$courier_two);
-        return $this->view->fetch();
-    }
 
 
     
->>>>>>> f34cdd3c
     /***
      * 异步查询模糊订单
      * @param Request $request
