--- conflicted
+++ resolved
@@ -542,11 +542,7 @@
         $ids  = input('param.ids');
         if (!empty($ids)){
 //            $row = \app\common\model\OcCustomerAfterSalesWorkOrder::get($ids)->field('increment_id,email')->find()->toArray();
-<<<<<<< HEAD
-            $row =   Db::connect('database.db_zeelool')->table('oc_customer_after_sales_work_order')->where('id',$ids)->find();
-=======
             $row = Db::connect('database.db_zeelool')->table('oc_customer_after_sales_work_order')->where('id',$ids)->find();
->>>>>>> 87b50988
             $this->view->assign("customer_email", $row['email']);
         }else{
             $row = null;
