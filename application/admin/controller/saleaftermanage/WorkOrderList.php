--- conflicted
+++ resolved
@@ -92,15 +92,10 @@
             $user_list = $admin->where('status', 'normal')->column('nickname', 'id');
             $user_list = collection($user_list)->toArray();
 
-<<<<<<< HEAD
-            foreach ($list as $k => $v) {
-                if ($v['work_type'] == 1) {
-=======
 
 
             foreach ($list as $k => $v){
                 if($v['work_type'] == 1){
->>>>>>> 04835f29
                     $list[$k]['work_type_str'] = '客服工单';
                 } else {
                     $list[$k]['work_type_str'] = '仓库工单';
@@ -109,12 +104,9 @@
                 if ($v['is_check'] == 1) {
                     $list[$k]['assign_user_name'] = $user_list[$v['assign_user_id']];
                 }
-<<<<<<< HEAD
-=======
 
                 $list[$k]['step_num'] = $this->sel_order_recept($v['id']);
 
->>>>>>> 04835f29
             }
 
 
@@ -278,6 +270,7 @@
         $this->assignconfig('users', $users); //返回用户
         return $this->view->fetch();
     }
+    
     /**
      * 编辑
      *
