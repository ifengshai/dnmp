<?php

namespace app\admin\controller\saleaftermanage;

use app\admin\model\saleaftermanage\WorkOrderNote;
use app\common\controller\Backend;
use think\Cache;
use think\Db;
use think\Exception;
use app\admin\model\AuthGroupAccess;
use think\exception\PDOException;
use think\exception\ValidateException;
use Util\NihaoPrescriptionDetailHelper;
use Util\ZeeloolPrescriptionDetailHelper;
use Util\VooguemePrescriptionDetailHelper;
use Util\WeseeopticalPrescriptionDetailHelper;
use app\admin\model\saleaftermanage\WorkOrderMeasure;
use app\admin\model\saleaftermanage\WorkOrderChangeSku;
use app\admin\model\saleaftermanage\WorkOrderRecept;
use app\admin\model\saleAfterManage\WorkOrderRemark;
use PhpOffice\PhpSpreadsheet\Spreadsheet;
use app\admin\model\Admin;
use think\Loader;
use Util\SKUHelper;
use PhpOffice\PhpSpreadsheet\Cell\Coordinate;
use PhpOffice\PhpSpreadsheet\Reader\Xlsx;
use PhpOffice\PhpSpreadsheet\Reader\Xls;
use PhpOffice\PhpSpreadsheet\Reader\Csv;
use app\api\controller\Ding;

/**
 * 售后工单列管理
 *
 * @icon fa fa-circle-o
 */
class WorkOrderList extends Backend
{
    protected $noNeedRight = ['getMeasureContent', 'getProblemTypeContent'];
    /**
     * WorkOrderList模型对象
     * @var \app\admin\model\saleaftermanage\WorkOrderList
     */
    protected $model = null;

    public function _initialize()
    {
        parent::_initialize();
        $this->model = new \app\admin\model\saleaftermanage\WorkOrderList;
        $this->step = new \app\admin\model\saleaftermanage\WorkOrderMeasure;
        $this->order_change = new \app\admin\model\saleaftermanage\WorkOrderChangeSku;
        $this->order_remark = new \app\admin\model\saleaftermanage\WorkOrderRemark;
        $this->work_order_note = new \app\admin\model\saleaftermanage\WorkOrderNote;
        $this->view->assign('step', config('workorder.step')); //措施
        $this->assignconfig('workorder', config('workorder')); //JS专用，整个配置文件

        $this->view->assign('check_coupon', config('workorder.check_coupon')); //不需要审核的优惠券
        $this->view->assign('need_check_coupon', config('workorder.need_check_coupon')); //需要审核的优惠券

        //获取所有的国家
        $country = json_decode(file_get_contents('assets/js/country.js'), true);
        $this->view->assign('country', $country);
        $this->recept = new \app\admin\model\saleaftermanage\WorkOrderRecept;
        $this->item = new \app\admin\model\itemmanage\Item;

        //获取当前登录用户所属主管id
        $this->assign_user_id = searchForId(session('admin.id'), config('workorder.kefumanage'));
        //选项卡
        $this->view->assign('getTabList', $this->model->getTabList());

        $this->assignconfig('admin_id', session('admin.id'));
        //查询用户id对应姓名
        $admin = new \app\admin\model\Admin();
        $this->users = $admin->where('status', 'normal')->column('nickname', 'id');
        $this->assignconfig('users', $this->users); //返回用户
        $this->assignconfig('userid', session('admin.id'));
    }

    /**
     * 默认生成的控制器所继承的父类中有index/add/edit/del/multi五个基础方法、destroy/restore/recyclebin三个回收站方法
     * 因此在当前控制器中可不用编写增删改查的代码,除非需要自己控制这部分逻辑
     * 需要将application/admin/library/traits/Backend.php中对应的方法复制到当前控制器,然后进行修改
     */

    //根据主记录id，获取措施相关信息
    protected function sel_order_recept($id)
    {
        $step = $this->step->where('work_id', $id)->select();
        $step_arr = collection($step)->toArray();

        foreach ($step_arr as $k => $v) {
            $recept = $this->recept->where('measure_id', $v['id'])->where('work_id', $id)->select();
            $recept_arr = collection($recept)->toArray();
            $step_arr[$k]['recept_user'] = implode(',', array_column($recept_arr, 'recept_person'));

            $step_arr[$k]['recept'] = $recept_arr;
        }
        return $step_arr ?: [];
    }

    /**
     * 查看
     */
    public function index()
    {
        $platform_order = input('platform_order');
        //设置过滤方法
        $this->request->filter(['strip_tags']);
        if ($this->request->isAjax()) {
            //如果发送的来源是Selectpage，则转发到Selectpage
            if ($this->request->request('keyField')) {
                return $this->selectpage();
            }
            $platform_order = input('platform_order');
            if ($platform_order) {
                $map['platform_order'] = $platform_order;
            }
            $work_id = input('work_id');
            if ($work_id) {
                $map['id'] = $work_id;
            }
            //选项卡我的任务切换
            $filter = json_decode($this->request->get('filter'), true);
            if ($filter['recept_person_id'] && !$filter['recept_person']) {
                //承接 经手 审核 包含用户id
                //获取当前用户所有的承接的工单id并且不是取消，新建的
                $workIds = WorkOrderRecept::where('recept_person_id', $filter['recept_person_id'])->column('work_id');
                //如果在我的任务选项卡中 点击了措施按钮
                if ($workIds){
                    if (!empty($filter['measure_choose_id'])) {
                        $measuerWorkIds = WorkOrderMeasure::where('measure_choose_id', 'in', $filter['measure_choose_id'])->column('work_id');
                        //将两个数组相同的数据取出
                        $newWorkIds = array_intersect($workIds, $measuerWorkIds);
                        $newWorkIds = implode($newWorkIds);
                        if (strlen($newWorkIds) > 0){
                            //数据查询的条件
                            $map = "(id in ($newWorkIds) or after_user_id = {$filter['recept_person_id']} or assign_user_id = {$filter['recept_person_id']}) and work_status not in (0,1,7)";
                        }else{
                            $map = "(after_user_id = {$filter['recept_person_id']} or assign_user_id = {$filter['recept_person_id']}) and work_status not in (0,1,7)";
                        }
                    }
                    else{
                        $map = "(id in (" . join(',', $workIds) . ") or after_user_id = {$filter['recept_person_id']} or assign_user_id = {$filter['recept_person_id']}) and work_status not in (0,1,7)";
                    }
                }else{
                    $map = "(after_user_id = {$filter['recept_person_id']} or assign_user_id = {$filter['recept_person_id']}) and work_status not in (0,1,7)";
                }
                unset($filter['recept_person_id']);
                unset($filter['measure_choose_id']);
            }
            if ($filter['recept_person']) {
                $workIds = WorkOrderRecept::where('recept_person_id', 'in', $filter['recept_person'])->column('work_id');
                $map['id'] = ['in', $workIds];
                unset($filter['recept_person']);
            }
            //筛选措施
            if ($filter['measure_choose_id']) {
                $measuerWorkIds = WorkOrderMeasure::where('measure_choose_id', 'in', $filter['measure_choose_id'])->column('work_id');
                if (!empty($map['id'])) {
                    $newWorkIds = array_intersect($workIds, $measuerWorkIds);
                    $map['id']  = ['in', $newWorkIds];
                } else {
                    $map['id']  = ['in', $measuerWorkIds];
                }
                unset($filter['measure_choose_id']);
            }

            $this->request->get(['filter' => json_encode($filter)]);
            list($where, $sort, $order, $offset, $limit) = $this->buildparams();
            $total = $this->model
                ->where($where)
                ->where($map)
                ->order($sort, $order)
                ->count();
            $list = $this->model
                ->where($where)
                ->where($map)
                ->order($sort, $order)
                ->limit($offset, $limit)
                ->select();
            $list = collection($list)->toArray();
//            dump($map);
            //用户
            $user_list = $this->users;
            foreach ($list as $k => $v) {
                //排列sku
                if ($v['order_sku']) {
                    $list[$k]['order_sku_arr'] = explode(',', $v['order_sku']);
                }

                //取经手人
                if ($v['after_user_id'] != 0) {
                    $list[$k]['after_user_name'] = $user_list[$v['after_user_id']];
                }

                //工单类型
                if ($v['work_type'] == 1) {
                    $list[$k]['work_type_str'] = '客服工单';
                } else {
                    $list[$k]['work_type_str'] = '仓库工单';
                }

                //是否审核
                if ($v['is_check'] == 1) {
                    $list[$k]['assign_user_name'] = $user_list[$v['assign_user_id']];
                    if ($v['operation_user_id'] != 0) {
                        $list[$k]['operation_user_name'] = $user_list[$v['operation_user_id']];
                    }
                }

                $list[$k]['step_num'] = $this->sel_order_recept($v['id']); //获取措施相关记录
                //是否有处理权限
                $receptPersonIds = explode(',', $v['recept_person_id']);
                //跟单客服跟单处理之后不需要显示处理权限
                // if($v['after_user_id']){
                //     array_unshift($receptPersonIds,$v['after_user_id']);
                // }

                //仓库工单并且经手人未处理
                //1、仓库类型：经手人未处理||已处理未审核||
                if (($v['work_type'] == 2 && $v['is_after_deal_with'] == 0) || in_array($v['work_status'], [0, 1, 2, 4, 6, 7]) || !in_array(session('admin.id'), $receptPersonIds)) {
                    $list[$k]['has_recept'] = 0;
                } else {
                    $list[$k]['has_recept'] = 1;
                }
            }
            $result = array("total" => $total, "rows" => $list);

            return json($result);
        }
        //所有承接人的id
        //客服的所有承接人
        $kefumanages = config('workorder.kefumanage');
        foreach ($kefumanages as $key => $kefumanage) {
            $kefumanageIds[] = $key;
            foreach ($kefumanage as $k => $v) {
                $kefumanageIds[] = $v;
            }
        }
        array_unshift($kefumanageIds, config('workorder.customer_manager'));
        $receptPersonAllIds = array_merge(config('workorder.warehouse_group'), config('workorder.warehouse_lens_group'), config('workorder.cashier_group'), config('workorder.copy_group'), $kefumanageIds);
        $admins = Admin::where('id', 'in', $receptPersonAllIds)->select();
        $this->assign('admins', $admins);
        $this->assignconfig('platform_order', $platform_order ?: '');
        return $this->view->fetch();
    }

    /**
     * 添加
     */
    public function add($ids = null)
    {
        if ($this->request->isPost()) {
            $params = $this->request->post("row/a");
            if ($params) {
                $params = $this->preExcludeFields($params);
                if ($this->dataLimit && $this->dataLimitFieldAutoFill) {
                    $params[$this->dataLimitField] = $this->auth->id;
                }
                $result = false;
                Db::startTrans();
                try {

                    //是否采用模型验证
                    if ($this->modelValidate) {
                        $name = str_replace("\\model\\", "\\validate\\", get_class($this->model));
                        $validate = is_bool($this->modelValidate) ? ($this->modelSceneValidate ? $name . '.add' : $name) : $this->modelValidate;
                        $this->model->validateFailException(true)->validate($validate);
                    }

                    if (!$ids) {
                        //限制不能存在两个相同的未完成的工单
                        $count = $this->model->where(['platform_order' => $params['platform_order'], 'work_status' => ['in', [1, 2, 3, 5]]])->count();
                        if ($count > 0) {
                            throw new Exception("此订单存在未处理完成的工单");
                        }
                    }

                    if (!$params['platform_order']) {
                        throw new Exception("订单号不能为空");
                    }

                    if (!$params['order_pay_currency']) {
                        throw new Exception("请先点击载入数据");
                    }

                    $params['platform_order'] = trim($params['platform_order']);
                    if (!$params['problem_description']) {
                        throw new Exception("问题描述不能为空");
                    }
                    //判断是否选择措施
                    if (!$params['problem_type_id'] && !$params['id']) {
                        throw new Exception("问题类型不能为空");
                    }

                    if (in_array($params['problem_type_id'], [11, 13, 14, 16]) && empty(array_filter($params['order_sku']))) {
                        throw new Exception("Sku不能为空");
                    }
<<<<<<< HEAD

=======
>>>>>>> a0712c92
                    $userId = session('admin.id');
                    $userGroupAccess = AuthGroupAccess::where(['uid' => $userId])->column('group_id');
                    $warehouseArr = config('workorder.warehouse_department_rule');
                    $checkIsWarehouse = array_intersect($userGroupAccess, $warehouseArr);
                    if (!empty($checkIsWarehouse)) {
                        if (count(array_filter($params['measure_choose_id'])) < 1 && $params['work_type'] == 1 && $params['work_status'] == 2) {
                            throw new Exception("措施不能为空");
                        }
                    } else {
                        if (count(array_filter($params['measure_choose_id'])) < 1 && $params['work_status'] == 2) {
                            throw new Exception("措施不能为空");
                        }
                    }
<<<<<<< HEAD
                  
=======
                    //判断是否选择措施

>>>>>>> a0712c92
                    //更换镜框判断是否有库存 
                    if (($params['change_frame'] && $params['problem_type_id'] == 1  && $params['work_type'] == 1) || ($params['change_frame'] && $params['work_type'] == 2 && in_array($params['problem_id'], [2, 3]))) {
                        $skus = $params['change_frame']['change_sku'];
                        $num = $params['change_frame']['change_number'];
                        if (count(array_filter($skus)) < 1) throw new Exception("SKU不能为空");
                        //判断SKU是否有库存
                        $this->skuIsStock($skus, $params['work_platform'], $num);
                    }

                    //判断赠品是否有库存
                    //判断补发是否有库存
                    if (in_array(7, array_filter($params['measure_choose_id'])) || in_array(6, array_filter($params['measure_choose_id']))) {
                        if (in_array(7, array_filter($params['measure_choose_id']))) {
                            $originalSkus = $params['replacement']['original_sku'];
                            $originalNums = $params['replacement']['original_number'];
                        } else {
                            $originalSkus = $params['gift']['original_sku'];
                            $originalNums = $params['gift']['original_number'];
                        }

                        foreach ($originalSkus as $key => $originalSku) {
                            if (!$originalSku) exception('sku不能为空');
                            if (!$originalNums[$key]) exception('数量必须大于0');
                            $this->skuIsStock([$originalSku], $params['work_platform'], [$originalNums[$key]]);
                        }
                    }

                    //判断工单类型 1客服 2仓库
                    if ($params['work_type'] == 1) {
                        $params['problem_type_content'] = config('workorder.customer_problem_type')[$params['problem_type_id']];
                    } elseif ($params['work_type'] == 2) {
                        $params['problem_type_content'] = config('workorder.warehouse_problem_type')[$params['problem_type_id']];
                        $params['after_user_id'] = implode(',', config('workorder.copy_group')); //经手人
                    }
                    //判断是否选择退款措施
                    if (!in_array(2, array_filter($params['measure_choose_id']))) {
                        unset($params['refund_money']);
                    } else {
                        if (!$params['refund_money']) {
                            throw new Exception("退款金额不能为空");
                        }
                    }
                    //判断是否选择补价措施
                    if (!in_array(8, array_filter($params['measure_choose_id']))) {
                        unset($params['replenish_money']);
                    } else {
                        if (!$params['replenish_money']) {
                            throw new Exception("补差价金额不能为空");
                        }
                    }

                    //判断是否选择积分措施
                    if (!in_array(10, array_filter($params['measure_choose_id']))) {
                        unset($params['integral']);
                    } else {
                        if (!$params['integral'] || !$params['email']) {
                            throw new Exception("积分和邮箱不能为空");
                        }
                    }

                    //判断是否选择退件措施
                    if (!in_array(11, array_filter($params['measure_choose_id']))) {
                        unset($params['refund_logistics_num']);
                    } else {
                        if (!$params['refund_logistics_num']) {
                            throw new Exception("退回物流单号不能为空");
                        }
                    }

                    //判断优惠券 不需要审核的优惠券
                    if ($params['coupon_id'] && in_array(9, array_filter($params['measure_choose_id']))) {

                        foreach (config('workorder.check_coupon') as $v) {
                            if ($v['id'] == $params['coupon_id']) {
                                $params['coupon_describe'] = $v['desc'];
                                break;
                            }
                        }
                    }
                    //判断优惠券 需要审核的优惠券
                    if ($params['need_coupon_id'] && in_array(9, array_filter($params['measure_choose_id']))) {
                        $params['coupon_id'] = $params['need_coupon_id'];
                        foreach (config('workorder.need_check_coupon') as $v) {
                            if ($v['id'] == $params['coupon_id']) {
                                $params['coupon_describe'] = $v['desc'];
                                break;
                            }
                        }
                        $params['is_check'] = 1;
                    }

                    //选择有优惠券时 值必须为真
                    if (in_array(9, array_filter($params['measure_choose_id'])) && !$params['coupon_id']) {
                        throw new Exception("优惠券不能为空");
                    }

                    //如果积分大于200需要审核
                    if ($params['integral'] > 200) {
                        //需要审核
                        $params['is_check'] = 1;
                        //创建人对应主管
                        $params['assign_user_id'] = $this->assign_user_id;
                    }

                    //如果退款金额大于30 需要审核
                    if ($params['refund_money'] > 30) {
                        $params['is_check'] = 1;
                    }
                    //增加是否退款值
                    if ($params['refund_money'] > 0) {
                        $params['is_refund'] = 1;
                    }
                    //判断审核人
                    if ($params['is_check'] == 1 || $params['need_coupon_id']) {
                        /**
                         * 1、退款金额大于30 经理审核
                         * 2、赠品数量大于1 经理审核
                         * 3、补发数量大于1 经理审核
                         * 4、优惠券等于100% 经理审核  50%主管审核 固定额度无需审核
                         */
                        $coupon = config('workorder.need_check_coupon')[$params['need_coupon_id']]['sum'];
                        $giftOriginalNumber = $params['gift']['original_number'] ?: [];
                        $replacementOriginalNumber = $params['replacement']['original_number'] ?: [];
                        if ($params['refund_money'] > 30 || array_sum($giftOriginalNumber) > 1 || array_sum($replacementOriginalNumber) > 1 || $coupon == 100) {
                            //客服经理
                            $params['assign_user_id'] = config('workorder.customer_manager');
                        } else {
                            //创建人对应主管
                            $params['assign_user_id'] = $this->assign_user_id ?: session('admin.id');
                        }
                    }
                    //提交时间
                    if ($params['work_status'] == 2) {
                        $params['submit_time'] = date('Y-m-d H:i:s');
                    }

                    //判断如果不需要审核 或者工单类型为仓库 工单状态默认为审核通过
                    if (($params['is_check'] == 0 && $params['work_status'] == 2) || ($params['work_type'] == 2 && $params['work_status'] == 2)) {
                        $params['work_status'] = 3;
                    }
                    if ($params['content']) {
                        //取出备注记录并且销毁
                        $content = $params['content'];
                        unset($params['content']);
                    }

                    //如果为真则为处理任务
                    if (!$params['id']) {
                        $params['recept_person_id'] = $params['recept_person_id'] ?: session('admin.id');
                        $params['create_user_name'] = session('admin.nickname');
                        $params['create_user_id'] = session('admin.id');
                        $params['create_time'] = date('Y-m-d H:i:s');
                        $params['order_sku'] = implode(',', $params['order_sku']);
                        $params['assign_user_id'] = $params['assign_user_id'] ?: 0;
                        //如果不是客服人员则指定审核人为客服经理(只能是客服工单) start
                        if(1 == $params['work_type']){
                            $customerKefu = config('workorder.kefumanage');
                            $customerArr = []; 
                            foreach($customerKefu as $v){
                                foreach($v as $vv){
                                    $customerArr[] =$vv;
                                }
                            }
                            if(!in_array(session('admin.id'),$customerArr)){
                                if(1 == $params['is_check']){
                                    $params['assign_user_id'] = config('workorder.customer_manager');
                                }
                                
                            }else{
                                $params['assign_user_id'] = $params['assign_user_id'] ?: 0;
                            }
                        }
                        //如果不是客服人员则指定审核人为客服经理 end
                        $result = $this->model->allowField(true)->save($params);
                        if (false === $result) {
                            throw new Exception("添加失败！！");
                        }
                        $work_id = $this->model->id;
                    } else {
                        //如果需要审核 则修改状态为待审核
                        if ($params['is_check'] == 1) {
                            $params['work_status'] = 2;
                        }
                        $work_id = $params['id'];
                        unset($params['problem_type_content']);
                        unset($params['work_picture']);
                        unset($params['work_level']);
                        unset($params['order_sku']);
                        unset($params['problem_description']);
                        $params['is_after_deal_with'] = 1;
                        $result = $this->model->allowField(true)->save($params, ['id' => $work_id]);
                    }
                    if ($content) {
                        $noteData['note_time'] =  date('Y-m-d H:i', time());
                        $noteData['note_user_id'] =  session('admin.id');
                        $noteData['note_user_name'] =  session('admin.nickname');
                        $noteData['work_id'] =  $work_id;
                        $noteData['user_group_id'] =  0;
                        $noteData['content'] =  $content;
                        $contentResult = $this->work_order_note->allowField(true)->save($noteData);
                        if (false === $contentResult) {
                            throw new Exception("备注添加失败！！");
                        }
                    }


                    $params['problem_type_id'] = $params['problem_type_id'] ?: $params['problem_id'];

                    //循环插入措施
                    if (count(array_filter($params['measure_choose_id'])) > 0) {
                        //措施
                        foreach ($params['measure_choose_id'] as $k => $v) {
                            $measureList['work_id'] = $work_id;
                            $measureList['measure_choose_id'] = $v;
                            $measureList['measure_content'] = config('workorder.step')[$v];
                            $measureList['create_time'] = date('Y-m-d H:i:s');

                            //插入措施表
                            $res = $this->step->insertGetId($measureList);
                            if (false === $res) {
                                throw new Exception("添加失败！！");
                            }

                            //根据措施读取承接组、承接人 默认是客服问题组配置
                            $appoint_ids = $params['order_recept']['appoint_ids'][$v];
                            $appoint_users = $params['order_recept']['appoint_users'][$v];
                            $appoint_group = $params['order_recept']['appoint_group'][$v];
                            //循环插入承接人
                            $appointList = [];
                            foreach ($appoint_ids as $key => $val) {
                                $appointList[$key]['work_id'] = $work_id;
                                $appointList[$key]['measure_id'] = $res;
                                //如果没有承接人 默认为创建人
                                if ($val == 'undefined') {
                                    $appointList[$key]['recept_group_id'] = $this->assign_user_id;
                                    $appointList[$key]['recept_person_id'] = session('admin.id');
                                    $appointList[$key]['recept_person'] = session('admin.nickname');
                                } else {

                                    $appointList[$key]['recept_group_id'] = $appoint_group[$key];
                                    $appointList[$key]['recept_person_id'] = $val;
                                    $appointList[$key]['recept_person'] = $appoint_users[$key];
                                }

                                $appointList[$key]['create_time'] = date('Y-m-d H:i:s');
                            }
                            //插入承接人表
                            $receptRes = $this->recept->saveAll($appointList);
                            if (false === $receptRes) {
                                throw new Exception("添加失败！！");
                            }

                            //更改镜片，补发，赠品
                            $this->model->changeLens($params, $work_id, $v, $res);
                            $this->model->changeFrame($params, $work_id, $v, $res);
                            $this->model->cancelOrder($params, $work_id, $v, $res);
                        }
                    }


                    //不需要审核且是非草稿状态时直接发送积分，赠送优惠券
                    if ($params['is_check'] != 1 && $this->model->work_status != 1) {
                        //赠送积分
                        if (in_array(10, array_filter($params['measure_choose_id']))) {
                            $this->model->presentIntegral($work_id);
                        }
                        //直接发送优惠券
                        if (in_array(9, array_filter($params['measure_choose_id']))) {
                            $this->model->presentCoupon($work_id);
                        }
                    }
                    //非草稿状态进入审核阶段
                    if ($this->model->work_status != 1) {
                        $this->model->checkWork($work_id);
                    }

                    Db::commit();
                } catch (ValidateException $e) {
                    Db::rollback();
                    $this->error($e->getMessage());
                } catch (PDOException $e) {
                    Db::rollback();
                    $this->error($e->getMessage());
                } catch (Exception $e) {
                    Db::rollback();
                    $this->error($e->getMessage());
                }
                if ($result !== false) {
                    //通知
                    if ($this->model->work_type == 1) {
                        if ($this->model->work_status == 2) {
                            Ding::cc_ding($this->model->assign_user_id, '', '工单ID:' . $work_id . '😎😎😎😎有新工单需要你审核😎😎😎😎', '有新工单需要你审核');
                        } elseif ($this->model->work_status == 3) {
                            $usersId = explode(',', $this->model->recept_person_id);
                            Ding::cc_ding($usersId, '', '工单ID:' . $work_id . '😎😎😎😎有新工单需要你处理😎😎😎😎', '有新工单需要你处理');
                        }
                    }

                    //经手人
                    if ($this->model->work_type == 2 && $this->model->work_status == 3 && !$params['id']) {

                        Ding::cc_ding($this->model->after_user_id, '', '工单ID:' . $work_id . '😎😎😎😎有新工单需要你处理😎😎😎😎', '有新工单需要你处理');
                    }

                    //跟单处理
                    if ($this->model->work_type == 2 && $this->model->work_status == 3 && $params['id']) {

                        Ding::cc_ding($params['recept_person_id'], '', '工单ID:' . $work_id . '😎😎😎😎有新工单需要你处理😎😎😎😎', '有新工单需要你处理');
                    }

                    $this->success();
                } else {
                    $this->error(__('No rows were inserted'));
                }
            }
            $this->error(__('Parameter %s can not be empty', ''));
        }
        if ($ids) {
            $row = $this->model->get($ids);
            //求出订单sku列表,传输到页面当中
            $skus = $this->model->getSkuList($row->work_platform, $row->platform_order);
            if (is_array($skus['sku'])) {
                $arrSkus = [];
                foreach ($skus['sku'] as $val) {
                    $arrSkus[$val] = $val;
                }
                //查询用户id对应姓名
                $admin = new \app\admin\model\Admin();
                $users = $admin->where('status', 'normal')->column('nickname', 'id');
                $this->assignconfig('users', $users); //返回用户            
                $this->view->assign('skus', $arrSkus);
            }

            if (1 == $row->work_type) { //判断工单类型，客服工单
                $this->view->assign('work_type', 1);
                $this->assignconfig('work_type', 1);
                $this->view->assign('problem_type', config('workorder.customer_problem_type')); //客服问题类型          
            } else { //仓库工单
                $this->view->assign('work_type', 2);
                $this->assignconfig('work_type', 2);
                $this->view->assign('problem_type', config('workorder.warehouse_problem_type')); //仓库问题类型
            }

            //把问题类型传递到js页面
            if (!empty($row->problem_type_id)) {
                $this->assignconfig('problem_id', $row->problem_type_id);
            }
            $this->assignconfig('work_type', $row->work_type);

            $this->assignconfig('ids', $row->id);
            //求出工单选择的措施传递到js页面
            $measureList = WorkOrderMeasure::workMeasureList($row->id);
            // dump(!empty($measureList));
            // exit;
            if (!empty($measureList)) {
                $this->assignconfig('measureList', $measureList);
            }
            $this->view->assign('row', $row);
        } else {
            //获取用户ID和所在权限组
            $userId = session('admin.id');
            $userGroupAccess = AuthGroupAccess::where(['uid' => $userId])->column('group_id');
            $warehouseArr = config('workorder.warehouse_department_rule');
            $checkIsWarehouse = array_intersect($userGroupAccess, $warehouseArr);
            if (!empty($checkIsWarehouse)) {
                $this->view->assign('work_type', 2);
                $this->assignconfig('work_type', 2);
                $this->view->assign('problem_type', config('workorder.warehouse_problem_type')); //仓库问题类型   
            } else {
                $this->view->assign('work_type', 1);
                $this->assignconfig('work_type', 1);
                $customer_problem_classifys = config('workorder.customer_problem_classify');
                $problem_types = config('workorder.customer_problem_type');
                $problem_type = [];
                $i = 0;
                foreach ($customer_problem_classifys as $key => $customer_problem_classify) {
                    $problem_type[$i]['name'] = $key;
                    foreach ($customer_problem_classify as $k => $v) {
                        $problem_type[$i]['type'][$k] = [
                            'id' => $v,
                            'name' => $problem_types[$v]
                        ];
                    }
                    $i++;
                }
                $this->view->assign('problem_type', $problem_type); //客服问题类型
            }
        }

        $this->assignconfig('userid', session('admin.id'));
        return $this->view->fetch();
    }

    /**
     * 判断sku是否有库存
     *
     * @Description
     * @author wpl
     * @since 2020/04/16 10:59:53 
     * @param [type] $skus sku数组
     * @param [type] $siteType 站点类型
     * @return void
     */
    protected function skuIsStock($skus = [], $siteType, $num = [])
    {
        if (!array_filter($skus)) {
            throw new Exception("SKU不能为空");
        }

        $itemPlatFormSku = new \app\admin\model\itemmanage\ItemPlatformSku();
        $item = new \app\admin\model\itemmanage\Item();
        //根据平台sku转sku
        foreach (array_filter($skus) as $k => $v) {
            //转换sku
            $sku = $itemPlatFormSku->getTrueSku(trim($v), $siteType);
            //查询库存 判断是否开启预售
            $res = $item->where(['is_open' => 1, 'is_del' => 1, 'sku' => $sku])->field('available_stock,presell_status,presell_create_time,presell_end_time,presell_residue_num')->find();
            //判断可用库存
            if ($res->available_stock < $num[$k]) {
                //判断没库存情况下 是否开启预售 并且预售时间是否满足 并且预售数量是否足够
                if ($res->presell_status != 1 ||  ($res->presell_status == 1  && (time() < strtotime($res->presell_create_time) || time() > strtotime($res->presell_end_time) || $res->presell_residue_num < $num[$k]))) {
                    throw new Exception($v . '暂无库存！！');
                }
            }
        }
        return true;
    }

    /**
     * 编辑
     *
     * @Description
     * @author lsw
     * @since 2020/04/14 15:00:19 
     * @param [type] $ids
     * @return void
     */
    public function edit($ids = null)
    {
        $row = $this->model->get($ids);
        if (!$row) {
            $this->error(__('No Results were found'));
        }

        $adminIds = $this->getDataLimitAdminIds();
        if (is_array($adminIds)) {
            if (!in_array($row[$this->dataLimitField], $adminIds)) {
                $this->error(__('You have no permission'));
            }
        }
        if ($this->request->isPost()) {
            $params = $this->request->post("row/a");
            if ($params) {
                $params = $this->preExcludeFields($params);
                $result = false;
                Db::startTrans();
                try {
                    //是否采用模型验证
                    if ($this->modelValidate) {
                        $name = str_replace("\\model\\", "\\validate\\", get_class($this->model));
                        $validate = is_bool($this->modelValidate) ? ($this->modelSceneValidate ? $name . '.edit' : $name) : $this->modelValidate;
                        $row->validateFailException(true)->validate($validate);
                    }
                    if (!$params['problem_description']) {
                        throw new Exception("问题描述不能为空");
                    }
                    if (in_array($params['problem_type_id'], [11, 13, 14, 16]) && empty(array_filter($params['order_sku']))) {
                        throw new Exception("Sku不能为空");
                    }
                    //判断是否选择措施
                    $params['measure_choose_id'] = $params['measure_choose_id'] ?? [];

                    $userId = session('admin.id');
                    $userGroupAccess = AuthGroupAccess::where(['uid' => $userId])->column('group_id');
                    $warehouseArr = config('workorder.warehouse_department_rule');
                    $checkIsWarehouse = array_intersect($userGroupAccess, $warehouseArr);
                    if(!empty($checkIsWarehouse)){
                        if (count(array_filter($params['measure_choose_id'])) < 1 && $params['work_type'] == 1 && $params['work_status'] == 2) {
                            throw new Exception("措施不能为空");
                        }
                    }else{
                        if (count(array_filter($params['measure_choose_id'])) < 1 && $params['work_status'] == 2) {
                            throw new Exception("措施不能为空");
                        }                        
                    }

                    //更换镜框判断是否有库存
                    if ($params['change_frame'] && $params['problem_type_id'] == 1) {
                        $skus = $params['change_frame']['change_sku'];
                        $num = $params['change_frame']['change_number'];
                        if (count(array_filter($skus)) < 1) throw new Exception("SKU不能为空");
                        //判断SKU是否有库存
                        $this->skuIsStock($skus, $params['work_platform'], $num);
                    }
                    //判断赠品是否有库存
                    //判断补发是否有库存
                    if (in_array(7, array_filter($params['measure_choose_id'])) || in_array(6, array_filter($params['measure_choose_id']))) {
                        if (in_array(7, array_filter($params['measure_choose_id']))) {
                            $originalSkus = $params['replacement']['original_sku'];
                            $originalNums = $params['replacement']['original_number'];
                        } else {
                            $originalSkus = $params['gift']['original_sku'];
                            $originalNums = $params['gift']['original_number'];
                        }

                        foreach ($originalSkus as $key => $originalSku) {
                            if (!$originalSku) exception('sku不能为空');
                            if (!$originalNums[$key]) exception('数量必须大于0');
                            $this->skuIsStock([$originalSku], $params['work_platform'], [$originalNums[$key]]);
                        }
                    }

                    //判断工单类型 1客服 2仓库
                    if ($params['work_type'] == 1) {
                        $params['problem_type_content'] = config('workorder.customer_problem_type')[$params['problem_type_id']];
                    } elseif ($params['work_type'] == 2) {
                        $params['problem_type_content'] = config('workorder.warehouse_problem_type')[$params['problem_type_id']];
                        $params['after_user_id'] = implode(',', config('workorder.copy_group')); //经手人
                    }
                    //判断是否选择退款措施
                    if (!in_array(2, array_filter($params['measure_choose_id']))) {
                        unset($params['refund_money']);
                    } else {
                        if (!$params['refund_money']) {
                            throw new Exception("退款金额不能为空");
                        }
                    }

                    //判断是否选择补价措施
                    if (!in_array(8, array_filter($params['measure_choose_id']))) {
                        unset($params['replenish_money']);
                    } else {
                        if (!$params['replenish_money']) {
                            throw new Exception("补差价金额不能为空");
                        }
                    }

                    //判断是否选择积分措施
                    if (!in_array(10, array_filter($params['measure_choose_id']))) {
                        unset($params['integral']);
                        unset($params['integral_describe']);
                    } else {
                        if (!$params['integral'] || !$params['email']) {
                            throw new Exception("积分和邮箱不能为空");
                        }
                    }

                    //判断是否选择退件措施
                    if (!in_array(11, array_filter($params['measure_choose_id']))) {
                        unset($params['refund_logistics_num']);
                    } else {
                        if (!$params['refund_logistics_num']) {
                            throw new Exception("退回物流单号不能为空");
                        }
                    }

                    //判断优惠券 不需要审核的优惠券
                    if ($params['coupon_id'] && in_array(9, array_filter($params['measure_choose_id']))) {
                        foreach (config('workorder.check_coupon') as $v) {
                            if ($v['id'] == $params['coupon_id']) {
                                $params['coupon_describe'] = $v['desc'];
                                break;
                            }
                        }
                    }
                    //判断优惠券 需要审核的优惠券
                    if ($params['need_coupon_id'] && in_array(9, array_filter($params['measure_choose_id']))) {
                        $params['coupon_id'] = $params['need_coupon_id'];
                        foreach (config('workorder.need_check_coupon') as $v) {
                            if ($v['id'] == $params['coupon_id']) {
                                $params['coupon_describe'] = $v['desc'];
                                break;
                            }
                        }
                        $params['is_check'] = 1;
                    }

                    //选择有优惠券时 值必须为真
                    if (in_array(9, array_filter($params['measure_choose_id'])) && !$params['coupon_id']) {
                        throw new Exception("优惠券不能为空");
                    }

                    //如果积分大于200需要审核
                    if ($params['integral'] > 200) {
                        //需要审核
                        $params['is_check'] = 1;
                        //创建人对应主管
                        $params['assign_user_id'] = $this->assign_user_id;
                    }

                    //如果退款金额大于30 需要审核
                    if ($params['refund_money'] > 30) {
                        $params['is_check'] = 1;
                    }
                    if ($params['refund_money'] > 0) {
                        $params['is_refund'] = 1;
                    }
                    //判断审核人
                    if ($params['is_check'] == 1 || $params['need_coupon_id']) {
                        /**
                         * 1、退款金额大于30 经理审核
                         * 2、赠品数量大于1 经理审核
                         * 3、补发数量大于1 经理审核
                         * 4、优惠券等于100% 经理审核  50%主管审核 固定额度无需审核
                         */
                        $coupon = config('workorder.need_check_coupon')[$params['need_coupon_id']]['sum'];
                        $giftOriginalNumber = $params['gift']['original_number'] ?: [];
                        $replacementOriginalNumber = $params['replacement']['original_number'] ?: [];
                        if ($params['refund_money'] > 30 || array_sum($giftOriginalNumber) > 1 || array_sum($replacementOriginalNumber) > 1 || $coupon == 100) {
                            //客服经理
                            $params['assign_user_id'] = config('workorder.customer_manager');
                        } else {
                            //创建人对应主管
                            $params['assign_user_id'] = $this->assign_user_id ?: session('admin.id');
                        }
                    }

                    //提交时间
                    if ($params['work_status'] == 2) {
                        $params['submit_time'] = date('Y-m-d H:i:s');
                    }

                    $params['recept_person_id'] = $params['recept_person_id'] ?: session('admin.id');
                    //更新之前的措施全部去掉
                    $updateData['replenish_money'] = '';
                    $updateData['replenish_increment_id'] = '';
                    $updateData['coupon_id'] = 0;
                    $updateData['coupon_describe'] = '';
                    $updateData['coupon_str'] = '';
                    $updateData['integral'] = '';
                    $updateData['refund_logistics_num'] = '';
                    $updateData['refund_money'] = '';
                    $updateData['is_refund'] = 0;
                    $updateData['replacement_order'] = '';
                    $updateData['integral_describe'] = '';
                    $updateInfo = $row->allowField(true)->save($updateData);
                    if (false === $updateInfo) {
                        throw new Exception('更新失败!!');
                    }
                    //如果不是客服人员则指定审核人为客服经理(只能客服工单) start
                    if(1 == $params['work_type']){
                        $customerKefu = config('workorder.kefumanage');
                        $customerArr = []; 
                        foreach($customerKefu as $v){
                            foreach($v as $vv){
                                $customerArr[] =$vv;
                            }
                        }
                        if(!in_array(session('admin.id'),$customerArr)){
                            if(1 == $params['is_check']){
                                $params['assign_user_id'] = config('workorder.customer_manager');
                            }
                        }else{
                            $params['assign_user_id'] = $params['assign_user_id'] ?: 0;
                        }
                    }
                    //如果不是客服人员则指定审核人为客服经理 end
                    $result = $row->allowField(true)->save($params);
                    if (false === $result) {
                        throw new Exception("编辑失败！！");
                    }
                    //循环插入措施
                    if (count(array_filter($params['measure_choose_id'])) > 0) {

                        //措施
                        WorkOrderMeasure::where(['work_id' => $row->id])->delete();
                        WorkOrderRecept::where(['work_id' => $row->id])->delete();
                        WorkOrderChangeSku::where(['work_id' => $row->id])->delete();
                        foreach ($params['measure_choose_id'] as $k => $v) {
                            $measureList['work_id'] = $row->id;
                            $measureList['measure_choose_id'] = $v;
                            $measureList['measure_content'] = config('workorder.step')[$v];
                            $measureList['create_time']     = date('Y-m-d H:i:s');
                            //插入措施表
                            $res = $this->step->insertGetId($measureList);
                            if (false === $res) {
                                throw new Exception("添加失败！！");
                            }

                            //根据措施读取承接组、承接人 默认是客服问题组配置
                            $appoint_ids = $params['order_recept']['appoint_ids'][$v];
                            $appoint_users = $params['order_recept']['appoint_users'][$v];
                            $appoint_group = $params['order_recept']['appoint_group'][$v];
                            //循环插入承接人
                            $appointList = [];
                            foreach ($appoint_ids as $key => $val) {
                                $appointList[$key]['work_id'] = $row->id;
                                $appointList[$key]['measure_id'] = $res;
                                //如果没有承接人 默认为创建人
                                if ($val == 'undefined') {
                                    $appointList[$key]['recept_group_id'] = $this->assign_user_id;
                                    $appointList[$key]['recept_person_id'] = session('admin.id');
                                    $appointList[$key]['recept_person'] = session('admin.nickname');
                                } else {

                                    $appointList[$key]['recept_group_id'] = $appoint_group[$key];
                                    $appointList[$key]['recept_person_id'] = $val;
                                    $appointList[$key]['recept_person'] = $appoint_users[$key];
                                }

                                $appointList[$key]['create_time'] = date('Y-m-d H:i:s');
                            }
                            //插入承接人表
                            $receptRes = $this->recept->saveAll($appointList);
                            if (false === $receptRes) {
                                throw new Exception("添加失败！！");
                            }
                            //更改镜片，补发，赠品
                            $this->model->changeLens($params, $row->id, $v, $res);
                            $this->model->changeFrame($params, $row->id, $v, $res);
                            $this->model->cancelOrder($params, $row->id, $v, $res);
                        }
                    }


                    //不需要审核时直接发送积分，赠送优惠券
                    if (!$params['is_check']  && $params['work_status'] != 1) {
                        //赠送积分
                        if (in_array(10, array_filter($params['measure_choose_id']))) {
                            $this->model->presentIntegral($row->id);
                        }
                        //直接发送优惠券
                        if (in_array(9, array_filter($params['measure_choose_id']))) {
                            $this->model->presentCoupon($row->id);
                        }
                    }
                    //非草稿状态进入审核阶段
                    if ($params['work_status'] != 1) {
                        $this->model->checkWork($row->id);
                    }
                    Db::commit();
                } catch (ValidateException $e) {
                    Db::rollback();
                    $this->error($e->getMessage());
                } catch (PDOException $e) {
                    Db::rollback();
                    $this->error($e->getMessage());
                } catch (Exception $e) {
                    Db::rollback();
                    $this->error($e->getMessage());
                }
                if ($result !== false) {

                    //通知
                    if ($row->work_type == 1) {
                        if ($row->work_status == 2) {
                            Ding::cc_ding($row->assign_user_id, '', '工单ID:' . $row->id . '😎😎😎😎有新工单需要你审核😎😎😎😎', '有新工单需要你审核');
                        } elseif ($row->work_status == 3) {
                            $usersId = explode(',', $row->recept_person_id);
                            Ding::cc_ding($usersId, '', '工单ID:' . $row->id . '😎😎😎😎有新工单需要你处理😎😎😎😎', '有新工单需要你处理');
                        }
                    }
                    //经手人
                    if ($row->work_type == 2 && $row->work_status == 3) {

                        Ding::cc_ding($row->after_user_id, '', '工单ID:' . $row->id . '😎😎😎😎有新工单需要你处理😎😎😎😎', '有新工单需要你处理');
                    }

                    $this->success();
                } else {
                    $this->error(__('No rows were updated'));
                }
            }
            $this->error(__('Parameter %s can not be empty', ''));
        }
        $this->view->assign("row", $row);
        if (1 == $row->work_type) { //判断工单类型，客服工单
            $this->view->assign('work_type', 1);
            $this->assignconfig('work_type', 1);
            $customer_problem_classifys = config('workorder.customer_problem_classify');
            $problem_types = config('workorder.customer_problem_type');
            $problem_type = [];
            $i = 0;
            foreach ($customer_problem_classifys as $key => $customer_problem_classify) {
                $problem_type[$i]['name'] = $key;
                foreach ($customer_problem_classify as $k => $v) {
                    $problem_type[$i]['type'][$k] = [
                        'id' => $v,
                        'name' => $problem_types[$v]
                    ];
                }
                $i++;
            }
            $this->view->assign('problem_type', $problem_type); //客服问题类型
        } else { //仓库工单
            $this->view->assign('work_type', 2);
            $this->assignconfig('work_type', 2);
            $this->view->assign('problem_type', config('workorder.warehouse_problem_type')); //仓库问题类型
        }
        //求出订单sku列表,传输到页面当中
        $skus = $this->model->getSkuList($row->work_platform, $row->platform_order);
        if (is_array($skus['sku'])) {
            $arrSkus = [];
            foreach ($skus['sku'] as $val) {
                $arrSkus[$val] = $val;
            }
            //查询用户id对应姓名
            $admin = new \app\admin\model\Admin();
            $users = $admin->where('status', 'normal')->column('nickname', 'id');
            $this->assignconfig('users', $users); //返回用户            
            $this->view->assign('skus', $arrSkus);
        }
        //把问题类型传递到js页面
        if (!empty($row->problem_type_id)) {
            $this->assignconfig('problem_type_id', $row->problem_type_id);
        }

        //求出工单选择的措施传递到js页面
        $measureList = WorkOrderMeasure::workMeasureList($row->id);
        if (!empty($measureList)) {
            $this->assignconfig('measureList', $measureList);
        }
        return $this->view->fetch();
    }

    /**
     * 获取订单sku数据
     *
     * @Description
     * @author wpl
     * @since 2020/04/10 15:41:09 
     * @return void
     */
    public function get_sku_list()
    {
        if (request()->isAjax()) {
            $sitetype = input('sitetype');
            $order_number = input('order_number');
            $skus = $this->model->getSkuList($sitetype, $order_number);
            if ($skus) {
                $this->success('操作成功！！', '', $skus);
            } else {
                $this->error('未获取到数据！！');
            }
        }
        $this->error('404 not found');
    }

    /**
     * 根据处方获取地址信息以及处方信息
     * @throws \think\db\exception\DataNotFoundException
     * @throws \think\db\exception\ModelNotFoundException
     * @throws \think\exception\DbException
     */
    public function ajaxGetAddress()
    {
        if (request()->isAjax()) {
            $incrementId = input('increment_id');
            $siteType = input('site_type');
            $isNewVersion = input('is_new_version');

            try {
                //获取地址、处方等信息
                $res = $this->model->getAddress($siteType, $incrementId);
                //请求接口获取lens_type，coating_type，prescription_type等信息
                $lens = $this->model->getReissueLens($siteType, $res['showPrescriptions'],1,$isNewVersion);
            } catch (\Exception $e) {
                $this->error($e->getMessage());
            }

            if ($res) {
                $this->success('操作成功！！', '', ['address' => $res, 'lens' => $lens]);
            } else {
                $this->error('未获取到数据！！');
            }
        }
        $this->error('404 not found');
    }

    /**
     * 根据country获取Province
     * @return array
     */
    public function ajaxGetProvince()
    {
        $countryId = input('country_id');
        $country = json_decode(file_get_contents('assets/js/country.js'), true);
        $province = $country[$countryId];
        return $province ?: [];
    }

    /**
     * 获取更改镜片的数据
     * @throws Exception
     */
    public function ajaxGetChangeLens()
    {
        if (request()->isAjax()) {
            $incrementId = input('increment_id');
            $siteType = input('site_type');
            $isNewVersion = input('is_new_version',0);
            try {
                //获取地址、处方等信息
                $res = $this->model->getAddress($siteType, $incrementId);
                $lens = $this->model->getReissueLens($siteType, $res['prescriptions'], 2,$isNewVersion);
            } catch (\Exception $e) {
                $this->error($e->getMessage());
            }
            if ($res) {
                $this->success('操作成功！！', '', $lens);
            } else {
                $this->error('未获取到数据！！');
            }
        }
        $this->error('404 not found');
    }

    /**
     * 赠品表单
     * @throws Exception
     * @throws \think\db\exception\DataNotFoundException
     * @throws \think\db\exception\ModelNotFoundException
     * @throws \think\exception\DbException
     */
    public function ajaxGetGiftLens()
    {
        if (request()->isAjax()) {
            $incrementId = input('increment_id');
            $siteType = input('site_type');
            $isNewVersion = input('is_new_version', 0);
            try {
                //获取地址、处方等信息
                $res = $this->model->getAddress($siteType, $incrementId);
                $lens = $this->model->getReissueLens($siteType, $res['prescriptions'], 3,$isNewVersion);
            } catch (\Exception $e) {
                $this->error($e->getMessage());
            }

            if ($res) {
                $this->success('操作成功！！', '', $lens);
            } else {
                $this->error('未获取到数据！！');
            }
        }
        $this->error('404 not found');
    }

    /**
     * ajax根据prescription_type获取镜片信息
     */
    public function ajaxGetLensType()
    {
        if (request()->isAjax()) {
            $siteType = input('site_type');
            $prescriptionType = input('prescription_type', '');
            $isNewVersion = input('is_new_version', 0);
            $color_id = input('color_id', '');
            $key = $siteType . '_getlens_' . $isNewVersion;
            $data = Cache::get($key);
            if (!$data) {
                if($isNewVersion == 1){
                    $url = 'magic/product/newLensData';
                }else{
                    $url = 'magic/product/lensData';
                }
                $data = $this->model->httpRequest($siteType, $url);
                Cache::set($key, $data, 3600 * 24);
            }
            if ($color_id) {
                $lensType = $data['lens_color_list'] ?: [];
            } else {
                $lensType = $data['lens_list'][$prescriptionType] ?: [];
            }
            if ($lensType) {
                $this->success('操作成功！！', '', $lensType);
            } else {
                $this->error('未获取到数据！！');
            }
        }
        $this->error('404 not found');
    }
    /**
     * 获取订单order的镜框等信息
     *
     * @Description
     * @author lsw
     * @since 2020/04/13 17:28:49 
     * @return void
     */
    public function ajax_get_order($ordertype = null, $order_number = null)
    {
        if ($this->request->isAjax()) {
            if ($ordertype < 1 || $ordertype > 5) { //不在平台之内
                return $this->error('选择平台错误,请重新选择', '', 'error', 0);
            }
            if (!$order_number) {
                return  $this->error('订单号不存在，请重新选择', '', 'error', 0);
            }
            if ($ordertype == 1) {
                $result = ZeeloolPrescriptionDetailHelper::get_one_by_increment_id($order_number);
            } elseif ($ordertype == 2) {
                $result = VooguemePrescriptionDetailHelper::get_one_by_increment_id($order_number);
            } elseif ($ordertype == 3) {
                $result = NihaoPrescriptionDetailHelper::get_one_by_increment_id($order_number);
            } elseif (5 == $ordertype) {
                $result = WeseeopticalPrescriptionDetailHelper::get_one_by_increment_id($order_number);
            }
            if (!$result) {
                $this->error('找不到这个订单,请重新尝试', '', 'error', 0);
            }
            $arr = [];
            foreach ($result as $val) {
                for ($i = 0; $i < $val['qty_ordered']; $i++) {
                    $arr[] = $val['sku'];
                }
            }
            return $this->success('', '', $arr, 0);
        } else {
            return $this->error('404 Not Found');
        }
    }
    /**
     * 获取已经添加工单中的订单信息
     *
     * @Description
     * @author lsw
     * @since 2020/04/16 10:29:02 
     * @return void
     */
    public function ajax_edit_order($ordertype = null, $order_number = null, $work_id = null, $change_type = null)
    {
        if ($this->request->isAjax()) {
            if ($ordertype < 1 || $ordertype > 5) { //不在平台之内
                return $this->error('选择平台错误,请重新选择', '', 'error', 0);
            }
            if (!$order_number) {
                return  $this->error('订单号不存在，请重新选择', '', 'error', 0);
            }
            if (!$work_id) {
                return $this->error('工单不存在，请重新选择', '', 'error', 0);
            }
            $result = WorkOrderChangeSku::getOrderChangeSku($work_id, $ordertype, $order_number, $change_type);
            if (!$result) {
                if ($ordertype == 1) {
                    $result = ZeeloolPrescriptionDetailHelper::get_one_by_increment_id($order_number);
                } elseif ($ordertype == 2) {
                    $result = VooguemePrescriptionDetailHelper::get_one_by_increment_id($order_number);
                } elseif ($ordertype == 3) {
                    $result = NihaoPrescriptionDetailHelper::get_one_by_increment_id($order_number);
                } elseif (5 == $ordertype) {
                    $result = WeseeopticalPrescriptionDetailHelper::get_one_by_increment_id($order_number);
                }
            } else {
                $result = collection($result)->toArray();
            }
            if (!$result) {
                $this->error('找不到这个订单,请重新尝试', '', 'error', 0);
            }
            $arr = [];
            foreach ($result as $key => $val) {
                if (!$val['qty_ordered']) {
                    $arr[$key]['original_sku'] = $val['original_sku'];
                    $arr[$key]['original_number'] = $val['original_number'];
                    $arr[$key]['change_sku'] = $val['change_sku'];
                    $arr[$key]['change_number'] = $val['change_number'];
                } else {
                    for ($i = 0; $i < $val['qty_ordered']; $i++) {
                        $arr[] = $val['sku'];
                    }
                }
            }
            return $this->success('', '', $arr, 0);
        } else {
            return $this->error('404 Not Found');
        }
    }

    /**
     * 测试
     * @throws \Exception
     */
    public function test()
    {
        //$this->model->presentCoupon(235);
        //$this->model->presentIntegral(233);
        //$this->model->createOrder(3, 338);
        $result = $this->model->deductionStock(496, 521);
        dump($result);
    }
    /**
     * 工单详情
     *
     * @Description
     * @author lsw
     * @since 2020/04/16 15:33:36 
     * @param [type] $ids
     * @return void
     */
    public function detail($ids = null)
    {
        $row = $this->model->get($ids);
		    
        $operateType = input('operate_type', 0);
        if (!$row) {
            $this->error(__('No Results were found'));
        }

        if ($operateType == 2) {
            if ($row->work_status != 2 || $row->is_check != 1 || !in_array(session('admin.id'), [$row->assign_user_id, config('workorder.customer_manager')])) {
                $this->error('没有审核权限');
            }
        } elseif ($operateType == 3) {
            //找出工单的所有承接人
            $receptPersonIds = explode(',', $row->recept_person_id);
            if ($row->after_user_id) {
                array_unshift($receptPersonIds, $row->after_user_id);
            }
            //仓库工单并且经手人未处理
            //1、仓库类型：经手人未处理||已处理未审核||
            if (($row->work_type == 2 && $row->is_after_deal_with == 0) || in_array($row->work_status, [0, 1, 2, 4, 6, 7]) || !in_array(session('admin.id'), $receptPersonIds)) {
                $this->error('没有处理的权限');
            }
        }

        $adminIds = $this->getDataLimitAdminIds();
        if (is_array($adminIds)) {
            if (!in_array($row[$this->dataLimitField], $adminIds)) {
                $this->error(__('You have no permission'));
            }
        }

        if (1 == $row->work_type) { //判断工单类型，客服工单
            $this->view->assign('work_type', 1);
            $this->assignconfig('work_type', 1);
            $customer_problem_classifys = config('workorder.customer_problem_classify');
            $problem_types = config('workorder.customer_problem_type');
            $problem_type = [];
            $i = 0;
            foreach ($customer_problem_classifys as $key => $customer_problem_classify) {
                $problem_type[$i]['name'] = $key;
                foreach ($customer_problem_classify as $k => $v) {
                    $problem_type[$i]['type'][$k] = [
                        'id' => $v,
                        'name' => $problem_types[$v]
                    ];
                }
                $i++;
            }
            $this->view->assign('problem_type', $problem_type); //客服问题类型
        } else { //仓库工单
            $this->view->assign('work_type', 2);
            $this->assignconfig('work_type', 2);
            $this->view->assign('problem_type', config('workorder.warehouse_problem_type')); //仓库问题类型
        }
        //求出订单sku列表,传输到页面当中
        $skus = $this->model->getSkuList($row->work_platform, $row->platform_order);
        if (is_array($skus['sku'])) {
            $arrSkus = [];
            foreach ($skus['sku'] as $val) {
                $arrSkus[$val] = $val;
            }
            //查询用户id对应姓名
            $admin = new \app\admin\model\Admin();
            $users = $admin->where('status', 'normal')->column('nickname', 'id');
            $this->assignconfig('users', $users); //返回用户            
            $this->view->assign('skus', $arrSkus);
        }
        //把问题类型传递到js页面
        if (!empty($row->problem_type_id)) {
            $this->assignconfig('problem_type_id', $row->problem_type_id);
        }
		//$ids = 520;
		$workOrderNote = WorkOrderNote::where('work_id', $ids)->select(); //回复内容
        $this->view->assign('workOrderNote', $workOrderNote); 
		
		
		
		//求出工单选择的措施传递到js页面
        $measureList = WorkOrderMeasure::workMeasureList($row->id);  
        if (!empty($measureList)) {
            $this->assignconfig('measureList', $measureList);
        }
        $this->assignconfig('operate_type', $operateType);
        if (2 <= $row->work_status) {
            $row->assign_user = Admin::where(['id' => $row->assign_user_id])->value('nickname');
        } else {
            $row->assign_user  = Admin::where(['id' => $row->operation_user_id])->value('nickname');
        }
        $this->view->assign("row", $row);
        if ($operateType == 2) { //审核
            return $this->view->fetch('saleaftermanage/work_order_list/check');
        }
        if ($operateType == 3) { //处理
            //获取处理的措施
            $recepts = WorkOrderRecept::where('work_id', $row->id)->with('measure')->group('recept_group_id,measure_id')->select();
            $this->view->assign('recepts', $recepts);
            return $this->view->fetch('saleaftermanage/work_order_list/process');
        }
		
		//查询工单处理备注
        $remarkList = $this->order_remark->where('work_id', $ids)->select();
        //获取处理的措施
        $recepts = WorkOrderRecept::where('work_id', $row->id)->with('measure')->group('recept_group_id,measure_id')->select();
        $this->view->assign('recepts', $recepts);

        //判断站点
        if ($row['work_platform'] == 1 && $row['replenish_money']) {
            $url = config('url.zeelool_url') . 'ios/activity/price_difference?customer_email=' . $row['email'] . '&origin_order_number=' . $row['platform_order'] . '&order_amount=' .$row['replenish_money'];
        } elseif ($row['work_platform'] == 2 && $row['replenish_money']) {
            $url = config('url.new_voogueme_url') . 'price-difference?customer_email=' . $row['email'] . '&origin_order_number=' . $row['platform_order'] . '&order_amount=' . $row['replenish_money'];
        } elseif ($row['work_platform'] == 3 && $row['replenish_money']) {
            $url = config('url.nihao_url') . 'common/Differenceprice/difference_price?customer_email=' . $row['email'] . '&origin_order_number=' . $row['platform_order'] . '&order_amount=' . $row['replenish_money'];
        }
     
        $this->view->assign('url',$url);
        $this->view->assign('remarkList', $remarkList);
       
        return $this->view->fetch();
    }

    /**
     * 审核
     * @throws \think\db\exception\DataNotFoundException
     * @throws \think\db\exception\ModelNotFoundException
     * @throws \think\exception\DbException
     */
    public function check()
    {
        $params = input('post.row/a');
        $workId = $params['id'];
        $workType = $params['work_type'];
        $success = $params['success'];
        if (!$params['check_note']) {
            $this->error('审核意见不能为空');
        }
        $work = $this->model->find($workId);
        if (!$work) {
            $this->error('工单不存在');
        }
        //开始审核
        try {
            $this->model->checkWork($workId, $params);
        } catch (Exception $e) {
            $this->error($e->getMessage());
        }
        $this->success('已审核');
    }
    /**
     * 获取工单的更改镜片、补发、赠品的信息
     *
     * @Description
     * @author lsw
     * @since 2020/04/16 16:49:21 
     * @param [type] $work_id
     * @param [type] $order_number
     * @param [type] $change_type
     * @return void
     */
    public function ajax_change_order($work_id = null, $order_type = null, $order_number = null, $change_type = null, $operate_type = '',$is_new_version = 0)
    {
        if ($this->request->isAjax()) {
            if ($order_type < 1 || $order_type > 5) { //不在平台之内
                return $this->error('选择平台错误,请重新选择', '', 'error', 0);
            }
            if (!$order_number) {
                return  $this->error('订单号不存在，请重新选择', '', 'error', 0);
            }
            if (!$work_id) {
                return $this->error('工单不存在，请重新选择', '', 'error', 0);
            }
            $result = WorkOrderChangeSku::getOrderChangeSku($work_id, $order_type, $order_number, $change_type);
            if ($result) {
                $result = collection($result)->toArray();
                $userinfo_option = unserialize($result[0]['userinfo_option']);
                $arr = [];
                foreach ($result as $keys => $val) {
                    $result[$keys]['prescription_options'] = unserialize($val['prescription_option']);
                }
                if (!empty($userinfo_option)) {
                    $arr['userinfo_option'] = $userinfo_option;
                }
                $arr['info']            = $result;
            }
            if (5 == $change_type) { //补发信息
                //获取地址、处方等信息
                $res = $this->model->getAddress($order_type, $order_number);
                //请求接口获取lens_type，coating_type，prescription_type等信息
                if (isset($arr) && !empty($arr)) {
                    $lens = $this->model->getEditReissueLens($order_type, $res['showPrescriptions'], 1, $result, $operate_type,$is_new_version);
                } else {
                    $lens = $this->model->getEditReissueLens($order_type, $res['showPrescriptions'], 1, [], $operate_type,$is_new_version);
                }
                $lensForm = $this->model->getReissueLens($order_type, $res['showPrescriptions'], 1,$is_new_version);
            } elseif (2 == $change_type) { //更改镜片信息
                $res = $this->model->getAddress($order_type, $order_number);
                if (isset($arr) && !empty($arr)) {
                    $lens = $this->model->getEditReissueLens($order_type, $res['prescriptions'], 2, $result, $operate_type,$is_new_version);
                } else {
                    $lens = $this->model->getEditReissueLens($order_type, $res['prescriptions'], 2, [], $operate_type,$is_new_version);
                }
                $lensForm = $this->model->getReissueLens($order_type, $res['prescriptions'], 2,$is_new_version);
            } elseif (4 == $change_type) { //赠品信息
                $res = $this->model->getAddress($order_type, $order_number);
                if (isset($arr) && !empty($arr)) {
                    $lens = $this->model->getEditReissueLens($order_type, $res['prescriptions'], 3, $result, $operate_type,$is_new_version);
                } else {
                    $lens = $this->model->getEditReissueLens($order_type, $res['prescriptions'], 3, [], $operate_type,$is_new_version);
                }
                $lensForm = $this->model->getReissueLens($order_type, $res['prescriptions'], 3,$is_new_version);
            }
            if ($res) {
                if (5 == $change_type) {
                    $this->success('操作成功！！', '', ['address' => $res, 'lens' => $lens, 'arr' => $userinfo_option, 'lensform' => $lensForm]);
                } else {
                    $this->success('操作成功！！', '', ['lens' => $lens, 'lensform' => $lensForm]);
                }
            } else {
                $this->error('未获取到数据！！');
            }
        } else {
            return $this->error('404 Not Found');
        }
    }
    /**
     * 审核
     */
    public function checkWork($ids = null)
    {
        $params = input('post.row/a');
        try {
            $this->model->checkWork($ids, $params);
        } catch (Exception $e) {
            exception('操作失败，请重试');
        }
    }

    /**
     * 修改工单状态
     *
     * @Description
     * @author wpl
     * @since 2020/04/17 17:16:55 
     * @return void
     */
    public function setStatus($ids = null)
    {
        $row = $this->model->get($ids);
        if (!$row) {
            $this->error(__('No Results were found'));
        }

        if (request()->isAjax()) {
            $params['work_status'] = 0;
            $params['cancel_time'] = date('Y-m-d H:i:s');
            $params['cancel_person'] = session('admin.nickname');
            $result = $row->allowField(true)->save($params);
            if (false !== $result) {
                $this->success('操作成功！！');
            } else {
                $this->error('操作失败！！');
            }
        }
        $this->error('404 not found');
    }

    /* 处理任务
     *
     * @Description
     * @author wpl
     * @since 2020/04/16 16:29:30 
     * @param [type] $ids
     * @return void
     */
    public function process()
    {
        if ($this->request->isPost()) {
            $params = $this->request->post("row/a");
            if ($params) {
                $row = $this->model->get($params['id']);
                if (!$row) {
                    $this->error(__('No Results were found'));
                }
                if (6 == $row['work_status']) {
                    $this->error(__('工单已经处理完成，请勿重复处理'));
                }
                $recept_id = $params['recept_id'];
                $receptInfo =  (new WorkOrderRecept())->getOneRecept($recept_id);
                $result = false;
                if ($receptInfo) {
                    if ($receptInfo->recept_person_id != session('admin.id')) {
                        $this->error(__('您不能处理此工单'));
                    }
                    //当要处理成功时需要判断库存是否存在
                    if (1 == $params['success']) {
                        $checkSku = $this->checkMeasure($receptInfo['measure_id']);
                        if ($checkSku) {
                            $this->error(__("以下sku库存不足{$checkSku},无法处理成功"));
                        }
                    }
                    $result = $this->model->handleRecept($receptInfo['id'], $receptInfo['work_id'], $receptInfo['measure_id'], $receptInfo['recept_group_id'], $params['success'], $params['note']);
                }
                if ($result !== false) {
                    $this->success();
                } else {
                    $this->error(__('No rows were updated'));
                }
            }
            $this->error(__('Parameter %s can not be empty', ''));
        }
    }

    /**
     * 优惠券列表
     *
     * @Description
     * @author wpl
     * @since 2020/04/21 14:06:32 
     * @return void
     */
    public function couponList()
    {
        //设置过滤方法
        $this->request->filter(['strip_tags']);
        if ($this->request->isAjax()) {
            //如果发送的来源是Selectpage，则转发到Selectpage
            if ($this->request->request('keyField')) {
                return $this->selectpage();
            }
            list($where, $sort, $order, $offset, $limit) = $this->buildparams();
            $map['coupon_id'] = ['>', 0];
            $total = $this->model
                ->where($where)
                ->where($map)
                ->where('work_status', 'in', '5,6')
                ->order($sort, $order)
                ->count();

            $list = $this->model
                ->where($where)
                ->where($map)
                ->where('work_status', 'in', '5,6')
                ->order($sort, $order)
                ->limit($offset, $limit)
                ->select();
            $list = collection($list)->toArray();

            $result = array("total" => $total, "rows" => $list);

            return json($result);
        }
        return $this->view->fetch();
    }

    /**
     * 积分列表
     *
     * @Description
     * @author wpl
     * @since 2020/04/21 14:06:32 
     * @return void
     */
    public function integralList()
    {
        //设置过滤方法
        $this->request->filter(['strip_tags']);
        if ($this->request->isAjax()) {
            //如果发送的来源是Selectpage，则转发到Selectpage
            if ($this->request->request('keyField')) {
                return $this->selectpage();
            }
            list($where, $sort, $order, $offset, $limit) = $this->buildparams();
            $map['integral'] = ['>', 0];
            $total = $this->model
                ->where($where)
                ->where($map)
                ->where('work_status', 'in', '5,6')
                ->order($sort, $order)
                ->count();

            $list = $this->model
                ->where($where)
                ->where($map)
                ->where('work_status', 'in', '5,6')
                ->order($sort, $order)
                ->limit($offset, $limit)
                ->select();
            $list = collection($list)->toArray();

            $result = array("total" => $total, "rows" => $list);

            return json($result);
        }
        return $this->view->fetch();
    }

    /**
     * 批量打印标签
     *
     * @Description
     * @author wpl
     * @since 2020/04/22 17:23:47 
     * @return void
     */
    public function batch_print_label()
    {
        ob_start();
        $ids = input('ids');
        $where['a.id'] = ['in', $ids];
        $where['b.change_type'] = 2;
        $list = $this->model->alias('a')->where($where)
            ->field('b.*')
            ->join(['fa_work_order_change_sku' => 'b'], 'a.id=b.work_id')
            ->select();
        $list = collection($list)->toArray();
        if (!$list) {
            $this->error('未找到更换镜片的数据');
        }
        $list = $this->qty_order_check($list);


        $file_header = <<<EOF
                <meta http-equiv="Content-Type" content="text/html; charset=utf-8" />
<style>
body{ margin:0; padding:0}
.single_box{margin:0 auto;width: 400px;padding:1mm;margin-bottom:2mm;}
table.addpro {clear: both;table-layout: fixed; margin-top:6px; border-top:1px solid #000;border-left:1px solid #000; font-size:12px;}
table.addpro .title {background: none repeat scroll 0 0 #f5f5f5; }
table.addpro .title  td {border-collapse: collapse;color: #000;text-align: center; font-weight:normal; }
table.addpro tbody td {word-break: break-all; text-align: center;border-bottom:1px solid #000;border-right:1px solid #000;}
table.addpro.re tbody td{ position:relative}
</style>
EOF;

        //查询产品货位号
        $store_sku = new \app\admin\model\warehouse\StockHouse;
        $cargo_number = $store_sku->alias('a')->where(['status' => 1, 'b.is_del' => 1])->join(['fa_store_sku' => 'b'], 'a.id=b.store_id')->column('coding', 'sku');

        //查询sku映射表
        $item = new \app\admin\model\itemmanage\ItemPlatformSku;
        $item_res = $item->cache(3600)->column('sku', 'platform_sku');

        $file_content = '';
        $temp_increment_id = 0;
        foreach ($list as $processing_value) {
            if ($temp_increment_id != $processing_value['increment_id']) {
                $temp_increment_id = $processing_value['increment_id'];

                $date = substr($processing_value['create_time'], 0, strpos($processing_value['create_time'], " "));
                $fileName = ROOT_PATH . "public" . DS . "uploads" . DS . "printOrder" . DS . "workorder" . DS . "$date" . DS . "$temp_increment_id.png";
                // dump($fileName);
                $dir = ROOT_PATH . "public" . DS . "uploads" . DS . "printOrder" . DS . "workorder" . DS . "$date";
                if (!file_exists($dir)) {
                    mkdir($dir, 0777, true);
                    // echo '创建文件夹$dir成功';
                } else {
                    // echo '需创建的文件夹$dir已经存在';
                }
                $img_url = "/uploads/printOrder/workorder/$date/$temp_increment_id.png";
                //生成条形码
                $this->generate_barcode($temp_increment_id, $fileName);
                // echo '<br>需要打印'.$temp_increment_id;
                $file_content .= "<div  class = 'single_box'>
                <table width='400mm' height='102px' border='0' cellspacing='0' cellpadding='0' class='addpro' style='margin:0px auto;margin-top:0px;padding:0px;'>
                <tr><td rowspan='5' colspan='2' style='padding:2px;width:20%'>" . str_replace(" ", "<br>", $processing_value['create_time']) . "</td>
                <td rowspan='5' colspan='3' style='padding:10px;'><img src='" . $img_url . "' height='80%'><br></td></tr>                
                </table></div>";
            }


            //处理ADD  当ReadingGlasses时 是 双ADD值
            if ($processing_value['recipe_type'] == 'ReadingGlasses' && strlen($processing_value['os_add']) > 0 && strlen($processing_value['od_add']) > 0) {
                // echo '双ADD值';
                $os_add = "<td>" . $processing_value['od_add'] . "</td> ";
                $od_add = "<td>" . $processing_value['os_add'] . "</td> ";
            } else {
                // echo '单ADD值';
                $od_add = "<td rowspan='2'>" . $processing_value['od_add'] . "</td>";
                $os_add = "";
            }

            //处理PD值
            if (strlen($processing_value['pd_r']) > 0 && strlen($processing_value['pd_l']) > 0) {
                // echo '双PD值';
                $od_pd = "<td>" . $processing_value['pd_r'] . "</td> ";
                $os_pd = "<td>" . $processing_value['pd_l'] . "</td> ";
            } else {
                // echo '单PD值';
                $od_pd = "<td rowspan='2'>" . $processing_value['pd_r'] . "</td>";
                $os_pd = "";
            }

            //处理斜视参数
            if ($processing_value['od_pv'] || $processing_value['os_pv']) {
                $prismcheck_title = "<td>Prism</td><td colspan=''>Direc</td><td>Prism</td><td colspan=''>Direc</td>";
                $prismcheck_od_value = "<td>" . $processing_value['od_pv'] . "</td><td colspan=''>" . $processing_value['od_bd'] . "</td>" . "<td>" . $processing_value['od_pv_r'] . "</td><td>" . $processing_value['od_bd_r'] . "</td>";
                $prismcheck_os_value = "<td>" . $processing_value['os_pv'] . "</td><td colspan=''>" . $processing_value['os_bd'] . "</td>" . "<td>" . $processing_value['os_pv_r'] . "</td><td>" . $processing_value['os_bd_r'] . "</td>";
                $coatiing_name = '';
            } else {
                $prismcheck_title = '';
                $prismcheck_od_value = '';
                $prismcheck_os_value = '';
                $coatiing_name = "<td colspan='4' rowspan='3' style='background-color:#fff;word-break: break-word;line-height: 12px;'>" . $processing_value['coating_type'] . "</td>";
            }

            //处方字符串截取
            $final_print['recipe_type'] = substr($processing_value['recipe_type'], 0, 15);

            //判断货号是否存在
            if ($item_res[$processing_value['original_sku']] && $cargo_number[$item_res[$processing_value['original_sku']]]) {
                $cargo_number_str = "<b>" . $cargo_number[$item_res[$processing_value['original_sku']]] . "</b><br>";
            } else {
                $cargo_number_str = "";
            }

            $file_content .= "<div  class = 'single_box'>
            <table width='400mm' height='102px' border='0' cellspacing='0' cellpadding='0' class='addpro' style='margin:0px auto;margin-top:0px;' >
            <tbody cellpadding='0'>
            <tr>
            <td colspan='10' style=' text-align:center;padding:0px 0px 0px 0px;'>                              
            <span>" . $processing_value['recipe_type'] . "</span>
            &nbsp;&nbsp;Order:" . $processing_value['increment_id'] . "
            <span style=' margin-left:5px;'>SKU:" . $processing_value['original_sku'] . "</span>
            <span style=' margin-left:5px;'>Num:<strong>" . $processing_value['original_number'] . "</strong></span>
            </td>
            </tr>  
            <tr class='title'>      
            <td></td>  
            <td>SPH</td>
            <td>CYL</td>
            <td>AXI</td>
            " . $prismcheck_title . "
            <td>ADD</td>
            <td>PD</td> 
            " . $coatiing_name . "
            </tr>   
            <tr>  
            <td>Right</td>      
            <td>" . $processing_value['od_sph'] . "</td> 
            <td>" . $processing_value['od_cyl'] . "</td>
            <td>" . $processing_value['od_axis'] . "</td>    
            " . $prismcheck_od_value . $od_add . $od_pd .
                "</tr>
            <tr>
            <td>Left</td> 
            <td>" . $processing_value['os_sph'] . "</td>    
            <td>" . $processing_value['os_cyl'] . "</td>  
            <td>" . $processing_value['os_axis'] . "</td> 
            " . $prismcheck_os_value . $os_add . $os_pd .
                " </tr>
            <tr>
            <td colspan='2'>" . $cargo_number_str . SKUHelper::sku_filter($processing_value['original_sku']) . "</td>
            <td colspan='8' style=' text-align:center'>Lens：" . $processing_value['lens_type'] . "</td>
            </tr>  
            </tbody></table></div>";
        }
        echo $file_header . $file_content;
    }

    /**
     * 生成条形码
     */
    protected function generate_barcode($text, $fileName)
    {
        // 引用barcode文件夹对应的类
        Loader::import('BCode.BCGFontFile', EXTEND_PATH);
        //Loader::import('BCode.BCGColor',EXTEND_PATH);
        Loader::import('BCode.BCGDrawing', EXTEND_PATH);
        // 条形码的编码格式
        // Loader::import('BCode.BCGcode39',EXTEND_PATH,'.barcode.php');
        Loader::import('BCode.BCGcode128', EXTEND_PATH, '.barcode.php');

        // $code = '';
        // 加载字体大小
        $font = new \BCGFontFile(EXTEND_PATH . '/BCode/font/Arial.ttf', 18);
        //颜色条形码
        $color_black = new \BCGColor(0, 0, 0);
        $color_white = new \BCGColor(255, 255, 255);
        $drawException = null;
        try {
            // $code = new \BCGcode39();
            $code = new \BCGcode128();
            $code->setScale(3);
            $code->setThickness(25); // 条形码的厚度
            $code->setForegroundColor($color_black); // 条形码颜色
            $code->setBackgroundColor($color_white); // 空白间隙颜色
            $code->setFont($font); //设置字体
            $code->parse($text); // 条形码需要的数据内容
        } catch (\Exception $exception) {
            $drawException = $exception;
        }
        //根据以上条件绘制条形码
        $drawing = new \BCGDrawing('', $color_white);
        if ($drawException) {
            $drawing->drawException($drawException);
        } else {
            $drawing->setBarcode($code);
            if ($fileName) {
                // echo 'setFilename<br>';
                $drawing->setFilename($fileName);
            }
            $drawing->draw();
        }
        // 生成PNG格式的图片
        header('Content-Type: image/png');
        // header('Content-Disposition:attachment; filename="barcode.png"'); //自动下载
        $drawing->finish(\BCGDrawing::IMG_FORMAT_PNG);
    }

    /**
     * 根据SKU数量平铺标签
     *
     * @Description
     * @author wpl
     * @since 2020/04/22 17:24:01 
     * @param [type] $origin_order_item
     * @return void
     */
    protected function qty_order_check($origin_order_item = [])
    {
        foreach ($origin_order_item as $origin_order_key => $origin_order_value) {
            if ($origin_order_value['original_number'] > 1 && strpos($origin_order_value['original_sku'], 'Price') === false) {
                unset($origin_order_item[$origin_order_key]);
                for ($i = 0; $i < $origin_order_value['original_number']; $i++) {
                    $tmp_order_value = $origin_order_value;
                    $tmp_order_value['num'] = 1;
                    array_push($origin_order_item, $tmp_order_value);
                }
                unset($tmp_order_value);
            }
        }

        $origin_order_item = $this->arraySequence($origin_order_item, 'original_number');
        return array_values($origin_order_item);
    }

    /**
     * 按个数排序
     *
     * @Description
     * @author wpl
     * @since 2020/04/22 17:24:23 
     * @param [type] $array
     * @param [type] $field
     * @param string $sort
     * @return void
     */
    protected function arraySequence($array, $field, $sort = 'SORT_ASC')
    {
        $arrSort = array();
        foreach ($array as $uniqid => $row) {
            foreach ($row as $key => $value) {
                $arrSort[$key][$uniqid] = $value;
            }
        }
        array_multisort($arrSort[$field], constant($sort), $array);
        return $array;
    }
    /**
     * 判断措施当中的扣减库存是否存在
     *
     * @Description
     * @author lsw
     * @since 2020/04/24 09:30:03 
     * @param array $receptInfo
     * @return void
     */
    protected function checkMeasure($measure_id)
    {
        //1.求出措施的类型
        $measuerInfo = WorkOrderMeasure::where(['id' => $measure_id])->value('sku_change_type');
        //没有扣减库存的措施
        if ($measuerInfo < 1) {
            return false;
        }
        //求出措施类型
        if (!in_array($measuerInfo, [1, 4, 5])) {
            return false;
        }
        $whereMeasure['measure_id'] = $measure_id;
        $whereMeasure['change_type'] = $measuerInfo;
        $result = WorkOrderChangeSku::where($whereMeasure)->field('platform_type,original_sku,original_number,change_sku,change_number')->select();
        $result = collection($result)->toArray();
        //更改镜片
        $arr = [];
        foreach ($result as $k => $v) {
            $arr[$k]['original_sku'] = $v['change_sku'];
            $arr[$k]['original_number'] = $v['change_number'];
            $arr[$k]['platform_type']   = $v['platform_type'];
        }
        $itemPlatFormSku = new \app\admin\model\itemmanage\ItemPlatformSku();


        //根据平台sku转sku
        $notEnough = [];
        foreach (array_filter($arr) as $v) {
            //转换sku
            $sku = $itemPlatFormSku->getTrueSku(trim($v['original_sku']), $v['platform_type']);
            //查询库存 判断是否开启预售
            $res = $this->item->where(['is_open' => 1, 'is_del' => 1, 'sku' => $sku])->field('available_stock,presell_status,presell_create_time,presell_end_time,presell_residue_num')->find();
            //判断可用库存
            if ($res->available_stock < $v['original_number']) {
                //判断没库存情况下 是否开启预售 并且预售时间是否满足 并且预售数量是否足够
                if ($res->presell_status != 1 ||  ($res->presell_status == 1  && (time() < strtotime($res->presell_create_time) || time() > strtotime($res->presell_end_time) || $res->presell_residue_num <  $v['original_number']))) {
                    $notEnough[] = $sku;
                }
            }
        }
        if ($notEnough) {
            $str = implode(',', $notEnough);
        }
        return $notEnough ? $str : false;
    }

    /**
     * 问题类型筛选的下拉列表
     * @return array
     */
    public function getProblemTypeContent()
    {
        return array_merge(config('workorder.warehouse_problem_type'), config('workorder.customer_problem_type'));
    }

    /**
     * 措施筛选下拉列表
     *
     * @Description
     * @author lsw
     * @since 2020/05/26 14:01:15 
     * @return void
     */
    public function getMeasureContent()
    {
        return config('workorder.step');
    }
    /**
     * 工单备注
     */

    public function workordernote($ids = null)
    {
        if ($this->request->isPost()) {
            $params = $this->request->post("row/a");
            if ($params) {
                $data['note_time'] =  date('Y-m-d H:i', time());
                $data['note_user_id'] =  session('admin.id');
                $data['note_user_name'] =  session('admin.nickname');
                $data['work_id'] =  $params['work_id'];
                $data['user_group_id'] =  0;
                $data['content'] =  $params['content'];
                Db::startTrans();
                try {
                    $res_status = WorkOrderNote::create($data);
                    //查询用户的角色组id
                    $authGroupIds = AuthGroupAccess::where('uid', session('admin.id'))->column('group_id');
                    $work = $this->model->find($params['work_id']);
                    $work_order_note_status = $work->work_order_note_status;

                    if (array_intersect($authGroupIds, config('workorder.customer_department_rule'))) {
                        //客服组
                        $work_order_note_status = 1;
                    }
                    if (array_intersect($authGroupIds, config('workorder.warehouse_department_rule'))) {
                        //仓库部
                        $work_order_note_status = 2;
                    }
                    if (array_intersect($authGroupIds, config('workorder.finance_department_rule'))) {
                        //财务组
                        $work_order_note_status = 3;
                    }
                    $work->work_order_note_status = $work_order_note_status;
                    $work->save();
                    Db::commit();
                } catch (\Exception $e) {
                    echo 2;
                    echo $e->getMessage();
                    Db::rollback();
                }
                if ($res_status) {
                    $this->success('成功');
                } else {
                    $this->error('失败');
                }
            }
            $this->error(__('Parameter %s can not be empty', ''));
        }
        $row = WorkOrderNote::where(['work_id' => $ids])->order('id desc')->select();
        $this->view->assign("row", $row);
        $this->view->assign('work_id', $ids);
        return $this->view->fetch('work_order_note');
    }
    /**
     * 导出工单
     *
     * @Description
     * @author lsw
     * @since 2020/04/30 09:34:48 
     * @return void
     */
    public function batch_export_xls()
    {
        set_time_limit(0);
        ini_set('memory_limit', '512M');
        $ids = input('ids');
        $addWhere = '1=1';
        if ($ids) {
            $addWhere .= " AND id IN ({$ids})";
        }

        list($where) = $this->buildparams();
        $list = $this->model
            ->where($where)
            ->where($addWhere)
            ->select();
        $list = collection($list)->toArray();
        //查询用户id对应姓名
        $admin = new \app\admin\model\Admin();
        $users = $admin->where('status', 'normal')->column('nickname', 'id');
        $arr = [];
        foreach ($list as $vals) {
            $arr[] = $vals['id'];
        }
        //求出所有的措施
        $info = $this->step->fetchMeasureRecord($arr);
        if ($info) {
            $info = collection($info)->toArray();
        } else {
            $info = [];
        }
        //求出所有的承接详情
        $this->recept = new \app\admin\model\saleaftermanage\WorkOrderRecept;
        $receptInfo = $this->recept->fetchReceptRecord($arr);
        if ($receptInfo) {
            $receptInfo = collection($receptInfo)->toArray();
        } else {
            $receptInfo = [];
        }
        //求出所有的回复
        $noteInfo = $this->work_order_note->fetchNoteRecord($arr);
        if ($noteInfo) {
            $noteInfo = collection($noteInfo)->toArray();
        } else {
            $noteInfo = [];
        }
        //从数据库查询需要的数据
        $spreadsheet = new Spreadsheet();
        //常规方式：利用setCellValue()填充数据
        $spreadsheet->setActiveSheetIndex(0)->setCellValue("A1", "工单平台")
            ->setCellValue("B1", "工单类型")
            ->setCellValue("C1", "平台订单号");   //利用setCellValues()填充数据
        $spreadsheet->setActiveSheetIndex(0)->setCellValue("D1", "订单支付的货币类型")
            ->setCellValue("E1", "订单的支付方式");
        $spreadsheet->setActiveSheetIndex(0)->setCellValue("F1", "订单中的sku")
            ->setCellValue("G1", "工单状态");
        $spreadsheet->setActiveSheetIndex(0)->setCellValue("H1", "工单级别")
            ->setCellValue("I1", "问题类型")
            ->setCellValue("J1", "工单问题描述");
        $spreadsheet->setActiveSheetIndex(0)->setCellValue("K1", "工单图片")
            ->setCellValue("L1", "工单创建人")
            ->setCellValue("M1", "工单经手人")
            ->setCellValue("N1", "经手人是否处理")
            ->setCellValue("O1", "工单是否需要审核")
            ->setCellValue("P1", "指派工单审核人")
            ->setCellValue("Q1", "实际审核人")
            ->setCellValue("R1", "审核人备注")
            ->setCellValue("S1", "新建状态时间")
            ->setCellValue("T1", "开始走流程时间")
            ->setCellValue("U1", "工单审核时间")
            ->setCellValue("V1", "经手人处理时间")
            ->setCellValue("W1", "工单完成时间")
            ->setCellValue("X1", "取消、撤销时间")
            ->setCellValue("Y1", "取消、撤销操作人")
            ->setCellValue("Z1", "补差价的金额")
            ->setCellValue("AA1", "补差价的订单号")
            ->setCellValue("AB1", "优惠券类型")
            ->setCellValue("AC1", "优惠券描述")
            ->setCellValue("AD1", "优惠券")
            ->setCellValue("AE1", "积分")
            ->setCellValue("AF1", "客户邮箱")
            ->setCellValue("AG1", "退回物流单号")
            ->setCellValue("AH1", "退款金额")
            ->setCellValue("AI1", "退款方式")
            ->setCellValue("AJ1", "积分描述")
            ->setCellValue("AK1", "补发订单号")
            ->setCellValue("AL1", "措施")
            ->setCellValue("AM1", "措施详情")
            ->setCellValue("AN1", "承接详情")
            ->setCellValue("AO1", "工单回复备注");
        $spreadsheet->setActiveSheetIndex(0)->setTitle('工单数据');
        foreach ($list as $key => $value) {
            if ($value['after_user_id']) {
                $value['after_user_id'] = $users[$value['after_user_id']];
            }
            if ($value['assign_user_id']) {
                $value['assign_user_id'] = $users[$value['assign_user_id']];
            }
            if ($value['operation_user_id']) {
                $value['operation_user_id'] = $users[$value['operation_user_id']];
            }
            switch ($value['work_platform']) {
                case 2:
                    $value['work_platform'] = 'voogueme';
                    break;
                case 3:
                    $value['work_platform'] = 'nihao';
                    break;
                case 4:
                    $value['work_platform'] = 'amazon';
                    break;
                case 5:
                    $value['work_platform'] = 'wesee';
                    break;
                default:
                    $value['work_platform'] = 'zeelool';
                    break;
            }
            $spreadsheet->getActiveSheet()->setCellValue("A" . ($key * 1 + 2), $value['work_platform']);
            $spreadsheet->getActiveSheet()->setCellValue("B" . ($key * 1 + 2), $value['work_type'] == 1 ? '客服工单' : '仓库工单');
            $spreadsheet->getActiveSheet()->setCellValue("C" . ($key * 1 + 2), $value['platform_order']);
            $spreadsheet->getActiveSheet()->setCellValue("D" . ($key * 1 + 2), $value['order_pay_currency']);
            $spreadsheet->getActiveSheet()->setCellValue("E" . ($key * 1 + 2), $value['order_pay_method']);
            $spreadsheet->getActiveSheet()->setCellValue("F" . ($key * 1 + 2), $value['order_sku']);
            switch ($value['work_status']) {
                case 1:
                    $value['work_status'] = '新建';
                    break;
                case 2:
                    $value['work_status'] = '待审核';
                    break;
                case 3:
                    $value['work_status'] = '待处理';
                    break;
                case 4:
                    $value['work_status'] = '审核拒绝';
                    break;
                case 5:
                    $value['work_status'] = '部分处理';
                    break;
                case 0:
                    $value['work_status'] = '已取消';
                    break;
                default:
                    $value['work_status'] = '已处理';
                    break;
            }
            $spreadsheet->getActiveSheet()->setCellValue("G" . ($key * 1 + 2), $value['work_status']);
            switch ($value['work_level']) {
                case 1:
                    $value['work_level'] = '低';
                    break;
                case 2:
                    $value['work_level'] = '中';
                    break;
                    $value['work_level'] = '高';
                    break;
            }
            $spreadsheet->getActiveSheet()->setCellValue("H" . ($key * 1 + 2), $value['work_level']);
            $spreadsheet->getActiveSheet()->setCellValue("I" . ($key * 1 + 2), $value['problem_type_content']);
            $spreadsheet->getActiveSheet()->setCellValue("J" . ($key * 1 + 2), $value['problem_description']);
            $spreadsheet->getActiveSheet()->setCellValue("K" . ($key * 1 + 2), $value['work_picture']);
            $spreadsheet->getActiveSheet()->setCellValue("L" . ($key * 1 + 2), $value['create_user_name']);
            $spreadsheet->getActiveSheet()->setCellValue("M" . ($key * 1 + 2), $value['after_user_id']);
            $spreadsheet->getActiveSheet()->setCellValue("N" . ($key * 1 + 2), $value['is_after_deal_with'] == 1 ? '是' : '否');
            $spreadsheet->getActiveSheet()->setCellValue("O" . ($key * 1 + 2), $value['is_check'] == 1 ? '是' : '否');
            $spreadsheet->getActiveSheet()->setCellValue("P" . ($key * 1 + 2), $value['assign_user_id']);
            $spreadsheet->getActiveSheet()->setCellValue("Q" . ($key * 1 + 2), $value['operation_user_id']);
            $spreadsheet->getActiveSheet()->setCellValue("R" . ($key * 1 + 2), $value['check_note']);
            $spreadsheet->getActiveSheet()->setCellValue("S" . ($key * 1 + 2), $value['create_time']);
            $spreadsheet->getActiveSheet()->setCellValue("T" . ($key * 1 + 2), $value['submit_time']);
            $spreadsheet->getActiveSheet()->setCellValue("U" . ($key * 1 + 2), $value['check_time']);
            $spreadsheet->getActiveSheet()->setCellValue("V" . ($key * 1 + 2), $value['after_deal_with_time']);
            $spreadsheet->getActiveSheet()->setCellValue("W" . ($key * 1 + 2), $value['complete_time']);
            $spreadsheet->getActiveSheet()->setCellValue("X" . ($key * 1 + 2), $value['cancel_time']);
            $spreadsheet->getActiveSheet()->setCellValue("Y" . ($key * 1 + 2), $value['cancel_person']);
            $spreadsheet->getActiveSheet()->setCellValue("Z" . ($key * 1 + 2), $value['replenish_money']);
            $spreadsheet->getActiveSheet()->setCellValue("AA" . ($key * 1 + 2), $value['replenish_increment_id']);
            $spreadsheet->getActiveSheet()->setCellValue("AB" . ($key * 1 + 2), $value['coupon_id']);
            $spreadsheet->getActiveSheet()->setCellValue("AC" . ($key * 1 + 2), $value['coupon_describe']);
            $spreadsheet->getActiveSheet()->setCellValue("AD" . ($key * 1 + 2), $value['coupon_str']);
            $spreadsheet->getActiveSheet()->setCellValue("AE" . ($key * 1 + 2), $value['integral']);
            $spreadsheet->getActiveSheet()->setCellValue("AF" . ($key * 1 + 2), $value['email']);
            $spreadsheet->getActiveSheet()->setCellValue("AG" . ($key * 1 + 2), $value['refund_logistics_num']);
            $spreadsheet->getActiveSheet()->setCellValue("AH" . ($key * 1 + 2), $value['refund_money']);
            $spreadsheet->getActiveSheet()->setCellValue("AI" . ($key * 1 + 2), $value['refund_way']);
            $spreadsheet->getActiveSheet()->setCellValue("AJ" . ($key * 1 + 2), $value['integral_describe']);
            $spreadsheet->getActiveSheet()->setCellValue("AK" . ($key * 1 + 2), $value['replacement_order']);
            //措施
            if (array_key_exists($value['id'], $info['step'])) {
                $spreadsheet->getActiveSheet()->setCellValue("AL" . ($key * 1 + 2), $info['step'][$value['id']]);
            } else {
                $spreadsheet->getActiveSheet()->setCellValue("AL" . ($key * 1 + 2), '');
            }
            //措施详情
            if (array_key_exists($value['id'], $info['detail'])) {
                $spreadsheet->getActiveSheet()->setCellValue("AM" . ($key * 1 + 2), $info['detail'][$value['id']]);
            } else {
                $spreadsheet->getActiveSheet()->setCellValue("AM" . ($key * 1 + 2), '');
            }
            //承接
            if (array_key_exists($value['id'], $receptInfo)) {

                $value['result'] = $receptInfo[$value['id']];
                $spreadsheet->getActiveSheet()->setCellValue("AN" . ($key * 1 + 2), $value['result']);
            } else {
                $spreadsheet->getActiveSheet()->setCellValue("AN" . ($key * 1 + 2), '');
            }
            //回复
            if (array_key_exists($value['id'], $noteInfo)) {
                $value['note'] = $noteInfo[$value['id']];
                $spreadsheet->getActiveSheet()->setCellValue("AO" . ($key * 1 + 2), $value['note']);
            } else {
                $spreadsheet->getActiveSheet()->setCellValue("AO" . ($key * 1 + 2), '');
            }
        }

        //设置宽度
        $spreadsheet->getActiveSheet()->getColumnDimension('A')->setWidth(30);
        $spreadsheet->getActiveSheet()->getColumnDimension('B')->setWidth(12);
        $spreadsheet->getActiveSheet()->getColumnDimension('C')->setWidth(30);
        $spreadsheet->getActiveSheet()->getColumnDimension('D')->setWidth(12);
        $spreadsheet->getActiveSheet()->getColumnDimension('E')->setWidth(30);
        $spreadsheet->getActiveSheet()->getColumnDimension('F')->setWidth(12);
        $spreadsheet->getActiveSheet()->getColumnDimension('G')->setWidth(40);
        $spreadsheet->getActiveSheet()->getColumnDimension('H')->setWidth(40);
        $spreadsheet->getActiveSheet()->getColumnDimension('I')->setWidth(20);
        $spreadsheet->getActiveSheet()->getColumnDimension('J')->setWidth(20);
        $spreadsheet->getActiveSheet()->getColumnDimension('K')->setWidth(14);
        $spreadsheet->getActiveSheet()->getColumnDimension('L')->setWidth(16);
        $spreadsheet->getActiveSheet()->getColumnDimension('M')->setWidth(16);
        $spreadsheet->getActiveSheet()->getColumnDimension('N')->setWidth(50);
        $spreadsheet->getActiveSheet()->getColumnDimension('N')->setWidth(50);
        $spreadsheet->getActiveSheet()->getColumnDimension('O')->setWidth(50);
        $spreadsheet->getActiveSheet()->getColumnDimension('P')->setWidth(20);
        $spreadsheet->getActiveSheet()->getColumnDimension('Q')->setWidth(20);
        $spreadsheet->getActiveSheet()->getColumnDimension('R')->setWidth(20);
        $spreadsheet->getActiveSheet()->getColumnDimension('S')->setWidth(20);
        $spreadsheet->getActiveSheet()->getColumnDimension('T')->setWidth(20);
        $spreadsheet->getActiveSheet()->getColumnDimension('U')->setWidth(20);
        $spreadsheet->getActiveSheet()->getColumnDimension('V')->setWidth(20);
        $spreadsheet->getActiveSheet()->getColumnDimension('W')->setWidth(20);
        $spreadsheet->getActiveSheet()->getColumnDimension('X')->setWidth(20);
        $spreadsheet->getActiveSheet()->getColumnDimension('Y')->setWidth(20);
        $spreadsheet->getActiveSheet()->getColumnDimension('Z')->setWidth(20);
        $spreadsheet->getActiveSheet()->getColumnDimension('AA')->setWidth(20);
        $spreadsheet->getActiveSheet()->getColumnDimension('AB')->setWidth(20);
        $spreadsheet->getActiveSheet()->getColumnDimension('AC')->setWidth(20);
        $spreadsheet->getActiveSheet()->getColumnDimension('AD')->setWidth(20);
        $spreadsheet->getActiveSheet()->getColumnDimension('AE')->setWidth(20);
        $spreadsheet->getActiveSheet()->getColumnDimension('AF')->setWidth(20);
        $spreadsheet->getActiveSheet()->getColumnDimension('AG')->setWidth(20);
        $spreadsheet->getActiveSheet()->getColumnDimension('AH')->setWidth(20);
        $spreadsheet->getActiveSheet()->getColumnDimension('AI')->setWidth(20);
        $spreadsheet->getActiveSheet()->getColumnDimension('AJ')->setWidth(20);
        $spreadsheet->getActiveSheet()->getColumnDimension('AK')->setWidth(20);
        $spreadsheet->getActiveSheet()->getColumnDimension('AL')->setWidth(100);
        $spreadsheet->getActiveSheet()->getColumnDimension('AM')->setWidth(100);
        $spreadsheet->getActiveSheet()->getColumnDimension('AN')->setWidth(100);
        $spreadsheet->getActiveSheet()->getColumnDimension('AO')->setWidth(100);
        //设置边框
        $border = [
            'borders' => [
                'allBorders' => [
                    'borderStyle' => \PhpOffice\PhpSpreadsheet\Style\Border::BORDER_THIN, // 设置border样式
                    'color'       => ['argb' => 'FF000000'], // 设置border颜色
                ],
            ],
        ];

        $spreadsheet->getDefaultStyle()->getFont()->setName('微软雅黑')->setSize(12);


        $setBorder = 'A1:' . $spreadsheet->getActiveSheet()->getHighestColumn() . $spreadsheet->getActiveSheet()->getHighestRow();
        $spreadsheet->getActiveSheet()->getStyle($setBorder)->applyFromArray($border);

        $spreadsheet->getActiveSheet()->getStyle('A1:P' . $spreadsheet->getActiveSheet()->getHighestRow())->getAlignment()->setHorizontal(\PhpOffice\PhpSpreadsheet\Style\Alignment::HORIZONTAL_CENTER);


        $spreadsheet->setActiveSheetIndex(0);
        // return exportExcel($spreadsheet, 'xls', '登陆日志');
        $format = 'xlsx';
        $savename = '工单数据' . date("YmdHis", time());;
        // dump($spreadsheet);

        // if (!$spreadsheet) return false;
        if ($format == 'xls') {
            //输出Excel03版本
            header('Content-Type:application/vnd.ms-excel');
            $class = "\PhpOffice\PhpSpreadsheet\Writer\Xls";
        } elseif ($format == 'xlsx') {
            //输出07Excel版本
            header('Content-Type: application/vnd.openxmlformats-officedocument.spreadsheetml.sheet');
            $class = "\PhpOffice\PhpSpreadsheet\Writer\Xlsx";
        }

        //输出名称
        header('Content-Disposition: attachment;filename="' . $savename . '.' . $format . '"');
        //禁止缓存
        header('Cache-Control: max-age=0');
        $writer = new $class($spreadsheet);

        $writer->save('php://output');
    }

    /**
     * 批量导入
     */
    public function import()
    {
        $file = $this->request->request('file');
        if (!$file) {
            $this->error(__('Parameter %s can not be empty', 'file'));
        }
        $filePath = ROOT_PATH . DS . 'public' . DS . $file;
        if (!is_file($filePath)) {
            $this->error(__('No results were found'));
        }
        //实例化reader
        $ext = pathinfo($filePath, PATHINFO_EXTENSION);
        if (!in_array($ext, ['csv', 'xls', 'xlsx'])) {
            $this->error(__('Unknown data format'));
        }
        if ($ext === 'csv') {
            $file = fopen($filePath, 'r');
            $filePath = tempnam(sys_get_temp_dir(), 'import_csv');
            $fp = fopen($filePath, "w");
            $n = 0;
            while ($line = fgets($file)) {
                $line = rtrim($line, "\n\r\0");
                $encoding = mb_detect_encoding($line, ['utf-8', 'gbk', 'latin1', 'big5']);
                if ($encoding != 'utf-8') {
                    $line = mb_convert_encoding($line, 'utf-8', $encoding);
                }
                if ($n == 0 || preg_match('/^".*"$/', $line)) {
                    fwrite($fp, $line . "\n");
                } else {
                    fwrite($fp, '"' . str_replace(['"', ','], ['""', '","'], $line) . "\"\n");
                }
                $n++;
            }
            fclose($file) || fclose($fp);

            $reader = new Csv();
        } elseif ($ext === 'xls') {
            $reader = new Xls();
        } else {
            $reader = new Xlsx();
        }

        //导入文件首行类型,默认是注释,如果需要使用字段名称请使用name
        //$importHeadType = isset($this->importHeadType) ? $this->importHeadType : 'comment';
        //模板文件列名
        $listName = ['订单号', '差额',  'SKU', '货币'];
        try {
            if (!$PHPExcel = $reader->load($filePath)) {
                $this->error(__('Unknown data format'));
            }
            $currentSheet = $PHPExcel->getSheet(0);  //读取文件中的第一个工作表
            $allColumn = $currentSheet->getHighestDataColumn(); //取得最大的列号
            $allRow = $currentSheet->getHighestRow(); //取得一共有多少行
            $maxColumnNumber = Coordinate::columnIndexFromString($allColumn);

            $fields = [];
            for ($currentRow = 1; $currentRow <= 1; $currentRow++) {
                for ($currentColumn = 1; $currentColumn <= $maxColumnNumber; $currentColumn++) {
                    $val = $currentSheet->getCellByColumnAndRow($currentColumn, $currentRow)->getValue();
                    $fields[] = $val;
                }
            }

            //模板文件不正确
            if ($listName !== $fields) {
                throw new Exception("模板文件不正确！！");
            }

            $data = [];
            for ($currentRow = 2; $currentRow <= $allRow; $currentRow++) {
                for ($currentColumn = 1; $currentColumn <= $maxColumnNumber; $currentColumn++) {
                    $val = $currentSheet->getCellByColumnAndRow($currentColumn, $currentRow)->getValue();
                    $data[$currentRow - 2][$currentColumn - 1] = is_null($val) ? '' : $val;
                }
            }
        } catch (Exception $exception) {
            $this->error($exception->getMessage());
        }

        $work_measure = new \app\admin\model\saleaftermanage\WorkOrderMeasure();
        $order_recept = new \app\admin\model\saleaftermanage\WorkOrderRecept();
        foreach ($data as $k => $v) {
            $params['work_platform'] = 3;
            $params['work_type'] = 1;
            $params['platform_order'] = $v[0];
            $params['order_pay_currency'] = $v[3];
            $params['order_pay_method'] = 'paypal_express';
            $params['order_sku'] = $v[2];
            $params['work_status'] = 3;
            $params['problem_type_id'] = 23;
            $params['problem_type_content'] = '其他';
            $params['problem_description'] = '网站bug 镜片折扣未生效 退款';
            $params['create_user_id'] = 75;
            $params['create_user_name'] = '王伟';
            $params['is_check'] = 1;
            $params['assign_user_id'] = 75;
            $params['operation_user_id'] = 75;
            $params['check_note'] = '网站bug 镜片折扣未生效 退款';
            $params['create_time'] = date('Y-m-d H:i:s');
            $params['submit_time'] = date('Y-m-d H:i:s');
            $params['check_time'] = date('Y-m-d H:i:s');
            $params['refund_money'] = $v[1];
            $params['refund_way'] = 'paypal_express';
            $params['recept_person_id'] = 169;
            $result = $this->model->isUpdate(false)->data($params)->save($params);
            if ($result) {
                $list['work_id'] = $this->model->id;
                $list['measure_choose_id'] = 2;
                $list['measure_content'] = '退款';
                $list['create_time'] = date('Y-m-d H:i:s');
                $work_measure->isUpdate(false)->data($list)->save($list);

                $rlist['work_id'] = $this->model->id;
                $rlist['measure_id'] = $work_measure->id;
                $rlist['recept_group_id'] = 'cashier_group';
                $rlist['recept_person_id'] = 169;
                $rlist['recept_person'] = '李亚芳';
                $rlist['create_time'] = date('Y-m-d H:i:s');
                $order_recept->insert($rlist);
            }
        }
        echo 'ok';
    }
}<|MERGE_RESOLUTION|>--- conflicted
+++ resolved
@@ -295,10 +295,6 @@
                     if (in_array($params['problem_type_id'], [11, 13, 14, 16]) && empty(array_filter($params['order_sku']))) {
                         throw new Exception("Sku不能为空");
                     }
-<<<<<<< HEAD
-
-=======
->>>>>>> a0712c92
                     $userId = session('admin.id');
                     $userGroupAccess = AuthGroupAccess::where(['uid' => $userId])->column('group_id');
                     $warehouseArr = config('workorder.warehouse_department_rule');
@@ -312,12 +308,8 @@
                             throw new Exception("措施不能为空");
                         }
                     }
-<<<<<<< HEAD
-                  
-=======
                     //判断是否选择措施
 
->>>>>>> a0712c92
                     //更换镜框判断是否有库存 
                     if (($params['change_frame'] && $params['problem_type_id'] == 1  && $params['work_type'] == 1) || ($params['change_frame'] && $params['work_type'] == 2 && in_array($params['problem_id'], [2, 3]))) {
                         $skus = $params['change_frame']['change_sku'];
