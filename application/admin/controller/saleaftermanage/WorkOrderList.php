<?php

namespace app\admin\controller\saleaftermanage;

use app\common\controller\Backend;
use think\Db;
use think\Exception;
use app\admin\model\AuthGroupAccess;
use think\exception\PDOException;
use think\exception\ValidateException;

/**
 * 售后工单列管理
 *
 * @icon fa fa-circle-o
 */
class WorkOrderList extends Backend
{

    /**
     * WorkOrderList模型对象
     * @var \app\admin\model\saleaftermanage\WorkOrderList
     */
    protected $model = null;

    public function _initialize()
    {
        parent::_initialize();
        $this->model = new \app\admin\model\saleaftermanage\WorkOrderList;
    }

    /**
     * 默认生成的控制器所继承的父类中有index/add/edit/del/multi五个基础方法、destroy/restore/recyclebin三个回收站方法
     * 因此在当前控制器中可不用编写增删改查的代码,除非需要自己控制这部分逻辑
     * 需要将application/admin/library/traits/Backend.php中对应的方法复制到当前控制器,然后进行修改
     */

    /**
     * 添加
     */
    public function add()
    {
        if ($this->request->isPost()) {
            $params = $this->request->post("row/a");
            if ($params) {
                $params = $this->preExcludeFields($params);

                if ($this->dataLimit && $this->dataLimitFieldAutoFill) {
                    $params[$this->dataLimitField] = $this->auth->id;
                }
                $result = false;
                Db::startTrans();
                try {
                    //是否采用模型验证
                    if ($this->modelValidate) {
                        $name = str_replace("\\model\\", "\\validate\\", get_class($this->model));
                        $validate = is_bool($this->modelValidate) ? ($this->modelSceneValidate ? $name . '.add' : $name) : $this->modelValidate;
                        $this->model->validateFailException(true)->validate($validate);
                    }

                    $result = $this->model->allowField(true)->save($params);
                    Db::commit();
                } catch (ValidateException $e) {
                    Db::rollback();
                    $this->error($e->getMessage());
                } catch (PDOException $e) {
                    Db::rollback();
                    $this->error($e->getMessage());
                } catch (Exception $e) {
                    Db::rollback();
                    $this->error($e->getMessage());
                }
                if ($result !== false) {
                    $this->success();
                } else {
                    $this->error(__('No rows were inserted'));
                }
            }
            $this->error(__('Parameter %s can not be empty', ''));
        }
        //获取用户ID和所在权限组
        $userId = session('admin.id');
        $userGroupAccess = AuthGroupAccess::where(['uid' => $userId])->column('group_id');
        $warehouseArr = config('workorder.warehouse_department_rule');
        $checkIsWarehouse = array_intersect($userGroupAccess, $warehouseArr);
        if (!empty($checkIsWarehouse)) {
            $this->view->assign('work_type',2);
            $this->assignconfig('work_type',2);
            $this->view->assign('problem_type', config('workorder.warehouse_problem_type')); //仓库问题类型       
        } else {
            $this->view->assign('work_type',1);
            $this->assignconfig('work_type',1);
            $this->view->assign('problem_type', config('workorder.customer_problem_type')); //客服问题类型
        }

        //查询用户id对应姓名
        $admin = new \app\admin\model\Admin();
        $users = $admin->where('status', 'normal')->column('nickname', 'id');
        $this->assignconfig('users', $users); //返回用户

        $this->view->assign('step', config('workorder.step')); //措施
        $this->assignconfig('workorder', config('workorder')); //JS专用，整个配置文件

        $this->view->assign('check_coupon', config('workorder.check_coupon')); //不需要审核的优惠券
        $this->view->assign('need_check_coupon', config('workorder.need_check_coupon')); //需要审核的优惠券

<<<<<<< HEAD
        //获取所有的国家
        $country = json_decode(file_get_contents('assets/js/country.js'),true);
        $this->view->assign('country', $country);

=======
>>>>>>> f0531764
        return $this->view->fetch();
    }

    /**
     * 获取订单sku数据
     *
     * @Description
     * @author wpl
     * @since 2020/04/10 15:41:09 
     * @return void
     */
    public function get_sku_list()
    {
        $sitetype = input('sitetype');
        $order_number = input('order_number');
        $skus = $this->model->getSkuList($sitetype, $order_number);
        if ($skus) {
            $this->success('操作成功！！', '', $skus);
        } else {
            $this->error('未获取到数据！！');
        }
    }

    /**
     * 根据处方获取地址信息以及处方信息
     * @throws \think\db\exception\DataNotFoundException
     * @throws \think\db\exception\ModelNotFoundException
     * @throws \think\exception\DbException
     */
    public function ajaxGetAddress()
    {
        if(request()->isAjax()) {
            $incrementId = input('increment_id');
            $siteType = input('site_type');
            $res = $this->model->getAddress($siteType, $incrementId);
            if ($res) {
                $this->success('操作成功！！', '', $res);
            } else {
                $this->error('未获取到数据！！');
            }
        }
        $this->error('404 not found');
    }

    /**
     * 根据country获取Province
     * @return array
     */
    public function ajaxGetProvince()
    {
        $countryId = input('country_id');
        $country = json_decode(file_get_contents('assets/js/country.js'),true);
        $province = $country[$countryId];
        return $province ?: [];
    }
}<|MERGE_RESOLUTION|>--- conflicted
+++ resolved
@@ -104,13 +104,10 @@
         $this->view->assign('check_coupon', config('workorder.check_coupon')); //不需要审核的优惠券
         $this->view->assign('need_check_coupon', config('workorder.need_check_coupon')); //需要审核的优惠券
 
-<<<<<<< HEAD
         //获取所有的国家
         $country = json_decode(file_get_contents('assets/js/country.js'),true);
         $this->view->assign('country', $country);
 
-=======
->>>>>>> f0531764
         return $this->view->fetch();
     }
 
