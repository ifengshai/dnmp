<?php

namespace app\admin\controller\saleaftermanage;

use app\common\controller\Backend;
use think\Db;
use think\Exception;
use app\admin\model\AuthGroupAccess;
use think\exception\PDOException;
use think\exception\ValidateException;
use Util\NihaoPrescriptionDetailHelper;
use Util\ZeeloolPrescriptionDetailHelper;
use Util\VooguemePrescriptionDetailHelper;
use Util\WeseeopticalPrescriptionDetailHelper;
/**
 * 售后工单列管理
 *
 * @icon fa fa-circle-o
 */
class WorkOrderList extends Backend
{

    /**
     * WorkOrderList模型对象
     * @var \app\admin\model\saleaftermanage\WorkOrderList
     */
    protected $model = null;

    public function _initialize()
    {
        parent::_initialize();
        $this->model = new \app\admin\model\saleaftermanage\WorkOrderList;
        $this->step = new \app\admin\model\saleaftermanage\WorkOrderMeasure;
    }

    /**
     * 默认生成的控制器所继承的父类中有index/add/edit/del/multi五个基础方法、destroy/restore/recyclebin三个回收站方法
     * 因此在当前控制器中可不用编写增删改查的代码,除非需要自己控制这部分逻辑
     * 需要将application/admin/library/traits/Backend.php中对应的方法复制到当前控制器,然后进行修改
     */

    /**
     * 添加
     */
    public function add()
    {
        if ($this->request->isPost()) {
            $params = $this->request->post("row/a");
            if ($params) {
                $params = $this->preExcludeFields($params);
                if ($this->dataLimit && $this->dataLimitFieldAutoFill) {
                    $params[$this->dataLimitField] = $this->auth->id;
                }
                $result = false;
                Db::startTrans();
                try {
                    //是否采用模型验证
                    if ($this->modelValidate) {
                        $name = str_replace("\\model\\", "\\validate\\", get_class($this->model));
                        $validate = is_bool($this->modelValidate) ? ($this->modelSceneValidate ? $name . '.add' : $name) : $this->modelValidate;
                        $this->model->validateFailException(true)->validate($validate);
                    }
                    $params['create_user_name'] = session('admin.nickname');
                    $result = $this->model->allowField(true)->save($params);
                    if (false === $result) {
                        throw new Exception("添加失败！！");
                    }

                    //循环插入措施
                    if ($params['measure_choose_id']) {
                        //措施
                        $measureList = [];
                        foreach ($params['measure_choose_id'] as $k => $v) {
                            $measureList[$k]['work_id'] = $this->model->id;
                            $measureList[$k]['measure_choose_id'] = $v;
                            $measureList[$k]['measure_content'] = config('workorder.step')[$v];
                            $measureList[$k]['create_time'] = date('Y-m-d H:i:s');
                        }
                        $res = $this->step->saveAll($measureList);
                        if (false === $res) {
                            throw new Exception("添加失败！！");
                        }
                    }

                    //循环插入承接人
                    if ($params['order_recept']) {
                        $recept_person_id = explode(',', trim($params['order_recept']['recept_person_id'], ','));
                        $recept_person = explode(',', trim($params['order_recept']['recept_person'], ','));
                        $recept_group_id = explode(',', trim($params['order_recept']['recept_group_id'], ','));
                        //措施
                        $receptList = [];
                        foreach ($recept_person_id as $k => $v) {
                            $receptList[$k]['work_id'] = $this->model->id;
                            $receptList[$k]['measure_choose_id'] = $v;
                            $receptList[$k]['measure_content'] = config('workorder.step')[$v];
                            $receptList[$k]['create_time'] = date('Y-m-d H:i:s');
                        }
                        $res = $this->step->saveAll($measureList);
                        if (false === $res) {
                            throw new Exception("添加失败！！");
                        }
                    }


                    Db::commit();
                } catch (ValidateException $e) {
                    Db::rollback();
                    $this->error($e->getMessage());
                } catch (PDOException $e) {
                    Db::rollback();
                    $this->error($e->getMessage());
                } catch (Exception $e) {
                    Db::rollback();
                    $this->error($e->getMessage());
                }
                if ($result !== false) {
                    $this->success();
                } else {
                    $this->error(__('No rows were inserted'));
                }
            }
            $this->error(__('Parameter %s can not be empty', ''));
        }
        //获取用户ID和所在权限组
        $userId = session('admin.id');
        $userGroupAccess = AuthGroupAccess::where(['uid' => $userId])->column('group_id');
        $warehouseArr = config('workorder.warehouse_department_rule');
        $checkIsWarehouse = array_intersect($userGroupAccess, $warehouseArr);
        if (!empty($checkIsWarehouse)) {
            $this->view->assign('work_type', 2);
            $this->assignconfig('work_type', 2);
            $this->view->assign('problem_type', config('workorder.warehouse_problem_type')); //仓库问题类型       
        } else {
            $this->view->assign('work_type', 1);
            $this->assignconfig('work_type', 1);
            $this->view->assign('problem_type', config('workorder.customer_problem_type')); //客服问题类型
        }

        //查询用户id对应姓名
        $admin = new \app\admin\model\Admin();
        $users = $admin->where('status', 'normal')->column('nickname', 'id');
        $this->assignconfig('users', $users); //返回用户

        $this->view->assign('step', config('workorder.step')); //措施
        $this->assignconfig('workorder', config('workorder')); //JS专用，整个配置文件

        $this->view->assign('check_coupon', config('workorder.check_coupon')); //不需要审核的优惠券
        $this->view->assign('need_check_coupon', config('workorder.need_check_coupon')); //需要审核的优惠券

        //获取所有的国家
        $country = json_decode(file_get_contents('assets/js/country.js'), true);
        $this->view->assign('country', $country);

        return $this->view->fetch();
    }
    /**
     * 编辑
     *
     * @Description
     * @author lsw
     * @since 2020/04/14 15:00:19 
     * @param [type] $ids
     * @return void
     */
    public function edit($ids = null)
    {
        $row = $this->model->get($ids);
        if (!$row) {
            $this->error(__('No Results were found'));
        }
        $adminIds = $this->getDataLimitAdminIds();
        if (is_array($adminIds)) {
            if (!in_array($row[$this->dataLimitField], $adminIds)) {
                $this->error(__('You have no permission'));
            }
        }
        if ($this->request->isPost()) {
            $params = $this->request->post("row/a");
            if ($params) {
                $params = $this->preExcludeFields($params);
                $result = false;
                Db::startTrans();
                try {
                    //是否采用模型验证
                    if ($this->modelValidate) {
                        $name = str_replace("\\model\\", "\\validate\\", get_class($this->model));
                        $validate = is_bool($this->modelValidate) ? ($this->modelSceneValidate ? $name . '.edit' : $name) : $this->modelValidate;
                        $row->validateFailException(true)->validate($validate);
                    }
                    $result = $row->allowField(true)->save($params);
                    Db::commit();
                } catch (ValidateException $e) {
                    Db::rollback();
                    $this->error($e->getMessage());
                } catch (PDOException $e) {
                    Db::rollback();
                    $this->error($e->getMessage());
                } catch (Exception $e) {
                    Db::rollback();
                    $this->error($e->getMessage());
                }
                if ($result !== false) {
                    $this->success();
                } else {
                    $this->error(__('No rows were updated'));
                }
            }
            $this->error(__('Parameter %s can not be empty', ''));
        }
        $this->view->assign("row", $row);
        if(1 == $row->work_type ){ //判断工单类型，客服工单
            $this->view->assign('work_type', 1);
            $this->assignconfig('work_type', 1);
            $this->view->assign('problem_type', config('workorder.customer_problem_type')); //客服问题类型          
        }else{ //仓库工单
            $this->view->assign('work_type', 2);
            $this->assignconfig('work_type', 2);  
            $this->view->assign('problem_type', config('workorder.warehouse_problem_type')); //仓库问题类型
        }
        return $this->view->fetch();
    }

    /**
     * 获取订单sku数据
     *
     * @Description
     * @author wpl
     * @since 2020/04/10 15:41:09 
     * @return void
     */
    public function get_sku_list()
    {
        if (request()->isAjax()) {
            $sitetype = input('sitetype');
            $order_number = input('order_number');
            $skus = $this->model->getSkuList($sitetype, $order_number);
            if ($skus) {
                $this->success('操作成功！！', '', $skus);
            } else {
                $this->error('未获取到数据！！');
            }
        }
        $this->error('404 not found');
    }

    /**
     * 根据处方获取地址信息以及处方信息
     * @throws \think\db\exception\DataNotFoundException
     * @throws \think\db\exception\ModelNotFoundException
     * @throws \think\exception\DbException
     */
    public function ajaxGetAddress()
    {
        if (request()->isAjax()) {
            $incrementId = input('increment_id');
            $siteType = input('site_type');
            //获取地址、处方等信息
            $res = $this->model->getAddress($siteType, $incrementId);
            //请求接口获取lens_type，coating_type，prescription_type等信息
            $lens = $this->model->getReissueLens($siteType,$res['showPrescriptions']);
            if ($res) {
                $this->success('操作成功！！', '', ['address' => $res,'lens' => $lens]);
            } else {
                $this->error('未获取到数据！！');
            }
        }
        $this->error('404 not found');
    }

    /**
     * 根据country获取Province
     * @return array
     */
    public function ajaxGetProvince()
    {
        $countryId = input('country_id');
        $country = json_decode(file_get_contents('assets/js/country.js'), true);
        $province = $country[$countryId];
        return $province ?: [];
    }
<<<<<<< HEAD

    /**
     * 获取更改镜片的数据
     * @throws Exception
     */
    public function ajaxGetChangeLens()
    {
        if (request()->isAjax()) {
            $incrementId = input('increment_id');
            $siteType = input('site_type');
            //获取地址、处方等信息
            $res = $this->model->getAddress($siteType, $incrementId);
            $lens = $this->model->getReissueLens($siteType,$res['prescriptions'],2);
            if ($res) {
                $this->success('操作成功！！', '', $lens);
            } else {
                $this->error('未获取到数据！！');
            }
        }
        $this->error('404 not found');
=======
    /**
     * 获取订单order的镜框等信息
     *
     * @Description
     * @author lsw
     * @since 2020/04/13 17:28:49 
     * @return void
     */
    public function ajax_get_order($ordertype=null,$order_number=null)
    {
        if($this->request->isAjax()){
            if($ordertype<1 || $ordertype>5){ //不在平台之内
                return $this->error('选择平台错误,请重新选择','','error',0);
            }
            if(!$order_number){
                return  $this->error('订单号不存在，请重新选择','','error',0);
            }
            if ($ordertype == 1) {
                $result = ZeeloolPrescriptionDetailHelper::get_one_by_increment_id($order_number);
            } elseif ($ordertype == 2) {
                $result = VooguemePrescriptionDetailHelper::get_one_by_increment_id($order_number);
            } elseif ($ordertype == 3) {
                $result = NihaoPrescriptionDetailHelper::get_one_by_increment_id($order_number);
            }elseif(5 == $ordertype){
                $result = WeseeopticalPrescriptionDetailHelper::get_one_by_increment_id($order_number);
            }
            if(!$result){
                return $this->error('找不到这个订单,请重新尝试','','error',0);
            }
                return $this->success('','',$result,0);
        }else{
            return $this->error('404 Not Found');
        }
>>>>>>> 05199a68
    }
}<|MERGE_RESOLUTION|>--- conflicted
+++ resolved
@@ -278,7 +278,6 @@
         $province = $country[$countryId];
         return $province ?: [];
     }
-<<<<<<< HEAD
 
     /**
      * 获取更改镜片的数据
@@ -291,7 +290,7 @@
             $siteType = input('site_type');
             //获取地址、处方等信息
             $res = $this->model->getAddress($siteType, $incrementId);
-            $lens = $this->model->getReissueLens($siteType,$res['prescriptions'],2);
+            $lens = $this->model->getReissueLens($siteType, $res['prescriptions'], 2);
             if ($res) {
                 $this->success('操作成功！！', '', $lens);
             } else {
@@ -299,7 +298,7 @@
             }
         }
         $this->error('404 not found');
-=======
+    }
     /**
      * 获取订单order的镜框等信息
      *
@@ -333,6 +332,5 @@
         }else{
             return $this->error('404 Not Found');
         }
->>>>>>> 05199a68
     }
 }