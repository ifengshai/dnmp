--- conflicted
+++ resolved
@@ -1173,9 +1173,6 @@
         if (!$row) {
             $this->error(__('No Results were found'));
         }
-<<<<<<< HEAD
- 
-=======
         if ($operateType == 2) {
             if ($row->work_status != 2 || $row->is_check != 1 || !in_array(session('admin.id'), [$row->assign_user_id, config('workorder.customer_manager')])) {
                 $this->error('没有审核权限');
@@ -1193,7 +1190,6 @@
                 return $this->error(__('非本人创建不能编辑'));
             }
         }
->>>>>>> 7def4072
 
         $adminIds = $this->getDataLimitAdminIds();
         if (is_array($adminIds)) {
