<?php

namespace app\admin\controller\saleaftermanage;

use app\admin\model\DistributionAbnormal;
use app\admin\model\DistributionLog;
use app\admin\model\order\order\LensData;
use app\admin\model\order\order\NewOrder;
use app\admin\model\order\order\NewOrderItemProcess;
use app\admin\model\order\order\NewOrderProcess;
use app\admin\model\saleaftermanage\WorkOrderNote;
use app\admin\model\warehouse\StockHouse;
use app\common\controller\Backend;
use fast\Excel;
use think\Cache;
use think\Db;
use think\Exception;
use app\admin\model\AuthGroupAccess;
use think\exception\PDOException;
use think\exception\ValidateException;
use Util\NihaoPrescriptionDetailHelper;
use Util\ZeeloolPrescriptionDetailHelper;
use Util\VooguemePrescriptionDetailHelper;
use Util\MeeloogPrescriptionDetailHelper;
use Util\WeseeopticalPrescriptionDetailHelper;
use Util\ZeeloolEsPrescriptionDetailHelper;
use Util\ZeeloolDePrescriptionDetailHelper;
use Util\ZeeloolJpPrescriptionDetailHelper;
use app\admin\model\saleaftermanage\WorkOrderMeasure;
use app\admin\model\saleaftermanage\WorkOrderChangeSku;
use app\admin\model\saleaftermanage\WorkOrderRecept;
use PhpOffice\PhpSpreadsheet\Spreadsheet;
use app\admin\model\Admin;
use think\Loader;
use Util\SKUHelper;
use PhpOffice\PhpSpreadsheet\Cell\Coordinate;
use PhpOffice\PhpSpreadsheet\Reader\Xlsx;
use PhpOffice\PhpSpreadsheet\Reader\Xls;
use PhpOffice\PhpSpreadsheet\Reader\Csv;
use app\admin\model\AuthGroup;

/**
 * 售后工单列管理
 *
 * @icon fa fa-circle-o
 */
class WorkOrderList extends Backend
{
    protected $noNeedRight = ['getMeasureContent', 'batch_export_xls_bak', 'getProblemTypeContent', 'batch_export_xls', 'getDocumentaryRule'];
    /**
     * WorkOrderList模型对象
     * @var \app\admin\model\saleaftermanage\WorkOrderList
     */
    protected $model = null;
    protected $noNeedLogin = ['batch_export_xls_array'];

    public function _initialize()
    {
        parent::_initialize();
        //设置工单的配置值
        ##### start ######
        //global $workOrderConfigValue;
        $workOrderConfigValue = $this->workOrderConfigValue = (new Workorderconfig)->getConfigInfo();
        //print_r($workOrderConfigValue);die;
        $this->assignconfig('workOrderConfigValue', $this->workOrderConfigValue);
        ###### end ######
        $this->model = new \app\admin\model\saleaftermanage\WorkOrderList;
        $this->step = new \app\admin\model\saleaftermanage\WorkOrderMeasure;
        $this->order_change = new \app\admin\model\saleaftermanage\WorkOrderChangeSku;
        $this->order_remark = new \app\admin\model\saleaftermanage\WorkOrderRemark;
        $this->work_order_note = new \app\admin\model\saleaftermanage\WorkOrderNote;
        //$this->view->assign('step', config('workorder.step')); //措施
        $this->view->assign('step', $workOrderConfigValue['step']);
        //$this->assignconfig('workorder', config('workorder')); //JS专用，整个配置文件
        $this->assignconfig('workorder', $workOrderConfigValue);

        //$this->view->assign('check_coupon', config('workorder.check_coupon')); //不需要审核的优惠券
        //$this->view->assign('need_check_coupon', config('workorder.need_check_coupon')); //需要审核的优惠券
        $this->view->assign('check_coupon', $workOrderConfigValue['check_coupon']);
        $this->view->assign('need_check_coupon', $workOrderConfigValue['need_check_coupon']);
        //获取所有的国家
        $country = json_decode(file_get_contents('assets/js/country.js'), true);
        $this->view->assign('country', $country);
        $this->recept = new \app\admin\model\saleaftermanage\WorkOrderRecept;
        $this->item = new \app\admin\model\itemmanage\Item;
        $this->item_platform_sku = new \app\admin\model\itemmanage\ItemPlatformSku;

        //获取当前登录用户所属主管id
        //$this->assign_user_id = searchForId(session('admin.id'), config('workorder.kefumanage'));
        $this->assign_user_id = searchForId(session('admin.id'), $workOrderConfigValue['kefumanage']);
        //选项卡
        $this->view->assign('getTabList', $this->model->getTabList());

        $this->assignconfig('admin_id', session('admin.id'));
        //查询用户id对应姓名
        $admin = new \app\admin\model\Admin();
        $this->users = $admin->where('status', 'normal')->column('nickname', 'id');
        //$this->users = $admin->column('nickname', 'id');
        $this->assignconfig('users', $this->users); //返回用户
        $this->assignconfig('userid', session('admin.id'));
        //查询当前登录用户所在A/B组
        $this->customer_group = session('admin.group_id') ?: 0;
    }

    /**
     * 默认生成的控制器所继承的父类中有index/add/edit/del/multi五个基础方法、destroy/restore/recyclebin三个回收站方法
     * 因此在当前控制器中可不用编写增删改查的代码,除非需要自己控制这部分逻辑
     * 需要将application/admin/library/traits/Backend.php中对应的方法复制到当前控制器,然后进行修改
     */

    //根据主记录id，获取措施相关信息
    protected function sel_order_recept($id)
    {
        $step = $this->step->where('work_id', $id)->select();
        $step_arr = collection($step)->toArray();

        foreach ($step_arr as $k => $v) {
            $recept = $this->recept->where('measure_id', $v['id'])->where('work_id', $id)->select();
            $recept_arr = collection($recept)->toArray();
            $step_arr[$k]['recept_user'] = implode(',', array_column($recept_arr, 'recept_person'));
            $step_arr[$k]['recept_person_id'] = implode(',', array_column($recept_arr, 'recept_person_id'));

            $step_arr[$k]['recept'] = $recept_arr;
        }
        return $step_arr ?: [];
    }

    /**
     * 查看
     */
    public function index()
    {
        $workOrderConfigValue = $this->workOrderConfigValue;
        $platform_order = input('platform_order');
        //设置过滤方法
        $this->request->filter(['strip_tags']);
        if ($this->request->isAjax()) {
            //如果发送的来源是Selectpage，则转发到Selectpage
            if ($this->request->request('keyField')) {
                return $this->selectpage();
            }
            $platform_order = input('platform_order');
            if ($platform_order) {
                $map['platform_order'] = $platform_order;
            }
            $work_id = input('work_id');
            if ($work_id) {
                $map['id'] = $work_id;
            }
            //选项卡我的任务切换
            $filter = json_decode($this->request->get('filter'), true);
            if ($filter['recept_person_id'] && !$filter['recept_person']) {
                //承接 经手 审核 包含用户id
                //获取当前用户所有的承接的工单id并且不是取消，新建的
                $workIds = WorkOrderRecept::where('recept_person_id', $filter['recept_person_id'])->column('work_id');
                //如果在我的任务选项卡中 点击了措施按钮
                if ($workIds) {
                    if (!empty($filter['measure_choose_id'])) {
                        $measuerWorkIds = WorkOrderMeasure::where('measure_choose_id', 'in', $filter['measure_choose_id'])->column('work_id');
                        $arr = implode(',', $measuerWorkIds);
                        //将两个数组相同的数据取出
                        $newWorkIds = array_intersect($workIds, $measuerWorkIds);
                        $newWorkIds = implode(',', $newWorkIds);
                        if (strlen($newWorkIds) > 0) {
                            //数据查询的条件
                            $map = "(id in ($newWorkIds) or after_user_id = {$filter['recept_person_id']} or find_in_set({$filter['recept_person_id']},all_after_user_id) or assign_user_id = {$filter['recept_person_id']}) and work_status not in (0,1,7) and id in ($arr)";
                        } else {
                            $map = "(after_user_id = {$filter['recept_person_id']} or find_in_set({$filter['recept_person_id']},all_after_user_id) or assign_user_id = {$filter['recept_person_id']}) and work_status not in (0,1,7) and id in ($arr)";
                        }
                    } else {
                        $map = "(id in (" . join(',', $workIds) . ") or after_user_id = {$filter['recept_person_id']} or find_in_set({$filter['recept_person_id']},all_after_user_id) or assign_user_id = {$filter['recept_person_id']}) and work_status not in (0,1,7)";
                    }
                } else {
                    $map = "(after_user_id = {$filter['recept_person_id']} or find_in_set({$filter['recept_person_id']},all_after_user_id) or assign_user_id = {$filter['recept_person_id']}) and work_status not in (0,1,7)";
                }
                unset($filter['recept_person_id']);
                unset($filter['measure_choose_id']);
            }
            if ($filter['recept_person']) {
                $workIds = WorkOrderRecept::where('recept_person_id', 'in', $filter['recept_person'])->column('work_id');
                $map['id'] = ['in', $workIds];
                unset($filter['recept_person']);
            }
            //筛选措施
            if ($filter['measure_choose_id']) {
                $measuerWorkIds = WorkOrderMeasure::where('measure_choose_id', 'in', $filter['measure_choose_id'])->column('work_id');
                if (!empty($map['id'])) {
                    $newWorkIds = array_intersect($workIds, $measuerWorkIds);
                    $map['id'] = ['in', $newWorkIds];
                } else {
                    $map['id'] = ['in', $measuerWorkIds];
                }
                unset($filter['measure_choose_id']);
            }
            if ($filter['payment_time']) {
                $createat = explode(' ', $filter['payment_time']);
                $map1['payment_time'] = ['between', [$createat[0] . ' ' . $createat[1], $createat[3] . ' ' . $createat[4]]];
                unset($filter['payment_time']);
            }

            $this->request->get(['filter' => json_encode($filter)]);
            list($where, $sort, $order, $offset, $limit) = $this->buildparams();
            $total = $this->model
                ->where($where)
                ->where($map)
                ->where($map1)
                ->order($sort, $order)
                ->count();
            $list = $this->model
                ->where($where)
                ->where($map)
                ->where($map1)
                ->order($sort, $order)
                ->limit($offset, $limit)
                ->select();
            $list = collection($list)->toArray();

            //用户
            $user_list = $this->users;
            foreach ($list as $k => $v) {
                //排列sku
                if ($v['order_sku']) {
                    $list[$k]['order_sku_arr'] = explode(',', $v['order_sku']);
                }

                //取经手人
                if ($v['after_user_id'] != 0) {
                    $list[$k]['after_user_name'] = $user_list[$v['after_user_id']];
                }                //指定经手人
                if ($v['all_after_user_id'] != 0) {
                    $all_after_user_arr = explode(',', $v['all_after_user_id']);
                    foreach ($all_after_user_arr as $aa) {
                        if ($user_list[$aa] != NULL) {
                            $list[$k]['all_after_user_name'][] = $user_list[$aa];
                        }
                    }
                    $list[$k]['all_after_user_arr'] = $all_after_user_arr;
                } else {
                    $list[$k]['all_after_user_name'][] = $user_list[$v['after_user_id']];
                    $list[$k]['all_after_user_arr'] = [];
                }

                //工单类型
                if ($v['work_type'] == 1) {
                    $list[$k]['work_type_str'] = '客服工单';
                } else {
                    $list[$k]['work_type_str'] = '仓库工单';
                }

                //子单号
                $list[$k]['order_item_number_arr'] = explode(',', $v['order_item_numbers']);

                //是否审核
                if ($v['is_check'] == 1) {
                    $list[$k]['assign_user_name'] = $user_list[$v['assign_user_id']];
                    if ($v['operation_user_id'] != 0) {
                        $list[$k]['operation_user_name'] = $user_list[$v['operation_user_id']];
                    }
                }

                $recept = $this->sel_order_recept($v['id']); //获取措施相关记录
                $list[$k]['step_num'] = $recept;
                //是否有处理权限
                $receptPersonIds = explode(',', implode(',', array_column($recept, 'recept_person_id')));
                //跟单客服跟单处理之后不需要显示处理权限
                // if($v['after_user_id']){
                //     array_unshift($receptPersonIds,$v['after_user_id']);
                // }
                //跟单客服处理权限
                $documentaryIds = explode(',', $v['']);
                //仓库工单并且经手人未处理
                //1、仓库类型：经手人未处理||已处理未审核||
                if (($v['work_type'] == 2 && $v['is_after_deal_with'] == 0) || in_array($v['work_status'], [0, 1, 2, 4, 6, 7]) || !in_array(session('admin.id'), $receptPersonIds)) {
                    $list[$k]['has_recept'] = 0;
                } else {
                    $list[$k]['has_recept'] = 1;
                }
            }
            $result = array("total" => $total, "rows" => $list);

            return json($result);
        }
        //所有承接人的id
        //客服的所有承接人
        //$kefumanages = config('workorder.kefumanage');
        // $kefumanages = $workOrderConfigValue['kefumanage'];
        // foreach ($kefumanages as $key => $kefumanage) {
        //     $kefumanageIds[] = $key;
        //     foreach ($kefumanage as $k => $v) {
        //         $kefumanageIds[] = $v;
        //     }
        // }
        //array_unshift($kefumanageIds, config('workorder.customer_manager'));
        //array_unshift($kefumanageIds,$workOrderConfigValue['customer_manager']);
        // $receptPersonAllIds = array_merge(config('workorder.warehouse_group'), config('workorder.warehouse_lens_group'), config('workorder.cashier_group'), config('workorder.copy_group'), $kefumanageIds);
        //$admins = Admin::where('id', 'in', $receptPersonAllIds)->select();
        $receptPersonAllIds = $workOrderConfigValue['all_extend_person'];
        $admins = Admin::where('id', 'in', $receptPersonAllIds)->where('status', 'normal')->field('id,nickname')->select();
        $this->assign('admins', $admins);

        //获取用户ID和所在权限组
        $admin_id = session('admin.id');
        $_auth_group_access = new AuthGroupAccess();
        $user_group_access = $_auth_group_access->where(['uid' => $admin_id])->column('group_id');
        $warehouse_department_rule = $workOrderConfigValue['warehouse_department_rule'];
        $is_warehouse = array_intersect($user_group_access, $warehouse_department_rule);
        $this->assign('is_warehouse', $is_warehouse ? 1 : 0);

        $this->assignconfig('platform_order', $platform_order ?: '');
        return $this->view->fetch();
    }

    /**
     * 添加经过修改-弃用
     *
     * @Author lsw 1461069578@qq.com
     * @DateTime 2020-06-22 16:12:44
     * @param [type] $ids
     * @return void
     */
    public function addOLD($ids = null)
    {
        $workOrderConfigValue = $this->workOrderConfigValue;
        if ($this->request->isPost()) {
            $params = $this->request->post("row/a");
            if ($params) {
                $params = $this->preExcludeFields($params);
                if ($this->dataLimit && $this->dataLimitFieldAutoFill) {
                    $params[$this->dataLimitField] = $this->auth->id;
                }
                $result = false;
                Db::startTrans();
                try {

                    //是否采用模型验证
                    if ($this->modelValidate) {
                        $name = str_replace("\\model\\", "\\validate\\", get_class($this->model));
                        $validate = is_bool($this->modelValidate) ? ($this->modelSceneValidate ? $name . '.add' : $name) : $this->modelValidate;
                        $this->model->validateFailException(true)->validate($validate);
                    }
                    if (!$ids) {
                        //限制不能存在两个相同的未完成的工单
                        $count = $this->model->where(['platform_order' => $params['platform_order'], 'work_status' => ['in', [1, 2, 3, 5]]])->count();
                        if ($count > 0) {
                            throw new Exception("此订单存在未处理完成的工单");
                        }
                    }
                    if (!$params['platform_order']) {
                        throw new Exception("订单号不能为空");
                    }
                    if ($params['work_type'] == 1 && $params['work_status'] == 2) {
                        if (!$params['order_sku'][0]) {
                            throw new Exception("SKU不能为空");
                        }
                    }
                    if (!$params['order_pay_currency']) {
                        throw new Exception("请先点击载入数据");
                    }
                    if (!$params['address']['shipping_type'] && in_array(7, $params['measure_choose_id'])) {
                        throw new Exception("请先选择shipping method");
                    }
                    $params['platform_order'] = trim($params['platform_order']);
                    if (!$params['problem_description']) {
                        throw new Exception("问题描述不能为空");
                    }
                    //判断是否选择措施
                    if (!$params['problem_type_id'] && !$params['id']) {
                        throw new Exception("问题类型不能为空");
                    }

                    if (in_array($params['problem_type_id'], [11, 13, 14, 16]) && empty(array_filter($params['order_sku']))) {
                        throw new Exception("Sku不能为空");
                    }
                    $userId = session('admin.id');
                    $userGroupAccess = AuthGroupAccess::where(['uid' => $userId])->column('group_id');
                    //$warehouseArr = config('workorder.warehouse_department_rule');
                    $warehouseArr = $workOrderConfigValue['warehouse_department_rule'];
                    $checkIsWarehouse = array_intersect($userGroupAccess, $warehouseArr);
                    if (!empty($checkIsWarehouse)) {
                        if (count(array_filter($params['measure_choose_id'])) < 1 && $params['work_type'] == 1 && $params['work_status'] == 2) {
                            throw new Exception("措施不能为空");
                        }
                    } else {
                        if (count(array_filter($params['measure_choose_id'])) < 1 && $params['work_status'] == 2) {
                            throw new Exception("措施不能为空");
                        }
                    }
                    //判断是否选择措施
                    //更换镜框判断是否有库存
                    if ($params['change_frame'] && in_array(1, array_filter($params['measure_choose_id']))) {
                        //添加判断订单号是否已经质检
                        $check_info = $this->check_order_quality($params['work_platform'], $params['platform_order']);
                        if ($check_info) {
                            throw new Exception("该订单已出库，不能更换镜架");
                        }
                        $skus = $params['change_frame']['change_sku'];
                        $num = $params['change_frame']['change_number'];
                        if (count(array_filter($skus)) < 1) throw new Exception("SKU不能为空");
                        //判断SKU是否有库存
                        $back_data = $this->skuIsStock($skus, $params['work_platform'], $num);
                        !$back_data['result'] && $this->error($back_data['msg']);
                    }
                    //判断赠品是否有库存
                    //判断补发是否有库存
                    if (in_array(7, array_filter($params['measure_choose_id'])) || in_array(6, array_filter($params['measure_choose_id']))) {
                        if (in_array(7, array_filter($params['measure_choose_id']))) {
                            $originalSkus = $params['replacement']['original_sku'];
                            $originalNums = $params['replacement']['original_number'];
                        } else {
                            $originalSkus = $params['gift']['original_sku'];
                            $originalNums = $params['gift']['original_number'];
                        }

                        foreach ($originalSkus as $key => $originalSku) {
                            if (!$originalSku) exception('sku不能为空');
                            if (!$originalNums[$key]) exception('数量必须大于0');
                            $back_data = $this->skuIsStock([$originalSku], $params['work_platform'], [$originalNums[$key]]);
                            !$back_data['result'] && $this->error($back_data['msg']);
                        }
                    }
                    //所有的成员组
                    $all_group = $workOrderConfigValue['group'];
                    //判断工单类型 1客服 2仓库
                    if ($params['work_type'] == 1) {
                        //$params['problem_type_content'] = config('workorder.customer_problem_type')[$params['problem_type_id']];
                        $params['problem_type_content'] = $workOrderConfigValue['customer_problem_type'][$params['problem_type_id']];
                    } elseif ($params['work_type'] == 2) {
                        //$params['problem_type_content'] = config('workorder.warehouse_problem_type')[$params['problem_type_id']];
                        $params['problem_type_content'] = $workOrderConfigValue['warehouse_problem_type'][$params['problem_type_id']];
                        // 更改跟单规则 lsw end
                        //$params['after_user_id'] = implode(',', config('workorder.copy_group')); //经手人
                        //如果存在，则说明是在处理任务，不存在则是添加任务
                        if (!$params['id']) {
                            if (!empty(array_filter($params['all_after_user_id']))) {
                                $params['all_after_user_id'] = implode(',', array_filter($params['all_after_user_id']));
                            } else {
                                $this->error('找不到承接人,请重新选择');
                            }
                        }


                    }
                    //判断是否选择退款措施
                    if (!array_intersect([2, 15], array_filter($params['measure_choose_id']))) {
                        unset($params['refund_money']);
                    } else {
                        if (!$params['refund_money']) {
                            throw new Exception("退款金额不能为空");
                        }
                    }

                    //判断是否选择补价措施
                    if (!in_array(8, array_filter($params['measure_choose_id']))) {
                        unset($params['replenish_money']);
                    } else {
                        if (!$params['replenish_money']) {
                            throw new Exception("补差价金额不能为空");
                        }
                    }
                    //判断是否选择积分措施
                    if (!in_array(10, array_filter($params['measure_choose_id']))) {
                        unset($params['integral']);
                    } else {
                        if (!$params['integral']) {
                            throw new Exception("积分不能为空");
                        }
                        if (!is_numeric($params['integral'])) {
                            throw new Exception("积分只能是数字");
                        }
                    }

                    //判断是否选择退件措施
                    if (!in_array(11, array_filter($params['measure_choose_id']))) {
                        unset($params['refund_logistics_num']);
                    } else {
                        if (!$params['refund_logistics_num']) {
                            throw new Exception("退回物流单号不能为空");
                        }
                    }

                    //判断优惠券 不需要审核的优惠券
                    if ($params['coupon_id'] && in_array(9, array_filter($params['measure_choose_id']))) {

                        foreach ($workOrderConfigValue['check_coupon'] as $v) {
                            if ($v['id'] == $params['coupon_id']) {
                                $params['coupon_describe'] = $v['desc'];
                                break;
                            }
                        }
                    }
                    //判断优惠券 需要审核的优惠券
                    if ($params['need_coupon_id'] && in_array(9, array_filter($params['measure_choose_id']))) {
                        $params['coupon_id'] = $params['need_coupon_id'];
                        foreach ($workOrderConfigValue['need_check_coupon'] as $v) {
                            if ($v['id'] == $params['coupon_id']) {
                                $params['coupon_describe'] = $v['desc'];
                                break;
                            }
                        }
                        $params['is_check'] = 1;
                    }

                    //选择有优惠券时 值必须为真
                    if (in_array(9, array_filter($params['measure_choose_id'])) && !$params['coupon_id']) {
                        throw new Exception("优惠券不能为空");
                    }

                    //如果积分大于200需要审核
                    // if ($params['integral'] > 200) {
                    //     //需要审核
                    //     $params['is_check'] = 1;
                    //     //创建人对应主管
                    //     $params['assign_user_id'] = $this->assign_user_id;
                    // }

                    // //如果退款金额大于30 需要审核
                    // if ($params['refund_money'] > 30) {
                    //     $params['is_check'] = 1;
                    // }
                    //增加是否退款值
                    if ($params['refund_money'] > 0) {
                        $params['is_refund'] = 1;
                    }
                    //判断审核人
                    if ($params['is_check'] == 1 || $params['need_coupon_id']) {
                        /**
                         * 1、退款金额大于30 经理审核
                         * 2、赠品数量大于1 经理审核
                         * 3、补发数量大于1 经理审核
                         * 4、优惠券等于100% 经理审核  50%主管审核 固定额度无需审核
                         * 5、运营客服组的优惠券都由王伟审核
                         */
                        //查询当前用户的上级id
                        $up_group_id = Db::name('auth_group_access')->where('uid', session('admin.id'))->column('group_id');
                        //$coupon = config('workorder.need_check_coupon')[$params['need_coupon_id']]['sum'];
                        $coupon = $workOrderConfigValue['need_check_coupon'][$params['need_coupon_id']]['sum'];
                        if ($coupon == 100 || ($coupon > 0 && in_array(131, $up_group_id))) {
                            //客服经理
                            //$params['assign_user_id'] = config('workorder.customer_manager');
                            $params['assign_user_id'] = $workOrderConfigValue['customer_manager'];
                            // dump(session('admin.id'));
                            // dump($workOrderConfigValue['kefumanage']);
                            // dump(searchForId(session('admin.id'), $workOrderConfigValue['kefumanage']));
                            // exit;
                        } elseif ($coupon == 50) {
                            //创建人对应主管
                            $params['assign_user_id'] = $this->assign_user_id ?: session('admin.id');
                            // dump(session('admin.id'));
                            // dump($workOrderConfigValue['kefumanage']);
                            // dump(searchForId(session('admin.id'), $workOrderConfigValue['kefumanage']));
                            // exit;
                        }
                    }
                    //判断审核人表 lsw create start
                    $check_person_weight = $workOrderConfigValue['check_person_weight'];
                    $check_group_weight = $workOrderConfigValue['check_group_weight'];
                    //先核算团队的，在核算个人的
                    if (!empty($check_group_weight)) {
                        foreach ($check_group_weight as $gv) {
                            //所有的
                            $all_person = [];
                            $result = false;
                            $median_value = 0;
                            $info = (new AuthGroup)->getAllNextGroup($gv['work_create_person_id']);
                            if ($info) {
                                array_push($info, $gv['work_create_person_id']);
                                foreach ($info as $av) {
                                    if (is_array($all_group[$av])) {
                                        foreach ($all_group[$av] as $vk) {
                                            $all_person[] = $vk;
                                        }
                                    }

                                }
                            } else {
                                $all_person = $all_group[$gv['work_create_person_id']];
                            }
                            if ($all_person) {
                                $true_all_person = array_unique($all_person);
                                //如果符合创建组的话
                                if (in_array(session('admin.id'), $true_all_person)) {
                                    if (0 == $gv['step_id']) {
                                        //不需要判断措施只需要判断创建人
                                        $params['is_check'] = 1;
                                        $params['assign_user_id'] = $all_group[$gv['check_group_id']][0];
                                        break;
                                    } elseif ((2 == $gv['step_id']) && in_array(2, array_filter($params['measure_choose_id']))) { //退款
                                        //中间值
                                        $median_value = $params['refund_money'];
                                    } elseif ((3 == $gv['step_id']) && in_array(3, array_filter($params['measure_choose_id']))) { //取消
                                        $median_value = $params['refund_money'];

                                    } elseif (6 == $gv['step_id'] && in_array(6, array_filter($params['measure_choose_id']))) { //赠品
                                        $giftOriginalNumber = $params['gift']['original_number'] ?: [];
                                        $median_value = array_sum($giftOriginalNumber);

                                    } elseif (7 == $gv['step_id'] && in_array(7, array_filter($params['measure_choose_id']))) { //补发
                                        $replacementOriginalNumber = $params['replacement']['original_number'] ?: [];
                                        $median_value = array_sum($replacementOriginalNumber);


                                    } elseif (10 == $gv['step_id'] && in_array(10, array_filter($params['measure_choose_id']))) { //积分
                                        $median_value = $params['integral'];

                                    } elseif (15 == $gv['step_id'] && in_array(15, array_filter($params['measure_choose_id']))) { //vip退款
                                        $median_value = $params['refund_money'];
                                    }
                                    if (!empty($median_value)) {
                                        switch ($gv['symbol']) {
                                            case 'gt':
                                                $result = $median_value > $gv['step_value'];
                                                break;
                                            case 'eq':
                                                $result = $median_value = $gv['step_value'];
                                                break;
                                            case 'lt':
                                                $result = $median_value < $gv['step_value'];
                                                break;
                                            case 'egt':
                                                $result = $median_value >= $gv['step_value'];
                                                break;
                                            case 'elt':
                                                $result = $median_value <= $gv['step_value'];
                                                break;
                                        }
                                    } else {
                                        $result = false;
                                    }

                                    if ($result) {
                                        $params['is_check'] = 1;
                                        $params['assign_user_id'] = $all_group[$gv['check_group_id']][0];
                                        break;
                                    }
                                }
                            }
                        }

                    }
                    if (!empty($check_person_weight)) {
                        foreach ($check_person_weight as $wkv) {
                            if (session('admin.id') == $wkv['work_create_person_id']) {
                                $result = false;
                                $median_value = 0;
                                if (0 == $wkv['step_id']) {
                                    //不需要判断措施只需要判断创建人
                                    $params['is_check'] = 1;
                                    $params['assign_user_id'] = $all_group[$wkv['check_group_id']][0];
                                    break;
                                } elseif (2 == $wkv['step_id'] && in_array(2, array_filter($params['measure_choose_id']))) { //退款
                                    //中间值
                                    $median_value = $params['refund_money'];
                                } elseif (3 == $wkv['step_id'] && in_array(3, array_filter($params['measure_choose_id']))) { //取消
                                    $median_value = $params['refund_money'];

                                } elseif (6 == $wkv['step_id'] && in_array(6, array_filter($params['measure_choose_id']))) { //赠品
                                    $giftOriginalNumber = $params['gift']['original_number'] ?: [];
                                    $median_value = array_sum($giftOriginalNumber);

                                } elseif (7 == $wkv['step_id'] && in_array(7, array_filter($params['measure_choose_id']))) { //补发
                                    $replacementOriginalNumber = $params['replacement']['original_number'] ?: [];
                                    $median_value = array_sum($replacementOriginalNumber);


                                } elseif (10 == $wkv['step_id'] && in_array(10, array_filter($params['measure_choose_id']))) { //积分
                                    $median_value = $params['integral'];

                                } elseif (15 == $wkv['step_id'] && in_array(15, array_filter($params['measure_choose_id']))) {
                                    $median_value = $params['refund_money'];
                                }
                                if (!empty($median_value)) {
                                    switch ($wkv['symbol']) {
                                        case 'gt':
                                            $result = $median_value > $wkv['step_value'];
                                            break;
                                        case 'eq':
                                            $result = $median_value = $wkv['step_value'];
                                            break;
                                        case 'lt':
                                            $result = $median_value < $wkv['step_value'];
                                            break;
                                        case 'egt':
                                            $result = $median_value >= $wkv['step_value'];
                                            break;
                                        case 'elt':
                                            $result = $median_value <= $wkv['step_value'];
                                            break;
                                    }
                                } else {
                                    $result = false;
                                }

                                if ($result) {
                                    $params['is_check'] = 1;
                                    $params['assign_user_id'] = $all_group[$wkv['check_group_id']][0];
                                    break;
                                }
                            }

                        }
                    }
                    if (!$params['assign_user_id']) {
                        $params['is_check'] = 0;
                    }
                    //判断审核人 end
                    //提交时间
                    if ($params['work_status'] == 2) {
                        $params['submit_time'] = date('Y-m-d H:i:s');
                    }

                    //判断如果不需要审核 或者工单类型为仓库 工单状态默认为审核通过
                    if (($params['is_check'] == 0 && $params['work_status'] == 2) || ($params['work_type'] == 2 && $params['work_status'] == 2)) {
                        $params['work_status'] = 3;
                    }
                    if ($params['content']) {
                        //取出备注记录并且销毁
                        $content = $params['content'];
                        unset($params['content']);
                    }

                    //如果为真则为处理任务
                    if (!$params['id']) {
                        $params['recept_person_id'] = $params['recept_person_id'] ?: session('admin.id');
                        $params['create_user_name'] = session('admin.nickname');
                        $params['create_user_id'] = session('admin.id');
                        $params['create_time'] = date('Y-m-d H:i:s');
                        $params['order_sku'] = $params['order_sku'] ? implode(',', $params['order_sku']) : '';
                        $params['assign_user_id'] = $params['assign_user_id'] ?: 0;
                        $params['customer_group'] = $this->customer_group;
                        //如果不是客服人员则指定审核人为客服经理(只能是客服工单) start
                        // if(1 == $params['work_type']){
                        //     $customerKefu = config('workorder.kefumanage');
                        //     $customerArr = [];
                        //     foreach($customerKefu as $v){
                        //         foreach($v as $vv){
                        //             $customerArr[] =$vv;
                        //         }
                        //     }
                        //     if(!in_array(session('admin.id'),$customerArr)){
                        //         if(1 == $params['is_check']){
                        //             $params['assign_user_id'] = $workOrderConfigValue['customer_manager'];
                        //             //$params['assign_user_id'] = config('workorder.customer_manager');
                        //         }

                        //     }else{
                        //         $params['assign_user_id'] = $params['assign_user_id'] ?: 0;
                        //     }
                        // }
                        //如果不是客服人员则指定审核人为客服经理 end
                        if ($params['order_type'] == 100) {
                            $params['base_grand_total'] = $params['refund_money'];
                            $params['grand_total'] = $params['refund_money'];
                        }
                        $result = $this->model->allowField(true)->save($params);
                        if (false === $result) {
                            throw new Exception("添加失败！！");
                        }
                        $work_id = $this->model->id;
                    } else {
                        //如果需要审核 则修改状态为待审核
                        if ($params['is_check'] == 1) {
                            $params['work_status'] = 2;
                        }
                        $work_id = $params['id'];
                        unset($params['problem_type_content']);
                        unset($params['work_picture']);
                        unset($params['work_level']);
                        unset($params['order_sku']);
                        unset($params['problem_description']);
                        $params['is_after_deal_with'] = 1;
                        $result = $this->model->allowField(true)->save($params, ['id' => $work_id]);
                    }
                    if ($content) {
                        $noteData['note_time'] = date('Y-m-d H:i', time());
                        $noteData['note_user_id'] = session('admin.id');
                        $noteData['note_user_name'] = session('admin.nickname');
                        $noteData['work_id'] = $work_id;
                        $noteData['user_group_id'] = 0;
                        $noteData['content'] = $content;
                        $contentResult = $this->work_order_note->allowField(true)->save($noteData);
                        if (false === $contentResult) {
                            throw new Exception("备注添加失败！！");
                        }
                    }


                    $params['problem_type_id'] = $params['problem_type_id'] ?: $params['problem_id'];
                    //循环插入措施
                    if (count(array_filter($params['measure_choose_id'])) > 0) {
                        //措施
                        $integral_auto_complete = $coupon_auto_complete = $changeArr_auto_complete = 0;
                        foreach ($params['measure_choose_id'] as $k => $v) {
                            $measureList['work_id'] = $work_id;
                            $measureList['measure_choose_id'] = $v;
                            //$measureList['measure_content'] = config('workorder.step')[$v];
                            $measureList['measure_content'] = $workOrderConfigValue['step'][$v];
                            $measureList['create_time'] = date('Y-m-d H:i:s');

                            //插入措施表
                            $res = $this->step->insertGetId($measureList);
                            if (false === $res) {
                                throw new Exception("添加失败！！");
                            }

                            //根据措施读取承接组、承接人 默认是客服问题组配置,是否审核之后自动完成
                            $appoint_ids = $params['order_recept']['appoint_ids'][$v];
                            $appoint_users = $params['order_recept']['appoint_users'][$v];
                            $appoint_group = $params['order_recept']['appoint_group'][$v];
                            $auto_complete = $params['order_recept']['auto_complete'][$v];
                            if (10 == $v) {
                                $integral_auto_complete = $auto_complete;
                            } elseif (9 == $v) {
                                $coupon_auto_complete = $auto_complete;
                            } elseif (13 == $v) {
                                $changeArr_auto_complete = $auto_complete;
                            }
                            //循环插入承接人
                            $appointList = [];
                            if (is_array($appoint_ids) && count($appoint_ids) > 0) {
                                foreach ($appoint_ids as $key => $val) {
                                    if ($appoint_users[$key] == 'undefined') {
                                        continue;
                                    }
                                    $appointList[$key]['work_id'] = $work_id;
                                    $appointList[$key]['measure_id'] = $res;
                                    $appointList[$key]['is_auto_complete'] = $auto_complete;
                                    //如果没有承接人 默认为创建人

                                    if ($val == 'undefined') {
                                        $appointList[$key]['recept_group_id'] = $this->assign_user_id;
                                        $appointList[$key]['recept_person_id'] = session('admin.id');
                                        $appointList[$key]['recept_person'] = session('admin.nickname');
                                    } else {

                                        $appointList[$key]['recept_group_id'] = $appoint_group[$key];
                                        $appointList[$key]['recept_person_id'] = $val;
                                        $appointList[$key]['recept_person'] = $appoint_users[$key];
                                    }

                                    $appointList[$key]['create_time'] = date('Y-m-d H:i:s');
                                }
                            } else {
                                $appointList[0]['work_id'] = $work_id;
                                $appointList[0]['measure_id'] = $res;
                                $appointList[0]['recept_group_id'] = 0;
                                $appointList[0]['recept_person_id'] = session('admin.id');
                                $appointList[0]['recept_person'] = session('admin.nickname');
                                $appointList[0]['create_time'] = date('Y-m-d H:i:s');
                                $appointList[0]['is_auto_complete'] = $auto_complete;
                            }

                            //插入承接人表
                            $receptRes = $this->recept->saveAll($appointList);
                            if (false === $receptRes) {
                                throw new Exception("添加失败！！");
                            }

                            //更改镜片，补发，赠品，地址
                            $this->model->changeLens($params, $work_id, $v, $res);
                            $this->model->changeFrame($params, $work_id, $v, $res);
                            $this->model->cancelOrder($params, $work_id, $v, $res);

                        }
                    }

                    //非草稿状态进入审核阶段
                    if ($this->model->work_status != 1) {
                        $this->model->checkWork($work_id);
                    }
                    //不需要审核且是非草稿状态时直接发送积分，赠送优惠券
                    if ($params['is_check'] != 1 && $this->model->work_status != 1) {
                        //赠送积分
                        if (in_array(10, array_filter($params['measure_choose_id'])) && (1 == $integral_auto_complete)) {
                            $this->model->presentIntegral($work_id);
                        }
                        //直接发送优惠券
                        if (in_array(9, array_filter($params['measure_choose_id'])) && (1 == $coupon_auto_complete)) {
                            $this->model->presentCoupon($work_id);
                        }
                        //修改地址
                        if (in_array(13, array_filter($params['measure_choose_id'])) && (1 == $changeArr_auto_complete)) {
                            $this->model->changeAddress($params, $work_id, 13, $res);
                        }
                    }
                    Db::commit();
                } catch (ValidateException $e) {
                    Db::rollback();
                    $this->error($e->getMessage());
                } catch (PDOException $e) {
                    Db::rollback();
                    $this->error($e->getMessage());
                } catch (Exception $e) {
                    Db::rollback();
                    $this->error($e->getMessage());
                }
                if ($result !== false) {
                    //通知
                    if ($this->model->work_type == 1) {
                        if ($this->model->work_status == 2) {
                            //Ding::cc_ding($this->model->assign_user_id, '', '工单ID:' . $work_id . '😎😎😎😎有新工单需要你审核😎😎😎😎', '有新工单需要你审核');
                        } elseif ($this->model->work_status == 3) {
                            $usersId = explode(',', $this->model->recept_person_id);
                            //Ding::cc_ding($usersId, '', '工单ID:' . $work_id . '😎😎😎😎有新工单需要你处理😎😎😎😎', '有新工单需要你处理');
                        }
                    }

                    //经手人
                    if ($this->model->work_type == 2 && $this->model->work_status == 3 && !$params['id']) {

                        //Ding::cc_ding($this->model->after_user_id, '', '工单ID:' . $work_id . '😎😎😎😎有新工单需要你处理😎😎😎😎', '有新工单需要你处理');
                    }

                    //跟单处理
                    if ($this->model->work_type == 2 && $this->model->work_status == 3 && $params['id']) {

                        //Ding::cc_ding($params['recept_person_id'], '', '工单ID:' . $work_id . '😎😎😎😎有新工单需要你处理😎😎😎😎', '有新工单需要你处理');
                    }

                    $this->success();
                } else {
                    $this->error(__('No rows were inserted'));
                }
            }
            $this->error(__('Parameter %s can not be empty', ''));
        }
        if ($ids) {
            $row = $this->model->get($ids);
            //求出订单sku列表,传输到页面当中
            $skus = $this->model->getSkuList($row->work_platform, $row->platform_order);
            if (is_array($skus['sku'])) {
                $arrSkus = [];
                foreach ($skus['sku'] as $val) {
                    $arrSkus[$val] = $val;
                }
                // //查询用户id对应姓名
                // $admin = new \app\admin\model\Admin();
                // $users = $admin->where('status', 'normal')->column('nickname', 'id');
                $this->assignconfig('users', $this->users); //返回用户
                $this->view->assign('skus', $arrSkus);
            }

            if (1 == $row->work_type) { //判断工单类型，客服工单
                $this->view->assign('work_type', 1);
                $this->assignconfig('work_type', 1);
                //$this->view->assign('problem_type', config('workorder.customer_problem_type')); //客服问题类型
                $this->view->assign('problem_type', $workOrderConfigValue['customer_problem_type']);
            } else { //仓库工单
                $this->view->assign('work_type', 2);
                $this->assignconfig('work_type', 2);
                //$this->view->assign('problem_type', config('workorder.warehouse_problem_type')); //仓库问题类型
                $this->view->assign('problem_type', $workOrderConfigValue['warehouse_problem_type']);
            }

            //把问题类型传递到js页面
            if (!empty($row->problem_type_id)) {
                $this->assignconfig('problem_id', $row->problem_type_id);
            }
            $this->assignconfig('work_type', $row->work_type);

            $this->assignconfig('ids', $row->id);
            //求出工单选择的措施传递到js页面
            $measureList = WorkOrderMeasure::workMeasureList($row->id);
            // dump(!empty($measureList));
            // exit;
            if (!empty($measureList)) {
                $this->assignconfig('measureList', $measureList);
            }
            $this->view->assign('row', $row);
        } else {
            //获取用户ID和所在权限组
            $userId = session('admin.id');
            $userGroupAccess = AuthGroupAccess::where(['uid' => $userId])->column('group_id');
            //$warehouseArr = config('workorder.warehouse_department_rule');
            $warehouseArr = $workOrderConfigValue['warehouse_department_rule'];
            $checkIsWarehouse = array_intersect($userGroupAccess, $warehouseArr);
            if (!empty($checkIsWarehouse)) {
                $this->view->assign('work_type', 2);
                $this->assignconfig('work_type', 2);
                $this->view->assign('problem_type', $workOrderConfigValue['warehouse_problem_type']); //仓库问题类型
            } else {
                $this->view->assign('work_type', 1);
                $this->assignconfig('work_type', 1);
                $customer_problem_classifys = $workOrderConfigValue['customer_problem_classify'];
                unset($customer_problem_classifys['仓库问题']);
                $problem_types = $workOrderConfigValue['customer_problem_type'];
                $problem_type = [];
                $i = 0;
                foreach ($customer_problem_classifys as $key => $customer_problem_classify) {
                    $problem_type[$i]['name'] = $key;
                    foreach ($customer_problem_classify as $k => $v) {
                        $problem_type[$i]['type'][$k] = [
                            'id' => $v,
                            'name' => $problem_types[$v]
                        ];
                    }
                    $i++;
                }
                $this->view->assign('problem_type', $problem_type); //客服问题类型
            }
        }
        $this->assignconfig('userid', session('admin.id'));
        return $this->view->fetch();
    }

    /**
     * 添加/编辑/详情
     *
     * @Author lzh
     * @param mixed $ids
     * @return void
     */
    public function add($ids = null)
    {
        //获取工单配置信息
        $workOrderConfigValue = $this->workOrderConfigValue;

        //获取用户ID和所在权限组
        $admin_id = session('admin.id');
        $nickname = session('admin.nickname');
        $_auth_group_access = new AuthGroupAccess();
        $user_group_access = $_auth_group_access->where(['uid' => $admin_id])->column('group_id');
        $warehouse_department_rule = $workOrderConfigValue['warehouse_department_rule'];
        $is_warehouse = array_intersect($user_group_access, $warehouse_department_rule);

        if ($this->request->isPost()) {
            $params = $this->request->post("row/a");
            if ($params) {
                $params = $this->preExcludeFields($params);
                if ($this->dataLimit && $this->dataLimitFieldAutoFill) {
                    $params[$this->dataLimitField] = $this->auth->id;
                }

                //是否采用模型验证
                if ($this->modelValidate) {
                    $name = str_replace("\\model\\", "\\validate\\", get_class($this->model));
                    $validate = is_bool($this->modelValidate) ? ($this->modelSceneValidate ? $name . '.add' : $name) : $this->modelValidate;
                    $this->model->validateFailException(true)->validate($validate);
                }

                $platform_order = trim($params['platform_order']);//订单号
                $measure_choose_id = $params['measure_choose_id'] ? array_unique(array_filter($params['measure_choose_id'])) : [];//措施ID数组
                $work_type = $params['work_type'];//工单类型：1客服 2仓库
                $item_order_info = $params['item_order_info'];//子订单措施

                //校验问题类型、问题描述
                $params['problem_type_id'] = $params['problem_type_id'] ?: $params['problem_id'];
                !$params['problem_type_id'] && $this->error("请选择问题类型");
                !$params['problem_description'] && $this->error("问题描述不能为空");
                !$platform_order && $this->error("订单号不能为空");

                if (!$ids) {
                    //校验是否有未处理工单
                    $count = $this->model->where(['platform_order' => $platform_order, 'work_status' => ['in', [1, 2, 3, 5]]])->count();
                    0 < $count && $this->error("此订单存在未处理完成的工单");

                    //判断订单状态
                    $_new_order_process = new NewOrderProcess();
                    $check_status = $_new_order_process
                        ->where('increment_id', $platform_order)
                        ->value('check_status');

                    //已审单，包含主单取消、子单措施不能创建工单
                    1 == $check_status
                    &&
                    (
                        in_array(3, $measure_choose_id)
                        ||
                        !empty($item_order_info)
                    )
                    && $this->error("已审单，不能创建工单");

                    //校验工单类型
                    if (1 == $work_type) {
                        //客服
                        !empty($is_warehouse) && $this->error("当前账号不能创建客服工单");

                        //校验工单措施
                        empty($measure_choose_id) && empty($item_order_info) && $this->error("请选择实施措施");

                        $params['problem_type_content'] = $workOrderConfigValue['customer_problem_type'][$params['problem_type_id']];
                    } else {
                        //仓库
                        empty($is_warehouse) && $this->error("当前账号不能创建仓库工单");

                        $all_after_user_id = array_filter($params['all_after_user_id']);
                        empty($all_after_user_id) && $this->error("未找到对应承接人,请重新选择");
                        $params['all_after_user_id'] = implode(',', $all_after_user_id);
                        $params['problem_type_content'] = $workOrderConfigValue['warehouse_problem_type'][$params['problem_type_id']];
                    }
                } else {
                    //校验工单措施
                    empty($measure_choose_id) && empty($item_order_info) && $this->error("请选择实施措施");

                    //工单是否存在
                    $row = $this->model->get($ids);
                    !$row && $this->error(__('No Results were found'));

                    //跟单人ID
                    $params['after_user_id'] = $admin_id;
                }

                //主单和子单全部的措施id
                $all_choose_ids = [];

                //检测主订单措施
                if (!empty($measure_choose_id)) {
                    /**
                     * 审核判断条件
                     * 1、退款金额大于30 经理审核
                     * 2、赠品数量大于1 经理审核
                     * 3、补发数量大于1 经理审核
                     * 4、优惠券等于100% 经理审核  50%主管审核 固定额度无需审核
                     * 5、运营客服组的优惠券都由客服经理审核
                     */

                    $all_choose_ids = $measure_choose_id;

                    //校验退款、vip退款
                    if (array_intersect([2, 15], $measure_choose_id)) {
                        !$params['refund_money'] && $this->error("退款金额不能为空");
                        $params['is_refund'] = 1;
                    } else {
                        unset($params['refund_money']);
                    }

                    //校验赠品、补发库存
                    if (array_intersect([6, 7], $measure_choose_id)) {
                        $original_sku = [];

                        //赠品
                        if (in_array(6, $measure_choose_id)) {
                            $gift_sku = $params['gift']['original_sku'];
                            !$gift_sku && $this->error("赠品sku不能为空");

                            $gift_number = $params['gift']['original_number'];
                            !$gift_number && $this->error("赠品数量不能为空");

                            foreach ($gift_sku as $key => $sku) {
                                $num = $key + 1;
                                !$sku && $this->error("第{$num}个赠品sku不能为空");
                                !$gift_number[$key] && $this->error("第{$num}个赠品数量必须大于0");

                                if (isset($original_sku[$sku])) {
                                    $original_sku[$sku] += $gift_number[$key];
                                } else {
                                    $original_sku[$sku] = $gift_number[$key];
                                }
                            }
                        }

                        //补发
                        if (in_array(7, $measure_choose_id)) {
                            !$params['address']['shipping_type'] && $this->error("请选择Shipping Method");

                            $replacement_sku = $params['replacement']['original_sku'];
                            !$replacement_sku && $this->error("补发sku不能为空");

                            $replacement_number = $params['replacement']['original_number'];
                            !$replacement_number && $this->error("补发数量不能为空");

                            foreach ($replacement_sku as $key => $sku) {
                                $num = $key + 1;
                                !$sku && $this->error("第{$num}个补发sku不能为空");
                                !$replacement_number[$key] && $this->error("第{$num}个补发数量必须大于0");

                                if (isset($original_sku[$sku])) {
                                    $original_sku[$sku] += $replacement_number[$key];
                                } else {
                                    $original_sku[$sku] = $replacement_number[$key];
                                }
                            }
                        }

                        //校验库存
                        if ($original_sku) {
                            $back_data = $this->skuIsStock(array_keys($original_sku), $params['work_platform'], array_values($original_sku));
                            !$back_data['result'] && $this->error($back_data['msg']);
                        }
                    }

                    //校验补价措施
                    if (in_array(8, $measure_choose_id)) {
                        !$params['replenish_money'] && $this->error("补差价金额不能为空");
                    } else {
                        unset($params['replenish_money']);
                    }

                    //校验优惠券措施
                    if (in_array(9, $measure_choose_id)) {
                        !$params['coupon_id'] && !$params['need_coupon_id'] && $this->error("请选择优惠券");

                        //不需要审核的优惠券
                        if ($params['coupon_id']) {
                            $check_coupon = $workOrderConfigValue['check_coupon'];
                        } else {
                            //需要审核的优惠券
                            $params['is_check'] = 1;
                            $params['coupon_id'] = $params['need_coupon_id'];
                            $check_coupon = $workOrderConfigValue['need_check_coupon'];

                            //优惠券折扣
                            $discount = $workOrderConfigValue['need_check_coupon'][$params['need_coupon_id']]['sum'];
                            if (100 == $discount || (0 < $discount && in_array(131, $user_group_access))) {
                                //创建人上级经理
                                $params['assign_user_id'] = $workOrderConfigValue['customer_manager'];
                            } elseif (50 == $discount) {
                                //创建人上级主管
                                $params['assign_user_id'] = $this->assign_user_id ?: $admin_id;
                            }
                        }
                        foreach ($check_coupon as $v) {
                            if ($v['id'] == $params['coupon_id']) {
                                $params['coupon_describe'] = $v['desc'];
                                break;
                            }
                        }
                    }

                    //判断是否选择积分措施
                    if (in_array(10, $measure_choose_id)) {
                        (!$params['integral'] || !is_numeric($params['integral']))
                        && $this->error("积分必须是数字");
                    } else {
                        unset($params['integral']);
                    }

                    //判断是否选择退件措施
                    if (in_array(11, $measure_choose_id)) {
                        !$params['refund_logistics_num'] && $this->error("退回物流单号不能为空");
                    } else {
                        unset($params['refund_logistics_num']);
                    }
                }

                //检测子订单措施
                if ($item_order_info) {
                    $item_order_info = array_filter($item_order_info);
                    1 > count($item_order_info) && $this->error("子订单号错误");
                    foreach ($item_order_info as $key => &$item) {
                        $item['item_choose'] = array_unique(array_filter($item['item_choose']));
                        empty($item['item_choose']) && $this->error("请选择子订单：{$key} 的实施措施");
                        $all_choose_ids = array_unique(array_merge($all_choose_ids, $item['item_choose']));

                        //获取子单之前处理成功的措施类型
                        $_work_order_change_sku = new WorkOrderChangeSku();
                        $change_type = $_work_order_change_sku
                            ->alias('a')
                            ->join(['fa_work_order_measure' => 'b'], 'a.measure_id=b.id')
                            ->where([
                                'a.item_order_number' => $key,
                                'b.operation_type' => 1
                            ])
                            ->column('a.change_type');

                        //子单取消
                        if (in_array(18, $item['item_choose'])) {
                            //检测之前是否处理过子单措施
                            array_intersect([1, 2, 3], $change_type) && $this->error("子订单：{$key} 措施已处理，不能取消");
                        } elseif (in_array(19, $item['item_choose'])) {//更改镜框
                            //检测之前是否处理过更改镜框措施
                            in_array(1, $change_type) && $this->error("子订单：{$key} 措施已处理，不能重复创建");

                            //更改镜框校验库存
                            !$item['change_frame']['change_sku'] && $this->error("子订单：{$key} 的新sku不能为空");
                            $back_data = $this->skuIsStock([$item['change_frame']['change_sku']], $params['work_platform'], [1]);
                            !$back_data['result'] && $this->error($back_data['msg']);
                        } elseif (in_array(20, $item['item_choose'])) {//更改镜片
                            //检测之前是否处理过更改镜片措施
                            in_array(2, $change_type) && $this->error("子订单：{$key} 措施已处理，不能重复创建");
                        }
                    }
                    unset($item);
                }

                /**获取审核人 start*/
                $check_person_weight = $workOrderConfigValue['check_person_weight'];//审核人列表
                $check_group_weight = $workOrderConfigValue['check_group_weight'];//审核组列表
                $all_group = $workOrderConfigValue['group'];//所有的成员组

                //核算审核组
                if (!empty($check_group_weight)) {
                    foreach ($check_group_weight as $gv) {
                        //获取当前组下的所有成员
                        $subordinate = (new AuthGroup)->getAllNextGroup($gv['work_create_person_id']);
                        if ($subordinate) {
                            array_push($subordinate, $gv['work_create_person_id']);
                            foreach ($subordinate as $av) {
                                if (is_array($all_group[$av])) {
                                    foreach ($all_group[$av] as $vk) {
                                        $all_person[] = $vk;
                                    }
                                }
                            }
                        } else {
                            $all_person = $all_group[$gv['work_create_person_id']];
                        }
                        if (!empty($all_person)) {
                            //如果符合创建组
                            if (in_array($admin_id, array_unique($all_person))) {
                                if (!$this->weight_currency($gv, $all_choose_ids, $params)) {
                                    $params['is_check'] = 1;
                                    $params['assign_user_id'] = $all_group[$gv['check_group_id']][0];
                                    break;
                                }
                            }
                        }
                    }
                }

                //核算审核人
                if (!empty($check_person_weight)) {
                    foreach ($check_person_weight as $wkv) {
                        if ($admin_id == $wkv['work_create_person_id']) {
                            if (!$this->weight_currency($wkv, $all_choose_ids, $params)) {
                                $params['is_check'] = 1;
                                $params['assign_user_id'] = $all_group[$wkv['check_group_id']][0];
                                break;
                            }
                        }
                    }
                }

                //没有审核人则不需要审核
                if (!$params['assign_user_id']) {
                    $params['is_check'] = 0;
                }
                /**获取审核人 end*/

                //点击提交按钮
                if (2 == $params['work_status']) {
                    //不需要审核或工单类型为仓库 工单状态默认为审核通过
                    if (0 == $params['is_check'] || 2 == $params['work_type']) {
                        $params['work_status'] = 3;
                    }
                    $params['submit_time'] = date('Y-m-d H:i:s');
                }

                //vip订单
                if (100 == $params['order_type']) {
                    $params['base_grand_total'] = $params['refund_money'];
                    $params['grand_total'] = $params['refund_money'];
                }
                $params['recept_person_id'] = $params['recept_person_id'] ?: $admin_id;

                //配货异常表
                $_distribution_abnormal = new DistributionAbnormal();

                //库位表
                $_stock_house = new StockHouse();

                //子单表
                $_new_order_item_process = new NewOrderItemProcess();

                if (!empty($row)) {
                    $row->startTrans();
                }
                $this->model->startTrans();
                $this->work_order_note->startTrans();
                $_distribution_abnormal->startTrans();
                $_new_order_item_process->startTrans();
                $_stock_house->startTrans();
                try {
                    //跟单处理
                    if (!empty($row)) {
                        //如果需要审核 则修改状态为待审核
                        if (1 == $params['is_check']) {
                            $params['work_status'] = 2;
                        }
                        $params['is_after_deal_with'] = 1;
                        $result = $row->allowField(true)->save($params);
                        if (false === $result) throw new Exception("跟单处理失败！！");
                        $work_id = $row->id;
                    } else {
                        //添加
                        $params['create_user_name'] = $nickname;
                        $params['create_user_id'] = $admin_id;
                        $params['create_time'] = date('Y-m-d H:i:s');
                        $params['order_sku'] = $params['order_sku'] ? implode(',', $params['order_sku']) : '';
                        $params['assign_user_id'] = $params['assign_user_id'] ?: 0;
                        $params['customer_group'] = $this->customer_group;

                        $result = $this->model->allowField(true)->save($params);
                        if (false === $result) throw new Exception("添加失败！！");
                        $work_id = $this->model->id;
                    }

                    //仓库工单判断未处理异常，有则绑定异常
                    if ($params['order_item_numbers'] || in_array(3, $measure_choose_id)) {
                        //主单取消：绑定该订单下所有子单异常
                        if (in_array(3, $measure_choose_id)) {
                            $item_process_where['b.increment_id'] = $platform_order;
                            $type = 16;
                        } else {
                            $item_process_where['a.item_order_number'] = ['in', $params['order_item_numbers']];
                            $type = 17;
                        }

                        //获取子单ID集
                        $item_process_ids = $_new_order_item_process
                            ->alias('a')
                            ->join(['fa_order' => 'b'], 'a.order_id=b.id')
                            ->where($item_process_where)
                            ->column('a.id');

                        //获取绑定异常子单ID集
                        $abnormal_binding_ids = $_distribution_abnormal
                            ->where(['item_process_id' => ['in', $item_process_ids], 'status' => 1])
                            ->column('item_process_id');

                        //已经标记异常的子单，绑定异常数据
                        if (!empty($abnormal_binding_ids)) {
                            $_distribution_abnormal
                                ->allowField(true)
                                ->save(['work_id' => $work_id], ['item_process_id' => ['in', $abnormal_binding_ids], 'status' => 1]);

                            //配货操作日志
                            DistributionLog::record((object)session('admin'), $item_process_ids, 0, "创建工单绑定异常");
                            $need_sign_ids = array_diff($item_process_ids, $abnormal_binding_ids);
                        } else {
                            $need_sign_ids = $item_process_ids;
                        }

                        //未标记异常子单，则标记异常
                        if (!empty($need_sign_ids)) {
                            foreach ($need_sign_ids as $val) {
                                //获取异常库位号
                                $stock_house_info = $_stock_house
                                    ->field('id,coding')
                                    ->where(['status' => 1, 'type' => 4, 'occupy' => ['<', 10000]])
                                    ->order('occupy', 'desc')
                                    ->find();
                                if (empty($stock_house_info)) throw new Exception("异常暂存架没有空余库位！！");

                                //创建异常
                                $abnormal_data = [
                                    'work_id' => $work_id,
                                    'item_process_id' => $val,
                                    'type' => $type,
                                    'status' => 1,
                                    'create_time' => time(),
                                    'create_person' => $nickname
                                ];
                                $_distribution_abnormal->allowField(true)->isUpdate(false)->data($abnormal_data)->save();

                                //子订单绑定异常库位号
                                $_new_order_item_process
                                    ->where(['id' => $val])
                                    ->update(['abnormal_house_id' => $stock_house_info['id']]);

                                //异常库位占用数量+1
                                $_stock_house
                                    ->where(['id' => $stock_house_info['id']])
                                    ->setInc('occupy', 1);

                                //配货日志
                                DistributionLog::record((object)session('admin'), $val, 9, "创建工单，异常暂存架{$stock_house_info['coding']}库位");
                            }
                        }
                    }

                    //工单备注
                    if (!empty($params['content'])) {
                        $noteData['note_time'] = date('Y-m-d H:i');
                        $noteData['note_user_id'] = $admin_id;
                        $noteData['note_user_name'] = $nickname;
                        $noteData['work_id'] = $work_id;
                        $noteData['user_group_id'] = 0;
                        $noteData['content'] = $params['content'];
                        $contentResult = $this->work_order_note->allowField(true)->save($noteData);
                        if (false === $contentResult) throw new Exception("备注添加失败！！");
                    }

                    //创建主订单措施、承接人数据
                    if (!empty($measure_choose_id)) {
                        foreach ($measure_choose_id as $v) {
                            //根据措施读取承接组、承接人 默认是客服问题组配置,是否审核之后自动完成
                            $appoint_ids = $params['order_recept']['appoint_ids'][$v];
                            $appoint_users = $params['order_recept']['appoint_users'][$v];
                            $appoint_group = $params['order_recept']['appoint_group'][$v];
                            $auto_complete = $params['order_recept']['auto_complete'][$v];

                            //插入措施、承接人数据
                            $res = $this->handle_measure($work_id, $v, $appoint_ids, $appoint_users, $appoint_group, $auto_complete, $this->assign_user_id, $admin_id, $nickname, $params, '');
                            if (!$res['result']) throw new Exception($res['msg']);
                        }
                    }

                    //创建子订单措施、承接人数据
                    if (!empty($item_order_info)) {
                        foreach ($item_order_info as $key => $item) {
                            if ($item['item_choose']) {
                                foreach ($item['item_choose'] as $v) {
                                    //根据措施读取承接组、承接人 默认是客服问题组配置,是否审核之后自动完成
                                    $appoint_ids = $item['appoint_ids'][$v];
                                    $appoint_users = $item['appoint_users'][$v];
                                    $appoint_group = $item['appoint_group'][$v];
                                    $auto_complete = $item['auto_complete'][$v];

                                    //插入措施、承接人数据
                                    $res = $this->handle_measure($work_id, $v, $appoint_ids, $appoint_users, $appoint_group, $auto_complete, $this->assign_user_id, $admin_id, $nickname, $params, $key);
                                    if (!$res['result']) throw new Exception($res['msg']);
                                }
                            }
                        }
                    }

                    //非草稿状态进入审核阶段
                    1 != $params['work_status'] && $this->model->checkWork($work_id);

                    if (!empty($row)) {
                        $row->commit();
                    }
                    $this->model->commit();
                    $this->work_order_note->commit();
                    $_distribution_abnormal->commit();
                    $_new_order_item_process->commit();
                    $_stock_house->commit();
                } catch (ValidateException $e) {
                    if (!empty($row)) {
                        $row->rollback();
                    }
                    $this->model->rollback();
                    $this->work_order_note->rollback();
                    $_distribution_abnormal->rollback();
                    $_new_order_item_process->rollback();
                    $_stock_house->rollback();
                    $this->error($e->getMessage());
                } catch (PDOException $e) {
                    if (!empty($row)) {
                        $row->rollback();
                    }
                    $this->model->rollback();
                    $this->work_order_note->rollback();
                    $_distribution_abnormal->rollback();
                    $_new_order_item_process->rollback();
                    $_stock_house->rollback();
                    $this->error($e->getMessage());
                } catch (Exception $e) {
                    if (!empty($row)) {
                        $row->rollback();
                    }
                    $this->model->rollback();
                    $this->work_order_note->rollback();
                    $_distribution_abnormal->rollback();
                    $_new_order_item_process->rollback();
                    $_stock_house->rollback();
                    $this->error($e->getMessage());
                }
                $this->success();
            }
            $this->error(__('Parameter %s can not be empty', ''));
        }

        //跟单处理
        $work_type = 1;//1客服 2仓库
        $problem_type = [];
        if ($ids) {
            //编辑、详情
            $row = $this->model->get($ids);
            $this->assignconfig('ids', $row->id);
            $this->assignconfig('problem_id', $row->problem_type_id);
            $this->view->assign('row', $row);

            //子订单措施及数据
            if (!empty($row->order_item_numbers)) {
                $order_data = $this->model->getOrderItem($row->platform_order, $row->order_item_numbers, $row->work_type, $row);
                unset($order_data['item_order_info']);
                $this->view->assign('order_item', $order_data);
            }

            //工单类型
            $work_type = $row->work_type;
        } else {
            //创建
            if (!empty($is_warehouse)) {
                $work_type = 2;
            }
        }

        //仓库创建工单
        $order_number = input('order_number');
        $order_item_numbers = input('order_item_numbers');
        if ($order_number && $order_item_numbers) {
            $order_item = $this->model->getOrderItem($order_number, $order_item_numbers, $work_type, []);
            $this->view->assign('order_item', $order_item);
        }

        //工单类型
        $this->view->assign('work_type', $work_type);
        $this->assignconfig('work_type', $work_type);

        //工单问题
        if (1 == $work_type) {
            $customer_problem_type = $workOrderConfigValue['customer_problem_type'];
            $customer_problem_classify = $workOrderConfigValue['customer_problem_classify'];
            unset($customer_problem_classify['仓库问题']);

            foreach ($customer_problem_classify as $key => $value) {
                $type = [];
                foreach ($value as $v) {
                    $type[] = ['id' => $v, 'name' => $customer_problem_type[$v]];
                }
                $problem_type[] = ['name' => $key, 'type' => $type];
            }
        } else {
            $problem_type = $workOrderConfigValue['warehouse_problem_type'];
        }
        $this->view->assign('problem_type', $problem_type);

        return $this->view->fetch();
    }

    /**
     * 判断是否审核并获取审核人ID
     *
     * @Author lzh
     * @param array $info 审核组|审核人
     * @param array $measure_choose_id 措施ID
     * @param array $params 提交参数
     * @return boolean
     */
    protected function weight_currency($info, $measure_choose_id, $params)
    {
        if (0 == $info['step_id']) {//不需要判断措施只需要判断创建人
            return false;
        } elseif (2 == $info['step_id'] && in_array(2, $measure_choose_id)) { //退款
            $median_value = $params['refund_money'];
        } elseif (3 == $info['step_id'] && in_array(3, $measure_choose_id)) { //取消
            $median_value = $params['refund_money'];
        } elseif (6 == $info['step_id'] && in_array(6, $measure_choose_id)) { //赠品
            $median_value = array_sum($params['gift']['original_number'] ?: []);
        } elseif (7 == $info['step_id'] && in_array(7, $measure_choose_id)) { //补发
            $median_value = array_sum($params['replacement']['original_number'] ?: []);
        } elseif (10 == $info['step_id'] && in_array(10, $measure_choose_id)) { //积分
            $median_value = $params['integral'];
        } elseif (15 == $info['step_id'] && in_array(15, $measure_choose_id)) {//VIP退款
            $median_value = $params['refund_money'];
        }

        $result = false;
        if (!empty($median_value)) {
            switch ($info['symbol']) {
                case 'gt':
                    $result = $median_value > $info['step_value'];
                    break;
                case 'eq':
                    $result = $median_value = $info['step_value'];
                    break;
                case 'lt':
                    $result = $median_value < $info['step_value'];
                    break;
                case 'egt':
                    $result = $median_value >= $info['step_value'];
                    break;
                case 'elt':
                    $result = $median_value <= $info['step_value'];
                    break;
            }
        }
        if ($result) {
            return false;
        }

        return true;
    }

    /**
     * 保存措施、承接人并处理相关流程
     *
     * @Author lzh
     * @param int $work_id 工单ID
     * @param int $choose_id 选择的措施ID
     * @param array $appoint_ids 承接人ID集合
     * @param array $appoint_users 承接人名称集合
     * @param array $appoint_group 承接人所在组集合
     * @param int $auto_complete 是否审核之后自动完成
     * @param int $assign_user_id 当前用户上级主管ID
     * @param int $admin_id 当前用户ID
     * @param string $nickname 当前用户名称
     * @param array $params 提交参数
     * @param string $item_order_number 子订单号
     * @return array
     */
    protected function handle_measure($work_id, $choose_id, $appoint_ids, $appoint_users, $appoint_group, $auto_complete, $assign_user_id, $admin_id, $nickname, $params, $item_order_number)
    {
        //获取工单配置信息
        $workOrderConfigValue = $this->workOrderConfigValue;

        //措施内容
        $measure_content = $workOrderConfigValue['step'][$choose_id] ?: '';

        //措施表
        $_work_order_measure = new WorkOrderMeasure();

        //承接人表
        $_work_order_recept = new WorkOrderRecept();

        $_work_order_measure->startTrans();
        $_work_order_recept->startTrans();
        try {
            //插入措施表
            $res = $_work_order_measure
                ->allowField(true)
                ->save([
                    'work_id' => $work_id,
                    'measure_choose_id' => $choose_id,
                    'measure_content' => $measure_content,
                    'item_order_number' => $item_order_number,
                    'create_time' => date('Y-m-d H:i:s')
                ]);
            if (false === $res) throw new Exception("添加措施失败！！");

            //工单措施表自增ID
            $measure_id = $_work_order_measure->id;

            //循环插入承接人
            $appoint_save = [];
            if (is_array($appoint_ids) && !empty($appoint_ids)) {
                foreach ($appoint_ids as $key => $val) {
                    if ($appoint_users[$key] == 'undefined') {
                        continue;
                    }
                    //如果没有承接人 默认为创建人
                    if ($val == 'undefined') {
                        $recept_group_id = $assign_user_id;
                        $recept_person_id = $admin_id;
                        $recept_person = $nickname;
                    } else {
                        $recept_group_id = $appoint_group[$key];
                        $recept_person_id = $val;
                        $recept_person = $appoint_users[$key];
                    }
                    $appoint_save[] = [
                        'work_id' => $work_id,
                        'measure_id' => $measure_id,
                        'is_auto_complete' => $auto_complete ?: 0,
                        'recept_group_id' => $recept_group_id,
                        'recept_person_id' => $recept_person_id,
                        'recept_person' => $recept_person,
                        'create_time' => date('Y-m-d H:i:s')
                    ];
                }
            } else {
                $appoint_save[] = [
                    'work_id' => $work_id,
                    'measure_id' => $measure_id,
                    'is_auto_complete' => $auto_complete ?: 0,
                    'recept_group_id' => 0,
                    'recept_person_id' => $admin_id,
                    'recept_person' => $nickname,
                    'create_time' => date('Y-m-d H:i:s')
                ];
            }

            //插入承接人表
            $recept_res = $_work_order_recept->allowField(true)->saveAll($appoint_save);
            if (false === $recept_res) throw new Exception("添加承接人失败！！");

            $_work_order_measure->commit();
            $_work_order_recept->commit();
        } catch (PDOException $e) {
            $_work_order_measure->rollback();
            $_work_order_recept->rollback();
            return ['result' => false, 'msg' => $e->getMessage()];
        } catch (Exception $e) {
            $_work_order_measure->rollback();
            $_work_order_recept->rollback();
            return ['result' => false, 'msg' => $e->getMessage()];
        }

        //更改镜片、赠品、补发
        if (in_array($choose_id, [6, 7, 20])) {
            $this->model->changeLens($params, $work_id, $choose_id, $measure_id, $item_order_number);
        } elseif (19 == $choose_id) {//更改镜框
            $this->model->changeFrame($params, $work_id, $choose_id, $measure_id, $item_order_number);
        } elseif (in_array($choose_id, [3, 18])) {//取消
            $this->model->cancelOrder($params, $work_id, $choose_id, $measure_id, $item_order_number);
        } elseif (13 == $choose_id) {//修改地址
            $this->model->changeAddress($params, $work_id, $choose_id, $measure_id);
        }

        return ['result' => true, 'msg' => ''];
    }

    /**
     * 判断sku是否有库存
     *
     * @Description
     * @author wpl 
     * @param array $skus sku列表
     * @param int $siteType 站点类型
     * @param array $num 站点类型
     * @return array
     */
    protected function skuIsStock($skus = [], $siteType, $num = [])
    {
        if (!array_filter($skus)) {
            return ['result' => false, 'msg' => 'SKU不能为空'];
        }

        $itemPlatFormSku = new \app\admin\model\itemmanage\ItemPlatformSku();
        //根据平台sku转sku
        foreach (array_filter($skus) as $k => $v) {
            //判断库存时去掉-s 等
            $arr = explode('-', $v);
            if (!empty($arr[1])) {
                $sku = $arr[0] . '-' . $arr[1];
            } else {
                $sku = trim($v);
            }

            //判断是否开启预售 并且预售时间是否满足 并且预售数量是否足够
            $res = $itemPlatFormSku->where(['outer_sku_status' => 1, 'platform_sku' => $sku, 'platform_type' => $siteType])->find();
            //判断是否开启预售
            if ($res['stock'] >= 0 && $res['presell_status'] == 1 && strtotime($res['presell_create_time']) <= time() && strtotime($res['presell_end_time']) >= time()) {
                $stock = $res['stock'] + $res['presell_residue_num'];
            } elseif ($res['stock'] < 0 && $res['presell_status'] == 1 && strtotime($res['presell_create_time']) <= time() && strtotime($res['presell_end_time']) >= time()) {
                $stock = $res['presell_residue_num'];
            } else {
                $stock = $res['stock'];
            }
            //判断库存是否足够
            if ($stock < $num[$k]) {
                // $params = ['sku'=>$sku,'siteType'=>$siteType,'stock'=>$stock,'num'=>$num[$k]];
                // file_put_contents('/www/wwwroot/mojing/runtime/log/stock.txt',json_encode($params),FILE_APPEND);
                return ['result' => false, 'msg' => $sku . '库存不足！！'];
            }
        }
        return ['result' => true, 'msg' => ''];
    }

    /**
     * 编辑
     *
     * @Author lzh
     * @DateTime 2020-11-23 11:29:24
     * @param [type] $ids
     * @return void
     */
    public function edit($ids = null)
    {
        //获取工单配置信息
        $workOrderConfigValue = $this->workOrderConfigValue;

        //校验工单信息
        $row = $this->model->get($ids);
        !$row && $this->error(__('No Results were found'));

        //校验用户权限
        $adminIds = $this->getDataLimitAdminIds();
        is_array($adminIds) && !in_array($row[$this->dataLimitField], $adminIds) && $this->error(__('You have no permission'));

        //获取用户ID和所在权限组
        $admin_id = session('admin.id');
        $nickname = session('admin.nickname');
        $_auth_group_access = new AuthGroupAccess();
        $user_group_access = $_auth_group_access->where(['uid' => $admin_id])->column('group_id');

        if ($this->request->isPost()) {
            $params = $this->request->post("row/a");
            if ($params) {
                $params = $this->preExcludeFields($params);
                if ($this->dataLimit && $this->dataLimitFieldAutoFill) {
                    $params[$this->dataLimitField] = $this->auth->id;
                }

                //是否采用模型验证
                if ($this->modelValidate) {
                    $name = str_replace("\\model\\", "\\validate\\", get_class($this->model));
                    $validate = is_bool($this->modelValidate) ? ($this->modelSceneValidate ? $name . '.edit' : $name) : $this->modelValidate;
                    $this->model->validateFailException(true)->validate($validate);
                }

                $platform_order = trim($params['platform_order']);//订单号
                $measure_choose_id = $params['measure_choose_id'] ? array_unique(array_filter($params['measure_choose_id'])) : [];//措施ID数组
                $work_type = $params['work_type'];//工单类型：1客服 2仓库
                $item_order_info = $params['item_order_info'];//子订单措施

                //校验问题类型、问题描述
                $params['problem_type_id'] = $params['problem_type_id'] ?: $params['problem_id'];
                !$params['problem_type_id'] && $this->error("请选择问题类型");
                !$params['problem_description'] && $this->error("问题描述不能为空");
                !$platform_order && $this->error("订单号不能为空");

                //校验工单类型
                if (1 == $work_type) {
                    //校验工单措施
                    empty($measure_choose_id) && empty($item_order_info) && $this->error("请选择实施措施");

                    $params['problem_type_content'] = $workOrderConfigValue['customer_problem_type'][$params['problem_type_id']];
                } else {
                    $all_after_user_id = array_filter($params['all_after_user_id']);
                    empty($all_after_user_id) && $this->error("未找到对应承接人,请重新选择");
                    $params['all_after_user_id'] = implode(',', $all_after_user_id);
                    $params['problem_type_content'] = $workOrderConfigValue['warehouse_problem_type'][$params['problem_type_id']];
                }

                //主单和子单全部的措施id
                $all_choose_ids = [];

                //检测主订单措施
                if (!empty($measure_choose_id)) {
                    /**
                     * 审核判断条件
                     * 1、退款金额大于30 经理审核
                     * 2、赠品数量大于1 经理审核
                     * 3、补发数量大于1 经理审核
                     * 4、优惠券等于100% 经理审核  50%主管审核 固定额度无需审核
                     * 5、运营客服组的优惠券都由客服经理审核
                     */

                    $all_choose_ids = $measure_choose_id;

                    //校验退款、vip退款
                    if (array_intersect([2, 15], $measure_choose_id)) {
                        !$params['refund_money'] && $this->error("退款金额不能为空");
                        $params['is_refund'] = 1;
                    } else {
                        unset($params['refund_money']);
                    }

                    //校验赠品、补发库存
                    if (array_intersect([6, 7], $measure_choose_id)) {
                        $original_sku = [];

                        //赠品
                        if (in_array(6, $measure_choose_id)) {
                            $gift_sku = $params['gift']['original_sku'];
                            !$gift_sku && $this->error("赠品sku不能为空");

                            $gift_number = $params['gift']['original_number'];
                            !$gift_number && $this->error("赠品数量不能为空");

                            foreach ($gift_sku as $key => $sku) {
                                $num = $key + 1;
                                !$sku && $this->error("第{$num}个赠品sku不能为空");
                                !$gift_number[$key] && $this->error("第{$num}个赠品数量必须大于0");

                                if (isset($original_sku[$sku])) {
                                    $original_sku[$sku] += $gift_number[$key];
                                } else {
                                    $original_sku[$sku] = $gift_number[$key];
                                }
                            }
                        }

                        //补发
                        if (in_array(7, $measure_choose_id)) {
                            !$params['address']['shipping_type'] && $this->error("请选择Shipping Method");

                            $replacement_sku = $params['replacement']['original_sku'];
                            !$replacement_sku && $this->error("补发sku不能为空");

                            $replacement_number = $params['replacement']['original_number'];
                            !$replacement_number && $this->error("补发数量不能为空");

                            foreach ($replacement_sku as $key => $sku) {
                                $num = $key + 1;
                                !$sku && $this->error("第{$num}个补发sku不能为空");
                                !$replacement_number[$key] && $this->error("第{$num}个补发数量必须大于0");

                                if (isset($original_sku[$sku])) {
                                    $original_sku[$sku] += $replacement_number[$key];
                                } else {
                                    $original_sku[$sku] = $replacement_number[$key];
                                }
                            }
                        }

                        //校验库存
                        if ($original_sku) {
                            $back_data = $this->skuIsStock(array_keys($original_sku), $params['work_platform'], array_values($original_sku));
                            !$back_data['result'] && $this->error($back_data['msg']);
                        }
                    }

                    //校验补价措施
                    if (in_array(8, $measure_choose_id)) {
                        !$params['replenish_money'] && $this->error("补差价金额不能为空");
                    } else {
                        unset($params['replenish_money']);
                    }

                    //校验优惠券措施
                    if (in_array(9, $measure_choose_id)) {
                        !$params['coupon_id'] && !$params['need_coupon_id'] && $this->error("请选择优惠券");

                        //不需要审核的优惠券
                        if ($params['coupon_id']) {
                            $check_coupon = $workOrderConfigValue['check_coupon'];
                        } else {
                            //需要审核的优惠券
                            $params['is_check'] = 1;
                            $params['coupon_id'] = $params['need_coupon_id'];
                            $check_coupon = $workOrderConfigValue['need_check_coupon'];

                            //优惠券折扣
                            $discount = $workOrderConfigValue['need_check_coupon'][$params['need_coupon_id']]['sum'];
                            if (100 == $discount || (0 < $discount && in_array(131, $user_group_access))) {
                                //创建人上级经理
                                $params['assign_user_id'] = $workOrderConfigValue['customer_manager'];
                            } elseif (50 == $discount) {
                                //创建人上级主管
                                $params['assign_user_id'] = $this->assign_user_id ?: $admin_id;
                            }
                        }
                        foreach ($check_coupon as $v) {
                            if ($v['id'] == $params['coupon_id']) {
                                $params['coupon_describe'] = $v['desc'];
                                break;
                            }
                        }
                    }

                    //判断是否选择积分措施
                    if (in_array(10, $measure_choose_id)) {
                        (!$params['integral'] || !is_numeric($params['integral']))
                        && $this->error("积分必须是数字");
                    } else {
                        unset($params['integral']);
                        unset($params['integral_describe']);
                    }

                    //判断是否选择退件措施
                    if (in_array(11, $measure_choose_id)) {
                        !$params['refund_logistics_num'] && $this->error("退回物流单号不能为空");
                    } else {
                        unset($params['refund_logistics_num']);
                    }
                }

                //子单sku变动表
                $_work_order_change_sku = new WorkOrderChangeSku();

                //检测子订单措施
                if ($item_order_info) {
                    $item_order_info = array_filter($item_order_info);
                    1 > count($item_order_info) && $this->error("子订单号错误");
                    foreach ($item_order_info as $key => &$item) {
                        $item['item_choose'] = array_unique(array_filter($item['item_choose']));
                        empty($item['item_choose']) && $this->error("请选择子订单：{$key} 的实施措施");
                        $all_choose_ids = array_unique(array_merge($all_choose_ids, $item['item_choose']));

                        //获取子单之前处理成功的措施类型
                        $change_type = $_work_order_change_sku
                            ->alias('a')
                            ->join(['fa_work_order_measure' => 'b'], 'a.measure_id=b.id')
                            ->where([
                                'a.item_order_number' => $key,
                                'b.operation_type' => 1
                            ])
                            ->order('a.id', 'desc')
                            ->group('a.item_order_number')
                            ->column('a.change_type');

                        //子单取消
                        if (in_array(18, $item['item_choose'])) {
                            //检测之前是否处理过子单措施
                            array_intersect([1, 2, 3], $change_type) && $this->error("子订单：{$key} 措施已处理，不能取消");
                        } elseif (in_array(19, $item['item_choose'])) {//更改镜框
                            //检测之前是否处理过更改镜框措施
                            in_array(1, $change_type) && $this->error("子订单：{$key} 措施已处理，不能重复创建");

                            //更改镜框校验库存
                            !$item['change_frame']['change_sku'] && $this->error("子订单：{$key} 的新sku不能为空");
                            $back_data = $this->skuIsStock([$item['change_frame']['change_sku']], $params['work_platform'], [1]);
                            !$back_data['result'] && $this->error($back_data['msg']);
                        } elseif (in_array(20, $item['item_choose'])) {//更改镜片
                            //检测之前是否处理过更改镜片措施
                            in_array(2, $change_type) && $this->error("子订单：{$key} 措施已处理，不能重复创建");
                        }
                    }
                    unset($item);
                }

                /**获取审核人 start*/
                $check_person_weight = $workOrderConfigValue['check_person_weight'];//审核人列表
                $check_group_weight = $workOrderConfigValue['check_group_weight'];//审核组列表
                $all_group = $workOrderConfigValue['group'];//所有的成员组

                //核算审核组
                if (!empty($check_group_weight)) {
                    foreach ($check_group_weight as $gv) {
                        //获取当前组下的所有成员
                        $subordinate = (new AuthGroup)->getAllNextGroup($gv['work_create_person_id']);
                        if ($subordinate) {
                            array_push($subordinate, $gv['work_create_person_id']);
                            foreach ($subordinate as $av) {
                                if (is_array($all_group[$av])) {
                                    foreach ($all_group[$av] as $vk) {
                                        $all_person[] = $vk;
                                    }
                                }
                            }
                        } else {
                            $all_person = $all_group[$gv['work_create_person_id']];
                        }
                        if (!empty($all_person)) {
                            //如果符合创建组
                            if (in_array($admin_id, array_unique($all_person))) {
                                if (!$this->weight_currency($gv, $all_choose_ids, $params)) {
                                    $params['is_check'] = 1;
                                    $params['assign_user_id'] = $all_group[$gv['check_group_id']][0];
                                    break;
                                }
                            }
                        }
                    }
                }

                //核算审核人
                if (!empty($check_person_weight)) {
                    foreach ($check_person_weight as $wkv) {
                        if ($admin_id == $wkv['work_create_person_id']) {
                            if (!$this->weight_currency($wkv, $all_choose_ids, $params)) {
                                $params['is_check'] = 1;
                                $params['assign_user_id'] = $all_group[$wkv['check_group_id']][0];
                                break;
                            }
                        }
                    }
                }

                //没有审核人则不需要审核
                if (!$params['assign_user_id']) {
                    $params['is_check'] = 0;
                }
                /**获取审核人 end*/

                //点击提交按钮
                if (2 == $params['work_status']) {
                    //不需要审核或工单类型为仓库 工单状态默认为审核通过
                    if (0 == $params['is_check'] || 2 == $params['work_type']) {
                        $params['work_status'] = 3;
                    }
                    $params['submit_time'] = date('Y-m-d H:i:s');
                }

                //vip订单
                if (100 == $params['order_type']) {
                    $params['base_grand_total'] = $params['refund_money'];
                    $params['grand_total'] = $params['refund_money'];
                }
                $params['recept_person_id'] = $params['recept_person_id'] ?: $admin_id;

                //措施表
                $_work_order_measure = new WorkOrderMeasure();

                //承接人表
                $_work_order_recept = new WorkOrderRecept();

                //子单表
                $_new_order_item_process = new NewOrderItemProcess();

                //配货异常表
                $_distribution_abnormal = new DistributionAbnormal();

                //库位表
                $_stock_house = new StockHouse();

                $row->startTrans();
                $_work_order_measure->startTrans();
                $_work_order_recept->startTrans();
                $_work_order_change_sku->startTrans();
                $_stock_house->startTrans();
                $_new_order_item_process->startTrans();
                $_distribution_abnormal->startTrans();
                try {
                    //更新之前清除部分字段
                    $update_data = [
                        'replenish_money' => '',
                        'replenish_increment_id' => '',
                        'coupon_id' => 0,
                        'coupon_describe' => '',
                        'coupon_str' => '',
                        'integral' => '',
                        'refund_logistics_num' => '',
                        'refund_money' => '',
                        'is_refund' => 0,
                        'replacement_order' => '',
                        'integral_describe' => '',
                    ];
                    $update_res = $row->allowField(true)->save($update_data);
                    if (false === $update_res) throw new Exception('更新失败!!');

                    //仓库工单判断未处理异常，有则绑定异常
                    if ($params['order_item_numbers'] || in_array(3, $measure_choose_id)) {
                        //主单取消：绑定该订单下所有子单异常
                        if (in_array(3, $measure_choose_id)) {
                            $item_process_where['b.increment_id'] = $platform_order;
                            $type = 16;
                        } else {
                            $item_process_where['a.item_order_number'] = ['in', $params['order_item_numbers']];
                            $type = 17;
                        }

                        //获取子单ID集
                        $item_process_ids = $_new_order_item_process
                            ->alias('a')
                            ->join(['fa_order' => 'b'], 'a.order_id=b.id')
                            ->where($item_process_where)
                            ->column('a.id', 'a.item_order_number');
                        $item_order_numbers = array_keys($item_process_ids);

                        //获取之前的子单列表
                        $bound_item_order_numbers = $_work_order_change_sku->where(['work_id' => $row->id])->column('item_order_number');
                        $remove_numbers = $bound_item_order_numbers ? array_diff($bound_item_order_numbers, $item_order_numbers) : [];

                        //清除之前的子单异常、解绑子单库位、异常库位减1
                        if ($remove_numbers) {
                            foreach ($remove_numbers as $val) {
                                //获取子单信息
                                $item_process_info = $_new_order_item_process
                                    ->field('id,abnormal_house_id')
                                    ->where(['item_order_number' => $val])
                                    ->find();

                                //删除异常
                                $check_abnormal = $_distribution_abnormal
                                    ->field('type,id')
                                    ->where(['work_id' => $row->id, 'item_process_id' => $item_process_info['id']])
                                    ->find();
                                if ($check_abnormal && in_array($check_abnormal['type'], [16, 17])) {
                                    $_distribution_abnormal->where(['id' => $check_abnormal['id']])->delete();

                                    //子订单解绑异常库位
                                    $_new_order_item_process
                                        ->where(['id' => $item_process_info['id']])
                                        ->update(['abnormal_house_id' => 0]);

                                    //异常库位占用数量-1
                                    if($item_process_info['abnormal_house_id']){
                                        $_stock_house
                                            ->where(['id' => $item_process_info['abnormal_house_id']])
                                            ->setDec('occupy', 1);
                                    }

                                    //配货日志
                                    DistributionLog::record((object)session('admin'), $val, 10, "编辑工单，解绑异常库位");
                                }
                            }
                        }

                        //获取绑定异常子单ID集
                        $abnormal_binding_ids = $_distribution_abnormal
                            ->where(['item_process_id' => ['in', $item_process_ids], 'status' => 1])
                            ->column('item_process_id');

                        //已经标记异常的子单，绑定异常数据
                        if (!empty($abnormal_binding_ids)) {
                            $_distribution_abnormal
                                ->allowField(true)
                                ->save(['work_id' => $row->id], ['item_process_id' => ['in', $abnormal_binding_ids], 'status' => 1]);

                            //配货操作日志
                            DistributionLog::record((object)session('admin'), $item_process_ids, 0, "编辑工单绑定异常");
                            $need_sign_ids = array_diff($item_process_ids, $abnormal_binding_ids);
                        } else {
                            $need_sign_ids = $item_process_ids;
                        }

                        //未标记异常子单，则标记异常
                        if (!empty($need_sign_ids)) {
                            foreach ($need_sign_ids as $val) {
                                //获取异常库位号
                                $stock_house_info = $_stock_house
                                    ->field('id,coding')
                                    ->where(['status' => 1, 'type' => 4, 'occupy' => ['<', 10000]])
                                    ->order('occupy', 'desc')
                                    ->find();
                                if (empty($stock_house_info)) throw new Exception("异常暂存架没有空余库位！！");

                                //创建异常
                                $abnormal_data = [
                                    'work_id' => $row->id,
                                    'item_process_id' => $val,
                                    'type' => $type,
                                    'status' => 1,
                                    'create_time' => time(),
                                    'create_person' => $nickname
                                ];
                                $_distribution_abnormal->allowField(true)->isUpdate(false)->data($abnormal_data)->save();

                                //子订单绑定异常库位号
                                $_new_order_item_process
                                    ->where(['id' => $val])
                                    ->update(['abnormal_house_id' => $stock_house_info['id']]);

                                //异常库位占用数量+1
                                $_stock_house
                                    ->where(['id' => $stock_house_info['id']])
                                    ->setInc('occupy', 1);

                                //配货日志
                                DistributionLog::record((object)session('admin'), $val, 9, "编辑工单，异常暂存架{$stock_house_info['coding']}库位");
                            }
                        }
                    }

                    //清除措施表、承接表、sku变动表
                    $_work_order_measure->where(['work_id' => $row->id])->delete();
                    $_work_order_recept->where(['work_id' => $row->id])->delete();
                    $_work_order_change_sku->where(['work_id' => $row->id])->delete();

                    //更新工单
                    $result = $row->allowField(true)->save($params);
                    if (false === $result) throw new Exception("编辑失败！！");

                    //创建主订单措施、承接人数据
                    if (!empty($measure_choose_id)) {
                        foreach ($measure_choose_id as $v) {
                            //根据措施读取承接组、承接人 默认是客服问题组配置,是否审核之后自动完成
                            $appoint_ids = $params['order_recept']['appoint_ids'][$v];
                            $appoint_users = $params['order_recept']['appoint_users'][$v];
                            $appoint_group = $params['order_recept']['appoint_group'][$v];
                            $auto_complete = $params['order_recept']['auto_complete'][$v];

                            //插入措施、承接人数据
                            $res = $this->handle_measure($row->id, $v, $appoint_ids, $appoint_users, $appoint_group, $auto_complete, $this->assign_user_id, $admin_id, $nickname, $params, '');
                            if (!$res['result']) throw new Exception($res['msg']);
                        }
                    }

                    //创建子订单措施、承接人数据
                    if (!empty($item_order_info)) {
                        foreach ($item_order_info as $key => $item) {
                            if ($item['item_choose']) {
                                foreach ($item['item_choose'] as $v) {
                                    //根据措施读取承接组、承接人 默认是客服问题组配置,是否审核之后自动完成
                                    $appoint_ids = $item['appoint_ids'][$v];
                                    $appoint_users = $item['appoint_users'][$v];
                                    $appoint_group = $item['appoint_group'][$v];
                                    $auto_complete = $item['auto_complete'][$v];

                                    //插入措施、承接人数据
                                    $res = $this->handle_measure($row->id, $v, $appoint_ids, $appoint_users, $appoint_group, $auto_complete, $this->assign_user_id, $admin_id, $nickname, $params, $key);
                                    if (!$res['result']) throw new Exception($res['msg']);
                                }
                            }
                        }
                    }

                    //非草稿状态进入审核阶段
                    1 != $params['work_status'] && $this->model->checkWork($row->id);

                    $row->commit();
                    $_work_order_measure->commit();
                    $_work_order_recept->commit();
                    $_work_order_change_sku->commit();
                    $_stock_house->commit();
                    $_new_order_item_process->commit();
                    $_distribution_abnormal->commit();
                } catch (ValidateException $e) {
                    $row->rollback();
                    $_work_order_measure->rollback();
                    $_work_order_recept->rollback();
                    $_work_order_change_sku->rollback();
                    $_stock_house->rollback();
                    $_new_order_item_process->rollback();
                    $_distribution_abnormal->rollback();
                    $this->error($e->getMessage());
                } catch (PDOException $e) {
                    $row->rollback();
                    $_work_order_measure->rollback();
                    $_work_order_recept->rollback();
                    $_work_order_change_sku->rollback();
                    $_stock_house->rollback();
                    $_new_order_item_process->rollback();
                    $_distribution_abnormal->rollback();
                    $this->error($e->getMessage());
                } catch (Exception $e) {
                    $row->rollback();
                    $_work_order_measure->rollback();
                    $_work_order_recept->rollback();
                    $_work_order_change_sku->rollback();
                    $_stock_house->rollback();
                    $_new_order_item_process->rollback();
                    $_distribution_abnormal->rollback();
                    $this->error($e->getMessage());
                }
                $this->success();
            }
            $this->error(__('Parameter %s can not be empty', ''));
        }

        //工单类型及状态
        $this->view->assign('row', $row);
        $this->assignconfig('work_type', $row->work_type);
        $this->assignconfig('work_status', $row->work_status);
        $this->assignconfig('create_user_id', $row->create_user_id);

        //子订单措施及数据
        if (!empty($row->order_item_numbers)) {
            $order_data = $this->model->getOrderItem($row->platform_order, $row->order_item_numbers, $row->work_type, $row);
            $this->assignconfig('item_order_info', $order_data['item_order_info']);

            unset($order_data['item_order_info']);
            $this->view->assign('order_item', $order_data);
        }

        //把问题类型传递到js页面
        $row->problem_type_id && $this->assignconfig('problem_type_id', $row->problem_type_id);

        //工单措施对应的措施配置表ID数组
        $measureList = WorkOrderMeasure::workMeasureList($row->id, 1);
        !empty($measureList) && $this->assignconfig('measureList', $measureList);

        //工单问题类型
        $problem_type = [];
        if (1 == $row->work_type) {
            $customer_problem_type = $workOrderConfigValue['customer_problem_type'];
            $customer_problem_classify = $workOrderConfigValue['customer_problem_classify'];
            unset($customer_problem_classify['仓库问题']);

            foreach ($customer_problem_classify as $key => $value) {
                $type = [];
                foreach ($value as $v) {
                    $type[] = ['id' => $v, 'name' => $customer_problem_type[$v]];
                }
                $problem_type[] = ['name' => $key, 'type' => $type];
            }
        } else {
            $problem_type = $workOrderConfigValue['warehouse_problem_type'];
        }
        $this->view->assign('problem_type', $problem_type);

        return $this->view->fetch();
    }

    /**
     * 获取订单sku数据
     *
     * @参数 string order_number  订单号
     * @author lzh
     * @return array
     */
    public function get_sku_list()
    {
        !request()->isAjax() && $this->error('404 not found');

        $order_number = request()->post('order_number');
        empty($order_number) && $this->error('订单号不能为空');

        $result = $this->model->getOrderItem($order_number, '', 0, [], 1);
        empty($result) && $this->error('未获取到数据');
        empty($result['sku_list']) && $this->error('未获取到子单数据');

        $this->success('', '', $result, 0);
    }

    /**
     * 根据处方获取地址信息以及处方信息
     * @throws \think\db\exception\DataNotFoundException
     * @throws \think\db\exception\ModelNotFoundException
     * @throws \think\exception\DbException
     */
    public function ajaxGetAddress()
    {
        if (request()->isAjax()) {
            $incrementId = input('increment_id');
            $siteType = input('site_type');
            $work_id = input('work_id');
            $measure_choose_id = input('measure_choose_id');

            $res = [];
            $lens = [];
            try {
                //获取网站数据库地址,获取地址信息
                $res = $this->model->getAddress($incrementId);
                !$res && $this->error('未获取到数据！！');

                //请求接口获取lens_type，coating_type，prescription_type等信息
                $lens = $this->model->getReissueLens($siteType, $res['showPrescriptions'], 1);

                //判断是否是新建或跟单处理
                if ($work_id && $measure_choose_id) {
                    $work_status = $this->model->where('id', $work_id)->value('work_status');
                    if (0 < $work_status) {
                        //获取魔晶数据库中地址
                        $_work_order_change_sku = new WorkOrderChangeSku();
                        $address = $_work_order_change_sku
                            ->alias('a')
                            ->join(['fa_work_order_measure' => 'b'], 'a.measure_id=b.id')
                            ->where(['a.work_id' => $work_id, 'b.measure_choose_id' => $measure_choose_id])
                            ->value('a.userinfo_option');
                        $address = unserialize($address);
                        $address['address_type'] = $address['address_id'] == 0 ? 'shipping' : 'billing';
                        $res['address'] = $address;
                    }
                }
            } catch (\Exception $e) {
                $this->error($e->getMessage());
            }
            $this->success('操作成功！！', '', ['address' => $res, 'lens' => $lens]);
        }
        $this->error('404 not found');
    }

    /**
     * 根据country获取Province
     * @return array
     */
    public function ajaxGetProvince()
    {
        $countryId = input('country_id');
        $country = json_decode(file_get_contents('assets/js/country.js'), true);
        $province = $country[$countryId];
        return $province ?: [];
    }

    /**
     * 获取更改镜片的数据
     * @throws Exception
     */
    public function ajaxGetChangeLens()
    {
        if (request()->isAjax()) {
            $incrementId = input('increment_id');
            $siteType = input('site_type');
            $item_order_number = input('item_order_number', '');
            try {
                //获取地址、处方等信息
                $res = $this->model->getAddress($incrementId, $item_order_number);
                $lens = $this->model->getReissueLens($siteType, $res['prescriptions'], 2, $item_order_number);
            } catch (\Exception $e) {
                $this->error($e->getMessage());
            }
            if ($res) {
                $this->success('操作成功！！', '', $lens);
            } else {
                $this->error('未获取到数据！！');
            }
        }
        $this->error('404 not found');
    }

    /**
     * 赠品表单
     * @throws Exception
     * @throws \think\db\exception\DataNotFoundException
     * @throws \think\db\exception\ModelNotFoundException
     * @throws \think\exception\DbException
     */
    public function ajaxGetGiftLens()
    {
        if (request()->isAjax()) {
            $incrementId = input('increment_id');
            $siteType = input('site_type');
            try {
                //获取地址、处方等信息
                $res = $this->model->getAddress($incrementId);
                $lens = $this->model->getReissueLens($siteType, $res['prescriptions'], 3);
            } catch (\Exception $e) {
                $this->error($e->getMessage());
            }

            if ($res) {
                $this->success('操作成功！！', '', $lens);
            } else {
                $this->error('未获取到数据！！');
            }
        }
        $this->error('404 not found');
    }

    /**
     * ajax根据prescription_type获取镜片信息
     */
    public function ajaxGetLensType()
    {
        if (request()->isAjax()) {
            $siteType = input('site_type');
            $prescriptionType = input('prescription_type', '');
            $key = $siteType . '_get_lens';
            $data = Cache::get($key);
            if (!$data) {
                $data = $this->model->httpRequest($siteType, 'magic/product/lensData');
                Cache::set($key, $data, 3600 * 24);
            }
            $lensType = $data['lens_list'][$prescriptionType] ?: [];
            $this->success('操作成功！！', '', $lensType);
        } else {
            $this->error('404 not found');
        }
    }

    /**
     * 获取订单order的镜框等信息
     *
     * @Description
     * @author lsw
     * @since 2020/04/13 17:28:49
     * @return void
     */
    public function ajax_get_order($ordertype = null, $order_number = null)
    {
        if ($this->request->isAjax()) {
            if ($ordertype < 1 || $ordertype > 11) { //不在平台之内
                return $this->error('选择平台错误,请重新选择', '', 'error', 0);
            }
            if (!$order_number) {
                return $this->error('订单号不存在，请重新选择', '', 'error', 0);
            }
            if ($ordertype == 1) {
                $result = ZeeloolPrescriptionDetailHelper::get_one_by_increment_id($order_number);
            } elseif ($ordertype == 2) {
                $result = VooguemePrescriptionDetailHelper::get_one_by_increment_id($order_number);
            } elseif ($ordertype == 3) {
                $result = NihaoPrescriptionDetailHelper::get_one_by_increment_id(300035202);
            } elseif ($ordertype == 4) {
                $result = MeeloogPrescriptionDetailHelper::get_one_by_increment_id($order_number);
            } elseif ($ordertype == 5) {
                $result = WeseeopticalPrescriptionDetailHelper::get_one_by_increment_id($order_number);
            } elseif ($ordertype == 9) {
                $result = ZeeloolEsPrescriptionDetailHelper::get_one_by_increment_id($order_number);
            } elseif ($ordertype == 10) {
                $result = ZeeloolDePrescriptionDetailHelper::get_one_by_increment_id($order_number);
            } elseif ($ordertype == 11) {
                $result = ZeeloolJpPrescriptionDetailHelper::get_one_by_increment_id($order_number);
            }
            if (!$result) {
                $this->error('找不到这个订单,请重新尝试', '', 'error', 0);
            }
            $arr = [];
            foreach ($result as $val) {
                for ($i = 0; $i < $val['qty_ordered']; $i++) {
                    $arr[] = $val['sku'];
                }
            }
            return $this->success('', '', $arr, 0);
        } else {
            return $this->error('404 Not Found');
        }
    }

    /**
     * 获取已经添加工单中的订单信息-弃用
     *
     * @Description
     * @author lsw
     * @since 2020/04/16 10:29:02
     * @return void
     */
    public function ajax_edit_order($ordertype = null, $order_number = null, $work_id = null, $change_type = null)
    {
        if ($this->request->isAjax()) {
            if ($ordertype < 1 || $ordertype > 11) { //不在平台之内
                return $this->error('选择平台错误,请重新选择', '', 'error', 0);
            }
            if (!$order_number) {
                return $this->error('订单号不存在，请重新选择', '', 'error', 0);
            }
            if (!$work_id) {
                return $this->error('工单不存在，请重新选择', '', 'error', 0);
            }
            $result = WorkOrderChangeSku::getOrderChangeSku($work_id, $ordertype, $order_number, $change_type);
            if (!$result) {
                if ($ordertype == 1) {
                    $result = ZeeloolPrescriptionDetailHelper::get_one_by_increment_id($order_number);
                } elseif ($ordertype == 2) {
                    $result = VooguemePrescriptionDetailHelper::get_one_by_increment_id($order_number);
                } elseif ($ordertype == 3) {
                    $result = NihaoPrescriptionDetailHelper::get_one_by_increment_id($order_number);
                } elseif ($ordertype == 4) {
                    $result = MeeloogPrescriptionDetailHelper::get_one_by_increment_id($order_number);
                } elseif ($ordertype == 5) {
                    $result = WeseeopticalPrescriptionDetailHelper::get_one_by_increment_id($order_number);
                } elseif ($ordertype == 9) {
                    $result = ZeeloolEsPrescriptionDetailHelper::get_one_by_increment_id($order_number);
                } elseif ($ordertype == 10) {
                    $result = ZeeloolDePrescriptionDetailHelper::get_one_by_increment_id($order_number);
                } elseif ($ordertype == 11) {
                    $result = ZeeloolJpPrescriptionDetailHelper::get_one_by_increment_id($order_number);
                }
            } else {
                $result = collection($result)->toArray();
            }
            if (!$result) {
                $this->error('找不到这个订单,请重新尝试', '', 'error', 0);
            }
            $arr = [];
            foreach ($result as $key => $val) {
                if (!$val['qty_ordered']) {
                    $arr[$key]['original_sku'] = $val['original_sku'];
                    $arr[$key]['original_number'] = $val['original_number'];
                    $arr[$key]['change_sku'] = $val['change_sku'];
                    $arr[$key]['change_number'] = $val['change_number'];
                } else {
                    for ($i = 0; $i < $val['qty_ordered']; $i++) {
                        $arr[] = $val['sku'];
                    }
                }
            }
            return $this->success('', '', $arr, 0);
        } else {
            return $this->error('404 Not Found');
        }
    }

    /**
     * 测试
     * @throws \Exception
     */
    public function test()
    {
        //$this->model->presentCoupon(235);
        //$this->model->presentIntegral(233);
        //$this->model->createOrder(3, 338);
        $result = $this->model->deductionStock(496, 521);
        dump($result);
    }

    /**
     * 工单详情
     *
     * @Description
     * @author lzh
     * @since 2020/11/23 15:33:36
     * @param [type] $ids
     * @return void
     */
    public function detail($ids = null)
    {
        //获取工单配置信息
        $workOrderConfigValue = $this->workOrderConfigValue;

        //校验工单信息
        $row = $this->model->get($ids);
        !$row && $this->error(__('No Results were found'));

        //校验用户权限
        $adminIds = $this->getDataLimitAdminIds();
        is_array($adminIds) && !in_array($row[$this->dataLimitField], $adminIds) && $this->error(__('You have no permission'));

        //校验操作权限
        $operateType = input('operate_type', 0);
        $admin_id = session('admin.id');
        2 == $operateType
        &&
        (
            2 != $row->work_status
            || 1 != $row->is_check
            || !in_array($admin_id, [$row->assign_user_id, $workOrderConfigValue['customer_manager']])
        )
        && $this->error('没有审核权限');

        //工单类型及状态
        $this->view->assign('row', $row);
        $this->assignconfig('work_type', $row->work_type);
        $this->assignconfig('work_status', $row->work_status);

        //子订单措施及数据
        if (!empty($row->order_item_numbers)) {
            $order_data = $this->model->getOrderItem($row->platform_order, $row->order_item_numbers, $row->work_type, $row);
            $this->assignconfig('item_order_info', $order_data['item_order_info']);

            unset($order_data['item_order_info']);
            $this->view->assign('order_item', $order_data);
        }

        //把问题类型传递到js页面
        $row->problem_type_id && $this->assignconfig('problem_type_id', $row->problem_type_id);

        //回复内容
        $workOrderNote = WorkOrderNote::where('work_id', $ids)->select();
        $this->view->assign('workOrderNote', $workOrderNote);

        //工单措施数据
        $measureList = WorkOrderMeasure::workMeasureList($row->id, 1);
        if (!empty($measureList)) {
            $this->assignconfig('measureList', $measureList);
        }
        $this->assignconfig('operate_type', $operateType);

        //获取审核人名称
        if (2 <= $row->work_status) {
            $row->assign_user = Admin::where(['id' => $row->assign_user_id])->value('nickname');
        } else {
            $row->assign_user = Admin::where(['id' => $row->operation_user_id])->value('nickname');
        }
        $this->view->assign("row", $row);
        $this->assignconfig('work_status', $row->work_status);
        $this->assignconfig('create_user_id', $row->create_user_id);

        //工单问题类型
        $problem_type = [];
        if (1 == $row->work_type) {
            $customer_problem_type = $workOrderConfigValue['customer_problem_type'];
            $customer_problem_classify = $workOrderConfigValue['customer_problem_classify'];
            unset($customer_problem_classify['仓库问题']);

            foreach ($customer_problem_classify as $key => $value) {
                $type = [];
                foreach ($value as $v) {
                    $type[] = ['id' => $v, 'name' => $customer_problem_type[$v]];
                }
                $problem_type[] = ['name' => $key, 'type' => $type];
            }
        } else {
            $problem_type = $workOrderConfigValue['warehouse_problem_type'];
        }
        $this->view->assign('problem_type', $problem_type);

        //补差价链接
        if ($row->replenish_money) {
            $domain_list = [
                1 => 'new_zeelool_url',
                2 => 'new_voogueme_url',
                3 => 'new_nihao_url',
                4 => 'meeloog_url',
                9 => 'new_zeelooles_url',
                10 => 'new_zeeloolde_url',
                11 => 'new_zeelooljp_url'
            ];
            $url = config('url.' . $domain_list[$row->work_platform]) . 'price-difference?customer_email=' . $row->email . '&origin_order_number=' . $row->platform_order . '&order_amount=' . $row->replenish_money . '&sign=' . $row->id;
            $this->view->assign('url', $url);
        }

        //审核
        if (2 == $operateType) {
            return $this->view->fetch('saleaftermanage/work_order_list/check');
        }

        //获取承接表数据
        $recepts = WorkOrderRecept::where('fa_work_order_recept.work_id', $row->id)
<<<<<<< HEAD
        ->join(['fa_work_order_measure' => 'b'], 'fa_work_order_recept.measure_id=b.id')
        ->group('recept_group_id,measure_id')
        ->select();
        $this->assignconfig('recepts', $recepts);
=======
            ->join(['fa_work_order_measure' => 'b'], 'fa_work_order_recept.measure_id=b.id')
            ->group('recept_group_id,measure_id')
            ->select();
>>>>>>> 9c140ab3
        $this->view->assign('recepts', $recepts);

        //处理
        if (3 == $operateType) {
            return $this->view->fetch('saleaftermanage/work_order_list/process');
        }

        //工单处理备注
        $remarkList = $this->order_remark->where('work_id', $ids)->select();
        $this->view->assign('remarkList', $remarkList);

        return $this->view->fetch();
    }

    /**
     * 审核
     * @throws \think\db\exception\DataNotFoundException
     * @throws \think\db\exception\ModelNotFoundException
     * @throws \think\exception\DbException
     */
    public function check()
    {
        $params = input('post.row/a');
        !$params['check_note'] && $this->error('审核意见不能为空');

        //开始审核
        try {
            $this->model->checkWork($params['id'], $params);
        } catch (Exception $e) {
            $this->error($e->getMessage());
        }
        $this->success('已审核');
    }

    /**
     * 获取工单的更改镜片、补发、赠品的信息
     *
     * @Description
     * @author lsw
     * @since 2020/04/16 16:49:21
     * @param [type] $work_id
     * @param [type] $order_number
     * @param [type] $change_type
     * @return void
     */
    public function ajax_change_order($work_id = null, $order_type = null, $order_number = null, $change_type = null, $operate_type = '', $item_order_number = null)
    {
        if ($this->request->isAjax()) {
            (1 > $order_type || 11 < $order_type) && $this->error('选择平台错误,请重新选择', '', 'error', 0);
            !$order_number && $this->error('订单号不存在，请重新选择', '', 'error', 0);
            !$work_id && $this->error('工单不存在，请重新选择', '', 'error', 0);

            //获取工单sku相关变动数据
            $result = WorkOrderChangeSku::getOrderChangeSku($work_id, $order_type, $order_number, $change_type, $item_order_number);
            if ($result) {
                $result = collection($result)->toArray();

                foreach ($result as $key => $val) {
                    $result[$key]['prescription_options'] = unserialize($val['prescription_option']);
                }

                $user_info_option = unserialize($result[0]['userinfo_option']);
                if (!empty($user_info_option)) {
                    $arr['userinfo_option'] = $user_info_option;
                }
                $arr['info'] = $result;
            }

            //编辑镜片信息html代码
            if (in_array($change_type, [2, 4, 5])) {
                $res = $this->model->getAddress($order_number, $item_order_number);
                if (2 == $change_type) { //更改镜片
                    $type = 2;
                    $showPrescriptions = $res['prescriptions'];
                } elseif (4 == $change_type) { //赠品
                    $type = 3;
                    $showPrescriptions = $res['prescriptions'];
                } elseif (5 == $change_type) { //补发
                    $type = 1;
                    $showPrescriptions = $res['showPrescriptions'];
                }
                $lens = $this->model->getEditReissueLens($order_type, $showPrescriptions, $type, !empty($arr) ? $result : [], $operate_type, $item_order_number);
                $lensForm = $this->model->getReissueLens($order_type, $showPrescriptions, $type, $item_order_number);

                if ($res) {
                    $back_data = ['lens' => $lens, 'lensform' => $lensForm];
                    if (5 == $change_type) {
                        $back_data['address'] = $res;
                        $back_data['arr'] = $user_info_option;
                    }
                    $this->success('操作成功！！', '', $back_data);
                } else {
                    $this->error('未获取到数据！！');
                }
            }
        } else {
            $this->error('404 Not Found');
        }
    }

    /**
     * 审核
     */
    public function checkWork($ids = null)
    {
        $params = input('post.row/a');
        try {
            $this->model->checkWork($ids, $params);
        } catch (Exception $e) {
            exception('操作失败，请重试');
        }
    }

    /**
     * 工单取消
     *
     * @Description
     * @author wpl
     * @since 2020/04/17 17:16:55 
     * @return void
     */
    public function setStatus($ids = null)
    {
        $row = $this->model->get($ids);
        if (!$row) {
            $this->error(__('No Results were found'));
        }

        if (request()->isAjax()) {
            $params['work_status'] = 0;
            $params['cancel_time'] = date('Y-m-d H:i:s');
            $params['cancel_person'] = session('admin.nickname');
            $result = $row->allowField(true)->save($params);

            //配货异常表
            $_distribution_abnormal = new DistributionAbnormal();

            //获取工单关联未处理异常数据
            $item_process_ids = $_distribution_abnormal
                ->where(['work_id' => $row->id, 'status' => 1])
                ->column('item_process_id');
            if ($item_process_ids) {
                //异常标记为已处理
                $_distribution_abnormal
                    ->allowField(true)
                    ->save(
                        ['status' => 2, 'do_time' => time(), 'do_person' => session('admin.nickname')],
                        ['work_id' => $row->id, 'status' => 1]
                    );

                //获取异常库位id集
                $_new_order_item_process = new NewOrderItemProcess();
                $abnormal_house_ids = $_new_order_item_process
                    ->field('abnormal_house_id')
                    ->where(['id' => ['in', $item_process_ids]])
                    ->select();
                if ($abnormal_house_ids) {
                    //异常库位号占用数量减1
                    $_stock_house = new StockHouse();
                    foreach ($abnormal_house_ids as $v) {
                        $_stock_house
                            ->where(['id' => $v['abnormal_house_id']])
                            ->setDec('occupy', 1);
                    }
                }

                //解绑子订单的异常库位ID
                $_new_order_item_process
                    ->allowField(true)
                    ->save(['abnormal_house_id' => 0], ['id' => ['in', $item_process_ids]]);

                //配货操作日志
                DistributionLog::record((object)session('admin'), $item_process_ids, 10, "工单取消，异常标记为已处理");
            }

            if (false !== $result) {
                $this->success('操作成功！！');
            } else {
                $this->error('操作失败！！');
            }
        }
        $this->error('404 not found');
    }

    /* 处理任务
     *
     * @Description
     * @author wpl
     * @since 2020/04/16 16:29:30 
     * @param [type] $ids
     * @return void
     */
    public function process()
    {
        if ($this->request->isPost()) {
            $params = $this->request->post("row/a");
            if ($params) {
                $row = $this->model->get($params['id']);
                if (!$row) {
                    $this->error(__('No Results were found'));
                }
                if (6 == $row['work_status']) {
                    $this->error(__('工单已经处理完成，请勿重复处理'));
                }
                $recept_id = $params['recept_id'];
                //获取所有可以处理的人
                $receptInfoArr = (new WorkOrderRecept())->getAllRecept($recept_id);
                //本次处理的人
                $receptInfo = (new WorkOrderRecept())->getOneRecept($recept_id, session('admin.id'));
                $result = false;
                if (empty($receptInfo)) {
                    $this->error(__('您无权限处理此工单'));
                }
                if (is_array($receptInfoArr)) {
                    if (!in_array(session('admin.id'), $receptInfoArr)) {
                        $this->error(__('您不能处理此工单'));
                    }

                    //当要处理成功时需要判断库存是否存在
                    if (1 == $params['success']) {
                        //判断该订单是否是vip订单
                        if ($row['order_type'] == 100) {
                            //vip订单,请求网站接口
                            $this->model->vipOrderRefund($row['work_platform'], $row['platform_order']);
                        } else {
                            //其他订单
                            $checkSku = $this->checkMeasure($receptInfo['measure_id']);
                            if ($checkSku) {
                                $this->error(__("以下sku库存不足{$checkSku},无法处理成功"));
                            }
                        }
                    }
                    $result = $this->model->handleRecept($receptInfo['id'], $receptInfo['work_id'], $receptInfo['measure_id'], $receptInfo['recept_group_id'], $params['success'], $params['note'], $receptInfo['is_auto_complete']);
                }
                if ($result !== false) {
                    $this->success();
                } else {
                    $this->error(__('No rows were updated'));
                }
            }
            $this->error(__('Parameter %s can not be empty', ''));
        }
    }

    /**
     * 优惠券列表
     *
     * @Description
     * @author wpl
     * @since 2020/04/21 14:06:32 
     * @return void
     */
    public function couponList()
    {
        //设置过滤方法
        $this->request->filter(['strip_tags']);
        if ($this->request->isAjax()) {
            //如果发送的来源是Selectpage，则转发到Selectpage
            if ($this->request->request('keyField')) {
                return $this->selectpage();
            }
            list($where, $sort, $order, $offset, $limit) = $this->buildparams();
            $map['coupon_id'] = ['>', 0];
            $total = $this->model
                ->where($where)
                ->where($map)
                ->where('work_status', 'in', '5,6')
                ->order($sort, $order)
                ->count();

            $list = $this->model
                ->where($where)
                ->where($map)
                ->where('work_status', 'in', '5,6')
                ->order($sort, $order)
                ->limit($offset, $limit)
                ->select();
            $list = collection($list)->toArray();

            $result = array("total" => $total, "rows" => $list);

            return json($result);
        }
        return $this->view->fetch();
    }

    /**
     * 积分列表
     *
     * @Description
     * @author wpl
     * @since 2020/04/21 14:06:32 
     * @return void
     */
    public function integralList()
    {
        //设置过滤方法
        $this->request->filter(['strip_tags']);
        if ($this->request->isAjax()) {
            //如果发送的来源是Selectpage，则转发到Selectpage
            if ($this->request->request('keyField')) {
                return $this->selectpage();
            }
            list($where, $sort, $order, $offset, $limit) = $this->buildparams();
            $map['integral'] = ['>', 0];
            $total = $this->model
                ->where($where)
                ->where($map)
                ->where('work_status', 'in', '5,6')
                ->order($sort, $order)
                ->count();

            $list = $this->model
                ->where($where)
                ->where($map)
                ->where('work_status', 'in', '5,6')
                ->order($sort, $order)
                ->limit($offset, $limit)
                ->select();
            $list = collection($list)->toArray();

            $result = array("total" => $total, "rows" => $list);

            return json($result);
        }
        return $this->view->fetch();
    }

    /**
     * 批量打印标签-弃用
     *
     * @Description
     * @author wpl
     * @since 2020/04/22 17:23:47 
     * @return void
     */
    public function batch_print_labelOld()
    {
        ob_start();
        $ids = input('ids');
        $where['a.id'] = ['in', $ids];
        $where['b.change_type'] = 2;
        $list = $this->model->alias('a')->where($where)
            ->field('b.*')
            ->join(['fa_work_order_change_sku' => 'b'], 'a.id=b.work_id')
            ->select();
        $list = collection($list)->toArray();
        if (!$list) {
            $this->error('未找到更换镜片的数据');
        }
        $list = $this->qty_order_check($list);


        $file_header = <<<EOF
                <meta http-equiv="Content-Type" content="text/html; charset=utf-8" />
<style>
body{ margin:0; padding:0}
.single_box{margin:0 auto;width: 400px;padding:1mm;margin-bottom:2mm;}
table.addpro {clear: both;table-layout: fixed; margin-top:6px; border-top:1px solid #000;border-left:1px solid #000; font-size:12px;}
table.addpro .title {background: none repeat scroll 0 0 #f5f5f5; }
table.addpro .title  td {border-collapse: collapse;color: #000;text-align: center; font-weight:normal; }
table.addpro tbody td {word-break: break-all; text-align: center;border-bottom:1px solid #000;border-right:1px solid #000;}
table.addpro.re tbody td{ position:relative}
</style>
EOF;

        //查询产品货位号
        $store_sku = new \app\admin\model\warehouse\StockHouse;
        $cargo_number = $store_sku->alias('a')->where(['status' => 1, 'b.is_del' => 1])->join(['fa_store_sku' => 'b'], 'a.id=b.store_id')->column('coding', 'sku');

        //查询sku映射表
        $item = new \app\admin\model\itemmanage\ItemPlatformSku;
        $item_res = $item->cache(3600)->column('sku', 'platform_sku');

        $file_content = '';
        $temp_increment_id = 0;
        foreach ($list as $processing_value) {
            if ($temp_increment_id != $processing_value['increment_id']) {
                $temp_increment_id = $processing_value['increment_id'];

                $date = substr($processing_value['create_time'], 0, strpos($processing_value['create_time'], " "));
                $fileName = ROOT_PATH . "public" . DS . "uploads" . DS . "printOrder" . DS . "workorder" . DS . "$date" . DS . "$temp_increment_id.png";
                // dump($fileName);
                $dir = ROOT_PATH . "public" . DS . "uploads" . DS . "printOrder" . DS . "workorder" . DS . "$date";
                if (!file_exists($dir)) {
                    mkdir($dir, 0777, true);
                    // echo '创建文件夹$dir成功';
                } else {
                    // echo '需创建的文件夹$dir已经存在';
                }
                $img_url = "/uploads/printOrder/workorder/$date/$temp_increment_id.png";
                //生成条形码
                $this->generate_barcode($temp_increment_id, $fileName);
                // echo '<br>需要打印'.$temp_increment_id;
                $file_content .= "<div  class = 'single_box'>
                <table width='400mm' height='102px' border='0' cellspacing='0' cellpadding='0' class='addpro' style='margin:0px auto;margin-top:0px;padding:0px;'>
                <tr><td rowspan='5' colspan='2' style='padding:2px;width:20%'>" . str_replace(" ", "<br>", $processing_value['create_time']) . "</td>
                <td rowspan='5' colspan='3' style='padding:10px;'><img src='" . $img_url . "' height='80%'><br></td></tr>                
                </table></div>";
            }


            //处理ADD  当ReadingGlasses时 是 双ADD值
            if ($processing_value['recipe_type'] == 'ReadingGlasses' && strlen($processing_value['os_add']) > 0 && strlen($processing_value['od_add']) > 0) {
                // echo '双ADD值';
                $os_add = "<td>" . $processing_value['od_add'] . "</td> ";
                $od_add = "<td>" . $processing_value['os_add'] . "</td> ";
            } else {
                // echo '单ADD值';
                $od_add = "<td rowspan='2'>" . $processing_value['od_add'] . "</td>";
                $os_add = "";
            }

            //处理PD值
            if (strlen($processing_value['pd_r']) > 0 && strlen($processing_value['pd_l']) > 0) {
                // echo '双PD值';
                $od_pd = "<td>" . $processing_value['pd_r'] . "</td> ";
                $os_pd = "<td>" . $processing_value['pd_l'] . "</td> ";
            } else {
                // echo '单PD值';
                $od_pd = "<td rowspan='2'>" . $processing_value['pd_r'] . "</td>";
                $os_pd = "";
            }

            //处理斜视参数
            if ($processing_value['od_pv'] || $processing_value['os_pv']) {
                $prismcheck_title = "<td>Prism</td><td colspan=''>Direc</td><td>Prism</td><td colspan=''>Direc</td>";
                $prismcheck_od_value = "<td>" . $processing_value['od_pv'] . "</td><td colspan=''>" . $processing_value['od_bd'] . "</td>" . "<td>" . $processing_value['od_pv_r'] . "</td><td>" . $processing_value['od_bd_r'] . "</td>";
                $prismcheck_os_value = "<td>" . $processing_value['os_pv'] . "</td><td colspan=''>" . $processing_value['os_bd'] . "</td>" . "<td>" . $processing_value['os_pv_r'] . "</td><td>" . $processing_value['os_bd_r'] . "</td>";
                $coatiing_name = '';
            } else {
                $prismcheck_title = '';
                $prismcheck_od_value = '';
                $prismcheck_os_value = '';
                $coatiing_name = "<td colspan='4' rowspan='3' style='background-color:#fff;word-break: break-word;line-height: 12px;'>" . $processing_value['coating_type'] . "</td>";
            }

            //处方字符串截取
            $final_print['recipe_type'] = substr($processing_value['recipe_type'], 0, 15);

            //判断货号是否存在
            if ($item_res[$processing_value['original_sku']] && $cargo_number[$item_res[$processing_value['original_sku']]]) {
                $cargo_number_str = "<b>" . $cargo_number[$item_res[$processing_value['original_sku']]] . "</b><br>";
            } else {
                $cargo_number_str = "";
            }

            $file_content .= "<div  class = 'single_box'>
            <table width='400mm' height='102px' border='0' cellspacing='0' cellpadding='0' class='addpro' style='margin:0px auto;margin-top:0px;' >
            <tbody cellpadding='0'>
            <tr>
            <td colspan='10' style=' text-align:center;padding:0px 0px 0px 0px;'>                              
            <span>" . $processing_value['recipe_type'] . "</span>
            &nbsp;&nbsp;Order:" . $processing_value['increment_id'] . "
            <span style=' margin-left:5px;'>SKU:" . $processing_value['original_sku'] . "</span>
            <span style=' margin-left:5px;'>Num:<strong>" . $processing_value['original_number'] . "</strong></span>
            </td>
            </tr>  
            <tr class='title'>      
            <td></td>  
            <td>SPH</td>
            <td>CYL</td>
            <td>AXI</td>
            " . $prismcheck_title . "
            <td>ADD</td>
            <td>PD</td> 
            " . $coatiing_name . "
            </tr>   
            <tr>  
            <td>Right</td>      
            <td>" . $processing_value['od_sph'] . "</td> 
            <td>" . $processing_value['od_cyl'] . "</td>
            <td>" . $processing_value['od_axis'] . "</td>    
            " . $prismcheck_od_value . $od_add . $od_pd .
                "</tr>
            <tr>
            <td>Left</td> 
            <td>" . $processing_value['os_sph'] . "</td>    
            <td>" . $processing_value['os_cyl'] . "</td>  
            <td>" . $processing_value['os_axis'] . "</td> 
            " . $prismcheck_os_value . $os_add . $os_pd .
                " </tr>
            <tr>
            <td colspan='2'>" . $cargo_number_str . SKUHelper::sku_filter($processing_value['original_sku']) . "</td>
            <td colspan='8' style=' text-align:center'>Lens：" . $processing_value['lens_type'] . "</td>
            </tr>  
            </tbody></table></div>";
        }
        echo $file_header . $file_content;
    }

    /**
     * 批量打印标签
     *
     * @Description
     * @author lzh
     * @since 2020/11/1 10:36:22 
     * @return void
     */
    public function batch_print_label()
    {
        //禁用默认模板
        $this->view->engine->layout(false);
        ob_start();

        $ids = input('ids');
        !$ids && $this->error('请选择要打印的数据');

        //获取更改镜框最新信息
        $change_sku = $this->order_change
            ->alias('a')
            ->join(['fa_work_order_measure' => 'b'], 'a.measure_id=b.id')
            ->where([
                'a.change_type' => 1,
                'a.work_id' => ['in', $ids],
                'b.operation_type' => 1
            ])
            ->order('a.id', 'desc')
            ->group('a.item_order_number')
            ->column('a.change_sku', 'a.item_order_number');

        //获取更改镜片最新处方信息
        $change_lens = $this->order_change
            ->alias('a')
            ->join(['fa_work_order_measure' => 'b'], 'a.measure_id=b.id')
            ->where([
                'a.change_type' => 2,
                'a.work_id' => ['in', $ids],
                'b.operation_type' => 1
            ])
            ->order('a.id', 'desc')
            ->group('a.item_order_number')
            ->column('a.od_sph,a.od_cyl,a.od_axis,a.od_add,a.pd_r,a.od_pv,a.od_bd,a.od_pv_r,a.od_bd_r,a.os_sph,a.os_cyl,a.os_axis,a.os_add,a.pd_l,a.os_pv,a.os_bd,a.os_pv_r,a.os_bd_r,a.lens_number,a.recipe_type as prescription_type', 'a.item_order_number');
        if ($change_lens) {
            foreach ($change_lens as $key => $val) {
                if ($val['pd_l'] && $val['pd_r']) {
                    $change_lens[$key]['pd'] = '';
                    $change_lens[$key]['pdcheck'] = 'on';
                } else {
                    $change_lens[$key]['pd'] = $val['pd_r'] ?: $val['pd_l'];
                    $change_lens[$key]['pdcheck'] = '';
                }
            }
        }

        //获取子单号集合
        $item_order_numbers = array_unique(array_merge(array_keys($change_sku), array_keys($change_lens)));
        !$item_order_numbers && $this->error('未找到更换镜片或更改镜框的数据');

        //获取子订单列表
        $_new_order_item_process = new NewOrderItemProcess();
        $list = $_new_order_item_process
            ->alias('a')
            ->field('a.item_order_number,a.order_id,a.created_at,b.os_add,b.od_add,b.pdcheck,b.prismcheck,b.pd_r,b.pd_l,b.pd,b.od_pv,b.os_pv,b.od_bd,b.os_bd,b.od_bd_r,b.os_bd_r,b.od_pv_r,b.os_pv_r,b.index_name,b.coating_name,b.prescription_type,b.sku,b.od_sph,b.od_cyl,b.od_axis,b.os_sph,b.os_cyl,b.os_axis,b.lens_number')
            ->join(['fa_order_item_option' => 'b'], 'a.option_id=b.id')
            ->where(['a.item_order_number' => ['in', $item_order_numbers]])
            ->select();
        $list = collection($list)->toArray();
        $order_ids = array_column($list, 'order_id');
        $sku_arr = array_column($list, 'sku');

        //查询sku映射表
        $item_res = $this->item_platform_sku->cache(3600)->where(['platform_sku' => ['in', array_unique($sku_arr)]])->column('sku', 'platform_sku');

        //获取订单数据
        $_new_order = new NewOrder();
        $order_list = $_new_order->where(['id' => ['in', array_unique($order_ids)]])->column('total_qty_ordered,increment_id', 'id');

        //查询产品货位号
        $_stock_house = new StockHouse();
        $cargo_number = $_stock_house
            ->alias('a')
            ->where(['status' => 1, 'b.is_del' => 1, 'a.type' => 1])
            ->join(['fa_store_sku' => 'b'], 'a.id=b.store_id')
            ->column('coding', 'sku');

        //获取镜片编码及名称
        $_lens_data = new LensData();
        $lens_list = $_lens_data->column('lens_name', 'lens_number');

        $data = [];
        foreach ($list as $k => $v) {
            //更改镜框最新sku
            if ($change_sku[$v['item_order_number']]) {
                $v['sku'] = $change_sku[$v['item_order_number']];
            }

            //更改镜片最新数据
            if ($change_lens[$v['item_order_number']]) {
                $v = array_merge($v, $change_lens[$v['item_order_number']]);
            }

            $item_order_number = $v['item_order_number'];
            $fileName = ROOT_PATH . "public" . DS . "uploads" . DS . "printOrder" . DS . "distribution" . DS . "new" . DS . "$item_order_number.png";
            $dir = ROOT_PATH . "public" . DS . "uploads" . DS . "printOrder" . DS . "distribution" . DS . "new";
            if (!file_exists($dir)) {
                mkdir($dir, 0777, true);
            }
            $img_url = "/uploads/printOrder/distribution/new/$item_order_number.png";

            //生成条形码
            $this->generate_barcode($item_order_number, $fileName);
            $v['created_at'] = date('Y-m-d H:i:s', $v['created_at']);
            $v['img_url'] = $img_url;

            //序号
            $serial = explode('-', $item_order_number);
            $v['serial'] = $serial[1];
            $v['total_qty_ordered'] = $order_list[$v['order_id']]['total_qty_ordered'];
            $v['increment_id'] = $order_list[$v['order_id']]['increment_id'];

            //库位号
            $v['coding'] = $cargo_number[$item_res[$v['sku']]];

            //判断双ADD逻辑
            if ($v['os_add'] && $v['od_add'] && (float)$v['os_add'] * 1 != 0 && (float)$v['od_add'] * 1 != 0) {
                $v['total_add'] = '';
            } else {
                if ($v['os_add'] && (float)$v['os_add'] * 1 != 0) {
                    $v['total_add'] = $v['os_add'];
                } else {
                    $v['total_add'] = $v['od_add'];
                }
            }

            //获取镜片名称
            $v['lens_name'] = $lens_list[$v['lens_number']] ?: '';

            $data[] = $v;
        }
        $this->assign('list', $data);
        $html = $this->view->fetch('print_label');
        echo $html;
    }

    /**
     * 生成条形码
     */
    protected function generate_barcode($text, $fileName)
    {
        // 引用barcode文件夹对应的类
        Loader::import('BCode.BCGFontFile', EXTEND_PATH);
        //Loader::import('BCode.BCGColor',EXTEND_PATH);
        Loader::import('BCode.BCGDrawing', EXTEND_PATH);
        // 条形码的编码格式
        // Loader::import('BCode.BCGcode39',EXTEND_PATH,'.barcode.php');
        Loader::import('BCode.BCGcode128', EXTEND_PATH, '.barcode.php');

        // $code = '';
        // 加载字体大小
        $font = new \BCGFontFile(EXTEND_PATH . '/BCode/font/Arial.ttf', 18);
        //颜色条形码
        $color_black = new \BCGColor(0, 0, 0);
        $color_white = new \BCGColor(255, 255, 255);
        $label = new \BCGLabel();
        $label->setPosition(\BCGLabel::POSITION_TOP);
        $label->setText('');
        $label->setFont($font);
        $drawException = null;
        try {
            // $code = new \BCGcode39();
            $code = new \BCGcode128();
            $code->setScale(4);
            $code->setThickness(18); // 条形码的厚度
            $code->setForegroundColor($color_black); // 条形码颜色
            $code->setBackgroundColor($color_white); // 空白间隙颜色
            $code->setFont(0); //设置字体
            $code->addLabel($label); //设置字体
            $code->parse($text); // 条形码需要的数据内容
        } catch (\Exception $exception) {
            $drawException = $exception;
        }
        //根据以上条件绘制条形码
        $drawing = new \BCGDrawing('', $color_white);
        if ($drawException) {
            $drawing->drawException($drawException);
        } else {
            $drawing->setBarcode($code);
            if ($fileName) {
                // echo 'setFilename<br>';
                $drawing->setFilename($fileName);
            }
            $drawing->draw();
        }
        // 生成PNG格式的图片
        header('Content-Type: image/png');
        // header('Content-Disposition:attachment; filename="barcode.png"'); //自动下载
        $drawing->finish(\BCGDrawing::IMG_FORMAT_PNG);
    }

    /**
     * 根据SKU数量平铺标签
     *
     * @Description
     * @author wpl
     * @since 2020/04/22 17:24:01 
     * @param [type] $origin_order_item
     * @return void
     */
    protected function qty_order_check($origin_order_item = [])
    {
        foreach ($origin_order_item as $origin_order_key => $origin_order_value) {
            if ($origin_order_value['original_number'] > 1 && strpos($origin_order_value['original_sku'], 'Price') === false) {
                unset($origin_order_item[$origin_order_key]);
                for ($i = 0; $i < $origin_order_value['original_number']; $i++) {
                    $tmp_order_value = $origin_order_value;
                    $tmp_order_value['num'] = 1;
                    array_push($origin_order_item, $tmp_order_value);
                }
                unset($tmp_order_value);
            }
        }

        $origin_order_item = $this->arraySequence($origin_order_item, 'original_number');
        return array_values($origin_order_item);
    }

    /**
     * 按个数排序
     *
     * @Description
     * @author wpl
     * @since 2020/04/22 17:24:23 
     * @param [type] $array
     * @param [type] $field
     * @param string $sort
     * @return void
     */
    protected function arraySequence($array, $field, $sort = 'SORT_ASC')
    {
        $arrSort = array();
        foreach ($array as $uniqid => $row) {
            foreach ($row as $key => $value) {
                $arrSort[$key][$uniqid] = $value;
            }
        }
        array_multisort($arrSort[$field], constant($sort), $array);
        return $array;
    }

    /**
     * 判断措施当中的扣减库存是否存在
     *
     * @Description
     * @author lsw
     * @since 2020/04/24 09:30:03
     * @param array $receptInfo
     * @return void
     */
    protected function checkMeasure($measure_id)
    {
        //1.求出措施的类型
        $measuerInfo = WorkOrderMeasure::where(['id' => $measure_id])->value('sku_change_type');
        //没有扣减库存的措施
        if ($measuerInfo < 1) {
            return false;
        }
        //求出措施类型
        if (!in_array($measuerInfo, [1, 4, 5])) {
            return false;
        }
        $whereMeasure['measure_id'] = $measure_id;
        $whereMeasure['change_type'] = $measuerInfo;
        $result = WorkOrderChangeSku::where($whereMeasure)->field('platform_type,original_sku,original_number,change_sku,change_number')->select();
        $result = collection($result)->toArray();
        //更改镜片
        $arr = [];
        foreach ($result as $k => $v) {
            $arr[$k]['original_sku'] = $v['change_sku'];
            $arr[$k]['original_number'] = $v['change_number'];
            $arr[$k]['platform_type'] = $v['platform_type'];
        }
        $itemPlatFormSku = new \app\admin\model\itemmanage\ItemPlatformSku();


        //根据平台sku转sku
        $notEnough = [];
        foreach (array_filter($arr) as $v) {
            //转换sku
            $sku = trim($v['original_sku']);
            //判断是否开启预售 并且预售时间是否满足 并且预售数量是否足够
            $res = $itemPlatFormSku->where(['outer_sku_status' => 1, 'platform_sku' => $sku, 'platform_type' => $v['platform_type']])->find();
            //判断是否开启预售
            if ($res['stock'] >= 0 && $res['presell_status'] == 1 && strtotime($res['presell_create_time']) <= time() && strtotime($res['presell_end_time']) >= time()) {
                $stock = $res['stock'] + $res['presell_residue_num'];
            } elseif ($res['stock'] < 0 && $res['presell_status'] == 1 && strtotime($res['presell_create_time']) <= time() && strtotime($res['presell_end_time']) >= time()) {
                $stock = $res['presell_residue_num'];
            } else {
                $stock = $res['stock'];
            }

            //判断可用库存
            if ($stock < $v['original_number']) {
                //判断没库存情况下 是否开启预售 并且预售时间是否满足 并且预售数量是否足够
                $notEnough[] = $sku;
            }
        }
        if ($notEnough) {
            $str = implode(',', $notEnough);
        }
        return $notEnough ? $str : false;
    }

    /**
     * 问题类型筛选的下拉列表
     * @return array
     */
    public function getProblemTypeContent()
    {
        //return array_merge(config('workorder.warehouse_problem_type'), config('workorder.customer_problem_type'));
        return array_merge($this->workOrderConfigValue['warehouse_problem_type'], $this->workOrderConfigValue['customer_problem_type']);
    }

    /**
     * 措施筛选下拉列表
     *
     * @Description
     * @author lsw
     * @since 2020/05/26 14:01:15
     * @return void
     */
    public function getMeasureContent()
    {
        //return config('workorder.step');
        return $this->workOrderConfigValue['step'];
    }

    /**
     * 工单备注
     */

    public function workordernote($ids = null)
    {
        $workOrderConfigValue = $this->workOrderConfigValue;
        if ($this->request->isPost()) {
            $params = $this->request->post("row/a");
            if ($params) {
                $data['note_time'] = date('Y-m-d H:i', time());
                $data['note_user_id'] = session('admin.id');
                $data['note_user_name'] = session('admin.nickname');
                $data['work_id'] = $params['work_id'];
                $data['user_group_id'] = 0;
                $data['content'] = $params['content'];
                Db::startTrans();
                try {
                    $res_status = WorkOrderNote::create($data);
                    //查询用户的角色组id
                    $authGroupIds = AuthGroupAccess::where('uid', session('admin.id'))->column('group_id');
                    $work = $this->model->find($params['work_id']);
                    $work_order_note_status = $work->work_order_note_status;

                    // if (array_intersect($authGroupIds, config('workorder.customer_department_rule'))) {
                    //     //客服组
                    //     $work_order_note_status = 1;
                    // }
                    // if (array_intersect($authGroupIds, config('workorder.warehouse_department_rule'))) {
                    //     //仓库部
                    //     $work_order_note_status = 2;
                    // }
                    // if (array_intersect($authGroupIds, config('workorder.finance_department_rule'))) {
                    //     //财务组
                    //     $work_order_note_status = 3;
                    // }
                    if (array_intersect($authGroupIds, $workOrderConfigValue['customer_department_rule'])) {
                        //客服组
                        $work_order_note_status = 1;
                    }
                    if (array_intersect($authGroupIds, $workOrderConfigValue['warehouse_department_rule'])) {
                        //仓库部
                        $work_order_note_status = 2;
                    }
                    if (array_intersect($authGroupIds, $workOrderConfigValue['finance_department_rule'])) {
                        //财务组
                        $work_order_note_status = 3;
                    }
                    $work->work_order_note_status = $work_order_note_status;
                    $work->save();
                    Db::commit();
                } catch (\Exception $e) {
                    echo 2;
                    echo $e->getMessage();
                    Db::rollback();
                }
                if ($res_status) {
                    $this->success('成功');
                } else {
                    $this->error('失败');
                }
            }
            $this->error(__('Parameter %s can not be empty', ''));
        }
        $row = WorkOrderNote::where(['work_id' => $ids])->order('id desc')->select();
        $this->view->assign("row", $row);
        $this->view->assign('work_id', $ids);
        return $this->view->fetch('work_order_note');
    }

    /**
     * 导出工单
     *
     * @Description
     * @author lsw
     * @since 2020/04/30 09:34:48
     * @return void
     */
    public function batch_export_xls_yuan()
    {
        set_time_limit(0);
        ini_set('memory_limit', '1024M');
        $ids = input('ids');
        $addWhere = '1=1';
        if ($ids) {
            $addWhere .= " AND id IN ({$ids})";
        }
        $filter = json_decode($this->request->get('filter'), true);
        $map = [];
        if ($filter['recept_person']) {
            $workIds = WorkOrderRecept::where('recept_person_id', 'in', $filter['recept_person'])->column('work_id');
            $map['id'] = ['in', $workIds];
            unset($filter['recept_person']);
        }
        //筛选措施
        if ($filter['measure_choose_id']) {
            $measuerWorkIds = WorkOrderMeasure::where('measure_choose_id', 'in', $filter['measure_choose_id'])->column('work_id');
            if (!empty($map['id'])) {
                $newWorkIds = array_intersect($workIds, $measuerWorkIds);
                $map['id'] = ['in', $newWorkIds];
            } else {
                $map['id'] = ['in', $measuerWorkIds];
            }
            unset($filter['measure_choose_id']);
        }
        $this->request->get(['filter' => json_encode($filter)]);
        list($where) = $this->buildparams();
        $list = $this->model
            ->where($where)
            ->where($map)
            ->where($addWhere)
            ->where($map)
            ->select();
        $list = collection($list)->toArray();
        //查询用户id对应姓名
        $admin = new \app\admin\model\Admin();
        $users = $admin->where('status', 'normal')->column('nickname', 'id');
        $arr = [];
        foreach ($list as $vals) {
            $arr[] = $vals['id'];
        }
        //求出所有的措施
        $info = $this->step->fetchMeasureRecord($arr);
        if ($info) {
            $info = collection($info)->toArray();
        } else {
            $info = [];
        }
        //求出所有的承接详情
        $this->recept = new \app\admin\model\saleaftermanage\WorkOrderRecept;
        $receptInfo = $this->recept->fetchReceptRecord($arr);
        if ($receptInfo) {
            $receptInfo = collection($receptInfo)->toArray();
        } else {
            $receptInfo = [];
        }
        //求出所有的回复
        $noteInfo = $this->work_order_note->fetchNoteRecord($arr);
        if ($noteInfo) {
            $noteInfo = collection($noteInfo)->toArray();
        } else {
            $noteInfo = [];
        }
        //根据平台sku求出商品sku
        $itemPlatFormSku = new \app\admin\model\itemmanage\ItemPlatformSku();
        //求出配置里面信息
        $workOrderConfigValue = $this->workOrderConfigValue;
        //求出配置里面的大分类信息
        $customer_problem_classify = $workOrderConfigValue['customer_problem_classify'];
        //从数据库查询需要的数据
        $spreadsheet = new Spreadsheet();
        //常规方式：利用setCellValue()填充数据
        $spreadsheet->setActiveSheetIndex(0)->setCellValue("A1", "工单平台")
            ->setCellValue("B1", "工单类型")
            ->setCellValue("C1", "平台订单号");   //利用setCellValues()填充数据
        $spreadsheet->setActiveSheetIndex(0)->setCellValue("D1", "订单支付的货币类型")
            ->setCellValue("E1", "订单的支付方式");
        $spreadsheet->setActiveSheetIndex(0)->setCellValue("F1", "订单中的sku")
            ->setCellValue("G1", "工单状态");
        $spreadsheet->setActiveSheetIndex(0)->setCellValue("H1", "工单级别")
            ->setCellValue("I1", "问题类型")
            ->setCellValue("J1", "工单问题描述");
        $spreadsheet->setActiveSheetIndex(0)->setCellValue("K1", "工单图片")
            ->setCellValue("L1", "工单创建人")
            ->setCellValue("M1", "工单经手人")
            ->setCellValue("N1", "经手人是否处理")
            ->setCellValue("O1", "工单是否需要审核")
            ->setCellValue("P1", "指派工单审核人")
            ->setCellValue("Q1", "实际审核人")
            ->setCellValue("R1", "审核人备注")
            ->setCellValue("S1", "新建状态时间")
            ->setCellValue("T1", "开始走流程时间")
            ->setCellValue("U1", "工单审核时间")
            ->setCellValue("V1", "经手人处理时间")
            ->setCellValue("W1", "工单完成时间")
            ->setCellValue("X1", "取消、撤销时间")
            ->setCellValue("Y1", "取消、撤销操作人")
            ->setCellValue("Z1", "补差价的金额")
            ->setCellValue("AA1", "补差价的订单号")
            ->setCellValue("AB1", "优惠券类型")
            ->setCellValue("AC1", "优惠券描述")
            ->setCellValue("AD1", "优惠券")
            ->setCellValue("AE1", "积分")
            ->setCellValue("AF1", "客户邮箱")
            ->setCellValue("AG1", "退回物流单号")
            ->setCellValue("AH1", "退款金额")
            ->setCellValue("AI1", "退款方式")
            ->setCellValue("AJ1", "积分描述")
            ->setCellValue("AK1", "补发订单号")
            ->setCellValue("AL1", "措施")
            ->setCellValue("AM1", "措施详情")
            ->setCellValue("AN1", "承接详情")
            ->setCellValue("AO1", "工单回复备注")
            ->setCellValue("AP1", "对应商品sku")
            ->setCellValue("AQ1", "问题大分类");
        $spreadsheet->setActiveSheetIndex(0)->setTitle('工单数据');
        foreach ($list as $key => $value) {
            if ($value['after_user_id']) {
                $value['after_user_id'] = $users[$value['after_user_id']];
            }
            if ($value['assign_user_id']) {
                $value['assign_user_id'] = $users[$value['assign_user_id']];
            }
            if ($value['operation_user_id']) {
                $value['operation_user_id'] = $users[$value['operation_user_id']];
            }
            switch ($value['work_platform']) {
                case 2:
                    $work_platform = 'voogueme';
                    break;
                case 3:
                    $work_platform = 'nihao';
                    break;
                case 4:
                    $work_platform = 'meeloog';
                    break;
                case 5:
                    $work_platform = 'wesee';
                    break;
                case 9:
                    $work_platform = 'zeelool_es';
                    break;
                case 10:
                    $work_platform = 'zeelool_de';
                    break;
                case 11:
                    $work_platform = 'zeelool_jp';
                    break;
                default:
                    $work_platform = 'zeelool';
                    break;
            }
            $spreadsheet->getActiveSheet()->setCellValue("A" . ($key * 1 + 2), $work_platform);
            $spreadsheet->getActiveSheet()->setCellValue("B" . ($key * 1 + 2), $value['work_type'] == 1 ? '客服工单' : '仓库工单');
            $spreadsheet->getActiveSheet()->setCellValue("C" . ($key * 1 + 2), $value['platform_order']);
            $spreadsheet->getActiveSheet()->setCellValue("D" . ($key * 1 + 2), $value['order_pay_currency']);
            $spreadsheet->getActiveSheet()->setCellValue("E" . ($key * 1 + 2), $value['order_pay_method']);
            $spreadsheet->getActiveSheet()->setCellValue("F" . ($key * 1 + 2), $value['order_sku']);
            switch ($value['work_status']) {
                case 1:
                    $value['work_status'] = '新建';
                    break;
                case 2:
                    $value['work_status'] = '待审核';
                    break;
                case 3:
                    $value['work_status'] = '待处理';
                    break;
                case 4:
                    $value['work_status'] = '审核拒绝';
                    break;
                case 5:
                    $value['work_status'] = '部分处理';
                    break;
                case 0:
                    $value['work_status'] = '已取消';
                    break;
                default:
                    $value['work_status'] = '已处理';
                    break;
            }
            $spreadsheet->getActiveSheet()->setCellValue("G" . ($key * 1 + 2), $value['work_status']);
            switch ($value['work_level']) {
                case 1:
                    $value['work_level'] = '低';
                    break;
                case 2:
                    $value['work_level'] = '中';
                    break;
                case 3:
                    $value['work_level'] = '高';
                    break;
            }
            $spreadsheet->getActiveSheet()->setCellValue("H" . ($key * 1 + 2), $value['work_level']);
            $spreadsheet->getActiveSheet()->setCellValue("I" . ($key * 1 + 2), $value['problem_type_content']);
            $spreadsheet->getActiveSheet()->setCellValue("J" . ($key * 1 + 2), $value['problem_description']);
            $spreadsheet->getActiveSheet()->setCellValue("K" . ($key * 1 + 2), $value['work_picture']);
            $spreadsheet->getActiveSheet()->setCellValue("L" . ($key * 1 + 2), $value['create_user_name']);
            $spreadsheet->getActiveSheet()->setCellValue("M" . ($key * 1 + 2), $value['after_user_id']);
            $spreadsheet->getActiveSheet()->setCellValue("N" . ($key * 1 + 2), $value['is_after_deal_with'] == 1 ? '是' : '否');
            $spreadsheet->getActiveSheet()->setCellValue("O" . ($key * 1 + 2), $value['is_check'] == 1 ? '是' : '否');
            $spreadsheet->getActiveSheet()->setCellValue("P" . ($key * 1 + 2), $value['assign_user_id']);
            $spreadsheet->getActiveSheet()->setCellValue("Q" . ($key * 1 + 2), $value['operation_user_id']);
            $spreadsheet->getActiveSheet()->setCellValue("R" . ($key * 1 + 2), $value['check_note']);
            $spreadsheet->getActiveSheet()->setCellValue("S" . ($key * 1 + 2), $value['create_time']);
            $spreadsheet->getActiveSheet()->setCellValue("T" . ($key * 1 + 2), $value['submit_time']);
            $spreadsheet->getActiveSheet()->setCellValue("U" . ($key * 1 + 2), $value['check_time']);
            $spreadsheet->getActiveSheet()->setCellValue("V" . ($key * 1 + 2), $value['after_deal_with_time']);
            $spreadsheet->getActiveSheet()->setCellValue("W" . ($key * 1 + 2), $value['complete_time']);
            $spreadsheet->getActiveSheet()->setCellValue("X" . ($key * 1 + 2), $value['cancel_time']);
            $spreadsheet->getActiveSheet()->setCellValue("Y" . ($key * 1 + 2), $value['cancel_person']);
            $spreadsheet->getActiveSheet()->setCellValue("Z" . ($key * 1 + 2), $value['replenish_money']);
            $spreadsheet->getActiveSheet()->setCellValue("AA" . ($key * 1 + 2), $value['replenish_increment_id']);
            $spreadsheet->getActiveSheet()->setCellValue("AB" . ($key * 1 + 2), $value['coupon_id']);
            $spreadsheet->getActiveSheet()->setCellValue("AC" . ($key * 1 + 2), $value['coupon_describe']);
            $spreadsheet->getActiveSheet()->setCellValue("AD" . ($key * 1 + 2), $value['coupon_str']);
            $spreadsheet->getActiveSheet()->setCellValue("AE" . ($key * 1 + 2), $value['integral']);
            $spreadsheet->getActiveSheet()->setCellValue("AF" . ($key * 1 + 2), $value['email']);
            $spreadsheet->getActiveSheet()->setCellValue("AG" . ($key * 1 + 2), $value['refund_logistics_num']);
            $spreadsheet->getActiveSheet()->setCellValue("AH" . ($key * 1 + 2), $value['refund_money']);
            $spreadsheet->getActiveSheet()->setCellValue("AI" . ($key * 1 + 2), $value['refund_way']);
            $spreadsheet->getActiveSheet()->setCellValue("AJ" . ($key * 1 + 2), $value['integral_describe']);
            $spreadsheet->getActiveSheet()->setCellValue("AK" . ($key * 1 + 2), $value['replacement_order']);
            //措施
            if ($info['step'] && array_key_exists($value['id'], $info['step'])) {
                $spreadsheet->getActiveSheet()->setCellValue("AL" . ($key * 1 + 2), $info['step'][$value['id']]);
            } else {
                $spreadsheet->getActiveSheet()->setCellValue("AL" . ($key * 1 + 2), '');
            }
            //措施详情
            if ($info['detail'] && array_key_exists($value['id'], $info['detail'])) {
                $spreadsheet->getActiveSheet()->setCellValue("AM" . ($key * 1 + 2), $info['detail'][$value['id']]);
            } else {
                $spreadsheet->getActiveSheet()->setCellValue("AM" . ($key * 1 + 2), '');
            }
            //承接
            if ($receptInfo && array_key_exists($value['id'], $receptInfo)) {

                $value['result'] = $receptInfo[$value['id']];
                $spreadsheet->getActiveSheet()->setCellValue("AN" . ($key * 1 + 2), $value['result']);
            } else {
                $spreadsheet->getActiveSheet()->setCellValue("AN" . ($key * 1 + 2), '');
            }
            //回复
            if ($noteInfo && array_key_exists($value['id'], $noteInfo)) {
                $value['note'] = $noteInfo[$value['id']];
                $spreadsheet->getActiveSheet()->setCellValue("AO" . ($key * 1 + 2), $value['note']);
            } else {
                $spreadsheet->getActiveSheet()->setCellValue("AO" . ($key * 1 + 2), '');
            }
            //对应商品的sku
            if ($value['order_sku']) {
                $order_arr_sku = explode(',', $value['order_sku']);
                if (is_array($order_arr_sku)) {
                    $true_sku = [];
                    foreach ($order_arr_sku as $t_sku) {
                        $true_sku[] = $aa = $itemPlatFormSku->getTrueSku($t_sku, $value['work_platform']);
                    }
                    $true_sku_string = implode(',', $true_sku);
                    $spreadsheet->getActiveSheet()->setCellValue("AP" . ($key * 1 + 2), $true_sku_string);
                } else {
                    $spreadsheet->getActiveSheet()->setCellValue("AP" . ($key * 1 + 2), '');
                }
            } else {
                $spreadsheet->getActiveSheet()->setCellValue("AP" . ($key * 1 + 2), '');
            }
            //对应的问题类型大的分类
            $one_category = '';
            foreach ($customer_problem_classify as $problem => $classify) {
                if (in_array($value['problem_type_id'], $classify)) {
                    $one_category = $problem;
                    break;
                }
            }
            $spreadsheet->getActiveSheet()->setCellValue("AQ" . ($key * 1 + 2), $one_category);
        }

        //设置宽度
        $spreadsheet->getActiveSheet()->getColumnDimension('A')->setWidth(30);
        $spreadsheet->getActiveSheet()->getColumnDimension('B')->setWidth(12);
        $spreadsheet->getActiveSheet()->getColumnDimension('C')->setWidth(30);
        $spreadsheet->getActiveSheet()->getColumnDimension('D')->setWidth(12);
        $spreadsheet->getActiveSheet()->getColumnDimension('E')->setWidth(30);
        $spreadsheet->getActiveSheet()->getColumnDimension('F')->setWidth(12);
        $spreadsheet->getActiveSheet()->getColumnDimension('G')->setWidth(40);
        $spreadsheet->getActiveSheet()->getColumnDimension('H')->setWidth(40);
        $spreadsheet->getActiveSheet()->getColumnDimension('I')->setWidth(20);
        $spreadsheet->getActiveSheet()->getColumnDimension('J')->setWidth(20);
        $spreadsheet->getActiveSheet()->getColumnDimension('K')->setWidth(14);
        $spreadsheet->getActiveSheet()->getColumnDimension('L')->setWidth(16);
        $spreadsheet->getActiveSheet()->getColumnDimension('M')->setWidth(16);
        $spreadsheet->getActiveSheet()->getColumnDimension('N')->setWidth(50);
        $spreadsheet->getActiveSheet()->getColumnDimension('N')->setWidth(50);
        $spreadsheet->getActiveSheet()->getColumnDimension('O')->setWidth(50);
        $spreadsheet->getActiveSheet()->getColumnDimension('P')->setWidth(20);
        $spreadsheet->getActiveSheet()->getColumnDimension('Q')->setWidth(20);
        $spreadsheet->getActiveSheet()->getColumnDimension('R')->setWidth(20);
        $spreadsheet->getActiveSheet()->getColumnDimension('S')->setWidth(20);
        $spreadsheet->getActiveSheet()->getColumnDimension('T')->setWidth(20);
        $spreadsheet->getActiveSheet()->getColumnDimension('U')->setWidth(20);
        $spreadsheet->getActiveSheet()->getColumnDimension('V')->setWidth(20);
        $spreadsheet->getActiveSheet()->getColumnDimension('W')->setWidth(20);
        $spreadsheet->getActiveSheet()->getColumnDimension('X')->setWidth(20);
        $spreadsheet->getActiveSheet()->getColumnDimension('Y')->setWidth(20);
        $spreadsheet->getActiveSheet()->getColumnDimension('Z')->setWidth(20);
        $spreadsheet->getActiveSheet()->getColumnDimension('AA')->setWidth(20);
        $spreadsheet->getActiveSheet()->getColumnDimension('AB')->setWidth(20);
        $spreadsheet->getActiveSheet()->getColumnDimension('AC')->setWidth(20);
        $spreadsheet->getActiveSheet()->getColumnDimension('AD')->setWidth(20);
        $spreadsheet->getActiveSheet()->getColumnDimension('AE')->setWidth(20);
        $spreadsheet->getActiveSheet()->getColumnDimension('AF')->setWidth(20);
        $spreadsheet->getActiveSheet()->getColumnDimension('AG')->setWidth(20);
        $spreadsheet->getActiveSheet()->getColumnDimension('AH')->setWidth(20);
        $spreadsheet->getActiveSheet()->getColumnDimension('AI')->setWidth(20);
        $spreadsheet->getActiveSheet()->getColumnDimension('AJ')->setWidth(20);
        $spreadsheet->getActiveSheet()->getColumnDimension('AK')->setWidth(20);
        $spreadsheet->getActiveSheet()->getColumnDimension('AL')->setWidth(100);
        $spreadsheet->getActiveSheet()->getColumnDimension('AM')->setWidth(200);
        $spreadsheet->getActiveSheet()->getColumnDimension('AN')->setWidth(200);
        $spreadsheet->getActiveSheet()->getColumnDimension('AO')->setWidth(200);
        $spreadsheet->getActiveSheet()->getColumnDimension('AP')->setWidth(40);
        $spreadsheet->getActiveSheet()->getColumnDimension('AQ')->setWidth(40);
        //设置边框
        $border = [
            'borders' => [
                'allBorders' => [
                    'borderStyle' => \PhpOffice\PhpSpreadsheet\Style\Border::BORDER_THIN, // 设置border样式
                    'color' => ['argb' => 'FF000000'], // 设置border颜色
                ],
            ],
        ];

        $spreadsheet->getDefaultStyle()->getFont()->setName('微软雅黑')->setSize(12);


        $setBorder = 'A1:' . $spreadsheet->getActiveSheet()->getHighestColumn() . $spreadsheet->getActiveSheet()->getHighestRow();
        $spreadsheet->getActiveSheet()->getStyle($setBorder)->applyFromArray($border);

        $spreadsheet->getActiveSheet()->getStyle('A1:P' . $spreadsheet->getActiveSheet()->getHighestRow())->getAlignment()->setHorizontal(\PhpOffice\PhpSpreadsheet\Style\Alignment::HORIZONTAL_CENTER);


        $spreadsheet->setActiveSheetIndex(0);
        // return exportExcel($spreadsheet, 'xls', '登陆日志');
        $format = 'csv';
        $savename = '工单数据' . date("YmdHis", time());;
        // dump($spreadsheet);

        // if (!$spreadsheet) return false;
        if ($format == 'xls') {
            //输出Excel03版本
            header('Content-Type:application/vnd.ms-excel');
            $class = "\PhpOffice\PhpSpreadsheet\Writer\Xls";
        } elseif ($format == 'xlsx') {
            //输出07Excel版本
            header('Content-Type: application/vnd.openxmlformats-officedocument.spreadsheetml.sheet');
            $class = "\PhpOffice\PhpSpreadsheet\Writer\Xlsx";
        } elseif ($format == 'csv') {
            //输出07Excel版本
            header('Content-Type: application/vnd.openxmlformats-officedocument.spreadsheetml.sheet');
            $class = "\PhpOffice\PhpSpreadsheet\Writer\Csv";
        }


        //输出名称
        header('Content-Disposition: attachment;filename="' . $savename . '.' . $format . '"');
        //禁止缓存
        header('Cache-Control: max-age=0');
        $writer = new $class($spreadsheet);
        $writer->setPreCalculateFormulas(false);
        $writer->save('php://output');
    }

    /**
     * 修改排序之后
     *
     * @Author lsw 1461069578@qq.com
     * @DateTime 2020-09-26 10:51:10
     * @return void
     */
    public function batch_export_xls()
    {
        set_time_limit(0);
        ini_set('memory_limit', '1024M');
        $ids = input('ids');
        $addWhere = '1=1';
        if ($ids) {
            $addWhere .= " AND id IN ({$ids})";
        }
        $filter = json_decode($this->request->get('filter'), true);
        $map = [];
        if ($filter['recept_person']) {
            $workIds = WorkOrderRecept::where('recept_person_id', 'in', $filter['recept_person'])->column('work_id');
            $map['id'] = ['in', $workIds];
            unset($filter['recept_person']);
        }
        //筛选措施
        if ($filter['measure_choose_id']) {
            $measuerWorkIds = WorkOrderMeasure::where('measure_choose_id', 'in', $filter['measure_choose_id'])->column('work_id');
            if (!empty($map['id'])) {
                $newWorkIds = array_intersect($workIds, $measuerWorkIds);
                $map['id'] = ['in', $newWorkIds];
            } else {
                $map['id'] = ['in', $measuerWorkIds];
            }
            unset($filter['measure_choose_id']);
        }
        $this->request->get(['filter' => json_encode($filter)]);
        list($where) = $this->buildparams();
        $list = $this->model
            ->where($where)
            ->where($map)
            ->where($addWhere)
            ->where($map)
            ->select();
        $list = collection($list)->toArray();
        //查询用户id对应姓名
        $admin = new \app\admin\model\Admin();
        $users = $admin->where('status', 'normal')->column('nickname', 'id');
        $arr = [];
        foreach ($list as $vals) {
            $arr[] = $vals['id'];
        }
        //求出所有的措施
        $info = $this->step->fetchMeasureRecord($arr);
        if ($info) {
            $info = collection($info)->toArray();
        } else {
            $info = [];
        }
        //求出所有的承接详情
        $this->recept = new \app\admin\model\saleaftermanage\WorkOrderRecept;
        $receptInfo = $this->recept->fetchReceptRecord($arr);
        if ($receptInfo) {
            $receptInfo = collection($receptInfo)->toArray();
        } else {
            $receptInfo = [];
        }
        //求出所有的回复
        $noteInfo = $this->work_order_note->fetchNoteRecord($arr);
        if ($noteInfo) {
            $noteInfo = collection($noteInfo)->toArray();
        } else {
            $noteInfo = [];
        }
        //根据平台sku求出商品sku
        $itemPlatFormSku = new \app\admin\model\itemmanage\ItemPlatformSku();
        //求出配置里面信息
        $workOrderConfigValue = $this->workOrderConfigValue;
        //求出配置里面的大分类信息
        $customer_problem_classify = $workOrderConfigValue['customer_problem_classify'];
        //从数据库查询需要的数据
        $spreadsheet = new Spreadsheet();
        //常规方式：利用setCellValue()填充数据
        $spreadsheet->setActiveSheetIndex(0)->setCellValue("A1", "工单平台")
            ->setCellValue("B1", "工单类型")
            ->setCellValue("C1", "平台订单号");   //利用setCellValues()填充数据
        $spreadsheet->setActiveSheetIndex(0)->setCellValue("D1", "客户邮箱")
            ->setCellValue("E1", "订单金额");
        $spreadsheet->setActiveSheetIndex(0)->setCellValue("F1", "订单支付的货币类型")
            ->setCellValue("G1", "订单的支付方式");
        $spreadsheet->setActiveSheetIndex(0)->setCellValue("H1", "订单中的sku")
            ->setCellValue("I1", "对应商品sku")
            ->setCellValue("J1", "工单状态");
        $spreadsheet->setActiveSheetIndex(0)->setCellValue("K1", "问题大分类")
            ->setCellValue("L1", "问题类型")
            ->setCellValue("M1", "工单问题描述")
            ->setCellValue("N1", "工单图片")
            ->setCellValue("O1", "工单创建人")
            ->setCellValue("P1", "工单是否需要审核")
            ->setCellValue("Q1", "指派工单审核人")
            ->setCellValue("R1", "实际审核人")
            ->setCellValue("S1", "审核人备注")
            ->setCellValue("T1", "新建状态时间")
            ->setCellValue("U1", "开始走流程时间")
            ->setCellValue("V1", "工单审核时间")
            ->setCellValue("W1", "经手人处理时间")
            ->setCellValue("X1", "工单完成时间")
            ->setCellValue("Y1", "补差价的金额")
            ->setCellValue("Z1", "补差价的订单号")
            ->setCellValue("AA1", "优惠券类型")
            ->setCellValue("AB1", "优惠券描述")
            ->setCellValue("AC1", "优惠券")
            ->setCellValue("AD1", "积分")
            ->setCellValue("AE1", "退回物流单号")
            ->setCellValue("AF1", "退款金额")
            ->setCellValue("AG1", "退款百分比")
            ->setCellValue("AH1", "措施")
            ->setCellValue("AI1", "措施详情")
            ->setCellValue("AJ1", "承接详情")
            ->setCellValue("AK1", "工单回复备注")
            ->setCellValue("AP1", "订单支付时间")
            ->setCellValue("AQ1", "补发订单号");
        $spreadsheet->setActiveSheetIndex(0)->setTitle('工单数据');
        foreach ($list as $key => $value) {
            if ($value['after_user_id']) {
                $value['after_user_id'] = $users[$value['after_user_id']];
            }
            if ($value['assign_user_id']) {
                $value['assign_user_id'] = $users[$value['assign_user_id']];
            }
            if ($value['operation_user_id']) {
                $value['operation_user_id'] = $users[$value['operation_user_id']];
            }
            switch ($value['work_platform']) {
                case 2:
                    $work_platform = 'voogueme';
                    break;
                case 3:
                    $work_platform = 'nihao';
                    break;
                case 4:
                    $work_platform = 'meeloog';
                    break;
                case 5:
                    $work_platform = 'wesee';
                    break;
                case 9:
                    $work_platform = 'zeelool_es';
                    break;
                case 10:
                    $work_platform = 'zeelool_de';
                    break;
                case 11:
                    $work_platform = 'zeelool_jp';
                    break;
                default:
                    $work_platform = 'zeelool';
                    break;
            }
            $spreadsheet->getActiveSheet()->setCellValue("A" . ($key * 1 + 2), $work_platform);
            $spreadsheet->getActiveSheet()->setCellValue("B" . ($key * 1 + 2), $value['work_type'] == 1 ? '客服工单' : '仓库工单');
            $spreadsheet->getActiveSheet()->setCellValue("C" . ($key * 1 + 2), $value['platform_order']);
            $spreadsheet->getActiveSheet()->setCellValue("D" . ($key * 1 + 2), $value['email']);
            $spreadsheet->getActiveSheet()->setCellValue("E" . ($key * 1 + 2), $value['base_grand_total']);
            $spreadsheet->getActiveSheet()->setCellValue("F" . ($key * 1 + 2), $value['order_pay_currency']);
            $spreadsheet->getActiveSheet()->setCellValue("G" . ($key * 1 + 2), $value['order_pay_method']);
            $spreadsheet->getActiveSheet()->setCellValue("H" . ($key * 1 + 2), $value['order_sku']);
            //求出对应商品的sku
            if ($value['order_sku']) {
                $order_arr_sku = explode(',', $value['order_sku']);
                if (is_array($order_arr_sku)) {
                    $true_sku = [];
                    foreach ($order_arr_sku as $t_sku) {
                        $true_sku[] = $aa = $itemPlatFormSku->getTrueSku($t_sku, $value['work_platform']);
                    }
                    $true_sku_string = implode(',', $true_sku);
                    $spreadsheet->getActiveSheet()->setCellValue("I" . ($key * 1 + 2), $true_sku_string);
                } else {
                    $spreadsheet->getActiveSheet()->setCellValue("I" . ($key * 1 + 2), '');
                }
            } else {
                $spreadsheet->getActiveSheet()->setCellValue("I" . ($key * 1 + 2), '');
            }
            switch ($value['work_status']) {
                case 1:
                    $value['work_status'] = '新建';
                    break;
                case 2:
                    $value['work_status'] = '待审核';
                    break;
                case 3:
                    $value['work_status'] = '待处理';
                    break;
                case 4:
                    $value['work_status'] = '审核拒绝';
                    break;
                case 5:
                    $value['work_status'] = '部分处理';
                    break;
                case 0:
                    $value['work_status'] = '已取消';
                    break;
                default:
                    $value['work_status'] = '已处理';
                    break;
            }
            $spreadsheet->getActiveSheet()->setCellValue("J" . ($key * 1 + 2), $value['work_status']);
            //对应的问题类型大的分类
            $one_category = '';
            foreach ($customer_problem_classify as $problem => $classify) {
                if (in_array($value['problem_type_id'], $classify)) {
                    $one_category = $problem;
                    break;
                }
            }
            $spreadsheet->getActiveSheet()->setCellValue("K" . ($key * 1 + 2), $one_category);
            $spreadsheet->getActiveSheet()->setCellValue("L" . ($key * 1 + 2), $value['problem_type_content']);
            $spreadsheet->getActiveSheet()->setCellValue("M" . ($key * 1 + 2), $value['problem_description']);
            $spreadsheet->getActiveSheet()->setCellValue("N" . ($key * 1 + 2), $value['work_picture']);
            $spreadsheet->getActiveSheet()->setCellValue("O" . ($key * 1 + 2), $value['create_user_name']);
            $spreadsheet->getActiveSheet()->setCellValue("P" . ($key * 1 + 2), $value['is_after_deal_with'] == 1 ? '是' : '否');
            $spreadsheet->getActiveSheet()->setCellValue("Q" . ($key * 1 + 2), $value['assign_user_id']);
            $spreadsheet->getActiveSheet()->setCellValue("R" . ($key * 1 + 2), $value['operation_user_id']);
            $spreadsheet->getActiveSheet()->setCellValue("S" . ($key * 1 + 2), $value['check_note']);
            $spreadsheet->getActiveSheet()->setCellValue("T" . ($key * 1 + 2), $value['create_time']);
            $spreadsheet->getActiveSheet()->setCellValue("U" . ($key * 1 + 2), $value['submit_time']);
            $spreadsheet->getActiveSheet()->setCellValue("V" . ($key * 1 + 2), $value['check_time']);
            $spreadsheet->getActiveSheet()->setCellValue("W" . ($key * 1 + 2), $value['after_deal_with_time']);
            $spreadsheet->getActiveSheet()->setCellValue("X" . ($key * 1 + 2), $value['complete_time']);
            $spreadsheet->getActiveSheet()->setCellValue("Y" . ($key * 1 + 2), $value['replenish_money']);
            $spreadsheet->getActiveSheet()->setCellValue("Z" . ($key * 1 + 2), $value['replenish_increment_id']);
            $spreadsheet->getActiveSheet()->setCellValue("AA" . ($key * 1 + 2), $value['coupon_id']);
            $spreadsheet->getActiveSheet()->setCellValue("AB" . ($key * 1 + 2), $value['coupon_describe']);
            $spreadsheet->getActiveSheet()->setCellValue("AC" . ($key * 1 + 2), $value['coupon_str']);
            $spreadsheet->getActiveSheet()->setCellValue("AD" . ($key * 1 + 2), $value['integral']);
            $spreadsheet->getActiveSheet()->setCellValue("AE" . ($key * 1 + 2), $value['refund_logistics_num']);
            $spreadsheet->getActiveSheet()->setCellValue("AF" . ($key * 1 + 2), $value['refund_money']);
            //退款百分比
            if ((0 < $value['base_grand_total']) && (is_numeric($value['refund_money']))) {
                $spreadsheet->getActiveSheet()->setCellValue("AG" . ($key * 1 + 2), round($value['refund_money'] / $value['base_grand_total'], 2));
            } else {
                $spreadsheet->getActiveSheet()->setCellValue("AG" . ($key * 1 + 2), 0);
            }
            //措施
            if ($info['step'] && array_key_exists($value['id'], $info['step'])) {
                $spreadsheet->getActiveSheet()->setCellValue("AH" . ($key * 1 + 2), $info['step'][$value['id']]);
            } else {
                $spreadsheet->getActiveSheet()->setCellValue("AH" . ($key * 1 + 2), '');
            }
            //措施详情
            if ($info['detail'] && array_key_exists($value['id'], $info['detail'])) {
                $spreadsheet->getActiveSheet()->setCellValue("AI" . ($key * 1 + 2), $info['detail'][$value['id']]);
            } else {
                $spreadsheet->getActiveSheet()->setCellValue("AI" . ($key * 1 + 2), '');
            }
            //承接
            if ($receptInfo && array_key_exists($value['id'], $receptInfo)) {

                $value['result'] = $receptInfo[$value['id']];
                $spreadsheet->getActiveSheet()->setCellValue("AJ" . ($key * 1 + 2), $value['result']);
            } else {
                $spreadsheet->getActiveSheet()->setCellValue("AJ" . ($key * 1 + 2), '');
            }

            //回复
            if ($noteInfo && array_key_exists($value['id'], $noteInfo)) {
                $value['note'] = $noteInfo[$value['id']];
                $spreadsheet->getActiveSheet()->setCellValue("AO" . ($key * 1 + 2), $value['note']);
            } else {
                $spreadsheet->getActiveSheet()->setCellValue("AO" . ($key * 1 + 2), '');
            }
            $spreadsheet->getActiveSheet()->setCellValue("AP" . ($key * 1 + 2), $value['payment_time']);
            $spreadsheet->getActiveSheet()->setCellValue("AQ" . ($key * 1 + 2), $value['replacement_order']);
        }

        //设置宽度
        $spreadsheet->getActiveSheet()->getColumnDimension('A')->setWidth(30);
        $spreadsheet->getActiveSheet()->getColumnDimension('B')->setWidth(12);
        $spreadsheet->getActiveSheet()->getColumnDimension('C')->setWidth(30);
        $spreadsheet->getActiveSheet()->getColumnDimension('D')->setWidth(12);
        $spreadsheet->getActiveSheet()->getColumnDimension('E')->setWidth(30);
        $spreadsheet->getActiveSheet()->getColumnDimension('F')->setWidth(12);
        $spreadsheet->getActiveSheet()->getColumnDimension('G')->setWidth(40);
        $spreadsheet->getActiveSheet()->getColumnDimension('H')->setWidth(40);
        $spreadsheet->getActiveSheet()->getColumnDimension('I')->setWidth(20);
        $spreadsheet->getActiveSheet()->getColumnDimension('J')->setWidth(20);
        $spreadsheet->getActiveSheet()->getColumnDimension('K')->setWidth(14);
        $spreadsheet->getActiveSheet()->getColumnDimension('L')->setWidth(16);
        $spreadsheet->getActiveSheet()->getColumnDimension('M')->setWidth(16);
        $spreadsheet->getActiveSheet()->getColumnDimension('N')->setWidth(50);
        $spreadsheet->getActiveSheet()->getColumnDimension('N')->setWidth(50);
        $spreadsheet->getActiveSheet()->getColumnDimension('O')->setWidth(50);
        $spreadsheet->getActiveSheet()->getColumnDimension('P')->setWidth(20);
        $spreadsheet->getActiveSheet()->getColumnDimension('Q')->setWidth(20);
        $spreadsheet->getActiveSheet()->getColumnDimension('R')->setWidth(20);
        $spreadsheet->getActiveSheet()->getColumnDimension('S')->setWidth(20);
        $spreadsheet->getActiveSheet()->getColumnDimension('T')->setWidth(20);
        $spreadsheet->getActiveSheet()->getColumnDimension('U')->setWidth(20);
        $spreadsheet->getActiveSheet()->getColumnDimension('V')->setWidth(20);
        $spreadsheet->getActiveSheet()->getColumnDimension('W')->setWidth(20);
        $spreadsheet->getActiveSheet()->getColumnDimension('X')->setWidth(20);
        $spreadsheet->getActiveSheet()->getColumnDimension('Y')->setWidth(20);
        $spreadsheet->getActiveSheet()->getColumnDimension('Z')->setWidth(20);
        $spreadsheet->getActiveSheet()->getColumnDimension('AA')->setWidth(20);
        $spreadsheet->getActiveSheet()->getColumnDimension('AB')->setWidth(20);
        $spreadsheet->getActiveSheet()->getColumnDimension('AC')->setWidth(20);
        $spreadsheet->getActiveSheet()->getColumnDimension('AD')->setWidth(20);
        $spreadsheet->getActiveSheet()->getColumnDimension('AE')->setWidth(20);
        $spreadsheet->getActiveSheet()->getColumnDimension('AF')->setWidth(20);
        $spreadsheet->getActiveSheet()->getColumnDimension('AG')->setWidth(20);
        $spreadsheet->getActiveSheet()->getColumnDimension('AH')->setWidth(20);
        $spreadsheet->getActiveSheet()->getColumnDimension('AI')->setWidth(20);
        $spreadsheet->getActiveSheet()->getColumnDimension('AJ')->setWidth(20);
        $spreadsheet->getActiveSheet()->getColumnDimension('AK')->setWidth(20);
        $spreadsheet->getActiveSheet()->getColumnDimension('AL')->setWidth(100);
        $spreadsheet->getActiveSheet()->getColumnDimension('AM')->setWidth(200);
        $spreadsheet->getActiveSheet()->getColumnDimension('AN')->setWidth(200);
        $spreadsheet->getActiveSheet()->getColumnDimension('AO')->setWidth(200);
        $spreadsheet->getActiveSheet()->getColumnDimension('AP')->setWidth(400);
        $spreadsheet->getActiveSheet()->getColumnDimension('AQ')->setWidth(400);
        //设置边框
        $border = [
            'borders' => [
                'allBorders' => [
                    'borderStyle' => \PhpOffice\PhpSpreadsheet\Style\Border::BORDER_THIN, // 设置border样式
                    'color' => ['argb' => 'FF000000'], // 设置border颜色
                ],
            ],
        ];

        $spreadsheet->getDefaultStyle()->getFont()->setName('微软雅黑')->setSize(12);


        $setBorder = 'A1:' . $spreadsheet->getActiveSheet()->getHighestColumn() . $spreadsheet->getActiveSheet()->getHighestRow();
        $spreadsheet->getActiveSheet()->getStyle($setBorder)->applyFromArray($border);

        $spreadsheet->getActiveSheet()->getStyle('A1:P' . $spreadsheet->getActiveSheet()->getHighestRow())->getAlignment()->setHorizontal(\PhpOffice\PhpSpreadsheet\Style\Alignment::HORIZONTAL_CENTER);


        $spreadsheet->setActiveSheetIndex(0);
        // return exportExcel($spreadsheet, 'xls', '登陆日志');
        $format = 'csv';
        $savename = '工单数据' . date("YmdHis", time());;
        // dump($spreadsheet);

        // if (!$spreadsheet) return false;
        if ($format == 'xls') {
            //输出Excel03版本
            header('Content-Type:application/vnd.ms-excel');
            $class = "\PhpOffice\PhpSpreadsheet\Writer\Xls";
        } elseif ($format == 'xlsx') {
            //输出07Excel版本
            header('Content-Type: application/vnd.openxmlformats-officedocument.spreadsheetml.sheet');
            $class = "\PhpOffice\PhpSpreadsheet\Writer\Xlsx";
        } elseif ($format == 'csv') {
            //输出07Excel版本
            header('Content-Type: application/vnd.openxmlformats-officedocument.spreadsheetml.sheet');
            $class = "\PhpOffice\PhpSpreadsheet\Writer\Csv";
        }


        //输出名称
        header('Content-Disposition: attachment;filename="' . $savename . '.' . $format . '"');
        //禁止缓存
        header('Cache-Control: max-age=0');
        $writer = new $class($spreadsheet);
        $writer->setPreCalculateFormulas(false);
        $writer->save('php://output');
    }

    public function batch_export_xls_array()
    {

        set_time_limit(0);
        ini_set('memory_limit', '1024M');

//        $map['work_platform'] =2;
        $map['work_status'] = array('in', '2,3,5');
//        0: '已取消', 1: '新建', 2: '待审核', 4: '审核拒绝', 3: '待处理', 5: '部分处理', 6: '已处理'

        $list = $this->model
            ->where($map)
            ->select();
        $list = collection($list)->toArray();

        //查询用户id对应姓名
        $admin = new \app\admin\model\Admin();
        $users = $admin->where('status', 'normal')->column('nickname', 'id');
        $arr = [];
        foreach ($list as $vals) {
            $arr[] = $vals['id'];
        }
        //求出所有的措施
        $info = $this->step->fetchMeasureRecord($arr);
        if ($info) {
            $info = collection($info)->toArray();
        } else {
            $info = [];
        }
        //求出所有的承接详情
        $this->recept = new \app\admin\model\saleaftermanage\WorkOrderRecept;
        $receptInfo = $this->recept->fetchReceptRecord($arr);
        if ($receptInfo) {
            $receptInfo = collection($receptInfo)->toArray();
        } else {
            $receptInfo = [];
        }
        //求出所有的回复
        $noteInfo = $this->work_order_note->fetchNoteRecord($arr);
        if ($noteInfo) {
            $noteInfo = collection($noteInfo)->toArray();
        } else {
            $noteInfo = [];
        }
        //根据平台sku求出商品sku
        $itemPlatFormSku = new \app\admin\model\itemmanage\ItemPlatformSku();
        //求出配置里面信息
        $workOrderConfigValue = $this->workOrderConfigValue;
        //求出配置里面的大分类信息
        $customer_problem_classify = $workOrderConfigValue['customer_problem_classify'];

        foreach ($list as $key => $value) {
            if ($value['after_user_id']) {
                $value['after_user_id'] = $users[$value['after_user_id']];
            }
            if ($value['assign_user_id']) {
                $value['assign_user_id'] = $users[$value['assign_user_id']];
            }
            if ($value['operation_user_id']) {
                $value['operation_user_id'] = $users[$value['operation_user_id']];
            }

            //状态
            switch ($value['work_status']) {
                case 2:
                    $work_status = '待审核';
                    break;
                case 3:
                    $work_status = '待处理';
                    break;
                case 5:
                    $work_status = '部分处理';
                    break;
                default:
                    $work_status = '';
                    break;
            }
            //级别
            switch ($value['work_level']) {
                case 1:
                    $work_level = '低';
                    break;
                case  2:
                    $work_level = '中';
                    break;
                case  3:
                    $work_level = '高';
                    break;
            }


            switch ($value['work_platform']) {
                case 2:
                    $work_platform = 'voogueme';
                    break;
                case 3:
                    $work_platform = 'nihao';
                    break;
                case 4:
                    $work_platform = 'meeloog';
                    break;
                case 5:
                    $work_platform = 'wesee';
                    break;
                case 9:
                    $work_platform = 'zeelool_es';
                    break;
                case 10:
                    $work_platform = 'zeelool_de';
                    break;
                case 11:
                    $work_platform = 'zeelool_jp';
                    break;
                default:
                    $work_platform = 'zeelool';
                    break;
            }
            $csv[$key]['work_platform'] = $work_platform;
            $csv[$key]['work_type'] = $value['work_type'] == 1 ? '客服工单' : '仓库工单';
            $csv[$key]['work_status'] = $work_status;
            $csv[$key]['work_level'] = $work_level;
            $csv[$key]['platform_order'] = $value['platform_order'];
            $csv[$key]['email'] = $value['email'];
            $csv[$key]['base_grand_total'] = $value['base_grand_total'];
            $csv[$key]['order_pay_currency'] = $value['order_pay_currency'];
            $csv[$key]['order_pay_method'] = $value['order_pay_method'];
            $csv[$key]['order_sku'] = $value['order_sku'];

            //求出对应商品的sku
            if ($value['order_sku']) {
                $order_arr_sku = explode(',', $value['order_sku']);
                if (is_array($order_arr_sku)) {
                    $true_sku = [];
                    foreach ($order_arr_sku as $t_sku) {
                        $true_sku[] = $aa = $itemPlatFormSku->getTrueSku($t_sku, $value['work_platform']);
                    }
                    $true_sku_string = implode(',', $true_sku);
                    $csv[$key]['true_sku_string'] = $true_sku_string;
                } else {
                    $csv[$key]['true_sku_string'] = '暂无';
                }
            } else {
                $csv[$key]['true_sku_string'] = '暂无';
            }


            switch ($value['work_status']) {
                case 1:
                    $value['work_status'] = '新建';
                    break;
                case 2:
                    $value['work_status'] = '待审核';
                    break;
                case 3:
                    $value['work_status'] = '待处理';
                    break;
                case 4:
                    $value['work_status'] = '审核拒绝';
                    break;
                case 5:
                    $value['work_status'] = '部分处理';
                    break;
                case 0:
                    $value['work_status'] = '已取消';
                    break;
                default:
                    $value['work_status'] = '已处理';
                    break;
            }
            $csv[$key]['work_status'] = $value['work_status'];

            //对应的问题类型大的分类
            $one_category = '';
            foreach ($customer_problem_classify as $problem => $classify) {
                if (in_array($value['problem_type_id'], $classify)) {
                    $one_category = $problem;
                    break;
                }
            }
            $csv[$key]['one_category'] = $one_category;
            $csv[$key]['problem_type_content'] = $value['problem_type_content'];
            $csv[$key]['problem_description'] = $value['problem_description'];
            $csv[$key]['work_picture'] = $value['work_picture'];
            $csv[$key]['create_user_name'] = $value['create_user_name'];
            $csv[$key]['is_after_deal_with'] = $value['is_after_deal_with'] == 1 ? '是' : '否';
//            $csv[$key]['assign_user_id'] = $value['assign_user_id'];
            $csv[$key]['operation_user_id'] = $value['operation_user_id'];
            $csv[$key]['check_note'] = $value['check_note'];
            $csv[$key]['create_time'] = $value['create_time'];
            $csv[$key]['submit_time'] = $value['submit_time'];
            $csv[$key]['check_time'] = $value['check_time'];
            $csv[$key]['after_deal_with_time'] = $value['after_deal_with_time'];
            $csv[$key]['complete_time'] = $value['complete_time'];
            $csv[$key]['replenish_money'] = $value['replenish_money'];
            $csv[$key]['replenish_increment_id'] = $value['replenish_increment_id'];
            $csv[$key]['coupon_id'] = $value['coupon_id'];
            $csv[$key]['coupon_describe'] = $value['coupon_describe'];
            $csv[$key]['coupon_str'] = $value['coupon_str'];
            $csv[$key]['integral'] = $value['integral'];
            $csv[$key]['refund_logistics_num'] = $value['refund_logistics_num'];
            $csv[$key]['refund_money'] = $value['refund_money'];


            //退款百分比
            if ((0 < $value['base_grand_total']) && (is_numeric($value['refund_money']))) {
                $csv[$key]['refund_money_base_grand_total'] = round($value['refund_money'] / $value['base_grand_total'], 2);

            } else {
                $csv[$key]['refund_money_base_grand_total'] = '';
            }
            //措施
            if ($info['step'] && array_key_exists($value['id'], $info['step'])) {
                $csv[$key]['step_id'] = $info['step'][$value['id']];
            } else {
                $csv[$key]['step_id'] = '';

            }
            //措施详情
            if ($info['detail'] && array_key_exists($value['id'], $info['detail'])) {
                $csv[$key]['detail'] = $info['detail'][$value['id']];
            } else {
                $csv[$key]['detail'] = '';
            }
            //承接
            if ($receptInfo && array_key_exists($value['id'], $receptInfo)) {
                $csv[$key]['result'] = $receptInfo[$value['id']];
            } else {
                $csv[$key]['result'] = '';
            }

            //回复
            if ($noteInfo && array_key_exists($value['id'], $noteInfo)) {
                $csv[$key]['note'] = $noteInfo[$value['id']];
            } else {
                $csv[$key]['note'] = '';
            }
            $csv[$key]['payment_time'] = $value['payment_time'];
            $csv[$key]['replacement_order'] = $value['replacement_order'];

        }
//        dump(count($csv[0]));
//        dump($csv);die();
        $headlist = [
            '工单平台', '工单类型', '工单状态', '工单级别', '平台订单号',
            '客户邮箱', '订单金额', '订单支付的货币类型', '订单的支付方式', '订单中的sku',
            '对应商品sku', '问题大分类', '问题类型', '工单问题描述', '工单图片',
            '工单创建人', '工单是否需要审核', '实际审核人', '审核人备注', '新建状态时间',
            '开始走流程时间', '工单审核时间', '经手人处理时间', '工单完成时间', '补差价的金额',
            '补差价的订单号', '优惠券类型', '优惠券描述', '优惠券', '积分',
            '退回物流单号', '退款金额', '退款百分比', '措施', '措施详情',
            '承接详情', '工单回复备注', '订单支付时间', '补发订单号'
        ];
        $path = "/uploads/ship_uploads/";
        $fileName = '工单数据V站备份导出 - 12-21';
        Excel::writeCsv($csv, $headlist, $path . $fileName);
    }

    /**
     * 导出工单
     *
     * @Description
     * @author wpl
     * @since 2020/08/14 14:42:55 
     * @return void
     */
    public function batch_export_xls_bak()
    {
        set_time_limit(0);
        ini_set('memory_limit', '1024M');
        $ids = input('ids');
        $addWhere = '1=1';
        if ($ids) {
            $addWhere .= " AND id IN ({$ids})";
        }
        $filter = json_decode($this->request->get('filter'), true);
        $map = [];
        if ($filter['recept_person']) {
            $workIds = WorkOrderRecept::where('recept_person_id', 'in', $filter['recept_person'])->column('work_id');
            $map['id'] = ['in', $workIds];
            unset($filter['recept_person']);
        }
        //筛选措施
        if ($filter['measure_choose_id']) {
            $measuerWorkIds = WorkOrderMeasure::where('measure_choose_id', 'in', $filter['measure_choose_id'])->column('work_id');
            if (!empty($map['id'])) {
                $newWorkIds = array_intersect($workIds, $measuerWorkIds);
                $map['id'] = ['in', $newWorkIds];
            } else {
                $map['id'] = ['in', $measuerWorkIds];
            }
            unset($filter['measure_choose_id']);
        }
        $this->request->get(['filter' => json_encode($filter)]);
        list($where) = $this->buildparams();
        $list = $this->model->field('id,platform_order,work_platform,work_status,email,refund_money,problem_type_content,problem_description,create_time,create_user_name')
            ->where($where)
            ->where($map)
            ->where($addWhere)
            ->select();
        $list = collection($list)->toArray();
        $arr = array_column($list, 'id');
        //求出所有的措施
        $info = $this->step->fetchMeasureRecord($arr);

        //从数据库查询需要的数据
        $spreadsheet = new Spreadsheet();
        //常规方式：利用setCellValue()填充数据
        $spreadsheet->setActiveSheetIndex(0)->setCellValue("A1", "工单ID")
            ->setCellValue("B1", "订单号")
            ->setCellValue("C1", "订单平台");   //利用setCellValues()填充数据
        $spreadsheet->setActiveSheetIndex(0)->setCellValue("D1", "工单状态")
            ->setCellValue("E1", "客户邮箱")
            ->setCellValue("F1", "退款金额");
        $spreadsheet->setActiveSheetIndex(0)->setCellValue("G1", "问题分类")
            ->setCellValue("H1", "问题描述")
            ->setCellValue("I1", "解决方案");
        $spreadsheet->setActiveSheetIndex(0)->setCellValue("J1", "创建时间")
            ->setCellValue("K1", "创建人");
        $spreadsheet->setActiveSheetIndex(0)->setTitle('工单数据');
        foreach ($list as $key => $value) {

            switch ($value['work_platform']) {
                case 2:
                    $value['work_platform'] = 'voogueme';
                    break;
                case 3:
                    $value['work_platform'] = 'nihao';
                    break;
                case 4:
                    $value['work_platform'] = 'meeloog';
                    break;
                case 5:
                    $value['work_platform'] = 'wesee';
                    break;
                case 9:
                    $value['work_platform'] = 'zeelool_es';
                    break;
                case 10:
                    $value['work_platform'] = 'zeelool_de';
                    break;
                case 11:
                    $value['work_platform'] = 'zeelool_jp';
                    break;
                default:
                    $value['work_platform'] = 'zeelool';
                    break;
            }
            $spreadsheet->getActiveSheet()->setCellValue("A" . ($key * 1 + 2), $value['id']);
            $spreadsheet->getActiveSheet()->setCellValue("B" . ($key * 1 + 2), $value['platform_order']);
            $spreadsheet->getActiveSheet()->setCellValue("C" . ($key * 1 + 2), $value['work_platform']);
            switch ($value['work_status']) {
                case 1:
                    $value['work_status'] = '新建';
                    break;
                case 2:
                    $value['work_status'] = '待审核';
                    break;
                case 3:
                    $value['work_status'] = '待处理';
                    break;
                case 4:
                    $value['work_status'] = '审核拒绝';
                    break;
                case 5:
                    $value['work_status'] = '部分处理';
                    break;
                case 0:
                    $value['work_status'] = '已取消';
                    break;
                default:
                    $value['work_status'] = '已处理';
                    break;
            }
            $spreadsheet->getActiveSheet()->setCellValue("D" . ($key * 1 + 2), $value['work_status']);
            $spreadsheet->getActiveSheet()->setCellValue("E" . ($key * 1 + 2), $value['email']);
            $spreadsheet->getActiveSheet()->setCellValue("F" . ($key * 1 + 2), $value['refund_money']);
            $spreadsheet->getActiveSheet()->setCellValue("G" . ($key * 1 + 2), $value['problem_type_content']);
            $spreadsheet->getActiveSheet()->setCellValue("H" . ($key * 1 + 2), $value['problem_description']);
            //措施
            if ($info['step'] && array_key_exists($value['id'], $info['step'])) {
                $spreadsheet->getActiveSheet()->setCellValue("I" . ($key * 1 + 2), $info['step'][$value['id']]);
            } else {
                $spreadsheet->getActiveSheet()->setCellValue("I" . ($key * 1 + 2), '');
            }
            $spreadsheet->getActiveSheet()->setCellValue("J" . ($key * 1 + 2), $value['create_time']);
            $spreadsheet->getActiveSheet()->setCellValue("K" . ($key * 1 + 2), $value['create_user_name']);

        }

        //设置宽度
        $spreadsheet->getActiveSheet()->getColumnDimension('A')->setWidth(10);
        $spreadsheet->getActiveSheet()->getColumnDimension('B')->setWidth(12);
        $spreadsheet->getActiveSheet()->getColumnDimension('C')->setWidth(10);
        $spreadsheet->getActiveSheet()->getColumnDimension('D')->setWidth(12);
        $spreadsheet->getActiveSheet()->getColumnDimension('E')->setWidth(30);
        $spreadsheet->getActiveSheet()->getColumnDimension('F')->setWidth(12);
        $spreadsheet->getActiveSheet()->getColumnDimension('G')->setWidth(20);
        $spreadsheet->getActiveSheet()->getColumnDimension('H')->setWidth(40);
        $spreadsheet->getActiveSheet()->getColumnDimension('I')->setWidth(20);
        $spreadsheet->getActiveSheet()->getColumnDimension('J')->setWidth(30);
        $spreadsheet->getActiveSheet()->getColumnDimension('K')->setWidth(20);

        //设置边框
        $border = [
            'borders' => [
                'allBorders' => [
                    'borderStyle' => \PhpOffice\PhpSpreadsheet\Style\Border::BORDER_THIN, // 设置border样式
                    'color' => ['argb' => 'FF000000'], // 设置border颜色
                ],
            ],
        ];

        $spreadsheet->getDefaultStyle()->getFont()->setName('微软雅黑')->setSize(12);


        $setBorder = 'A1:' . $spreadsheet->getActiveSheet()->getHighestColumn() . $spreadsheet->getActiveSheet()->getHighestRow();
        $spreadsheet->getActiveSheet()->getStyle($setBorder)->applyFromArray($border);

        $spreadsheet->getActiveSheet()->getStyle('A1:k' . $spreadsheet->getActiveSheet()->getHighestRow())->getAlignment()->setHorizontal(\PhpOffice\PhpSpreadsheet\Style\Alignment::HORIZONTAL_CENTER);


        $spreadsheet->setActiveSheetIndex(0);
        // return exportExcel($spreadsheet, 'xls', '登陆日志');
        $format = 'csv';
        $savename = '工单数据' . date("YmdHis", time());;
        // dump($spreadsheet);

        // if (!$spreadsheet) return false;
        if ($format == 'xls') {
            //输出Excel03版本
            header('Content-Type:application/vnd.ms-excel');
            $class = "\PhpOffice\PhpSpreadsheet\Writer\Xls";
        } elseif ($format == 'xlsx') {
            //输出07Excel版本
            header('Content-Type: application/vnd.openxmlformats-officedocument.spreadsheetml.sheet');
            $class = "\PhpOffice\PhpSpreadsheet\Writer\Xlsx";
        } elseif ($format == 'csv') {
            //输出07Excel版本
            header('Content-Type: application/vnd.openxmlformats-officedocument.spreadsheetml.sheet');
            $class = "\PhpOffice\PhpSpreadsheet\Writer\Csv";
        }

        //输出名称
        header('Content-Disposition: attachment;filename="' . $savename . '.' . $format . '"');
        //禁止缓存
        header('Cache-Control: max-age=0');
        $writer = new $class($spreadsheet);
        $writer->setPreCalculateFormulas(false);
        $writer->save('php://output');

        // $fp = fopen('php://output', 'a');//打开output流
        // fputcsv($fp, $list);//将数据格式化为csv格式并写入到output流中
        // $dataNum = count( $list );
        // $perSize = 1000;//每次导出的条数
        // $pages = ceil($dataNum / $perSize);

        // for ($i = 1; $i <= $pages; $i++) {
        //     foreach ($list as $item) {
        //         fputcsv($fp, $item);
        //     }
        //     //刷新输出缓冲到浏览器
        //     ob_flush();
        //     flush();//必须同时使用 ob_flush() 和flush() 函数来刷新输出缓冲。
        // }
        // fclose($fp);
        // exit();

    }


    /**
     * 批量导入
     */
    public function import()
    {
        $file = $this->request->request('file');
        if (!$file) {
            $this->error(__('Parameter %s can not be empty', 'file'));
        }
        $filePath = ROOT_PATH . DS . 'public' . DS . $file;
        if (!is_file($filePath)) {
            $this->error(__('No results were found'));
        }
        //实例化reader
        $ext = pathinfo($filePath, PATHINFO_EXTENSION);
        if (!in_array($ext, ['csv', 'xls', 'xlsx'])) {
            $this->error(__('Unknown data format'));
        }
        if ($ext === 'csv') {
            $file = fopen($filePath, 'r');
            $filePath = tempnam(sys_get_temp_dir(), 'import_csv');
            $fp = fopen($filePath, "w");
            $n = 0;
            while ($line = fgets($file)) {
                $line = rtrim($line, "\n\r\0");
                $encoding = mb_detect_encoding($line, ['utf-8', 'gbk', 'latin1', 'big5']);
                if ($encoding != 'utf-8') {
                    $line = mb_convert_encoding($line, 'utf-8', $encoding);
                }
                if ($n == 0 || preg_match('/^".*"$/', $line)) {
                    fwrite($fp, $line . "\n");
                } else {
                    fwrite($fp, '"' . str_replace(['"', ','], ['""', '","'], $line) . "\"\n");
                }
                $n++;
            }
            fclose($file) || fclose($fp);

            $reader = new Csv();
        } elseif ($ext === 'xls') {
            $reader = new Xls();
        } else {
            $reader = new Xlsx();
        }

        //导入文件首行类型,默认是注释,如果需要使用字段名称请使用name
        //$importHeadType = isset($this->importHeadType) ? $this->importHeadType : 'comment';
        //模板文件列名
        $listName = ['订单号', '差额', 'SKU', '货币'];
        try {
            if (!$PHPExcel = $reader->load($filePath)) {
                $this->error(__('Unknown data format'));
            }
            $currentSheet = $PHPExcel->getSheet(0);  //读取文件中的第一个工作表
            $allColumn = $currentSheet->getHighestDataColumn(); //取得最大的列号
            $allRow = $currentSheet->getHighestRow(); //取得一共有多少行
            $maxColumnNumber = Coordinate::columnIndexFromString($allColumn);

            $fields = [];
            for ($currentRow = 1; $currentRow <= 1; $currentRow++) {
                for ($currentColumn = 1; $currentColumn <= $maxColumnNumber; $currentColumn++) {
                    $val = $currentSheet->getCellByColumnAndRow($currentColumn, $currentRow)->getValue();
                    $fields[] = $val;
                }
            }

            //模板文件不正确
            if ($listName !== $fields) {
                throw new Exception("模板文件不正确！！");
            }

            $data = [];
            for ($currentRow = 2; $currentRow <= $allRow; $currentRow++) {
                for ($currentColumn = 1; $currentColumn <= $maxColumnNumber; $currentColumn++) {
                    $val = $currentSheet->getCellByColumnAndRow($currentColumn, $currentRow)->getValue();
                    $data[$currentRow - 2][$currentColumn - 1] = is_null($val) ? '' : $val;
                }
            }
        } catch (Exception $exception) {
            $this->error($exception->getMessage());
        }

        $work_measure = new \app\admin\model\saleaftermanage\WorkOrderMeasure();
        $order_recept = new \app\admin\model\saleaftermanage\WorkOrderRecept();
        foreach ($data as $k => $v) {
            $params['work_platform'] = 3;
            $params['work_type'] = 1;
            $params['platform_order'] = $v[0];
            $params['order_pay_currency'] = $v[3];
            $params['order_pay_method'] = 'paypal_express';
            $params['order_sku'] = $v[2];
            $params['work_status'] = 3;
            $params['problem_type_id'] = 23;
            $params['problem_type_content'] = '其他';
            $params['problem_description'] = '网站bug 镜片折扣未生效 退款';
            $params['create_user_id'] = 75;
            $params['create_user_name'] = '王伟';
            $params['is_check'] = 1;
            $params['assign_user_id'] = 75;
            $params['operation_user_id'] = 75;
            $params['check_note'] = '网站bug 镜片折扣未生效 退款';
            $params['create_time'] = date('Y-m-d H:i:s');
            $params['submit_time'] = date('Y-m-d H:i:s');
            $params['check_time'] = date('Y-m-d H:i:s');
            $params['refund_money'] = $v[1];
            $params['refund_way'] = 'paypal_express';
            $params['recept_person_id'] = 169;
            $result = $this->model->isUpdate(false)->data($params)->save($params);
            if ($result) {
                $list['work_id'] = $this->model->id;
                $list['measure_choose_id'] = 2;
                $list['measure_content'] = '退款';
                $list['create_time'] = date('Y-m-d H:i:s');
                $work_measure->isUpdate(false)->data($list)->save($list);

                $rlist['work_id'] = $this->model->id;
                $rlist['measure_id'] = $work_measure->id;
                $rlist['recept_group_id'] = 'cashier_group';
                $rlist['recept_person_id'] = 169;
                $rlist['recept_person'] = '李亚芳';
                $rlist['create_time'] = date('Y-m-d H:i:s');
                $order_recept->insert($rlist);
            }
        }
        echo 'ok';
    }

    /**
     *
     *
     * @Description
     * @author lsw
     * @since 2020/06/19 11:45:50
     * @return void
     */
    public function ceshi()
    {
        dump(session('admin'));

    }

    /**
     * 获取跟单规则
     *
     * @Author lsw 1461069578@qq.com
     * @DateTime 2020-06-30 10:11:23
     * @return void
     */
    public function getDocumentaryRule()
    {
        if ($this->request->isAjax()) {
            $workOrderConfigValue = $this->workOrderConfigValue;
            $all_group = $workOrderConfigValue['group'];
            $documentary_group = $workOrderConfigValue['documentary_group'];
            //创建人跟单
            $documentary_person = $workOrderConfigValue['documentary_person'];
            // dump($documentary_group);
            // dump($documentary_person);
            // exit;
            if (!empty($documentary_group)) {
                foreach ($documentary_group as $dgv) {
                    $documentary_info = (new AuthGroup)->getAllNextGroup($dgv['create_id']);
                    if ($documentary_info) {
                        array_push($documentary_info, $dgv['create_id']);
                        foreach ($documentary_info as $av) {
                            if (is_array($all_group[$av])) {
                                foreach ($all_group[$av] as $vk) {
                                    $documentary_all_person[] = $vk;
                                }
                            }

                        }
                    } else {
                        $documentary_all_person = $all_group[$dgv['create_id']];
                    }
                    if (count(array_filter($documentary_all_person)) >= 1) {
                        $documentary_true_all_person = array_unique($documentary_all_person);
                        if (in_array(session('admin.id'), $documentary_true_all_person)) {
                            if (is_array($all_group[$dgv['documentary_group_id']])) {
                                $all_after_user_id = $all_group[$dgv['documentary_group_id']];
                                //$this->success('','',$all_after_user_id);
                                break;
                            }
                        }
                    }
                }
            }
            if (!empty($documentary_person)) {
                foreach ($documentary_person as $dpv) {
                    if (session('admin.id') == $dpv['create_id']) {
                        if (is_array($all_group[$dpv['documentary_group_id']])) {
                            $all_after_user_id = $all_group[$dpv['documentary_group_id']];
                            //$this->success('','',$all_after_user_id);
                            break;
                        }
                    }
                }
            }
            if ($all_after_user_id) {
                $this->success('', '', $all_after_user_id);
            } else {
                $this->error('选择的跟单部门没有人，请重新选择');
            }
        }

    }

    /**
     * 判断订单是否已质检
     *
     * @Author lsw 1461069578@qq.com
     * @DateTime 2020-08-13 18:21:10
     * @return void
     */
    public function check_order_quality($platform, $order)
    {
        switch ($platform) {
            case 1:
                $model = Db::connect('database.db_zeelool');
                break;
            case 2:
                $model = Db::connect('database.db_voogueme');
                break;
            case 3:
                $model = Db::connect('database.db_nihao');
                break;
            case 4:
                $model = Db::connect('database.db_meeloog');
                break;
            case 9:
                $model = Db::connect('database.db_zeelool_es');
                break;
            case 10:
                $model = Db::connect('database.db_zeelool_de');
                break;
            case 11:
                $model = Db::connect('database.db_zeelool_jp');
                break;
            default:
                $model = false;
                break;
        }
        if ($platform == 4) {
            $info = $model->table('sales_flat_order')->where('increment_id', $order)->value('custom_is_delivery');
        } else {
            $info = $model->table('sales_flat_order')->where('increment_id', $order)->value('custom_is_delivery_new');
        }
        if ($info == 1) {
            return true;
        } else {
            return false;
        }
    }
}<|MERGE_RESOLUTION|>--- conflicted
+++ resolved
@@ -2823,16 +2823,10 @@
 
         //获取承接表数据
         $recepts = WorkOrderRecept::where('fa_work_order_recept.work_id', $row->id)
-<<<<<<< HEAD
         ->join(['fa_work_order_measure' => 'b'], 'fa_work_order_recept.measure_id=b.id')
         ->group('recept_group_id,measure_id')
         ->select();
         $this->assignconfig('recepts', $recepts);
-=======
-            ->join(['fa_work_order_measure' => 'b'], 'fa_work_order_recept.measure_id=b.id')
-            ->group('recept_group_id,measure_id')
-            ->select();
->>>>>>> 9c140ab3
         $this->view->assign('recepts', $recepts);
 
         //处理
