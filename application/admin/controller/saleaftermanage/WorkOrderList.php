<?php

namespace app\admin\controller\saleaftermanage;

use app\admin\model\DistributionAbnormal;
use app\admin\model\DistributionLog;
use app\admin\model\order\order\LensData;
use app\admin\model\order\order\NewOrder;
use app\admin\model\order\order\NewOrderItemProcess;
use app\admin\model\order\order\NewOrderProcess;
use app\admin\model\saleaftermanage\WorkOrderNote;
use app\admin\model\warehouse\StockHouse;
use app\common\controller\Backend;
use fast\Excel;
use think\Cache;
use think\Db;
use think\Exception;
use app\admin\model\AuthGroupAccess;
use think\exception\PDOException;
use think\exception\ValidateException;
use Util\NihaoPrescriptionDetailHelper;
use Util\ZeeloolPrescriptionDetailHelper;
use Util\VooguemePrescriptionDetailHelper;
use Util\MeeloogPrescriptionDetailHelper;
use Util\WeseeopticalPrescriptionDetailHelper;
use Util\ZeeloolEsPrescriptionDetailHelper;
use Util\ZeeloolDePrescriptionDetailHelper;
use Util\ZeeloolJpPrescriptionDetailHelper;
use app\admin\model\saleaftermanage\WorkOrderMeasure;
use app\admin\model\saleaftermanage\WorkOrderChangeSku;
use app\admin\model\saleaftermanage\WorkOrderRecept;
use PhpOffice\PhpSpreadsheet\Spreadsheet;
use app\admin\model\Admin;
use think\Loader;
use Util\SKUHelper;
use PhpOffice\PhpSpreadsheet\Cell\Coordinate;
use PhpOffice\PhpSpreadsheet\Reader\Xlsx;
use PhpOffice\PhpSpreadsheet\Reader\Xls;
use PhpOffice\PhpSpreadsheet\Reader\Csv;
use app\admin\model\AuthGroup;
<<<<<<< HEAD
use app\admin\model\warehouse\ProductBarCodeItem;
use app\admin\model\itemmanage\ItemPlatformSku;
=======
use app\admin\model\finance\FinanceCost;
use app\admin\model\warehouse\ProductBarCodeItem;
>>>>>>> 48280cd4

/**
 * 售后工单列管理
 *
 * @icon fa fa-circle-o
 */
class WorkOrderList extends Backend
{
    protected $noNeedRight = ['getMeasureContent', 'batch_export_xls_bak', 'getProblemTypeContent', 'batch_export_xls', 'getDocumentaryRule'];
    /**
     * WorkOrderList模型对象
     * @var \app\admin\model\saleaftermanage\WorkOrderList
     */
    protected $model = null;
    protected $noNeedLogin = ['batch_export_xls_array','batch_export_xls_array_copy'];

    public function _initialize()
    {
        parent::_initialize();
        //设置工单的配置值
        ##### start ######
        //global $workOrderConfigValue;
        $workOrderConfigValue = $this->workOrderConfigValue = (new Workorderconfig)->getConfigInfo();
        //print_r($workOrderConfigValue);die;
        $this->assignconfig('workOrderConfigValue', $this->workOrderConfigValue);
        ###### end ######
        $this->model = new \app\admin\model\saleaftermanage\WorkOrderList;
        $this->step = new \app\admin\model\saleaftermanage\WorkOrderMeasure;
        $this->order_change = new \app\admin\model\saleaftermanage\WorkOrderChangeSku;
        $this->order_remark = new \app\admin\model\saleaftermanage\WorkOrderRemark;
        $this->work_order_note = new \app\admin\model\saleaftermanage\WorkOrderNote;
        //$this->view->assign('step', config('workorder.step')); //措施
        $this->view->assign('step', $workOrderConfigValue['step']);
        //$this->assignconfig('workorder', config('workorder')); //JS专用，整个配置文件
        $this->assignconfig('workorder', $workOrderConfigValue);

        //$this->view->assign('check_coupon', config('workorder.check_coupon')); //不需要审核的优惠券
        //$this->view->assign('need_check_coupon', config('workorder.need_check_coupon')); //需要审核的优惠券
        $this->view->assign('check_coupon', $workOrderConfigValue['check_coupon']);
        $this->view->assign('need_check_coupon', $workOrderConfigValue['need_check_coupon']);
        //获取所有的国家
        $country = json_decode(file_get_contents('assets/js/country.js'), true);
        $this->view->assign('country', $country);
        $this->recept = new \app\admin\model\saleaftermanage\WorkOrderRecept;
        $this->item = new \app\admin\model\itemmanage\Item;
        $this->item_platform_sku = new \app\admin\model\itemmanage\ItemPlatformSku;

        //获取当前登录用户所属主管id
        //$this->assign_user_id = searchForId(session('admin.id'), config('workorder.kefumanage'));
        $this->assign_user_id = searchForId(session('admin.id'), $workOrderConfigValue['kefumanage']);
        //选项卡
        $this->view->assign('getTabList', $this->model->getTabList());

        $this->assignconfig('admin_id', session('admin.id'));
        //查询用户id对应姓名
        $admin = new \app\admin\model\Admin();
        $this->users = $admin->where('status', 'normal')->column('nickname', 'id');
        //$this->users = $admin->column('nickname', 'id');
        $this->assignconfig('users', $this->users); //返回用户
        $this->assignconfig('userid', session('admin.id'));
        //查询当前登录用户所在A/B组
        $this->customer_group = session('admin.group_id') ?: 0;
    }

    /**
     * 默认生成的控制器所继承的父类中有index/add/edit/del/multi五个基础方法、destroy/restore/recyclebin三个回收站方法
     * 因此在当前控制器中可不用编写增删改查的代码,除非需要自己控制这部分逻辑
     * 需要将application/admin/library/traits/Backend.php中对应的方法复制到当前控制器,然后进行修改
     */

    //根据主记录id，获取措施相关信息
    protected function sel_order_recept($id)
    {
        $step = $this->step->where('work_id', $id)->select();
        $step_arr = collection($step)->toArray();

        foreach ($step_arr as $k => $v) {
            $recept = $this->recept->where('measure_id', $v['id'])->where('work_id', $id)->select();
            $recept_arr = collection($recept)->toArray();
            $step_arr[$k]['recept_user'] = implode(',', array_column($recept_arr, 'recept_person'));
            $step_arr[$k]['recept_person_id'] = implode(',', array_column($recept_arr, 'recept_person_id'));

            $step_arr[$k]['recept'] = $recept_arr;
        }
        return $step_arr ?: [];
    }

    /**
     * 查看
     */
    public function index()
    {
        $workOrderConfigValue = $this->workOrderConfigValue;
        $platform_order = input('platform_order');
        //设置过滤方法
        $this->request->filter(['strip_tags']);
        if ($this->request->isAjax()) {
            //如果发送的来源是Selectpage，则转发到Selectpage
            if ($this->request->request('keyField')) {
                return $this->selectpage();
            }
            $platform_order = input('platform_order');
            if ($platform_order) {
                $map['platform_order'] = $platform_order;
            }
            $work_id = input('work_id');
            if ($work_id) {
                $map['id'] = $work_id;
            }
            //选项卡我的任务切换
            $filter = json_decode($this->request->get('filter'), true);
            if ($filter['recept_person_id'] && !$filter['recept_person']) {
                //承接 经手 审核 包含用户id
                //获取当前用户所有的承接的工单id并且不是取消，新建的
                $workIds = WorkOrderRecept::where('recept_person_id', $filter['recept_person_id'])->column('work_id');
                //如果在我的任务选项卡中 点击了措施按钮
                if ($workIds) {
                    if (!empty($filter['measure_choose_id'])) {
                        $measuerWorkIds = WorkOrderMeasure::where('measure_choose_id', 'in', $filter['measure_choose_id'])->column('work_id');
                        $arr = implode(',', $measuerWorkIds);
                        //将两个数组相同的数据取出
                        $newWorkIds = array_intersect($workIds, $measuerWorkIds);
                        $newWorkIds = implode(',', $newWorkIds);
                        if (strlen($newWorkIds) > 0) {
                            //数据查询的条件
                            $map = "(id in ($newWorkIds) or after_user_id = {$filter['recept_person_id']} or find_in_set({$filter['recept_person_id']},all_after_user_id) or assign_user_id = {$filter['recept_person_id']}) and work_status not in (0,1,7) and id in ($arr)";
                        } else {
                            $map = "(after_user_id = {$filter['recept_person_id']} or find_in_set({$filter['recept_person_id']},all_after_user_id) or assign_user_id = {$filter['recept_person_id']}) and work_status not in (0,1,7) and id in ($arr)";
                        }
                    } else {
                        $map = "(id in (" . join(',', $workIds) . ") or after_user_id = {$filter['recept_person_id']} or find_in_set({$filter['recept_person_id']},all_after_user_id) or assign_user_id = {$filter['recept_person_id']}) and work_status not in (0,1,7)";
                    }
                } else {
                    $map = "(after_user_id = {$filter['recept_person_id']} or find_in_set({$filter['recept_person_id']},all_after_user_id) or assign_user_id = {$filter['recept_person_id']}) and work_status not in (0,1,7)";
                }
                unset($filter['recept_person_id']);
                unset($filter['measure_choose_id']);
            }
            if ($filter['recept_person']) {
                $workIds = WorkOrderRecept::where('recept_person_id', 'in', $filter['recept_person'])->column('work_id');
                $map['id'] = ['in', $workIds];
                unset($filter['recept_person']);
            }
            //筛选措施
            if ($filter['measure_choose_id']) {
                $measuerWorkIds = WorkOrderMeasure::where('measure_choose_id', 'in', $filter['measure_choose_id'])->column('work_id');
                if (!empty($map['id'])) {
                    $newWorkIds = array_intersect($workIds, $measuerWorkIds);
                    $map['id'] = ['in', $newWorkIds];
                } else {
                    $map['id'] = ['in', $measuerWorkIds];
                }
                unset($filter['measure_choose_id']);
            }
            if ($filter['payment_time']) {
                $createat = explode(' ', $filter['payment_time']);
                $map1['payment_time'] = ['between', [$createat[0] . ' ' . $createat[1], $createat[3] . ' ' . $createat[4]]];
                unset($filter['payment_time']);
            }

            $this->request->get(['filter' => json_encode($filter)]);
            list($where, $sort, $order, $offset, $limit) = $this->buildparams();
            $total = $this->model
                ->where($where)
                ->where($map)
                ->where($map1)
                ->order($sort, $order)
                ->count();
            $list = $this->model
                ->where($where)
                ->where($map)
                ->where($map1)
                ->order($sort, $order)
                ->limit($offset, $limit)
                ->select();
            $list = collection($list)->toArray();
            $fa_order = new NewOrder();
            //用户
            $user_list = $this->users;
            foreach ($list as $k => $v) {
                //排列sku
                if ($v['order_sku']) {
                    $list[$k]['order_sku_arr'] = explode(',', $v['order_sku']);
                }

                //取经手人
                if ($v['after_user_id'] != 0) {
                    $list[$k]['after_user_name'] = $user_list[$v['after_user_id']];
                }                //指定经手人
                if ($v['all_after_user_id'] != 0) {
                    $all_after_user_arr = explode(',', $v['all_after_user_id']);
                    foreach ($all_after_user_arr as $aa) {
                        if ($user_list[$aa] != NULL) {
                            $list[$k]['all_after_user_name'][] = $user_list[$aa];
                        }
                    }
                    $list[$k]['all_after_user_arr'] = $all_after_user_arr;
                } else {
                    $list[$k]['all_after_user_name'][] = $user_list[$v['after_user_id']];
                    $list[$k]['all_after_user_arr'] = [];
                }

                //工单类型
                if ($v['work_type'] == 1) {
                    $list[$k]['work_type_str'] = '客服工单';
                } else {
                    $list[$k]['work_type_str'] = '仓库工单';
                }

                //子单号
                $list[$k]['order_item_number_arr'] = explode(',', $v['order_item_numbers']);

                //是否审核
                if ($v['is_check'] == 1) {
                    $list[$k]['assign_user_name'] = $user_list[$v['assign_user_id']];
                    if ($v['operation_user_id'] != 0) {
                        $list[$k]['operation_user_name'] = $user_list[$v['operation_user_id']];
                    }
                }

                $recept = $this->sel_order_recept($v['id']); //获取措施相关记录
                $list[$k]['step_num'] = $recept;
                //是否有处理权限
                $receptPersonIds = explode(',', implode(',', array_column($recept, 'recept_person_id')));
                //跟单客服跟单处理之后不需要显示处理权限
                // if($v['after_user_id']){
                //     array_unshift($receptPersonIds,$v['after_user_id']);
                // }
                //跟单客服处理权限
                $documentaryIds = explode(',', $v['']);
                //仓库工单并且经手人未处理
                //1、仓库类型：经手人未处理||已处理未审核||
                if (($v['work_type'] == 2 && $v['is_after_deal_with'] == 0) || in_array($v['work_status'], [0, 1, 2, 4, 6, 7]) || !in_array(session('admin.id'), $receptPersonIds)) {
                    $list[$k]['has_recept'] = 0;
                } else {
                    $list[$k]['has_recept'] = 1;
                }
                $list[$k]['order_status'] = $fa_order->where('increment_id',$list[$k]['platform_order'])->value('status');
            }
            $result = array("total" => $total, "rows" => $list);

            return json($result);
        }
        //所有承接人的id
        //客服的所有承接人
        //$kefumanages = config('workorder.kefumanage');
        // $kefumanages = $workOrderConfigValue['kefumanage'];
        // foreach ($kefumanages as $key => $kefumanage) {
        //     $kefumanageIds[] = $key;
        //     foreach ($kefumanage as $k => $v) {
        //         $kefumanageIds[] = $v;
        //     }
        // }
        //array_unshift($kefumanageIds, config('workorder.customer_manager'));
        //array_unshift($kefumanageIds,$workOrderConfigValue['customer_manager']);
        // $receptPersonAllIds = array_merge(config('workorder.warehouse_group'), config('workorder.warehouse_lens_group'), config('workorder.cashier_group'), config('workorder.copy_group'), $kefumanageIds);
        //$admins = Admin::where('id', 'in', $receptPersonAllIds)->select();
        $receptPersonAllIds = $workOrderConfigValue['all_extend_person'];
        $admins = Admin::where('id', 'in', $receptPersonAllIds)->where('status', 'normal')->field('id,nickname')->select();
        $this->assign('admins', $admins);

        //获取用户ID和所在权限组
        $admin_id = session('admin.id');
        $_auth_group_access = new AuthGroupAccess();
        $user_group_access = $_auth_group_access->where(['uid' => $admin_id])->column('group_id');
        $warehouse_department_rule = $workOrderConfigValue['warehouse_department_rule'];
        $is_warehouse = array_intersect($user_group_access, $warehouse_department_rule);
        $this->assign('is_warehouse', $is_warehouse ? 1 : 0);

        $this->assignconfig('platform_order', $platform_order ?: '');
        return $this->view->fetch();
    }

    /**
     * 添加经过修改-弃用
     *
     * @Author lsw 1461069578@qq.com
     * @DateTime 2020-06-22 16:12:44
     * @param [type] $ids
     * @return void
     */
    public function addOLD($ids = null)
    {
        $workOrderConfigValue = $this->workOrderConfigValue;
        if ($this->request->isPost()) {
            $params = $this->request->post("row/a");
            if ($params) {
                $params = $this->preExcludeFields($params);
                if ($this->dataLimit && $this->dataLimitFieldAutoFill) {
                    $params[$this->dataLimitField] = $this->auth->id;
                }
                $result = false;
                Db::startTrans();
                try {

                    //是否采用模型验证
                    if ($this->modelValidate) {
                        $name = str_replace("\\model\\", "\\validate\\", get_class($this->model));
                        $validate = is_bool($this->modelValidate) ? ($this->modelSceneValidate ? $name . '.add' : $name) : $this->modelValidate;
                        $this->model->validateFailException(true)->validate($validate);
                    }
                    if (!$ids) {
                        //限制不能存在两个相同的未完成的工单
                        $count = $this->model->where(['platform_order' => $params['platform_order'], 'work_status' => ['in', [1, 2, 3, 5]]])->count();
                        if ($count > 0) {
                            throw new Exception("此订单存在未处理完成的工单");
                        }
                    }
                    if (!$params['platform_order']) {
                        throw new Exception("订单号不能为空");
                    }
                    if ($params['work_type'] == 1 && $params['work_status'] == 2) {
                        if (!$params['order_sku'][0]) {
                            throw new Exception("SKU不能为空");
                        }
                    }
                    if (!$params['order_pay_currency']) {
                        throw new Exception("请先点击载入数据");
                    }
                    if (!$params['address']['shipping_type'] && in_array(7, $params['measure_choose_id'])) {
                        throw new Exception("请先选择shipping method");
                    }
                    $params['platform_order'] = trim($params['platform_order']);
                    if (!$params['problem_description']) {
                        throw new Exception("问题描述不能为空");
                    }
                    //判断是否选择措施
                    if (!$params['problem_type_id'] && !$params['id']) {
                        throw new Exception("问题类型不能为空");
                    }

                    if (in_array($params['problem_type_id'], [11, 13, 14, 16]) && empty(array_filter($params['order_sku']))) {
                        throw new Exception("Sku不能为空");
                    }
                    $userId = session('admin.id');
                    $userGroupAccess = AuthGroupAccess::where(['uid' => $userId])->column('group_id');
                    //$warehouseArr = config('workorder.warehouse_department_rule');
                    $warehouseArr = $workOrderConfigValue['warehouse_department_rule'];
                    $checkIsWarehouse = array_intersect($userGroupAccess, $warehouseArr);
                    if (!empty($checkIsWarehouse)) {
                        if (count(array_filter($params['measure_choose_id'])) < 1 && $params['work_type'] == 1 && $params['work_status'] == 2) {
                            throw new Exception("措施不能为空");
                        }
                    } else {
                        if (count(array_filter($params['measure_choose_id'])) < 1 && $params['work_status'] == 2) {
                            throw new Exception("措施不能为空");
                        }
                    }
                    //判断是否选择措施
                    //更换镜框判断是否有库存
                    if ($params['change_frame'] && in_array(1, array_filter($params['measure_choose_id']))) {
                        //添加判断订单号是否已经质检
                        $check_info = $this->check_order_quality($params['work_platform'], $params['platform_order']);
                        if ($check_info) {
                            throw new Exception("该订单已出库，不能更换镜架");
                        }
                        $skus = $params['change_frame']['change_sku'];
                        $num = $params['change_frame']['change_number'];
                        if (count(array_filter($skus)) < 1) throw new Exception("SKU不能为空");
                        //判断SKU是否有库存
                        $back_data = $this->skuIsStock($skus, $params['work_platform'], $num);
                        !$back_data['result'] && $this->error($back_data['msg']);
                    }
                    //判断赠品是否有库存
                    //判断补发是否有库存
                    if (in_array(7, array_filter($params['measure_choose_id'])) || in_array(6, array_filter($params['measure_choose_id']))) {
                        if (in_array(7, array_filter($params['measure_choose_id']))) {
                            $originalSkus = $params['replacement']['original_sku'];
                            $originalNums = $params['replacement']['original_number'];
                        } else {
                            $originalSkus = $params['gift']['original_sku'];
                            $originalNums = $params['gift']['original_number'];
                        }

                        foreach ($originalSkus as $key => $originalSku) {
                            if (!$originalSku) exception('sku不能为空');
                            if (!$originalNums[$key]) exception('数量必须大于0');
                            $back_data = $this->skuIsStock([$originalSku], $params['work_platform'], [$originalNums[$key]]);
                            !$back_data['result'] && $this->error($back_data['msg']);
                        }
                    }
                    //所有的成员组
                    $all_group = $workOrderConfigValue['group'];
                    //判断工单类型 1客服 2仓库
                    if ($params['work_type'] == 1) {
                        //$params['problem_type_content'] = config('workorder.customer_problem_type')[$params['problem_type_id']];
                        $params['problem_type_content'] = $workOrderConfigValue['customer_problem_type'][$params['problem_type_id']];
                    } elseif ($params['work_type'] == 2) {
                        //$params['problem_type_content'] = config('workorder.warehouse_problem_type')[$params['problem_type_id']];
                        $params['problem_type_content'] = $workOrderConfigValue['warehouse_problem_type'][$params['problem_type_id']];
                        // 更改跟单规则 lsw end
                        //$params['after_user_id'] = implode(',', config('workorder.copy_group')); //经手人
                        //如果存在，则说明是在处理任务，不存在则是添加任务
                        if (!$params['id']) {
                            if (!empty(array_filter($params['all_after_user_id']))) {
                                $params['all_after_user_id'] = implode(',', array_filter($params['all_after_user_id']));
                            } else {
                                $this->error('找不到承接人,请重新选择');
                            }
                        }


                    }
                    //判断是否选择退款措施
                    if (!array_intersect([2, 15], array_filter($params['measure_choose_id']))) {
                        unset($params['refund_money']);
                    } else {
                        if (!$params['refund_money']) {
                            throw new Exception("退款金额不能为空");
                        }
                    }

                    //判断是否选择补价措施
                    if (!in_array(8, array_filter($params['measure_choose_id']))) {
                        unset($params['replenish_money']);
                    } else {
                        if (!$params['replenish_money']) {
                            throw new Exception("补差价金额不能为空");
                        }
                    }
                    //判断是否选择积分措施
                    if (!in_array(10, array_filter($params['measure_choose_id']))) {
                        unset($params['integral']);
                    } else {
                        if (!$params['integral']) {
                            throw new Exception("积分不能为空");
                        }
                        if (!is_numeric($params['integral'])) {
                            throw new Exception("积分只能是数字");
                        }
                    }

                    //判断是否选择退件措施
                    if (!in_array(11, array_filter($params['measure_choose_id']))) {
                        unset($params['refund_logistics_num']);
                    } else {
                        if (!$params['refund_logistics_num']) {
                            throw new Exception("退回物流单号不能为空");
                        }
                    }

                    //判断优惠券 不需要审核的优惠券
                    if ($params['coupon_id'] && in_array(9, array_filter($params['measure_choose_id']))) {

                        foreach ($workOrderConfigValue['check_coupon'] as $v) {
                            if ($v['id'] == $params['coupon_id']) {
                                $params['coupon_describe'] = $v['desc'];
                                break;
                            }
                        }
                    }
                    //判断优惠券 需要审核的优惠券
                    if ($params['need_coupon_id'] && in_array(9, array_filter($params['measure_choose_id']))) {
                        $params['coupon_id'] = $params['need_coupon_id'];
                        foreach ($workOrderConfigValue['need_check_coupon'] as $v) {
                            if ($v['id'] == $params['coupon_id']) {
                                $params['coupon_describe'] = $v['desc'];
                                break;
                            }
                        }
                        $params['is_check'] = 1;
                    }

                    //选择有优惠券时 值必须为真
                    if (in_array(9, array_filter($params['measure_choose_id'])) && !$params['coupon_id']) {
                        throw new Exception("优惠券不能为空");
                    }

                    //如果积分大于200需要审核
                    // if ($params['integral'] > 200) {
                    //     //需要审核
                    //     $params['is_check'] = 1;
                    //     //创建人对应主管
                    //     $params['assign_user_id'] = $this->assign_user_id;
                    // }

                    // //如果退款金额大于30 需要审核
                    // if ($params['refund_money'] > 30) {
                    //     $params['is_check'] = 1;
                    // }
                    //增加是否退款值
                    if ($params['refund_money'] > 0) {
                        $params['is_refund'] = 1;
                    }
                    //判断审核人
                    if ($params['is_check'] == 1 || $params['need_coupon_id']) {
                        /**
                         * 1、退款金额大于30 经理审核
                         * 2、赠品数量大于1 经理审核
                         * 3、补发数量大于1 经理审核
                         * 4、优惠券等于100% 经理审核  50%主管审核 固定额度无需审核
                         * 5、运营客服组的优惠券都由王伟审核
                         */
                        //查询当前用户的上级id
                        $up_group_id = Db::name('auth_group_access')->where('uid', session('admin.id'))->column('group_id');
                        //$coupon = config('workorder.need_check_coupon')[$params['need_coupon_id']]['sum'];
                        $coupon = $workOrderConfigValue['need_check_coupon'][$params['need_coupon_id']]['sum'];
                        if ($coupon == 100 || ($coupon > 0 && in_array(131, $up_group_id))) {
                            //客服经理
                            //$params['assign_user_id'] = config('workorder.customer_manager');
                            $params['assign_user_id'] = $workOrderConfigValue['customer_manager'];
                            // dump(session('admin.id'));
                            // dump($workOrderConfigValue['kefumanage']);
                            // dump(searchForId(session('admin.id'), $workOrderConfigValue['kefumanage']));
                            // exit;
                        } elseif ($coupon == 50) {
                            //创建人对应主管
                            $params['assign_user_id'] = $this->assign_user_id ?: session('admin.id');
                            // dump(session('admin.id'));
                            // dump($workOrderConfigValue['kefumanage']);
                            // dump(searchForId(session('admin.id'), $workOrderConfigValue['kefumanage']));
                            // exit;
                        }
                    }
                    //判断审核人表 lsw create start
                    $check_person_weight = $workOrderConfigValue['check_person_weight'];
                    $check_group_weight = $workOrderConfigValue['check_group_weight'];
                    //先核算团队的，在核算个人的
                    if (!empty($check_group_weight)) {
                        foreach ($check_group_weight as $gv) {
                            //所有的
                            $all_person = [];
                            $result = false;
                            $median_value = 0;
                            $info = (new AuthGroup)->getAllNextGroup($gv['work_create_person_id']);
                            if ($info) {
                                array_push($info, $gv['work_create_person_id']);
                                foreach ($info as $av) {
                                    if (is_array($all_group[$av])) {
                                        foreach ($all_group[$av] as $vk) {
                                            $all_person[] = $vk;
                                        }
                                    }

                                }
                            } else {
                                $all_person = $all_group[$gv['work_create_person_id']];
                            }
                            if ($all_person) {
                                $true_all_person = array_unique($all_person);
                                //如果符合创建组的话
                                if (in_array(session('admin.id'), $true_all_person)) {
                                    if (0 == $gv['step_id']) {
                                        //不需要判断措施只需要判断创建人
                                        $params['is_check'] = 1;
                                        $params['assign_user_id'] = $all_group[$gv['check_group_id']][0];
                                        break;
                                    } elseif ((2 == $gv['step_id']) && in_array(2, array_filter($params['measure_choose_id']))) { //退款
                                        //中间值
                                        $median_value = $params['refund_money'];
                                    } elseif ((3 == $gv['step_id']) && in_array(3, array_filter($params['measure_choose_id']))) { //取消
                                        $median_value = $params['refund_money'];

                                    } elseif (6 == $gv['step_id'] && in_array(6, array_filter($params['measure_choose_id']))) { //赠品
                                        $giftOriginalNumber = $params['gift']['original_number'] ?: [];
                                        $median_value = array_sum($giftOriginalNumber);

                                    } elseif (7 == $gv['step_id'] && in_array(7, array_filter($params['measure_choose_id']))) { //补发
                                        $replacementOriginalNumber = $params['replacement']['original_number'] ?: [];
                                        $median_value = array_sum($replacementOriginalNumber);


                                    } elseif (10 == $gv['step_id'] && in_array(10, array_filter($params['measure_choose_id']))) { //积分
                                        $median_value = $params['integral'];

                                    } elseif (15 == $gv['step_id'] && in_array(15, array_filter($params['measure_choose_id']))) { //vip退款
                                        $median_value = $params['refund_money'];
                                    }
                                    if (!empty($median_value)) {
                                        switch ($gv['symbol']) {
                                            case 'gt':
                                                $result = $median_value > $gv['step_value'];
                                                break;
                                            case 'eq':
                                                $result = $median_value = $gv['step_value'];
                                                break;
                                            case 'lt':
                                                $result = $median_value < $gv['step_value'];
                                                break;
                                            case 'egt':
                                                $result = $median_value >= $gv['step_value'];
                                                break;
                                            case 'elt':
                                                $result = $median_value <= $gv['step_value'];
                                                break;
                                        }
                                    } else {
                                        $result = false;
                                    }

                                    if ($result) {
                                        $params['is_check'] = 1;
                                        $params['assign_user_id'] = $all_group[$gv['check_group_id']][0];
                                        break;
                                    }
                                }
                            }
                        }

                    }
                    if (!empty($check_person_weight)) {
                        foreach ($check_person_weight as $wkv) {
                            if (session('admin.id') == $wkv['work_create_person_id']) {
                                $result = false;
                                $median_value = 0;
                                if (0 == $wkv['step_id']) {
                                    //不需要判断措施只需要判断创建人
                                    $params['is_check'] = 1;
                                    $params['assign_user_id'] = $all_group[$wkv['check_group_id']][0];
                                    break;
                                } elseif (2 == $wkv['step_id'] && in_array(2, array_filter($params['measure_choose_id']))) { //退款
                                    //中间值
                                    $median_value = $params['refund_money'];
                                } elseif (3 == $wkv['step_id'] && in_array(3, array_filter($params['measure_choose_id']))) { //取消
                                    $median_value = $params['refund_money'];

                                } elseif (6 == $wkv['step_id'] && in_array(6, array_filter($params['measure_choose_id']))) { //赠品
                                    $giftOriginalNumber = $params['gift']['original_number'] ?: [];
                                    $median_value = array_sum($giftOriginalNumber);

                                } elseif (7 == $wkv['step_id'] && in_array(7, array_filter($params['measure_choose_id']))) { //补发
                                    $replacementOriginalNumber = $params['replacement']['original_number'] ?: [];
                                    $median_value = array_sum($replacementOriginalNumber);


                                } elseif (10 == $wkv['step_id'] && in_array(10, array_filter($params['measure_choose_id']))) { //积分
                                    $median_value = $params['integral'];

                                } elseif (15 == $wkv['step_id'] && in_array(15, array_filter($params['measure_choose_id']))) {
                                    $median_value = $params['refund_money'];
                                }
                                if (!empty($median_value)) {
                                    switch ($wkv['symbol']) {
                                        case 'gt':
                                            $result = $median_value > $wkv['step_value'];
                                            break;
                                        case 'eq':
                                            $result = $median_value = $wkv['step_value'];
                                            break;
                                        case 'lt':
                                            $result = $median_value < $wkv['step_value'];
                                            break;
                                        case 'egt':
                                            $result = $median_value >= $wkv['step_value'];
                                            break;
                                        case 'elt':
                                            $result = $median_value <= $wkv['step_value'];
                                            break;
                                    }
                                } else {
                                    $result = false;
                                }

                                if ($result) {
                                    $params['is_check'] = 1;
                                    $params['assign_user_id'] = $all_group[$wkv['check_group_id']][0];
                                    break;
                                }
                            }

                        }
                    }
                    if (!$params['assign_user_id']) {
                        $params['is_check'] = 0;
                    }
                    //判断审核人 end
                    //提交时间
                    if ($params['work_status'] == 2) {
                        $params['submit_time'] = date('Y-m-d H:i:s');
                    }

                    //判断如果不需要审核 或者工单类型为仓库 工单状态默认为审核通过
                    if (($params['is_check'] == 0 && $params['work_status'] == 2) || ($params['work_type'] == 2 && $params['work_status'] == 2)) {
                        $params['work_status'] = 3;
                    }
                    if ($params['content']) {
                        //取出备注记录并且销毁
                        $content = $params['content'];
                        unset($params['content']);
                    }

                    //如果为真则为处理任务
                    if (!$params['id']) {
                        $params['recept_person_id'] = $params['recept_person_id'] ?: session('admin.id');
                        $params['create_user_name'] = session('admin.nickname');
                        $params['create_user_id'] = session('admin.id');
                        $params['create_time'] = date('Y-m-d H:i:s');
                        $params['order_sku'] = $params['order_sku'] ? implode(',', $params['order_sku']) : '';
                        $params['assign_user_id'] = $params['assign_user_id'] ?: 0;
                        $params['customer_group'] = $this->customer_group;
                        //如果不是客服人员则指定审核人为客服经理(只能是客服工单) start
                        // if(1 == $params['work_type']){
                        //     $customerKefu = config('workorder.kefumanage');
                        //     $customerArr = [];
                        //     foreach($customerKefu as $v){
                        //         foreach($v as $vv){
                        //             $customerArr[] =$vv;
                        //         }
                        //     }
                        //     if(!in_array(session('admin.id'),$customerArr)){
                        //         if(1 == $params['is_check']){
                        //             $params['assign_user_id'] = $workOrderConfigValue['customer_manager'];
                        //             //$params['assign_user_id'] = config('workorder.customer_manager');
                        //         }

                        //     }else{
                        //         $params['assign_user_id'] = $params['assign_user_id'] ?: 0;
                        //     }
                        // }
                        //如果不是客服人员则指定审核人为客服经理 end
                        if ($params['order_type'] == 100) {
                            $params['base_grand_total'] = $params['refund_money'];
                            $params['grand_total'] = $params['refund_money'];
                        }
                        $result = $this->model->allowField(true)->save($params);
                        if (false === $result) {
                            throw new Exception("添加失败！！");
                        }
                        $work_id = $this->model->id;
                    } else {
                        //如果需要审核 则修改状态为待审核
                        if ($params['is_check'] == 1) {
                            $params['work_status'] = 2;
                        }
                        $work_id = $params['id'];
                        unset($params['problem_type_content']);
                        unset($params['work_picture']);
                        unset($params['work_level']);
                        unset($params['order_sku']);
                        unset($params['problem_description']);
                        $params['is_after_deal_with'] = 1;
                        $result = $this->model->allowField(true)->save($params, ['id' => $work_id]);
                    }
                    if ($content) {
                        $noteData['note_time'] = date('Y-m-d H:i', time());
                        $noteData['note_user_id'] = session('admin.id');
                        $noteData['note_user_name'] = session('admin.nickname');
                        $noteData['work_id'] = $work_id;
                        $noteData['user_group_id'] = 0;
                        $noteData['content'] = $content;
                        $contentResult = $this->work_order_note->allowField(true)->save($noteData);
                        if (false === $contentResult) {
                            throw new Exception("备注添加失败！！");
                        }
                    }


                    $params['problem_type_id'] = $params['problem_type_id'] ?: $params['problem_id'];
                    //循环插入措施
                    if (count(array_filter($params['measure_choose_id'])) > 0) {
                        //措施
                        $integral_auto_complete = $coupon_auto_complete = $changeArr_auto_complete = 0;
                        foreach ($params['measure_choose_id'] as $k => $v) {
                            $measureList['work_id'] = $work_id;
                            $measureList['measure_choose_id'] = $v;
                            //$measureList['measure_content'] = config('workorder.step')[$v];
                            $measureList['measure_content'] = $workOrderConfigValue['step'][$v];
                            $measureList['create_time'] = date('Y-m-d H:i:s');

                            //插入措施表
                            $res = $this->step->insertGetId($measureList);
                            if (false === $res) {
                                throw new Exception("添加失败！！");
                            }

                            //根据措施读取承接组、承接人 默认是客服问题组配置,是否审核之后自动完成
                            $appoint_ids = $params['order_recept']['appoint_ids'][$v];
                            $appoint_users = $params['order_recept']['appoint_users'][$v];
                            $appoint_group = $params['order_recept']['appoint_group'][$v];
                            $auto_complete = $params['order_recept']['auto_complete'][$v];
                            if (10 == $v) {
                                $integral_auto_complete = $auto_complete;
                            } elseif (9 == $v) {
                                $coupon_auto_complete = $auto_complete;
                            } elseif (13 == $v) {
                                $changeArr_auto_complete = $auto_complete;
                            }
                            //循环插入承接人
                            $appointList = [];
                            if (is_array($appoint_ids) && count($appoint_ids) > 0) {
                                foreach ($appoint_ids as $key => $val) {
                                    if ($appoint_users[$key] == 'undefined') {
                                        continue;
                                    }
                                    $appointList[$key]['work_id'] = $work_id;
                                    $appointList[$key]['measure_id'] = $res;
                                    $appointList[$key]['is_auto_complete'] = $auto_complete;
                                    //如果没有承接人 默认为创建人

                                    if ($val == 'undefined') {
                                        $appointList[$key]['recept_group_id'] = $this->assign_user_id;
                                        $appointList[$key]['recept_person_id'] = session('admin.id');
                                        $appointList[$key]['recept_person'] = session('admin.nickname');
                                    } else {

                                        $appointList[$key]['recept_group_id'] = $appoint_group[$key];
                                        $appointList[$key]['recept_person_id'] = $val;
                                        $appointList[$key]['recept_person'] = $appoint_users[$key];
                                    }

                                    $appointList[$key]['create_time'] = date('Y-m-d H:i:s');
                                }
                            } else {
                                $appointList[0]['work_id'] = $work_id;
                                $appointList[0]['measure_id'] = $res;
                                $appointList[0]['recept_group_id'] = 0;
                                $appointList[0]['recept_person_id'] = session('admin.id');
                                $appointList[0]['recept_person'] = session('admin.nickname');
                                $appointList[0]['create_time'] = date('Y-m-d H:i:s');
                                $appointList[0]['is_auto_complete'] = $auto_complete;
                            }

                            //插入承接人表
                            $receptRes = $this->recept->saveAll($appointList);
                            if (false === $receptRes) {
                                throw new Exception("添加失败！！");
                            }

                            //更改镜片，补发，赠品，地址
                            $this->model->changeLens($params, $work_id, $v, $res);
                            $this->model->changeFrame($params, $work_id, $v, $res);
                            $this->model->cancelOrder($params, $work_id, $v, $res);

                        }
                    }

                    //非草稿状态进入审核阶段
                    if ($this->model->work_status != 1) {
                        $this->model->checkWork($work_id);
                    }
                    //不需要审核且是非草稿状态时直接发送积分，赠送优惠券
                    if ($params['is_check'] != 1 && $this->model->work_status != 1) {
                        //赠送积分
                        if (in_array(10, array_filter($params['measure_choose_id'])) && (1 == $integral_auto_complete)) {
                            $this->model->presentIntegral($work_id);
                        }
                        //直接发送优惠券
                        if (in_array(9, array_filter($params['measure_choose_id'])) && (1 == $coupon_auto_complete)) {
                            $this->model->presentCoupon($work_id);
                        }
                        //修改地址
                        if (in_array(13, array_filter($params['measure_choose_id'])) && (1 == $changeArr_auto_complete)) {
                            $this->model->changeAddress($params, $work_id, 13, $res);
                        }
                    }
                    Db::commit();
                } catch (ValidateException $e) {
                    Db::rollback();
                    $this->error($e->getMessage());
                } catch (PDOException $e) {
                    Db::rollback();
                    $this->error($e->getMessage());
                } catch (Exception $e) {
                    Db::rollback();
                    $this->error($e->getMessage());
                }
                if ($result !== false) {
                    //通知
                    if ($this->model->work_type == 1) {
                        if ($this->model->work_status == 2) {
                            //Ding::cc_ding($this->model->assign_user_id, '', '工单ID:' . $work_id . '😎😎😎😎有新工单需要你审核😎😎😎😎', '有新工单需要你审核');
                        } elseif ($this->model->work_status == 3) {
                            $usersId = explode(',', $this->model->recept_person_id);
                            //Ding::cc_ding($usersId, '', '工单ID:' . $work_id . '😎😎😎😎有新工单需要你处理😎😎😎😎', '有新工单需要你处理');
                        }
                    }

                    //经手人
                    if ($this->model->work_type == 2 && $this->model->work_status == 3 && !$params['id']) {

                        //Ding::cc_ding($this->model->after_user_id, '', '工单ID:' . $work_id . '😎😎😎😎有新工单需要你处理😎😎😎😎', '有新工单需要你处理');
                    }

                    //跟单处理
                    if ($this->model->work_type == 2 && $this->model->work_status == 3 && $params['id']) {

                        //Ding::cc_ding($params['recept_person_id'], '', '工单ID:' . $work_id . '😎😎😎😎有新工单需要你处理😎😎😎😎', '有新工单需要你处理');
                    }

                    $this->success();
                } else {
                    $this->error(__('No rows were inserted'));
                }
            }
            $this->error(__('Parameter %s can not be empty', ''));
        }
        if ($ids) {
            $row = $this->model->get($ids);
            //求出订单sku列表,传输到页面当中
            $skus = $this->model->getSkuList($row->work_platform, $row->platform_order);
            if (is_array($skus['sku'])) {
                $arrSkus = [];
                foreach ($skus['sku'] as $val) {
                    $arrSkus[$val] = $val;
                }
                // //查询用户id对应姓名
                // $admin = new \app\admin\model\Admin();
                // $users = $admin->where('status', 'normal')->column('nickname', 'id');
                $this->assignconfig('users', $this->users); //返回用户
                $this->view->assign('skus', $arrSkus);
            }

            if (1 == $row->work_type) { //判断工单类型，客服工单
                $this->view->assign('work_type', 1);
                $this->assignconfig('work_type', 1);
                //$this->view->assign('problem_type', config('workorder.customer_problem_type')); //客服问题类型
                $this->view->assign('problem_type', $workOrderConfigValue['customer_problem_type']);
            } else { //仓库工单
                $this->view->assign('work_type', 2);
                $this->assignconfig('work_type', 2);
                //$this->view->assign('problem_type', config('workorder.warehouse_problem_type')); //仓库问题类型
                $this->view->assign('problem_type', $workOrderConfigValue['warehouse_problem_type']);
            }

            //把问题类型传递到js页面
            if (!empty($row->problem_type_id)) {
                $this->assignconfig('problem_id', $row->problem_type_id);
            }
            $this->assignconfig('work_type', $row->work_type);

            $this->assignconfig('ids', $row->id);
            //求出工单选择的措施传递到js页面
            $measureList = WorkOrderMeasure::workMeasureList($row->id);
            // dump(!empty($measureList));
            // exit;
            if (!empty($measureList)) {
                $this->assignconfig('measureList', $measureList);
            }
            $this->view->assign('row', $row);
        } else {
            //获取用户ID和所在权限组
            $userId = session('admin.id');
            $userGroupAccess = AuthGroupAccess::where(['uid' => $userId])->column('group_id');
            //$warehouseArr = config('workorder.warehouse_department_rule');
            $warehouseArr = $workOrderConfigValue['warehouse_department_rule'];
            $checkIsWarehouse = array_intersect($userGroupAccess, $warehouseArr);
            if (!empty($checkIsWarehouse)) {
                $this->view->assign('work_type', 2);
                $this->assignconfig('work_type', 2);
                $this->view->assign('problem_type', $workOrderConfigValue['warehouse_problem_type']); //仓库问题类型
            } else {
                $this->view->assign('work_type', 1);
                $this->assignconfig('work_type', 1);
                $customer_problem_classifys = $workOrderConfigValue['customer_problem_classify'];
                unset($customer_problem_classifys['仓库问题']);
                $problem_types = $workOrderConfigValue['customer_problem_type'];
                $problem_type = [];
                $i = 0;
                foreach ($customer_problem_classifys as $key => $customer_problem_classify) {
                    $problem_type[$i]['name'] = $key;
                    foreach ($customer_problem_classify as $k => $v) {
                        $problem_type[$i]['type'][$k] = [
                            'id' => $v,
                            'name' => $problem_types[$v]
                        ];
                    }
                    $i++;
                }
                $this->view->assign('problem_type', $problem_type); //客服问题类型
            }
        }
        $this->assignconfig('userid', session('admin.id'));
        return $this->view->fetch();
    }

    /**
     * 添加/编辑/详情
     *
     * @Author lzh
     * @param mixed $ids
     * @return void
     */
    public function add($ids = null)
    {
        //获取工单配置信息
        $workOrderConfigValue = $this->workOrderConfigValue;
        
        //获取用户ID和所在权限组
        $admin_id = session('admin.id');
        $nickname = session('admin.nickname');
        $_auth_group_access = new AuthGroupAccess();
        $user_group_access = $_auth_group_access->where(['uid' => $admin_id])->column('group_id');
        $warehouse_department_rule = $workOrderConfigValue['warehouse_department_rule'];
        $is_warehouse = array_intersect($user_group_access, $warehouse_department_rule);

        if ($this->request->isPost()) {
            $params = $this->request->post("row/a");
            if ($params) {
                $params = $this->preExcludeFields($params);
                if ($this->dataLimit && $this->dataLimitFieldAutoFill) {
                    $params[$this->dataLimitField] = $this->auth->id;
                }

                //是否采用模型验证
                if ($this->modelValidate) {
                    $name = str_replace("\\model\\", "\\validate\\", get_class($this->model));
                    $validate = is_bool($this->modelValidate) ? ($this->modelSceneValidate ? $name . '.add' : $name) : $this->modelValidate;
                    $this->model->validateFailException(true)->validate($validate);
                }

                $platform_order = trim($params['platform_order']);//订单号
                $measure_choose_id = $params['measure_choose_id'] ? array_unique(array_filter($params['measure_choose_id'])) : [];//措施ID数组
                $work_type = $params['work_type'];//工单类型：1客服 2仓库
                $item_order_info = $params['item_order_info'];//子订单措施
                $order_sku = $params['order_sku'] ? implode(',', $params['order_sku']) : '';//sku列表

                //校验问题类型、问题描述
                $params['problem_type_id'] = $params['problem_type_id'] ?: $params['problem_id'];
                !$params['problem_type_id'] && $this->error("请选择问题类型");
                !$params['problem_description'] && $this->error("问题描述不能为空");
                !$platform_order && $this->error("订单号不能为空");

                if (!$ids) {
                    //校验是否有未处理工单
                    $count = $this->model->where(['platform_order' => $platform_order, 'work_status' => ['in', [1, 2, 3, 5]]])->count();
                    0 < $count && $this->error("此订单存在未处理完成的工单");

                    $flag = 0;
                    if (is_array($item_order_info)) {
                        $item_choose = array_column($item_order_info , 'item_choose');
                        if (!empty($item_choose)) {
                            foreach ($item_choose as $key => $value) {
                                if (!empty($item_choose[$key][0])) {
                                     $flag = 1;
                                }
                            }
                        }
                    }

                    //判断订单状态
                    $_new_order_process = new NewOrderProcess();
                    $check_status = $_new_order_process
                        ->where('increment_id', $platform_order)
                        ->value('check_status');

                    $_new_order = new NewOrder();
                    $new_order_status = $_new_order
                        ->where('increment_id', $platform_order)
                        ->value('status');
                    //processing状态的判断审单状态
                    if ('processing' == $new_order_status) {
                        //已审单，包含主单取消、子单措施不能创建工单
                        1 == $check_status
                        &&
                        (
                            in_array(3, $measure_choose_id)
                            ||
                            $flag
                        )
                        && $this->error("已审单，不能创建工单");
                    }

                    //指定问题类型校验sku下拉框是否勾选
                    in_array($params['problem_type_id'],[8,10,11,56,13,14,15,16,18,22,59])
                    && empty($order_sku)
                    && $this->error("请选择sku");

                    //校验工单类型
                    if (1 == $work_type) {
                        //客服
                        !empty($is_warehouse) && $this->error("当前账号不能创建客服工单");

                        //校验工单措施
                        empty($measure_choose_id) && empty($item_order_info) && $this->error("请选择实施措施");

                        $params['problem_type_content'] = $workOrderConfigValue['customer_problem_type'][$params['problem_type_id']];
                    } else {
                        //仓库
                        empty($is_warehouse) && $this->error("当前账号不能创建仓库工单");

                        $all_after_user_id = array_filter($params['all_after_user_id']);
                        empty($all_after_user_id) && $this->error("未找到对应承接人,请重新选择");
                        $params['all_after_user_id'] = implode(',', $all_after_user_id);
                        $params['problem_type_content'] = $workOrderConfigValue['warehouse_problem_type'][$params['problem_type_id']];
                    }
                } else {
                    //校验工单措施
                    empty($measure_choose_id) && empty($item_order_info) && $this->error("请选择实施措施");

                    //工单是否存在
                    $row = $this->model->get($ids);
                    !$row && $this->error(__('No Results were found'));

                    //跟单人ID
                    $params['after_user_id'] = $admin_id;
                }

                //主单和子单全部的措施id
                $all_choose_ids = [];

                //检测主订单措施
                if (!empty($measure_choose_id)) {
                    /**
                     * 审核判断条件
                     * 1、退款金额大于30 经理审核
                     * 2、赠品数量大于1 经理审核
                     * 3、补发数量大于1 经理审核
                     * 4、优惠券等于100% 经理审核  50%主管审核 固定额度无需审核
                     * 5、运营客服组的优惠券都由客服经理审核
                     */

                    $all_choose_ids = $measure_choose_id;

                    //校验退款、vip退款
                    if (array_intersect([2, 15], $measure_choose_id)) {
                        !$params['refund_money'] && $this->error("退款金额不能为空");
                        $params['is_refund'] = 1;
                    } else {
                        unset($params['refund_money']);
                    }

                    //校验赠品、补发库存
                    if (array_intersect([6, 7], $measure_choose_id)) {
                        $original_sku = [];

                        //赠品
                        if (in_array(6, $measure_choose_id)) {
                            $gift_sku = $params['gift']['original_sku'];
                            !$gift_sku && $this->error("赠品sku不能为空");

                            $gift_number = $params['gift']['original_number'];
                            !$gift_number && $this->error("赠品数量不能为空");

                            foreach ($gift_sku as $key => $sku) {
                                $num = $key + 1;
                                !$sku && $this->error("第{$num}个赠品sku不能为空");
                                !$gift_number[$key] && $this->error("第{$num}个赠品数量必须大于0");

                                if (isset($original_sku[$sku])) {
                                    $original_sku[$sku] += $gift_number[$key];
                                } else {
                                    $original_sku[$sku] = $gift_number[$key];
                                }
                            }
                        }

                        //补发
                        if (in_array(7, $measure_choose_id)) {
                            !$params['address']['shipping_type'] && $this->error("请选择Shipping Method");

                            $replacement_sku = $params['replacement']['original_sku'];
                            !$replacement_sku && $this->error("补发sku不能为空");

                            $replacement_number = $params['replacement']['original_number'];
                            !$replacement_number && $this->error("补发数量不能为空");

                            foreach ($replacement_sku as $key => $sku) {
                                $num = $key + 1;
                                !$sku && $this->error("第{$num}个补发sku不能为空");
                                !$replacement_number[$key] && $this->error("第{$num}个补发数量必须大于0");

                                if (isset($original_sku[$sku])) {
                                    $original_sku[$sku] += $replacement_number[$key];
                                } else {
                                    $original_sku[$sku] = $replacement_number[$key];
                                }
                            }
                        }

                        //校验库存
                        if ($original_sku) {
                            $back_data = $this->skuIsStock(array_keys($original_sku), $params['work_platform'], array_values($original_sku));
                            !$back_data['result'] && $this->error($back_data['msg']);
                        }
                    }

                    //校验补价措施
                    if (in_array(8, $measure_choose_id)) {
                        !$params['replenish_money'] && $this->error("补差价金额不能为空");
                    } else {
                        unset($params['replenish_money']);
                    }

                    //校验优惠券措施
                    if (in_array(9, $measure_choose_id)) {
                        !$params['coupon_id'] && !$params['need_coupon_id'] && $this->error("请选择优惠券");

                        //不需要审核的优惠券
                        if ($params['coupon_id']) {
                            $check_coupon = $workOrderConfigValue['check_coupon'];
                        } else {
                            //需要审核的优惠券
                            $params['is_check'] = 1;
                            $params['coupon_id'] = $params['need_coupon_id'];
                            $check_coupon = $workOrderConfigValue['need_check_coupon'];

                            //优惠券折扣
                            $discount = $workOrderConfigValue['need_check_coupon'][$params['need_coupon_id']]['sum'];
                            if (100 == $discount || (0 < $discount && in_array(131, $user_group_access))) {
                                //创建人上级经理
                                $params['assign_user_id'] = $workOrderConfigValue['customer_manager'];
                            } elseif (50 == $discount) {
                                //创建人上级主管
                                $params['assign_user_id'] = $this->assign_user_id ?: $admin_id;
                            }
                        }
                        foreach ($check_coupon as $v) {
                            if ($v['id'] == $params['coupon_id']) {
                                $params['coupon_describe'] = $v['desc'];
                                break;
                            }
                        }
                    }
                  
                    //判断是否选择积分措施
                    if (in_array(10, $measure_choose_id)) {
                        (!$params['integral'] || !is_numeric($params['integral']))
                        && $this->error("积分必须是数字");
                    } else {
                        unset($params['integral']);
                    }

                    //判断是否选择退件措施
                    if (in_array(11, $measure_choose_id)) {
                        !$params['refund_logistics_num'] && $this->error("退回物流单号不能为空");
                    } else {
                        unset($params['refund_logistics_num']);
                    }
                }

                //检测子订单措施
                if ($item_order_info) {
                    $item_order_info = array_filter($item_order_info);
                    //查询所有子单数量
                    $_new_order_process = new NewOrderProcess();
                    $order_id = $_new_order_process->where('increment_id', $platform_order)->value('order_id');
                    $_new_order_item_process = new NewOrderItemProcess();
                    $count_item_num = $_new_order_item_process->where('order_id', $order_id)->count();

                    1 > count($item_order_info) && $this->error("子订单号错误");
                    foreach ($item_order_info as $key => &$item) {
                        $item['item_choose'] = array_unique(array_filter($item['item_choose']));
                        if ($count_item_num != count($item_order_info)) {
                            empty($item['item_choose']) && $this->error("请选择子订单：{$key} 的实施措施");
                        }
                        $all_choose_ids = array_unique(array_merge($all_choose_ids, $item['item_choose']));

                        //获取子单之前处理成功的措施类型
                        $_work_order_change_sku = new WorkOrderChangeSku();
                        $change_type = $_work_order_change_sku
                            ->alias('a')
                            ->join(['fa_work_order_measure' => 'b'], 'a.measure_id=b.id')
                            ->where([
                                'a.item_order_number' => $key,
                                'b.operation_type' => 1
                            ])
                            ->column('a.change_type');

                        //子单取消
                        if (in_array(18, $item['item_choose'])) {
                            //检测之前是否处理过子单措施
                            array_intersect([1, 2, 3], $change_type) && $this->error("子订单：{$key} 措施已处理，不能取消");
                        } /*elseif (in_array(19, $item['item_choose'])) {//更改镜框
                            //检测之前是否处理过更改镜框措施
                            in_array(1, $change_type) && $this->error("子订单：{$key} 措施已处理，不能重复创建");

                            //更改镜框校验库存
                            !$item['change_frame']['change_sku'] && $this->error("子订单：{$key} 的新sku不能为空");
                            $back_data = $this->skuIsStock([$item['change_frame']['change_sku']], $params['work_platform'], [1]);
                            !$back_data['result'] && $this->error($back_data['msg']);
                        } elseif (in_array(20, $item['item_choose'])) {//更改镜片
                            //检测之前是否处理过更改镜片措施
                            in_array(2, $change_type) && $this->error("子订单：{$key} 措施已处理，不能重复创建");
                        }*/
                    }
                    unset($item);
                }

               

                /**获取审核人 start*/
                $check_person_weight = $workOrderConfigValue['check_person_weight'];//审核人列表
                $check_group_weight = $workOrderConfigValue['check_group_weight'];//审核组列表
                $all_group = $workOrderConfigValue['group'];//所有的成员组
                //核算审核组
                if (!empty($check_group_weight)) {
                    foreach ($check_group_weight as $gv) {
                        $all_person = [];
                        //获取当前组下的所有成员
                        $subordinate = (new AuthGroup)->getAllNextGroup($gv['work_create_person_id']);
                        if ($subordinate) {
                            array_push($subordinate, $gv['work_create_person_id']);
                            foreach ($subordinate as $av) {
                                if (is_array($all_group[$av])) {
                                    foreach ($all_group[$av] as $vk) {
                                        $all_person[] = $vk;
                                    }
                                }
                            }
                        } else {
                            $all_person = $all_group[$gv['work_create_person_id']];
                        }

                       
                        if (!empty($all_person)) {
                            //如果符合创建组
                            if (in_array($admin_id, array_unique($all_person))) {
                                if (!$this->weight_currency($gv, $all_choose_ids, $params)) {
                                    $params['is_check'] = 1;
                                    $params['assign_user_id'] = $all_group[$gv['check_group_id']][0];
                                    break;
                                }
                            }
                        }
                    }
                }
                //核算审核人
                if (!empty($check_person_weight)) {
                    foreach ($check_person_weight as $wkv) {
                        if ($admin_id == $wkv['work_create_person_id']) {
                            if (!$this->weight_currency($wkv, $all_choose_ids, $params)) {
                                $params['is_check'] = 1;
                                $params['assign_user_id'] = $all_group[$wkv['check_group_id']][0];
                                break;
                            }
                        }
                    }
                }
               
                //没有审核人则不需要审核
                if (!$params['assign_user_id']) {
                    $params['is_check'] = 0;
                }else{
                    if ($params['assign_user_id'] == 95 && $admin_id == 198){
                        $params['assign_user_id'] = 117;
                    }
                }

                /**获取审核人 end*/

                //点击提交按钮
                if (2 == $params['work_status']) {
                    //不需要审核或工单类型为仓库 工单状态默认为审核通过
                    if (0 == $params['is_check'] || 2 == $params['work_type']) {
                        $params['work_status'] = 3;
                    }
                    $params['submit_time'] = date('Y-m-d H:i:s');
                }

                //vip订单
                if (100 == $params['order_type']) {
                    $params['base_grand_total'] = $params['refund_money'];
                    $params['grand_total'] = $params['refund_money'];
                    $params['payment_time'] = date('Y-m-d H:i:s');
                }
                $params['recept_person_id'] = $params['recept_person_id'] ?: $admin_id;

                //配货异常表
                $_distribution_abnormal = new DistributionAbnormal();

                //库位表
                $_stock_house = new StockHouse();

                //子单表
                $_new_order_item_process = new NewOrderItemProcess();

                if (!empty($row)) {
                    $row->startTrans();
                }
                $this->model->startTrans();
                $this->work_order_note->startTrans();
                $_distribution_abnormal->startTrans();
                $_new_order_item_process->startTrans();
                $_stock_house->startTrans();
                try {
                    //跟单处理
                    if (!empty($row)) {
                        //如果需要审核 则修改状态为待审核
                        if (1 == $params['is_check']) {
                            $params['work_status'] = 2;
                        }
                        $params['is_after_deal_with'] = 1;
                        $result = $row->allowField(true)->save($params);
                        if (false === $result) throw new Exception("跟单处理失败！！");
                        $work_id = $row->id;
                    } else {
                        //添加
                        $params['create_user_name'] = $nickname;
                        $params['create_user_id'] = $admin_id;
                        $params['create_time'] = date('Y-m-d H:i:s');
                        $params['order_sku'] = $order_sku;
                        $params['assign_user_id'] = $params['assign_user_id'] ?: 0;
                        $params['customer_group'] = $this->customer_group;

                        $result = $this->model->allowField(true)->save($params);
                        if (false === $result) throw new Exception("添加失败！！");
                        $work_id = $this->model->id;
                    }

                    //仓库工单判断未处理异常，有则绑定异常
                    if ($params['order_item_numbers'] || in_array(3, $measure_choose_id)) {
                        //主单取消：绑定该订单下所有子单异常
                        if (in_array(3, $measure_choose_id)) {
                            $item_process_where['b.increment_id'] = $platform_order;
                            $type = 16;
                        } else {
                            $item_process_where['a.item_order_number'] = ['in', $params['order_item_numbers']];
                            $type = 17;
                        }

                        //获取子单ID集
                        $item_process_ids = $_new_order_item_process
                            ->alias('a')
                            ->join(['fa_order' => 'b'], 'a.order_id=b.id')
                            ->where($item_process_where)
                            ->column('a.id');

                        //获取绑定异常子单ID集
                        $abnormal_binding_ids = $_distribution_abnormal
                            ->where(['item_process_id' => ['in', $item_process_ids], 'status' => 1])
                            ->column('item_process_id');

                        //已经标记异常的子单，绑定异常数据
                        if (!empty($abnormal_binding_ids)) {
                            $_distribution_abnormal
                                ->allowField(true)
                                ->save(['work_id' => $work_id], ['item_process_id' => ['in', $abnormal_binding_ids], 'status' => 1]);

                            //配货操作日志
                            DistributionLog::record((object)session('admin'), $item_process_ids, 0, "创建工单绑定异常");
                            $need_sign_ids = array_diff($item_process_ids, $abnormal_binding_ids);
                        } else {
                            $need_sign_ids = $item_process_ids;
                        }

                        //未标记异常子单，则标记异常
                        if (!empty($need_sign_ids)) {
                            foreach ($need_sign_ids as $val) {
                                //获取异常库位号
                                $stock_house_info = $_stock_house
                                    ->field('id,coding')
                                    ->where(['status' => 1, 'type' => 4, 'occupy' => ['<', 10000]])
                                    ->order('occupy', 'desc')
                                    ->find();
                                if (empty($stock_house_info)) throw new Exception("异常暂存架没有空余库位！！");

                                //创建异常
                                $abnormal_data = [
                                    'work_id' => $work_id,
                                    'item_process_id' => $val,
                                    'type' => $type,
                                    'status' => 1,
                                    'create_time' => time(),
                                    'create_person' => $nickname
                                ];
                                $_distribution_abnormal->allowField(true)->isUpdate(false)->data($abnormal_data)->save();

                                //子订单绑定异常库位号
                                $_new_order_item_process
                                    ->where(['id' => $val])
                                    ->update(['abnormal_house_id' => $stock_house_info['id']]);

                                //异常库位占用数量+1
                                $_stock_house
                                    ->where(['id' => $stock_house_info['id']])
                                    ->setInc('occupy', 1);

                                //配货日志
                                DistributionLog::record((object)session('admin'), $val, 9, "创建工单，异常暂存架{$stock_house_info['coding']}库位");
                            }
                        }
                    }

                    //工单备注
                    if (!empty($params['content'])) {
                        $noteData['note_time'] = date('Y-m-d H:i');
                        $noteData['note_user_id'] = $admin_id;
                        $noteData['note_user_name'] = $nickname;
                        $noteData['work_id'] = $work_id;
                        $noteData['user_group_id'] = 0;
                        $noteData['content'] = $params['content'];
                        $contentResult = $this->work_order_note->allowField(true)->save($noteData);
                        if (false === $contentResult) throw new Exception("备注添加失败！！");
                    }

                    //创建主订单措施、承接人数据
                    if (!empty($measure_choose_id)) {
                        foreach ($measure_choose_id as $v) {
                            //根据措施读取承接组、承接人 默认是客服问题组配置,是否审核之后自动完成
                            $appoint_ids = $params['order_recept']['appoint_ids'][$v];
                            $appoint_users = $params['order_recept']['appoint_users'][$v];
                            $appoint_group = $params['order_recept']['appoint_group'][$v];
                            $auto_complete = $params['order_recept']['auto_complete'][$v];

                            //插入措施、承接人数据
                            $res = $this->handle_measure($work_id, $v, $appoint_ids, $appoint_users, $appoint_group, $auto_complete, $this->assign_user_id, $admin_id, $nickname, $params, '');
                            if (!$res['result']) throw new Exception($res['msg']);
                        }
                    }

                    //创建子订单措施、承接人数据
                    if (!empty($item_order_info)) {
                        foreach ($item_order_info as $key => $item) {
                            if ($item['item_choose']) {
                                foreach ($item['item_choose'] as $v) {
                                    //根据措施读取承接组、承接人 默认是客服问题组配置,是否审核之后自动完成
                                    $appoint_ids = $item['appoint_ids'][$v];
                                    $appoint_users = $item['appoint_users'][$v];
                                    $appoint_group = $item['appoint_group'][$v];
                                    $auto_complete = $item['auto_complete'][$v];

                                    //插入措施、承接人数据
                                    $res = $this->handle_measure($work_id, $v, $appoint_ids, $appoint_users, $appoint_group, $auto_complete, $this->assign_user_id, $admin_id, $nickname, $params, $key);
                                    if (!$res['result']) throw new Exception($res['msg']);
                                }
                            }
                        }
                    }

                    //非草稿状态进入审核阶段
                    1 != $params['work_status'] && $this->model->checkWork($work_id);

                    if (!empty($row)) {
                        $row->commit();
                    }
                    $this->model->commit();
                    $this->work_order_note->commit();
                    $_distribution_abnormal->commit();
                    $_new_order_item_process->commit();
                    $_stock_house->commit();
                } catch (ValidateException $e) {
                    if (!empty($row)) {
                        $row->rollback();
                    }
                    $this->model->rollback();
                    $this->work_order_note->rollback();
                    $_distribution_abnormal->rollback();
                    $_new_order_item_process->rollback();
                    $_stock_house->rollback();
                    $this->error($e->getMessage());
                } catch (PDOException $e) {
                    if (!empty($row)) {
                        $row->rollback();
                    }
                    $this->model->rollback();
                    $this->work_order_note->rollback();
                    $_distribution_abnormal->rollback();
                    $_new_order_item_process->rollback();
                    $_stock_house->rollback();
                    $this->error($e->getMessage());
                } catch (Exception $e) {
                    if (!empty($row)) {
                        $row->rollback();
                    }
                    $this->model->rollback();
                    $this->work_order_note->rollback();
                    $_distribution_abnormal->rollback();
                    $_new_order_item_process->rollback();
                    $_stock_house->rollback();
                    $this->error($e->getMessage());
                }
                $this->success();
            }
            $this->error(__('Parameter %s can not be empty', ''));
        }

        //跟单处理
        $work_type = 1;//1客服 2仓库
        $problem_type = [];
        if ($ids) {
            //编辑、详情
            $row = $this->model->get($ids);
            $this->assignconfig('ids', $row->id);
            $this->assignconfig('problem_id', $row->problem_type_id);
            $this->view->assign('row', $row);

            //子订单措施及数据
            if (!empty($row->order_item_numbers)) {
                $order_data = $this->model->getOrderItem($row->platform_order, $row->order_item_numbers, $row->work_type, $row);
                unset($order_data['item_order_info']);
                $this->view->assign('order_item', $order_data);
            }

            //工单类型
            $work_type = $row->work_type;
        } else {
            //创建
            if (!empty($is_warehouse)) {
                $work_type = 2;
            }
        }

        //仓库创建工单
        $order_number = input('order_number');
        $order_item_numbers = input('order_item_numbers');
        if ($order_number && $order_item_numbers) {
            $order_item = $this->model->getOrderItem($order_number, $order_item_numbers, $work_type, []);
            $this->view->assign('order_item', $order_item);
        }

        //工单类型
        $this->view->assign('work_type', $work_type);
        $this->assignconfig('work_type', $work_type);

        //工单问题
        if (1 == $work_type) {
            $customer_problem_type = $workOrderConfigValue['customer_problem_type'];
            $customer_problem_classify = $workOrderConfigValue['customer_problem_classify'];
            unset($customer_problem_classify['仓库问题']);

            foreach ($customer_problem_classify as $key => $value) {
                $type = [];
                foreach ($value as $v) {
                    $type[] = ['id' => $v, 'name' => $customer_problem_type[$v]];
                }
                $problem_type[] = ['name' => $key, 'type' => $type];
            }
        } else {
            $problem_type = $workOrderConfigValue['warehouse_problem_type'];
        }
        $this->view->assign('problem_type', $problem_type);

        return $this->view->fetch();
    }

    /**
     * 判断是否审核并获取审核人ID
     *
     * @Author lzh
     * @param array $info 审核组|审核人
     * @param array $measure_choose_id 措施ID
     * @param array $params 提交参数
     * @return boolean
     */
    protected function weight_currency($info, $measure_choose_id, $params)
    {
        if (0 == $info['step_id']) {//不需要判断措施只需要判断创建人
            return false;
        } elseif (2 == $info['step_id'] && in_array(2, $measure_choose_id)) { //退款
            $median_value = $params['refund_money'];
        } elseif (3 == $info['step_id'] && in_array(3, $measure_choose_id)) { //取消
            $median_value = $params['refund_money'];
        } elseif (6 == $info['step_id'] && in_array(6, $measure_choose_id)) { //赠品
            $median_value = array_sum($params['gift']['original_number'] ?: []);
        } elseif (7 == $info['step_id'] && in_array(7, $measure_choose_id)) { //补发
            $median_value = array_sum($params['replacement']['original_number'] ?: []);
        } elseif (10 == $info['step_id'] && in_array(10, $measure_choose_id)) { //积分
            $median_value = $params['integral'];
        } elseif (15 == $info['step_id'] && in_array(15, $measure_choose_id)) {//VIP退款
            $median_value = $params['refund_money'];
        }

        $result = false;
        if (!empty($median_value)) {
            switch ($info['symbol']) {
                case 'gt':
                    $result = $median_value > $info['step_value'];
                    break;
                case 'eq':
                    $result = $median_value = $info['step_value'];
                    break;
                case 'lt':
                    $result = $median_value < $info['step_value'];
                    break;
                case 'egt':
                    $result = $median_value >= $info['step_value'];
                    break;
                case 'elt':
                    $result = $median_value <= $info['step_value'];
                    break;
            }
        }
        if ($result) {
            return false;
        }

        return true;
    }

    /**
     * 保存措施、承接人并处理相关流程
     *
     * @Author lzh
     * @param int $work_id 工单ID
     * @param int $choose_id 选择的措施ID
     * @param array $appoint_ids 承接人ID集合
     * @param array $appoint_users 承接人名称集合
     * @param array $appoint_group 承接人所在组集合
     * @param int $auto_complete 是否审核之后自动完成
     * @param int $assign_user_id 当前用户上级主管ID
     * @param int $admin_id 当前用户ID
     * @param string $nickname 当前用户名称
     * @param array $params 提交参数
     * @param string $item_order_number 子订单号
     * @return array
     */
    protected function handle_measure($work_id, $choose_id, $appoint_ids, $appoint_users, $appoint_group, $auto_complete, $assign_user_id, $admin_id, $nickname, $params, $item_order_number)
    {
        //获取工单配置信息
        $workOrderConfigValue = $this->workOrderConfigValue;

        //措施内容
        $measure_content = $workOrderConfigValue['step'][$choose_id] ?: '';

        //措施表
        $_work_order_measure = new WorkOrderMeasure();

        //承接人表
        $_work_order_recept = new WorkOrderRecept();

        $_work_order_measure->startTrans();
        $_work_order_recept->startTrans();
        try {
            //插入措施表
            $res = $_work_order_measure
                ->allowField(true)
                ->save([
                    'work_id' => $work_id,
                    'measure_choose_id' => $choose_id,
                    'measure_content' => $measure_content,
                    'item_order_number' => $item_order_number,
                    'create_time' => date('Y-m-d H:i:s')
                ]);
            if (false === $res) throw new Exception("添加措施失败！！");

            //工单措施表自增ID
            $measure_id = $_work_order_measure->id;

            //循环插入承接人
            $appoint_save = [];
            if (is_array($appoint_ids) && !empty($appoint_ids)) {
                foreach ($appoint_ids as $key => $val) {
                    if ($appoint_users[$key] == 'undefined') {
                        continue;
                    }
                    //如果没有承接人 默认为创建人
                    if ($val == 'undefined') {
                        $recept_group_id = $assign_user_id;
                        $recept_person_id = $admin_id;
                        $recept_person = $nickname;
                    } else {
                        $recept_group_id = $appoint_group[$key];
                        $recept_person_id = $val;
                        $recept_person = $appoint_users[$key];
                    }
                    $appoint_save[] = [
                        'work_id' => $work_id,
                        'measure_id' => $measure_id,
                        'is_auto_complete' => $auto_complete ?: 0,
                        'recept_group_id' => $recept_group_id,
                        'recept_person_id' => $recept_person_id,
                        'recept_person' => $recept_person,
                        'create_time' => date('Y-m-d H:i:s')
                    ];
                }
            } else {
                $appoint_save[] = [
                    'work_id' => $work_id,
                    'measure_id' => $measure_id,
                    'is_auto_complete' => $auto_complete ?: 0,
                    'recept_group_id' => 0,
                    'recept_person_id' => $admin_id,
                    'recept_person' => $nickname,
                    'create_time' => date('Y-m-d H:i:s')
                ];
            }

            //插入承接人表
            $recept_res = $_work_order_recept->allowField(true)->saveAll($appoint_save);
            if (false === $recept_res) throw new Exception("添加承接人失败！！");

            $_work_order_measure->commit();
            $_work_order_recept->commit();
        } catch (PDOException $e) {
            $_work_order_measure->rollback();
            $_work_order_recept->rollback();
            return ['result' => false, 'msg' => $e->getMessage()];
        } catch (Exception $e) {
            $_work_order_measure->rollback();
            $_work_order_recept->rollback();
            return ['result' => false, 'msg' => $e->getMessage()];
        }

        //更改镜片、赠品、补发
        if (in_array($choose_id, [6, 7, 20])) {
            $this->model->changeLens($params, $work_id, $choose_id, $measure_id, $item_order_number);
        } elseif (19 == $choose_id) {//更改镜框
            $this->model->changeFrame($params, $work_id, $choose_id, $measure_id, $item_order_number);
        } elseif (in_array($choose_id, [3, 18])) {//取消
            $this->model->cancelOrder($params, $work_id, $choose_id, $measure_id, $item_order_number);
        } elseif (13 == $choose_id) {//修改地址
            $this->model->changeAddress($params, $work_id, $choose_id, $measure_id);
        }

        return ['result' => true, 'msg' => ''];
    }

    /**
     * 判断sku是否有库存
     *
     * @Description
     * @author wpl 
     * @param array $skus sku列表
     * @param int $siteType 站点类型
     * @param array $num 站点类型
     * @return array
     */
    protected function skuIsStock($skus = [], $siteType, $num = [])
    {
        if (!array_filter($skus)) {
            return ['result' => false, 'msg' => 'SKU不能为空'];
        }

        $itemPlatFormSku = new \app\admin\model\itemmanage\ItemPlatformSku();
        //根据平台sku转sku
        foreach (array_filter($skus) as $k => $v) {
            //判断库存时去掉-s 等
            $arr = explode('-', $v);
            if (!empty($arr[1])) {
                $sku = $arr[0] . '-' . $arr[1];
            } else {
                $sku = trim($v);
            }

            //判断是否开启预售 并且预售时间是否满足 并且预售数量是否足够
            $res = $itemPlatFormSku->where(['outer_sku_status' => 1, 'platform_sku' => $sku, 'platform_type' => $siteType])->find();
            //判断是否开启预售
            if ($res['stock'] >= 0 && $res['presell_status'] == 1 && strtotime($res['presell_create_time']) <= time() && strtotime($res['presell_end_time']) >= time()) {
                $stock = $res['stock'] + $res['presell_residue_num'];
            } elseif ($res['stock'] < 0 && $res['presell_status'] == 1 && strtotime($res['presell_create_time']) <= time() && strtotime($res['presell_end_time']) >= time()) {
                $stock = $res['presell_residue_num'];
            } else {
                $stock = $res['stock'];
            }
            //判断库存是否足够
            if ($stock < $num[$k]) {
                // $params = ['sku'=>$sku,'siteType'=>$siteType,'stock'=>$stock,'num'=>$num[$k]];
                // file_put_contents('/www/wwwroot/mojing/runtime/log/stock.txt',json_encode($params),FILE_APPEND);
                return ['result' => false, 'msg' => $sku . '库存不足！！'];
            }
        }
        return ['result' => true, 'msg' => ''];
    }

    /**
     * 编辑
     *
     * @Author lzh
     * @DateTime 2020-11-23 11:29:24
     * @param [type] $ids
     * @return void
     */
    public function edit($ids = null)
    {
        //获取工单配置信息
        $workOrderConfigValue = $this->workOrderConfigValue;

        //校验工单信息
        $row = $this->model->get($ids);
        !$row && $this->error(__('No Results were found'));

        //校验用户权限
        $adminIds = $this->getDataLimitAdminIds();
        is_array($adminIds) && !in_array($row[$this->dataLimitField], $adminIds) && $this->error(__('You have no permission'));

        //获取用户ID和所在权限组
        $admin_id = session('admin.id');
        $nickname = session('admin.nickname');
        $_auth_group_access = new AuthGroupAccess();
        $user_group_access = $_auth_group_access->where(['uid' => $admin_id])->column('group_id');

        if ($this->request->isPost()) {
            $params = $this->request->post("row/a");
            if ($params) {
                $params = $this->preExcludeFields($params);
                if ($this->dataLimit && $this->dataLimitFieldAutoFill) {
                    $params[$this->dataLimitField] = $this->auth->id;
                }

                //是否采用模型验证
                if ($this->modelValidate) {
                    $name = str_replace("\\model\\", "\\validate\\", get_class($this->model));
                    $validate = is_bool($this->modelValidate) ? ($this->modelSceneValidate ? $name . '.edit' : $name) : $this->modelValidate;
                    $this->model->validateFailException(true)->validate($validate);
                }

                $platform_order = trim($params['platform_order']);//订单号
                $measure_choose_id = $params['measure_choose_id'] ? array_unique(array_filter($params['measure_choose_id'])) : [];//措施ID数组
                $work_type = $params['work_type'];//工单类型：1客服 2仓库
                $item_order_info = $params['item_order_info'];//子订单措施
                $params['order_sku'] = $params['order_sku'] ? implode(',', $params['order_sku']) : '';//sku列表

                //校验问题类型、问题描述
                $params['problem_type_id'] = $params['problem_type_id'] ?: $params['problem_id'];
                !$params['problem_type_id'] && $this->error("请选择问题类型");
                !$params['problem_description'] && $this->error("问题描述不能为空");
                !$platform_order && $this->error("订单号不能为空");

                //指定问题类型校验sku下拉框是否勾选
                in_array($params['problem_type_id'],[8,10,11,56,13,14,15,16,18,22,59])
                && empty($params['order_sku'])
                && $this->error("请选择sku");

                //校验工单类型
                if (1 == $work_type) {
                    //校验工单措施
                    empty($measure_choose_id) && empty($item_order_info) && $this->error("请选择实施措施");

                    $params['problem_type_content'] = $workOrderConfigValue['customer_problem_type'][$params['problem_type_id']];
                } else {
                    $all_after_user_id = array_filter($params['all_after_user_id']);
                    empty($all_after_user_id) && $this->error("未找到对应承接人,请重新选择");
                    $params['all_after_user_id'] = implode(',', $all_after_user_id);
                    $params['problem_type_content'] = $workOrderConfigValue['warehouse_problem_type'][$params['problem_type_id']];
                }

                //主单和子单全部的措施id
                $all_choose_ids = [];

                //检测主订单措施
                if (!empty($measure_choose_id)) {
                    /**
                     * 审核判断条件
                     * 1、退款金额大于30 经理审核
                     * 2、赠品数量大于1 经理审核
                     * 3、补发数量大于1 经理审核
                     * 4、优惠券等于100% 经理审核  50%主管审核 固定额度无需审核
                     * 5、运营客服组的优惠券都由客服经理审核
                     */

                    $all_choose_ids = $measure_choose_id;

                    //校验退款、vip退款
                    if (array_intersect([2, 15], $measure_choose_id)) {
                        !$params['refund_money'] && $this->error("退款金额不能为空");
                        $params['is_refund'] = 1;
                    } else {
                        unset($params['refund_money']);
                    }

                    //校验赠品、补发库存
                    if (array_intersect([6, 7], $measure_choose_id)) {
                        $original_sku = [];

                        //赠品
                        if (in_array(6, $measure_choose_id)) {
                            $gift_sku = $params['gift']['original_sku'];
                            !$gift_sku && $this->error("赠品sku不能为空");

                            $gift_number = $params['gift']['original_number'];
                            !$gift_number && $this->error("赠品数量不能为空");

                            foreach ($gift_sku as $key => $sku) {
                                $num = $key + 1;
                                !$sku && $this->error("第{$num}个赠品sku不能为空");
                                !$gift_number[$key] && $this->error("第{$num}个赠品数量必须大于0");

                                if (isset($original_sku[$sku])) {
                                    $original_sku[$sku] += $gift_number[$key];
                                } else {
                                    $original_sku[$sku] = $gift_number[$key];
                                }
                            }
                        }

                        //补发
                        if (in_array(7, $measure_choose_id)) {
                            !$params['address']['shipping_type'] && $this->error("请选择Shipping Method");

                            $replacement_sku = $params['replacement']['original_sku'];
                            !$replacement_sku && $this->error("补发sku不能为空");

                            $replacement_number = $params['replacement']['original_number'];
                            !$replacement_number && $this->error("补发数量不能为空");

                            foreach ($replacement_sku as $key => $sku) {
                                $num = $key + 1;
                                !$sku && $this->error("第{$num}个补发sku不能为空");
                                !$replacement_number[$key] && $this->error("第{$num}个补发数量必须大于0");

                                if (isset($original_sku[$sku])) {
                                    $original_sku[$sku] += $replacement_number[$key];
                                } else {
                                    $original_sku[$sku] = $replacement_number[$key];
                                }
                            }
                        }

                        //校验库存
                        if ($original_sku) {
                            $back_data = $this->skuIsStock(array_keys($original_sku), $params['work_platform'], array_values($original_sku));
                            !$back_data['result'] && $this->error($back_data['msg']);
                        }
                    }

                    //校验补价措施
                    if (in_array(8, $measure_choose_id)) {
                        !$params['replenish_money'] && $this->error("补差价金额不能为空");
                    } else {
                        unset($params['replenish_money']);
                    }

                    //校验优惠券措施
                    if (in_array(9, $measure_choose_id)) {
                        !$params['coupon_id'] && !$params['need_coupon_id'] && $this->error("请选择优惠券");

                        //不需要审核的优惠券
                        if ($params['coupon_id']) {
                            $check_coupon = $workOrderConfigValue['check_coupon'];
                        } else {
                            //需要审核的优惠券
                            $params['is_check'] = 1;
                            $params['coupon_id'] = $params['need_coupon_id'];
                            $check_coupon = $workOrderConfigValue['need_check_coupon'];

                            //优惠券折扣
                            $discount = $workOrderConfigValue['need_check_coupon'][$params['need_coupon_id']]['sum'];
                            if (100 == $discount || (0 < $discount && in_array(131, $user_group_access))) {
                                //创建人上级经理
                                $params['assign_user_id'] = $workOrderConfigValue['customer_manager'];
                            } elseif (50 == $discount) {
                                //创建人上级主管
                                $params['assign_user_id'] = $this->assign_user_id ?: $admin_id;
                            }
                        }
                        foreach ($check_coupon as $v) {
                            if ($v['id'] == $params['coupon_id']) {
                                $params['coupon_describe'] = $v['desc'];
                                break;
                            }
                        }
                    }

                    //判断是否选择积分措施
                    if (in_array(10, $measure_choose_id)) {
                        (!$params['integral'] || !is_numeric($params['integral']))
                        && $this->error("积分必须是数字");
                    } else {
                        unset($params['integral']);
                        unset($params['integral_describe']);
                    }

                    //判断是否选择退件措施
                    if (in_array(11, $measure_choose_id)) {
                        !$params['refund_logistics_num'] && $this->error("退回物流单号不能为空");
                    } else {
                        unset($params['refund_logistics_num']);
                    }
                }

                //子单sku变动表
                $_work_order_change_sku = new WorkOrderChangeSku();

                //检测子订单措施
                if ($item_order_info) {
                    $item_order_info = array_filter($item_order_info);
                    //查询所有子单数量
                    $_new_order_process = new NewOrderProcess();
                    $order_id = $_new_order_process->where('increment_id', $platform_order)->value('order_id');
                    $_new_order_item_process = new NewOrderItemProcess();
                    $count_item_num = $_new_order_item_process->where('order_id', $order_id)->count();

                    1 > count($item_order_info) && $this->error("子订单号错误");
                    foreach ($item_order_info as $key => &$item) {
                        $item['item_choose'] = array_unique(array_filter($item['item_choose']));
                        if ($count_item_num != count($item_order_info)) {
                            empty($item['item_choose']) && $this->error("请选择子订单：{$key} 的实施措施");
                        }
                        $all_choose_ids = array_unique(array_merge($all_choose_ids, $item['item_choose']));

                        //获取子单之前处理成功的措施类型
                        $change_type = $_work_order_change_sku
                            ->alias('a')
                            ->join(['fa_work_order_measure' => 'b'], 'a.measure_id=b.id')
                            ->where([
                                'a.item_order_number' => $key,
                                'b.operation_type' => 1
                            ])
                            ->order('a.id', 'desc')
                            ->group('a.item_order_number')
                            ->column('a.change_type');

                        //子单取消
                        if (in_array(18, $item['item_choose'])) {
                            //检测之前是否处理过子单措施
                            array_intersect([1, 2, 3], $change_type) && $this->error("子订单：{$key} 措施已处理，不能取消");
                        } elseif (in_array(19, $item['item_choose'])) {//更改镜框
                            //检测之前是否处理过更改镜框措施
                            in_array(1, $change_type) && $this->error("子订单：{$key} 措施已处理，不能重复创建");

                            //更改镜框校验库存
                            !$item['change_frame']['change_sku'] && $this->error("子订单：{$key} 的新sku不能为空");
                            $item['change_frame']['change_sku'] = trim($item['change_frame']['change_sku']);
                            $back_data = $this->skuIsStock([$item['change_frame']['change_sku']], $params['work_platform'], [1]);
                            !$back_data['result'] && $this->error($back_data['msg']);
                        } /*elseif (in_array(20, $item['item_choose'])) {//更改镜片
                            //检测之前是否处理过更改镜片措施
                            in_array(2, $change_type) && $this->error("子订单：{$key} 措施已处理，不能重复创建");
                        }*/
                    }
                    unset($item);
                }

                /**获取审核人 start*/
                $check_person_weight = $workOrderConfigValue['check_person_weight'];//审核人列表
                $check_group_weight = $workOrderConfigValue['check_group_weight'];//审核组列表
                $all_group = $workOrderConfigValue['group'];//所有的成员组

                //核算审核组
                if (!empty($check_group_weight)) {
                    foreach ($check_group_weight as $gv) {
                        $all_person = [];
                        //获取当前组下的所有成员
                        $subordinate = (new AuthGroup)->getAllNextGroup($gv['work_create_person_id']);
                        if ($subordinate) {
                            array_push($subordinate, $gv['work_create_person_id']);
                            foreach ($subordinate as $av) {
                                if (is_array($all_group[$av])) {
                                    foreach ($all_group[$av] as $vk) {
                                        $all_person[] = $vk;
                                    }
                                }
                            }
                        } else {
                            $all_person = $all_group[$gv['work_create_person_id']];
                        }
                        if (!empty($all_person)) {
                            //如果符合创建组
                            if (in_array($admin_id, array_unique($all_person))) {
                                if (!$this->weight_currency($gv, $all_choose_ids, $params)) {
                                    $params['is_check'] = 1;
                                    $params['assign_user_id'] = $all_group[$gv['check_group_id']][0];
                                    break;
                                }
                            }
                        }
                    }
                }

                //核算审核人
                if (!empty($check_person_weight)) {
                    foreach ($check_person_weight as $wkv) {
                        if ($admin_id == $wkv['work_create_person_id']) {
                            if (!$this->weight_currency($wkv, $all_choose_ids, $params)) {
                                $params['is_check'] = 1;
                                $params['assign_user_id'] = $all_group[$wkv['check_group_id']][0];
                                break;
                            }
                        }
                    }
                }

                //没有审核人则不需要审核
                if (!$params['assign_user_id']) {
                    $params['is_check'] = 0;
                }
                /**获取审核人 end*/

                //点击提交按钮
                if (2 == $params['work_status']) {
                    //不需要审核或工单类型为仓库 工单状态默认为审核通过
                    if (0 == $params['is_check'] || 2 == $params['work_type']) {
                        $params['work_status'] = 3;
                    }
                    $params['submit_time'] = date('Y-m-d H:i:s');
                }

                //vip订单
                if (100 == $params['order_type']) {
                    $params['base_grand_total'] = $params['refund_money'];
                    $params['grand_total'] = $params['refund_money'];
                }
                $params['recept_person_id'] = $params['recept_person_id'] ?: $admin_id;

                //措施表
                $_work_order_measure = new WorkOrderMeasure();

                //承接人表
                $_work_order_recept = new WorkOrderRecept();

                //子单表
                $_new_order_item_process = new NewOrderItemProcess();

                //配货异常表
                $_distribution_abnormal = new DistributionAbnormal();

                //库位表
                $_stock_house = new StockHouse();

                $row->startTrans();
                $_work_order_measure->startTrans();
                $_work_order_recept->startTrans();
                $_work_order_change_sku->startTrans();
                $_stock_house->startTrans();
                $_new_order_item_process->startTrans();
                $_distribution_abnormal->startTrans();
                try {
                    //更新之前清除部分字段
                    $update_data = [
                        'replenish_money' => '',
                        'replenish_increment_id' => '',
                        'coupon_id' => 0,
                        'coupon_describe' => '',
                        'coupon_str' => '',
                        'integral' => '',
                        'refund_logistics_num' => '',
                        'refund_money' => '',
                        'is_refund' => 0,
                        'replacement_order' => '',
                        'integral_describe' => '',
                    ];
                    $update_res = $row->allowField(true)->save($update_data);
                    if (false === $update_res) throw new Exception('更新失败!!');

                    //仓库工单判断未处理异常，有则绑定异常
                    if ($params['order_item_numbers'] || in_array(3, $measure_choose_id)) {
                        //主单取消：绑定该订单下所有子单异常
                        if (in_array(3, $measure_choose_id)) {
                            $item_process_where['b.increment_id'] = $platform_order;
                            $type = 16;
                        } else {
                            $item_process_where['a.item_order_number'] = ['in', $params['order_item_numbers']];
                            $type = 17;
                        }

                        //获取子单ID集
                        $item_process_ids = $_new_order_item_process
                            ->alias('a')
                            ->join(['fa_order' => 'b'], 'a.order_id=b.id')
                            ->where($item_process_where)
                            ->column('a.id', 'a.item_order_number');
                        $item_order_numbers = array_keys($item_process_ids);

                        //获取之前的子单列表
                        $bound_item_order_numbers = $_work_order_change_sku->where(['work_id' => $row->id])->column('item_order_number');
                        $remove_numbers = $bound_item_order_numbers ? array_diff($bound_item_order_numbers, $item_order_numbers) : [];

                        //清除之前的子单异常、解绑子单库位、异常库位减1
                        if ($remove_numbers) {
                            foreach ($remove_numbers as $val) {
                                //获取子单信息
                                $item_process_info = $_new_order_item_process
                                    ->field('id,abnormal_house_id')
                                    ->where(['item_order_number' => $val])
                                    ->find();

                                //删除异常
                                $check_abnormal = $_distribution_abnormal
                                    ->field('type,id')
                                    ->where(['work_id' => $row->id, 'item_process_id' => $item_process_info['id']])
                                    ->find();
                                if ($check_abnormal && in_array($check_abnormal['type'], [16, 17])) {
                                    $_distribution_abnormal->where(['id' => $check_abnormal['id']])->delete();

                                    //子订单解绑异常库位
                                    $_new_order_item_process
                                        ->where(['id' => $item_process_info['id']])
                                        ->update(['abnormal_house_id' => 0]);

                                    //异常库位占用数量-1
                                    if($item_process_info['abnormal_house_id']){
                                        $_stock_house
                                            ->where(['id' => $item_process_info['abnormal_house_id']])
                                            ->setDec('occupy', 1);
                                    }

                                    //配货日志
                                    DistributionLog::record((object)session('admin'), $val, 10, "编辑工单，解绑异常库位");
                                }
                            }
                        }

                        //获取绑定异常子单ID集
                        $abnormal_binding_ids = $_distribution_abnormal
                            ->where(['item_process_id' => ['in', $item_process_ids], 'status' => 1])
                            ->column('item_process_id');

                        //已经标记异常的子单，绑定异常数据
                        if (!empty($abnormal_binding_ids)) {
                            $_distribution_abnormal
                                ->allowField(true)
                                ->save(['work_id' => $row->id], ['item_process_id' => ['in', $abnormal_binding_ids], 'status' => 1]);

                            //配货操作日志
                            DistributionLog::record((object)session('admin'), $item_process_ids, 0, "编辑工单绑定异常");
                            $need_sign_ids = array_diff($item_process_ids, $abnormal_binding_ids);
                        } else {
                            $need_sign_ids = $item_process_ids;
                        }

                        //未标记异常子单，则标记异常
                        if (!empty($need_sign_ids)) {
                            foreach ($need_sign_ids as $val) {
                                //获取异常库位号
                                $stock_house_info = $_stock_house
                                    ->field('id,coding')
                                    ->where(['status' => 1, 'type' => 4, 'occupy' => ['<', 10000]])
                                    ->order('occupy', 'desc')
                                    ->find();
                                if (empty($stock_house_info)) throw new Exception("异常暂存架没有空余库位！！");

                                //创建异常
                                $abnormal_data = [
                                    'work_id' => $row->id,
                                    'item_process_id' => $val,
                                    'type' => $type,
                                    'status' => 1,
                                    'create_time' => time(),
                                    'create_person' => $nickname
                                ];
                                $_distribution_abnormal->allowField(true)->isUpdate(false)->data($abnormal_data)->save();

                                //子订单绑定异常库位号
                                $_new_order_item_process
                                    ->where(['id' => $val])
                                    ->update(['abnormal_house_id' => $stock_house_info['id']]);

                                //异常库位占用数量+1
                                $_stock_house
                                    ->where(['id' => $stock_house_info['id']])
                                    ->setInc('occupy', 1);

                                //配货日志
                                DistributionLog::record((object)session('admin'), $val, 9, "编辑工单，异常暂存架{$stock_house_info['coding']}库位");
                            }
                        }
                    }

                    //清除措施表、承接表、sku变动表
                    $_work_order_measure->where(['work_id' => $row->id])->delete();
                    $_work_order_recept->where(['work_id' => $row->id])->delete();
                    $_work_order_change_sku->where(['work_id' => $row->id])->delete();

                    //更新工单
                    $result = $row->allowField(true)->save($params);
                    if (false === $result) throw new Exception("编辑失败！！");

                    //创建主订单措施、承接人数据
                    if (!empty($measure_choose_id)) {
                        foreach ($measure_choose_id as $v) {
                            //根据措施读取承接组、承接人 默认是客服问题组配置,是否审核之后自动完成
                            $appoint_ids = $params['order_recept']['appoint_ids'][$v];
                            $appoint_users = $params['order_recept']['appoint_users'][$v];
                            $appoint_group = $params['order_recept']['appoint_group'][$v];
                            $auto_complete = $params['order_recept']['auto_complete'][$v];

                            //插入措施、承接人数据
                            $res = $this->handle_measure($row->id, $v, $appoint_ids, $appoint_users, $appoint_group, $auto_complete, $this->assign_user_id, $admin_id, $nickname, $params, '');
                            if (!$res['result']) throw new Exception($res['msg']);
                        }
                    }

                    //创建子订单措施、承接人数据
                    if (!empty($item_order_info)) {
                        foreach ($item_order_info as $key => $item) {
                            if ($item['item_choose']) {
                                foreach ($item['item_choose'] as $v) {
                                    //根据措施读取承接组、承接人 默认是客服问题组配置,是否审核之后自动完成
                                    $appoint_ids = $item['appoint_ids'][$v];
                                    $appoint_users = $item['appoint_users'][$v];
                                    $appoint_group = $item['appoint_group'][$v];
                                    $auto_complete = $item['auto_complete'][$v];

                                    //插入措施、承接人数据
                                    $res = $this->handle_measure($row->id, $v, $appoint_ids, $appoint_users, $appoint_group, $auto_complete, $this->assign_user_id, $admin_id, $nickname, $params, $key);
                                    if (!$res['result']) throw new Exception($res['msg']);
                                }
                            }
                        }
                    }

                    //非草稿状态进入审核阶段
                    1 != $params['work_status'] && $this->model->checkWork($row->id);

                    $row->commit();
                    $_work_order_measure->commit();
                    $_work_order_recept->commit();
                    $_work_order_change_sku->commit();
                    $_stock_house->commit();
                    $_new_order_item_process->commit();
                    $_distribution_abnormal->commit();
                } catch (ValidateException $e) {
                    $row->rollback();
                    $_work_order_measure->rollback();
                    $_work_order_recept->rollback();
                    $_work_order_change_sku->rollback();
                    $_stock_house->rollback();
                    $_new_order_item_process->rollback();
                    $_distribution_abnormal->rollback();
                    $this->error($e->getMessage());
                } catch (PDOException $e) {
                    $row->rollback();
                    $_work_order_measure->rollback();
                    $_work_order_recept->rollback();
                    $_work_order_change_sku->rollback();
                    $_stock_house->rollback();
                    $_new_order_item_process->rollback();
                    $_distribution_abnormal->rollback();
                    $this->error($e->getMessage());
                } catch (Exception $e) {
                    $row->rollback();
                    $_work_order_measure->rollback();
                    $_work_order_recept->rollback();
                    $_work_order_change_sku->rollback();
                    $_stock_house->rollback();
                    $_new_order_item_process->rollback();
                    $_distribution_abnormal->rollback();
                    $this->error($e->getMessage());
                }
                $this->success();
            }
            $this->error(__('Parameter %s can not be empty', ''));
        }

        //工单类型及状态
        $this->view->assign('row', $row);
        $this->assignconfig('work_type', $row->work_type);
        $this->assignconfig('work_status', $row->work_status);
        $this->assignconfig('create_user_id', $row->create_user_id);

        //子订单措施及数据
        $order_data = $this->model->getOrderItem($row->platform_order, $row->order_item_numbers, $row->work_type, $row);
        if(!empty($order_data['item_order_info'])){
            $this->assignconfig('item_order_info', $order_data['item_order_info']);
            unset($order_data['item_order_info']);
        }
        $this->assignconfig('order_item', $order_data);
        $this->view->assign('order_item', $order_data);

        //把问题类型传递到js页面
        $row->problem_type_id && $this->assignconfig('problem_type_id', $row->problem_type_id);

        //工单措施对应的措施配置表ID数组
        $measureList = WorkOrderMeasure::workMeasureList($row->id, 1);
        !empty($measureList) && $this->assignconfig('measureList', $measureList);

        //工单问题类型
        $problem_type = [];
        if (1 == $row->work_type) {
            $customer_problem_type = $workOrderConfigValue['customer_problem_type'];
            $customer_problem_classify = $workOrderConfigValue['customer_problem_classify'];
            unset($customer_problem_classify['仓库问题']);

            foreach ($customer_problem_classify as $key => $value) {
                $type = [];
                foreach ($value as $v) {
                    $type[] = ['id' => $v, 'name' => $customer_problem_type[$v]];
                }
                $problem_type[] = ['name' => $key, 'type' => $type];
            }
        } else {
            $problem_type = $workOrderConfigValue['warehouse_problem_type'];
        }
        $this->view->assign('problem_type', $problem_type);

        return $this->view->fetch();
    }

    /**
     * 获取订单sku数据
     *
     * @参数 string order_number  订单号
     * @author lzh
     * @return array
     */
    public function get_sku_list()
    {
        !request()->isAjax() && $this->error('404 not found');

        $order_number = request()->post('order_number');
        empty($order_number) && $this->error('订单号不能为空');

        $result = $this->model->getOrderItem($order_number, '', 0, [], 1);
        empty($result) && $this->error('未获取到数据');
        empty($result['sku_list']) && $this->error('未获取到子单数据');

        $this->success('', '', $result, 0);
    }

    /**
     * 根据处方获取地址信息以及处方信息
     * @throws \think\db\exception\DataNotFoundException
     * @throws \think\db\exception\ModelNotFoundException
     * @throws \think\exception\DbException
     */
    public function ajaxGetAddress()
    {
        if (request()->isAjax()) {
            $incrementId = input('increment_id');
            $siteType = input('site_type');
            $work_id = input('work_id');
            $measure_choose_id = input('measure_choose_id');

            $res = [];
            $lens = [];
            try {
                //获取网站数据库地址,获取地址信息
                $res = $this->model->getAddress($incrementId);
                !$res && $this->error('未获取到数据！！');

                //请求接口获取lens_type，coating_type，prescription_type等信息
                $lens = $this->model->getReissueLens($siteType, $res['showPrescriptions'], 1);

                //判断是否是新建或跟单处理
                if ($work_id && $measure_choose_id) {
                    $work_status = $this->model->where('id', $work_id)->value('work_status');
                    if (0 < $work_status) {
                        //获取魔晶数据库中地址
                        $_work_order_change_sku = new WorkOrderChangeSku();
                        $address = $_work_order_change_sku
                            ->alias('a')
                            ->join(['fa_work_order_measure' => 'b'], 'a.measure_id=b.id')
                            ->where(['a.work_id' => $work_id, 'b.measure_choose_id' => $measure_choose_id])
                            ->value('a.userinfo_option');
                        if ($address) {
                            $address = unserialize($address);
                            $address['address_type'] = $address['address_id'] == 0 ? 'shipping' : 'billing';
                            $res['address'] = $address;
                        }
                    }
                }
            } catch (\Exception $e) {
                $this->error($e->getMessage());
            }
            $this->success('操作成功！！', '', ['address' => $res, 'lens' => $lens]);
        }
        $this->error('404 not found');
    }

    /**
     * 根据country获取Province
     * @return array
     */
    public function ajaxGetProvince()
    {
        $countryId = input('country_id');
        $country = json_decode(file_get_contents('assets/js/country.js'), true);
        $province = $country[$countryId];
        return $province ?: [];
    }

    /**
     * 获取更改镜片的数据
     * @throws Exception
     */
    public function ajaxGetChangeLens()
    {
        if (request()->isAjax()) {
            $incrementId = input('increment_id');
            $siteType = input('site_type');
            $item_order_number = input('item_order_number', '');
            try {
                //获取地址、处方等信息
                $res = $this->model->getAddress($incrementId, $item_order_number);

                //获取更改镜片最新处方信息
                $_work_order_change_sku = new WorkOrderChangeSku();
                $change_lens = $_work_order_change_sku
                    ->alias('a')
                    ->field('a.od_sph,a.od_cyl,a.od_axis,a.od_add,a.pd_r,a.od_pv,a.od_bd,a.od_pv_r,a.od_bd_r,a.os_sph,a.os_cyl,a.os_axis,a.os_add,a.pd_l,a.os_pv,a.os_bd,a.os_pv_r,a.os_bd_r,a.lens_number,a.recipe_type as prescription_type,prescription_option')
                    ->join(['fa_work_order_measure' => 'b'], 'a.measure_id=b.id')
                    ->where([
                        'a.change_type' => 2,
                        'a.item_order_number' => $item_order_number,
                        'b.operation_type' => 1
                    ])
                    ->order('a.id', 'desc')
                    ->find();
                $change_lens = collection([$change_lens])->toArray();
                if ($change_lens[0]) {//之前更改过处方，获取最新的处方
                    $prescription_option = unserialize($change_lens[0]['prescription_option']);
                    //替换处方信息
                    $res['prescriptions'][0]['prescription_type'] = $prescription_option['prescription_type'];
                    $res['prescriptions'][0]['index_id'] = $prescription_option['lens_id'];
                    $res['prescriptions'][0]['index_type'] = $prescription_option['lens_type'];
                    $res['prescriptions'][0]['coating_id'] = $prescription_option['coating_id'];
                    $res['prescriptions'][0]['color_id'] = $prescription_option['color_id'];
                    $res['prescriptions'][0]['od_sph'] = $change_lens[0]['od_sph'];
                    $res['prescriptions'][0]['os_sph'] = $change_lens[0]['os_sph'];
                    $res['prescriptions'][0]['od_cyl'] = $change_lens[0]['od_cyl'];
                    $res['prescriptions'][0]['os_cyl'] = $change_lens[0]['os_cyl'];
                    $res['prescriptions'][0]['od_axis'] = $change_lens[0]['od_axis'];
                    $res['prescriptions'][0]['os_axis'] = $change_lens[0]['os_axis'];
                    if (!empty($change_lens[0]['pd_r']) && empty($change_lens[0]['pd_l'])) {
                        $res['prescriptions'][0]['pd'] = $change_lens[0]['pd_r'];
                    }
                    $res['prescriptions'][0]['pd_l'] = $change_lens[0]['pd_l'];
                    $res['prescriptions'][0]['pd_r'] = $change_lens[0]['pd_r'];
                    $res['prescriptions'][0]['os_add'] = $change_lens[0]['os_add'];
                    $res['prescriptions'][0]['od_add'] = $change_lens[0]['od_add'];
                    $res['prescriptions'][0]['od_pv'] = $change_lens[0]['od_pv'];
                    $res['prescriptions'][0]['os_pv'] = $change_lens[0]['os_pv'];
                    $res['prescriptions'][0]['od_pv_r'] = $change_lens[0]['od_pv_r'];
                    $res['prescriptions'][0]['os_pv_r'] = $change_lens[0]['os_pv_r'];
                    $res['prescriptions'][0]['od_bd'] = $change_lens[0]['od_bd'];
                    $res['prescriptions'][0]['os_bd'] = $change_lens[0]['os_bd'];
                    $res['prescriptions'][0]['od_bd_r'] = $change_lens[0]['od_bd_r'];
                    $res['prescriptions'][0]['os_bd_r'] = $change_lens[0]['os_bd_r'];
                    //获取更改镜框最新信息
                    $change_sku = $_work_order_change_sku
                        ->alias('a')
                        ->join(['fa_work_order_measure' => 'b'], 'a.measure_id=b.id')
                        ->where([
                            'a.change_type' => 1,
                            'a.item_order_number' => $item_order_number,
                            'b.operation_type' => 1
                        ])
                        ->order('a.id', 'desc')
                        ->value('a.change_sku');
                    if ($change_sku) {
                        $res['prescriptions'][0]['sku'] = $change_sku;
                    }
                }
                $lens = $this->model->getReissueLens($siteType, $res['prescriptions'], 2, $item_order_number);
            } catch (\Exception $e) {
                $this->error($e->getMessage());
            }
            if ($res) {
                $this->success('操作成功！！', '', $lens);
            } else {
                $this->error('未获取到数据！！');
            }
        }
        $this->error('404 not found');
    }

    /**
     * 赠品表单
     * @throws Exception
     * @throws \think\db\exception\DataNotFoundException
     * @throws \think\db\exception\ModelNotFoundException
     * @throws \think\exception\DbException
     */
    public function ajaxGetGiftLens()
    {
        if (request()->isAjax()) {
            $incrementId = input('increment_id');
            $siteType = input('site_type');
            try {
                //获取地址、处方等信息
                $res = $this->model->getAddress($incrementId);
                $lens = $this->model->getReissueLens($siteType, $res['prescriptions'], 3);
            } catch (\Exception $e) {
                $this->error($e->getMessage());
            }

            if ($res) {
                $this->success('操作成功！！', '', $lens);
            } else {
                $this->error('未获取到数据！！');
            }
        }
        $this->error('404 not found');
    }

    /**
     * ajax根据prescription_type获取镜片信息
     */
    public function ajaxGetLensType()
    {
        if (request()->isAjax()) {
            $siteType = input('site_type');
            $prescriptionType = input('prescription_type', '');
            $key = $siteType . '_get_lens';
            $data = Cache::get($key);
            if (!$data) {
                $data = $this->model->httpRequest($siteType, 'magic/product/lensData');
                Cache::set($key, $data, 3600 * 24);
            }
            $lensType = $data['lens_list'][$prescriptionType] ?: [];
            $this->success('操作成功！！', '', $lensType);
        } else {
            $this->error('404 not found');
        }
    }

    /**
     * 获取订单order的镜框等信息
     *
     * @Description
     * @author lsw
     * @since 2020/04/13 17:28:49
     * @return void
     */
    public function ajax_get_order($ordertype = null, $order_number = null)
    {
        if ($this->request->isAjax()) {
            if ($ordertype < 1 || $ordertype > 11) { //不在平台之内
                return $this->error('选择平台错误,请重新选择', '', 'error', 0);
            }
            if (!$order_number) {
                return $this->error('订单号不存在，请重新选择', '', 'error', 0);
            }
            if ($ordertype == 1) {
                $result = ZeeloolPrescriptionDetailHelper::get_one_by_increment_id($order_number);
            } elseif ($ordertype == 2) {
                $result = VooguemePrescriptionDetailHelper::get_one_by_increment_id($order_number);
            } elseif ($ordertype == 3) {
                $result = NihaoPrescriptionDetailHelper::get_one_by_increment_id(300035202);
            } elseif ($ordertype == 4) {
                $result = MeeloogPrescriptionDetailHelper::get_one_by_increment_id($order_number);
            } elseif ($ordertype == 5) {
                $result = WeseeopticalPrescriptionDetailHelper::get_one_by_increment_id($order_number);
            } elseif ($ordertype == 9) {
                $result = ZeeloolEsPrescriptionDetailHelper::get_one_by_increment_id($order_number);
            } elseif ($ordertype == 10) {
                $result = ZeeloolDePrescriptionDetailHelper::get_one_by_increment_id($order_number);
            } elseif ($ordertype == 11) {
                $result = ZeeloolJpPrescriptionDetailHelper::get_one_by_increment_id($order_number);
            }
            if (!$result) {
                $this->error('找不到这个订单,请重新尝试', '', 'error', 0);
            }
            $arr = [];
            foreach ($result as $val) {
                for ($i = 0; $i < $val['qty_ordered']; $i++) {
                    $arr[] = $val['sku'];
                }
            }
            return $this->success('', '', $arr, 0);
        } else {
            return $this->error('404 Not Found');
        }
    }

    /**
     * 获取已经添加工单中的订单信息-弃用
     *
     * @Description
     * @author lsw
     * @since 2020/04/16 10:29:02
     * @return void
     */
    public function ajax_edit_order($ordertype = null, $order_number = null, $work_id = null, $change_type = null)
    {
        if ($this->request->isAjax()) {
            if ($ordertype < 1 || $ordertype > 11) { //不在平台之内
                return $this->error('选择平台错误,请重新选择', '', 'error', 0);
            }
            if (!$order_number) {
                return $this->error('订单号不存在，请重新选择', '', 'error', 0);
            }
            if (!$work_id) {
                return $this->error('工单不存在，请重新选择', '', 'error', 0);
            }
            $result = WorkOrderChangeSku::getOrderChangeSku($work_id, $ordertype, $order_number, $change_type);
            if (!$result) {
                if ($ordertype == 1) {
                    $result = ZeeloolPrescriptionDetailHelper::get_one_by_increment_id($order_number);
                } elseif ($ordertype == 2) {
                    $result = VooguemePrescriptionDetailHelper::get_one_by_increment_id($order_number);
                } elseif ($ordertype == 3) {
                    $result = NihaoPrescriptionDetailHelper::get_one_by_increment_id($order_number);
                } elseif ($ordertype == 4) {
                    $result = MeeloogPrescriptionDetailHelper::get_one_by_increment_id($order_number);
                } elseif ($ordertype == 5) {
                    $result = WeseeopticalPrescriptionDetailHelper::get_one_by_increment_id($order_number);
                } elseif ($ordertype == 9) {
                    $result = ZeeloolEsPrescriptionDetailHelper::get_one_by_increment_id($order_number);
                } elseif ($ordertype == 10) {
                    $result = ZeeloolDePrescriptionDetailHelper::get_one_by_increment_id($order_number);
                } elseif ($ordertype == 11) {
                    $result = ZeeloolJpPrescriptionDetailHelper::get_one_by_increment_id($order_number);
                }
            } else {
                $result = collection($result)->toArray();
            }
            if (!$result) {
                $this->error('找不到这个订单,请重新尝试', '', 'error', 0);
            }
            $arr = [];
            foreach ($result as $key => $val) {
                if (!$val['qty_ordered']) {
                    $arr[$key]['original_sku'] = $val['original_sku'];
                    $arr[$key]['original_number'] = $val['original_number'];
                    $arr[$key]['change_sku'] = $val['change_sku'];
                    $arr[$key]['change_number'] = $val['change_number'];
                } else {
                    for ($i = 0; $i < $val['qty_ordered']; $i++) {
                        $arr[] = $val['sku'];
                    }
                }
            }
            return $this->success('', '', $arr, 0);
        } else {
            return $this->error('404 Not Found');
        }
    }

    /**
     * 测试
     * @throws \Exception
     */
    public function test()
    {
        //$this->model->presentCoupon(235);
        //$this->model->presentIntegral(233);
        //$this->model->createOrder(3, 338);
        $result = $this->model->deductionStock(496, 521);
        dump($result);
    }

    /**
     * 工单详情
     *
     * @Description
     * @author lzh
     * @since 2020/11/23 15:33:36
     * @param [type] $ids
     * @return void
     */
    public function detail($ids = null)
    {
        //获取工单配置信息
        $workOrderConfigValue = $this->workOrderConfigValue;

        //校验工单信息
        $row = $this->model->get($ids);
        !$row && $this->error(__('No Results were found'));

        //校验用户权限
        $adminIds = $this->getDataLimitAdminIds();
        is_array($adminIds) && !in_array($row[$this->dataLimitField], $adminIds) && $this->error(__('You have no permission'));

        //校验操作权限
        $operateType = input('operate_type', 0);
        $admin_id = session('admin.id');
        2 == $operateType
        &&
        (
            2 != $row->work_status
            || 1 != $row->is_check
            || !in_array($admin_id, [$row->assign_user_id, $workOrderConfigValue['customer_manager']])
        )
        && $this->error('没有审核权限');

        //工单类型及状态
        $this->view->assign('row', $row);
        $this->assignconfig('work_type', $row->work_type);
        $this->assignconfig('work_status', $row->work_status);

        //子订单措施及数据
        $order_data = $this->model->getOrderItem($row->platform_order, $row->order_item_numbers, $row->work_type, $row);
        if(!empty($order_data['item_order_info'])){
            $this->assignconfig('item_order_info', $order_data['item_order_info']);
            unset($order_data['item_order_info']);
        }
        $this->view->assign('order_item', $order_data);

        //把问题类型传递到js页面
        $row->problem_type_id && $this->assignconfig('problem_type_id', $row->problem_type_id);

        //回复内容
        $workOrderNote = WorkOrderNote::where('work_id', $ids)->select();
        $this->view->assign('workOrderNote', $workOrderNote);

        //工单措施数据
        $measureList = WorkOrderMeasure::workMeasureList($row->id, 1);
        if (!empty($measureList)) {
            $this->assignconfig('measureList', $measureList);
        }
        $this->assignconfig('operate_type', $operateType);

        //获取审核人名称
        if (2 <= $row->work_status) {
            $row->assign_user = Admin::where(['id' => $row->assign_user_id])->value('nickname');
        } else {
            $row->assign_user = Admin::where(['id' => $row->operation_user_id])->value('nickname');
        }
        $this->view->assign("row", $row);
        $this->assignconfig('work_status', $row->work_status);
        $this->assignconfig('create_user_id', $row->create_user_id);

        //工单问题类型
        $problem_type = [];
        if (1 == $row->work_type) {
            $customer_problem_type = $workOrderConfigValue['customer_problem_type'];
            $customer_problem_classify = $workOrderConfigValue['customer_problem_classify'];
            unset($customer_problem_classify['仓库问题']);

            foreach ($customer_problem_classify as $key => $value) {
                $type = [];
                foreach ($value as $v) {
                    $type[] = ['id' => $v, 'name' => $customer_problem_type[$v]];
                }
                $problem_type[] = ['name' => $key, 'type' => $type];
            }
        } else {
            $problem_type = $workOrderConfigValue['warehouse_problem_type'];
        }
        $this->view->assign('problem_type', $problem_type);

        //补差价链接
        if ($row->replenish_money) {
            $domain_list = [
                1 => 'new_zeelool_url',
                2 => 'new_voogueme_url',
                3 => 'new_nihao_url',
                4 => 'meeloog_url',
                9 => 'new_zeelooles_url',
                10 => 'new_zeeloolde_url',
                11 => 'new_zeelooljp_url'
            ];
            //查询币种
            $order = new \app\admin\model\order\order\NewOrder();
            $order_currency_code = $order->where(['increment_id' => $row->platform_order])->value('order_currency_code');
            $url = config('url.' . $domain_list[$row->work_platform]) . 'price-difference?customer_email=' . $row->email . '&origin_order_number=' . $row->platform_order . '&order_amount=' . $row->replenish_money . '&sign=' . $row->id. '&order_currency_code=' . $order_currency_code;
            $this->view->assign('url', $url);
        }

        //审核
        if (2 == $operateType) {
            return $this->view->fetch('saleaftermanage/work_order_list/check');
        }

        //获取承接表数据
        $recepts = WorkOrderRecept::where('fa_work_order_recept.work_id', $row->id)
        ->field('fa_work_order_recept.*,b.measure_choose_id,b.measure_content,b.operation_type,b.item_order_number,b.sku_change_type,b.operation_type,b.operation_time')
        ->join(['fa_work_order_measure' => 'b'], 'fa_work_order_recept.measure_id=b.id')
        ->group('recept_group_id,measure_id')
        ->select();
        $this->assignconfig('recepts', $recepts);
        $this->view->assign('recepts', $recepts);

        //处理
        if (3 == $operateType) {
            //查询赠品sku
            $gift_status = 0;
            $gift_sku = $this->order_change->field('id,change_sku,change_number')->where(['work_id' => $ids,'change_type' => 4])->select();
            if (!empty($gift_sku)) {
                $gift_status = 1;
            }
            $this->view->assign('gift_status', $gift_status);
            $this->view->assign('gift_sku', $gift_sku);
            return $this->view->fetch('saleaftermanage/work_order_list/process');
        }

        //工单处理备注
        $remarkList = $this->order_remark->where('work_id', $ids)->select();
        $this->view->assign('remarkList', $remarkList);

        return $this->view->fetch();
    }

    /**
     * 审核
     * @throws \think\db\exception\DataNotFoundException
     * @throws \think\db\exception\ModelNotFoundException
     * @throws \think\exception\DbException
     */
    public function check()
    {
        $params = input('post.row/a');
        !$params['check_note'] && $this->error('审核意见不能为空');

        //开始审核
        try {
            $this->model->checkWork($params['id'], $params);
        } catch (Exception $e) {
            $this->error($e->getMessage());
        }
        $this->success('已审核');
    }

    /**
     * 获取工单的更改镜片、补发、赠品的信息
     *
     * @Description
     * @author lsw
     * @since 2020/04/16 16:49:21
     * @param [type] $work_id
     * @param [type] $order_number
     * @param [type] $change_type
     * @return void
     */
    public function ajax_change_order($work_id = null, $order_type = null, $order_number = null, $change_type = null, $operate_type = '', $item_order_number = null)
    {
        if ($this->request->isAjax()) {
            (1 > $order_type || 11 < $order_type) && $this->error('选择平台错误,请重新选择', '', 'error', 0);
            !$order_number && $this->error('订单号不存在，请重新选择', '', 'error', 0);
            !$work_id && $this->error('工单不存在，请重新选择', '', 'error', 0);

            //获取工单sku相关变动数据
            $result = WorkOrderChangeSku::getOrderChangeSku($work_id, $order_type, $order_number, $change_type, $item_order_number);
            if ($result) {
                $result = collection($result)->toArray();

                foreach ($result as $key => $val) {
                    $result[$key]['prescription_options'] = unserialize($val['prescription_option']);
                }

                $user_info_option = unserialize($result[0]['userinfo_option']);
                if (!empty($user_info_option)) {
                    $arr['userinfo_option'] = $user_info_option;
                }
                $arr['info'] = $result;
            }

            //编辑镜片信息html代码
            if (in_array($change_type, [2, 4, 5])) {
                $res = $this->model->getAddress($order_number, $item_order_number);
                if (2 == $change_type) { //更改镜片
                    $type = 2;
                    $showPrescriptions = $res['prescriptions'];
                } elseif (4 == $change_type) { //赠品
                    $type = 3;
                    $showPrescriptions = $res['prescriptions'];
                } elseif (5 == $change_type) { //补发
                    $type = 1;
                    $showPrescriptions = $res['showPrescriptions'];
                }
                $lens = $this->model->getEditReissueLens($order_type, $showPrescriptions, $type, !empty($arr) ? $result : [], $operate_type, $item_order_number);
                $lensForm = $this->model->getReissueLens($order_type, $showPrescriptions, $type, $item_order_number);

                if ($res) {
                    $back_data = ['lens' => $lens, 'lensform' => $lensForm];
                    if (5 == $change_type) {
                        $back_data['address'] = $res;
                        $back_data['arr'] = $user_info_option;
                    }
                    $this->success('操作成功！！', '', $back_data);
                } else {
                    $this->error('未获取到数据！！');
                }
            }
        } else {
            $this->error('404 Not Found');
        }
    }

    /**
     * 审核
     */
    public function checkWork($ids = null)
    {
        $params = input('post.row/a');
        try {
            $this->model->checkWork($ids, $params);
        } catch (Exception $e) {
            exception('操作失败，请重试');
        }
    }

    /**
     * 工单取消
     *
     * @Description
     * @author wpl
     * @since 2020/04/17 17:16:55 
     * @return void
     */
    public function setStatus($ids = null)
    {
        $row = $this->model->get($ids);
        if (!$row) {
            $this->error(__('No Results were found'));
        }

        if (request()->isAjax()) {
            $params['work_status'] = 0;
            $params['cancel_time'] = date('Y-m-d H:i:s');
            $params['cancel_person'] = session('admin.nickname');
            $result = $row->allowField(true)->save($params);

            //配货异常表
            $_distribution_abnormal = new DistributionAbnormal();

            //获取工单关联未处理异常数据
            $item_process_ids = $_distribution_abnormal
                ->where(['work_id' => $row->id, 'status' => 1])
                ->column('item_process_id');
            if ($item_process_ids) {
                //异常标记为已处理
                $_distribution_abnormal
                    ->allowField(true)
                    ->save(
                        ['status' => 2, 'do_time' => time(), 'do_person' => session('admin.nickname')],
                        ['work_id' => $row->id, 'status' => 1]
                    );

                //获取异常库位id集
                $_new_order_item_process = new NewOrderItemProcess();
                $abnormal_house_ids = $_new_order_item_process
                    ->field('abnormal_house_id')
                    ->where(['id' => ['in', $item_process_ids]])
                    ->select();
                if ($abnormal_house_ids) {
                    //异常库位号占用数量减1
                    $_stock_house = new StockHouse();
                    foreach ($abnormal_house_ids as $v) {
                        $_stock_house
                            ->where(['id' => $v['abnormal_house_id']])
                            ->setDec('occupy', 1);
                    }
                }

                //解绑子订单的异常库位ID
                $_new_order_item_process
                    ->allowField(true)
                    ->save(['abnormal_house_id' => 0], ['id' => ['in', $item_process_ids]]);

                //配货操作日志
                DistributionLog::record((object)session('admin'), $item_process_ids, 10, "工单取消，异常标记为已处理");
            }

            if (false !== $result) {
                $this->success('操作成功！！');
            } else {
                $this->error('操作失败！！');
            }
        }
        $this->error('404 not found');
    }

    /* 处理任务
     *
     * @Description
     * @author wpl
     * @since 2020/04/16 16:29:30 
     * @param [type] $ids
     * @return void
     */
    public function process()
    {
        if ($this->request->isPost()) {
            $params = $this->request->post("row/a");
            if ($params) {
                $row = $this->model->get($params['id']);
                if (!$row) {
                    $this->error(__('No Results were found'));
                }
                if (6 == $row['work_status']) {
                    $this->error(__('工单已经处理完成，请勿重复处理'));
                }
                $recept_id = $params['recept_id'];
                //获取所有可以处理的人
                $receptInfoArr = (new WorkOrderRecept())->getAllRecept($recept_id);
                //本次处理的人
                $receptInfo = (new WorkOrderRecept())->getOneRecept($recept_id, session('admin.id'));
                $result = false;
                if (empty($receptInfo)) {
                    $this->error(__('您无权限处理此工单'));
                }
                if (is_array($receptInfoArr)) {
                    if (!in_array(session('admin.id'), $receptInfoArr)) {
                        $this->error(__('您不能处理此工单'));
                    }

                    //当要处理成功时需要判断库存是否存在
                    if (1 == $params['success']) {
                        //判断该订单是否是vip订单
                        if ($row['order_type'] == 100) {
                            //vip订单,请求网站接口
                            $this->model->vipOrderRefund($row['work_platform'], $row['platform_order']);
                        } else {
                            //其他订单
                            $checkSku = $this->checkMeasure($receptInfo['measure_id']);
                            if ($checkSku) {
                                $this->error(__("以下sku库存不足{$checkSku},无法处理成功"));
                            }
                        }
                    }
                    //赠品绑定条码
                    $_work_order_measure = new WorkOrderMeasure();
                    $measure_choose_id = $_work_order_measure->where('id',$receptInfo['measure_id'])->value('measure_choose_id');
                    if(6 == $measure_choose_id){
                        $barcode = $params['barcode'];
                        $product_bar_code_item = new ProductBarCodeItem();
                        $work_order_change_sku = new WorkOrderChangeSku();
                        $item_platform_sku = new ItemPlatformSku();
                        $gift_sku = $work_order_change_sku->field('id,change_sku,change_number')->where(['work_id' => $receptInfo['work_id'],'change_type' => 4])->select();
                        if (!empty($gift_sku)) {
                            $gift_sku = collection($gift_sku)->toArray();
                            foreach ($gift_sku as $key => $value) {
                                for ($i=1; $i <= $value['change_number']; $i++) { 
                                    $change_sku = $value['change_sku'];
                                    if (empty($barcode[$value['change_sku'].'_'.$i])) {
                                        $this->error("序号为".$i."的sku(".$value['change_sku'].")，条形码不能为空");
                                    }
                                    //仓库sku
                                    $platform_info = $item_platform_sku
                                        ->field('sku,stock')
                                        ->where(['platform_sku' => $value['change_sku'], 'platform_type' => $row['work_platform']])
                                        ->find();
                                    if ($platform_info['sku']) {
                                         $platform_info_sku = $platform_info['sku'];
                                    }
                                    $bar_code_info = $product_bar_code_item->where(['code' => $barcode[$change_sku.'_'.$i]])->find();
                                    if (empty($bar_code_info)) {
                                        $this->error("序号为".$i."的，赠品条形码不存在");
                                    }
                                    if ($bar_code_info['library_status'] == 2) {
                                        $this->error("序号为".$i."的sku(".$change_sku.")，在库状态为否");
                                    }
                                    if ($bar_code_info['sku'] != $platform_info_sku) {
                                        $this->error("序号为".$i."的sku(".$change_sku.")，条形码所绑定的sku与赠品sku不一致");
                                    }
                                }
                            }
                        }
                    }
                    $result = $this->model->handleRecept($receptInfo['id'], $receptInfo['work_id'], $receptInfo['measure_id'], $receptInfo['recept_group_id'], $params['success'], $params['note'], $receptInfo['is_auto_complete'], $params['barcode']);
                }
                if ($result !== false) {
<<<<<<< HEAD
                    if (19 == $measure_choose_id || 18 == $measure_choose_id) {
=======
                    //措施表
                    $_work_order_measure = new WorkOrderMeasure();
                    $measure_choose_id = $_work_order_measure->where('id',$receptInfo['measure_id'])->value('measure_choose_id');
                    if (3 == $measure_choose_id) { 
                        //主单取消收入核算冲减
                        $FinanceCost = new FinanceCost();
                        $FinanceCost->cancel_order_subtract($receptInfo['work_id']);
                    }
                    if (15 == $measure_choose_id) { 
                        //vip退款收入核算冲减
                        $FinanceCost = new FinanceCost();
                        $FinanceCost->vip_order_subtract($receptInfo['work_id']);
                    }
                    if (19 == $measure_choose_id) {
>>>>>>> 48280cd4
                        //更改镜框解绑子单所绑定的条形码
                        $ProductBarCodeItem = new ProductBarCodeItem();
                        //查询子单号
                        $item_order_number = $this->order_change->where(['work_id' => $receptInfo['work_id'],'change_type' => 1])->value('item_order_number');
<<<<<<< HEAD
                        $ProductBarCodeItem->where(['item_order_number'=>$item_order_number])->update(['item_order_number' => '','library_status' => 1,'out_stock_time' => '','out_stock_id' => 0]);
=======
                        $ProductBarCodeItem->where(['item_order_number'=>$item_order_number])->update(['item_order_number' => '','library_status' => 1,'out_stock_time'=>'']);
                    }
                    if (8 == $measure_choose_id) { 
                        //补价收入核算增加
                        $FinanceCost = new FinanceCost();
                        $FinanceCost->return_order_subtract($receptInfo['work_id'],3);
                    }
                    if (11 == $measure_choose_id) { 
                        //退件退款收入核算冲减
                        $FinanceCost = new FinanceCost();
                        $FinanceCost->return_order_subtract($receptInfo['work_id'],4);
>>>>>>> 48280cd4
                    }
                    $this->success();
                } else {
                    $this->error(__('No rows were updated'));
                }
            }
            $this->error(__('Parameter %s can not be empty', ''));
        }
    }

    /**
     * 优惠券列表
     *
     * @Description
     * @author wpl
     * @since 2020/04/21 14:06:32 
     * @return void
     */
    public function couponList()
    {
        //设置过滤方法
        $this->request->filter(['strip_tags']);
        if ($this->request->isAjax()) {
            //如果发送的来源是Selectpage，则转发到Selectpage
            if ($this->request->request('keyField')) {
                return $this->selectpage();
            }
            list($where, $sort, $order, $offset, $limit) = $this->buildparams();
            $map['coupon_id'] = ['>', 0];
            $total = $this->model
                ->where($where)
                ->where($map)
                ->where('work_status', 'in', '5,6')
                ->order($sort, $order)
                ->count();

            $list = $this->model
                ->where($where)
                ->where($map)
                ->where('work_status', 'in', '5,6')
                ->order($sort, $order)
                ->limit($offset, $limit)
                ->select();
            $list = collection($list)->toArray();

            $result = array("total" => $total, "rows" => $list);

            return json($result);
        }
        return $this->view->fetch();
    }

    /**
     * 积分列表
     *
     * @Description
     * @author wpl
     * @since 2020/04/21 14:06:32 
     * @return void
     */
    public function integralList()
    {
        //设置过滤方法
        $this->request->filter(['strip_tags']);
        if ($this->request->isAjax()) {
            //如果发送的来源是Selectpage，则转发到Selectpage
            if ($this->request->request('keyField')) {
                return $this->selectpage();
            }
            list($where, $sort, $order, $offset, $limit) = $this->buildparams();
            $map['integral'] = ['>', 0];
            $total = $this->model
                ->where($where)
                ->where($map)
                ->where('work_status', 'in', '5,6')
                ->order($sort, $order)
                ->count();

            $list = $this->model
                ->where($where)
                ->where($map)
                ->where('work_status', 'in', '5,6')
                ->order($sort, $order)
                ->limit($offset, $limit)
                ->select();
            $list = collection($list)->toArray();

            $result = array("total" => $total, "rows" => $list);

            return json($result);
        }
        return $this->view->fetch();
    }

    /**
     * 批量打印标签-弃用
     *
     * @Description
     * @author wpl
     * @since 2020/04/22 17:23:47 
     * @return void
     */
    public function batch_print_labelOld()
    {
        ob_start();
        $ids = input('ids');
        $where['a.id'] = ['in', $ids];
        $where['b.change_type'] = 2;
        $list = $this->model->alias('a')->where($where)
            ->field('b.*')
            ->join(['fa_work_order_change_sku' => 'b'], 'a.id=b.work_id')
            ->select();
        $list = collection($list)->toArray();
        if (!$list) {
            $this->error('未找到更换镜片的数据');
        }
        $list = $this->qty_order_check($list);


        $file_header = <<<EOF
                <meta http-equiv="Content-Type" content="text/html; charset=utf-8" />
<style>
body{ margin:0; padding:0}
.single_box{margin:0 auto;width: 400px;padding:1mm;margin-bottom:2mm;}
table.addpro {clear: both;table-layout: fixed; margin-top:6px; border-top:1px solid #000;border-left:1px solid #000; font-size:12px;}
table.addpro .title {background: none repeat scroll 0 0 #f5f5f5; }
table.addpro .title  td {border-collapse: collapse;color: #000;text-align: center; font-weight:normal; }
table.addpro tbody td {word-break: break-all; text-align: center;border-bottom:1px solid #000;border-right:1px solid #000;}
table.addpro.re tbody td{ position:relative}
</style>
EOF;

        //查询产品货位号
        $store_sku = new \app\admin\model\warehouse\StockHouse;
        $cargo_number = $store_sku->alias('a')->where(['status' => 1, 'b.is_del' => 1])->join(['fa_store_sku' => 'b'], 'a.id=b.store_id')->column('coding', 'sku');

        //查询sku映射表
        $item = new \app\admin\model\itemmanage\ItemPlatformSku;
        $item_res = $item->cache(3600)->column('sku', 'platform_sku');

        $file_content = '';
        $temp_increment_id = 0;
        foreach ($list as $processing_value) {
            if ($temp_increment_id != $processing_value['increment_id']) {
                $temp_increment_id = $processing_value['increment_id'];

                $date = substr($processing_value['create_time'], 0, strpos($processing_value['create_time'], " "));
                $fileName = ROOT_PATH . "public" . DS . "uploads" . DS . "printOrder" . DS . "workorder" . DS . "$date" . DS . "$temp_increment_id.png";
                // dump($fileName);
                $dir = ROOT_PATH . "public" . DS . "uploads" . DS . "printOrder" . DS . "workorder" . DS . "$date";
                if (!file_exists($dir)) {
                    mkdir($dir, 0777, true);
                    // echo '创建文件夹$dir成功';
                } else {
                    // echo '需创建的文件夹$dir已经存在';
                }
                $img_url = "/uploads/printOrder/workorder/$date/$temp_increment_id.png";
                //生成条形码
                $this->generate_barcode($temp_increment_id, $fileName);
                // echo '<br>需要打印'.$temp_increment_id;
                $file_content .= "<div  class = 'single_box'>
                <table width='400mm' height='102px' border='0' cellspacing='0' cellpadding='0' class='addpro' style='margin:0px auto;margin-top:0px;padding:0px;'>
                <tr><td rowspan='5' colspan='2' style='padding:2px;width:20%'>" . str_replace(" ", "<br>", $processing_value['create_time']) . "</td>
                <td rowspan='5' colspan='3' style='padding:10px;'><img src='" . $img_url . "' height='80%'><br></td></tr>                
                </table></div>";
            }


            //处理ADD  当ReadingGlasses时 是 双ADD值
            if ($processing_value['recipe_type'] == 'ReadingGlasses' && strlen($processing_value['os_add']) > 0 && strlen($processing_value['od_add']) > 0) {
                // echo '双ADD值';
                $os_add = "<td>" . $processing_value['od_add'] . "</td> ";
                $od_add = "<td>" . $processing_value['os_add'] . "</td> ";
            } else {
                // echo '单ADD值';
                $od_add = "<td rowspan='2'>" . $processing_value['od_add'] . "</td>";
                $os_add = "";
            }

            //处理PD值
            if (strlen($processing_value['pd_r']) > 0 && strlen($processing_value['pd_l']) > 0) {
                // echo '双PD值';
                $od_pd = "<td>" . $processing_value['pd_r'] . "</td> ";
                $os_pd = "<td>" . $processing_value['pd_l'] . "</td> ";
            } else {
                // echo '单PD值';
                $od_pd = "<td rowspan='2'>" . $processing_value['pd_r'] . "</td>";
                $os_pd = "";
            }

            //处理斜视参数
            if ($processing_value['od_pv'] || $processing_value['os_pv']) {
                $prismcheck_title = "<td>Prism</td><td colspan=''>Direc</td><td>Prism</td><td colspan=''>Direc</td>";
                $prismcheck_od_value = "<td>" . $processing_value['od_pv'] . "</td><td colspan=''>" . $processing_value['od_bd'] . "</td>" . "<td>" . $processing_value['od_pv_r'] . "</td><td>" . $processing_value['od_bd_r'] . "</td>";
                $prismcheck_os_value = "<td>" . $processing_value['os_pv'] . "</td><td colspan=''>" . $processing_value['os_bd'] . "</td>" . "<td>" . $processing_value['os_pv_r'] . "</td><td>" . $processing_value['os_bd_r'] . "</td>";
                $coatiing_name = '';
            } else {
                $prismcheck_title = '';
                $prismcheck_od_value = '';
                $prismcheck_os_value = '';
                $coatiing_name = "<td colspan='4' rowspan='3' style='background-color:#fff;word-break: break-word;line-height: 12px;'>" . $processing_value['coating_type'] . "</td>";
            }

            //处方字符串截取
            $final_print['recipe_type'] = substr($processing_value['recipe_type'], 0, 15);

            //判断货号是否存在
            if ($item_res[$processing_value['original_sku']] && $cargo_number[$item_res[$processing_value['original_sku']]]) {
                $cargo_number_str = "<b>" . $cargo_number[$item_res[$processing_value['original_sku']]] . "</b><br>";
            } else {
                $cargo_number_str = "";
            }

            $file_content .= "<div  class = 'single_box'>
            <table width='400mm' height='102px' border='0' cellspacing='0' cellpadding='0' class='addpro' style='margin:0px auto;margin-top:0px;' >
            <tbody cellpadding='0'>
            <tr>
            <td colspan='10' style=' text-align:center;padding:0px 0px 0px 0px;'>                              
            <span>" . $processing_value['recipe_type'] . "</span>
            &nbsp;&nbsp;Order:" . $processing_value['increment_id'] . "
            <span style=' margin-left:5px;'>SKU:" . $processing_value['original_sku'] . "</span>
            <span style=' margin-left:5px;'>Num:<strong>" . $processing_value['original_number'] . "</strong></span>
            </td>
            </tr>  
            <tr class='title'>      
            <td></td>  
            <td>SPH</td>
            <td>CYL</td>
            <td>AXI</td>
            " . $prismcheck_title . "
            <td>ADD</td>
            <td>PD</td> 
            " . $coatiing_name . "
            </tr>   
            <tr>  
            <td>Right</td>      
            <td>" . $processing_value['od_sph'] . "</td> 
            <td>" . $processing_value['od_cyl'] . "</td>
            <td>" . $processing_value['od_axis'] . "</td>    
            " . $prismcheck_od_value . $od_add . $od_pd .
                "</tr>
            <tr>
            <td>Left</td> 
            <td>" . $processing_value['os_sph'] . "</td>    
            <td>" . $processing_value['os_cyl'] . "</td>  
            <td>" . $processing_value['os_axis'] . "</td> 
            " . $prismcheck_os_value . $os_add . $os_pd .
                " </tr>
            <tr>
            <td colspan='2'>" . $cargo_number_str . SKUHelper::sku_filter($processing_value['original_sku']) . "</td>
            <td colspan='8' style=' text-align:center'>Lens：" . $processing_value['lens_type'] . "</td>
            </tr>  
            </tbody></table></div>";
        }
        echo $file_header . $file_content;
    }

    /**
     * 批量打印标签
     *
     * @Description
     * @author lzh
     * @since 2020/11/1 10:36:22 
     * @return void
     */
    public function batch_print_label()
    {
        //禁用默认模板
        $this->view->engine->layout(false);
        ob_start();

        $ids = input('ids');
        !$ids && $this->error('请选择要打印的数据');

        //获取更改镜框最新信息
        $change_sku = $this->order_change
            ->alias('a')
            ->join(['fa_work_order_measure' => 'b'], 'a.measure_id=b.id')
            ->where([
                'a.change_type' => 1,
                'a.work_id' => ['in', $ids],
                'b.operation_type' => 1
            ])
            ->order('a.id', 'desc')
            ->group('a.item_order_number')
            ->column('a.change_sku', 'a.item_order_number');

        //获取更改镜片最新处方信息
        $change_lens = $this->order_change
            ->alias('a')
            ->join(['fa_work_order_measure' => 'b'], 'a.measure_id=b.id')
            ->where([
                'a.change_type' => 2,
                'a.work_id' => ['in', $ids],
                'b.operation_type' => 1
            ])
            ->order('a.id', 'desc')
            ->group('a.item_order_number')
            ->column('a.od_sph,a.od_cyl,a.od_axis,a.od_add,a.pd_r,a.od_pv,a.od_bd,a.od_pv_r,a.od_bd_r,a.os_sph,a.os_cyl,a.os_axis,a.os_add,a.pd_l,a.os_pv,a.os_bd,a.os_pv_r,a.os_bd_r,a.lens_number,a.recipe_type as prescription_type', 'a.item_order_number');
        if ($change_lens) {
            foreach ($change_lens as $key => $val) {
                if ($val['pd_l'] && $val['pd_r']) {
                    $change_lens[$key]['pd'] = '';
                    $change_lens[$key]['pdcheck'] = 'on';
                } else {
                    $change_lens[$key]['pd'] = $val['pd_r'] ?: $val['pd_l'];
                    $change_lens[$key]['pdcheck'] = '';
                }
            }
        }

        //获取子单号集合
        $item_order_numbers = array_unique(array_merge(array_keys($change_sku), array_keys($change_lens)));
        !$item_order_numbers && $this->error('未找到更换镜片或更改镜框的数据');

        //获取子订单列表
        $_new_order_item_process = new NewOrderItemProcess();
        $list = $_new_order_item_process
            ->alias('a')
            ->field('a.item_order_number,a.order_id,a.created_at,b.os_add,b.od_add,b.pdcheck,b.prismcheck,b.pd_r,b.pd_l,b.pd,b.od_pv,b.os_pv,b.od_bd,b.os_bd,b.od_bd_r,b.os_bd_r,b.od_pv_r,b.os_pv_r,b.index_name,b.coating_name,b.prescription_type,b.sku,b.od_sph,b.od_cyl,b.od_axis,b.os_sph,b.os_cyl,b.os_axis,b.lens_number')
            ->join(['fa_order_item_option' => 'b'], 'a.option_id=b.id')
            ->where(['a.item_order_number' => ['in', $item_order_numbers]])
            ->select();
        $list = collection($list)->toArray();
        $order_ids = array_column($list, 'order_id');
        $sku_arr = array_column($list, 'sku');

        //查询sku映射表
        $item_res = $this->item_platform_sku->cache(3600)->where(['platform_sku' => ['in', array_unique($sku_arr)]])->column('sku', 'platform_sku');

        //获取订单数据
        $_new_order = new NewOrder();
        $order_list = $_new_order->where(['id' => ['in', array_unique($order_ids)]])->column('total_qty_ordered,increment_id', 'id');

        //查询产品货位号
        $_stock_house = new StockHouse();
        $cargo_number = $_stock_house
            ->alias('a')
            ->where(['status' => 1, 'b.is_del' => 1, 'a.type' => 1])
            ->join(['fa_store_sku' => 'b'], 'a.id=b.store_id')
            ->column('coding', 'sku');

        //获取镜片编码及名称
        $_lens_data = new LensData();
        $lens_list = $_lens_data->column('lens_name', 'lens_number');

        $data = [];
        foreach ($list as $k => $v) {
            //更改镜框最新sku
            if ($change_sku[$v['item_order_number']]) {
                $v['sku'] = $change_sku[$v['item_order_number']];
            }

            //更改镜片最新数据
            if ($change_lens[$v['item_order_number']]) {
                $v = array_merge($v, $change_lens[$v['item_order_number']]);
            }

            $item_order_number = $v['item_order_number'];
            $fileName = ROOT_PATH . "public" . DS . "uploads" . DS . "printOrder" . DS . "distribution" . DS . "new" . DS . "$item_order_number.png";
            $dir = ROOT_PATH . "public" . DS . "uploads" . DS . "printOrder" . DS . "distribution" . DS . "new";
            if (!file_exists($dir)) {
                mkdir($dir, 0777, true);
            }
            $img_url = "/uploads/printOrder/distribution/new/$item_order_number.png";

            //生成条形码
            $this->generate_barcode($item_order_number, $fileName);
            $v['created_at'] = date('Y-m-d H:i:s', $v['created_at']);
            $v['img_url'] = $img_url;

            //序号
            $serial = explode('-', $item_order_number);
            $v['serial'] = $serial[1];
            $v['total_qty_ordered'] = $order_list[$v['order_id']]['total_qty_ordered'];
            $v['increment_id'] = $order_list[$v['order_id']]['increment_id'];

            //库位号
            $v['coding'] = $cargo_number[$item_res[$v['sku']]];

            //判断双ADD逻辑
            if ($v['os_add'] && $v['od_add'] && (float)$v['os_add'] * 1 != 0 && (float)$v['od_add'] * 1 != 0) {
                $v['total_add'] = '';
            } else {
                if ($v['os_add'] && (float)$v['os_add'] * 1 != 0) {
                    $v['total_add'] = $v['os_add'];
                } else {
                    $v['total_add'] = $v['od_add'];
                }
            }

            //获取镜片名称
            $v['lens_name'] = $lens_list[$v['lens_number']] ?: '';

            $data[] = $v;
        }
        $this->assign('list', $data);
        $html = $this->view->fetch('print_label');
        echo $html;
    }

    /**
     * 生成条形码
     */
    protected function generate_barcode($text, $fileName)
    {
        // 引用barcode文件夹对应的类
        Loader::import('BCode.BCGFontFile', EXTEND_PATH);
        //Loader::import('BCode.BCGColor',EXTEND_PATH);
        Loader::import('BCode.BCGDrawing', EXTEND_PATH);
        // 条形码的编码格式
        // Loader::import('BCode.BCGcode39',EXTEND_PATH,'.barcode.php');
        Loader::import('BCode.BCGcode128', EXTEND_PATH, '.barcode.php');

        // $code = '';
        // 加载字体大小
        $font = new \BCGFontFile(EXTEND_PATH . '/BCode/font/Arial.ttf', 18);
        //颜色条形码
        $color_black = new \BCGColor(0, 0, 0);
        $color_white = new \BCGColor(255, 255, 255);
        $label = new \BCGLabel();
        $label->setPosition(\BCGLabel::POSITION_TOP);
        $label->setText('');
        $label->setFont($font);
        $drawException = null;
        try {
            // $code = new \BCGcode39();
            $code = new \BCGcode128();
            $code->setScale(4);
            $code->setThickness(18); // 条形码的厚度
            $code->setForegroundColor($color_black); // 条形码颜色
            $code->setBackgroundColor($color_white); // 空白间隙颜色
            $code->setFont(0); //设置字体
            $code->addLabel($label); //设置字体
            $code->parse($text); // 条形码需要的数据内容
        } catch (\Exception $exception) {
            $drawException = $exception;
        }
        //根据以上条件绘制条形码
        $drawing = new \BCGDrawing('', $color_white);
        if ($drawException) {
            $drawing->drawException($drawException);
        } else {
            $drawing->setBarcode($code);
            if ($fileName) {
                // echo 'setFilename<br>';
                $drawing->setFilename($fileName);
            }
            $drawing->draw();
        }
        // 生成PNG格式的图片
        header('Content-Type: image/png');
        // header('Content-Disposition:attachment; filename="barcode.png"'); //自动下载
        $drawing->finish(\BCGDrawing::IMG_FORMAT_PNG);
    }

    /**
     * 根据SKU数量平铺标签
     *
     * @Description
     * @author wpl
     * @since 2020/04/22 17:24:01 
     * @param [type] $origin_order_item
     * @return void
     */
    protected function qty_order_check($origin_order_item = [])
    {
        foreach ($origin_order_item as $origin_order_key => $origin_order_value) {
            if ($origin_order_value['original_number'] > 1 && strpos($origin_order_value['original_sku'], 'Price') === false) {
                unset($origin_order_item[$origin_order_key]);
                for ($i = 0; $i < $origin_order_value['original_number']; $i++) {
                    $tmp_order_value = $origin_order_value;
                    $tmp_order_value['num'] = 1;
                    array_push($origin_order_item, $tmp_order_value);
                }
                unset($tmp_order_value);
            }
        }

        $origin_order_item = $this->arraySequence($origin_order_item, 'original_number');
        return array_values($origin_order_item);
    }

    /**
     * 按个数排序
     *
     * @Description
     * @author wpl
     * @since 2020/04/22 17:24:23 
     * @param [type] $array
     * @param [type] $field
     * @param string $sort
     * @return void
     */
    protected function arraySequence($array, $field, $sort = 'SORT_ASC')
    {
        $arrSort = array();
        foreach ($array as $uniqid => $row) {
            foreach ($row as $key => $value) {
                $arrSort[$key][$uniqid] = $value;
            }
        }
        array_multisort($arrSort[$field], constant($sort), $array);
        return $array;
    }

    /**
     * 判断措施当中的扣减库存是否存在
     *
     * @Description
     * @author lsw
     * @since 2020/04/24 09:30:03
     * @param array $receptInfo
     * @return void
     */
    protected function checkMeasure($measure_id)
    {
        //1.求出措施的类型
        $measuerInfo = WorkOrderMeasure::where(['id' => $measure_id])->value('sku_change_type');
        //没有扣减库存的措施
        if ($measuerInfo < 1) {
            return false;
        }
        //求出措施类型
        if (!in_array($measuerInfo, [1, 4, 5])) {
            return false;
        }
        $whereMeasure['measure_id'] = $measure_id;
        $whereMeasure['change_type'] = $measuerInfo;
        $result = WorkOrderChangeSku::where($whereMeasure)->field('platform_type,original_sku,original_number,change_sku,change_number')->select();
        $result = collection($result)->toArray();
        //更改镜片
        $arr = [];
        foreach ($result as $k => $v) {
            $arr[$k]['original_sku'] = $v['change_sku'];
            $arr[$k]['original_number'] = $v['change_number'];
            $arr[$k]['platform_type'] = $v['platform_type'];
        }
        $itemPlatFormSku = new \app\admin\model\itemmanage\ItemPlatformSku();


        //根据平台sku转sku
        $notEnough = [];
        foreach (array_filter($arr) as $v) {
            //转换sku
            $sku = trim($v['original_sku']);
            //判断是否开启预售 并且预售时间是否满足 并且预售数量是否足够
            $res = $itemPlatFormSku->where(['outer_sku_status' => 1, 'platform_sku' => $sku, 'platform_type' => $v['platform_type']])->find();
            //判断是否开启预售
            if ($res['stock'] >= 0 && $res['presell_status'] == 1 && strtotime($res['presell_create_time']) <= time() && strtotime($res['presell_end_time']) >= time()) {
                $stock = $res['stock'] + $res['presell_residue_num'];
            } elseif ($res['stock'] < 0 && $res['presell_status'] == 1 && strtotime($res['presell_create_time']) <= time() && strtotime($res['presell_end_time']) >= time()) {
                $stock = $res['presell_residue_num'];
            } else {
                $stock = $res['stock'];
            }

            //判断可用库存
            if ($stock < $v['original_number']) {
                //判断没库存情况下 是否开启预售 并且预售时间是否满足 并且预售数量是否足够
                $notEnough[] = $sku;
            }
        }
        if ($notEnough) {
            $str = implode(',', $notEnough);
        }
        return $notEnough ? $str : false;
    }

    /**
     * 问题类型筛选的下拉列表
     * @return array
     */
    public function getProblemTypeContent()
    {
        //return array_merge(config('workorder.warehouse_problem_type'), config('workorder.customer_problem_type'));
        return array_merge($this->workOrderConfigValue['warehouse_problem_type'], $this->workOrderConfigValue['customer_problem_type']);
    }

    /**
     * 措施筛选下拉列表
     *
     * @Description
     * @author lsw
     * @since 2020/05/26 14:01:15
     * @return void
     */
    public function getMeasureContent()
    {
        //return config('workorder.step');
        return $this->workOrderConfigValue['step'];
    }

    /**
     * 工单备注
     */

    public function workordernote($ids = null)
    {
        $workOrderConfigValue = $this->workOrderConfigValue;
        if ($this->request->isPost()) {
            $params = $this->request->post("row/a");
            if ($params) {
                $data['note_time'] = date('Y-m-d H:i', time());
                $data['note_user_id'] = session('admin.id');
                $data['note_user_name'] = session('admin.nickname');
                $data['work_id'] = $params['work_id'];
                $data['user_group_id'] = 0;
                $data['content'] = $params['content'];
                Db::startTrans();
                try {
                    $res_status = WorkOrderNote::create($data);
                    //查询用户的角色组id
                    $authGroupIds = AuthGroupAccess::where('uid', session('admin.id'))->column('group_id');
                    $work = $this->model->find($params['work_id']);
                    $work_order_note_status = $work->work_order_note_status;

                    // if (array_intersect($authGroupIds, config('workorder.customer_department_rule'))) {
                    //     //客服组
                    //     $work_order_note_status = 1;
                    // }
                    // if (array_intersect($authGroupIds, config('workorder.warehouse_department_rule'))) {
                    //     //仓库部
                    //     $work_order_note_status = 2;
                    // }
                    // if (array_intersect($authGroupIds, config('workorder.finance_department_rule'))) {
                    //     //财务组
                    //     $work_order_note_status = 3;
                    // }
                    if (array_intersect($authGroupIds, $workOrderConfigValue['customer_department_rule'])) {
                        //客服组
                        $work_order_note_status = 1;
                    }
                    if (array_intersect($authGroupIds, $workOrderConfigValue['warehouse_department_rule'])) {
                        //仓库部
                        $work_order_note_status = 2;
                    }
                    if (array_intersect($authGroupIds, $workOrderConfigValue['finance_department_rule'])) {
                        //财务组
                        $work_order_note_status = 3;
                    }
                    $work->work_order_note_status = $work_order_note_status;
                    $work->save();
                    Db::commit();
                } catch (\Exception $e) {
                    echo 2;
                    echo $e->getMessage();
                    Db::rollback();
                }
                if ($res_status) {
                    $this->success('成功');
                } else {
                    $this->error('失败');
                }
            }
            $this->error(__('Parameter %s can not be empty', ''));
        }
        $row = WorkOrderNote::where(['work_id' => $ids])->order('id desc')->select();
        $this->view->assign("row", $row);
        $this->view->assign('work_id', $ids);
        return $this->view->fetch('work_order_note');
    }

    /**
     * 导出工单
     *
     * @Description
     * @author lsw
     * @since 2020/04/30 09:34:48
     * @return void
     */
    public function batch_export_xls_yuan()
    {
        set_time_limit(0);
        ini_set('memory_limit', '1024M');
        $ids = input('ids');
        $addWhere = '1=1';
        if ($ids) {
            $addWhere .= " AND id IN ({$ids})";
        }
        $filter = json_decode($this->request->get('filter'), true);
        $map = [];
        if ($filter['recept_person']) {
            $workIds = WorkOrderRecept::where('recept_person_id', 'in', $filter['recept_person'])->column('work_id');
            $map['id'] = ['in', $workIds];
            unset($filter['recept_person']);
        }
        //筛选措施
        if ($filter['measure_choose_id']) {
            $measuerWorkIds = WorkOrderMeasure::where('measure_choose_id', 'in', $filter['measure_choose_id'])->column('work_id');
            if (!empty($map['id'])) {
                $newWorkIds = array_intersect($workIds, $measuerWorkIds);
                $map['id'] = ['in', $newWorkIds];
            } else {
                $map['id'] = ['in', $measuerWorkIds];
            }
            unset($filter['measure_choose_id']);
        }
        $this->request->get(['filter' => json_encode($filter)]);
        list($where) = $this->buildparams();
        $list = $this->model
            ->where($where)
            ->where($map)
            ->where($addWhere)
            ->where($map)
            ->select();
        $list = collection($list)->toArray();
        //查询用户id对应姓名
        $admin = new \app\admin\model\Admin();
        $users = $admin->where('status', 'normal')->column('nickname', 'id');
        $arr = [];
        foreach ($list as $vals) {
            $arr[] = $vals['id'];
        }
        //求出所有的措施
        $info = $this->step->fetchMeasureRecord($arr);
        if ($info) {
            $info = collection($info)->toArray();
        } else {
            $info = [];
        }
        //求出所有的承接详情
        $this->recept = new \app\admin\model\saleaftermanage\WorkOrderRecept;
        $receptInfo = $this->recept->fetchReceptRecord($arr);
        if ($receptInfo) {
            $receptInfo = collection($receptInfo)->toArray();
        } else {
            $receptInfo = [];
        }
        //求出所有的回复
        $noteInfo = $this->work_order_note->fetchNoteRecord($arr);
        if ($noteInfo) {
            $noteInfo = collection($noteInfo)->toArray();
        } else {
            $noteInfo = [];
        }
        //根据平台sku求出商品sku
        $itemPlatFormSku = new \app\admin\model\itemmanage\ItemPlatformSku();
        //求出配置里面信息
        $workOrderConfigValue = $this->workOrderConfigValue;
        //求出配置里面的大分类信息
        $customer_problem_classify = $workOrderConfigValue['customer_problem_classify'];
        //从数据库查询需要的数据
        $spreadsheet = new Spreadsheet();
        //常规方式：利用setCellValue()填充数据
        $spreadsheet->setActiveSheetIndex(0)->setCellValue("A1", "工单平台")
            ->setCellValue("B1", "工单类型")
            ->setCellValue("C1", "平台订单号");   //利用setCellValues()填充数据
        $spreadsheet->setActiveSheetIndex(0)->setCellValue("D1", "订单支付的货币类型")
            ->setCellValue("E1", "订单的支付方式");
        $spreadsheet->setActiveSheetIndex(0)->setCellValue("F1", "订单中的sku")
            ->setCellValue("G1", "工单状态");
        $spreadsheet->setActiveSheetIndex(0)->setCellValue("H1", "工单级别")
            ->setCellValue("I1", "问题类型")
            ->setCellValue("J1", "工单问题描述");
        $spreadsheet->setActiveSheetIndex(0)->setCellValue("K1", "工单图片")
            ->setCellValue("L1", "工单创建人")
            ->setCellValue("M1", "工单经手人")
            ->setCellValue("N1", "经手人是否处理")
            ->setCellValue("O1", "工单是否需要审核")
            ->setCellValue("P1", "指派工单审核人")
            ->setCellValue("Q1", "实际审核人")
            ->setCellValue("R1", "审核人备注")
            ->setCellValue("S1", "新建状态时间")
            ->setCellValue("T1", "开始走流程时间")
            ->setCellValue("U1", "工单审核时间")
            ->setCellValue("V1", "经手人处理时间")
            ->setCellValue("W1", "工单完成时间")
            ->setCellValue("X1", "取消、撤销时间")
            ->setCellValue("Y1", "取消、撤销操作人")
            ->setCellValue("Z1", "补差价的金额")
            ->setCellValue("AA1", "补差价的订单号")
            ->setCellValue("AB1", "优惠券类型")
            ->setCellValue("AC1", "优惠券描述")
            ->setCellValue("AD1", "优惠券")
            ->setCellValue("AE1", "积分")
            ->setCellValue("AF1", "客户邮箱")
            ->setCellValue("AG1", "退回物流单号")
            ->setCellValue("AH1", "退款金额")
            ->setCellValue("AI1", "退款方式")
            ->setCellValue("AJ1", "积分描述")
            ->setCellValue("AK1", "补发订单号")
            ->setCellValue("AL1", "措施")
            ->setCellValue("AM1", "措施详情")
            ->setCellValue("AN1", "承接详情")
            ->setCellValue("AO1", "工单回复备注")
            ->setCellValue("AP1", "对应商品sku")
            ->setCellValue("AQ1", "问题大分类");
        $spreadsheet->setActiveSheetIndex(0)->setTitle('工单数据');
        foreach ($list as $key => $value) {
            if ($value['after_user_id']) {
                $value['after_user_id'] = $users[$value['after_user_id']];
            }
            if ($value['assign_user_id']) {
                $value['assign_user_id'] = $users[$value['assign_user_id']];
            }
            if ($value['operation_user_id']) {
                $value['operation_user_id'] = $users[$value['operation_user_id']];
            }
            switch ($value['work_platform']) {
                case 2:
                    $work_platform = 'voogueme';
                    break;
                case 3:
                    $work_platform = 'nihao';
                    break;
                case 4:
                    $work_platform = 'meeloog';
                    break;
                case 5:
                    $work_platform = 'wesee';
                    break;
                case 9:
                    $work_platform = 'zeelool_es';
                    break;
                case 10:
                    $work_platform = 'zeelool_de';
                    break;
                case 11:
                    $work_platform = 'zeelool_jp';
                    break;
                default:
                    $work_platform = 'zeelool';
                    break;
            }
            $spreadsheet->getActiveSheet()->setCellValue("A" . ($key * 1 + 2), $work_platform);
            $spreadsheet->getActiveSheet()->setCellValue("B" . ($key * 1 + 2), $value['work_type'] == 1 ? '客服工单' : '仓库工单');
            $spreadsheet->getActiveSheet()->setCellValue("C" . ($key * 1 + 2), $value['platform_order']);
            $spreadsheet->getActiveSheet()->setCellValue("D" . ($key * 1 + 2), $value['order_pay_currency']);
            $spreadsheet->getActiveSheet()->setCellValue("E" . ($key * 1 + 2), $value['order_pay_method']);
            $spreadsheet->getActiveSheet()->setCellValue("F" . ($key * 1 + 2), $value['order_sku']);
            switch ($value['work_status']) {
                case 1:
                    $value['work_status'] = '新建';
                    break;
                case 2:
                    $value['work_status'] = '待审核';
                    break;
                case 3:
                    $value['work_status'] = '待处理';
                    break;
                case 4:
                    $value['work_status'] = '审核拒绝';
                    break;
                case 5:
                    $value['work_status'] = '部分处理';
                    break;
                case 0:
                    $value['work_status'] = '已取消';
                    break;
                default:
                    $value['work_status'] = '已处理';
                    break;
            }
            $spreadsheet->getActiveSheet()->setCellValue("G" . ($key * 1 + 2), $value['work_status']);
            switch ($value['work_level']) {
                case 1:
                    $value['work_level'] = '低';
                    break;
                case 2:
                    $value['work_level'] = '中';
                    break;
                case 3:
                    $value['work_level'] = '高';
                    break;
            }
            $spreadsheet->getActiveSheet()->setCellValue("H" . ($key * 1 + 2), $value['work_level']);
            $spreadsheet->getActiveSheet()->setCellValue("I" . ($key * 1 + 2), $value['problem_type_content']);
            $spreadsheet->getActiveSheet()->setCellValue("J" . ($key * 1 + 2), $value['problem_description']);
            $spreadsheet->getActiveSheet()->setCellValue("K" . ($key * 1 + 2), $value['work_picture']);
            $spreadsheet->getActiveSheet()->setCellValue("L" . ($key * 1 + 2), $value['create_user_name']);
            $spreadsheet->getActiveSheet()->setCellValue("M" . ($key * 1 + 2), $value['after_user_id']);
            $spreadsheet->getActiveSheet()->setCellValue("N" . ($key * 1 + 2), $value['is_after_deal_with'] == 1 ? '是' : '否');
            $spreadsheet->getActiveSheet()->setCellValue("O" . ($key * 1 + 2), $value['is_check'] == 1 ? '是' : '否');
            $spreadsheet->getActiveSheet()->setCellValue("P" . ($key * 1 + 2), $value['assign_user_id']);
            $spreadsheet->getActiveSheet()->setCellValue("Q" . ($key * 1 + 2), $value['operation_user_id']);
            $spreadsheet->getActiveSheet()->setCellValue("R" . ($key * 1 + 2), $value['check_note']);
            $spreadsheet->getActiveSheet()->setCellValue("S" . ($key * 1 + 2), $value['create_time']);
            $spreadsheet->getActiveSheet()->setCellValue("T" . ($key * 1 + 2), $value['submit_time']);
            $spreadsheet->getActiveSheet()->setCellValue("U" . ($key * 1 + 2), $value['check_time']);
            $spreadsheet->getActiveSheet()->setCellValue("V" . ($key * 1 + 2), $value['after_deal_with_time']);
            $spreadsheet->getActiveSheet()->setCellValue("W" . ($key * 1 + 2), $value['complete_time']);
            $spreadsheet->getActiveSheet()->setCellValue("X" . ($key * 1 + 2), $value['cancel_time']);
            $spreadsheet->getActiveSheet()->setCellValue("Y" . ($key * 1 + 2), $value['cancel_person']);
            $spreadsheet->getActiveSheet()->setCellValue("Z" . ($key * 1 + 2), $value['replenish_money']);
            $spreadsheet->getActiveSheet()->setCellValue("AA" . ($key * 1 + 2), $value['replenish_increment_id']);
            $spreadsheet->getActiveSheet()->setCellValue("AB" . ($key * 1 + 2), $value['coupon_id']);
            $spreadsheet->getActiveSheet()->setCellValue("AC" . ($key * 1 + 2), $value['coupon_describe']);
            $spreadsheet->getActiveSheet()->setCellValue("AD" . ($key * 1 + 2), $value['coupon_str']);
            $spreadsheet->getActiveSheet()->setCellValue("AE" . ($key * 1 + 2), $value['integral']);
            $spreadsheet->getActiveSheet()->setCellValue("AF" . ($key * 1 + 2), $value['email']);
            $spreadsheet->getActiveSheet()->setCellValue("AG" . ($key * 1 + 2), $value['refund_logistics_num']);
            $spreadsheet->getActiveSheet()->setCellValue("AH" . ($key * 1 + 2), $value['refund_money']);
            $spreadsheet->getActiveSheet()->setCellValue("AI" . ($key * 1 + 2), $value['refund_way']);
            $spreadsheet->getActiveSheet()->setCellValue("AJ" . ($key * 1 + 2), $value['integral_describe']);
            $spreadsheet->getActiveSheet()->setCellValue("AK" . ($key * 1 + 2), $value['replacement_order']);
            //措施
            if ($info['step'] && array_key_exists($value['id'], $info['step'])) {
                $spreadsheet->getActiveSheet()->setCellValue("AL" . ($key * 1 + 2), $info['step'][$value['id']]);
            } else {
                $spreadsheet->getActiveSheet()->setCellValue("AL" . ($key * 1 + 2), '');
            }
            //措施详情
            if ($info['detail'] && array_key_exists($value['id'], $info['detail'])) {
                $spreadsheet->getActiveSheet()->setCellValue("AM" . ($key * 1 + 2), $info['detail'][$value['id']]);
            } else {
                $spreadsheet->getActiveSheet()->setCellValue("AM" . ($key * 1 + 2), '');
            }
            //承接
            if ($receptInfo && array_key_exists($value['id'], $receptInfo)) {

                $value['result'] = $receptInfo[$value['id']];
                $spreadsheet->getActiveSheet()->setCellValue("AN" . ($key * 1 + 2), $value['result']);
            } else {
                $spreadsheet->getActiveSheet()->setCellValue("AN" . ($key * 1 + 2), '');
            }
            //回复
            if ($noteInfo && array_key_exists($value['id'], $noteInfo)) {
                $value['note'] = $noteInfo[$value['id']];
                $spreadsheet->getActiveSheet()->setCellValue("AO" . ($key * 1 + 2), $value['note']);
            } else {
                $spreadsheet->getActiveSheet()->setCellValue("AO" . ($key * 1 + 2), '');
            }
            //对应商品的sku
            if ($value['order_sku']) {
                $order_arr_sku = explode(',', $value['order_sku']);
                if (is_array($order_arr_sku)) {
                    $true_sku = [];
                    foreach ($order_arr_sku as $t_sku) {
                        $true_sku[] = $aa = $itemPlatFormSku->getTrueSku($t_sku, $value['work_platform']);
                    }
                    $true_sku_string = implode(',', $true_sku);
                    $spreadsheet->getActiveSheet()->setCellValue("AP" . ($key * 1 + 2), $true_sku_string);
                } else {
                    $spreadsheet->getActiveSheet()->setCellValue("AP" . ($key * 1 + 2), '');
                }
            } else {
                $spreadsheet->getActiveSheet()->setCellValue("AP" . ($key * 1 + 2), '');
            }
            //对应的问题类型大的分类
            $one_category = '';
            foreach ($customer_problem_classify as $problem => $classify) {
                if (in_array($value['problem_type_id'], $classify)) {
                    $one_category = $problem;
                    break;
                }
            }
            $spreadsheet->getActiveSheet()->setCellValue("AQ" . ($key * 1 + 2), $one_category);
        }

        //设置宽度
        $spreadsheet->getActiveSheet()->getColumnDimension('A')->setWidth(30);
        $spreadsheet->getActiveSheet()->getColumnDimension('B')->setWidth(12);
        $spreadsheet->getActiveSheet()->getColumnDimension('C')->setWidth(30);
        $spreadsheet->getActiveSheet()->getColumnDimension('D')->setWidth(12);
        $spreadsheet->getActiveSheet()->getColumnDimension('E')->setWidth(30);
        $spreadsheet->getActiveSheet()->getColumnDimension('F')->setWidth(12);
        $spreadsheet->getActiveSheet()->getColumnDimension('G')->setWidth(40);
        $spreadsheet->getActiveSheet()->getColumnDimension('H')->setWidth(40);
        $spreadsheet->getActiveSheet()->getColumnDimension('I')->setWidth(20);
        $spreadsheet->getActiveSheet()->getColumnDimension('J')->setWidth(20);
        $spreadsheet->getActiveSheet()->getColumnDimension('K')->setWidth(14);
        $spreadsheet->getActiveSheet()->getColumnDimension('L')->setWidth(16);
        $spreadsheet->getActiveSheet()->getColumnDimension('M')->setWidth(16);
        $spreadsheet->getActiveSheet()->getColumnDimension('N')->setWidth(50);
        $spreadsheet->getActiveSheet()->getColumnDimension('N')->setWidth(50);
        $spreadsheet->getActiveSheet()->getColumnDimension('O')->setWidth(50);
        $spreadsheet->getActiveSheet()->getColumnDimension('P')->setWidth(20);
        $spreadsheet->getActiveSheet()->getColumnDimension('Q')->setWidth(20);
        $spreadsheet->getActiveSheet()->getColumnDimension('R')->setWidth(20);
        $spreadsheet->getActiveSheet()->getColumnDimension('S')->setWidth(20);
        $spreadsheet->getActiveSheet()->getColumnDimension('T')->setWidth(20);
        $spreadsheet->getActiveSheet()->getColumnDimension('U')->setWidth(20);
        $spreadsheet->getActiveSheet()->getColumnDimension('V')->setWidth(20);
        $spreadsheet->getActiveSheet()->getColumnDimension('W')->setWidth(20);
        $spreadsheet->getActiveSheet()->getColumnDimension('X')->setWidth(20);
        $spreadsheet->getActiveSheet()->getColumnDimension('Y')->setWidth(20);
        $spreadsheet->getActiveSheet()->getColumnDimension('Z')->setWidth(20);
        $spreadsheet->getActiveSheet()->getColumnDimension('AA')->setWidth(20);
        $spreadsheet->getActiveSheet()->getColumnDimension('AB')->setWidth(20);
        $spreadsheet->getActiveSheet()->getColumnDimension('AC')->setWidth(20);
        $spreadsheet->getActiveSheet()->getColumnDimension('AD')->setWidth(20);
        $spreadsheet->getActiveSheet()->getColumnDimension('AE')->setWidth(20);
        $spreadsheet->getActiveSheet()->getColumnDimension('AF')->setWidth(20);
        $spreadsheet->getActiveSheet()->getColumnDimension('AG')->setWidth(20);
        $spreadsheet->getActiveSheet()->getColumnDimension('AH')->setWidth(20);
        $spreadsheet->getActiveSheet()->getColumnDimension('AI')->setWidth(20);
        $spreadsheet->getActiveSheet()->getColumnDimension('AJ')->setWidth(20);
        $spreadsheet->getActiveSheet()->getColumnDimension('AK')->setWidth(20);
        $spreadsheet->getActiveSheet()->getColumnDimension('AL')->setWidth(100);
        $spreadsheet->getActiveSheet()->getColumnDimension('AM')->setWidth(200);
        $spreadsheet->getActiveSheet()->getColumnDimension('AN')->setWidth(200);
        $spreadsheet->getActiveSheet()->getColumnDimension('AO')->setWidth(200);
        $spreadsheet->getActiveSheet()->getColumnDimension('AP')->setWidth(40);
        $spreadsheet->getActiveSheet()->getColumnDimension('AQ')->setWidth(40);
        //设置边框
        $border = [
            'borders' => [
                'allBorders' => [
                    'borderStyle' => \PhpOffice\PhpSpreadsheet\Style\Border::BORDER_THIN, // 设置border样式
                    'color' => ['argb' => 'FF000000'], // 设置border颜色
                ],
            ],
        ];

        $spreadsheet->getDefaultStyle()->getFont()->setName('微软雅黑')->setSize(12);


        $setBorder = 'A1:' . $spreadsheet->getActiveSheet()->getHighestColumn() . $spreadsheet->getActiveSheet()->getHighestRow();
        $spreadsheet->getActiveSheet()->getStyle($setBorder)->applyFromArray($border);

        $spreadsheet->getActiveSheet()->getStyle('A1:P' . $spreadsheet->getActiveSheet()->getHighestRow())->getAlignment()->setHorizontal(\PhpOffice\PhpSpreadsheet\Style\Alignment::HORIZONTAL_CENTER);


        $spreadsheet->setActiveSheetIndex(0);
        // return exportExcel($spreadsheet, 'xls', '登陆日志');
        $format = 'csv';
        $savename = '工单数据' . date("YmdHis", time());;
        // dump($spreadsheet);

        // if (!$spreadsheet) return false;
        if ($format == 'xls') {
            //输出Excel03版本
            header('Content-Type:application/vnd.ms-excel');
            $class = "\PhpOffice\PhpSpreadsheet\Writer\Xls";
        } elseif ($format == 'xlsx') {
            //输出07Excel版本
            header('Content-Type: application/vnd.openxmlformats-officedocument.spreadsheetml.sheet');
            $class = "\PhpOffice\PhpSpreadsheet\Writer\Xlsx";
        } elseif ($format == 'csv') {
            //输出07Excel版本
            header('Content-Type: application/vnd.openxmlformats-officedocument.spreadsheetml.sheet');
            $class = "\PhpOffice\PhpSpreadsheet\Writer\Csv";
        }


        //输出名称
        header('Content-Disposition: attachment;filename="' . $savename . '.' . $format . '"');
        //禁止缓存
        header('Cache-Control: max-age=0');
        $writer = new $class($spreadsheet);
        $writer->setPreCalculateFormulas(false);
        $writer->save('php://output');
    }

    /**
     * 修改排序之后
     *
     * @Author lsw 1461069578@qq.com
     * @DateTime 2020-09-26 10:51:10
     * @return void
     */
    public function batch_export_xls()
    {
        set_time_limit(0);
        ini_set('memory_limit', '1024M');
        $ids = input('ids');
        $addWhere = '1=1';
        if ($ids) {
            $addWhere .= " AND id IN ({$ids})";
        }
        $filter = json_decode($this->request->get('filter'), true);
        $map = [];
        if ($filter['recept_person']) {
            $workIds = WorkOrderRecept::where('recept_person_id', 'in', $filter['recept_person'])->column('work_id');
            $map['id'] = ['in', $workIds];
            unset($filter['recept_person']);
        }
        //筛选措施
        if ($filter['measure_choose_id']) {
            $measuerWorkIds = WorkOrderMeasure::where('measure_choose_id', 'in', $filter['measure_choose_id'])->column('work_id');
            if (!empty($map['id'])) {
                $newWorkIds = array_intersect($workIds, $measuerWorkIds);
                $map['id'] = ['in', $newWorkIds];
            } else {
                $map['id'] = ['in', $measuerWorkIds];
            }
            unset($filter['measure_choose_id']);
        }
        $this->request->get(['filter' => json_encode($filter)]);
        list($where) = $this->buildparams();
        $list = $this->model
            ->where($where)
            ->where($map)
            ->where($addWhere)
            ->where($map)
            ->select();
        $list = collection($list)->toArray();

        foreach ($list as $key=>$item){
            $_new_order = new NewOrder();
            $result_id = $_new_order
                ->where('increment_id', $item['platform_order'])
                ->value('id');
            $order_item_where['order_id'] = $result_id;
            if(!empty($item['order_item_numbers']) && 2 == $item['work_type']){
                if(empty($work)){
                    $select_number = explode(',',$item['order_item_numbers']);
                }
                $order_item_where['item_order_number'] = ['in',$item['order_item_numbers']];
            }
            $_new_order_item_process = new NewOrderItemProcess();
            $order_item_list = $_new_order_item_process
                ->where($order_item_where)
                ->column('sku','item_order_number')
            ;

            if (!empty($order_item_list)){
                $son_number = array_keys($order_item_list);
                $son_sku = array_values($order_item_list);

                if($item['order_item_numbers']){
                    $select_number = explode(',',$item['order_item_numbers']);
                    foreach($select_number as $e=>$v){
                        if($v == $son_number[$e]){
                            $son_number_array[] = $v.'/'.$son_sku[$e];
                        }
                    }}

//                $list[$key]['son_number']  = implode('/',array_keys($order_item_list));
//                $list[$key]['son_sku']  = implode('/',array_values($order_item_list));
                if (!empty($son_number_array)){
                    $list[$key]['son_number'] = implode(',',$son_number_array);
                }

                unset($order_item_list);
                unset($son_number_array);
            }






//            if (!empty($item['order_sku'])){
//                $order_sku = explode(',',$item['order_sku']);
//                foreach($order_sku as $ct=>$val){
//                    if(strpos($val,'/') !== false){
//                        $sku_str = explode('/',$val)[1];
//                    }else{
//                        $sku_str = $val;
//                    }
//                    if (in_array($sku_str,$order_item_list)){
//                        $cat[$ct]['number'] = array_search($sku_str,$order_item_list);
//                        $cat[$ct]['sku'] = $sku_str;
//                    }
//                    $number_sku[$ct] = implode(':',array_reduce($cat,'array_merge',[]));
//                }
//                if ($number_sku){
//                    $list[$key]['number_sku']  = implode('/',$number_sku);
//                }
//            }


        }

        //查询用户id对应姓名
        $admin = new \app\admin\model\Admin();
        $users = $admin->where('status', 'normal')->column('nickname', 'id');
        $arr = [];
        foreach ($list as $vals) {
            $arr[] = $vals['id'];
        }
        //求出所有的措施
        $info = $this->step->fetchMeasureRecord($arr);
        if ($info) {
            $info = collection($info)->toArray();
        } else {
            $info = [];
        }
        //求出所有的承接详情
        $this->recept = new \app\admin\model\saleaftermanage\WorkOrderRecept;
        $receptInfo = $this->recept->fetchReceptRecord($arr);
        if ($receptInfo) {
            $receptInfo = collection($receptInfo)->toArray();
        } else {
            $receptInfo = [];
        }
        //求出所有的回复
        $noteInfo = $this->work_order_note->fetchNoteRecord($arr);
        if ($noteInfo) {
            $noteInfo = collection($noteInfo)->toArray();
        } else {
            $noteInfo = [];
        }
        //根据平台sku求出商品sku
        $itemPlatFormSku = new \app\admin\model\itemmanage\ItemPlatformSku();
        //求出配置里面信息
        $workOrderConfigValue = $this->workOrderConfigValue;
        //求出配置里面的大分类信息
        $customer_problem_classify = $workOrderConfigValue['customer_problem_classify'];
        //从数据库查询需要的数据
        $spreadsheet = new Spreadsheet();
        //常规方式：利用setCellValue()填充数据
        $spreadsheet->setActiveSheetIndex(0)->setCellValue("A1", "工单平台")
            ->setCellValue("B1", "工单类型")
            ->setCellValue("C1", "平台订单号");   //利用setCellValues()填充数据
        $spreadsheet->setActiveSheetIndex(0)->setCellValue("D1", "客户邮箱")
            ->setCellValue("E1", "订单金额");
        $spreadsheet->setActiveSheetIndex(0)->setCellValue("F1", "订单支付的货币类型")
            ->setCellValue("G1", "订单的支付方式");
        $spreadsheet->setActiveSheetIndex(0)->setCellValue("H1", "订单中的sku")
            ->setCellValue("I1", "对应商品sku")
            ->setCellValue("J1", "工单状态");
        $spreadsheet->setActiveSheetIndex(0)->setCellValue("K1", "问题大分类")
            ->setCellValue("L1", "问题类型")
            ->setCellValue("M1", "工单问题描述")
            ->setCellValue("N1", "工单图片")
            ->setCellValue("O1", "工单创建人")
            ->setCellValue("P1", "工单是否需要审核")
            ->setCellValue("Q1", "指派工单审核人")
            ->setCellValue("R1", "实际审核人")
            ->setCellValue("S1", "审核人备注")
            ->setCellValue("T1", "新建状态时间")
            ->setCellValue("U1", "开始走流程时间")
            ->setCellValue("V1", "工单审核时间")
            ->setCellValue("W1", "经手人处理时间")
            ->setCellValue("X1", "工单完成时间")
            ->setCellValue("Y1", "补差价的金额")
            ->setCellValue("Z1", "补差价的订单号")
            ->setCellValue("AA1", "优惠券类型")
            ->setCellValue("AB1", "优惠券描述")
            ->setCellValue("AC1", "优惠券")
            ->setCellValue("AD1", "积分")
            ->setCellValue("AE1", "退回物流单号")
            ->setCellValue("AF1", "退款金额")
            ->setCellValue("AG1", "退款百分比")
            ->setCellValue("AH1", "措施详情")
            ->setCellValue("AI1", "工单回复备注")
            ->setCellValue("AJ1", "订单支付时间")
            ->setCellValue("AK1", "补发订单号")
            ->setCellValue("AL1", "子单号/SKU");

        ;
        $spreadsheet->setActiveSheetIndex(0)->setTitle('工单数据');
        foreach ($list as $key => $value) {
            if ($value['after_user_id']) {
                $value['after_user_id'] = $users[$value['after_user_id']];
            }
            if ($value['assign_user_id']) {
                $value['assign_user_id'] = $users[$value['assign_user_id']];
            }
            if ($value['operation_user_id']) {
                $value['operation_user_id'] = $users[$value['operation_user_id']];
            }
            switch ($value['work_platform']) {
                case 2:
                    $work_platform = 'voogueme';
                    break;
                case 3:
                    $work_platform = 'nihao';
                    break;
                case 4:
                    $work_platform = 'meeloog';
                    break;
                case 5:
                    $work_platform = 'wesee';
                    break;
                case 9:
                    $work_platform = 'zeelool_es';
                    break;
                case 10:
                    $work_platform = 'zeelool_de';
                    break;
                case 11:
                    $work_platform = 'zeelool_jp';
                    break;
                default:
                    $work_platform = 'zeelool';
                    break;
            }
            $spreadsheet->getActiveSheet()->setCellValue("A" . ($key * 1 + 2), $work_platform);
            $spreadsheet->getActiveSheet()->setCellValue("B" . ($key * 1 + 2), $value['work_type'] == 1 ? '客服工单' : '仓库工单');
            $spreadsheet->getActiveSheet()->setCellValue("C" . ($key * 1 + 2), $value['platform_order']);
            $spreadsheet->getActiveSheet()->setCellValue("D" . ($key * 1 + 2), $value['email']);
            $spreadsheet->getActiveSheet()->setCellValue("E" . ($key * 1 + 2), $value['base_grand_total']);
            $spreadsheet->getActiveSheet()->setCellValue("F" . ($key * 1 + 2), $value['order_pay_currency']);
            $spreadsheet->getActiveSheet()->setCellValue("G" . ($key * 1 + 2), $value['order_pay_method']);
            $spreadsheet->getActiveSheet()->setCellValue("H" . ($key * 1 + 2), $value['order_sku']);
            //求出对应商品的sku
            if ($value['order_sku']) {
                $order_arr_sku = explode(',', $value['order_sku']);
                if (is_array($order_arr_sku)) {
                    $true_sku = [];
                    foreach ($order_arr_sku as $t_sku) {
                        $true_sku[] = $aa = $itemPlatFormSku->getTrueSku($t_sku, $value['work_platform']);
                    }
                    $true_sku_string = implode(',', $true_sku);
                    $spreadsheet->getActiveSheet()->setCellValue("I" . ($key * 1 + 2), $true_sku_string);
                } else {
                    $spreadsheet->getActiveSheet()->setCellValue("I" . ($key * 1 + 2), '');
                }
            } else {
                $spreadsheet->getActiveSheet()->setCellValue("I" . ($key * 1 + 2), '');
            }
            switch ($value['work_status']) {
                case 1:
                    $value['work_status'] = '新建';
                    break;
                case 2:
                    $value['work_status'] = '待审核';
                    break;
                case 3:
                    $value['work_status'] = '待处理';
                    break;
                case 4:
                    $value['work_status'] = '审核拒绝';
                    break;
                case 5:
                    $value['work_status'] = '部分处理';
                    break;
                case 0:
                    $value['work_status'] = '已取消';
                    break;
                default:
                    $value['work_status'] = '已处理';
                    break;
            }
            $spreadsheet->getActiveSheet()->setCellValue("J" . ($key * 1 + 2), $value['work_status']);
            //对应的问题类型大的分类
            $one_category = '';
            foreach ($customer_problem_classify as $problem => $classify) {
                if (in_array($value['problem_type_id'], $classify)) {
                    $one_category = $problem;
                    break;
                }
            }
            $spreadsheet->getActiveSheet()->setCellValue("K" . ($key * 1 + 2), $one_category);
            $spreadsheet->getActiveSheet()->setCellValue("L" . ($key * 1 + 2), $value['problem_type_content']);
            $spreadsheet->getActiveSheet()->setCellValue("M" . ($key * 1 + 2), $value['problem_description']);
            $spreadsheet->getActiveSheet()->setCellValue("N" . ($key * 1 + 2), $value['work_picture']);
            $spreadsheet->getActiveSheet()->setCellValue("O" . ($key * 1 + 2), $value['create_user_name']);
            $spreadsheet->getActiveSheet()->setCellValue("P" . ($key * 1 + 2), $value['is_after_deal_with'] == 1 ? '是' : '否');
            $spreadsheet->getActiveSheet()->setCellValue("Q" . ($key * 1 + 2), $value['assign_user_id']);
            $spreadsheet->getActiveSheet()->setCellValue("R" . ($key * 1 + 2), $value['operation_user_id']);
            $spreadsheet->getActiveSheet()->setCellValue("S" . ($key * 1 + 2), $value['check_note']);
            $spreadsheet->getActiveSheet()->setCellValue("T" . ($key * 1 + 2), $value['create_time']);
            $spreadsheet->getActiveSheet()->setCellValue("U" . ($key * 1 + 2), $value['submit_time']);
            $spreadsheet->getActiveSheet()->setCellValue("V" . ($key * 1 + 2), $value['check_time']);
            $spreadsheet->getActiveSheet()->setCellValue("W" . ($key * 1 + 2), $value['after_deal_with_time']);
            $spreadsheet->getActiveSheet()->setCellValue("X" . ($key * 1 + 2), $value['complete_time']);
            $spreadsheet->getActiveSheet()->setCellValue("Y" . ($key * 1 + 2), $value['replenish_money']);
            $spreadsheet->getActiveSheet()->setCellValue("Z" . ($key * 1 + 2), $value['replenish_increment_id']);
            $spreadsheet->getActiveSheet()->setCellValue("AA" . ($key * 1 + 2), $value['coupon_id']);
            $spreadsheet->getActiveSheet()->setCellValue("AB" . ($key * 1 + 2), $value['coupon_describe']);
            $spreadsheet->getActiveSheet()->setCellValue("AC" . ($key * 1 + 2), $value['coupon_str']);
            $spreadsheet->getActiveSheet()->setCellValue("AD" . ($key * 1 + 2), $value['integral']);
            $spreadsheet->getActiveSheet()->setCellValue("AE" . ($key * 1 + 2), $value['refund_logistics_num']);
            $spreadsheet->getActiveSheet()->setCellValue("AF" . ($key * 1 + 2), $value['refund_money']);
            //退款百分比
            if ((0 < $value['base_grand_total']) && (is_numeric($value['refund_money']))) {
                $spreadsheet->getActiveSheet()->setCellValue("AG" . ($key * 1 + 2), round($value['refund_money'] / $value['base_grand_total'], 2));
            } else {
                $spreadsheet->getActiveSheet()->setCellValue("AG" . ($key * 1 + 2), 0);
            }
            //措施
            if ($info['step'] && array_key_exists($value['id'], $info['step'])) {
                $spreadsheet->getActiveSheet()->setCellValue("AH" . ($key * 1 + 2), $info['step'][$value['id']].$info['detail'][$value['id']].$value['result']);
            } else {
                $spreadsheet->getActiveSheet()->setCellValue("AH" . ($key * 1 + 2), '');
            }
//            //措施详情
//            if ($info['detail'] && array_key_exists($value['id'], $info['detail'])) {
//                $spreadsheet->getActiveSheet()->setCellValue("AI" . ($key * 1 + 2), $info['detail'][$value['id']]);
//            } else {
//                $spreadsheet->getActiveSheet()->setCellValue("AI" . ($key * 1 + 2), '');
//            }
//            //承接
//            if ($receptInfo && array_key_exists($value['id'], $receptInfo)) {
//
//                $value['result'] = $receptInfo[$value['id']];
//                $spreadsheet->getActiveSheet()->setCellValue("AJ" . ($key * 1 + 2), $value['result']);
//            } else {
//                $spreadsheet->getActiveSheet()->setCellValue("AJ" . ($key * 1 + 2), '');
//            }

            if ($noteInfo && array_key_exists($value['id'], $noteInfo)) {
                $value['note'] = $noteInfo[$value['id']];
                $spreadsheet->getActiveSheet()->setCellValue("AI" . ($key * 1 + 2), $value['note']);
            } else {
                $spreadsheet->getActiveSheet()->setCellValue("AI" . ($key * 1 + 2), '');
            }
            $spreadsheet->getActiveSheet()->setCellValue("AJ" . ($key * 1 + 2), $value['payment_time']);
            $spreadsheet->getActiveSheet()->setCellValue("AK" . ($key * 1 + 2), $value['replacement_order']);
            $spreadsheet->getActiveSheet()->setCellValue("AL" . ($key * 1 + 2), $value['son_number'].'/'.$value['son_sku']);

        }

        //设置宽度
        $spreadsheet->getActiveSheet()->getColumnDimension('A')->setWidth(30);
        $spreadsheet->getActiveSheet()->getColumnDimension('B')->setWidth(12);
        $spreadsheet->getActiveSheet()->getColumnDimension('C')->setWidth(30);
        $spreadsheet->getActiveSheet()->getColumnDimension('D')->setWidth(12);
        $spreadsheet->getActiveSheet()->getColumnDimension('E')->setWidth(30);
        $spreadsheet->getActiveSheet()->getColumnDimension('F')->setWidth(12);
        $spreadsheet->getActiveSheet()->getColumnDimension('G')->setWidth(40);
        $spreadsheet->getActiveSheet()->getColumnDimension('H')->setWidth(40);
        $spreadsheet->getActiveSheet()->getColumnDimension('I')->setWidth(20);
        $spreadsheet->getActiveSheet()->getColumnDimension('J')->setWidth(20);
        $spreadsheet->getActiveSheet()->getColumnDimension('K')->setWidth(14);
        $spreadsheet->getActiveSheet()->getColumnDimension('L')->setWidth(16);
        $spreadsheet->getActiveSheet()->getColumnDimension('M')->setWidth(16);
        $spreadsheet->getActiveSheet()->getColumnDimension('N')->setWidth(50);
        $spreadsheet->getActiveSheet()->getColumnDimension('N')->setWidth(50);
        $spreadsheet->getActiveSheet()->getColumnDimension('O')->setWidth(50);
        $spreadsheet->getActiveSheet()->getColumnDimension('P')->setWidth(20);
        $spreadsheet->getActiveSheet()->getColumnDimension('Q')->setWidth(20);
        $spreadsheet->getActiveSheet()->getColumnDimension('R')->setWidth(20);
        $spreadsheet->getActiveSheet()->getColumnDimension('S')->setWidth(20);
        $spreadsheet->getActiveSheet()->getColumnDimension('T')->setWidth(20);
        $spreadsheet->getActiveSheet()->getColumnDimension('U')->setWidth(20);
        $spreadsheet->getActiveSheet()->getColumnDimension('V')->setWidth(20);
        $spreadsheet->getActiveSheet()->getColumnDimension('W')->setWidth(20);
        $spreadsheet->getActiveSheet()->getColumnDimension('X')->setWidth(20);
        $spreadsheet->getActiveSheet()->getColumnDimension('Y')->setWidth(20);
        $spreadsheet->getActiveSheet()->getColumnDimension('Z')->setWidth(20);
        $spreadsheet->getActiveSheet()->getColumnDimension('AA')->setWidth(20);
        $spreadsheet->getActiveSheet()->getColumnDimension('AB')->setWidth(20);
        $spreadsheet->getActiveSheet()->getColumnDimension('AC')->setWidth(20);
        $spreadsheet->getActiveSheet()->getColumnDimension('AD')->setWidth(20);
        $spreadsheet->getActiveSheet()->getColumnDimension('AE')->setWidth(20);
        $spreadsheet->getActiveSheet()->getColumnDimension('AF')->setWidth(20);
        $spreadsheet->getActiveSheet()->getColumnDimension('AG')->setWidth(20);
        $spreadsheet->getActiveSheet()->getColumnDimension('AH')->setWidth(20);
        $spreadsheet->getActiveSheet()->getColumnDimension('AI')->setWidth(20);
        $spreadsheet->getActiveSheet()->getColumnDimension('AJ')->setWidth(20);
        $spreadsheet->getActiveSheet()->getColumnDimension('AK')->setWidth(20);
        $spreadsheet->getActiveSheet()->getColumnDimension('AL')->setWidth(100);
//        $spreadsheet->getActiveSheet()->getColumnDimension('AM')->setWidth(200);
//        $spreadsheet->getActiveSheet()->getColumnDimension('AN')->setWidth(200);
//        $spreadsheet->getActiveSheet()->getColumnDimension('AO')->setWidth(200);
//        $spreadsheet->getActiveSheet()->getColumnDimension('AP')->setWidth(400);
//        $spreadsheet->getActiveSheet()->getColumnDimension('AQ')->setWidth(400);
        //设置边框
        $border = [
            'borders' => [
                'allBorders' => [
                    'borderStyle' => \PhpOffice\PhpSpreadsheet\Style\Border::BORDER_THIN, // 设置border样式
                    'color' => ['argb' => 'FF000000'], // 设置border颜色
                ],
            ],
        ];

        $spreadsheet->getDefaultStyle()->getFont()->setName('微软雅黑')->setSize(12);


        $setBorder = 'A1:' . $spreadsheet->getActiveSheet()->getHighestColumn() . $spreadsheet->getActiveSheet()->getHighestRow();
        $spreadsheet->getActiveSheet()->getStyle($setBorder)->applyFromArray($border);

        $spreadsheet->getActiveSheet()->getStyle('A1:AL' . $spreadsheet->getActiveSheet()->getHighestRow())->getAlignment()->setHorizontal(\PhpOffice\PhpSpreadsheet\Style\Alignment::HORIZONTAL_CENTER);


        $spreadsheet->setActiveSheetIndex(0);
        // return exportExcel($spreadsheet, 'xls', '登陆日志');
        $format = 'csv';
        $savename = '工单数据' . date("YmdHis", time());;
        // dump($spreadsheet);

        // if (!$spreadsheet) return false;
        if ($format == 'xls') {
            //输出Excel03版本
            header('Content-Type:application/vnd.ms-excel');
            $class = "\PhpOffice\PhpSpreadsheet\Writer\Xls";
        } elseif ($format == 'xlsx') {
            //输出07Excel版本
            header('Content-Type: application/vnd.openxmlformats-officedocument.spreadsheetml.sheet');
            $class = "\PhpOffice\PhpSpreadsheet\Writer\Xlsx";
        } elseif ($format == 'csv') {
            //输出07Excel版本
            header('Content-Type: application/vnd.openxmlformats-officedocument.spreadsheetml.sheet');
            $class = "\PhpOffice\PhpSpreadsheet\Writer\Csv";
        }


        //输出名称
        header('Content-Disposition: attachment;filename="' . $savename . '.' . $format . '"');
        //禁止缓存
        header('Cache-Control: max-age=0');
        $writer = new $class($spreadsheet);
        $writer->setPreCalculateFormulas(false);
        $writer->save('php://output');
    }

    public function batch_export_xls_array()
    {
        set_time_limit(0);
        ini_set('memory_limit', '1024M');

        $map['create_time'] =['between',['2020-01-01 00:00:00','2020-12-31 23:59:59']];
//        $map['id'] = ['lt',5212];
//        $map['work_status'] = array('in', '2,3,5');
//        0: '已取消', 1: '新建', 2: '待审核', 4: '审核拒绝', 3: '待处理', 5: '部分处理', 6: '已处理'
        $list = $this->model
            ->where($map)
            ->field('id,work_platform,base_grand_total,email,work_type,platform_order,order_pay_currency,order_sku,work_status,problem_type_id,problem_type_content,problem_description
            ,create_user_name,after_user_id,create_time,complete_time,replenish_money,replenish_increment_id,coupon_describe,integral,refund_money,replacement_order
            ')
            ->order('id desc')
            ->limit(11000)
            ->select();
        $list = collection($list)->toArray();


        //查询用户id对应姓名
        $admin = new \app\admin\model\Admin();
        $users = $admin->where('status', 'normal')->column('nickname', 'id');
        $arr = [];
        foreach ($list as $vals) {
            $arr[] = $vals['id'];
        }
        //求出所有的措施
        $info = $this->step->fetchMeasureRecord($arr);
        if ($info) {
            $info = collection($info)->toArray();
        } else {
            $info = [];
        }
//        //求出所有的承接详情
//        $this->recept = new \app\admin\model\saleaftermanage\WorkOrderRecept;
//        $receptInfo = $this->recept->fetchReceptRecord($arr);
//        if ($receptInfo) {
//            $receptInfo = collection($receptInfo)->toArray();
//        } else {
//            $receptInfo = [];
//        }
//        //求出所有的回复
//        $noteInfo = $this->work_order_note->fetchNoteRecord($arr);
//        if ($noteInfo) {
//            $noteInfo = collection($noteInfo)->toArray();
//        } else {
//            $noteInfo = [];
//        }
        //根据平台sku求出商品sku
        $itemPlatFormSku = new \app\admin\model\itemmanage\ItemPlatformSku();
        //求出配置里面信息
        $workOrderConfigValue = $this->workOrderConfigValue;
        //求出配置里面的大分类信息
        $customer_problem_classify = $workOrderConfigValue['customer_problem_classify'];

        foreach ($list as $key => $value) {
            if ($value['after_user_id']) {
                $value['after_user_id'] = $users[$value['after_user_id']];
            }
            if ($value['assign_user_id']) {
                $value['assign_user_id'] = $users[$value['assign_user_id']];
            }
            if ($value['operation_user_id']) {
                $value['operation_user_id'] = $users[$value['operation_user_id']];
            }

            switch ($value['work_status']) {
                case 1:
                    $work_status = '新建';
                    break;
                case 2:
                    $work_status = '待审核';
                    break;
                case 3:
                    $work_status = '待处理';
                    break;
                case 4:
                    $work_status = '审核拒绝';
                    break;
                case 5:
                    $work_status = '部分处理';
                    break;
                case 0:
                    $work_status = '已取消';
                    break;
                default:
                    $work_status = '已处理';
                    break;
            }


//            //级别
//            switch ($value['work_level']) {
//                case 1:
//                    $work_level = '低';
//                    break;
//                case  2:
//                    $work_level = '中';
//                    break;
//                case  3:
//                    $work_level = '高';
//                    break;
//            }


            switch ($value['work_platform']) {
                case 2:
                    $work_platform = 'voogueme';
                    break;
                case 3:
                    $work_platform = 'nihao';
                    break;
                case 4:
                    $work_platform = 'meeloog';
                    break;
                case 5:
                    $work_platform = 'wesee';
                    break;
                case 9:
                    $work_platform = 'zeelool_es';
                    break;
                case 10:
                    $work_platform = 'zeelool_de';
                    break;
                case 11:
                    $work_platform = 'zeelool_jp';
                    break;
                default:
                    $work_platform = 'zeelool';
                    break;
            }
            $csv[$key]['submit_time'] = $value['submit_time'];//开始走流程时间
            $csv[$key]['work_platform'] = $work_platform; // 工单平台
            $csv[$key]['work_type'] = $value['work_type'] == 1 ? '客服工单' : '仓库工单'; //工单类型
            $csv[$key]['work_status'] = $work_status; //工单状态
//            $csv[$key]['work_level'] = $work_level;   //工单级别
            $csv[$key]['platform_order'] = $value['platform_order'];  //平台订单号
            $csv[$key]['email'] = $value['email'];  //客户邮箱
            $csv[$key]['base_grand_total'] = $value['base_grand_total']; //订单金额
            $csv[$key]['order_pay_currency'] = $value['order_pay_currency']; //订单支付货币类型
//            $csv[$key]['order_pay_method'] = $value['order_pay_method']; //订单支付方式
            $csv[$key]['order_sku'] = $value['order_sku']; //订单中的sku

            //求出对应商品的sku
            if ($value['order_sku']) {
                $order_arr_sku = explode(',', $value['order_sku']);
                if (is_array($order_arr_sku)) {
                    $true_sku = [];
                    foreach ($order_arr_sku as $t_sku) {
                        $true_sku[] = $aa = $itemPlatFormSku->getTrueSku($t_sku, $value['work_platform']);
                    }
                    $true_sku_string = implode(',', $true_sku);
                    $csv[$key]['true_sku_string'] = $true_sku_string;
                } else {
                    $csv[$key]['true_sku_string'] = '暂无';
                }
            } else {
                $csv[$key]['true_sku_string'] = '暂无';
            }

            //对应的问题类型大的分类
            $one_category = '';
            foreach ($customer_problem_classify as $problem => $classify) {
                if (in_array($value['problem_type_id'], $classify)) {
                    $one_category = $problem;
                    break;
                }
            }
            $csv[$key]['one_category'] = $one_category;  //问题大分类
            $csv[$key]['problem_type_content'] = $value['problem_type_content']; //问题类型
            $csv[$key]['problem_description'] = $value['problem_description']; //工单问题描述
//            $csv[$key]['work_picture'] = $value['work_picture']; //工单图片
            $csv[$key]['create_user_name'] = $value['create_user_name']; //工单创建人
//            $csv[$key]['is_after_deal_with'] = $value['is_after_deal_with'] == 1 ? '是' : '否'; //工单是否需要审核
//            $csv[$key]['assign_user_id'] = $value['assign_user_id'];
//            $csv[$key]['operation_user_id'] = $value['operation_user_id']; //实际审核人
//            $csv[$key]['check_note'] = $value['check_note']; //审核人备注
            $csv[$key]['create_time'] = $value['create_time'];//新建状态时间
//            $csv[$key]['submit_time'] = $value['submit_time'];//开始走流程时间
//            $csv[$key]['check_time'] = $value['check_time'];//工单审核时间
//            $csv[$key]['after_deal_with_time'] = $value['after_deal_with_time'];//经手人处理时间
            $csv[$key]['complete_time'] = $value['complete_time'];//工单完成时间
            $csv[$key]['replenish_money'] = $value['replenish_money'];//补差价金额
//            $csv[$key]['replenish_increment_id'] = $value['replenish_increment_id'];//补差价订单号
//            $csv[$key]['coupon_id'] = $value['coupon_id'];//优惠券类型
            $csv[$key]['coupon_describe'] = $value['coupon_describe'];//优惠券描述
//            $csv[$key]['coupon_str'] = $value['coupon_str'];//优惠券
            $csv[$key]['integral'] = $value['integral'];//积分
//            $csv[$key]['refund_logistics_num'] = $value['refund_logistics_num'];//退回物流单号
            $csv[$key]['refund_money'] = $value['refund_money'];//退款金额


            //退款百分比
//            if ((0 < $value['base_grand_total']) && (is_numeric($value['refund_money']))) {
//                $csv[$key]['refund_money_base_grand_total'] = round($value['refund_money'] / $value['base_grand_total'], 2);
//
//            } else {
//                $csv[$key]['refund_money_base_grand_total'] = '';
//            }
            //措施
            if ($info['step'] && array_key_exists($value['id'], $info['step'])) {
                $csv[$key]['step_id'] = $info['step'][$value['id']];
            } else {
                $csv[$key]['step_id'] = '';

            }
//            //措施详情
//            if ($info['detail'] && array_key_exists($value['id'], $info['detail'])) {
//                $csv[$key]['detail'] = $info['detail'][$value['id']];
//            } else {
//                $csv[$key]['detail'] = '';
//            }
//            //承接详情
//            if ($receptInfo && array_key_exists($value['id'], $receptInfo)) {
//                $csv[$key]['result'] = $receptInfo[$value['id']];
//            } else {
//                $csv[$key]['result'] = '';
//            }

//            //工单回复备注
//            if ($noteInfo && array_key_exists($value['id'], $noteInfo)) {
//                $csv[$key]['note'] = $noteInfo[$value['id']];
//            } else {
//                $csv[$key]['note'] = '';
//            }
//            $csv[$key]['payment_time'] = $value['payment_time']; //订单支付时间
            $csv[$key]['replacement_order'] = $value['replacement_order'];//补发订单号
            $csv[$key]['id'] = $value['id'];//补发订单号

        }

        $headlist = [
//            '工单平台', '工单类型', '工单状态', '工单级别', '平台订单号',
            '开始走流程时间','工单平台', '工单类型', '工单状态', '平台订单号',
//            '客户邮箱', '订单金额', '订单支付的货币类型', '订单的支付方式', '订单中的sku',
            '客户邮箱', '订单金额', '订单支付的货币类型', '订单中的sku',
//            '对应商品sku', '问题大分类', '问题类型', '工单问题描述', '工单图片',
            '对应商品sku', '问题大分类', '问题类型', '工单问题描述',
//            '工单创建人', '工单是否需要审核', '实际审核人', '审核人备注', '新建状态时间',
            '工单创建人',  '新建状态时间,','工单完成时间','补差价的金额','优惠券描述','积分','退款金额','措施','补发订单号','id'
//            '开始走流程时间', '工单审核时间', '经手人处理时间', '工单完成时间', '补差价的金额',
//            '补差价的订单号', '优惠券类型', '优惠券描述', '优惠券', '积分',
//            '退回物流单号', '退款金额', '退款百分比', '措施', '措施详情',
//            '承接详情', '工单回复备注', '订单支付时间', '补发订单号'
        ];
        $path = "/uploads/";
        $fileName = '工单数据2020-001导出';
        Excel::writeCsv($csv, $headlist, $path . $fileName);
    }

    public function batch_export_xls_array_copy()
    {


        set_time_limit(0);
        ini_set('memory_limit', '1024M');

        $map['create_time'] =['between',['2020-01-01 00:00:00','2020-12-31 23:59:59']];
//        $map['id'] = ['lt',5212];
//        $map['work_status'] = array('in', '2,3,5');
//        0: '已取消', 1: '新建', 2: '待审核', 4: '审核拒绝', 3: '待处理', 5: '部分处理', 6: '已处理'
        $list = $this->model
            ->where($map)
            ->field('id,base_grand_total,email')
            ->order('id desc')
            ->select();
        $list = collection($list)->toArray();




        foreach ($list as $key => $value) {

            $csv[$key]['email'] = $value['email'];  //客户邮箱
            $csv[$key]['base_grand_total'] = $value['base_grand_total']; //订单金额
            $csv[$key]['id'] = $value['id']; //订单金额

        }

        $headlist = [
            '客户邮箱', '订单金额','id'
        ];
        $path = "/uploads/";
        $fileName = '工单数据2020-单独字段导出';
        Excel::writeCsv($csv, $headlist, $path . $fileName);
    }


    /**
     * 导出工单
     *
     * @Description
     * @author wpl
     * @since 2020/08/14 14:42:55 
     * @return void
     */
    public function batch_export_xls_bak()
    {
        set_time_limit(0);
        ini_set('memory_limit', '1024M');
        $ids = input('ids');
        $addWhere = '1=1';
        if ($ids) {
            $addWhere .= " AND id IN ({$ids})";
        }
        $filter = json_decode($this->request->get('filter'), true);
        $map = [];
        if ($filter['recept_person']) {
            $workIds = WorkOrderRecept::where('recept_person_id', 'in', $filter['recept_person'])->column('work_id');
            $map['id'] = ['in', $workIds];
            unset($filter['recept_person']);
        }
        //筛选措施
        if ($filter['measure_choose_id']) {
            $measuerWorkIds = WorkOrderMeasure::where('measure_choose_id', 'in', $filter['measure_choose_id'])->column('work_id');
            if (!empty($map['id'])) {
                $newWorkIds = array_intersect($workIds, $measuerWorkIds);
                $map['id'] = ['in', $newWorkIds];
            } else {
                $map['id'] = ['in', $measuerWorkIds];
            }
            unset($filter['measure_choose_id']);
        }
        $this->request->get(['filter' => json_encode($filter)]);
        list($where) = $this->buildparams();
        $list = $this->model->field('id,platform_order,work_platform,work_status,email,refund_money,problem_type_content,problem_description,create_time,create_user_name')
            ->where($where)
            ->where($map)
            ->where($addWhere)
            ->select();
        $list = collection($list)->toArray();
        $arr = array_column($list, 'id');
        //求出所有的措施
        $info = $this->step->fetchMeasureRecord($arr);

        //从数据库查询需要的数据
        $spreadsheet = new Spreadsheet();
        //常规方式：利用setCellValue()填充数据
        $spreadsheet->setActiveSheetIndex(0)->setCellValue("A1", "工单ID")
            ->setCellValue("B1", "订单号")
            ->setCellValue("C1", "订单平台");   //利用setCellValues()填充数据
        $spreadsheet->setActiveSheetIndex(0)->setCellValue("D1", "工单状态")
            ->setCellValue("E1", "客户邮箱")
            ->setCellValue("F1", "退款金额");
        $spreadsheet->setActiveSheetIndex(0)->setCellValue("G1", "问题分类")
            ->setCellValue("H1", "问题描述")
            ->setCellValue("I1", "解决方案");
        $spreadsheet->setActiveSheetIndex(0)->setCellValue("J1", "创建时间")
            ->setCellValue("K1", "创建人");
        $spreadsheet->setActiveSheetIndex(0)->setTitle('工单数据');
        foreach ($list as $key => $value) {

            switch ($value['work_platform']) {
                case 2:
                    $value['work_platform'] = 'voogueme';
                    break;
                case 3:
                    $value['work_platform'] = 'nihao';
                    break;
                case 4:
                    $value['work_platform'] = 'meeloog';
                    break;
                case 5:
                    $value['work_platform'] = 'wesee';
                    break;
                case 9:
                    $value['work_platform'] = 'zeelool_es';
                    break;
                case 10:
                    $value['work_platform'] = 'zeelool_de';
                    break;
                case 11:
                    $value['work_platform'] = 'zeelool_jp';
                    break;
                default:
                    $value['work_platform'] = 'zeelool';
                    break;
            }
            $spreadsheet->getActiveSheet()->setCellValue("A" . ($key * 1 + 2), $value['id']);
            $spreadsheet->getActiveSheet()->setCellValue("B" . ($key * 1 + 2), $value['platform_order']);
            $spreadsheet->getActiveSheet()->setCellValue("C" . ($key * 1 + 2), $value['work_platform']);
            switch ($value['work_status']) {
                case 1:
                    $value['work_status'] = '新建';
                    break;
                case 2:
                    $value['work_status'] = '待审核';
                    break;
                case 3:
                    $value['work_status'] = '待处理';
                    break;
                case 4:
                    $value['work_status'] = '审核拒绝';
                    break;
                case 5:
                    $value['work_status'] = '部分处理';
                    break;
                case 0:
                    $value['work_status'] = '已取消';
                    break;
                default:
                    $value['work_status'] = '已处理';
                    break;
            }
            $spreadsheet->getActiveSheet()->setCellValue("D" . ($key * 1 + 2), $value['work_status']);
            $spreadsheet->getActiveSheet()->setCellValue("E" . ($key * 1 + 2), $value['email']);
            $spreadsheet->getActiveSheet()->setCellValue("F" . ($key * 1 + 2), $value['refund_money']);
            $spreadsheet->getActiveSheet()->setCellValue("G" . ($key * 1 + 2), $value['problem_type_content']);
            $spreadsheet->getActiveSheet()->setCellValue("H" . ($key * 1 + 2), $value['problem_description']);
            //措施
            if ($info['step'] && array_key_exists($value['id'], $info['step'])) {
                $spreadsheet->getActiveSheet()->setCellValue("I" . ($key * 1 + 2), $info['step'][$value['id']]);
            } else {
                $spreadsheet->getActiveSheet()->setCellValue("I" . ($key * 1 + 2), '');
            }
            $spreadsheet->getActiveSheet()->setCellValue("J" . ($key * 1 + 2), $value['create_time']);
            $spreadsheet->getActiveSheet()->setCellValue("K" . ($key * 1 + 2), $value['create_user_name']);

        }

        //设置宽度
        $spreadsheet->getActiveSheet()->getColumnDimension('A')->setWidth(10);
        $spreadsheet->getActiveSheet()->getColumnDimension('B')->setWidth(12);
        $spreadsheet->getActiveSheet()->getColumnDimension('C')->setWidth(10);
        $spreadsheet->getActiveSheet()->getColumnDimension('D')->setWidth(12);
        $spreadsheet->getActiveSheet()->getColumnDimension('E')->setWidth(30);
        $spreadsheet->getActiveSheet()->getColumnDimension('F')->setWidth(12);
        $spreadsheet->getActiveSheet()->getColumnDimension('G')->setWidth(20);
        $spreadsheet->getActiveSheet()->getColumnDimension('H')->setWidth(40);
        $spreadsheet->getActiveSheet()->getColumnDimension('I')->setWidth(20);
        $spreadsheet->getActiveSheet()->getColumnDimension('J')->setWidth(30);
        $spreadsheet->getActiveSheet()->getColumnDimension('K')->setWidth(20);

        //设置边框
        $border = [
            'borders' => [
                'allBorders' => [
                    'borderStyle' => \PhpOffice\PhpSpreadsheet\Style\Border::BORDER_THIN, // 设置border样式
                    'color' => ['argb' => 'FF000000'], // 设置border颜色
                ],
            ],
        ];

        $spreadsheet->getDefaultStyle()->getFont()->setName('微软雅黑')->setSize(12);


        $setBorder = 'A1:' . $spreadsheet->getActiveSheet()->getHighestColumn() . $spreadsheet->getActiveSheet()->getHighestRow();
        $spreadsheet->getActiveSheet()->getStyle($setBorder)->applyFromArray($border);

        $spreadsheet->getActiveSheet()->getStyle('A1:k' . $spreadsheet->getActiveSheet()->getHighestRow())->getAlignment()->setHorizontal(\PhpOffice\PhpSpreadsheet\Style\Alignment::HORIZONTAL_CENTER);


        $spreadsheet->setActiveSheetIndex(0);
        // return exportExcel($spreadsheet, 'xls', '登陆日志');
        $format = 'csv';
        $savename = '工单数据' . date("YmdHis", time());;
        // dump($spreadsheet);

        // if (!$spreadsheet) return false;
        if ($format == 'xls') {
            //输出Excel03版本
            header('Content-Type:application/vnd.ms-excel');
            $class = "\PhpOffice\PhpSpreadsheet\Writer\Xls";
        } elseif ($format == 'xlsx') {
            //输出07Excel版本
            header('Content-Type: application/vnd.openxmlformats-officedocument.spreadsheetml.sheet');
            $class = "\PhpOffice\PhpSpreadsheet\Writer\Xlsx";
        } elseif ($format == 'csv') {
            //输出07Excel版本
            header('Content-Type: application/vnd.openxmlformats-officedocument.spreadsheetml.sheet');
            $class = "\PhpOffice\PhpSpreadsheet\Writer\Csv";
        }

        //输出名称
        header('Content-Disposition: attachment;filename="' . $savename . '.' . $format . '"');
        //禁止缓存
        header('Cache-Control: max-age=0');
        $writer = new $class($spreadsheet);
        $writer->setPreCalculateFormulas(false);
        $writer->save('php://output');

        // $fp = fopen('php://output', 'a');//打开output流
        // fputcsv($fp, $list);//将数据格式化为csv格式并写入到output流中
        // $dataNum = count( $list );
        // $perSize = 1000;//每次导出的条数
        // $pages = ceil($dataNum / $perSize);

        // for ($i = 1; $i <= $pages; $i++) {
        //     foreach ($list as $item) {
        //         fputcsv($fp, $item);
        //     }
        //     //刷新输出缓冲到浏览器
        //     ob_flush();
        //     flush();//必须同时使用 ob_flush() 和flush() 函数来刷新输出缓冲。
        // }
        // fclose($fp);
        // exit();

    }


    /**
     * 批量导入
     */
    public function import()
    {
        $file = $this->request->request('file');
        if (!$file) {
            $this->error(__('Parameter %s can not be empty', 'file'));
        }
        $filePath = ROOT_PATH . DS . 'public' . DS . $file;
        if (!is_file($filePath)) {
            $this->error(__('No results were found'));
        }
        //实例化reader
        $ext = pathinfo($filePath, PATHINFO_EXTENSION);
        if (!in_array($ext, ['csv', 'xls', 'xlsx'])) {
            $this->error(__('Unknown data format'));
        }
        if ($ext === 'csv') {
            $file = fopen($filePath, 'r');
            $filePath = tempnam(sys_get_temp_dir(), 'import_csv');
            $fp = fopen($filePath, "w");
            $n = 0;
            while ($line = fgets($file)) {
                $line = rtrim($line, "\n\r\0");
                $encoding = mb_detect_encoding($line, ['utf-8', 'gbk', 'latin1', 'big5']);
                if ($encoding != 'utf-8') {
                    $line = mb_convert_encoding($line, 'utf-8', $encoding);
                }
                if ($n == 0 || preg_match('/^".*"$/', $line)) {
                    fwrite($fp, $line . "\n");
                } else {
                    fwrite($fp, '"' . str_replace(['"', ','], ['""', '","'], $line) . "\"\n");
                }
                $n++;
            }
            fclose($file) || fclose($fp);

            $reader = new Csv();
        } elseif ($ext === 'xls') {
            $reader = new Xls();
        } else {
            $reader = new Xlsx();
        }

        //导入文件首行类型,默认是注释,如果需要使用字段名称请使用name
        //$importHeadType = isset($this->importHeadType) ? $this->importHeadType : 'comment';
        //模板文件列名
        $listName = ['订单号', '差额', 'SKU', '货币'];
        try {
            if (!$PHPExcel = $reader->load($filePath)) {
                $this->error(__('Unknown data format'));
            }
            $currentSheet = $PHPExcel->getSheet(0);  //读取文件中的第一个工作表
            $allColumn = $currentSheet->getHighestDataColumn(); //取得最大的列号
            $allRow = $currentSheet->getHighestRow(); //取得一共有多少行
            $maxColumnNumber = Coordinate::columnIndexFromString($allColumn);

            $fields = [];
            for ($currentRow = 1; $currentRow <= 1; $currentRow++) {
                for ($currentColumn = 1; $currentColumn <= $maxColumnNumber; $currentColumn++) {
                    $val = $currentSheet->getCellByColumnAndRow($currentColumn, $currentRow)->getValue();
                    $fields[] = $val;
                }
            }

            //模板文件不正确
            if ($listName !== $fields) {
                throw new Exception("模板文件不正确！！");
            }

            $data = [];
            for ($currentRow = 2; $currentRow <= $allRow; $currentRow++) {
                for ($currentColumn = 1; $currentColumn <= $maxColumnNumber; $currentColumn++) {
                    $val = $currentSheet->getCellByColumnAndRow($currentColumn, $currentRow)->getValue();
                    $data[$currentRow - 2][$currentColumn - 1] = is_null($val) ? '' : $val;
                }
            }
        } catch (Exception $exception) {
            $this->error($exception->getMessage());
        }

        $work_measure = new \app\admin\model\saleaftermanage\WorkOrderMeasure();
        $order_recept = new \app\admin\model\saleaftermanage\WorkOrderRecept();
        foreach ($data as $k => $v) {
            $params['work_platform'] = 3;
            $params['work_type'] = 1;
            $params['platform_order'] = $v[0];
            $params['order_pay_currency'] = $v[3];
            $params['order_pay_method'] = 'paypal_express';
            $params['order_sku'] = $v[2];
            $params['work_status'] = 3;
            $params['problem_type_id'] = 23;
            $params['problem_type_content'] = '其他';
            $params['problem_description'] = '网站bug 镜片折扣未生效 退款';
            $params['create_user_id'] = 75;
            $params['create_user_name'] = '王伟';
            $params['is_check'] = 1;
            $params['assign_user_id'] = 75;
            $params['operation_user_id'] = 75;
            $params['check_note'] = '网站bug 镜片折扣未生效 退款';
            $params['create_time'] = date('Y-m-d H:i:s');
            $params['submit_time'] = date('Y-m-d H:i:s');
            $params['check_time'] = date('Y-m-d H:i:s');
            $params['refund_money'] = $v[1];
            $params['refund_way'] = 'paypal_express';
            $params['recept_person_id'] = 169;
            $result = $this->model->isUpdate(false)->data($params)->save($params);
            if ($result) {
                $list['work_id'] = $this->model->id;
                $list['measure_choose_id'] = 2;
                $list['measure_content'] = '退款';
                $list['create_time'] = date('Y-m-d H:i:s');
                $work_measure->isUpdate(false)->data($list)->save($list);

                $rlist['work_id'] = $this->model->id;
                $rlist['measure_id'] = $work_measure->id;
                $rlist['recept_group_id'] = 'cashier_group';
                $rlist['recept_person_id'] = 169;
                $rlist['recept_person'] = '李亚芳';
                $rlist['create_time'] = date('Y-m-d H:i:s');
                $order_recept->insert($rlist);
            }
        }
        echo 'ok';
    }

    /**
     *
     *
     * @Description
     * @author lsw
     * @since 2020/06/19 11:45:50
     * @return void
     */
    public function ceshi()
    {
        dump(session('admin'));

    }

    /**
     * 获取跟单规则
     *
     * @Author lsw 1461069578@qq.com
     * @DateTime 2020-06-30 10:11:23
     * @return void
     */
    public function getDocumentaryRule()
    {
        if ($this->request->isAjax()) {
            $workOrderConfigValue = $this->workOrderConfigValue;
            $all_group = $workOrderConfigValue['group'];
            $documentary_group = $workOrderConfigValue['documentary_group'];
            //创建人跟单
            $documentary_person = $workOrderConfigValue['documentary_person'];
            // dump($documentary_group);
            // dump($documentary_person);
            // exit;
            if (!empty($documentary_group)) {
                foreach ($documentary_group as $dgv) {
                    $documentary_info = (new AuthGroup)->getAllNextGroup($dgv['create_id']);
                    if ($documentary_info) {
                        array_push($documentary_info, $dgv['create_id']);
                        foreach ($documentary_info as $av) {
                            if (is_array($all_group[$av])) {
                                foreach ($all_group[$av] as $vk) {
                                    $documentary_all_person[] = $vk;
                                }
                            }

                        }
                    } else {
                        $documentary_all_person = $all_group[$dgv['create_id']];
                    }
                    if (count(array_filter($documentary_all_person)) >= 1) {
                        $documentary_true_all_person = array_unique($documentary_all_person);
                        if (in_array(session('admin.id'), $documentary_true_all_person)) {
                            if (is_array($all_group[$dgv['documentary_group_id']])) {
                                $all_after_user_id = $all_group[$dgv['documentary_group_id']];
                                //$this->success('','',$all_after_user_id);
                                break;
                            }
                        }
                    }
                }
            }
            if (!empty($documentary_person)) {
                foreach ($documentary_person as $dpv) {
                    if (session('admin.id') == $dpv['create_id']) {
                        if (is_array($all_group[$dpv['documentary_group_id']])) {
                            $all_after_user_id = $all_group[$dpv['documentary_group_id']];
                            //$this->success('','',$all_after_user_id);
                            break;
                        }
                    }
                }
            }
            if ($all_after_user_id) {
                $this->success('', '', $all_after_user_id);
            } else {
                $this->error('选择的跟单部门没有人，请重新选择');
            }
        }

    }

    /**
     * 判断订单是否已质检
     *
     * @Author lsw 1461069578@qq.com
     * @DateTime 2020-08-13 18:21:10
     * @return void
     */
    public function check_order_quality($platform, $order)
    {
        switch ($platform) {
            case 1:
                $model = Db::connect('database.db_zeelool');
                break;
            case 2:
                $model = Db::connect('database.db_voogueme');
                break;
            case 3:
                $model = Db::connect('database.db_nihao');
                break;
            case 4:
                $model = Db::connect('database.db_meeloog');
                break;
            case 9:
                $model = Db::connect('database.db_zeelool_es');
                break;
            case 10:
                $model = Db::connect('database.db_zeelool_de');
                break;
            case 11:
                $model = Db::connect('database.db_zeelool_jp');
                break;
            default:
                $model = false;
                break;
        }
        if ($platform == 4) {
            $info = $model->table('sales_flat_order')->where('increment_id', $order)->value('custom_is_delivery');
        } else {
            $info = $model->table('sales_flat_order')->where('increment_id', $order)->value('custom_is_delivery_new');
        }
        if ($info == 1) {
            return true;
        } else {
            return false;
        }
    }
}<|MERGE_RESOLUTION|>--- conflicted
+++ resolved
@@ -38,13 +38,10 @@
 use PhpOffice\PhpSpreadsheet\Reader\Xls;
 use PhpOffice\PhpSpreadsheet\Reader\Csv;
 use app\admin\model\AuthGroup;
-<<<<<<< HEAD
 use app\admin\model\warehouse\ProductBarCodeItem;
 use app\admin\model\itemmanage\ItemPlatformSku;
-=======
 use app\admin\model\finance\FinanceCost;
-use app\admin\model\warehouse\ProductBarCodeItem;
->>>>>>> 48280cd4
+
 
 /**
  * 售后工单列管理
@@ -3239,9 +3236,7 @@
                     $result = $this->model->handleRecept($receptInfo['id'], $receptInfo['work_id'], $receptInfo['measure_id'], $receptInfo['recept_group_id'], $params['success'], $params['note'], $receptInfo['is_auto_complete'], $params['barcode']);
                 }
                 if ($result !== false) {
-<<<<<<< HEAD
-                    if (19 == $measure_choose_id || 18 == $measure_choose_id) {
-=======
+
                     //措施表
                     $_work_order_measure = new WorkOrderMeasure();
                     $measure_choose_id = $_work_order_measure->where('id',$receptInfo['measure_id'])->value('measure_choose_id');
@@ -3255,16 +3250,12 @@
                         $FinanceCost = new FinanceCost();
                         $FinanceCost->vip_order_subtract($receptInfo['work_id']);
                     }
-                    if (19 == $measure_choose_id) {
->>>>>>> 48280cd4
+                    if (19 == $measure_choose_id || 18 == $measure_choose_id) {
                         //更改镜框解绑子单所绑定的条形码
                         $ProductBarCodeItem = new ProductBarCodeItem();
                         //查询子单号
                         $item_order_number = $this->order_change->where(['work_id' => $receptInfo['work_id'],'change_type' => 1])->value('item_order_number');
-<<<<<<< HEAD
                         $ProductBarCodeItem->where(['item_order_number'=>$item_order_number])->update(['item_order_number' => '','library_status' => 1,'out_stock_time' => '','out_stock_id' => 0]);
-=======
-                        $ProductBarCodeItem->where(['item_order_number'=>$item_order_number])->update(['item_order_number' => '','library_status' => 1,'out_stock_time'=>'']);
                     }
                     if (8 == $measure_choose_id) { 
                         //补价收入核算增加
@@ -3275,7 +3266,6 @@
                         //退件退款收入核算冲减
                         $FinanceCost = new FinanceCost();
                         $FinanceCost->return_order_subtract($receptInfo['work_id'],4);
->>>>>>> 48280cd4
                     }
                     $this->success();
                 } else {
