--- conflicted
+++ resolved
@@ -4034,8 +4034,6 @@
         $writer->save('php://output');
     }
 
-<<<<<<< HEAD
-=======
     /**
      * 修改排序之后 
      *
@@ -4394,7 +4392,6 @@
         $writer->save('php://output');
     }
 
->>>>>>> 2eb92904
 
     /**
      * 导出工单
