<?php

namespace app\admin\controller\saleaftermanage;

use app\admin\model\DistributionAbnormal;
use app\admin\model\DistributionLog;
use app\admin\model\order\order\LensData;
use app\admin\model\order\order\NewOrder;
use app\admin\model\order\order\NewOrderItemProcess;
use app\admin\model\order\order\NewOrderProcess;
use app\admin\model\saleaftermanage\WorkOrderNote;
use app\admin\model\warehouse\StockHouse;
use app\common\controller\Backend;
use fast\Excel;
use think\Cache;
use think\Db;
use think\Exception;
use app\admin\model\AuthGroupAccess;
use think\exception\PDOException;
use think\exception\ValidateException;
use Util\NihaoPrescriptionDetailHelper;
use Util\ZeeloolPrescriptionDetailHelper;
use Util\VooguemePrescriptionDetailHelper;
use Util\MeeloogPrescriptionDetailHelper;
use Util\WeseeopticalPrescriptionDetailHelper;
use Util\ZeeloolEsPrescriptionDetailHelper;
use Util\ZeeloolDePrescriptionDetailHelper;
use Util\ZeeloolJpPrescriptionDetailHelper;
use app\admin\model\saleaftermanage\WorkOrderMeasure;
use app\admin\model\saleaftermanage\WorkOrderChangeSku;
use app\admin\model\saleaftermanage\WorkOrderRecept;
use PhpOffice\PhpSpreadsheet\Spreadsheet;
use app\admin\model\Admin;
use think\Loader;
use Util\SKUHelper;
use PhpOffice\PhpSpreadsheet\Cell\Coordinate;
use PhpOffice\PhpSpreadsheet\Reader\Xlsx;
use PhpOffice\PhpSpreadsheet\Reader\Xls;
use PhpOffice\PhpSpreadsheet\Reader\Csv;
use app\admin\model\AuthGroup;
use app\admin\model\finance\FinanceCost;
use app\admin\model\warehouse\ProductBarCodeItem;
use app\admin\model\itemmanage\ItemPlatformSku;

/**
 * 售后工单列管理
 *
 * @icon fa fa-circle-o
 */
class WorkOrderList extends Backend
{
    protected $noNeedRight = ['getMeasureContent', 'batch_export_xls_bak', 'getProblemTypeContent', 'batch_export_xls', 'getDocumentaryRule'];
    /**
     * WorkOrderList模型对象
     * @var \app\admin\model\saleaftermanage\WorkOrderList
     */
    protected $model = null;
    protected $noNeedLogin = ['batch_export_xls_array','batch_export_xls_array_copy'];

    public function _initialize()
    {
        parent::_initialize();
        //设置工单的配置值
        ##### start ######
        //global $workOrderConfigValue;
        $workOrderConfigValue = $this->workOrderConfigValue = (new Workorderconfig)->getConfigInfo();
        //print_r($workOrderConfigValue);die;
        $this->assignconfig('workOrderConfigValue', $this->workOrderConfigValue);
        ###### end ######
        $this->model = new \app\admin\model\saleaftermanage\WorkOrderList;
        $this->step = new \app\admin\model\saleaftermanage\WorkOrderMeasure;
        $this->order_change = new \app\admin\model\saleaftermanage\WorkOrderChangeSku;
        $this->order_remark = new \app\admin\model\saleaftermanage\WorkOrderRemark;
        $this->work_order_note = new \app\admin\model\saleaftermanage\WorkOrderNote;
        //$this->view->assign('step', config('workorder.step')); //措施
        $this->view->assign('step', $workOrderConfigValue['step']);
        //$this->assignconfig('workorder', config('workorder')); //JS专用，整个配置文件
        $this->assignconfig('workorder', $workOrderConfigValue);

        //$this->view->assign('check_coupon', config('workorder.check_coupon')); //不需要审核的优惠券
        //$this->view->assign('need_check_coupon', config('workorder.need_check_coupon')); //需要审核的优惠券
        $this->view->assign('check_coupon', $workOrderConfigValue['check_coupon']);
        $this->view->assign('need_check_coupon', $workOrderConfigValue['need_check_coupon']);
        //获取所有的国家
        $country = json_decode(file_get_contents('assets/js/country.js'), true);
        $this->view->assign('country', $country);
        $this->recept = new \app\admin\model\saleaftermanage\WorkOrderRecept;
        $this->item = new \app\admin\model\itemmanage\Item;
        $this->item_platform_sku = new \app\admin\model\itemmanage\ItemPlatformSku;

        //获取当前登录用户所属主管id
        //$this->assign_user_id = searchForId(session('admin.id'), config('workorder.kefumanage'));
        $this->assign_user_id = searchForId(session('admin.id'), $workOrderConfigValue['kefumanage']);
        //选项卡
        $this->view->assign('getTabList', $this->model->getTabList());

        $this->assignconfig('admin_id', session('admin.id'));
        //查询用户id对应姓名
        $admin = new \app\admin\model\Admin();
        $this->users = $admin->where('status', 'normal')->column('nickname', 'id');
        //$this->users = $admin->column('nickname', 'id');
        $this->assignconfig('users', $this->users); //返回用户
        $this->assignconfig('userid', session('admin.id'));
        //查询当前登录用户所在A/B组
        $this->customer_group = session('admin.group_id') ?: 0;
    }

    /**
     * 默认生成的控制器所继承的父类中有index/add/edit/del/multi五个基础方法、destroy/restore/recyclebin三个回收站方法
     * 因此在当前控制器中可不用编写增删改查的代码,除非需要自己控制这部分逻辑
     * 需要将application/admin/library/traits/Backend.php中对应的方法复制到当前控制器,然后进行修改
     */

    //根据主记录id，获取措施相关信息
    protected function sel_order_recept($id)
    {
        $step = $this->step->where('work_id', $id)->select();
        $step_arr = collection($step)->toArray();

        foreach ($step_arr as $k => $v) {
            $recept = $this->recept->where('measure_id', $v['id'])->where('work_id', $id)->select();
            $recept_arr = collection($recept)->toArray();
            $step_arr[$k]['recept_user'] = implode(',', array_column($recept_arr, 'recept_person'));
            $step_arr[$k]['recept_person_id'] = implode(',', array_column($recept_arr, 'recept_person_id'));

            $step_arr[$k]['recept'] = $recept_arr;
        }
        return $step_arr ?: [];
    }

    /**
     * 查看
     */
    public function index()
    {
        $workOrderConfigValue = $this->workOrderConfigValue;
        $platform_order = input('platform_order');
        //设置过滤方法
        $this->request->filter(['strip_tags']);
        if ($this->request->isAjax()) {
            //如果发送的来源是Selectpage，则转发到Selectpage
            if ($this->request->request('keyField')) {
                return $this->selectpage();
            }
            $platform_order = input('platform_order');
            if ($platform_order) {
                $map['platform_order'] = $platform_order;
            }
            $work_id = input('work_id');
            if ($work_id) {
                $map['id'] = $work_id;
            }
            //选项卡我的任务切换
            $filter = json_decode($this->request->get('filter'), true);
            if ($filter['recept_person_id'] && !$filter['recept_person']) {
                //承接 经手 审核 包含用户id
                //获取当前用户所有的承接的工单id并且不是取消，新建的
                $workIds = WorkOrderRecept::where('recept_person_id', $filter['recept_person_id'])->column('work_id');
                //如果在我的任务选项卡中 点击了措施按钮
                if ($workIds) {
                    if (!empty($filter['measure_choose_id'])) {
                        $measuerWorkIds = WorkOrderMeasure::where('measure_choose_id', 'in', $filter['measure_choose_id'])->column('work_id');
                        $arr = implode(',', $measuerWorkIds);
                        //将两个数组相同的数据取出
                        $newWorkIds = array_intersect($workIds, $measuerWorkIds);
                        $newWorkIds = implode(',', $newWorkIds);
                        if (strlen($newWorkIds) > 0) {
                            //数据查询的条件
                            $map = "(id in ($newWorkIds) or after_user_id = {$filter['recept_person_id']} or find_in_set({$filter['recept_person_id']},all_after_user_id) or assign_user_id = {$filter['recept_person_id']}) and work_status not in (0,1,7) and id in ($arr)";
                        } else {
                            $map = "(after_user_id = {$filter['recept_person_id']} or find_in_set({$filter['recept_person_id']},all_after_user_id) or assign_user_id = {$filter['recept_person_id']}) and work_status not in (0,1,7) and id in ($arr)";
                        }
                    } else {
                        $map = "(id in (" . join(',', $workIds) . ") or after_user_id = {$filter['recept_person_id']} or find_in_set({$filter['recept_person_id']},all_after_user_id) or assign_user_id = {$filter['recept_person_id']}) and work_status not in (0,1,7)";
                    }
                } else {
                    $map = "(after_user_id = {$filter['recept_person_id']} or find_in_set({$filter['recept_person_id']},all_after_user_id) or assign_user_id = {$filter['recept_person_id']}) and work_status not in (0,1,7)";
                }
                unset($filter['recept_person_id']);
                unset($filter['measure_choose_id']);
            }
            if ($filter['recept_person']) {
                $workIds = WorkOrderRecept::where('recept_person_id', 'in', $filter['recept_person'])->column('work_id');
                $map['id'] = ['in', $workIds];
                unset($filter['recept_person']);
            }
            //筛选措施
            if ($filter['measure_choose_id']) {
                $measuerWorkIds = WorkOrderMeasure::where('measure_choose_id', 'in', $filter['measure_choose_id'])->column('work_id');
                if (!empty($map['id'])) {
                    $newWorkIds = array_intersect($workIds, $measuerWorkIds);
                    $map['id'] = ['in', $newWorkIds];
                } else {
                    $map['id'] = ['in', $measuerWorkIds];
                }
                unset($filter['measure_choose_id']);
            }
            if ($filter['payment_time']) {
                $createat = explode(' ', $filter['payment_time']);
                $map1['payment_time'] = ['between', [$createat[0] . ' ' . $createat[1], $createat[3] . ' ' . $createat[4]]];
                unset($filter['payment_time']);
            }

            $this->request->get(['filter' => json_encode($filter)]);
            list($where, $sort, $order, $offset, $limit) = $this->buildparams();
            $total = $this->model
                ->where($where)
                ->where($map)
                ->where($map1)
                ->order($sort, $order)
                ->count();
            $list = $this->model
                ->where($where)
                ->where($map)
                ->where($map1)
                ->order($sort, $order)
                ->limit($offset, $limit)
                ->select();
            $list = collection($list)->toArray();
            $fa_order = new NewOrder();
            //用户
            $user_list = $this->users;
            foreach ($list as $k => $v) {
                //排列sku
                if ($v['order_sku']) {
                    $list[$k]['order_sku_arr'] = explode(',', $v['order_sku']);
                }

                //取经手人
                if ($v['after_user_id'] != 0) {
                    $list[$k]['after_user_name'] = $user_list[$v['after_user_id']];
                }                //指定经手人
                if ($v['all_after_user_id'] != 0) {
                    $all_after_user_arr = explode(',', $v['all_after_user_id']);
                    foreach ($all_after_user_arr as $aa) {
                        if ($user_list[$aa] != NULL) {
                            $list[$k]['all_after_user_name'][] = $user_list[$aa];
                        }
                    }
                    $list[$k]['all_after_user_arr'] = $all_after_user_arr;
                } else {
                    $list[$k]['all_after_user_name'][] = $user_list[$v['after_user_id']];
                    $list[$k]['all_after_user_arr'] = [];
                }

                //工单类型
                if ($v['work_type'] == 1) {
                    $list[$k]['work_type_str'] = '客服工单';
                } else {
                    $list[$k]['work_type_str'] = '仓库工单';
                }

                //子单号
                $list[$k]['order_item_number_arr'] = explode(',', $v['order_item_numbers']);

                //是否审核
                if ($v['is_check'] == 1) {
                    $list[$k]['assign_user_name'] = $user_list[$v['assign_user_id']];
                    if ($v['operation_user_id'] != 0) {
                        $list[$k]['operation_user_name'] = $user_list[$v['operation_user_id']];
                    }
                }

                $recept = $this->sel_order_recept($v['id']); //获取措施相关记录
                $list[$k]['step_num'] = $recept;
                //是否有处理权限
                $receptPersonIds = explode(',', implode(',', array_column($recept, 'recept_person_id')));
                //跟单客服跟单处理之后不需要显示处理权限
                // if($v['after_user_id']){
                //     array_unshift($receptPersonIds,$v['after_user_id']);
                // }
                //跟单客服处理权限
                $documentaryIds = explode(',', $v['']);
                //仓库工单并且经手人未处理
                //1、仓库类型：经手人未处理||已处理未审核||
                if (($v['work_type'] == 2 && $v['is_after_deal_with'] == 0) || in_array($v['work_status'], [0, 1, 2, 4, 6, 7]) || !in_array(session('admin.id'), $receptPersonIds)) {
                    $list[$k]['has_recept'] = 0;
                } else {
                    $list[$k]['has_recept'] = 1;
                }
                $list[$k]['order_status'] = $fa_order->where('increment_id',$list[$k]['platform_order'])->value('status');
            }
            $result = array("total" => $total, "rows" => $list);

            return json($result);
        }
        //所有承接人的id
        //客服的所有承接人
        //$kefumanages = config('workorder.kefumanage');
        // $kefumanages = $workOrderConfigValue['kefumanage'];
        // foreach ($kefumanages as $key => $kefumanage) {
        //     $kefumanageIds[] = $key;
        //     foreach ($kefumanage as $k => $v) {
        //         $kefumanageIds[] = $v;
        //     }
        // }
        //array_unshift($kefumanageIds, config('workorder.customer_manager'));
        //array_unshift($kefumanageIds,$workOrderConfigValue['customer_manager']);
        // $receptPersonAllIds = array_merge(config('workorder.warehouse_group'), config('workorder.warehouse_lens_group'), config('workorder.cashier_group'), config('workorder.copy_group'), $kefumanageIds);
        //$admins = Admin::where('id', 'in', $receptPersonAllIds)->select();
        $receptPersonAllIds = $workOrderConfigValue['all_extend_person'];
        $admins = Admin::where('id', 'in', $receptPersonAllIds)->where('status', 'normal')->field('id,nickname')->select();
        $this->assign('admins', $admins);

        //获取用户ID和所在权限组
        $admin_id = session('admin.id');
        $_auth_group_access = new AuthGroupAccess();
        $user_group_access = $_auth_group_access->where(['uid' => $admin_id])->column('group_id');
        $warehouse_department_rule = $workOrderConfigValue['warehouse_department_rule'];
        $is_warehouse = array_intersect($user_group_access, $warehouse_department_rule);
        $this->assign('is_warehouse', $is_warehouse ? 1 : 0);

        $this->assignconfig('platform_order', $platform_order ?: '');
        return $this->view->fetch();
    }

    /**
     * 添加经过修改-弃用
     *
     * @Author lsw 1461069578@qq.com
     * @DateTime 2020-06-22 16:12:44
     * @param [type] $ids
     * @return void
     */
    public function addOLD($ids = null)
    {
        $workOrderConfigValue = $this->workOrderConfigValue;
        if ($this->request->isPost()) {
            $params = $this->request->post("row/a");
            if ($params) {
                $params = $this->preExcludeFields($params);
                if ($this->dataLimit && $this->dataLimitFieldAutoFill) {
                    $params[$this->dataLimitField] = $this->auth->id;
                }
                $result = false;
                Db::startTrans();
                try {

                    //是否采用模型验证
                    if ($this->modelValidate) {
                        $name = str_replace("\\model\\", "\\validate\\", get_class($this->model));
                        $validate = is_bool($this->modelValidate) ? ($this->modelSceneValidate ? $name . '.add' : $name) : $this->modelValidate;
                        $this->model->validateFailException(true)->validate($validate);
                    }
                    if (!$ids) {
                        //限制不能存在两个相同的未完成的工单
                        $count = $this->model->where(['platform_order' => $params['platform_order'], 'work_status' => ['in', [1, 2, 3, 5]]])->count();
                        if ($count > 0) {
                            throw new Exception("此订单存在未处理完成的工单");
                        }
                    }
                    if (!$params['platform_order']) {
                        throw new Exception("订单号不能为空");
                    }
                    if ($params['work_type'] == 1 && $params['work_status'] == 2) {
                        if (!$params['order_sku'][0]) {
                            throw new Exception("SKU不能为空");
                        }
                    }
                    if (!$params['order_pay_currency']) {
                        throw new Exception("请先点击载入数据");
                    }
                    if (!$params['address']['shipping_type'] && in_array(7, $params['measure_choose_id'])) {
                        throw new Exception("请先选择shipping method");
                    }
                    $params['platform_order'] = trim($params['platform_order']);
                    if (!$params['problem_description']) {
                        throw new Exception("问题描述不能为空");
                    }
                    //判断是否选择措施
                    if (!$params['problem_type_id'] && !$params['id']) {
                        throw new Exception("问题类型不能为空");
                    }

                    if (in_array($params['problem_type_id'], [11, 13, 14, 16]) && empty(array_filter($params['order_sku']))) {
                        throw new Exception("Sku不能为空");
                    }
                    $userId = session('admin.id');
                    $userGroupAccess = AuthGroupAccess::where(['uid' => $userId])->column('group_id');
                    //$warehouseArr = config('workorder.warehouse_department_rule');
                    $warehouseArr = $workOrderConfigValue['warehouse_department_rule'];
                    $checkIsWarehouse = array_intersect($userGroupAccess, $warehouseArr);
                    if (!empty($checkIsWarehouse)) {
                        if (count(array_filter($params['measure_choose_id'])) < 1 && $params['work_type'] == 1 && $params['work_status'] == 2) {
                            throw new Exception("措施不能为空");
                        }
                    } else {
                        if (count(array_filter($params['measure_choose_id'])) < 1 && $params['work_status'] == 2) {
                            throw new Exception("措施不能为空");
                        }
                    }
                    //判断是否选择措施
                    //更换镜框判断是否有库存
                    if ($params['change_frame'] && in_array(1, array_filter($params['measure_choose_id']))) {
                        //添加判断订单号是否已经质检
                        $check_info = $this->check_order_quality($params['work_platform'], $params['platform_order']);
                        if ($check_info) {
                            throw new Exception("该订单已出库，不能更换镜架");
                        }
                        $skus = $params['change_frame']['change_sku'];
                        $num = $params['change_frame']['change_number'];
                        if (count(array_filter($skus)) < 1) throw new Exception("SKU不能为空");
                        //判断SKU是否有库存
                        $back_data = $this->skuIsStock($skus, $params['work_platform'], $num);
                        !$back_data['result'] && $this->error($back_data['msg']);
                    }
                    //判断赠品是否有库存
                    //判断补发是否有库存
                    if (in_array(7, array_filter($params['measure_choose_id'])) || in_array(6, array_filter($params['measure_choose_id']))) {
                        if (in_array(7, array_filter($params['measure_choose_id']))) {
                            $originalSkus = $params['replacement']['original_sku'];
                            $originalNums = $params['replacement']['original_number'];
                        } else {
                            $originalSkus = $params['gift']['original_sku'];
                            $originalNums = $params['gift']['original_number'];
                        }

                        foreach ($originalSkus as $key => $originalSku) {
                            if (!$originalSku) exception('sku不能为空');
                            if (!$originalNums[$key]) exception('数量必须大于0');
                            $back_data = $this->skuIsStock([$originalSku], $params['work_platform'], [$originalNums[$key]]);
                            !$back_data['result'] && $this->error($back_data['msg']);
                        }
                    }
                    //所有的成员组
                    $all_group = $workOrderConfigValue['group'];
                    //判断工单类型 1客服 2仓库
                    if ($params['work_type'] == 1) {
                        //$params['problem_type_content'] = config('workorder.customer_problem_type')[$params['problem_type_id']];
                        $params['problem_type_content'] = $workOrderConfigValue['customer_problem_type'][$params['problem_type_id']];
                    } elseif ($params['work_type'] == 2) {
                        //$params['problem_type_content'] = config('workorder.warehouse_problem_type')[$params['problem_type_id']];
                        $params['problem_type_content'] = $workOrderConfigValue['warehouse_problem_type'][$params['problem_type_id']];
                        // 更改跟单规则 lsw end
                        //$params['after_user_id'] = implode(',', config('workorder.copy_group')); //经手人
                        //如果存在，则说明是在处理任务，不存在则是添加任务
                        if (!$params['id']) {
                            if (!empty(array_filter($params['all_after_user_id']))) {
                                $params['all_after_user_id'] = implode(',', array_filter($params['all_after_user_id']));
                            } else {
                                $this->error('找不到承接人,请重新选择');
                            }
                        }


                    }
                    //判断是否选择退款措施
                    if (!array_intersect([2, 15], array_filter($params['measure_choose_id']))) {
                        unset($params['refund_money']);
                    } else {
                        if (!$params['refund_money']) {
                            throw new Exception("退款金额不能为空");
                        }
                    }

                    //判断是否选择补价措施
                    if (!in_array(8, array_filter($params['measure_choose_id']))) {
                        unset($params['replenish_money']);
                    } else {
                        if (!$params['replenish_money']) {
                            throw new Exception("补差价金额不能为空");
                        }
                    }
                    //判断是否选择积分措施
                    if (!in_array(10, array_filter($params['measure_choose_id']))) {
                        unset($params['integral']);
                    } else {
                        if (!$params['integral']) {
                            throw new Exception("积分不能为空");
                        }
                        if (!is_numeric($params['integral'])) {
                            throw new Exception("积分只能是数字");
                        }
                    }

                    //判断是否选择退件措施
                    if (!in_array(11, array_filter($params['measure_choose_id']))) {
                        unset($params['refund_logistics_num']);
                    } else {
                        if (!$params['refund_logistics_num']) {
                            throw new Exception("退回物流单号不能为空");
                        }
                    }

                    //判断优惠券 不需要审核的优惠券
                    if ($params['coupon_id'] && in_array(9, array_filter($params['measure_choose_id']))) {

                        foreach ($workOrderConfigValue['check_coupon'] as $v) {
                            if ($v['id'] == $params['coupon_id']) {
                                $params['coupon_describe'] = $v['desc'];
                                break;
                            }
                        }
                    }
                    //判断优惠券 需要审核的优惠券
                    if ($params['need_coupon_id'] && in_array(9, array_filter($params['measure_choose_id']))) {
                        $params['coupon_id'] = $params['need_coupon_id'];
                        foreach ($workOrderConfigValue['need_check_coupon'] as $v) {
                            if ($v['id'] == $params['coupon_id']) {
                                $params['coupon_describe'] = $v['desc'];
                                break;
                            }
                        }
                        $params['is_check'] = 1;
                    }

                    //选择有优惠券时 值必须为真
                    if (in_array(9, array_filter($params['measure_choose_id'])) && !$params['coupon_id']) {
                        throw new Exception("优惠券不能为空");
                    }

                    //如果积分大于200需要审核
                    // if ($params['integral'] > 200) {
                    //     //需要审核
                    //     $params['is_check'] = 1;
                    //     //创建人对应主管
                    //     $params['assign_user_id'] = $this->assign_user_id;
                    // }

                    // //如果退款金额大于30 需要审核
                    // if ($params['refund_money'] > 30) {
                    //     $params['is_check'] = 1;
                    // }
                    //增加是否退款值
                    if ($params['refund_money'] > 0) {
                        $params['is_refund'] = 1;
                    }
                    //判断审核人
                    if ($params['is_check'] == 1 || $params['need_coupon_id']) {
                        /**
                         * 1、退款金额大于30 经理审核
                         * 2、赠品数量大于1 经理审核
                         * 3、补发数量大于1 经理审核
                         * 4、优惠券等于100% 经理审核  50%主管审核 固定额度无需审核
                         * 5、运营客服组的优惠券都由王伟审核
                         */
                        //查询当前用户的上级id
                        $up_group_id = Db::name('auth_group_access')->where('uid', session('admin.id'))->column('group_id');
                        //$coupon = config('workorder.need_check_coupon')[$params['need_coupon_id']]['sum'];
                        $coupon = $workOrderConfigValue['need_check_coupon'][$params['need_coupon_id']]['sum'];
                        if ($coupon == 100 || ($coupon > 0 && in_array(131, $up_group_id))) {
                            //客服经理
                            //$params['assign_user_id'] = config('workorder.customer_manager');
                            $params['assign_user_id'] = $workOrderConfigValue['customer_manager'];
                            // dump(session('admin.id'));
                            // dump($workOrderConfigValue['kefumanage']);
                            // dump(searchForId(session('admin.id'), $workOrderConfigValue['kefumanage']));
                            // exit;
                        } elseif ($coupon == 50) {
                            //创建人对应主管
                            $params['assign_user_id'] = $this->assign_user_id ?: session('admin.id');
                            // dump(session('admin.id'));
                            // dump($workOrderConfigValue['kefumanage']);
                            // dump(searchForId(session('admin.id'), $workOrderConfigValue['kefumanage']));
                            // exit;
                        }
                    }
                    //判断审核人表 lsw create start
                    $check_person_weight = $workOrderConfigValue['check_person_weight'];
                    $check_group_weight = $workOrderConfigValue['check_group_weight'];
                    //先核算团队的，在核算个人的
                    if (!empty($check_group_weight)) {
                        foreach ($check_group_weight as $gv) {
                            //所有的
                            $all_person = [];
                            $result = false;
                            $median_value = 0;
                            $info = (new AuthGroup)->getAllNextGroup($gv['work_create_person_id']);
                            if ($info) {
                                array_push($info, $gv['work_create_person_id']);
                                foreach ($info as $av) {
                                    if (is_array($all_group[$av])) {
                                        foreach ($all_group[$av] as $vk) {
                                            $all_person[] = $vk;
                                        }
                                    }

                                }
                            } else {
                                $all_person = $all_group[$gv['work_create_person_id']];
                            }
                            if ($all_person) {
                                $true_all_person = array_unique($all_person);
                                //如果符合创建组的话
                                if (in_array(session('admin.id'), $true_all_person)) {
                                    if (0 == $gv['step_id']) {
                                        //不需要判断措施只需要判断创建人
                                        $params['is_check'] = 1;
                                        $params['assign_user_id'] = $all_group[$gv['check_group_id']][0];
                                        break;
                                    } elseif ((2 == $gv['step_id']) && in_array(2, array_filter($params['measure_choose_id']))) { //退款
                                        //中间值
                                        $median_value = $params['refund_money'];
                                    } elseif ((3 == $gv['step_id']) && in_array(3, array_filter($params['measure_choose_id']))) { //取消
                                        $median_value = $params['refund_money'];

                                    } elseif (6 == $gv['step_id'] && in_array(6, array_filter($params['measure_choose_id']))) { //赠品
                                        $giftOriginalNumber = $params['gift']['original_number'] ?: [];
                                        $median_value = array_sum($giftOriginalNumber);

                                    } elseif (7 == $gv['step_id'] && in_array(7, array_filter($params['measure_choose_id']))) { //补发
                                        $replacementOriginalNumber = $params['replacement']['original_number'] ?: [];
                                        $median_value = array_sum($replacementOriginalNumber);


                                    } elseif (10 == $gv['step_id'] && in_array(10, array_filter($params['measure_choose_id']))) { //积分
                                        $median_value = $params['integral'];

                                    } elseif (15 == $gv['step_id'] && in_array(15, array_filter($params['measure_choose_id']))) { //vip退款
                                        $median_value = $params['refund_money'];
                                    }
                                    if (!empty($median_value)) {
                                        switch ($gv['symbol']) {
                                            case 'gt':
                                                $result = $median_value > $gv['step_value'];
                                                break;
                                            case 'eq':
                                                $result = $median_value = $gv['step_value'];
                                                break;
                                            case 'lt':
                                                $result = $median_value < $gv['step_value'];
                                                break;
                                            case 'egt':
                                                $result = $median_value >= $gv['step_value'];
                                                break;
                                            case 'elt':
                                                $result = $median_value <= $gv['step_value'];
                                                break;
                                        }
                                    } else {
                                        $result = false;
                                    }

                                    if ($result) {
                                        $params['is_check'] = 1;
                                        $params['assign_user_id'] = $all_group[$gv['check_group_id']][0];
                                        break;
                                    }
                                }
                            }
                        }

                    }
                    if (!empty($check_person_weight)) {
                        foreach ($check_person_weight as $wkv) {
                            if (session('admin.id') == $wkv['work_create_person_id']) {
                                $result = false;
                                $median_value = 0;
                                if (0 == $wkv['step_id']) {
                                    //不需要判断措施只需要判断创建人
                                    $params['is_check'] = 1;
                                    $params['assign_user_id'] = $all_group[$wkv['check_group_id']][0];
                                    break;
                                } elseif (2 == $wkv['step_id'] && in_array(2, array_filter($params['measure_choose_id']))) { //退款
                                    //中间值
                                    $median_value = $params['refund_money'];
                                } elseif (3 == $wkv['step_id'] && in_array(3, array_filter($params['measure_choose_id']))) { //取消
                                    $median_value = $params['refund_money'];

                                } elseif (6 == $wkv['step_id'] && in_array(6, array_filter($params['measure_choose_id']))) { //赠品
                                    $giftOriginalNumber = $params['gift']['original_number'] ?: [];
                                    $median_value = array_sum($giftOriginalNumber);

                                } elseif (7 == $wkv['step_id'] && in_array(7, array_filter($params['measure_choose_id']))) { //补发
                                    $replacementOriginalNumber = $params['replacement']['original_number'] ?: [];
                                    $median_value = array_sum($replacementOriginalNumber);


                                } elseif (10 == $wkv['step_id'] && in_array(10, array_filter($params['measure_choose_id']))) { //积分
                                    $median_value = $params['integral'];

                                } elseif (15 == $wkv['step_id'] && in_array(15, array_filter($params['measure_choose_id']))) {
                                    $median_value = $params['refund_money'];
                                }
                                if (!empty($median_value)) {
                                    switch ($wkv['symbol']) {
                                        case 'gt':
                                            $result = $median_value > $wkv['step_value'];
                                            break;
                                        case 'eq':
                                            $result = $median_value = $wkv['step_value'];
                                            break;
                                        case 'lt':
                                            $result = $median_value < $wkv['step_value'];
                                            break;
                                        case 'egt':
                                            $result = $median_value >= $wkv['step_value'];
                                            break;
                                        case 'elt':
                                            $result = $median_value <= $wkv['step_value'];
                                            break;
                                    }
                                } else {
                                    $result = false;
                                }

                                if ($result) {
                                    $params['is_check'] = 1;
                                    $params['assign_user_id'] = $all_group[$wkv['check_group_id']][0];
                                    break;
                                }
                            }

                        }
                    }
                    if (!$params['assign_user_id']) {
                        $params['is_check'] = 0;
                    }
                    //判断审核人 end
                    //提交时间
                    if ($params['work_status'] == 2) {
                        $params['submit_time'] = date('Y-m-d H:i:s');
                    }

                    //判断如果不需要审核 或者工单类型为仓库 工单状态默认为审核通过
                    if (($params['is_check'] == 0 && $params['work_status'] == 2) || ($params['work_type'] == 2 && $params['work_status'] == 2)) {
                        $params['work_status'] = 3;
                    }
                    if ($params['content']) {
                        //取出备注记录并且销毁
                        $content = $params['content'];
                        unset($params['content']);
                    }

                    //如果为真则为处理任务
                    if (!$params['id']) {
                        $params['recept_person_id'] = $params['recept_person_id'] ?: session('admin.id');
                        $params['create_user_name'] = session('admin.nickname');
                        $params['create_user_id'] = session('admin.id');
                        $params['create_time'] = date('Y-m-d H:i:s');
                        $params['order_sku'] = $params['order_sku'] ? implode(',', $params['order_sku']) : '';
                        $params['assign_user_id'] = $params['assign_user_id'] ?: 0;
                        $params['customer_group'] = $this->customer_group;
                        //如果不是客服人员则指定审核人为客服经理(只能是客服工单) start
                        // if(1 == $params['work_type']){
                        //     $customerKefu = config('workorder.kefumanage');
                        //     $customerArr = [];
                        //     foreach($customerKefu as $v){
                        //         foreach($v as $vv){
                        //             $customerArr[] =$vv;
                        //         }
                        //     }
                        //     if(!in_array(session('admin.id'),$customerArr)){
                        //         if(1 == $params['is_check']){
                        //             $params['assign_user_id'] = $workOrderConfigValue['customer_manager'];
                        //             //$params['assign_user_id'] = config('workorder.customer_manager');
                        //         }

                        //     }else{
                        //         $params['assign_user_id'] = $params['assign_user_id'] ?: 0;
                        //     }
                        // }
                        //如果不是客服人员则指定审核人为客服经理 end
                        if ($params['order_type'] == 100) {
                            $params['base_grand_total'] = $params['refund_money'];
                            $params['grand_total'] = $params['refund_money'];
                        }
                        $result = $this->model->allowField(true)->save($params);
                        if (false === $result) {
                            throw new Exception("添加失败！！");
                        }
                        $work_id = $this->model->id;
                    } else {
                        //如果需要审核 则修改状态为待审核
                        if ($params['is_check'] == 1) {
                            $params['work_status'] = 2;
                        }
                        $work_id = $params['id'];
                        unset($params['problem_type_content']);
                        unset($params['work_picture']);
                        unset($params['work_level']);
                        unset($params['order_sku']);
                        unset($params['problem_description']);
                        $params['is_after_deal_with'] = 1;
                        $result = $this->model->allowField(true)->save($params, ['id' => $work_id]);
                    }
                    if ($content) {
                        $noteData['note_time'] = date('Y-m-d H:i', time());
                        $noteData['note_user_id'] = session('admin.id');
                        $noteData['note_user_name'] = session('admin.nickname');
                        $noteData['work_id'] = $work_id;
                        $noteData['user_group_id'] = 0;
                        $noteData['content'] = $content;
                        $contentResult = $this->work_order_note->allowField(true)->save($noteData);
                        if (false === $contentResult) {
                            throw new Exception("备注添加失败！！");
                        }
                    }


                    $params['problem_type_id'] = $params['problem_type_id'] ?: $params['problem_id'];
                    //循环插入措施
                    if (count(array_filter($params['measure_choose_id'])) > 0) {
                        //措施
                        $integral_auto_complete = $coupon_auto_complete = $changeArr_auto_complete = 0;
                        foreach ($params['measure_choose_id'] as $k => $v) {
                            $measureList['work_id'] = $work_id;
                            $measureList['measure_choose_id'] = $v;
                            //$measureList['measure_content'] = config('workorder.step')[$v];
                            $measureList['measure_content'] = $workOrderConfigValue['step'][$v];
                            $measureList['create_time'] = date('Y-m-d H:i:s');

                            //插入措施表
                            $res = $this->step->insertGetId($measureList);
                            if (false === $res) {
                                throw new Exception("添加失败！！");
                            }

                            //根据措施读取承接组、承接人 默认是客服问题组配置,是否审核之后自动完成
                            $appoint_ids = $params['order_recept']['appoint_ids'][$v];
                            $appoint_users = $params['order_recept']['appoint_users'][$v];
                            $appoint_group = $params['order_recept']['appoint_group'][$v];
                            $auto_complete = $params['order_recept']['auto_complete'][$v];
                            if (10 == $v) {
                                $integral_auto_complete = $auto_complete;
                            } elseif (9 == $v) {
                                $coupon_auto_complete = $auto_complete;
                            } elseif (13 == $v) {
                                $changeArr_auto_complete = $auto_complete;
                            }
                            //循环插入承接人
                            $appointList = [];
                            if (is_array($appoint_ids) && count($appoint_ids) > 0) {
                                foreach ($appoint_ids as $key => $val) {
                                    if ($appoint_users[$key] == 'undefined') {
                                        continue;
                                    }
                                    $appointList[$key]['work_id'] = $work_id;
                                    $appointList[$key]['measure_id'] = $res;
                                    $appointList[$key]['is_auto_complete'] = $auto_complete;
                                    //如果没有承接人 默认为创建人

                                    if ($val == 'undefined') {
                                        $appointList[$key]['recept_group_id'] = $this->assign_user_id;
                                        $appointList[$key]['recept_person_id'] = session('admin.id');
                                        $appointList[$key]['recept_person'] = session('admin.nickname');
                                    } else {

                                        $appointList[$key]['recept_group_id'] = $appoint_group[$key];
                                        $appointList[$key]['recept_person_id'] = $val;
                                        $appointList[$key]['recept_person'] = $appoint_users[$key];
                                    }

                                    $appointList[$key]['create_time'] = date('Y-m-d H:i:s');
                                }
                            } else {
                                $appointList[0]['work_id'] = $work_id;
                                $appointList[0]['measure_id'] = $res;
                                $appointList[0]['recept_group_id'] = 0;
                                $appointList[0]['recept_person_id'] = session('admin.id');
                                $appointList[0]['recept_person'] = session('admin.nickname');
                                $appointList[0]['create_time'] = date('Y-m-d H:i:s');
                                $appointList[0]['is_auto_complete'] = $auto_complete;
                            }

                            //插入承接人表
                            $receptRes = $this->recept->saveAll($appointList);
                            if (false === $receptRes) {
                                throw new Exception("添加失败！！");
                            }

                            //更改镜片，补发，赠品，地址
                            $this->model->changeLens($params, $work_id, $v, $res);
                            $this->model->changeFrame($params, $work_id, $v, $res);
                            $this->model->cancelOrder($params, $work_id, $v, $res);

                        }
                    }

                    //非草稿状态进入审核阶段
                    if ($this->model->work_status != 1) {
                        $this->model->checkWork($work_id);
                    }
                    //不需要审核且是非草稿状态时直接发送积分，赠送优惠券
                    if ($params['is_check'] != 1 && $this->model->work_status != 1) {
                        //赠送积分
                        if (in_array(10, array_filter($params['measure_choose_id'])) && (1 == $integral_auto_complete)) {
                            $this->model->presentIntegral($work_id);
                        }
                        //直接发送优惠券
                        if (in_array(9, array_filter($params['measure_choose_id'])) && (1 == $coupon_auto_complete)) {
                            $this->model->presentCoupon($work_id);
                        }
                        //修改地址
                        if (in_array(13, array_filter($params['measure_choose_id'])) && (1 == $changeArr_auto_complete)) {
                            $this->model->changeAddress($params, $work_id, 13, $res);
                        }
                    }
                    Db::commit();
                } catch (ValidateException $e) {
                    Db::rollback();
                    $this->error($e->getMessage());
                } catch (PDOException $e) {
                    Db::rollback();
                    $this->error($e->getMessage());
                } catch (Exception $e) {
                    Db::rollback();
                    $this->error($e->getMessage());
                }
                if ($result !== false) {
                    //通知
                    if ($this->model->work_type == 1) {
                        if ($this->model->work_status == 2) {
                            //Ding::cc_ding($this->model->assign_user_id, '', '工单ID:' . $work_id . '😎😎😎😎有新工单需要你审核😎😎😎😎', '有新工单需要你审核');
                        } elseif ($this->model->work_status == 3) {
                            $usersId = explode(',', $this->model->recept_person_id);
                            //Ding::cc_ding($usersId, '', '工单ID:' . $work_id . '😎😎😎😎有新工单需要你处理😎😎😎😎', '有新工单需要你处理');
                        }
                    }

                    //经手人
                    if ($this->model->work_type == 2 && $this->model->work_status == 3 && !$params['id']) {

                        //Ding::cc_ding($this->model->after_user_id, '', '工单ID:' . $work_id . '😎😎😎😎有新工单需要你处理😎😎😎😎', '有新工单需要你处理');
                    }

                    //跟单处理
                    if ($this->model->work_type == 2 && $this->model->work_status == 3 && $params['id']) {

                        //Ding::cc_ding($params['recept_person_id'], '', '工单ID:' . $work_id . '😎😎😎😎有新工单需要你处理😎😎😎😎', '有新工单需要你处理');
                    }

                    $this->success();
                } else {
                    $this->error(__('No rows were inserted'));
                }
            }
            $this->error(__('Parameter %s can not be empty', ''));
        }
        if ($ids) {
            $row = $this->model->get($ids);
            //求出订单sku列表,传输到页面当中
            $skus = $this->model->getSkuList($row->work_platform, $row->platform_order);
            if (is_array($skus['sku'])) {
                $arrSkus = [];
                foreach ($skus['sku'] as $val) {
                    $arrSkus[$val] = $val;
                }
                // //查询用户id对应姓名
                // $admin = new \app\admin\model\Admin();
                // $users = $admin->where('status', 'normal')->column('nickname', 'id');
                $this->assignconfig('users', $this->users); //返回用户
                $this->view->assign('skus', $arrSkus);
            }

            if (1 == $row->work_type) { //判断工单类型，客服工单
                $this->view->assign('work_type', 1);
                $this->assignconfig('work_type', 1);
                //$this->view->assign('problem_type', config('workorder.customer_problem_type')); //客服问题类型
                $this->view->assign('problem_type', $workOrderConfigValue['customer_problem_type']);
            } else { //仓库工单
                $this->view->assign('work_type', 2);
                $this->assignconfig('work_type', 2);
                //$this->view->assign('problem_type', config('workorder.warehouse_problem_type')); //仓库问题类型
                $this->view->assign('problem_type', $workOrderConfigValue['warehouse_problem_type']);
            }

            //把问题类型传递到js页面
            if (!empty($row->problem_type_id)) {
                $this->assignconfig('problem_id', $row->problem_type_id);
            }
            $this->assignconfig('work_type', $row->work_type);

            $this->assignconfig('ids', $row->id);
            //求出工单选择的措施传递到js页面
            $measureList = WorkOrderMeasure::workMeasureList($row->id);
            // dump(!empty($measureList));
            // exit;
            if (!empty($measureList)) {
                $this->assignconfig('measureList', $measureList);
            }
            $this->view->assign('row', $row);
        } else {
            //获取用户ID和所在权限组
            $userId = session('admin.id');
            $userGroupAccess = AuthGroupAccess::where(['uid' => $userId])->column('group_id');
            //$warehouseArr = config('workorder.warehouse_department_rule');
            $warehouseArr = $workOrderConfigValue['warehouse_department_rule'];
            $checkIsWarehouse = array_intersect($userGroupAccess, $warehouseArr);
            if (!empty($checkIsWarehouse)) {
                $this->view->assign('work_type', 2);
                $this->assignconfig('work_type', 2);
                $this->view->assign('problem_type', $workOrderConfigValue['warehouse_problem_type']); //仓库问题类型
            } else {
                $this->view->assign('work_type', 1);
                $this->assignconfig('work_type', 1);
                $customer_problem_classifys = $workOrderConfigValue['customer_problem_classify'];
                unset($customer_problem_classifys['仓库问题']);
                $problem_types = $workOrderConfigValue['customer_problem_type'];
                $problem_type = [];
                $i = 0;
                foreach ($customer_problem_classifys as $key => $customer_problem_classify) {
                    $problem_type[$i]['name'] = $key;
                    foreach ($customer_problem_classify as $k => $v) {
                        $problem_type[$i]['type'][$k] = [
                            'id' => $v,
                            'name' => $problem_types[$v]
                        ];
                    }
                    $i++;
                }
                $this->view->assign('problem_type', $problem_type); //客服问题类型
            }
        }
        $this->assignconfig('userid', session('admin.id'));
        return $this->view->fetch();
    }

    /**
     * 添加/编辑/详情
     *
     * @Author lzh
     * @param mixed $ids
     * @return void
     */
    public function add($ids = null)
    {
        //获取工单配置信息
        $workOrderConfigValue = $this->workOrderConfigValue;
        
        //获取用户ID和所在权限组
        $admin_id = session('admin.id');
        $nickname = session('admin.nickname');
        $_auth_group_access = new AuthGroupAccess();
        $user_group_access = $_auth_group_access->where(['uid' => $admin_id])->column('group_id');
        $warehouse_department_rule = $workOrderConfigValue['warehouse_department_rule'];
        $is_warehouse = array_intersect($user_group_access, $warehouse_department_rule);

        if ($this->request->isPost()) {
            $params = $this->request->post("row/a");
            if ($params) {
                $params = $this->preExcludeFields($params);
                if ($this->dataLimit && $this->dataLimitFieldAutoFill) {
                    $params[$this->dataLimitField] = $this->auth->id;
                }

                //是否采用模型验证
                if ($this->modelValidate) {
                    $name = str_replace("\\model\\", "\\validate\\", get_class($this->model));
                    $validate = is_bool($this->modelValidate) ? ($this->modelSceneValidate ? $name . '.add' : $name) : $this->modelValidate;
                    $this->model->validateFailException(true)->validate($validate);
                }

                $platform_order = trim($params['platform_order']);//订单号
                $measure_choose_id = $params['measure_choose_id'] ? array_unique(array_filter($params['measure_choose_id'])) : [];//措施ID数组
                $work_type = $params['work_type'];//工单类型：1客服 2仓库
                $item_order_info = $params['item_order_info'];//子订单措施
                $order_sku = $params['order_sku'] ? implode(',', $params['order_sku']) : '';//sku列表

                //校验问题类型、问题描述
                $params['problem_type_id'] = $params['problem_type_id'] ?: $params['problem_id'];
                !$params['problem_type_id'] && $this->error("请选择问题类型");
                !$params['problem_description'] && $this->error("问题描述不能为空");
                !$platform_order && $this->error("订单号不能为空");

                if (!$ids) {
                    //校验是否有未处理工单
                    $count = $this->model->where(['platform_order' => $platform_order, 'work_status' => ['in', [1, 2, 3, 5]]])->count();
                    0 < $count && $this->error("此订单存在未处理完成的工单");

                    $flag = 0;
                    if (is_array($item_order_info)) {
                        $item_choose = array_column($item_order_info , 'item_choose');
                        if (!empty($item_choose)) {
                            foreach ($item_choose as $key => $value) {
                                if (!empty($item_choose[$key][0])) {
                                     $flag = 1;
                                }
                            }
                        }
                    }

                    //判断订单状态
                    $_new_order_process = new NewOrderProcess();
                    $check_status = $_new_order_process
                        ->where('increment_id', $platform_order)
                        ->value('check_status');

                    $_new_order = new NewOrder();
                    $new_order_status = $_new_order
                        ->where('increment_id', $platform_order)
                        ->value('status');
                    //processing状态的判断审单状态
                    if ('processing' == $new_order_status) {
                        //已审单，包含主单取消、子单措施不能创建工单
                        1 == $check_status
                        &&
                        (
                            in_array(3, $measure_choose_id)
                            ||
                            $flag
                        )
                        && $this->error("已审单，不能创建工单");
                    }

                    //指定问题类型校验sku下拉框是否勾选
                    in_array($params['problem_type_id'],[8,10,11,56,13,14,15,16,18,22,59])
                    && empty($order_sku)
                    && $this->error("请选择sku");

                    //校验工单类型
                    if (1 == $work_type) {
                        //客服
                        !empty($is_warehouse) && $this->error("当前账号不能创建客服工单");

                        //校验工单措施
                        empty($measure_choose_id) && empty($item_order_info) && $this->error("请选择实施措施");

                        $params['problem_type_content'] = $workOrderConfigValue['customer_problem_type'][$params['problem_type_id']];
                    } else {
                        //仓库
                        empty($is_warehouse) && $this->error("当前账号不能创建仓库工单");

                        $all_after_user_id = array_filter($params['all_after_user_id']);
                        empty($all_after_user_id) && $this->error("未找到对应承接人,请重新选择");
                        $params['all_after_user_id'] = implode(',', $all_after_user_id);
                        $params['problem_type_content'] = $workOrderConfigValue['warehouse_problem_type'][$params['problem_type_id']];
                    }
                } else {
                    //校验工单措施
                    empty($measure_choose_id) && empty($item_order_info) && $this->error("请选择实施措施");

                    //工单是否存在
                    $row = $this->model->get($ids);
                    !$row && $this->error(__('No Results were found'));

                    //跟单人ID
                    $params['after_user_id'] = $admin_id;
                }

                //主单和子单全部的措施id
                $all_choose_ids = [];

                //检测主订单措施
                if (!empty($measure_choose_id)) {
                    /**
                     * 审核判断条件
                     * 1、退款金额大于30 经理审核
                     * 2、赠品数量大于1 经理审核
                     * 3、补发数量大于1 经理审核
                     * 4、优惠券等于100% 经理审核  50%主管审核 固定额度无需审核
                     * 5、运营客服组的优惠券都由客服经理审核
                     */

                    $all_choose_ids = $measure_choose_id;

                    //校验退款、vip退款
                    if (array_intersect([2, 15], $measure_choose_id)) {
                        !$params['refund_money'] && $this->error("退款金额不能为空");
                        $params['is_refund'] = 1;
                    } else {
                        unset($params['refund_money']);
                    }

                    //校验赠品、补发库存
                    if (array_intersect([6, 7], $measure_choose_id)) {
                        $original_sku = [];

                        //赠品
                        if (in_array(6, $measure_choose_id)) {
                            $gift_sku = $params['gift']['original_sku'];
                            !$gift_sku && $this->error("赠品sku不能为空");

                            $gift_number = $params['gift']['original_number'];
                            !$gift_number && $this->error("赠品数量不能为空");

                            foreach ($gift_sku as $key => $sku) {
                                $num = $key + 1;
                                !$sku && $this->error("第{$num}个赠品sku不能为空");
                                !$gift_number[$key] && $this->error("第{$num}个赠品数量必须大于0");

                                if (isset($original_sku[$sku])) {
                                    $original_sku[$sku] += $gift_number[$key];
                                } else {
                                    $original_sku[$sku] = $gift_number[$key];
                                }
                            }
                        }

                        //补发
                        if (in_array(7, $measure_choose_id)) {
                            !$params['address']['shipping_type'] && $this->error("请选择Shipping Method");

                            $replacement_sku = $params['replacement']['original_sku'];
                            !$replacement_sku && $this->error("补发sku不能为空");

                            $replacement_number = $params['replacement']['original_number'];
                            !$replacement_number && $this->error("补发数量不能为空");

                            foreach ($replacement_sku as $key => $sku) {
                                $num = $key + 1;
                                !$sku && $this->error("第{$num}个补发sku不能为空");
                                !$replacement_number[$key] && $this->error("第{$num}个补发数量必须大于0");

                                if (isset($original_sku[$sku])) {
                                    $original_sku[$sku] += $replacement_number[$key];
                                } else {
                                    $original_sku[$sku] = $replacement_number[$key];
                                }
                            }
                        }

                        //校验库存
                        if ($original_sku) {
                            $back_data = $this->skuIsStock(array_keys($original_sku), $params['work_platform'], array_values($original_sku));
                            !$back_data['result'] && $this->error($back_data['msg']);
                        }
                    }

                    //校验补价措施
                    if (in_array(8, $measure_choose_id)) {
                        !$params['replenish_money'] && $this->error("补差价金额不能为空");
                    } else {
                        unset($params['replenish_money']);
                    }

                    //校验优惠券措施
                    if (in_array(9, $measure_choose_id)) {
                        !$params['coupon_id'] && !$params['need_coupon_id'] && $this->error("请选择优惠券");

                        //不需要审核的优惠券
                        if ($params['coupon_id']) {
                            $check_coupon = $workOrderConfigValue['check_coupon'];
                        } else {
                            //需要审核的优惠券
                            $params['is_check'] = 1;
                            $params['coupon_id'] = $params['need_coupon_id'];
                            $check_coupon = $workOrderConfigValue['need_check_coupon'];

                            //优惠券折扣
                            $discount = $workOrderConfigValue['need_check_coupon'][$params['need_coupon_id']]['sum'];
                            if (100 == $discount || (0 < $discount && in_array(131, $user_group_access))) {
                                //创建人上级经理
                                $params['assign_user_id'] = $workOrderConfigValue['customer_manager'];
                            } elseif (50 == $discount) {
                                //创建人上级主管
                                $params['assign_user_id'] = $this->assign_user_id ?: $admin_id;
                            }
                        }
                        foreach ($check_coupon as $v) {
                            if ($v['id'] == $params['coupon_id']) {
                                $params['coupon_describe'] = $v['desc'];
                                break;
                            }
                        }
                    }
                  
                    //判断是否选择积分措施
                    if (in_array(10, $measure_choose_id)) {
                        (!$params['integral'] || !is_numeric($params['integral']))
                        && $this->error("积分必须是数字");
                    } else {
                        unset($params['integral']);
                    }

                    //判断是否选择退件措施
                    if (in_array(11, $measure_choose_id)) {
                        !$params['refund_logistics_num'] && $this->error("退回物流单号不能为空");
                    } else {
                        unset($params['refund_logistics_num']);
                    }
                }

                //检测子订单措施
                if ($item_order_info) {
                    $item_order_info = array_filter($item_order_info);
                    //查询所有子单数量
                    $_new_order_process = new NewOrderProcess();
                    $order_id = $_new_order_process->where('increment_id', $platform_order)->value('order_id');
                    $_new_order_item_process = new NewOrderItemProcess();
                    $count_item_num = $_new_order_item_process->where('order_id', $order_id)->count();

                    1 > count($item_order_info) && $this->error("子订单号错误");
                    foreach ($item_order_info as $key => &$item) {
                        $item['item_choose'] = array_unique(array_filter($item['item_choose']));
                        if ($count_item_num != count($item_order_info)) {
                            empty($item['item_choose']) && $this->error("请选择子订单：{$key} 的实施措施");
                        }
                        $all_choose_ids = array_unique(array_merge($all_choose_ids, $item['item_choose']));

                        //获取子单之前处理成功的措施类型
                        $_work_order_change_sku = new WorkOrderChangeSku();
                        $change_type = $_work_order_change_sku
                            ->alias('a')
                            ->join(['fa_work_order_measure' => 'b'], 'a.measure_id=b.id')
                            ->where([
                                'a.item_order_number' => $key,
                                'b.operation_type' => 1
                            ])
                            ->column('a.change_type');

                        //子单取消
                        if (in_array(18, $item['item_choose'])) {
                            //检测之前是否处理过子单措施
                            array_intersect([1, 2, 3], $change_type) && $this->error("子订单：{$key} 措施已处理，不能取消");
                        } /*elseif (in_array(19, $item['item_choose'])) {//更改镜框
                            //检测之前是否处理过更改镜框措施
                            in_array(1, $change_type) && $this->error("子订单：{$key} 措施已处理，不能重复创建");

                            //更改镜框校验库存
                            !$item['change_frame']['change_sku'] && $this->error("子订单：{$key} 的新sku不能为空");
                            $back_data = $this->skuIsStock([$item['change_frame']['change_sku']], $params['work_platform'], [1]);
                            !$back_data['result'] && $this->error($back_data['msg']);
                        } elseif (in_array(20, $item['item_choose'])) {//更改镜片
                            //检测之前是否处理过更改镜片措施
                            in_array(2, $change_type) && $this->error("子订单：{$key} 措施已处理，不能重复创建");
                        }*/
                    }
                    unset($item);
                }

               

                /**获取审核人 start*/
                $check_person_weight = $workOrderConfigValue['check_person_weight'];//审核人列表
                $check_group_weight = $workOrderConfigValue['check_group_weight'];//审核组列表
                $all_group = $workOrderConfigValue['group'];//所有的成员组
                //核算审核组
                if (!empty($check_group_weight)) {
                    foreach ($check_group_weight as $gv) {
                        $all_person = [];
                        //获取当前组下的所有成员
                        $subordinate = (new AuthGroup)->getAllNextGroup($gv['work_create_person_id']);
                        if ($subordinate) {
                            array_push($subordinate, $gv['work_create_person_id']);
                            foreach ($subordinate as $av) {
                                if (is_array($all_group[$av])) {
                                    foreach ($all_group[$av] as $vk) {
                                        $all_person[] = $vk;
                                    }
                                }
                            }
                        } else {
                            $all_person = $all_group[$gv['work_create_person_id']];
                        }

                       
                        if (!empty($all_person)) {
                            //如果符合创建组
                            if (in_array($admin_id, array_unique($all_person))) {
                                if (!$this->weight_currency($gv, $all_choose_ids, $params)) {
                                    $params['is_check'] = 1;
                                    $params['assign_user_id'] = $all_group[$gv['check_group_id']][0];
                                    break;
                                }
                            }
                        }
                    }
                }
                //核算审核人
                if (!empty($check_person_weight)) {
                    foreach ($check_person_weight as $wkv) {
                        if ($admin_id == $wkv['work_create_person_id']) {
                            if (!$this->weight_currency($wkv, $all_choose_ids, $params)) {
                                $params['is_check'] = 1;
                                $params['assign_user_id'] = $all_group[$wkv['check_group_id']][0];
                                break;
                            }
                        }
                    }
                }
               
                //没有审核人则不需要审核
                if (!$params['assign_user_id']) {
                    $params['is_check'] = 0;
                }else{
                    if ($params['assign_user_id'] == 95 && $admin_id == 198){
                        $params['assign_user_id'] = 117;
                    }
                }

                /**获取审核人 end*/

                //点击提交按钮
                if (2 == $params['work_status']) {
                    //不需要审核或工单类型为仓库 工单状态默认为审核通过
                    if (0 == $params['is_check'] || 2 == $params['work_type']) {
                        $params['work_status'] = 3;
                    }
                    $params['submit_time'] = date('Y-m-d H:i:s');
                }

                //vip订单
                if (100 == $params['order_type']) {
                    $params['base_grand_total'] = $params['refund_money'];
                    $params['grand_total'] = $params['refund_money'];
                    $params['payment_time'] = date('Y-m-d H:i:s');
                }
                $params['recept_person_id'] = $params['recept_person_id'] ?: $admin_id;

                //配货异常表
                $_distribution_abnormal = new DistributionAbnormal();

                //库位表
                $_stock_house = new StockHouse();

                //子单表
                $_new_order_item_process = new NewOrderItemProcess();

                if (!empty($row)) {
                    $row->startTrans();
                }
                $this->model->startTrans();
                $this->work_order_note->startTrans();
                $_distribution_abnormal->startTrans();
                $_new_order_item_process->startTrans();
                $_stock_house->startTrans();
                try {
                    //跟单处理
                    if (!empty($row)) {
                        //如果需要审核 则修改状态为待审核
                        if (1 == $params['is_check']) {
                            $params['work_status'] = 2;
                        }
                        $params['is_after_deal_with'] = 1;
                        $result = $row->allowField(true)->save($params);
                        if (false === $result) throw new Exception("跟单处理失败！！");
                        $work_id = $row->id;
                    } else {
                        //添加
                        $params['create_user_name'] = $nickname;
                        $params['create_user_id'] = $admin_id;
                        $params['create_time'] = date('Y-m-d H:i:s');
                        $params['order_sku'] = $order_sku;
                        $params['assign_user_id'] = $params['assign_user_id'] ?: 0;
                        $params['customer_group'] = $this->customer_group;

                        $result = $this->model->allowField(true)->save($params);
                        if (false === $result) throw new Exception("添加失败！！");
                        $work_id = $this->model->id;
                    }

                    //仓库工单判断未处理异常，有则绑定异常
                    if ($params['order_item_numbers'] || in_array(3, $measure_choose_id)) {
                        //主单取消：绑定该订单下所有子单异常
                        if (in_array(3, $measure_choose_id)) {
                            $item_process_where['b.increment_id'] = $platform_order;
                            $type = 16;
                        } else {
                            $item_process_where['a.item_order_number'] = ['in', $params['order_item_numbers']];
                            $type = 17;
                        }

                        //获取子单ID集
                        $item_process_ids = $_new_order_item_process
                            ->alias('a')
                            ->join(['fa_order' => 'b'], 'a.order_id=b.id')
                            ->where($item_process_where)
                            ->column('a.id');

                        //获取绑定异常子单ID集
                        $abnormal_binding_ids = $_distribution_abnormal
                            ->where(['item_process_id' => ['in', $item_process_ids], 'status' => 1])
                            ->column('item_process_id');

                        //已经标记异常的子单，绑定异常数据
                        if (!empty($abnormal_binding_ids)) {
                            $_distribution_abnormal
                                ->allowField(true)
                                ->save(['work_id' => $work_id], ['item_process_id' => ['in', $abnormal_binding_ids], 'status' => 1]);

                            //配货操作日志
                            DistributionLog::record((object)session('admin'), $item_process_ids, 0, "创建工单绑定异常");
                            $need_sign_ids = array_diff($item_process_ids, $abnormal_binding_ids);
                        } else {
                            $need_sign_ids = $item_process_ids;
                        }

                        //未标记异常子单，则标记异常
                        if (!empty($need_sign_ids)) {
                            foreach ($need_sign_ids as $val) {
                                //获取异常库位号
                                $stock_house_info = $_stock_house
                                    ->field('id,coding')
                                    ->where(['status' => 1, 'type' => 4, 'occupy' => ['<', 10000]])
                                    ->order('occupy', 'desc')
                                    ->find();
                                if (empty($stock_house_info)) throw new Exception("异常暂存架没有空余库位！！");

                                //创建异常
                                $abnormal_data = [
                                    'work_id' => $work_id,
                                    'item_process_id' => $val,
                                    'type' => $type,
                                    'status' => 1,
                                    'create_time' => time(),
                                    'create_person' => $nickname
                                ];
                                $_distribution_abnormal->allowField(true)->isUpdate(false)->data($abnormal_data)->save();

                                //子订单绑定异常库位号
                                $_new_order_item_process
                                    ->where(['id' => $val])
                                    ->update(['abnormal_house_id' => $stock_house_info['id']]);

                                //异常库位占用数量+1
                                $_stock_house
                                    ->where(['id' => $stock_house_info['id']])
                                    ->setInc('occupy', 1);

                                //配货日志
                                DistributionLog::record((object)session('admin'), $val, 9, "创建工单，异常暂存架{$stock_house_info['coding']}库位");
                            }
                        }
                    }

                    //工单备注
                    if (!empty($params['content'])) {
                        $noteData['note_time'] = date('Y-m-d H:i');
                        $noteData['note_user_id'] = $admin_id;
                        $noteData['note_user_name'] = $nickname;
                        $noteData['work_id'] = $work_id;
                        $noteData['user_group_id'] = 0;
                        $noteData['content'] = $params['content'];
                        $contentResult = $this->work_order_note->allowField(true)->save($noteData);
                        if (false === $contentResult) throw new Exception("备注添加失败！！");
                    }

                    //创建主订单措施、承接人数据
                    if (!empty($measure_choose_id)) {
                        foreach ($measure_choose_id as $v) {
                            //根据措施读取承接组、承接人 默认是客服问题组配置,是否审核之后自动完成
                            $appoint_ids = $params['order_recept']['appoint_ids'][$v];
                            $appoint_users = $params['order_recept']['appoint_users'][$v];
                            $appoint_group = $params['order_recept']['appoint_group'][$v];
                            $auto_complete = $params['order_recept']['auto_complete'][$v];

                            //插入措施、承接人数据
                            $res = $this->handle_measure($work_id, $v, $appoint_ids, $appoint_users, $appoint_group, $auto_complete, $this->assign_user_id, $admin_id, $nickname, $params, '');
                            if (!$res['result']) throw new Exception($res['msg']);
                        }
                    }

                    //创建子订单措施、承接人数据
                    if (!empty($item_order_info)) {
                        foreach ($item_order_info as $key => $item) {
                            if ($item['item_choose']) {
                                foreach ($item['item_choose'] as $v) {
                                    //根据措施读取承接组、承接人 默认是客服问题组配置,是否审核之后自动完成
                                    $appoint_ids = $item['appoint_ids'][$v];
                                    $appoint_users = $item['appoint_users'][$v];
                                    $appoint_group = $item['appoint_group'][$v];
                                    $auto_complete = $item['auto_complete'][$v];

                                    //插入措施、承接人数据
                                    $res = $this->handle_measure($work_id, $v, $appoint_ids, $appoint_users, $appoint_group, $auto_complete, $this->assign_user_id, $admin_id, $nickname, $params, $key);
                                    if (!$res['result']) throw new Exception($res['msg']);
                                }
                            }
                        }
                    }

                    //非草稿状态进入审核阶段
                    1 != $params['work_status'] && $this->model->checkWork($work_id);

                    if (!empty($row)) {
                        $row->commit();
                    }
                    $this->model->commit();
                    $this->work_order_note->commit();
                    $_distribution_abnormal->commit();
                    $_new_order_item_process->commit();
                    $_stock_house->commit();
                } catch (ValidateException $e) {
                    if (!empty($row)) {
                        $row->rollback();
                    }
                    $this->model->rollback();
                    $this->work_order_note->rollback();
                    $_distribution_abnormal->rollback();
                    $_new_order_item_process->rollback();
                    $_stock_house->rollback();
                    $this->error($e->getMessage());
                } catch (PDOException $e) {
                    if (!empty($row)) {
                        $row->rollback();
                    }
                    $this->model->rollback();
                    $this->work_order_note->rollback();
                    $_distribution_abnormal->rollback();
                    $_new_order_item_process->rollback();
                    $_stock_house->rollback();
                    $this->error($e->getMessage());
                } catch (Exception $e) {
                    if (!empty($row)) {
                        $row->rollback();
                    }
                    $this->model->rollback();
                    $this->work_order_note->rollback();
                    $_distribution_abnormal->rollback();
                    $_new_order_item_process->rollback();
                    $_stock_house->rollback();
                    $this->error($e->getMessage());
                }
                $this->success();
            }
            $this->error(__('Parameter %s can not be empty', ''));
        }

        //跟单处理
        $work_type = 1;//1客服 2仓库
        $problem_type = [];
        if ($ids) {
            //编辑、详情
            $row = $this->model->get($ids);
            $this->assignconfig('ids', $row->id);
            $this->assignconfig('problem_id', $row->problem_type_id);
            $this->view->assign('row', $row);

            //子订单措施及数据
            if (!empty($row->order_item_numbers)) {
                $order_data = $this->model->getOrderItem($row->platform_order, $row->order_item_numbers, $row->work_type, $row);
                unset($order_data['item_order_info']);
                $this->view->assign('order_item', $order_data);
            }

            //工单类型
            $work_type = $row->work_type;
        } else {
            //创建
            if (!empty($is_warehouse)) {
                $work_type = 2;
            }
        }

        //仓库创建工单
        $order_number = input('order_number');
        $order_item_numbers = input('order_item_numbers');
        if ($order_number && $order_item_numbers) {
            $order_item = $this->model->getOrderItem($order_number, $order_item_numbers, $work_type, []);
            $this->view->assign('order_item', $order_item);
        }

        //工单类型
        $this->view->assign('work_type', $work_type);
        $this->assignconfig('work_type', $work_type);

        //工单问题
        if (1 == $work_type) {
            $customer_problem_type = $workOrderConfigValue['customer_problem_type'];
            $customer_problem_classify = $workOrderConfigValue['customer_problem_classify'];
            unset($customer_problem_classify['仓库问题']);

            foreach ($customer_problem_classify as $key => $value) {
                $type = [];
                foreach ($value as $v) {
                    $type[] = ['id' => $v, 'name' => $customer_problem_type[$v]];
                }
                $problem_type[] = ['name' => $key, 'type' => $type];
            }
        } else {
            $problem_type = $workOrderConfigValue['warehouse_problem_type'];
        }
        $this->view->assign('problem_type', $problem_type);

        return $this->view->fetch();
    }

    /**
     * 判断是否审核并获取审核人ID
     *
     * @Author lzh
     * @param array $info 审核组|审核人
     * @param array $measure_choose_id 措施ID
     * @param array $params 提交参数
     * @return boolean
     */
    protected function weight_currency($info, $measure_choose_id, $params)
    {
        if (0 == $info['step_id']) {//不需要判断措施只需要判断创建人
            return false;
        } elseif (2 == $info['step_id'] && in_array(2, $measure_choose_id)) { //退款
            $median_value = $params['refund_money'];
        } elseif (3 == $info['step_id'] && in_array(3, $measure_choose_id)) { //取消
            $median_value = $params['refund_money'];
        } elseif (6 == $info['step_id'] && in_array(6, $measure_choose_id)) { //赠品
            $median_value = array_sum($params['gift']['original_number'] ?: []);
        } elseif (7 == $info['step_id'] && in_array(7, $measure_choose_id)) { //补发
            $median_value = array_sum($params['replacement']['original_number'] ?: []);
        } elseif (10 == $info['step_id'] && in_array(10, $measure_choose_id)) { //积分
            $median_value = $params['integral'];
        } elseif (15 == $info['step_id'] && in_array(15, $measure_choose_id)) {//VIP退款
            $median_value = $params['refund_money'];
        }

        $result = false;
        if (!empty($median_value)) {
            switch ($info['symbol']) {
                case 'gt':
                    $result = $median_value > $info['step_value'];
                    break;
                case 'eq':
                    $result = $median_value = $info['step_value'];
                    break;
                case 'lt':
                    $result = $median_value < $info['step_value'];
                    break;
                case 'egt':
                    $result = $median_value >= $info['step_value'];
                    break;
                case 'elt':
                    $result = $median_value <= $info['step_value'];
                    break;
            }
        }
        if ($result) {
            return false;
        }

        return true;
    }

    /**
     * 保存措施、承接人并处理相关流程
     *
     * @Author lzh
     * @param int $work_id 工单ID
     * @param int $choose_id 选择的措施ID
     * @param array $appoint_ids 承接人ID集合
     * @param array $appoint_users 承接人名称集合
     * @param array $appoint_group 承接人所在组集合
     * @param int $auto_complete 是否审核之后自动完成
     * @param int $assign_user_id 当前用户上级主管ID
     * @param int $admin_id 当前用户ID
     * @param string $nickname 当前用户名称
     * @param array $params 提交参数
     * @param string $item_order_number 子订单号
     * @return array
     */
    protected function handle_measure($work_id, $choose_id, $appoint_ids, $appoint_users, $appoint_group, $auto_complete, $assign_user_id, $admin_id, $nickname, $params, $item_order_number)
    {
        //获取工单配置信息
        $workOrderConfigValue = $this->workOrderConfigValue;

        //措施内容
        $measure_content = $workOrderConfigValue['step'][$choose_id] ?: '';

        //措施表
        $_work_order_measure = new WorkOrderMeasure();

        //承接人表
        $_work_order_recept = new WorkOrderRecept();

        $_work_order_measure->startTrans();
        $_work_order_recept->startTrans();
        try {
            //插入措施表
            $res = $_work_order_measure
                ->allowField(true)
                ->save([
                    'work_id' => $work_id,
                    'measure_choose_id' => $choose_id,
                    'measure_content' => $measure_content,
                    'item_order_number' => $item_order_number,
                    'create_time' => date('Y-m-d H:i:s')
                ]);
            if (false === $res) throw new Exception("添加措施失败！！");

            //工单措施表自增ID
            $measure_id = $_work_order_measure->id;

            //循环插入承接人
            $appoint_save = [];
            if (is_array($appoint_ids) && !empty($appoint_ids)) {
                foreach ($appoint_ids as $key => $val) {
                    if ($appoint_users[$key] == 'undefined') {
                        continue;
                    }
                    //如果没有承接人 默认为创建人
                    if ($val == 'undefined') {
                        $recept_group_id = $assign_user_id;
                        $recept_person_id = $admin_id;
                        $recept_person = $nickname;
                    } else {
                        $recept_group_id = $appoint_group[$key];
                        $recept_person_id = $val;
                        $recept_person = $appoint_users[$key];
                    }
                    $appoint_save[] = [
                        'work_id' => $work_id,
                        'measure_id' => $measure_id,
                        'is_auto_complete' => $auto_complete ?: 0,
                        'recept_group_id' => $recept_group_id,
                        'recept_person_id' => $recept_person_id,
                        'recept_person' => $recept_person,
                        'create_time' => date('Y-m-d H:i:s')
                    ];
                }
            } else {
                $appoint_save[] = [
                    'work_id' => $work_id,
                    'measure_id' => $measure_id,
                    'is_auto_complete' => $auto_complete ?: 0,
                    'recept_group_id' => 0,
                    'recept_person_id' => $admin_id,
                    'recept_person' => $nickname,
                    'create_time' => date('Y-m-d H:i:s')
                ];
            }

            //插入承接人表
            $recept_res = $_work_order_recept->allowField(true)->saveAll($appoint_save);
            if (false === $recept_res) throw new Exception("添加承接人失败！！");

            $_work_order_measure->commit();
            $_work_order_recept->commit();
        } catch (PDOException $e) {
            $_work_order_measure->rollback();
            $_work_order_recept->rollback();
            return ['result' => false, 'msg' => $e->getMessage()];
        } catch (Exception $e) {
            $_work_order_measure->rollback();
            $_work_order_recept->rollback();
            return ['result' => false, 'msg' => $e->getMessage()];
        }

        //更改镜片、赠品、补发
        if (in_array($choose_id, [6, 7, 20])) {
            $this->model->changeLens($params, $work_id, $choose_id, $measure_id, $item_order_number);
        } elseif (19 == $choose_id) {//更改镜框
            $this->model->changeFrame($params, $work_id, $choose_id, $measure_id, $item_order_number);
        } elseif (in_array($choose_id, [3, 18])) {//取消
            $this->model->cancelOrder($params, $work_id, $choose_id, $measure_id, $item_order_number);
        } elseif (13 == $choose_id) {//修改地址
            $this->model->changeAddress($params, $work_id, $choose_id, $measure_id);
        }

        return ['result' => true, 'msg' => ''];
    }

    /**
     * 判断sku是否有库存
     *
     * @Description
     * @author wpl 
     * @param array $skus sku列表
     * @param int $siteType 站点类型
     * @param array $num 站点类型
     * @return array
     */
    protected function skuIsStock($skus = [], $siteType, $num = [])
    {
        if (!array_filter($skus)) {
            return ['result' => false, 'msg' => 'SKU不能为空'];
        }

        $itemPlatFormSku = new \app\admin\model\itemmanage\ItemPlatformSku();
        //根据平台sku转sku
        foreach (array_filter($skus) as $k => $v) {
            //判断库存时去掉-s 等
            $arr = explode('-', $v);
            if (!empty($arr[1])) {
                $sku = $arr[0] . '-' . $arr[1];
            } else {
                $sku = trim($v);
            }

            //判断是否开启预售 并且预售时间是否满足 并且预售数量是否足够
            $res = $itemPlatFormSku->where(['outer_sku_status' => 1, 'platform_sku' => $sku, 'platform_type' => $siteType])->find();
            //判断是否开启预售
            if ($res['stock'] >= 0 && $res['presell_status'] == 1 && strtotime($res['presell_create_time']) <= time() && strtotime($res['presell_end_time']) >= time()) {
                $stock = $res['stock'] + $res['presell_residue_num'];
            } elseif ($res['stock'] < 0 && $res['presell_status'] == 1 && strtotime($res['presell_create_time']) <= time() && strtotime($res['presell_end_time']) >= time()) {
                $stock = $res['presell_residue_num'];
            } else {
                $stock = $res['stock'];
            }
            //判断库存是否足够
            if ($stock < $num[$k]) {
                // $params = ['sku'=>$sku,'siteType'=>$siteType,'stock'=>$stock,'num'=>$num[$k]];
                // file_put_contents('/www/wwwroot/mojing/runtime/log/stock.txt',json_encode($params),FILE_APPEND);
                return ['result' => false, 'msg' => $sku . '库存不足！！'];
            }
        }
        return ['result' => true, 'msg' => ''];
    }

    /**
     * 编辑
     *
     * @Author lzh
     * @DateTime 2020-11-23 11:29:24
     * @param [type] $ids
     * @return void
     */
    public function edit($ids = null)
    {
        //获取工单配置信息
        $workOrderConfigValue = $this->workOrderConfigValue;

        //校验工单信息
        $row = $this->model->get($ids);
        !$row && $this->error(__('No Results were found'));

        //校验用户权限
        $adminIds = $this->getDataLimitAdminIds();
        is_array($adminIds) && !in_array($row[$this->dataLimitField], $adminIds) && $this->error(__('You have no permission'));

        //获取用户ID和所在权限组
        $admin_id = session('admin.id');
        $nickname = session('admin.nickname');
        $_auth_group_access = new AuthGroupAccess();
        $user_group_access = $_auth_group_access->where(['uid' => $admin_id])->column('group_id');

        if ($this->request->isPost()) {
            $params = $this->request->post("row/a");
            if ($params) {
                $params = $this->preExcludeFields($params);
                if ($this->dataLimit && $this->dataLimitFieldAutoFill) {
                    $params[$this->dataLimitField] = $this->auth->id;
                }

                //是否采用模型验证
                if ($this->modelValidate) {
                    $name = str_replace("\\model\\", "\\validate\\", get_class($this->model));
                    $validate = is_bool($this->modelValidate) ? ($this->modelSceneValidate ? $name . '.edit' : $name) : $this->modelValidate;
                    $this->model->validateFailException(true)->validate($validate);
                }

                $platform_order = trim($params['platform_order']);//订单号
                $measure_choose_id = $params['measure_choose_id'] ? array_unique(array_filter($params['measure_choose_id'])) : [];//措施ID数组
                $work_type = $params['work_type'];//工单类型：1客服 2仓库
                $item_order_info = $params['item_order_info'];//子订单措施
                $params['order_sku'] = $params['order_sku'] ? implode(',', $params['order_sku']) : '';//sku列表

                //校验问题类型、问题描述
                $params['problem_type_id'] = $params['problem_type_id'] ?: $params['problem_id'];
                !$params['problem_type_id'] && $this->error("请选择问题类型");
                !$params['problem_description'] && $this->error("问题描述不能为空");
                !$platform_order && $this->error("订单号不能为空");

                //指定问题类型校验sku下拉框是否勾选
                in_array($params['problem_type_id'],[8,10,11,56,13,14,15,16,18,22,59])
                && empty($params['order_sku'])
                && $this->error("请选择sku");

                //校验工单类型
                if (1 == $work_type) {
                    //校验工单措施
                    empty($measure_choose_id) && empty($item_order_info) && $this->error("请选择实施措施");

                    $params['problem_type_content'] = $workOrderConfigValue['customer_problem_type'][$params['problem_type_id']];
                } else {
                    $all_after_user_id = array_filter($params['all_after_user_id']);
                    empty($all_after_user_id) && $this->error("未找到对应承接人,请重新选择");
                    $params['all_after_user_id'] = implode(',', $all_after_user_id);
                    $params['problem_type_content'] = $workOrderConfigValue['warehouse_problem_type'][$params['problem_type_id']];
                }

                //主单和子单全部的措施id
                $all_choose_ids = [];

                //检测主订单措施
                if (!empty($measure_choose_id)) {
                    /**
                     * 审核判断条件
                     * 1、退款金额大于30 经理审核
                     * 2、赠品数量大于1 经理审核
                     * 3、补发数量大于1 经理审核
                     * 4、优惠券等于100% 经理审核  50%主管审核 固定额度无需审核
                     * 5、运营客服组的优惠券都由客服经理审核
                     */

                    $all_choose_ids = $measure_choose_id;

                    //校验退款、vip退款
                    if (array_intersect([2, 15], $measure_choose_id)) {
                        !$params['refund_money'] && $this->error("退款金额不能为空");
                        $params['is_refund'] = 1;
                    } else {
                        unset($params['refund_money']);
                    }

                    //校验赠品、补发库存
                    if (array_intersect([6, 7], $measure_choose_id)) {
                        $original_sku = [];

                        //赠品
                        if (in_array(6, $measure_choose_id)) {
                            $gift_sku = $params['gift']['original_sku'];
                            !$gift_sku && $this->error("赠品sku不能为空");

                            $gift_number = $params['gift']['original_number'];
                            !$gift_number && $this->error("赠品数量不能为空");

                            foreach ($gift_sku as $key => $sku) {
                                $num = $key + 1;
                                !$sku && $this->error("第{$num}个赠品sku不能为空");
                                !$gift_number[$key] && $this->error("第{$num}个赠品数量必须大于0");

                                if (isset($original_sku[$sku])) {
                                    $original_sku[$sku] += $gift_number[$key];
                                } else {
                                    $original_sku[$sku] = $gift_number[$key];
                                }
                            }
                        }

                        //补发
                        if (in_array(7, $measure_choose_id)) {
                            !$params['address']['shipping_type'] && $this->error("请选择Shipping Method");

                            $replacement_sku = $params['replacement']['original_sku'];
                            !$replacement_sku && $this->error("补发sku不能为空");

                            $replacement_number = $params['replacement']['original_number'];
                            !$replacement_number && $this->error("补发数量不能为空");

                            foreach ($replacement_sku as $key => $sku) {
                                $num = $key + 1;
                                !$sku && $this->error("第{$num}个补发sku不能为空");
                                !$replacement_number[$key] && $this->error("第{$num}个补发数量必须大于0");

                                if (isset($original_sku[$sku])) {
                                    $original_sku[$sku] += $replacement_number[$key];
                                } else {
                                    $original_sku[$sku] = $replacement_number[$key];
                                }
                            }
                        }

                        //校验库存
                        if ($original_sku) {
                            $back_data = $this->skuIsStock(array_keys($original_sku), $params['work_platform'], array_values($original_sku));
                            !$back_data['result'] && $this->error($back_data['msg']);
                        }
                    }

                    //校验补价措施
                    if (in_array(8, $measure_choose_id)) {
                        !$params['replenish_money'] && $this->error("补差价金额不能为空");
                    } else {
                        unset($params['replenish_money']);
                    }

                    //校验优惠券措施
                    if (in_array(9, $measure_choose_id)) {
                        !$params['coupon_id'] && !$params['need_coupon_id'] && $this->error("请选择优惠券");

                        //不需要审核的优惠券
                        if ($params['coupon_id']) {
                            $check_coupon = $workOrderConfigValue['check_coupon'];
                        } else {
                            //需要审核的优惠券
                            $params['is_check'] = 1;
                            $params['coupon_id'] = $params['need_coupon_id'];
                            $check_coupon = $workOrderConfigValue['need_check_coupon'];

                            //优惠券折扣
                            $discount = $workOrderConfigValue['need_check_coupon'][$params['need_coupon_id']]['sum'];
                            if (100 == $discount || (0 < $discount && in_array(131, $user_group_access))) {
                                //创建人上级经理
                                $params['assign_user_id'] = $workOrderConfigValue['customer_manager'];
                            } elseif (50 == $discount) {
                                //创建人上级主管
                                $params['assign_user_id'] = $this->assign_user_id ?: $admin_id;
                            }
                        }
                        foreach ($check_coupon as $v) {
                            if ($v['id'] == $params['coupon_id']) {
                                $params['coupon_describe'] = $v['desc'];
                                break;
                            }
                        }
                    }

                    //判断是否选择积分措施
                    if (in_array(10, $measure_choose_id)) {
                        (!$params['integral'] || !is_numeric($params['integral']))
                        && $this->error("积分必须是数字");
                    } else {
                        unset($params['integral']);
                        unset($params['integral_describe']);
                    }

                    //判断是否选择退件措施
                    if (in_array(11, $measure_choose_id)) {
                        !$params['refund_logistics_num'] && $this->error("退回物流单号不能为空");
                    } else {
                        unset($params['refund_logistics_num']);
                    }
                }

                //子单sku变动表
                $_work_order_change_sku = new WorkOrderChangeSku();

                //检测子订单措施
                if ($item_order_info) {
                    $item_order_info = array_filter($item_order_info);
                    //查询所有子单数量
                    $_new_order_process = new NewOrderProcess();
                    $order_id = $_new_order_process->where('increment_id', $platform_order)->value('order_id');
                    $_new_order_item_process = new NewOrderItemProcess();
                    $count_item_num = $_new_order_item_process->where('order_id', $order_id)->count();

                    1 > count($item_order_info) && $this->error("子订单号错误");
                    foreach ($item_order_info as $key => &$item) {
                        $item['item_choose'] = array_unique(array_filter($item['item_choose']));
                        if ($count_item_num != count($item_order_info)) {
                            empty($item['item_choose']) && $this->error("请选择子订单：{$key} 的实施措施");
                        }
                        $all_choose_ids = array_unique(array_merge($all_choose_ids, $item['item_choose']));

                        //获取子单之前处理成功的措施类型
                        $change_type = $_work_order_change_sku
                            ->alias('a')
                            ->join(['fa_work_order_measure' => 'b'], 'a.measure_id=b.id')
                            ->where([
                                'a.item_order_number' => $key,
                                'b.operation_type' => 1
                            ])
                            ->order('a.id', 'desc')
                            ->group('a.item_order_number')
                            ->column('a.change_type');

                        //子单取消
                        if (in_array(18, $item['item_choose'])) {
                            //检测之前是否处理过子单措施
                            array_intersect([1, 2, 3], $change_type) && $this->error("子订单：{$key} 措施已处理，不能取消");
                        } elseif (in_array(19, $item['item_choose'])) {//更改镜框
                            //检测之前是否处理过更改镜框措施
                            in_array(1, $change_type) && $this->error("子订单：{$key} 措施已处理，不能重复创建");

                            //更改镜框校验库存
                            !$item['change_frame']['change_sku'] && $this->error("子订单：{$key} 的新sku不能为空");
                            $item['change_frame']['change_sku'] = trim($item['change_frame']['change_sku']);
                            $back_data = $this->skuIsStock([$item['change_frame']['change_sku']], $params['work_platform'], [1]);
                            !$back_data['result'] && $this->error($back_data['msg']);
                        } /*elseif (in_array(20, $item['item_choose'])) {//更改镜片
                            //检测之前是否处理过更改镜片措施
                            in_array(2, $change_type) && $this->error("子订单：{$key} 措施已处理，不能重复创建");
                        }*/
                    }
                    unset($item);
                }

                /**获取审核人 start*/
                $check_person_weight = $workOrderConfigValue['check_person_weight'];//审核人列表
                $check_group_weight = $workOrderConfigValue['check_group_weight'];//审核组列表
                $all_group = $workOrderConfigValue['group'];//所有的成员组

                //核算审核组
                if (!empty($check_group_weight)) {
                    foreach ($check_group_weight as $gv) {
                        $all_person = [];
                        //获取当前组下的所有成员
                        $subordinate = (new AuthGroup)->getAllNextGroup($gv['work_create_person_id']);
                        if ($subordinate) {
                            array_push($subordinate, $gv['work_create_person_id']);
                            foreach ($subordinate as $av) {
                                if (is_array($all_group[$av])) {
                                    foreach ($all_group[$av] as $vk) {
                                        $all_person[] = $vk;
                                    }
                                }
                            }
                        } else {
                            $all_person = $all_group[$gv['work_create_person_id']];
                        }
                        if (!empty($all_person)) {
                            //如果符合创建组
                            if (in_array($admin_id, array_unique($all_person))) {
                                if (!$this->weight_currency($gv, $all_choose_ids, $params)) {
                                    $params['is_check'] = 1;
                                    $params['assign_user_id'] = $all_group[$gv['check_group_id']][0];
                                    break;
                                }
                            }
                        }
                    }
                }

                //核算审核人
                if (!empty($check_person_weight)) {
                    foreach ($check_person_weight as $wkv) {
                        if ($admin_id == $wkv['work_create_person_id']) {
                            if (!$this->weight_currency($wkv, $all_choose_ids, $params)) {
                                $params['is_check'] = 1;
                                $params['assign_user_id'] = $all_group[$wkv['check_group_id']][0];
                                break;
                            }
                        }
                    }
                }

                //没有审核人则不需要审核
                if (!$params['assign_user_id']) {
                    $params['is_check'] = 0;
                }
                /**获取审核人 end*/

                //点击提交按钮
                if (2 == $params['work_status']) {
                    //不需要审核或工单类型为仓库 工单状态默认为审核通过
                    if (0 == $params['is_check'] || 2 == $params['work_type']) {
                        $params['work_status'] = 3;
                    }
                    $params['submit_time'] = date('Y-m-d H:i:s');
                }

                //vip订单
                if (100 == $params['order_type']) {
                    $params['base_grand_total'] = $params['refund_money'];
                    $params['grand_total'] = $params['refund_money'];
                }
                $params['recept_person_id'] = $params['recept_person_id'] ?: $admin_id;

                //措施表
                $_work_order_measure = new WorkOrderMeasure();

                //承接人表
                $_work_order_recept = new WorkOrderRecept();

                //子单表
                $_new_order_item_process = new NewOrderItemProcess();

                //配货异常表
                $_distribution_abnormal = new DistributionAbnormal();

                //库位表
                $_stock_house = new StockHouse();

                $row->startTrans();
                $_work_order_measure->startTrans();
                $_work_order_recept->startTrans();
                $_work_order_change_sku->startTrans();
                $_stock_house->startTrans();
                $_new_order_item_process->startTrans();
                $_distribution_abnormal->startTrans();
                try {
                    //更新之前清除部分字段
                    $update_data = [
                        'replenish_money' => '',
                        'replenish_increment_id' => '',
                        'coupon_id' => 0,
                        'coupon_describe' => '',
                        'coupon_str' => '',
                        'integral' => '',
                        'refund_logistics_num' => '',
                        'refund_money' => '',
                        'is_refund' => 0,
                        'replacement_order' => '',
                        'integral_describe' => '',
                    ];
                    $update_res = $row->allowField(true)->save($update_data);
                    if (false === $update_res) throw new Exception('更新失败!!');

                    //仓库工单判断未处理异常，有则绑定异常
                    if ($params['order_item_numbers'] || in_array(3, $measure_choose_id)) {
                        //主单取消：绑定该订单下所有子单异常
                        if (in_array(3, $measure_choose_id)) {
                            $item_process_where['b.increment_id'] = $platform_order;
                            $type = 16;
                        } else {
                            $item_process_where['a.item_order_number'] = ['in', $params['order_item_numbers']];
                            $type = 17;
                        }

                        //获取子单ID集
                        $item_process_ids = $_new_order_item_process
                            ->alias('a')
                            ->join(['fa_order' => 'b'], 'a.order_id=b.id')
                            ->where($item_process_where)
                            ->column('a.id', 'a.item_order_number');
                        $item_order_numbers = array_keys($item_process_ids);

                        //获取之前的子单列表
                        $bound_item_order_numbers = $_work_order_change_sku->where(['work_id' => $row->id])->column('item_order_number');
                        $remove_numbers = $bound_item_order_numbers ? array_diff($bound_item_order_numbers, $item_order_numbers) : [];

                        //清除之前的子单异常、解绑子单库位、异常库位减1
                        if ($remove_numbers) {
                            foreach ($remove_numbers as $val) {
                                //获取子单信息
                                $item_process_info = $_new_order_item_process
                                    ->field('id,abnormal_house_id')
                                    ->where(['item_order_number' => $val])
                                    ->find();

                                //删除异常
                                $check_abnormal = $_distribution_abnormal
                                    ->field('type,id')
                                    ->where(['work_id' => $row->id, 'item_process_id' => $item_process_info['id']])
                                    ->find();
                                if ($check_abnormal && in_array($check_abnormal['type'], [16, 17])) {
                                    $_distribution_abnormal->where(['id' => $check_abnormal['id']])->delete();

                                    //子订单解绑异常库位
                                    $_new_order_item_process
                                        ->where(['id' => $item_process_info['id']])
                                        ->update(['abnormal_house_id' => 0]);

                                    //异常库位占用数量-1
                                    if($item_process_info['abnormal_house_id']){
                                        $_stock_house
                                            ->where(['id' => $item_process_info['abnormal_house_id']])
                                            ->setDec('occupy', 1);
                                    }

                                    //配货日志
                                    DistributionLog::record((object)session('admin'), $val, 10, "编辑工单，解绑异常库位");
                                }
                            }
                        }

                        //获取绑定异常子单ID集
                        $abnormal_binding_ids = $_distribution_abnormal
                            ->where(['item_process_id' => ['in', $item_process_ids], 'status' => 1])
                            ->column('item_process_id');

                        //已经标记异常的子单，绑定异常数据
                        if (!empty($abnormal_binding_ids)) {
                            $_distribution_abnormal
                                ->allowField(true)
                                ->save(['work_id' => $row->id], ['item_process_id' => ['in', $abnormal_binding_ids], 'status' => 1]);

                            //配货操作日志
                            DistributionLog::record((object)session('admin'), $item_process_ids, 0, "编辑工单绑定异常");
                            $need_sign_ids = array_diff($item_process_ids, $abnormal_binding_ids);
                        } else {
                            $need_sign_ids = $item_process_ids;
                        }

                        //未标记异常子单，则标记异常
                        if (!empty($need_sign_ids)) {
                            foreach ($need_sign_ids as $val) {
                                //获取异常库位号
                                $stock_house_info = $_stock_house
                                    ->field('id,coding')
                                    ->where(['status' => 1, 'type' => 4, 'occupy' => ['<', 10000]])
                                    ->order('occupy', 'desc')
                                    ->find();
                                if (empty($stock_house_info)) throw new Exception("异常暂存架没有空余库位！！");

                                //创建异常
                                $abnormal_data = [
                                    'work_id' => $row->id,
                                    'item_process_id' => $val,
                                    'type' => $type,
                                    'status' => 1,
                                    'create_time' => time(),
                                    'create_person' => $nickname
                                ];
                                $_distribution_abnormal->allowField(true)->isUpdate(false)->data($abnormal_data)->save();

                                //子订单绑定异常库位号
                                $_new_order_item_process
                                    ->where(['id' => $val])
                                    ->update(['abnormal_house_id' => $stock_house_info['id']]);

                                //异常库位占用数量+1
                                $_stock_house
                                    ->where(['id' => $stock_house_info['id']])
                                    ->setInc('occupy', 1);

                                //配货日志
                                DistributionLog::record((object)session('admin'), $val, 9, "编辑工单，异常暂存架{$stock_house_info['coding']}库位");
                            }
                        }
                    }

                    //清除措施表、承接表、sku变动表
                    $_work_order_measure->where(['work_id' => $row->id])->delete();
                    $_work_order_recept->where(['work_id' => $row->id])->delete();
                    $_work_order_change_sku->where(['work_id' => $row->id])->delete();

                    //更新工单
                    $result = $row->allowField(true)->save($params);
                    if (false === $result) throw new Exception("编辑失败！！");

                    //创建主订单措施、承接人数据
                    if (!empty($measure_choose_id)) {
                        foreach ($measure_choose_id as $v) {
                            //根据措施读取承接组、承接人 默认是客服问题组配置,是否审核之后自动完成
                            $appoint_ids = $params['order_recept']['appoint_ids'][$v];
                            $appoint_users = $params['order_recept']['appoint_users'][$v];
                            $appoint_group = $params['order_recept']['appoint_group'][$v];
                            $auto_complete = $params['order_recept']['auto_complete'][$v];

                            //插入措施、承接人数据
                            $res = $this->handle_measure($row->id, $v, $appoint_ids, $appoint_users, $appoint_group, $auto_complete, $this->assign_user_id, $admin_id, $nickname, $params, '');
                            if (!$res['result']) throw new Exception($res['msg']);
                        }
                    }

                    //创建子订单措施、承接人数据
                    if (!empty($item_order_info)) {
                        foreach ($item_order_info as $key => $item) {
                            if ($item['item_choose']) {
                                foreach ($item['item_choose'] as $v) {
                                    //根据措施读取承接组、承接人 默认是客服问题组配置,是否审核之后自动完成
                                    $appoint_ids = $item['appoint_ids'][$v];
                                    $appoint_users = $item['appoint_users'][$v];
                                    $appoint_group = $item['appoint_group'][$v];
                                    $auto_complete = $item['auto_complete'][$v];

                                    //插入措施、承接人数据
                                    $res = $this->handle_measure($row->id, $v, $appoint_ids, $appoint_users, $appoint_group, $auto_complete, $this->assign_user_id, $admin_id, $nickname, $params, $key);
                                    if (!$res['result']) throw new Exception($res['msg']);
                                }
                            }
                        }
                    }

                    //非草稿状态进入审核阶段
                    1 != $params['work_status'] && $this->model->checkWork($row->id);

                    $row->commit();
                    $_work_order_measure->commit();
                    $_work_order_recept->commit();
                    $_work_order_change_sku->commit();
                    $_stock_house->commit();
                    $_new_order_item_process->commit();
                    $_distribution_abnormal->commit();
                } catch (ValidateException $e) {
                    $row->rollback();
                    $_work_order_measure->rollback();
                    $_work_order_recept->rollback();
                    $_work_order_change_sku->rollback();
                    $_stock_house->rollback();
                    $_new_order_item_process->rollback();
                    $_distribution_abnormal->rollback();
                    $this->error($e->getMessage());
                } catch (PDOException $e) {
                    $row->rollback();
                    $_work_order_measure->rollback();
                    $_work_order_recept->rollback();
                    $_work_order_change_sku->rollback();
                    $_stock_house->rollback();
                    $_new_order_item_process->rollback();
                    $_distribution_abnormal->rollback();
                    $this->error($e->getMessage());
                } catch (Exception $e) {
                    $row->rollback();
                    $_work_order_measure->rollback();
                    $_work_order_recept->rollback();
                    $_work_order_change_sku->rollback();
                    $_stock_house->rollback();
                    $_new_order_item_process->rollback();
                    $_distribution_abnormal->rollback();
                    $this->error($e->getMessage());
                }
                $this->success();
            }
            $this->error(__('Parameter %s can not be empty', ''));
        }

        //工单类型及状态
        $this->view->assign('row', $row);
        $this->assignconfig('work_type', $row->work_type);
        $this->assignconfig('work_status', $row->work_status);
        $this->assignconfig('create_user_id', $row->create_user_id);

        //子订单措施及数据
        $order_data = $this->model->getOrderItem($row->platform_order, $row->order_item_numbers, $row->work_type, $row);
        if(!empty($order_data['item_order_info'])){
            $this->assignconfig('item_order_info', $order_data['item_order_info']);
            unset($order_data['item_order_info']);
        }
        $this->assignconfig('order_item', $order_data);
        $this->view->assign('order_item', $order_data);

        //把问题类型传递到js页面
        $row->problem_type_id && $this->assignconfig('problem_type_id', $row->problem_type_id);

        //工单措施对应的措施配置表ID数组
        $measureList = WorkOrderMeasure::workMeasureList($row->id, 1);
        !empty($measureList) && $this->assignconfig('measureList', $measureList);

        //工单问题类型
        $problem_type = [];
        if (1 == $row->work_type) {
            $customer_problem_type = $workOrderConfigValue['customer_problem_type'];
            $customer_problem_classify = $workOrderConfigValue['customer_problem_classify'];
            unset($customer_problem_classify['仓库问题']);

            foreach ($customer_problem_classify as $key => $value) {
                $type = [];
                foreach ($value as $v) {
                    $type[] = ['id' => $v, 'name' => $customer_problem_type[$v]];
                }
                $problem_type[] = ['name' => $key, 'type' => $type];
            }
        } else {
            $problem_type = $workOrderConfigValue['warehouse_problem_type'];
        }
        $this->view->assign('problem_type', $problem_type);

        return $this->view->fetch();
    }

    /**
     * 获取订单sku数据
     *
     * @参数 string order_number  订单号
     * @author lzh
     * @return array
     */
    public function get_sku_list()
    {
        !request()->isAjax() && $this->error('404 not found');

        $order_number = request()->post('order_number');
        empty($order_number) && $this->error('订单号不能为空');

        $result = $this->model->getOrderItem($order_number, '', 0, [], 1);
        empty($result) && $this->error('未获取到数据');
        empty($result['sku_list']) && $this->error('未获取到子单数据');

        $this->success('', '', $result, 0);
    }

    /**
     * 根据处方获取地址信息以及处方信息
     * @throws \think\db\exception\DataNotFoundException
     * @throws \think\db\exception\ModelNotFoundException
     * @throws \think\exception\DbException
     */
    public function ajaxGetAddress()
    {
        if (request()->isAjax()) {
            $incrementId = input('increment_id');
            $siteType = input('site_type');
            $work_id = input('work_id');
            $measure_choose_id = input('measure_choose_id');

            $res = [];
            $lens = [];
            try {
                //获取网站数据库地址,获取地址信息
                $res = $this->model->getAddress($incrementId);
                !$res && $this->error('未获取到数据！！');

                //请求接口获取lens_type，coating_type，prescription_type等信息
                $lens = $this->model->getReissueLens($siteType, $res['showPrescriptions'], 1);

                //判断是否是新建或跟单处理
                if ($work_id && $measure_choose_id) {
                    $work_status = $this->model->where('id', $work_id)->value('work_status');
                    if (0 < $work_status) {
                        //获取魔晶数据库中地址
                        $_work_order_change_sku = new WorkOrderChangeSku();
                        $address = $_work_order_change_sku
                            ->alias('a')
                            ->join(['fa_work_order_measure' => 'b'], 'a.measure_id=b.id')
                            ->where(['a.work_id' => $work_id, 'b.measure_choose_id' => $measure_choose_id])
                            ->value('a.userinfo_option');
                        if ($address) {
                            $address = unserialize($address);
                            $address['address_type'] = $address['address_id'] == 0 ? 'shipping' : 'billing';
                            $res['address'] = $address;
                        }
                    }
                }
            } catch (\Exception $e) {
                $this->error($e->getMessage());
            }
            $this->success('操作成功！！', '', ['address' => $res, 'lens' => $lens]);
        }
        $this->error('404 not found');
    }

    /**
     * 根据country获取Province
     * @return array
     */
    public function ajaxGetProvince()
    {
        $countryId = input('country_id');
        $country = json_decode(file_get_contents('assets/js/country.js'), true);
        $province = $country[$countryId];
        return $province ?: [];
    }

    /**
     * 获取更改镜片的数据
     * @throws Exception
     */
    public function ajaxGetChangeLens()
    {
        if (request()->isAjax()) {
            $incrementId = input('increment_id');
            $siteType = input('site_type');
            $item_order_number = input('item_order_number', '');
            try {
                //获取地址、处方等信息
                $res = $this->model->getAddress($incrementId, $item_order_number);

                //获取更改镜片最新处方信息
                $_work_order_change_sku = new WorkOrderChangeSku();
                $change_lens = $_work_order_change_sku
                    ->alias('a')
                    ->field('a.od_sph,a.od_cyl,a.od_axis,a.od_add,a.pd_r,a.od_pv,a.od_bd,a.od_pv_r,a.od_bd_r,a.os_sph,a.os_cyl,a.os_axis,a.os_add,a.pd_l,a.os_pv,a.os_bd,a.os_pv_r,a.os_bd_r,a.lens_number,a.recipe_type as prescription_type,prescription_option')
                    ->join(['fa_work_order_measure' => 'b'], 'a.measure_id=b.id')
                    ->where([
                        'a.change_type' => 2,
                        'a.item_order_number' => $item_order_number,
                        'b.operation_type' => 1
                    ])
                    ->order('a.id', 'desc')
                    ->find();
                $change_lens = collection([$change_lens])->toArray();
                if ($change_lens[0]) {//之前更改过处方，获取最新的处方
                    $prescription_option = unserialize($change_lens[0]['prescription_option']);
                    //替换处方信息
                    $res['prescriptions'][0]['prescription_type'] = $prescription_option['prescription_type'];
                    $res['prescriptions'][0]['index_id'] = $prescription_option['lens_id'];
                    $res['prescriptions'][0]['index_type'] = $prescription_option['lens_type'];
                    $res['prescriptions'][0]['coating_id'] = $prescription_option['coating_id'];
                    $res['prescriptions'][0]['color_id'] = $prescription_option['color_id'];
                    $res['prescriptions'][0]['od_sph'] = $change_lens[0]['od_sph'];
                    $res['prescriptions'][0]['os_sph'] = $change_lens[0]['os_sph'];
                    $res['prescriptions'][0]['od_cyl'] = $change_lens[0]['od_cyl'];
                    $res['prescriptions'][0]['os_cyl'] = $change_lens[0]['os_cyl'];
                    $res['prescriptions'][0]['od_axis'] = $change_lens[0]['od_axis'];
                    $res['prescriptions'][0]['os_axis'] = $change_lens[0]['os_axis'];
                    if (!empty($change_lens[0]['pd_r']) && empty($change_lens[0]['pd_l'])) {
                        $res['prescriptions'][0]['pd'] = $change_lens[0]['pd_r'];
                    }
                    $res['prescriptions'][0]['pd_l'] = $change_lens[0]['pd_l'];
                    $res['prescriptions'][0]['pd_r'] = $change_lens[0]['pd_r'];
                    $res['prescriptions'][0]['os_add'] = $change_lens[0]['os_add'];
                    $res['prescriptions'][0]['od_add'] = $change_lens[0]['od_add'];
                    $res['prescriptions'][0]['od_pv'] = $change_lens[0]['od_pv'];
                    $res['prescriptions'][0]['os_pv'] = $change_lens[0]['os_pv'];
                    $res['prescriptions'][0]['od_pv_r'] = $change_lens[0]['od_pv_r'];
                    $res['prescriptions'][0]['os_pv_r'] = $change_lens[0]['os_pv_r'];
                    $res['prescriptions'][0]['od_bd'] = $change_lens[0]['od_bd'];
                    $res['prescriptions'][0]['os_bd'] = $change_lens[0]['os_bd'];
                    $res['prescriptions'][0]['od_bd_r'] = $change_lens[0]['od_bd_r'];
                    $res['prescriptions'][0]['os_bd_r'] = $change_lens[0]['os_bd_r'];
                    //获取更改镜框最新信息
                    $change_sku = $_work_order_change_sku
                        ->alias('a')
                        ->join(['fa_work_order_measure' => 'b'], 'a.measure_id=b.id')
                        ->where([
                            'a.change_type' => 1,
                            'a.item_order_number' => $item_order_number,
                            'b.operation_type' => 1
                        ])
                        ->order('a.id', 'desc')
                        ->value('a.change_sku');
                    if ($change_sku) {
                        $res['prescriptions'][0]['sku'] = $change_sku;
                    }
                }
                $lens = $this->model->getReissueLens($siteType, $res['prescriptions'], 2, $item_order_number);
            } catch (\Exception $e) {
                $this->error($e->getMessage());
            }
            if ($res) {
                $this->success('操作成功！！', '', $lens);
            } else {
                $this->error('未获取到数据！！');
            }
        }
        $this->error('404 not found');
    }

    /**
     * 赠品表单
     * @throws Exception
     * @throws \think\db\exception\DataNotFoundException
     * @throws \think\db\exception\ModelNotFoundException
     * @throws \think\exception\DbException
     */
    public function ajaxGetGiftLens()
    {
        if (request()->isAjax()) {
            $incrementId = input('increment_id');
            $siteType = input('site_type');
            try {
                //获取地址、处方等信息
                $res = $this->model->getAddress($incrementId);
                $lens = $this->model->getReissueLens($siteType, $res['prescriptions'], 3);
            } catch (\Exception $e) {
                $this->error($e->getMessage());
            }

            if ($res) {
                $this->success('操作成功！！', '', $lens);
            } else {
                $this->error('未获取到数据！！');
            }
        }
        $this->error('404 not found');
    }

    /**
     * ajax根据prescription_type获取镜片信息
     */
    public function ajaxGetLensType()
    {
        if (request()->isAjax()) {
            $siteType = input('site_type');
            $prescriptionType = input('prescription_type', '');
            $key = $siteType . '_get_lens';
            $data = Cache::get($key);
            if (!$data) {
                $data = $this->model->httpRequest($siteType, 'magic/product/lensData');
                Cache::set($key, $data, 3600 * 24);
            }
            $lensType = $data['lens_list'][$prescriptionType] ?: [];
            $this->success('操作成功！！', '', $lensType);
        } else {
            $this->error('404 not found');
        }
    }

    /**
     * 获取订单order的镜框等信息
     *
     * @Description
     * @author lsw
     * @since 2020/04/13 17:28:49
     * @return void
     */
    public function ajax_get_order($ordertype = null, $order_number = null)
    {
        if ($this->request->isAjax()) {
            if ($ordertype < 1 || $ordertype > 11) { //不在平台之内
                return $this->error('选择平台错误,请重新选择', '', 'error', 0);
            }
            if (!$order_number) {
                return $this->error('订单号不存在，请重新选择', '', 'error', 0);
            }
            if ($ordertype == 1) {
                $result = ZeeloolPrescriptionDetailHelper::get_one_by_increment_id($order_number);
            } elseif ($ordertype == 2) {
                $result = VooguemePrescriptionDetailHelper::get_one_by_increment_id($order_number);
            } elseif ($ordertype == 3) {
                $result = NihaoPrescriptionDetailHelper::get_one_by_increment_id(300035202);
            } elseif ($ordertype == 4) {
                $result = MeeloogPrescriptionDetailHelper::get_one_by_increment_id($order_number);
            } elseif ($ordertype == 5) {
                $result = WeseeopticalPrescriptionDetailHelper::get_one_by_increment_id($order_number);
            } elseif ($ordertype == 9) {
                $result = ZeeloolEsPrescriptionDetailHelper::get_one_by_increment_id($order_number);
            } elseif ($ordertype == 10) {
                $result = ZeeloolDePrescriptionDetailHelper::get_one_by_increment_id($order_number);
            } elseif ($ordertype == 11) {
                $result = ZeeloolJpPrescriptionDetailHelper::get_one_by_increment_id($order_number);
            }
            if (!$result) {
                $this->error('找不到这个订单,请重新尝试', '', 'error', 0);
            }
            $arr = [];
            foreach ($result as $val) {
                for ($i = 0; $i < $val['qty_ordered']; $i++) {
                    $arr[] = $val['sku'];
                }
            }
            return $this->success('', '', $arr, 0);
        } else {
            return $this->error('404 Not Found');
        }
    }

    /**
     * 获取已经添加工单中的订单信息-弃用
     *
     * @Description
     * @author lsw
     * @since 2020/04/16 10:29:02
     * @return void
     */
    public function ajax_edit_order($ordertype = null, $order_number = null, $work_id = null, $change_type = null)
    {
        if ($this->request->isAjax()) {
            if ($ordertype < 1 || $ordertype > 11) { //不在平台之内
                return $this->error('选择平台错误,请重新选择', '', 'error', 0);
            }
            if (!$order_number) {
                return $this->error('订单号不存在，请重新选择', '', 'error', 0);
            }
            if (!$work_id) {
                return $this->error('工单不存在，请重新选择', '', 'error', 0);
            }
            $result = WorkOrderChangeSku::getOrderChangeSku($work_id, $ordertype, $order_number, $change_type);
            if (!$result) {
                if ($ordertype == 1) {
                    $result = ZeeloolPrescriptionDetailHelper::get_one_by_increment_id($order_number);
                } elseif ($ordertype == 2) {
                    $result = VooguemePrescriptionDetailHelper::get_one_by_increment_id($order_number);
                } elseif ($ordertype == 3) {
                    $result = NihaoPrescriptionDetailHelper::get_one_by_increment_id($order_number);
                } elseif ($ordertype == 4) {
                    $result = MeeloogPrescriptionDetailHelper::get_one_by_increment_id($order_number);
                } elseif ($ordertype == 5) {
                    $result = WeseeopticalPrescriptionDetailHelper::get_one_by_increment_id($order_number);
                } elseif ($ordertype == 9) {
                    $result = ZeeloolEsPrescriptionDetailHelper::get_one_by_increment_id($order_number);
                } elseif ($ordertype == 10) {
                    $result = ZeeloolDePrescriptionDetailHelper::get_one_by_increment_id($order_number);
                } elseif ($ordertype == 11) {
                    $result = ZeeloolJpPrescriptionDetailHelper::get_one_by_increment_id($order_number);
                }
            } else {
                $result = collection($result)->toArray();
            }
            if (!$result) {
                $this->error('找不到这个订单,请重新尝试', '', 'error', 0);
            }
            $arr = [];
            foreach ($result as $key => $val) {
                if (!$val['qty_ordered']) {
                    $arr[$key]['original_sku'] = $val['original_sku'];
                    $arr[$key]['original_number'] = $val['original_number'];
                    $arr[$key]['change_sku'] = $val['change_sku'];
                    $arr[$key]['change_number'] = $val['change_number'];
                } else {
                    for ($i = 0; $i < $val['qty_ordered']; $i++) {
                        $arr[] = $val['sku'];
                    }
                }
            }
            return $this->success('', '', $arr, 0);
        } else {
            return $this->error('404 Not Found');
        }
    }

    /**
     * 测试
     * @throws \Exception
     */
    public function test()
    {
        //$this->model->presentCoupon(235);
        //$this->model->presentIntegral(233);
        //$this->model->createOrder(3, 338);
        $result = $this->model->deductionStock(496, 521);
        dump($result);
    }

    /**
     * 工单详情
     *
     * @Description
     * @author lzh
     * @since 2020/11/23 15:33:36
     * @param [type] $ids
     * @return void
     */
    public function detail($ids = null)
    {

        //获取工单配置信息
        $workOrderConfigValue = $this->workOrderConfigValue;

        //校验工单信息
        $row = $this->model->get($ids);
        !$row && $this->error(__('No Results were found'));

        //校验用户权限
        $adminIds = $this->getDataLimitAdminIds();
        is_array($adminIds) && !in_array($row[$this->dataLimitField], $adminIds) && $this->error(__('You have no permission'));

        //校验操作权限
        $operateType = input('operate_type', 0);
        $admin_id = session('admin.id');
        2 == $operateType
        &&
        (
            2 != $row->work_status
            || 1 != $row->is_check
            || !in_array($admin_id, [$row->assign_user_id, $workOrderConfigValue['customer_manager']])
        )
        && $this->error('没有审核权限');

        //工单类型及状态
        $this->view->assign('row', $row);
        $this->assignconfig('work_type', $row->work_type);
        $this->assignconfig('work_status', $row->work_status);

        //子订单措施及数据
        $order_data = $this->model->getOrderItem($row->platform_order, $row->order_item_numbers, $row->work_type, $row);

        if(!empty($order_data['item_order_info'])){
            $this->assignconfig('item_order_info', $order_data['item_order_info']);
            unset($order_data['item_order_info']);
        }
        $this->view->assign('order_item', $order_data);

        //把问题类型传递到js页面
        $row->problem_type_id && $this->assignconfig('problem_type_id', $row->problem_type_id);

        //回复内容
        $workOrderNote = WorkOrderNote::where('work_id', $ids)->select();
        $this->view->assign('workOrderNote', $workOrderNote);

        //工单措施数据
        $measureList = WorkOrderMeasure::workMeasureList($row->id, 1);
        if (!empty($measureList)) {
            $this->assignconfig('measureList', $measureList);
        }
        $this->assignconfig('operate_type', $operateType);

        //获取审核人名称
        if (2 <= $row->work_status) {
            $row->assign_user = Admin::where(['id' => $row->assign_user_id])->value('nickname');
        } else {
            $row->assign_user = Admin::where(['id' => $row->operation_user_id])->value('nickname');
        }
        $this->view->assign("row", $row);
        $this->assignconfig('work_status', $row->work_status);
        $this->assignconfig('create_user_id', $row->create_user_id);

        //工单问题类型
        $problem_type = [];
        if (1 == $row->work_type) {
            $customer_problem_type = $workOrderConfigValue['customer_problem_type'];
            $customer_problem_classify = $workOrderConfigValue['customer_problem_classify'];
            unset($customer_problem_classify['仓库问题']);

            foreach ($customer_problem_classify as $key => $value) {
                $type = [];
                foreach ($value as $v) {
                    $type[] = ['id' => $v, 'name' => $customer_problem_type[$v]];
                }
                $problem_type[] = ['name' => $key, 'type' => $type];
            }
        } else {
            $problem_type = $workOrderConfigValue['warehouse_problem_type'];
        }
        $this->view->assign('problem_type', $problem_type);

        //补差价链接
        if ($row->replenish_money) {
            $domain_list = [
                1 => 'new_zeelool_url',
                2 => 'new_voogueme_url',
                3 => 'new_nihao_url',
                4 => 'meeloog_url',
                9 => 'new_zeelooles_url',
                10 => 'new_zeeloolde_url',
                11 => 'new_zeelooljp_url'
            ];
            //查询币种
            $order = new \app\admin\model\order\order\NewOrder();
            $order_currency_code = $order->where(['increment_id' => $row->platform_order])->value('order_currency_code');
            $url = config('url.' . $domain_list[$row->work_platform]) . 'price-difference?customer_email=' . $row->email . '&origin_order_number=' . $row->platform_order . '&order_amount=' . $row->replenish_money . '&sign=' . $row->id. '&order_currency_code=' . $order_currency_code;
            $this->view->assign('url', $url);
        }

        //审核
        if (2 == $operateType) {
            return $this->view->fetch('saleaftermanage/work_order_list/check');
        }

        //获取承接表数据
        $recepts = WorkOrderRecept::where('fa_work_order_recept.work_id', $row->id)
        ->field('fa_work_order_recept.*,b.measure_choose_id,b.measure_content,b.operation_type,b.item_order_number,b.sku_change_type,b.operation_type,b.operation_time')
        ->join(['fa_work_order_measure' => 'b'], 'fa_work_order_recept.measure_id=b.id')
        ->group('recept_group_id,measure_id')
        ->select();
        $this->assignconfig('recepts', $recepts);
        $this->view->assign('recepts', $recepts);

        //处理
        if (3 == $operateType) {
            //查询赠品sku
            $gift_status = 0;
            $gift_sku = $this->order_change->field('id,change_sku,change_number')->where(['work_id' => $ids,'change_type' => 4])->select();
            if (!empty($gift_sku)) {
                $gift_status = 1;
            }
            $this->view->assign('gift_status', $gift_status);
            $this->view->assign('gift_sku', $gift_sku);
            return $this->view->fetch('saleaftermanage/work_order_list/process');
        }

        //工单处理备注
        $remarkList = $this->order_remark->where('work_id', $ids)->select();
        $this->view->assign('remarkList', $remarkList);

        return $this->view->fetch();
    }

    /**
     * 审核
     * @throws \think\db\exception\DataNotFoundException
     * @throws \think\db\exception\ModelNotFoundException
     * @throws \think\exception\DbException
     */
    public function check()
    {
        $params = input('post.row/a');
        !$params['check_note'] && $this->error('审核意见不能为空');

        //开始审核
        try {
            $this->model->checkWork($params['id'], $params);
        } catch (Exception $e) {
            $this->error($e->getMessage());
        }
        $this->success('已审核');
    }

    /**
     * 获取工单的更改镜片、补发、赠品的信息
     *
     * @Description
     * @author lsw
     * @since 2020/04/16 16:49:21
     * @param [type] $work_id
     * @param [type] $order_number
     * @param [type] $change_type
     * @return void
     */
    public function ajax_change_order($work_id = null, $order_type = null, $order_number = null, $change_type = null, $operate_type = '', $item_order_number = null)
    {
        if ($this->request->isAjax()) {
            (1 > $order_type || 11 < $order_type) && $this->error('选择平台错误,请重新选择', '', 'error', 0);
            !$order_number && $this->error('订单号不存在，请重新选择', '', 'error', 0);
            !$work_id && $this->error('工单不存在，请重新选择', '', 'error', 0);

            //获取工单sku相关变动数据
            $result = WorkOrderChangeSku::getOrderChangeSku($work_id, $order_type, $order_number, $change_type, $item_order_number);
            if ($result) {
                $result = collection($result)->toArray();

                foreach ($result as $key => $val) {
                    $result[$key]['prescription_options'] = unserialize($val['prescription_option']);
                }

                $user_info_option = unserialize($result[0]['userinfo_option']);
                if (!empty($user_info_option)) {
                    $arr['userinfo_option'] = $user_info_option;
                }
                $arr['info'] = $result;
            }

            //编辑镜片信息html代码
            if (in_array($change_type, [2, 4, 5])) {
                $res = $this->model->getAddress($order_number, $item_order_number);
                if (2 == $change_type) { //更改镜片
                    $type = 2;
                    $showPrescriptions = $res['prescriptions'];
                } elseif (4 == $change_type) { //赠品
                    $type = 3;
                    $showPrescriptions = $res['prescriptions'];
                } elseif (5 == $change_type) { //补发
                    $type = 1;
                    $showPrescriptions = $res['showPrescriptions'];
                }
                $lens = $this->model->getEditReissueLens($order_type, $showPrescriptions, $type, !empty($arr) ? $result : [], $operate_type, $item_order_number);
                $lensForm = $this->model->getReissueLens($order_type, $showPrescriptions, $type, $item_order_number);

                if ($res) {
                    $back_data = ['lens' => $lens, 'lensform' => $lensForm];
                    if (5 == $change_type) {
                        $back_data['address'] = $res;
                        $back_data['arr'] = $user_info_option;
                    }
                    $this->success('操作成功！！', '', $back_data);
                } else {
                    $this->error('未获取到数据！！');
                }
            }
        } else {
            $this->error('404 Not Found');
        }
    }

    /**
     * 审核
     */
    public function checkWork($ids = null)
    {
        $params = input('post.row/a');
        try {
            $this->model->checkWork($ids, $params);
        } catch (Exception $e) {
            exception('操作失败，请重试');
        }
    }

    /**
     * 工单取消
     *
     * @Description
     * @author wpl
     * @since 2020/04/17 17:16:55 
     * @return void
     */
    public function setStatus($ids = null)
    {
        $row = $this->model->get($ids);
        if (!$row) {
            $this->error(__('No Results were found'));
        }

        if (request()->isAjax()) {
            $params['work_status'] = 0;
            $params['cancel_time'] = date('Y-m-d H:i:s');
            $params['cancel_person'] = session('admin.nickname');
            $result = $row->allowField(true)->save($params);

            //配货异常表
            $_distribution_abnormal = new DistributionAbnormal();

            //获取工单关联未处理异常数据
            $item_process_ids = $_distribution_abnormal
                ->where(['work_id' => $row->id, 'status' => 1])
                ->column('item_process_id');
            if ($item_process_ids) {
                //异常标记为已处理
                $_distribution_abnormal
                    ->allowField(true)
                    ->save(
                        ['status' => 2, 'do_time' => time(), 'do_person' => session('admin.nickname')],
                        ['work_id' => $row->id, 'status' => 1]
                    );

                //获取异常库位id集
                $_new_order_item_process = new NewOrderItemProcess();
                $abnormal_house_ids = $_new_order_item_process
                    ->field('abnormal_house_id')
                    ->where(['id' => ['in', $item_process_ids]])
                    ->select();
                if ($abnormal_house_ids) {
                    //异常库位号占用数量减1
                    $_stock_house = new StockHouse();
                    foreach ($abnormal_house_ids as $v) {
                        $_stock_house
                            ->where(['id' => $v['abnormal_house_id']])
                            ->setDec('occupy', 1);
                    }
                }

                //解绑子订单的异常库位ID
                $_new_order_item_process
                    ->allowField(true)
                    ->save(['abnormal_house_id' => 0], ['id' => ['in', $item_process_ids]]);

                //配货操作日志
                DistributionLog::record((object)session('admin'), $item_process_ids, 10, "工单取消，异常标记为已处理");
            }

            if (false !== $result) {
                $this->success('操作成功！！');
            } else {
                $this->error('操作失败！！');
            }
        }
        $this->error('404 not found');
    }

    /* 处理任务
     *
     * @Description
     * @author wpl
     * @since 2020/04/16 16:29:30 
     * @param [type] $ids
     * @return void
     */
    public function process()
    {
        if ($this->request->isPost()) {
            $params = $this->request->post("row/a");
            if ($params) {
                $row = $this->model->get($params['id']);
                if (!$row) {
                    $this->error(__('No Results were found'));
                }
                if (6 == $row['work_status']) {
                    $this->error(__('工单已经处理完成，请勿重复处理'));
                }
                $recept_id = $params['recept_id'];
                //获取所有可以处理的人
                $receptInfoArr = (new WorkOrderRecept())->getAllRecept($recept_id);
                //本次处理的人
                $receptInfo = (new WorkOrderRecept())->getOneRecept($recept_id, session('admin.id'));
                $result = false;
                if (empty($receptInfo)) {
                    $this->error(__('您无权限处理此工单'));
                }
                if (is_array($receptInfoArr)) {
                    if (!in_array(session('admin.id'), $receptInfoArr)) {
                        $this->error(__('您不能处理此工单'));
                    }

                    //当要处理成功时需要判断库存是否存在
                    if (1 == $params['success']) {
                        //判断该订单是否是vip订单
                        if ($row['order_type'] == 100) {
                            //vip订单,请求网站接口
                            $this->model->vipOrderRefund($row['work_platform'], $row['platform_order']);
                        } else {
                            //其他订单
                            $checkSku = $this->checkMeasure($receptInfo['measure_id']);
                            if ($checkSku) {
                                $this->error(__("以下sku库存不足{$checkSku},无法处理成功"));
                            }
                        }
                    }
                    //赠品绑定条码
                    $_work_order_measure = new WorkOrderMeasure();
                    $measure_choose_id = $_work_order_measure->where('id',$receptInfo['measure_id'])->value('measure_choose_id');
                    if(6 == $measure_choose_id){
                        $barcode = $params['barcode'];
                        $product_bar_code_item = new ProductBarCodeItem();
                        $work_order_change_sku = new WorkOrderChangeSku();
                        $item_platform_sku = new ItemPlatformSku();
                        $gift_sku = $work_order_change_sku->field('id,change_sku,change_number')->where(['work_id' => $receptInfo['work_id'],'change_type' => 4])->select();
                        if (!empty($gift_sku)) {
                            $gift_sku = collection($gift_sku)->toArray();
                            foreach ($gift_sku as $key => $value) {
                                for ($i=1; $i <= $value['change_number']; $i++) { 
                                    $change_sku = $value['change_sku'];
                                    if (empty($barcode[$value['change_sku'].'_'.$i])) {
                                        $this->error("序号为".$i."的sku(".$value['change_sku'].")，条形码不能为空");
                                    }
                                    //仓库sku
                                    $platform_info = $item_platform_sku
                                        ->field('sku,stock')
                                        ->where(['platform_sku' => $value['change_sku'], 'platform_type' => $row['work_platform']])
                                        ->find();
                                    if ($platform_info['sku']) {
                                         $platform_info_sku = $platform_info['sku'];
                                    }
                                    $bar_code_info = $product_bar_code_item->where(['code' => $barcode[$change_sku.'_'.$i]])->find();
                                    if (empty($bar_code_info)) {
                                        $this->error("序号为".$i."的，赠品条形码不存在");
                                    }
                                    if ($bar_code_info['library_status'] == 2) {
                                        $this->error("序号为".$i."的sku(".$change_sku.")，在库状态为否");
                                    }
                                    if ($bar_code_info['sku'] != $platform_info_sku) {
                                        $this->error("序号为".$i."的sku(".$change_sku.")，条形码所绑定的sku与赠品sku不一致");
                                    }
                                }
                            }
                        }
                    }
                    $result = $this->model->handleRecept($receptInfo['id'], $receptInfo['work_id'], $receptInfo['measure_id'], $receptInfo['recept_group_id'], $params['success'], $params['note'], $receptInfo['is_auto_complete'], $params['barcode']);
                }
                if ($result !== false) {
                    //措施表
                    $_work_order_measure = new WorkOrderMeasure();
                    $measure_choose_id = $_work_order_measure->where('id',$receptInfo['measure_id'])->value('measure_choose_id');
                    if (3 == $measure_choose_id) { 
                        //主单取消收入核算冲减
                        $FinanceCost = new FinanceCost();
                        $FinanceCost->cancel_order_subtract($receptInfo['work_id']);
                    }
                    if (15 == $measure_choose_id) { 
                        //vip退款收入核算冲减
                        $FinanceCost = new FinanceCost();
                        $FinanceCost->vip_order_subtract($receptInfo['work_id']);
                    }

                    if (19 == $measure_choose_id || 18 == $measure_choose_id) {
                        //更改镜框解绑子单所绑定的条形码
                        $ProductBarCodeItem = new ProductBarCodeItem();
                        //查询子单号
                        $item_order_number = $this->order_change->where(['work_id' => $receptInfo['work_id'],'change_type' => 1])->value('item_order_number');
<<<<<<< HEAD
                        $ProductBarCodeItem->where(['item_order_number'=>$item_order_number])->update(['item_order_number' => '','library_status' => 1,'out_stock_time'=>'']);
                    }
                    if (8 == $measure_choose_id) { 
                        //补价收入核算增加
                        $FinanceCost = new FinanceCost();
                        $FinanceCost->return_order_subtract($receptInfo['work_id'],3);
                    }
                    if (11 == $measure_choose_id) { 
                        //退件退款收入核算冲减
                        $FinanceCost = new FinanceCost();
                        $FinanceCost->return_order_subtract($receptInfo['work_id'],4);
=======
                        $ProductBarCodeItem->where(['item_order_number'=>$item_order_number])->update(['item_order_number' => '','library_status' => 1,'out_stock_time' => '','out_stock_id' => 0]);
>>>>>>> c581ef9e
                    }
                    $this->success();
                } else {
                    $this->error(__('No rows were updated'));
                }
            }
            $this->error(__('Parameter %s can not be empty', ''));
        }
    }

    /**
     * 优惠券列表
     *
     * @Description
     * @author wpl
     * @since 2020/04/21 14:06:32 
     * @return void
     */
    public function couponList()
    {
        //设置过滤方法
        $this->request->filter(['strip_tags']);
        if ($this->request->isAjax()) {
            //如果发送的来源是Selectpage，则转发到Selectpage
            if ($this->request->request('keyField')) {
                return $this->selectpage();
            }
            list($where, $sort, $order, $offset, $limit) = $this->buildparams();
            $map['coupon_id'] = ['>', 0];
            $total = $this->model
                ->where($where)
                ->where($map)
                ->where('work_status', 'in', '5,6')
                ->order($sort, $order)
                ->count();

            $list = $this->model
                ->where($where)
                ->where($map)
                ->where('work_status', 'in', '5,6')
                ->order($sort, $order)
                ->limit($offset, $limit)
                ->select();
            $list = collection($list)->toArray();

            $result = array("total" => $total, "rows" => $list);

            return json($result);
        }
        return $this->view->fetch();
    }

    /**
     * 积分列表
     *
     * @Description
     * @author wpl
     * @since 2020/04/21 14:06:32 
     * @return void
     */
    public function integralList()
    {
        //设置过滤方法
        $this->request->filter(['strip_tags']);
        if ($this->request->isAjax()) {
            //如果发送的来源是Selectpage，则转发到Selectpage
            if ($this->request->request('keyField')) {
                return $this->selectpage();
            }
            list($where, $sort, $order, $offset, $limit) = $this->buildparams();
            $map['integral'] = ['>', 0];
            $total = $this->model
                ->where($where)
                ->where($map)
                ->where('work_status', 'in', '5,6')
                ->order($sort, $order)
                ->count();

            $list = $this->model
                ->where($where)
                ->where($map)
                ->where('work_status', 'in', '5,6')
                ->order($sort, $order)
                ->limit($offset, $limit)
                ->select();
            $list = collection($list)->toArray();

            $result = array("total" => $total, "rows" => $list);

            return json($result);
        }
        return $this->view->fetch();
    }

    /**
     * 批量打印标签-弃用
     *
     * @Description
     * @author wpl
     * @since 2020/04/22 17:23:47 
     * @return void
     */
    public function batch_print_labelOld()
    {
        ob_start();
        $ids = input('ids');
        $where['a.id'] = ['in', $ids];
        $where['b.change_type'] = 2;
        $list = $this->model->alias('a')->where($where)
            ->field('b.*')
            ->join(['fa_work_order_change_sku' => 'b'], 'a.id=b.work_id')
            ->select();
        $list = collection($list)->toArray();
        if (!$list) {
            $this->error('未找到更换镜片的数据');
        }
        $list = $this->qty_order_check($list);


        $file_header = <<<EOF
                <meta http-equiv="Content-Type" content="text/html; charset=utf-8" />
<style>
body{ margin:0; padding:0}
.single_box{margin:0 auto;width: 400px;padding:1mm;margin-bottom:2mm;}
table.addpro {clear: both;table-layout: fixed; margin-top:6px; border-top:1px solid #000;border-left:1px solid #000; font-size:12px;}
table.addpro .title {background: none repeat scroll 0 0 #f5f5f5; }
table.addpro .title  td {border-collapse: collapse;color: #000;text-align: center; font-weight:normal; }
table.addpro tbody td {word-break: break-all; text-align: center;border-bottom:1px solid #000;border-right:1px solid #000;}
table.addpro.re tbody td{ position:relative}
</style>
EOF;

        //查询产品货位号
        $store_sku = new \app\admin\model\warehouse\StockHouse;
        $cargo_number = $store_sku->alias('a')->where(['status' => 1, 'b.is_del' => 1])->join(['fa_store_sku' => 'b'], 'a.id=b.store_id')->column('coding', 'sku');

        //查询sku映射表
        $item = new \app\admin\model\itemmanage\ItemPlatformSku;
        $item_res = $item->cache(3600)->column('sku', 'platform_sku');

        $file_content = '';
        $temp_increment_id = 0;
        foreach ($list as $processing_value) {
            if ($temp_increment_id != $processing_value['increment_id']) {
                $temp_increment_id = $processing_value['increment_id'];

                $date = substr($processing_value['create_time'], 0, strpos($processing_value['create_time'], " "));
                $fileName = ROOT_PATH . "public" . DS . "uploads" . DS . "printOrder" . DS . "workorder" . DS . "$date" . DS . "$temp_increment_id.png";
                // dump($fileName);
                $dir = ROOT_PATH . "public" . DS . "uploads" . DS . "printOrder" . DS . "workorder" . DS . "$date";
                if (!file_exists($dir)) {
                    mkdir($dir, 0777, true);
                    // echo '创建文件夹$dir成功';
                } else {
                    // echo '需创建的文件夹$dir已经存在';
                }
                $img_url = "/uploads/printOrder/workorder/$date/$temp_increment_id.png";
                //生成条形码
                $this->generate_barcode($temp_increment_id, $fileName);
                // echo '<br>需要打印'.$temp_increment_id;
                $file_content .= "<div  class = 'single_box'>
                <table width='400mm' height='102px' border='0' cellspacing='0' cellpadding='0' class='addpro' style='margin:0px auto;margin-top:0px;padding:0px;'>
                <tr><td rowspan='5' colspan='2' style='padding:2px;width:20%'>" . str_replace(" ", "<br>", $processing_value['create_time']) . "</td>
                <td rowspan='5' colspan='3' style='padding:10px;'><img src='" . $img_url . "' height='80%'><br></td></tr>                
                </table></div>";
            }


            //处理ADD  当ReadingGlasses时 是 双ADD值
            if ($processing_value['recipe_type'] == 'ReadingGlasses' && strlen($processing_value['os_add']) > 0 && strlen($processing_value['od_add']) > 0) {
                // echo '双ADD值';
                $os_add = "<td>" . $processing_value['od_add'] . "</td> ";
                $od_add = "<td>" . $processing_value['os_add'] . "</td> ";
            } else {
                // echo '单ADD值';
                $od_add = "<td rowspan='2'>" . $processing_value['od_add'] . "</td>";
                $os_add = "";
            }

            //处理PD值
            if (strlen($processing_value['pd_r']) > 0 && strlen($processing_value['pd_l']) > 0) {
                // echo '双PD值';
                $od_pd = "<td>" . $processing_value['pd_r'] . "</td> ";
                $os_pd = "<td>" . $processing_value['pd_l'] . "</td> ";
            } else {
                // echo '单PD值';
                $od_pd = "<td rowspan='2'>" . $processing_value['pd_r'] . "</td>";
                $os_pd = "";
            }

            //处理斜视参数
            if ($processing_value['od_pv'] || $processing_value['os_pv']) {
                $prismcheck_title = "<td>Prism</td><td colspan=''>Direc</td><td>Prism</td><td colspan=''>Direc</td>";
                $prismcheck_od_value = "<td>" . $processing_value['od_pv'] . "</td><td colspan=''>" . $processing_value['od_bd'] . "</td>" . "<td>" . $processing_value['od_pv_r'] . "</td><td>" . $processing_value['od_bd_r'] . "</td>";
                $prismcheck_os_value = "<td>" . $processing_value['os_pv'] . "</td><td colspan=''>" . $processing_value['os_bd'] . "</td>" . "<td>" . $processing_value['os_pv_r'] . "</td><td>" . $processing_value['os_bd_r'] . "</td>";
                $coatiing_name = '';
            } else {
                $prismcheck_title = '';
                $prismcheck_od_value = '';
                $prismcheck_os_value = '';
                $coatiing_name = "<td colspan='4' rowspan='3' style='background-color:#fff;word-break: break-word;line-height: 12px;'>" . $processing_value['coating_type'] . "</td>";
            }

            //处方字符串截取
            $final_print['recipe_type'] = substr($processing_value['recipe_type'], 0, 15);

            //判断货号是否存在
            if ($item_res[$processing_value['original_sku']] && $cargo_number[$item_res[$processing_value['original_sku']]]) {
                $cargo_number_str = "<b>" . $cargo_number[$item_res[$processing_value['original_sku']]] . "</b><br>";
            } else {
                $cargo_number_str = "";
            }

            $file_content .= "<div  class = 'single_box'>
            <table width='400mm' height='102px' border='0' cellspacing='0' cellpadding='0' class='addpro' style='margin:0px auto;margin-top:0px;' >
            <tbody cellpadding='0'>
            <tr>
            <td colspan='10' style=' text-align:center;padding:0px 0px 0px 0px;'>                              
            <span>" . $processing_value['recipe_type'] . "</span>
            &nbsp;&nbsp;Order:" . $processing_value['increment_id'] . "
            <span style=' margin-left:5px;'>SKU:" . $processing_value['original_sku'] . "</span>
            <span style=' margin-left:5px;'>Num:<strong>" . $processing_value['original_number'] . "</strong></span>
            </td>
            </tr>  
            <tr class='title'>      
            <td></td>  
            <td>SPH</td>
            <td>CYL</td>
            <td>AXI</td>
            " . $prismcheck_title . "
            <td>ADD</td>
            <td>PD</td> 
            " . $coatiing_name . "
            </tr>   
            <tr>  
            <td>Right</td>      
            <td>" . $processing_value['od_sph'] . "</td> 
            <td>" . $processing_value['od_cyl'] . "</td>
            <td>" . $processing_value['od_axis'] . "</td>    
            " . $prismcheck_od_value . $od_add . $od_pd .
                "</tr>
            <tr>
            <td>Left</td> 
            <td>" . $processing_value['os_sph'] . "</td>    
            <td>" . $processing_value['os_cyl'] . "</td>  
            <td>" . $processing_value['os_axis'] . "</td> 
            " . $prismcheck_os_value . $os_add . $os_pd .
                " </tr>
            <tr>
            <td colspan='2'>" . $cargo_number_str . SKUHelper::sku_filter($processing_value['original_sku']) . "</td>
            <td colspan='8' style=' text-align:center'>Lens：" . $processing_value['lens_type'] . "</td>
            </tr>  
            </tbody></table></div>";
        }
        echo $file_header . $file_content;
    }

    /**
     * 批量打印标签
     *
     * @Description
     * @author lzh
     * @since 2020/11/1 10:36:22 
     * @return void
     */
    public function batch_print_label()
    {
        //禁用默认模板
        $this->view->engine->layout(false);
        ob_start();

        $ids = input('ids');
        !$ids && $this->error('请选择要打印的数据');

        //获取更改镜框最新信息
        $change_sku = $this->order_change
            ->alias('a')
            ->join(['fa_work_order_measure' => 'b'], 'a.measure_id=b.id')
            ->where([
                'a.change_type' => 1,
                'a.work_id' => ['in', $ids],
                'b.operation_type' => 1
            ])
            ->order('a.id', 'desc')
            ->group('a.item_order_number')
            ->column('a.change_sku', 'a.item_order_number');

        //获取更改镜片最新处方信息
        $change_lens = $this->order_change
            ->alias('a')
            ->join(['fa_work_order_measure' => 'b'], 'a.measure_id=b.id')
            ->where([
                'a.change_type' => 2,
                'a.work_id' => ['in', $ids],
                'b.operation_type' => 1
            ])
            ->order('a.id', 'desc')
            ->group('a.item_order_number')
            ->column('a.od_sph,a.od_cyl,a.od_axis,a.od_add,a.pd_r,a.od_pv,a.od_bd,a.od_pv_r,a.od_bd_r,a.os_sph,a.os_cyl,a.os_axis,a.os_add,a.pd_l,a.os_pv,a.os_bd,a.os_pv_r,a.os_bd_r,a.lens_number,a.recipe_type as prescription_type', 'a.item_order_number');
        if ($change_lens) {
            foreach ($change_lens as $key => $val) {
                if ($val['pd_l'] && $val['pd_r']) {
                    $change_lens[$key]['pd'] = '';
                    $change_lens[$key]['pdcheck'] = 'on';
                } else {
                    $change_lens[$key]['pd'] = $val['pd_r'] ?: $val['pd_l'];
                    $change_lens[$key]['pdcheck'] = '';
                }
            }
        }

        //获取子单号集合
        $item_order_numbers = array_unique(array_merge(array_keys($change_sku), array_keys($change_lens)));
        !$item_order_numbers && $this->error('未找到更换镜片或更改镜框的数据');

        //获取子订单列表
        $_new_order_item_process = new NewOrderItemProcess();
        $list = $_new_order_item_process
            ->alias('a')
            ->field('a.item_order_number,a.order_id,a.created_at,b.os_add,b.od_add,b.pdcheck,b.prismcheck,b.pd_r,b.pd_l,b.pd,b.od_pv,b.os_pv,b.od_bd,b.os_bd,b.od_bd_r,b.os_bd_r,b.od_pv_r,b.os_pv_r,b.index_name,b.coating_name,b.prescription_type,b.sku,b.od_sph,b.od_cyl,b.od_axis,b.os_sph,b.os_cyl,b.os_axis,b.lens_number')
            ->join(['fa_order_item_option' => 'b'], 'a.option_id=b.id')
            ->where(['a.item_order_number' => ['in', $item_order_numbers]])
            ->select();
        $list = collection($list)->toArray();
        $order_ids = array_column($list, 'order_id');
        $sku_arr = array_column($list, 'sku');

        //查询sku映射表
        $item_res = $this->item_platform_sku->cache(3600)->where(['platform_sku' => ['in', array_unique($sku_arr)]])->column('sku', 'platform_sku');

        //获取订单数据
        $_new_order = new NewOrder();
        $order_list = $_new_order->where(['id' => ['in', array_unique($order_ids)]])->column('total_qty_ordered,increment_id', 'id');

        //查询产品货位号
        $_stock_house = new StockHouse();
        $cargo_number = $_stock_house
            ->alias('a')
            ->where(['status' => 1, 'b.is_del' => 1, 'a.type' => 1])
            ->join(['fa_store_sku' => 'b'], 'a.id=b.store_id')
            ->column('coding', 'sku');

        //获取镜片编码及名称
        $_lens_data = new LensData();
        $lens_list = $_lens_data->column('lens_name', 'lens_number');

        $data = [];
        foreach ($list as $k => $v) {
            //更改镜框最新sku
            if ($change_sku[$v['item_order_number']]) {
                $v['sku'] = $change_sku[$v['item_order_number']];
            }

            //更改镜片最新数据
            if ($change_lens[$v['item_order_number']]) {
                $v = array_merge($v, $change_lens[$v['item_order_number']]);
            }

            $item_order_number = $v['item_order_number'];
            $fileName = ROOT_PATH . "public" . DS . "uploads" . DS . "printOrder" . DS . "distribution" . DS . "new" . DS . "$item_order_number.png";
            $dir = ROOT_PATH . "public" . DS . "uploads" . DS . "printOrder" . DS . "distribution" . DS . "new";
            if (!file_exists($dir)) {
                mkdir($dir, 0777, true);
            }
            $img_url = "/uploads/printOrder/distribution/new/$item_order_number.png";

            //生成条形码
            $this->generate_barcode($item_order_number, $fileName);
            $v['created_at'] = date('Y-m-d H:i:s', $v['created_at']);
            $v['img_url'] = $img_url;

            //序号
            $serial = explode('-', $item_order_number);
            $v['serial'] = $serial[1];
            $v['total_qty_ordered'] = $order_list[$v['order_id']]['total_qty_ordered'];
            $v['increment_id'] = $order_list[$v['order_id']]['increment_id'];

            //库位号
            $v['coding'] = $cargo_number[$item_res[$v['sku']]];

            //判断双ADD逻辑
            if ($v['os_add'] && $v['od_add'] && (float)$v['os_add'] * 1 != 0 && (float)$v['od_add'] * 1 != 0) {
                $v['total_add'] = '';
            } else {
                if ($v['os_add'] && (float)$v['os_add'] * 1 != 0) {
                    $v['total_add'] = $v['os_add'];
                } else {
                    $v['total_add'] = $v['od_add'];
                }
            }

            //获取镜片名称
            $v['lens_name'] = $lens_list[$v['lens_number']] ?: '';

            $data[] = $v;
        }
        $this->assign('list', $data);
        $html = $this->view->fetch('print_label');
        echo $html;
    }

    /**
     * 生成条形码
     */
    protected function generate_barcode($text, $fileName)
    {
        // 引用barcode文件夹对应的类
        Loader::import('BCode.BCGFontFile', EXTEND_PATH);
        //Loader::import('BCode.BCGColor',EXTEND_PATH);
        Loader::import('BCode.BCGDrawing', EXTEND_PATH);
        // 条形码的编码格式
        // Loader::import('BCode.BCGcode39',EXTEND_PATH,'.barcode.php');
        Loader::import('BCode.BCGcode128', EXTEND_PATH, '.barcode.php');

        // $code = '';
        // 加载字体大小
        $font = new \BCGFontFile(EXTEND_PATH . '/BCode/font/Arial.ttf', 18);
        //颜色条形码
        $color_black = new \BCGColor(0, 0, 0);
        $color_white = new \BCGColor(255, 255, 255);
        $label = new \BCGLabel();
        $label->setPosition(\BCGLabel::POSITION_TOP);
        $label->setText('');
        $label->setFont($font);
        $drawException = null;
        try {
            // $code = new \BCGcode39();
            $code = new \BCGcode128();
            $code->setScale(4);
            $code->setThickness(18); // 条形码的厚度
            $code->setForegroundColor($color_black); // 条形码颜色
            $code->setBackgroundColor($color_white); // 空白间隙颜色
            $code->setFont(0); //设置字体
            $code->addLabel($label); //设置字体
            $code->parse($text); // 条形码需要的数据内容
        } catch (\Exception $exception) {
            $drawException = $exception;
        }
        //根据以上条件绘制条形码
        $drawing = new \BCGDrawing('', $color_white);
        if ($drawException) {
            $drawing->drawException($drawException);
        } else {
            $drawing->setBarcode($code);
            if ($fileName) {
                // echo 'setFilename<br>';
                $drawing->setFilename($fileName);
            }
            $drawing->draw();
        }
        // 生成PNG格式的图片
        header('Content-Type: image/png');
        // header('Content-Disposition:attachment; filename="barcode.png"'); //自动下载
        $drawing->finish(\BCGDrawing::IMG_FORMAT_PNG);
    }

    /**
     * 根据SKU数量平铺标签
     *
     * @Description
     * @author wpl
     * @since 2020/04/22 17:24:01 
     * @param [type] $origin_order_item
     * @return void
     */
    protected function qty_order_check($origin_order_item = [])
    {
        foreach ($origin_order_item as $origin_order_key => $origin_order_value) {
            if ($origin_order_value['original_number'] > 1 && strpos($origin_order_value['original_sku'], 'Price') === false) {
                unset($origin_order_item[$origin_order_key]);
                for ($i = 0; $i < $origin_order_value['original_number']; $i++) {
                    $tmp_order_value = $origin_order_value;
                    $tmp_order_value['num'] = 1;
                    array_push($origin_order_item, $tmp_order_value);
                }
                unset($tmp_order_value);
            }
        }

        $origin_order_item = $this->arraySequence($origin_order_item, 'original_number');
        return array_values($origin_order_item);
    }

    /**
     * 按个数排序
     *
     * @Description
     * @author wpl
     * @since 2020/04/22 17:24:23 
     * @param [type] $array
     * @param [type] $field
     * @param string $sort
     * @return void
     */
    protected function arraySequence($array, $field, $sort = 'SORT_ASC')
    {
        $arrSort = array();
        foreach ($array as $uniqid => $row) {
            foreach ($row as $key => $value) {
                $arrSort[$key][$uniqid] = $value;
            }
        }
        array_multisort($arrSort[$field], constant($sort), $array);
        return $array;
    }

    /**
     * 判断措施当中的扣减库存是否存在
     *
     * @Description
     * @author lsw
     * @since 2020/04/24 09:30:03
     * @param array $receptInfo
     * @return void
     */
    protected function checkMeasure($measure_id)
    {
        //1.求出措施的类型
        $measuerInfo = WorkOrderMeasure::where(['id' => $measure_id])->value('sku_change_type');
        //没有扣减库存的措施
        if ($measuerInfo < 1) {
            return false;
        }
        //求出措施类型
        if (!in_array($measuerInfo, [1, 4, 5])) {
            return false;
        }
        $whereMeasure['measure_id'] = $measure_id;
        $whereMeasure['change_type'] = $measuerInfo;
        $result = WorkOrderChangeSku::where($whereMeasure)->field('platform_type,original_sku,original_number,change_sku,change_number')->select();
        $result = collection($result)->toArray();
        //更改镜片
        $arr = [];
        foreach ($result as $k => $v) {
            $arr[$k]['original_sku'] = $v['change_sku'];
            $arr[$k]['original_number'] = $v['change_number'];
            $arr[$k]['platform_type'] = $v['platform_type'];
        }
        $itemPlatFormSku = new \app\admin\model\itemmanage\ItemPlatformSku();


        //根据平台sku转sku
        $notEnough = [];
        foreach (array_filter($arr) as $v) {
            //转换sku
            $sku = trim($v['original_sku']);
            //判断是否开启预售 并且预售时间是否满足 并且预售数量是否足够
            $res = $itemPlatFormSku->where(['outer_sku_status' => 1, 'platform_sku' => $sku, 'platform_type' => $v['platform_type']])->find();
            //判断是否开启预售
            if ($res['stock'] >= 0 && $res['presell_status'] == 1 && strtotime($res['presell_create_time']) <= time() && strtotime($res['presell_end_time']) >= time()) {
                $stock = $res['stock'] + $res['presell_residue_num'];
            } elseif ($res['stock'] < 0 && $res['presell_status'] == 1 && strtotime($res['presell_create_time']) <= time() && strtotime($res['presell_end_time']) >= time()) {
                $stock = $res['presell_residue_num'];
            } else {
                $stock = $res['stock'];
            }

            //判断可用库存
            if ($stock < $v['original_number']) {
                //判断没库存情况下 是否开启预售 并且预售时间是否满足 并且预售数量是否足够
                $notEnough[] = $sku;
            }
        }
        if ($notEnough) {
            $str = implode(',', $notEnough);
        }
        return $notEnough ? $str : false;
    }

    /**
     * 问题类型筛选的下拉列表
     * @return array
     */
    public function getProblemTypeContent()
    {
        //return array_merge(config('workorder.warehouse_problem_type'), config('workorder.customer_problem_type'));
        return array_merge($this->workOrderConfigValue['warehouse_problem_type'], $this->workOrderConfigValue['customer_problem_type']);
    }

    /**
     * 措施筛选下拉列表
     *
     * @Description
     * @author lsw
     * @since 2020/05/26 14:01:15
     * @return void
     */
    public function getMeasureContent()
    {
        //return config('workorder.step');
        return $this->workOrderConfigValue['step'];
    }

    /**
     * 工单备注
     */

    public function workordernote($ids = null)
    {
        $workOrderConfigValue = $this->workOrderConfigValue;
        if ($this->request->isPost()) {
            $params = $this->request->post("row/a");
            if ($params) {
                $data['note_time'] = date('Y-m-d H:i', time());
                $data['note_user_id'] = session('admin.id');
                $data['note_user_name'] = session('admin.nickname');
                $data['work_id'] = $params['work_id'];
                $data['user_group_id'] = 0;
                $data['content'] = $params['content'];
                Db::startTrans();
                try {
                    $res_status = WorkOrderNote::create($data);
                    //查询用户的角色组id
                    $authGroupIds = AuthGroupAccess::where('uid', session('admin.id'))->column('group_id');
                    $work = $this->model->find($params['work_id']);
                    $work_order_note_status = $work->work_order_note_status;

                    // if (array_intersect($authGroupIds, config('workorder.customer_department_rule'))) {
                    //     //客服组
                    //     $work_order_note_status = 1;
                    // }
                    // if (array_intersect($authGroupIds, config('workorder.warehouse_department_rule'))) {
                    //     //仓库部
                    //     $work_order_note_status = 2;
                    // }
                    // if (array_intersect($authGroupIds, config('workorder.finance_department_rule'))) {
                    //     //财务组
                    //     $work_order_note_status = 3;
                    // }
                    if (array_intersect($authGroupIds, $workOrderConfigValue['customer_department_rule'])) {
                        //客服组
                        $work_order_note_status = 1;
                    }
                    if (array_intersect($authGroupIds, $workOrderConfigValue['warehouse_department_rule'])) {
                        //仓库部
                        $work_order_note_status = 2;
                    }
                    if (array_intersect($authGroupIds, $workOrderConfigValue['finance_department_rule'])) {
                        //财务组
                        $work_order_note_status = 3;
                    }
                    $work->work_order_note_status = $work_order_note_status;
                    $work->save();
                    Db::commit();
                } catch (\Exception $e) {
                    echo 2;
                    echo $e->getMessage();
                    Db::rollback();
                }
                if ($res_status) {
                    $this->success('成功');
                } else {
                    $this->error('失败');
                }
            }
            $this->error(__('Parameter %s can not be empty', ''));
        }
        $row = WorkOrderNote::where(['work_id' => $ids])->order('id desc')->select();
        $this->view->assign("row", $row);
        $this->view->assign('work_id', $ids);
        return $this->view->fetch('work_order_note');
    }

    /**
     * 导出工单
     *
     * @Description
     * @author lsw
     * @since 2020/04/30 09:34:48
     * @return void
     */
    public function batch_export_xls_yuan()
    {
        set_time_limit(0);
        ini_set('memory_limit', '1024M');
        $ids = input('ids');
        $addWhere = '1=1';
        if ($ids) {
            $addWhere .= " AND id IN ({$ids})";
        }
        $filter = json_decode($this->request->get('filter'), true);
        $map = [];
        if ($filter['recept_person']) {
            $workIds = WorkOrderRecept::where('recept_person_id', 'in', $filter['recept_person'])->column('work_id');
            $map['id'] = ['in', $workIds];
            unset($filter['recept_person']);
        }
        //筛选措施
        if ($filter['measure_choose_id']) {
            $measuerWorkIds = WorkOrderMeasure::where('measure_choose_id', 'in', $filter['measure_choose_id'])->column('work_id');
            if (!empty($map['id'])) {
                $newWorkIds = array_intersect($workIds, $measuerWorkIds);
                $map['id'] = ['in', $newWorkIds];
            } else {
                $map['id'] = ['in', $measuerWorkIds];
            }
            unset($filter['measure_choose_id']);
        }
        $this->request->get(['filter' => json_encode($filter)]);
        list($where) = $this->buildparams();
        $list = $this->model
            ->where($where)
            ->where($map)
            ->where($addWhere)
            ->where($map)
            ->select();
        $list = collection($list)->toArray();
        //查询用户id对应姓名
        $admin = new \app\admin\model\Admin();
        $users = $admin->where('status', 'normal')->column('nickname', 'id');
        $arr = [];
        foreach ($list as $vals) {
            $arr[] = $vals['id'];
        }
        //求出所有的措施
        $info = $this->step->fetchMeasureRecord($arr);
        if ($info) {
            $info = collection($info)->toArray();
        } else {
            $info = [];
        }
        //求出所有的承接详情
        $this->recept = new \app\admin\model\saleaftermanage\WorkOrderRecept;
        $receptInfo = $this->recept->fetchReceptRecord($arr);
        if ($receptInfo) {
            $receptInfo = collection($receptInfo)->toArray();
        } else {
            $receptInfo = [];
        }
        //求出所有的回复
        $noteInfo = $this->work_order_note->fetchNoteRecord($arr);
        if ($noteInfo) {
            $noteInfo = collection($noteInfo)->toArray();
        } else {
            $noteInfo = [];
        }
        //根据平台sku求出商品sku
        $itemPlatFormSku = new \app\admin\model\itemmanage\ItemPlatformSku();
        //求出配置里面信息
        $workOrderConfigValue = $this->workOrderConfigValue;
        //求出配置里面的大分类信息
        $customer_problem_classify = $workOrderConfigValue['customer_problem_classify'];
        //从数据库查询需要的数据
        $spreadsheet = new Spreadsheet();
        //常规方式：利用setCellValue()填充数据
        $spreadsheet->setActiveSheetIndex(0)->setCellValue("A1", "工单平台")
            ->setCellValue("B1", "工单类型")
            ->setCellValue("C1", "平台订单号");   //利用setCellValues()填充数据
        $spreadsheet->setActiveSheetIndex(0)->setCellValue("D1", "订单支付的货币类型")
            ->setCellValue("E1", "订单的支付方式");
        $spreadsheet->setActiveSheetIndex(0)->setCellValue("F1", "订单中的sku")
            ->setCellValue("G1", "工单状态");
        $spreadsheet->setActiveSheetIndex(0)->setCellValue("H1", "工单级别")
            ->setCellValue("I1", "问题类型")
            ->setCellValue("J1", "工单问题描述");
        $spreadsheet->setActiveSheetIndex(0)->setCellValue("K1", "工单图片")
            ->setCellValue("L1", "工单创建人")
            ->setCellValue("M1", "工单经手人")
            ->setCellValue("N1", "经手人是否处理")
            ->setCellValue("O1", "工单是否需要审核")
            ->setCellValue("P1", "指派工单审核人")
            ->setCellValue("Q1", "实际审核人")
            ->setCellValue("R1", "审核人备注")
            ->setCellValue("S1", "新建状态时间")
            ->setCellValue("T1", "开始走流程时间")
            ->setCellValue("U1", "工单审核时间")
            ->setCellValue("V1", "经手人处理时间")
            ->setCellValue("W1", "工单完成时间")
            ->setCellValue("X1", "取消、撤销时间")
            ->setCellValue("Y1", "取消、撤销操作人")
            ->setCellValue("Z1", "补差价的金额")
            ->setCellValue("AA1", "补差价的订单号")
            ->setCellValue("AB1", "优惠券类型")
            ->setCellValue("AC1", "优惠券描述")
            ->setCellValue("AD1", "优惠券")
            ->setCellValue("AE1", "积分")
            ->setCellValue("AF1", "客户邮箱")
            ->setCellValue("AG1", "退回物流单号")
            ->setCellValue("AH1", "退款金额")
            ->setCellValue("AI1", "退款方式")
            ->setCellValue("AJ1", "积分描述")
            ->setCellValue("AK1", "补发订单号")
            ->setCellValue("AL1", "措施")
            ->setCellValue("AM1", "措施详情")
            ->setCellValue("AN1", "承接详情")
            ->setCellValue("AO1", "工单回复备注")
            ->setCellValue("AP1", "对应商品sku")
            ->setCellValue("AQ1", "问题大分类");
        $spreadsheet->setActiveSheetIndex(0)->setTitle('工单数据');
        foreach ($list as $key => $value) {
            if ($value['after_user_id']) {
                $value['after_user_id'] = $users[$value['after_user_id']];
            }
            if ($value['assign_user_id']) {
                $value['assign_user_id'] = $users[$value['assign_user_id']];
            }
            if ($value['operation_user_id']) {
                $value['operation_user_id'] = $users[$value['operation_user_id']];
            }
            switch ($value['work_platform']) {
                case 2:
                    $work_platform = 'voogueme';
                    break;
                case 3:
                    $work_platform = 'nihao';
                    break;
                case 4:
                    $work_platform = 'meeloog';
                    break;
                case 5:
                    $work_platform = 'wesee';
                    break;
                case 9:
                    $work_platform = 'zeelool_es';
                    break;
                case 10:
                    $work_platform = 'zeelool_de';
                    break;
                case 11:
                    $work_platform = 'zeelool_jp';
                    break;
                default:
                    $work_platform = 'zeelool';
                    break;
            }
            $spreadsheet->getActiveSheet()->setCellValue("A" . ($key * 1 + 2), $work_platform);
            $spreadsheet->getActiveSheet()->setCellValue("B" . ($key * 1 + 2), $value['work_type'] == 1 ? '客服工单' : '仓库工单');
            $spreadsheet->getActiveSheet()->setCellValue("C" . ($key * 1 + 2), $value['platform_order']);
            $spreadsheet->getActiveSheet()->setCellValue("D" . ($key * 1 + 2), $value['order_pay_currency']);
            $spreadsheet->getActiveSheet()->setCellValue("E" . ($key * 1 + 2), $value['order_pay_method']);
            $spreadsheet->getActiveSheet()->setCellValue("F" . ($key * 1 + 2), $value['order_sku']);
            switch ($value['work_status']) {
                case 1:
                    $value['work_status'] = '新建';
                    break;
                case 2:
                    $value['work_status'] = '待审核';
                    break;
                case 3:
                    $value['work_status'] = '待处理';
                    break;
                case 4:
                    $value['work_status'] = '审核拒绝';
                    break;
                case 5:
                    $value['work_status'] = '部分处理';
                    break;
                case 0:
                    $value['work_status'] = '已取消';
                    break;
                default:
                    $value['work_status'] = '已处理';
                    break;
            }
            $spreadsheet->getActiveSheet()->setCellValue("G" . ($key * 1 + 2), $value['work_status']);
            switch ($value['work_level']) {
                case 1:
                    $value['work_level'] = '低';
                    break;
                case 2:
                    $value['work_level'] = '中';
                    break;
                case 3:
                    $value['work_level'] = '高';
                    break;
            }
            $spreadsheet->getActiveSheet()->setCellValue("H" . ($key * 1 + 2), $value['work_level']);
            $spreadsheet->getActiveSheet()->setCellValue("I" . ($key * 1 + 2), $value['problem_type_content']);
            $spreadsheet->getActiveSheet()->setCellValue("J" . ($key * 1 + 2), $value['problem_description']);
            $spreadsheet->getActiveSheet()->setCellValue("K" . ($key * 1 + 2), $value['work_picture']);
            $spreadsheet->getActiveSheet()->setCellValue("L" . ($key * 1 + 2), $value['create_user_name']);
            $spreadsheet->getActiveSheet()->setCellValue("M" . ($key * 1 + 2), $value['after_user_id']);
            $spreadsheet->getActiveSheet()->setCellValue("N" . ($key * 1 + 2), $value['is_after_deal_with'] == 1 ? '是' : '否');
            $spreadsheet->getActiveSheet()->setCellValue("O" . ($key * 1 + 2), $value['is_check'] == 1 ? '是' : '否');
            $spreadsheet->getActiveSheet()->setCellValue("P" . ($key * 1 + 2), $value['assign_user_id']);
            $spreadsheet->getActiveSheet()->setCellValue("Q" . ($key * 1 + 2), $value['operation_user_id']);
            $spreadsheet->getActiveSheet()->setCellValue("R" . ($key * 1 + 2), $value['check_note']);
            $spreadsheet->getActiveSheet()->setCellValue("S" . ($key * 1 + 2), $value['create_time']);
            $spreadsheet->getActiveSheet()->setCellValue("T" . ($key * 1 + 2), $value['submit_time']);
            $spreadsheet->getActiveSheet()->setCellValue("U" . ($key * 1 + 2), $value['check_time']);
            $spreadsheet->getActiveSheet()->setCellValue("V" . ($key * 1 + 2), $value['after_deal_with_time']);
            $spreadsheet->getActiveSheet()->setCellValue("W" . ($key * 1 + 2), $value['complete_time']);
            $spreadsheet->getActiveSheet()->setCellValue("X" . ($key * 1 + 2), $value['cancel_time']);
            $spreadsheet->getActiveSheet()->setCellValue("Y" . ($key * 1 + 2), $value['cancel_person']);
            $spreadsheet->getActiveSheet()->setCellValue("Z" . ($key * 1 + 2), $value['replenish_money']);
            $spreadsheet->getActiveSheet()->setCellValue("AA" . ($key * 1 + 2), $value['replenish_increment_id']);
            $spreadsheet->getActiveSheet()->setCellValue("AB" . ($key * 1 + 2), $value['coupon_id']);
            $spreadsheet->getActiveSheet()->setCellValue("AC" . ($key * 1 + 2), $value['coupon_describe']);
            $spreadsheet->getActiveSheet()->setCellValue("AD" . ($key * 1 + 2), $value['coupon_str']);
            $spreadsheet->getActiveSheet()->setCellValue("AE" . ($key * 1 + 2), $value['integral']);
            $spreadsheet->getActiveSheet()->setCellValue("AF" . ($key * 1 + 2), $value['email']);
            $spreadsheet->getActiveSheet()->setCellValue("AG" . ($key * 1 + 2), $value['refund_logistics_num']);
            $spreadsheet->getActiveSheet()->setCellValue("AH" . ($key * 1 + 2), $value['refund_money']);
            $spreadsheet->getActiveSheet()->setCellValue("AI" . ($key * 1 + 2), $value['refund_way']);
            $spreadsheet->getActiveSheet()->setCellValue("AJ" . ($key * 1 + 2), $value['integral_describe']);
            $spreadsheet->getActiveSheet()->setCellValue("AK" . ($key * 1 + 2), $value['replacement_order']);
            //措施
            if ($info['step'] && array_key_exists($value['id'], $info['step'])) {
                $spreadsheet->getActiveSheet()->setCellValue("AL" . ($key * 1 + 2), $info['step'][$value['id']]);
            } else {
                $spreadsheet->getActiveSheet()->setCellValue("AL" . ($key * 1 + 2), '');
            }
            //措施详情
            if ($info['detail'] && array_key_exists($value['id'], $info['detail'])) {
                $spreadsheet->getActiveSheet()->setCellValue("AM" . ($key * 1 + 2), $info['detail'][$value['id']]);
            } else {
                $spreadsheet->getActiveSheet()->setCellValue("AM" . ($key * 1 + 2), '');
            }
            //承接
            if ($receptInfo && array_key_exists($value['id'], $receptInfo)) {

                $value['result'] = $receptInfo[$value['id']];
                $spreadsheet->getActiveSheet()->setCellValue("AN" . ($key * 1 + 2), $value['result']);
            } else {
                $spreadsheet->getActiveSheet()->setCellValue("AN" . ($key * 1 + 2), '');
            }
            //回复
            if ($noteInfo && array_key_exists($value['id'], $noteInfo)) {
                $value['note'] = $noteInfo[$value['id']];
                $spreadsheet->getActiveSheet()->setCellValue("AO" . ($key * 1 + 2), $value['note']);
            } else {
                $spreadsheet->getActiveSheet()->setCellValue("AO" . ($key * 1 + 2), '');
            }
            //对应商品的sku
            if ($value['order_sku']) {
                $order_arr_sku = explode(',', $value['order_sku']);
                if (is_array($order_arr_sku)) {
                    $true_sku = [];
                    foreach ($order_arr_sku as $t_sku) {
                        $true_sku[] = $aa = $itemPlatFormSku->getTrueSku($t_sku, $value['work_platform']);
                    }
                    $true_sku_string = implode(',', $true_sku);
                    $spreadsheet->getActiveSheet()->setCellValue("AP" . ($key * 1 + 2), $true_sku_string);
                } else {
                    $spreadsheet->getActiveSheet()->setCellValue("AP" . ($key * 1 + 2), '');
                }
            } else {
                $spreadsheet->getActiveSheet()->setCellValue("AP" . ($key * 1 + 2), '');
            }
            //对应的问题类型大的分类
            $one_category = '';
            foreach ($customer_problem_classify as $problem => $classify) {
                if (in_array($value['problem_type_id'], $classify)) {
                    $one_category = $problem;
                    break;
                }
            }
            $spreadsheet->getActiveSheet()->setCellValue("AQ" . ($key * 1 + 2), $one_category);
        }

        //设置宽度
        $spreadsheet->getActiveSheet()->getColumnDimension('A')->setWidth(30);
        $spreadsheet->getActiveSheet()->getColumnDimension('B')->setWidth(12);
        $spreadsheet->getActiveSheet()->getColumnDimension('C')->setWidth(30);
        $spreadsheet->getActiveSheet()->getColumnDimension('D')->setWidth(12);
        $spreadsheet->getActiveSheet()->getColumnDimension('E')->setWidth(30);
        $spreadsheet->getActiveSheet()->getColumnDimension('F')->setWidth(12);
        $spreadsheet->getActiveSheet()->getColumnDimension('G')->setWidth(40);
        $spreadsheet->getActiveSheet()->getColumnDimension('H')->setWidth(40);
        $spreadsheet->getActiveSheet()->getColumnDimension('I')->setWidth(20);
        $spreadsheet->getActiveSheet()->getColumnDimension('J')->setWidth(20);
        $spreadsheet->getActiveSheet()->getColumnDimension('K')->setWidth(14);
        $spreadsheet->getActiveSheet()->getColumnDimension('L')->setWidth(16);
        $spreadsheet->getActiveSheet()->getColumnDimension('M')->setWidth(16);
        $spreadsheet->getActiveSheet()->getColumnDimension('N')->setWidth(50);
        $spreadsheet->getActiveSheet()->getColumnDimension('N')->setWidth(50);
        $spreadsheet->getActiveSheet()->getColumnDimension('O')->setWidth(50);
        $spreadsheet->getActiveSheet()->getColumnDimension('P')->setWidth(20);
        $spreadsheet->getActiveSheet()->getColumnDimension('Q')->setWidth(20);
        $spreadsheet->getActiveSheet()->getColumnDimension('R')->setWidth(20);
        $spreadsheet->getActiveSheet()->getColumnDimension('S')->setWidth(20);
        $spreadsheet->getActiveSheet()->getColumnDimension('T')->setWidth(20);
        $spreadsheet->getActiveSheet()->getColumnDimension('U')->setWidth(20);
        $spreadsheet->getActiveSheet()->getColumnDimension('V')->setWidth(20);
        $spreadsheet->getActiveSheet()->getColumnDimension('W')->setWidth(20);
        $spreadsheet->getActiveSheet()->getColumnDimension('X')->setWidth(20);
        $spreadsheet->getActiveSheet()->getColumnDimension('Y')->setWidth(20);
        $spreadsheet->getActiveSheet()->getColumnDimension('Z')->setWidth(20);
        $spreadsheet->getActiveSheet()->getColumnDimension('AA')->setWidth(20);
        $spreadsheet->getActiveSheet()->getColumnDimension('AB')->setWidth(20);
        $spreadsheet->getActiveSheet()->getColumnDimension('AC')->setWidth(20);
        $spreadsheet->getActiveSheet()->getColumnDimension('AD')->setWidth(20);
        $spreadsheet->getActiveSheet()->getColumnDimension('AE')->setWidth(20);
        $spreadsheet->getActiveSheet()->getColumnDimension('AF')->setWidth(20);
        $spreadsheet->getActiveSheet()->getColumnDimension('AG')->setWidth(20);
        $spreadsheet->getActiveSheet()->getColumnDimension('AH')->setWidth(20);
        $spreadsheet->getActiveSheet()->getColumnDimension('AI')->setWidth(20);
        $spreadsheet->getActiveSheet()->getColumnDimension('AJ')->setWidth(20);
        $spreadsheet->getActiveSheet()->getColumnDimension('AK')->setWidth(20);
        $spreadsheet->getActiveSheet()->getColumnDimension('AL')->setWidth(100);
        $spreadsheet->getActiveSheet()->getColumnDimension('AM')->setWidth(200);
        $spreadsheet->getActiveSheet()->getColumnDimension('AN')->setWidth(200);
        $spreadsheet->getActiveSheet()->getColumnDimension('AO')->setWidth(200);
        $spreadsheet->getActiveSheet()->getColumnDimension('AP')->setWidth(40);
        $spreadsheet->getActiveSheet()->getColumnDimension('AQ')->setWidth(40);
        //设置边框
        $border = [
            'borders' => [
                'allBorders' => [
                    'borderStyle' => \PhpOffice\PhpSpreadsheet\Style\Border::BORDER_THIN, // 设置border样式
                    'color' => ['argb' => 'FF000000'], // 设置border颜色
                ],
            ],
        ];

        $spreadsheet->getDefaultStyle()->getFont()->setName('微软雅黑')->setSize(12);


        $setBorder = 'A1:' . $spreadsheet->getActiveSheet()->getHighestColumn() . $spreadsheet->getActiveSheet()->getHighestRow();
        $spreadsheet->getActiveSheet()->getStyle($setBorder)->applyFromArray($border);

        $spreadsheet->getActiveSheet()->getStyle('A1:P' . $spreadsheet->getActiveSheet()->getHighestRow())->getAlignment()->setHorizontal(\PhpOffice\PhpSpreadsheet\Style\Alignment::HORIZONTAL_CENTER);


        $spreadsheet->setActiveSheetIndex(0);
        // return exportExcel($spreadsheet, 'xls', '登陆日志');
        $format = 'csv';
        $savename = '工单数据' . date("YmdHis", time());;
        // dump($spreadsheet);

        // if (!$spreadsheet) return false;
        if ($format == 'xls') {
            //输出Excel03版本
            header('Content-Type:application/vnd.ms-excel');
            $class = "\PhpOffice\PhpSpreadsheet\Writer\Xls";
        } elseif ($format == 'xlsx') {
            //输出07Excel版本
            header('Content-Type: application/vnd.openxmlformats-officedocument.spreadsheetml.sheet');
            $class = "\PhpOffice\PhpSpreadsheet\Writer\Xlsx";
        } elseif ($format == 'csv') {
            //输出07Excel版本
            header('Content-Type: application/vnd.openxmlformats-officedocument.spreadsheetml.sheet');
            $class = "\PhpOffice\PhpSpreadsheet\Writer\Csv";
        }


        //输出名称
        header('Content-Disposition: attachment;filename="' . $savename . '.' . $format . '"');
        //禁止缓存
        header('Cache-Control: max-age=0');
        $writer = new $class($spreadsheet);
        $writer->setPreCalculateFormulas(false);
        $writer->save('php://output');
    }

    /**
     * 修改排序之后
     *
     * @Author lsw 1461069578@qq.com
     * @DateTime 2020-09-26 10:51:10
     * @return void
     */
    public function batch_export_xls()
    {
        set_time_limit(0);
        ini_set('memory_limit', '1024M');
        $ids = input('ids');
        $addWhere = '1=1';
        if ($ids) {
            $addWhere .= " AND id IN ({$ids})";
        }
        $filter = json_decode($this->request->get('filter'), true);
        $map = [];
        if ($filter['recept_person']) {
            $workIds = WorkOrderRecept::where('recept_person_id', 'in', $filter['recept_person'])->column('work_id');
            $map['id'] = ['in', $workIds];
            unset($filter['recept_person']);
        }
        //筛选措施
        if ($filter['measure_choose_id']) {
            $measuerWorkIds = WorkOrderMeasure::where('measure_choose_id', 'in', $filter['measure_choose_id'])->column('work_id');
            if (!empty($map['id'])) {
                $newWorkIds = array_intersect($workIds, $measuerWorkIds);
                $map['id'] = ['in', $newWorkIds];
            } else {
                $map['id'] = ['in', $measuerWorkIds];
            }
            unset($filter['measure_choose_id']);
        }
        $this->request->get(['filter' => json_encode($filter)]);
        list($where) = $this->buildparams();
        $list = $this->model
            ->where($where)
            ->where($map)
            ->where($addWhere)
            ->where($map)
            ->select();
        $list = collection($list)->toArray();

        foreach ($list as $key=>$item){
            $_new_order = new NewOrder();
            $result_id = $_new_order
                ->where('increment_id', $item['platform_order'])
                ->value('id');
            $order_item_where['order_id'] = $result_id;
            if(!empty($item['order_item_numbers']) && 2 == $item['work_type']){
                if(empty($work)){
                    $select_number = explode(',',$item['order_item_numbers']);
                }
                $order_item_where['item_order_number'] = ['in',$item['order_item_numbers']];
            }
            $_new_order_item_process = new NewOrderItemProcess();
            $order_item_list = $_new_order_item_process
                ->where($order_item_where)
                ->column('sku','item_order_number')
            ;

            if (!empty($order_item_list)){
                $son_number = array_keys($order_item_list);
                $son_sku = array_values($order_item_list);

                if($item['order_item_numbers']){
                    $select_number = explode(',',$item['order_item_numbers']);
                    foreach($select_number as $e=>$v){
                        if($v == $son_number[$e]){
                            $son_number_array[] = $v.'/'.$son_sku[$e];
                        }
                    }}

//                $list[$key]['son_number']  = implode('/',array_keys($order_item_list));
//                $list[$key]['son_sku']  = implode('/',array_values($order_item_list));
                if (!empty($son_number_array)){
                    $list[$key]['son_number'] = implode(',',$son_number_array);
                }

                unset($order_item_list);
                unset($son_number_array);
            }






//            if (!empty($item['order_sku'])){
//                $order_sku = explode(',',$item['order_sku']);
//                foreach($order_sku as $ct=>$val){
//                    if(strpos($val,'/') !== false){
//                        $sku_str = explode('/',$val)[1];
//                    }else{
//                        $sku_str = $val;
//                    }
//                    if (in_array($sku_str,$order_item_list)){
//                        $cat[$ct]['number'] = array_search($sku_str,$order_item_list);
//                        $cat[$ct]['sku'] = $sku_str;
//                    }
//                    $number_sku[$ct] = implode(':',array_reduce($cat,'array_merge',[]));
//                }
//                if ($number_sku){
//                    $list[$key]['number_sku']  = implode('/',$number_sku);
//                }
//            }


        }

        //查询用户id对应姓名
        $admin = new \app\admin\model\Admin();
        $users = $admin->where('status', 'normal')->column('nickname', 'id');
        $arr = [];
        foreach ($list as $vals) {
            $arr[] = $vals['id'];
        }
        //求出所有的措施
        $info = $this->step->fetchMeasureRecord($arr);
        if ($info) {
            $info = collection($info)->toArray();
        } else {
            $info = [];
        }
        //求出所有的承接详情
        $this->recept = new \app\admin\model\saleaftermanage\WorkOrderRecept;
        $receptInfo = $this->recept->fetchReceptRecord($arr);
        if ($receptInfo) {
            $receptInfo = collection($receptInfo)->toArray();
        } else {
            $receptInfo = [];
        }
        //求出所有的回复
        $noteInfo = $this->work_order_note->fetchNoteRecord($arr);
        if ($noteInfo) {
            $noteInfo = collection($noteInfo)->toArray();
        } else {
            $noteInfo = [];
        }
        //根据平台sku求出商品sku
        $itemPlatFormSku = new \app\admin\model\itemmanage\ItemPlatformSku();
        //求出配置里面信息
        $workOrderConfigValue = $this->workOrderConfigValue;
        //求出配置里面的大分类信息
        $customer_problem_classify = $workOrderConfigValue['customer_problem_classify'];
        //从数据库查询需要的数据
        $spreadsheet = new Spreadsheet();
        //常规方式：利用setCellValue()填充数据
        $spreadsheet->setActiveSheetIndex(0)->setCellValue("A1", "工单平台")
            ->setCellValue("B1", "工单类型")
            ->setCellValue("C1", "平台订单号");   //利用setCellValues()填充数据
        $spreadsheet->setActiveSheetIndex(0)->setCellValue("D1", "客户邮箱")
            ->setCellValue("E1", "订单金额");
        $spreadsheet->setActiveSheetIndex(0)->setCellValue("F1", "订单支付的货币类型")
            ->setCellValue("G1", "订单的支付方式");
        $spreadsheet->setActiveSheetIndex(0)->setCellValue("H1", "订单中的sku")
            ->setCellValue("I1", "对应商品sku")
            ->setCellValue("J1", "工单状态");
        $spreadsheet->setActiveSheetIndex(0)->setCellValue("K1", "问题大分类")
            ->setCellValue("L1", "问题类型")
            ->setCellValue("M1", "工单问题描述")
            ->setCellValue("N1", "工单图片")
            ->setCellValue("O1", "工单创建人")
            ->setCellValue("P1", "工单是否需要审核")
            ->setCellValue("Q1", "指派工单审核人")
            ->setCellValue("R1", "实际审核人")
            ->setCellValue("S1", "审核人备注")
            ->setCellValue("T1", "新建状态时间")
            ->setCellValue("U1", "开始走流程时间")
            ->setCellValue("V1", "工单审核时间")
            ->setCellValue("W1", "经手人处理时间")
            ->setCellValue("X1", "工单完成时间")
            ->setCellValue("Y1", "补差价的金额")
            ->setCellValue("Z1", "补差价的订单号")
            ->setCellValue("AA1", "优惠券类型")
            ->setCellValue("AB1", "优惠券描述")
            ->setCellValue("AC1", "优惠券")
            ->setCellValue("AD1", "积分")
            ->setCellValue("AE1", "退回物流单号")
            ->setCellValue("AF1", "退款金额")
            ->setCellValue("AG1", "退款百分比")
            ->setCellValue("AH1", "措施详情")
            ->setCellValue("AI1", "工单回复备注")
            ->setCellValue("AJ1", "订单支付时间")
            ->setCellValue("AK1", "补发订单号")
            ->setCellValue("AL1", "子单号/SKU");

        ;
        $spreadsheet->setActiveSheetIndex(0)->setTitle('工单数据');
        foreach ($list as $key => $value) {
            if ($value['after_user_id']) {
                $value['after_user_id'] = $users[$value['after_user_id']];
            }
            if ($value['assign_user_id']) {
                $value['assign_user_id'] = $users[$value['assign_user_id']];
            }
            if ($value['operation_user_id']) {
                $value['operation_user_id'] = $users[$value['operation_user_id']];
            }
            switch ($value['work_platform']) {
                case 2:
                    $work_platform = 'voogueme';
                    break;
                case 3:
                    $work_platform = 'nihao';
                    break;
                case 4:
                    $work_platform = 'meeloog';
                    break;
                case 5:
                    $work_platform = 'wesee';
                    break;
                case 9:
                    $work_platform = 'zeelool_es';
                    break;
                case 10:
                    $work_platform = 'zeelool_de';
                    break;
                case 11:
                    $work_platform = 'zeelool_jp';
                    break;
                default:
                    $work_platform = 'zeelool';
                    break;
            }
            $spreadsheet->getActiveSheet()->setCellValue("A" . ($key * 1 + 2), $work_platform);
            $spreadsheet->getActiveSheet()->setCellValue("B" . ($key * 1 + 2), $value['work_type'] == 1 ? '客服工单' : '仓库工单');
            $spreadsheet->getActiveSheet()->setCellValue("C" . ($key * 1 + 2), $value['platform_order']);
            $spreadsheet->getActiveSheet()->setCellValue("D" . ($key * 1 + 2), $value['email']);
            $spreadsheet->getActiveSheet()->setCellValue("E" . ($key * 1 + 2), $value['base_grand_total']);
            $spreadsheet->getActiveSheet()->setCellValue("F" . ($key * 1 + 2), $value['order_pay_currency']);
            $spreadsheet->getActiveSheet()->setCellValue("G" . ($key * 1 + 2), $value['order_pay_method']);
            $spreadsheet->getActiveSheet()->setCellValue("H" . ($key * 1 + 2), $value['order_sku']);
            //求出对应商品的sku
            if ($value['order_sku']) {
                $order_arr_sku = explode(',', $value['order_sku']);
                if (is_array($order_arr_sku)) {
                    $true_sku = [];
                    foreach ($order_arr_sku as $t_sku) {
                        $true_sku[] = $aa = $itemPlatFormSku->getTrueSku($t_sku, $value['work_platform']);
                    }
                    $true_sku_string = implode(',', $true_sku);
                    $spreadsheet->getActiveSheet()->setCellValue("I" . ($key * 1 + 2), $true_sku_string);
                } else {
                    $spreadsheet->getActiveSheet()->setCellValue("I" . ($key * 1 + 2), '');
                }
            } else {
                $spreadsheet->getActiveSheet()->setCellValue("I" . ($key * 1 + 2), '');
            }
            switch ($value['work_status']) {
                case 1:
                    $value['work_status'] = '新建';
                    break;
                case 2:
                    $value['work_status'] = '待审核';
                    break;
                case 3:
                    $value['work_status'] = '待处理';
                    break;
                case 4:
                    $value['work_status'] = '审核拒绝';
                    break;
                case 5:
                    $value['work_status'] = '部分处理';
                    break;
                case 0:
                    $value['work_status'] = '已取消';
                    break;
                default:
                    $value['work_status'] = '已处理';
                    break;
            }
            $spreadsheet->getActiveSheet()->setCellValue("J" . ($key * 1 + 2), $value['work_status']);
            //对应的问题类型大的分类
            $one_category = '';
            foreach ($customer_problem_classify as $problem => $classify) {
                if (in_array($value['problem_type_id'], $classify)) {
                    $one_category = $problem;
                    break;
                }
            }
            $spreadsheet->getActiveSheet()->setCellValue("K" . ($key * 1 + 2), $one_category);
            $spreadsheet->getActiveSheet()->setCellValue("L" . ($key * 1 + 2), $value['problem_type_content']);
            $spreadsheet->getActiveSheet()->setCellValue("M" . ($key * 1 + 2), $value['problem_description']);
            $spreadsheet->getActiveSheet()->setCellValue("N" . ($key * 1 + 2), $value['work_picture']);
            $spreadsheet->getActiveSheet()->setCellValue("O" . ($key * 1 + 2), $value['create_user_name']);
            $spreadsheet->getActiveSheet()->setCellValue("P" . ($key * 1 + 2), $value['is_after_deal_with'] == 1 ? '是' : '否');
            $spreadsheet->getActiveSheet()->setCellValue("Q" . ($key * 1 + 2), $value['assign_user_id']);
            $spreadsheet->getActiveSheet()->setCellValue("R" . ($key * 1 + 2), $value['operation_user_id']);
            $spreadsheet->getActiveSheet()->setCellValue("S" . ($key * 1 + 2), $value['check_note']);
            $spreadsheet->getActiveSheet()->setCellValue("T" . ($key * 1 + 2), $value['create_time']);
            $spreadsheet->getActiveSheet()->setCellValue("U" . ($key * 1 + 2), $value['submit_time']);
            $spreadsheet->getActiveSheet()->setCellValue("V" . ($key * 1 + 2), $value['check_time']);
            $spreadsheet->getActiveSheet()->setCellValue("W" . ($key * 1 + 2), $value['after_deal_with_time']);
            $spreadsheet->getActiveSheet()->setCellValue("X" . ($key * 1 + 2), $value['complete_time']);
            $spreadsheet->getActiveSheet()->setCellValue("Y" . ($key * 1 + 2), $value['replenish_money']);
            $spreadsheet->getActiveSheet()->setCellValue("Z" . ($key * 1 + 2), $value['replenish_increment_id']);
            $spreadsheet->getActiveSheet()->setCellValue("AA" . ($key * 1 + 2), $value['coupon_id']);
            $spreadsheet->getActiveSheet()->setCellValue("AB" . ($key * 1 + 2), $value['coupon_describe']);
            $spreadsheet->getActiveSheet()->setCellValue("AC" . ($key * 1 + 2), $value['coupon_str']);
            $spreadsheet->getActiveSheet()->setCellValue("AD" . ($key * 1 + 2), $value['integral']);
            $spreadsheet->getActiveSheet()->setCellValue("AE" . ($key * 1 + 2), $value['refund_logistics_num']);
            $spreadsheet->getActiveSheet()->setCellValue("AF" . ($key * 1 + 2), $value['refund_money']);
            //退款百分比
            if ((0 < $value['base_grand_total']) && (is_numeric($value['refund_money']))) {
                $spreadsheet->getActiveSheet()->setCellValue("AG" . ($key * 1 + 2), round($value['refund_money'] / $value['base_grand_total'], 2));
            } else {
                $spreadsheet->getActiveSheet()->setCellValue("AG" . ($key * 1 + 2), 0);
            }
            //措施
            if ($info['step'] && array_key_exists($value['id'], $info['step'])) {
                $spreadsheet->getActiveSheet()->setCellValue("AH" . ($key * 1 + 2), $info['step'][$value['id']].$info['detail'][$value['id']].$value['result']);
            } else {
                $spreadsheet->getActiveSheet()->setCellValue("AH" . ($key * 1 + 2), '');
            }
//            //措施详情
//            if ($info['detail'] && array_key_exists($value['id'], $info['detail'])) {
//                $spreadsheet->getActiveSheet()->setCellValue("AI" . ($key * 1 + 2), $info['detail'][$value['id']]);
//            } else {
//                $spreadsheet->getActiveSheet()->setCellValue("AI" . ($key * 1 + 2), '');
//            }
//            //承接
//            if ($receptInfo && array_key_exists($value['id'], $receptInfo)) {
//
//                $value['result'] = $receptInfo[$value['id']];
//                $spreadsheet->getActiveSheet()->setCellValue("AJ" . ($key * 1 + 2), $value['result']);
//            } else {
//                $spreadsheet->getActiveSheet()->setCellValue("AJ" . ($key * 1 + 2), '');
//            }

            if ($noteInfo && array_key_exists($value['id'], $noteInfo)) {
                $value['note'] = $noteInfo[$value['id']];
                $spreadsheet->getActiveSheet()->setCellValue("AI" . ($key * 1 + 2), $value['note']);
            } else {
                $spreadsheet->getActiveSheet()->setCellValue("AI" . ($key * 1 + 2), '');
            }
            $spreadsheet->getActiveSheet()->setCellValue("AJ" . ($key * 1 + 2), $value['payment_time']);
            $spreadsheet->getActiveSheet()->setCellValue("AK" . ($key * 1 + 2), $value['replacement_order']);
            $spreadsheet->getActiveSheet()->setCellValue("AL" . ($key * 1 + 2), $value['son_number'].'/'.$value['son_sku']);

        }

        //设置宽度
        $spreadsheet->getActiveSheet()->getColumnDimension('A')->setWidth(30);
        $spreadsheet->getActiveSheet()->getColumnDimension('B')->setWidth(12);
        $spreadsheet->getActiveSheet()->getColumnDimension('C')->setWidth(30);
        $spreadsheet->getActiveSheet()->getColumnDimension('D')->setWidth(12);
        $spreadsheet->getActiveSheet()->getColumnDimension('E')->setWidth(30);
        $spreadsheet->getActiveSheet()->getColumnDimension('F')->setWidth(12);
        $spreadsheet->getActiveSheet()->getColumnDimension('G')->setWidth(40);
        $spreadsheet->getActiveSheet()->getColumnDimension('H')->setWidth(40);
        $spreadsheet->getActiveSheet()->getColumnDimension('I')->setWidth(20);
        $spreadsheet->getActiveSheet()->getColumnDimension('J')->setWidth(20);
        $spreadsheet->getActiveSheet()->getColumnDimension('K')->setWidth(14);
        $spreadsheet->getActiveSheet()->getColumnDimension('L')->setWidth(16);
        $spreadsheet->getActiveSheet()->getColumnDimension('M')->setWidth(16);
        $spreadsheet->getActiveSheet()->getColumnDimension('N')->setWidth(50);
        $spreadsheet->getActiveSheet()->getColumnDimension('N')->setWidth(50);
        $spreadsheet->getActiveSheet()->getColumnDimension('O')->setWidth(50);
        $spreadsheet->getActiveSheet()->getColumnDimension('P')->setWidth(20);
        $spreadsheet->getActiveSheet()->getColumnDimension('Q')->setWidth(20);
        $spreadsheet->getActiveSheet()->getColumnDimension('R')->setWidth(20);
        $spreadsheet->getActiveSheet()->getColumnDimension('S')->setWidth(20);
        $spreadsheet->getActiveSheet()->getColumnDimension('T')->setWidth(20);
        $spreadsheet->getActiveSheet()->getColumnDimension('U')->setWidth(20);
        $spreadsheet->getActiveSheet()->getColumnDimension('V')->setWidth(20);
        $spreadsheet->getActiveSheet()->getColumnDimension('W')->setWidth(20);
        $spreadsheet->getActiveSheet()->getColumnDimension('X')->setWidth(20);
        $spreadsheet->getActiveSheet()->getColumnDimension('Y')->setWidth(20);
        $spreadsheet->getActiveSheet()->getColumnDimension('Z')->setWidth(20);
        $spreadsheet->getActiveSheet()->getColumnDimension('AA')->setWidth(20);
        $spreadsheet->getActiveSheet()->getColumnDimension('AB')->setWidth(20);
        $spreadsheet->getActiveSheet()->getColumnDimension('AC')->setWidth(20);
        $spreadsheet->getActiveSheet()->getColumnDimension('AD')->setWidth(20);
        $spreadsheet->getActiveSheet()->getColumnDimension('AE')->setWidth(20);
        $spreadsheet->getActiveSheet()->getColumnDimension('AF')->setWidth(20);
        $spreadsheet->getActiveSheet()->getColumnDimension('AG')->setWidth(20);
        $spreadsheet->getActiveSheet()->getColumnDimension('AH')->setWidth(20);
        $spreadsheet->getActiveSheet()->getColumnDimension('AI')->setWidth(20);
        $spreadsheet->getActiveSheet()->getColumnDimension('AJ')->setWidth(20);
        $spreadsheet->getActiveSheet()->getColumnDimension('AK')->setWidth(20);
        $spreadsheet->getActiveSheet()->getColumnDimension('AL')->setWidth(100);
//        $spreadsheet->getActiveSheet()->getColumnDimension('AM')->setWidth(200);
//        $spreadsheet->getActiveSheet()->getColumnDimension('AN')->setWidth(200);
//        $spreadsheet->getActiveSheet()->getColumnDimension('AO')->setWidth(200);
//        $spreadsheet->getActiveSheet()->getColumnDimension('AP')->setWidth(400);
//        $spreadsheet->getActiveSheet()->getColumnDimension('AQ')->setWidth(400);
        //设置边框
        $border = [
            'borders' => [
                'allBorders' => [
                    'borderStyle' => \PhpOffice\PhpSpreadsheet\Style\Border::BORDER_THIN, // 设置border样式
                    'color' => ['argb' => 'FF000000'], // 设置border颜色
                ],
            ],
        ];

        $spreadsheet->getDefaultStyle()->getFont()->setName('微软雅黑')->setSize(12);


        $setBorder = 'A1:' . $spreadsheet->getActiveSheet()->getHighestColumn() . $spreadsheet->getActiveSheet()->getHighestRow();
        $spreadsheet->getActiveSheet()->getStyle($setBorder)->applyFromArray($border);

        $spreadsheet->getActiveSheet()->getStyle('A1:AL' . $spreadsheet->getActiveSheet()->getHighestRow())->getAlignment()->setHorizontal(\PhpOffice\PhpSpreadsheet\Style\Alignment::HORIZONTAL_CENTER);


        $spreadsheet->setActiveSheetIndex(0);
        // return exportExcel($spreadsheet, 'xls', '登陆日志');
        $format = 'csv';
        $savename = '工单数据' . date("YmdHis", time());;
        // dump($spreadsheet);

        // if (!$spreadsheet) return false;
        if ($format == 'xls') {
            //输出Excel03版本
            header('Content-Type:application/vnd.ms-excel');
            $class = "\PhpOffice\PhpSpreadsheet\Writer\Xls";
        } elseif ($format == 'xlsx') {
            //输出07Excel版本
            header('Content-Type: application/vnd.openxmlformats-officedocument.spreadsheetml.sheet');
            $class = "\PhpOffice\PhpSpreadsheet\Writer\Xlsx";
        } elseif ($format == 'csv') {
            //输出07Excel版本
            header('Content-Type: application/vnd.openxmlformats-officedocument.spreadsheetml.sheet');
            $class = "\PhpOffice\PhpSpreadsheet\Writer\Csv";
        }


        //输出名称
        header('Content-Disposition: attachment;filename="' . $savename . '.' . $format . '"');
        //禁止缓存
        header('Cache-Control: max-age=0');
        $writer = new $class($spreadsheet);
        $writer->setPreCalculateFormulas(false);
        $writer->save('php://output');
    }

    public function batch_export_xls_array()
    {
        set_time_limit(0);
        ini_set('memory_limit', '1024M');

        $map['create_time'] =['between',['2020-01-01 00:00:00','2020-12-31 23:59:59']];
//        $map['id'] = ['lt',5212];
//        $map['work_status'] = array('in', '2,3,5');
//        0: '已取消', 1: '新建', 2: '待审核', 4: '审核拒绝', 3: '待处理', 5: '部分处理', 6: '已处理'
        $list = $this->model
            ->where($map)
            ->field('id,work_platform,base_grand_total,email,work_type,platform_order,order_pay_currency,order_sku,work_status,problem_type_id,problem_type_content,problem_description
            ,create_user_name,after_user_id,create_time,complete_time,replenish_money,replenish_increment_id,coupon_describe,integral,refund_money,replacement_order
            ')
            ->order('id desc')
            ->limit(11000)
            ->select();
        $list = collection($list)->toArray();


        //查询用户id对应姓名
        $admin = new \app\admin\model\Admin();
        $users = $admin->where('status', 'normal')->column('nickname', 'id');
        $arr = [];
        foreach ($list as $vals) {
            $arr[] = $vals['id'];
        }
        //求出所有的措施
        $info = $this->step->fetchMeasureRecord($arr);
        if ($info) {
            $info = collection($info)->toArray();
        } else {
            $info = [];
        }
//        //求出所有的承接详情
//        $this->recept = new \app\admin\model\saleaftermanage\WorkOrderRecept;
//        $receptInfo = $this->recept->fetchReceptRecord($arr);
//        if ($receptInfo) {
//            $receptInfo = collection($receptInfo)->toArray();
//        } else {
//            $receptInfo = [];
//        }
//        //求出所有的回复
//        $noteInfo = $this->work_order_note->fetchNoteRecord($arr);
//        if ($noteInfo) {
//            $noteInfo = collection($noteInfo)->toArray();
//        } else {
//            $noteInfo = [];
//        }
        //根据平台sku求出商品sku
        $itemPlatFormSku = new \app\admin\model\itemmanage\ItemPlatformSku();
        //求出配置里面信息
        $workOrderConfigValue = $this->workOrderConfigValue;
        //求出配置里面的大分类信息
        $customer_problem_classify = $workOrderConfigValue['customer_problem_classify'];

        foreach ($list as $key => $value) {
            if ($value['after_user_id']) {
                $value['after_user_id'] = $users[$value['after_user_id']];
            }
            if ($value['assign_user_id']) {
                $value['assign_user_id'] = $users[$value['assign_user_id']];
            }
            if ($value['operation_user_id']) {
                $value['operation_user_id'] = $users[$value['operation_user_id']];
            }

            switch ($value['work_status']) {
                case 1:
                    $work_status = '新建';
                    break;
                case 2:
                    $work_status = '待审核';
                    break;
                case 3:
                    $work_status = '待处理';
                    break;
                case 4:
                    $work_status = '审核拒绝';
                    break;
                case 5:
                    $work_status = '部分处理';
                    break;
                case 0:
                    $work_status = '已取消';
                    break;
                default:
                    $work_status = '已处理';
                    break;
            }


//            //级别
//            switch ($value['work_level']) {
//                case 1:
//                    $work_level = '低';
//                    break;
//                case  2:
//                    $work_level = '中';
//                    break;
//                case  3:
//                    $work_level = '高';
//                    break;
//            }


            switch ($value['work_platform']) {
                case 2:
                    $work_platform = 'voogueme';
                    break;
                case 3:
                    $work_platform = 'nihao';
                    break;
                case 4:
                    $work_platform = 'meeloog';
                    break;
                case 5:
                    $work_platform = 'wesee';
                    break;
                case 9:
                    $work_platform = 'zeelool_es';
                    break;
                case 10:
                    $work_platform = 'zeelool_de';
                    break;
                case 11:
                    $work_platform = 'zeelool_jp';
                    break;
                default:
                    $work_platform = 'zeelool';
                    break;
            }
            $csv[$key]['submit_time'] = $value['submit_time'];//开始走流程时间
            $csv[$key]['work_platform'] = $work_platform; // 工单平台
            $csv[$key]['work_type'] = $value['work_type'] == 1 ? '客服工单' : '仓库工单'; //工单类型
            $csv[$key]['work_status'] = $work_status; //工单状态
//            $csv[$key]['work_level'] = $work_level;   //工单级别
            $csv[$key]['platform_order'] = $value['platform_order'];  //平台订单号
            $csv[$key]['email'] = $value['email'];  //客户邮箱
            $csv[$key]['base_grand_total'] = $value['base_grand_total']; //订单金额
            $csv[$key]['order_pay_currency'] = $value['order_pay_currency']; //订单支付货币类型
//            $csv[$key]['order_pay_method'] = $value['order_pay_method']; //订单支付方式
            $csv[$key]['order_sku'] = $value['order_sku']; //订单中的sku

            //求出对应商品的sku
            if ($value['order_sku']) {
                $order_arr_sku = explode(',', $value['order_sku']);
                if (is_array($order_arr_sku)) {
                    $true_sku = [];
                    foreach ($order_arr_sku as $t_sku) {
                        $true_sku[] = $aa = $itemPlatFormSku->getTrueSku($t_sku, $value['work_platform']);
                    }
                    $true_sku_string = implode(',', $true_sku);
                    $csv[$key]['true_sku_string'] = $true_sku_string;
                } else {
                    $csv[$key]['true_sku_string'] = '暂无';
                }
            } else {
                $csv[$key]['true_sku_string'] = '暂无';
            }

            //对应的问题类型大的分类
            $one_category = '';
            foreach ($customer_problem_classify as $problem => $classify) {
                if (in_array($value['problem_type_id'], $classify)) {
                    $one_category = $problem;
                    break;
                }
            }
            $csv[$key]['one_category'] = $one_category;  //问题大分类
            $csv[$key]['problem_type_content'] = $value['problem_type_content']; //问题类型
            $csv[$key]['problem_description'] = $value['problem_description']; //工单问题描述
//            $csv[$key]['work_picture'] = $value['work_picture']; //工单图片
            $csv[$key]['create_user_name'] = $value['create_user_name']; //工单创建人
//            $csv[$key]['is_after_deal_with'] = $value['is_after_deal_with'] == 1 ? '是' : '否'; //工单是否需要审核
//            $csv[$key]['assign_user_id'] = $value['assign_user_id'];
//            $csv[$key]['operation_user_id'] = $value['operation_user_id']; //实际审核人
//            $csv[$key]['check_note'] = $value['check_note']; //审核人备注
            $csv[$key]['create_time'] = $value['create_time'];//新建状态时间
//            $csv[$key]['submit_time'] = $value['submit_time'];//开始走流程时间
//            $csv[$key]['check_time'] = $value['check_time'];//工单审核时间
//            $csv[$key]['after_deal_with_time'] = $value['after_deal_with_time'];//经手人处理时间
            $csv[$key]['complete_time'] = $value['complete_time'];//工单完成时间
            $csv[$key]['replenish_money'] = $value['replenish_money'];//补差价金额
//            $csv[$key]['replenish_increment_id'] = $value['replenish_increment_id'];//补差价订单号
//            $csv[$key]['coupon_id'] = $value['coupon_id'];//优惠券类型
            $csv[$key]['coupon_describe'] = $value['coupon_describe'];//优惠券描述
//            $csv[$key]['coupon_str'] = $value['coupon_str'];//优惠券
            $csv[$key]['integral'] = $value['integral'];//积分
//            $csv[$key]['refund_logistics_num'] = $value['refund_logistics_num'];//退回物流单号
            $csv[$key]['refund_money'] = $value['refund_money'];//退款金额


            //退款百分比
//            if ((0 < $value['base_grand_total']) && (is_numeric($value['refund_money']))) {
//                $csv[$key]['refund_money_base_grand_total'] = round($value['refund_money'] / $value['base_grand_total'], 2);
//
//            } else {
//                $csv[$key]['refund_money_base_grand_total'] = '';
//            }
            //措施
            if ($info['step'] && array_key_exists($value['id'], $info['step'])) {
                $csv[$key]['step_id'] = $info['step'][$value['id']];
            } else {
                $csv[$key]['step_id'] = '';

            }
//            //措施详情
//            if ($info['detail'] && array_key_exists($value['id'], $info['detail'])) {
//                $csv[$key]['detail'] = $info['detail'][$value['id']];
//            } else {
//                $csv[$key]['detail'] = '';
//            }
//            //承接详情
//            if ($receptInfo && array_key_exists($value['id'], $receptInfo)) {
//                $csv[$key]['result'] = $receptInfo[$value['id']];
//            } else {
//                $csv[$key]['result'] = '';
//            }

//            //工单回复备注
//            if ($noteInfo && array_key_exists($value['id'], $noteInfo)) {
//                $csv[$key]['note'] = $noteInfo[$value['id']];
//            } else {
//                $csv[$key]['note'] = '';
//            }
//            $csv[$key]['payment_time'] = $value['payment_time']; //订单支付时间
            $csv[$key]['replacement_order'] = $value['replacement_order'];//补发订单号
            $csv[$key]['id'] = $value['id'];//补发订单号

        }

        $headlist = [
//            '工单平台', '工单类型', '工单状态', '工单级别', '平台订单号',
            '开始走流程时间','工单平台', '工单类型', '工单状态', '平台订单号',
//            '客户邮箱', '订单金额', '订单支付的货币类型', '订单的支付方式', '订单中的sku',
            '客户邮箱', '订单金额', '订单支付的货币类型', '订单中的sku',
//            '对应商品sku', '问题大分类', '问题类型', '工单问题描述', '工单图片',
            '对应商品sku', '问题大分类', '问题类型', '工单问题描述',
//            '工单创建人', '工单是否需要审核', '实际审核人', '审核人备注', '新建状态时间',
            '工单创建人',  '新建状态时间,','工单完成时间','补差价的金额','优惠券描述','积分','退款金额','措施','补发订单号','id'
//            '开始走流程时间', '工单审核时间', '经手人处理时间', '工单完成时间', '补差价的金额',
//            '补差价的订单号', '优惠券类型', '优惠券描述', '优惠券', '积分',
//            '退回物流单号', '退款金额', '退款百分比', '措施', '措施详情',
//            '承接详情', '工单回复备注', '订单支付时间', '补发订单号'
        ];
        $path = "/uploads/";
        $fileName = '工单数据2020-001导出';
        Excel::writeCsv($csv, $headlist, $path . $fileName);
    }

    public function batch_export_xls_array_copy()
    {


        set_time_limit(0);
        ini_set('memory_limit', '1024M');

        $map['create_time'] =['between',['2020-01-01 00:00:00','2020-12-31 23:59:59']];
//        $map['id'] = ['lt',5212];
//        $map['work_status'] = array('in', '2,3,5');
//        0: '已取消', 1: '新建', 2: '待审核', 4: '审核拒绝', 3: '待处理', 5: '部分处理', 6: '已处理'
        $list = $this->model
            ->where($map)
            ->field('id,base_grand_total,email')
            ->order('id desc')
            ->select();
        $list = collection($list)->toArray();




        foreach ($list as $key => $value) {

            $csv[$key]['email'] = $value['email'];  //客户邮箱
            $csv[$key]['base_grand_total'] = $value['base_grand_total']; //订单金额
            $csv[$key]['id'] = $value['id']; //订单金额

        }

        $headlist = [
            '客户邮箱', '订单金额','id'
        ];
        $path = "/uploads/";
        $fileName = '工单数据2020-单独字段导出';
        Excel::writeCsv($csv, $headlist, $path . $fileName);
    }


    /**
     * 导出工单
     *
     * @Description
     * @author wpl
     * @since 2020/08/14 14:42:55 
     * @return void
     */
    public function batch_export_xls_bak()
    {
        set_time_limit(0);
        ini_set('memory_limit', '1024M');
        $ids = input('ids');
        $addWhere = '1=1';
        if ($ids) {
            $addWhere .= " AND id IN ({$ids})";
        }
        $filter = json_decode($this->request->get('filter'), true);
        $map = [];
        if ($filter['recept_person']) {
            $workIds = WorkOrderRecept::where('recept_person_id', 'in', $filter['recept_person'])->column('work_id');
            $map['id'] = ['in', $workIds];
            unset($filter['recept_person']);
        }
        //筛选措施
        if ($filter['measure_choose_id']) {
            $measuerWorkIds = WorkOrderMeasure::where('measure_choose_id', 'in', $filter['measure_choose_id'])->column('work_id');
            if (!empty($map['id'])) {
                $newWorkIds = array_intersect($workIds, $measuerWorkIds);
                $map['id'] = ['in', $newWorkIds];
            } else {
                $map['id'] = ['in', $measuerWorkIds];
            }
            unset($filter['measure_choose_id']);
        }
        $this->request->get(['filter' => json_encode($filter)]);
        list($where) = $this->buildparams();
        $list = $this->model->field('id,platform_order,work_platform,work_status,email,refund_money,problem_type_content,problem_description,create_time,create_user_name')
            ->where($where)
            ->where($map)
            ->where($addWhere)
            ->select();
        $list = collection($list)->toArray();
        $arr = array_column($list, 'id');
        //求出所有的措施
        $info = $this->step->fetchMeasureRecord($arr);

        //从数据库查询需要的数据
        $spreadsheet = new Spreadsheet();
        //常规方式：利用setCellValue()填充数据
        $spreadsheet->setActiveSheetIndex(0)->setCellValue("A1", "工单ID")
            ->setCellValue("B1", "订单号")
            ->setCellValue("C1", "订单平台");   //利用setCellValues()填充数据
        $spreadsheet->setActiveSheetIndex(0)->setCellValue("D1", "工单状态")
            ->setCellValue("E1", "客户邮箱")
            ->setCellValue("F1", "退款金额");
        $spreadsheet->setActiveSheetIndex(0)->setCellValue("G1", "问题分类")
            ->setCellValue("H1", "问题描述")
            ->setCellValue("I1", "解决方案");
        $spreadsheet->setActiveSheetIndex(0)->setCellValue("J1", "创建时间")
            ->setCellValue("K1", "创建人");
        $spreadsheet->setActiveSheetIndex(0)->setTitle('工单数据');
        foreach ($list as $key => $value) {

            switch ($value['work_platform']) {
                case 2:
                    $value['work_platform'] = 'voogueme';
                    break;
                case 3:
                    $value['work_platform'] = 'nihao';
                    break;
                case 4:
                    $value['work_platform'] = 'meeloog';
                    break;
                case 5:
                    $value['work_platform'] = 'wesee';
                    break;
                case 9:
                    $value['work_platform'] = 'zeelool_es';
                    break;
                case 10:
                    $value['work_platform'] = 'zeelool_de';
                    break;
                case 11:
                    $value['work_platform'] = 'zeelool_jp';
                    break;
                default:
                    $value['work_platform'] = 'zeelool';
                    break;
            }
            $spreadsheet->getActiveSheet()->setCellValue("A" . ($key * 1 + 2), $value['id']);
            $spreadsheet->getActiveSheet()->setCellValue("B" . ($key * 1 + 2), $value['platform_order']);
            $spreadsheet->getActiveSheet()->setCellValue("C" . ($key * 1 + 2), $value['work_platform']);
            switch ($value['work_status']) {
                case 1:
                    $value['work_status'] = '新建';
                    break;
                case 2:
                    $value['work_status'] = '待审核';
                    break;
                case 3:
                    $value['work_status'] = '待处理';
                    break;
                case 4:
                    $value['work_status'] = '审核拒绝';
                    break;
                case 5:
                    $value['work_status'] = '部分处理';
                    break;
                case 0:
                    $value['work_status'] = '已取消';
                    break;
                default:
                    $value['work_status'] = '已处理';
                    break;
            }
            $spreadsheet->getActiveSheet()->setCellValue("D" . ($key * 1 + 2), $value['work_status']);
            $spreadsheet->getActiveSheet()->setCellValue("E" . ($key * 1 + 2), $value['email']);
            $spreadsheet->getActiveSheet()->setCellValue("F" . ($key * 1 + 2), $value['refund_money']);
            $spreadsheet->getActiveSheet()->setCellValue("G" . ($key * 1 + 2), $value['problem_type_content']);
            $spreadsheet->getActiveSheet()->setCellValue("H" . ($key * 1 + 2), $value['problem_description']);
            //措施
            if ($info['step'] && array_key_exists($value['id'], $info['step'])) {
                $spreadsheet->getActiveSheet()->setCellValue("I" . ($key * 1 + 2), $info['step'][$value['id']]);
            } else {
                $spreadsheet->getActiveSheet()->setCellValue("I" . ($key * 1 + 2), '');
            }
            $spreadsheet->getActiveSheet()->setCellValue("J" . ($key * 1 + 2), $value['create_time']);
            $spreadsheet->getActiveSheet()->setCellValue("K" . ($key * 1 + 2), $value['create_user_name']);

        }

        //设置宽度
        $spreadsheet->getActiveSheet()->getColumnDimension('A')->setWidth(10);
        $spreadsheet->getActiveSheet()->getColumnDimension('B')->setWidth(12);
        $spreadsheet->getActiveSheet()->getColumnDimension('C')->setWidth(10);
        $spreadsheet->getActiveSheet()->getColumnDimension('D')->setWidth(12);
        $spreadsheet->getActiveSheet()->getColumnDimension('E')->setWidth(30);
        $spreadsheet->getActiveSheet()->getColumnDimension('F')->setWidth(12);
        $spreadsheet->getActiveSheet()->getColumnDimension('G')->setWidth(20);
        $spreadsheet->getActiveSheet()->getColumnDimension('H')->setWidth(40);
        $spreadsheet->getActiveSheet()->getColumnDimension('I')->setWidth(20);
        $spreadsheet->getActiveSheet()->getColumnDimension('J')->setWidth(30);
        $spreadsheet->getActiveSheet()->getColumnDimension('K')->setWidth(20);

        //设置边框
        $border = [
            'borders' => [
                'allBorders' => [
                    'borderStyle' => \PhpOffice\PhpSpreadsheet\Style\Border::BORDER_THIN, // 设置border样式
                    'color' => ['argb' => 'FF000000'], // 设置border颜色
                ],
            ],
        ];

        $spreadsheet->getDefaultStyle()->getFont()->setName('微软雅黑')->setSize(12);


        $setBorder = 'A1:' . $spreadsheet->getActiveSheet()->getHighestColumn() . $spreadsheet->getActiveSheet()->getHighestRow();
        $spreadsheet->getActiveSheet()->getStyle($setBorder)->applyFromArray($border);

        $spreadsheet->getActiveSheet()->getStyle('A1:k' . $spreadsheet->getActiveSheet()->getHighestRow())->getAlignment()->setHorizontal(\PhpOffice\PhpSpreadsheet\Style\Alignment::HORIZONTAL_CENTER);


        $spreadsheet->setActiveSheetIndex(0);
        // return exportExcel($spreadsheet, 'xls', '登陆日志');
        $format = 'csv';
        $savename = '工单数据' . date("YmdHis", time());;
        // dump($spreadsheet);

        // if (!$spreadsheet) return false;
        if ($format == 'xls') {
            //输出Excel03版本
            header('Content-Type:application/vnd.ms-excel');
            $class = "\PhpOffice\PhpSpreadsheet\Writer\Xls";
        } elseif ($format == 'xlsx') {
            //输出07Excel版本
            header('Content-Type: application/vnd.openxmlformats-officedocument.spreadsheetml.sheet');
            $class = "\PhpOffice\PhpSpreadsheet\Writer\Xlsx";
        } elseif ($format == 'csv') {
            //输出07Excel版本
            header('Content-Type: application/vnd.openxmlformats-officedocument.spreadsheetml.sheet');
            $class = "\PhpOffice\PhpSpreadsheet\Writer\Csv";
        }

        //输出名称
        header('Content-Disposition: attachment;filename="' . $savename . '.' . $format . '"');
        //禁止缓存
        header('Cache-Control: max-age=0');
        $writer = new $class($spreadsheet);
        $writer->setPreCalculateFormulas(false);
        $writer->save('php://output');

        // $fp = fopen('php://output', 'a');//打开output流
        // fputcsv($fp, $list);//将数据格式化为csv格式并写入到output流中
        // $dataNum = count( $list );
        // $perSize = 1000;//每次导出的条数
        // $pages = ceil($dataNum / $perSize);

        // for ($i = 1; $i <= $pages; $i++) {
        //     foreach ($list as $item) {
        //         fputcsv($fp, $item);
        //     }
        //     //刷新输出缓冲到浏览器
        //     ob_flush();
        //     flush();//必须同时使用 ob_flush() 和flush() 函数来刷新输出缓冲。
        // }
        // fclose($fp);
        // exit();

    }


    /**
     * 批量导入
     */
    public function import()
    {
        $file = $this->request->request('file');
        if (!$file) {
            $this->error(__('Parameter %s can not be empty', 'file'));
        }
        $filePath = ROOT_PATH . DS . 'public' . DS . $file;
        if (!is_file($filePath)) {
            $this->error(__('No results were found'));
        }
        //实例化reader
        $ext = pathinfo($filePath, PATHINFO_EXTENSION);
        if (!in_array($ext, ['csv', 'xls', 'xlsx'])) {
            $this->error(__('Unknown data format'));
        }
        if ($ext === 'csv') {
            $file = fopen($filePath, 'r');
            $filePath = tempnam(sys_get_temp_dir(), 'import_csv');
            $fp = fopen($filePath, "w");
            $n = 0;
            while ($line = fgets($file)) {
                $line = rtrim($line, "\n\r\0");
                $encoding = mb_detect_encoding($line, ['utf-8', 'gbk', 'latin1', 'big5']);
                if ($encoding != 'utf-8') {
                    $line = mb_convert_encoding($line, 'utf-8', $encoding);
                }
                if ($n == 0 || preg_match('/^".*"$/', $line)) {
                    fwrite($fp, $line . "\n");
                } else {
                    fwrite($fp, '"' . str_replace(['"', ','], ['""', '","'], $line) . "\"\n");
                }
                $n++;
            }
            fclose($file) || fclose($fp);

            $reader = new Csv();
        } elseif ($ext === 'xls') {
            $reader = new Xls();
        } else {
            $reader = new Xlsx();
        }

        //导入文件首行类型,默认是注释,如果需要使用字段名称请使用name
        //$importHeadType = isset($this->importHeadType) ? $this->importHeadType : 'comment';
        //模板文件列名
        $listName = ['订单号', '差额', 'SKU', '货币'];
        try {
            if (!$PHPExcel = $reader->load($filePath)) {
                $this->error(__('Unknown data format'));
            }
            $currentSheet = $PHPExcel->getSheet(0);  //读取文件中的第一个工作表
            $allColumn = $currentSheet->getHighestDataColumn(); //取得最大的列号
            $allRow = $currentSheet->getHighestRow(); //取得一共有多少行
            $maxColumnNumber = Coordinate::columnIndexFromString($allColumn);

            $fields = [];
            for ($currentRow = 1; $currentRow <= 1; $currentRow++) {
                for ($currentColumn = 1; $currentColumn <= $maxColumnNumber; $currentColumn++) {
                    $val = $currentSheet->getCellByColumnAndRow($currentColumn, $currentRow)->getValue();
                    $fields[] = $val;
                }
            }

            //模板文件不正确
            if ($listName !== $fields) {
                throw new Exception("模板文件不正确！！");
            }

            $data = [];
            for ($currentRow = 2; $currentRow <= $allRow; $currentRow++) {
                for ($currentColumn = 1; $currentColumn <= $maxColumnNumber; $currentColumn++) {
                    $val = $currentSheet->getCellByColumnAndRow($currentColumn, $currentRow)->getValue();
                    $data[$currentRow - 2][$currentColumn - 1] = is_null($val) ? '' : $val;
                }
            }
        } catch (Exception $exception) {
            $this->error($exception->getMessage());
        }

        $work_measure = new \app\admin\model\saleaftermanage\WorkOrderMeasure();
        $order_recept = new \app\admin\model\saleaftermanage\WorkOrderRecept();
        foreach ($data as $k => $v) {
            $params['work_platform'] = 3;
            $params['work_type'] = 1;
            $params['platform_order'] = $v[0];
            $params['order_pay_currency'] = $v[3];
            $params['order_pay_method'] = 'paypal_express';
            $params['order_sku'] = $v[2];
            $params['work_status'] = 3;
            $params['problem_type_id'] = 23;
            $params['problem_type_content'] = '其他';
            $params['problem_description'] = '网站bug 镜片折扣未生效 退款';
            $params['create_user_id'] = 75;
            $params['create_user_name'] = '王伟';
            $params['is_check'] = 1;
            $params['assign_user_id'] = 75;
            $params['operation_user_id'] = 75;
            $params['check_note'] = '网站bug 镜片折扣未生效 退款';
            $params['create_time'] = date('Y-m-d H:i:s');
            $params['submit_time'] = date('Y-m-d H:i:s');
            $params['check_time'] = date('Y-m-d H:i:s');
            $params['refund_money'] = $v[1];
            $params['refund_way'] = 'paypal_express';
            $params['recept_person_id'] = 169;
            $result = $this->model->isUpdate(false)->data($params)->save($params);
            if ($result) {
                $list['work_id'] = $this->model->id;
                $list['measure_choose_id'] = 2;
                $list['measure_content'] = '退款';
                $list['create_time'] = date('Y-m-d H:i:s');
                $work_measure->isUpdate(false)->data($list)->save($list);

                $rlist['work_id'] = $this->model->id;
                $rlist['measure_id'] = $work_measure->id;
                $rlist['recept_group_id'] = 'cashier_group';
                $rlist['recept_person_id'] = 169;
                $rlist['recept_person'] = '李亚芳';
                $rlist['create_time'] = date('Y-m-d H:i:s');
                $order_recept->insert($rlist);
            }
        }
        echo 'ok';
    }

    /**
     *
     *
     * @Description
     * @author lsw
     * @since 2020/06/19 11:45:50
     * @return void
     */
    public function ceshi()
    {
        dump(session('admin'));

    }

    /**
     * 获取跟单规则
     *
     * @Author lsw 1461069578@qq.com
     * @DateTime 2020-06-30 10:11:23
     * @return void
     */
    public function getDocumentaryRule()
    {
        if ($this->request->isAjax()) {
            $workOrderConfigValue = $this->workOrderConfigValue;
            $all_group = $workOrderConfigValue['group'];
            $documentary_group = $workOrderConfigValue['documentary_group'];
            //创建人跟单
            $documentary_person = $workOrderConfigValue['documentary_person'];
            // dump($documentary_group);
            // dump($documentary_person);
            // exit;
            if (!empty($documentary_group)) {
                foreach ($documentary_group as $dgv) {
                    $documentary_info = (new AuthGroup)->getAllNextGroup($dgv['create_id']);
                    if ($documentary_info) {
                        array_push($documentary_info, $dgv['create_id']);
                        foreach ($documentary_info as $av) {
                            if (is_array($all_group[$av])) {
                                foreach ($all_group[$av] as $vk) {
                                    $documentary_all_person[] = $vk;
                                }
                            }

                        }
                    } else {
                        $documentary_all_person = $all_group[$dgv['create_id']];
                    }
                    if (count(array_filter($documentary_all_person)) >= 1) {
                        $documentary_true_all_person = array_unique($documentary_all_person);
                        if (in_array(session('admin.id'), $documentary_true_all_person)) {
                            if (is_array($all_group[$dgv['documentary_group_id']])) {
                                $all_after_user_id = $all_group[$dgv['documentary_group_id']];
                                //$this->success('','',$all_after_user_id);
                                break;
                            }
                        }
                    }
                }
            }
            if (!empty($documentary_person)) {
                foreach ($documentary_person as $dpv) {
                    if (session('admin.id') == $dpv['create_id']) {
                        if (is_array($all_group[$dpv['documentary_group_id']])) {
                            $all_after_user_id = $all_group[$dpv['documentary_group_id']];
                            //$this->success('','',$all_after_user_id);
                            break;
                        }
                    }
                }
            }
            if ($all_after_user_id) {
                $this->success('', '', $all_after_user_id);
            } else {
                $this->error('选择的跟单部门没有人，请重新选择');
            }
        }

    }

    /**
     * 判断订单是否已质检
     *
     * @Author lsw 1461069578@qq.com
     * @DateTime 2020-08-13 18:21:10
     * @return void
     */
    public function check_order_quality($platform, $order)
    {
        switch ($platform) {
            case 1:
                $model = Db::connect('database.db_zeelool');
                break;
            case 2:
                $model = Db::connect('database.db_voogueme');
                break;
            case 3:
                $model = Db::connect('database.db_nihao');
                break;
            case 4:
                $model = Db::connect('database.db_meeloog');
                break;
            case 9:
                $model = Db::connect('database.db_zeelool_es');
                break;
            case 10:
                $model = Db::connect('database.db_zeelool_de');
                break;
            case 11:
                $model = Db::connect('database.db_zeelool_jp');
                break;
            default:
                $model = false;
                break;
        }
        if ($platform == 4) {
            $info = $model->table('sales_flat_order')->where('increment_id', $order)->value('custom_is_delivery');
        } else {
            $info = $model->table('sales_flat_order')->where('increment_id', $order)->value('custom_is_delivery_new');
        }
        if ($info == 1) {
            return true;
        } else {
            return false;
        }
    }
}<|MERGE_RESOLUTION|>--- conflicted
+++ resolved
@@ -3256,8 +3256,8 @@
                         $ProductBarCodeItem = new ProductBarCodeItem();
                         //查询子单号
                         $item_order_number = $this->order_change->where(['work_id' => $receptInfo['work_id'],'change_type' => 1])->value('item_order_number');
-<<<<<<< HEAD
-                        $ProductBarCodeItem->where(['item_order_number'=>$item_order_number])->update(['item_order_number' => '','library_status' => 1,'out_stock_time'=>'']);
+
+                        $ProductBarCodeItem->where(['item_order_number'=>$item_order_number])->update(['item_order_number' => '','library_status' => 1,'out_stock_time' => '','out_stock_id' => 0]);
                     }
                     if (8 == $measure_choose_id) { 
                         //补价收入核算增加
@@ -3268,9 +3268,6 @@
                         //退件退款收入核算冲减
                         $FinanceCost = new FinanceCost();
                         $FinanceCost->return_order_subtract($receptInfo['work_id'],4);
-=======
-                        $ProductBarCodeItem->where(['item_order_number'=>$item_order_number])->update(['item_order_number' => '','library_status' => 1,'out_stock_time' => '','out_stock_id' => 0]);
->>>>>>> c581ef9e
                     }
                     $this->success();
                 } else {
