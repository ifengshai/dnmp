<?php

namespace app\admin\controller\saleaftermanage;

use app\admin\model\saleaftermanage\WorkOrderNote;
use app\common\controller\Backend;
use think\Cache;
use think\Db;
use think\Exception;
use app\admin\model\AuthGroupAccess;
use think\exception\PDOException;
use think\exception\ValidateException;
use Util\NihaoPrescriptionDetailHelper;
use Util\ZeeloolPrescriptionDetailHelper;
use Util\VooguemePrescriptionDetailHelper;
use Util\MeeloogPrescriptionDetailHelper;
use Util\WeseeopticalPrescriptionDetailHelper;
use Util\ZeeloolEsPrescriptionDetailHelper;
use Util\ZeeloolDePrescriptionDetailHelper;
use app\admin\model\saleaftermanage\WorkOrderMeasure;
use app\admin\model\saleaftermanage\WorkOrderChangeSku;
use app\admin\model\saleaftermanage\WorkOrderRecept;
use app\admin\model\saleAfterManage\WorkOrderRemark;
use PhpOffice\PhpSpreadsheet\Spreadsheet;
use app\admin\model\Admin;
use think\Loader;
use Util\SKUHelper;
use app\admin\controller\saleaftermanage\Workorderconfig;
use PhpOffice\PhpSpreadsheet\Cell\Coordinate;
use PhpOffice\PhpSpreadsheet\Reader\Xlsx;
use PhpOffice\PhpSpreadsheet\Reader\Xls;
use PhpOffice\PhpSpreadsheet\Reader\Csv;
use app\api\controller\Ding;
use app\admin\model\AuthGroup;
/**
 * 售后工单列管理
 *
 * @icon fa fa-circle-o
 */
class WorkOrderList extends Backend
{
    protected $noNeedRight = ['getMeasureContent', 'getProblemTypeContent', 'batch_export_xls','getDocumentaryRule'];
    /**
     * WorkOrderList模型对象
     * @var \app\admin\model\saleaftermanage\WorkOrderList
     */
    protected $model = null;

    public function _initialize()
    {
        parent::_initialize();
        //设置工单的配置值
        ##### start ######
        //global $workOrderConfigValue;
        $workOrderConfigValue = $this->workOrderConfigValue = (new Workorderconfig)->getConfigInfo();
        $this->assignconfig('workOrderConfigValue',$this->workOrderConfigValue);
        ###### end ######
        $this->model = new \app\admin\model\saleaftermanage\WorkOrderList;
        $this->step = new \app\admin\model\saleaftermanage\WorkOrderMeasure;
        $this->order_change = new \app\admin\model\saleaftermanage\WorkOrderChangeSku;
        $this->order_remark = new \app\admin\model\saleaftermanage\WorkOrderRemark;
        $this->work_order_note = new \app\admin\model\saleaftermanage\WorkOrderNote; 
        //$this->view->assign('step', config('workorder.step')); //措施
        $this->view->assign('step',$workOrderConfigValue['step']);
        //$this->assignconfig('workorder', config('workorder')); //JS专用，整个配置文件
        $this->assignconfig('workorder',$workOrderConfigValue);
        
        //$this->view->assign('check_coupon', config('workorder.check_coupon')); //不需要审核的优惠券
        //$this->view->assign('need_check_coupon', config('workorder.need_check_coupon')); //需要审核的优惠券
        $this->view->assign('check_coupon',$workOrderConfigValue['check_coupon']);
        $this->view->assign('need_check_coupon',$workOrderConfigValue['need_check_coupon']);
        //获取所有的国家
        $country = json_decode(file_get_contents('assets/js/country.js'), true);
        $this->view->assign('country', $country);
        $this->recept = new \app\admin\model\saleaftermanage\WorkOrderRecept;
        $this->item = new \app\admin\model\itemmanage\Item;

        //获取当前登录用户所属主管id
        //$this->assign_user_id = searchForId(session('admin.id'), config('workorder.kefumanage'));
        $this->assign_user_id = searchForId(session('admin.id'), $workOrderConfigValue['kefumanage']);
        //选项卡
        $this->view->assign('getTabList', $this->model->getTabList());

        $this->assignconfig('admin_id', session('admin.id'));
        //查询用户id对应姓名
        $admin = new \app\admin\model\Admin();
        $this->users = $admin->where('status','normal')->column('nickname', 'id');
        //$this->users = $admin->column('nickname', 'id');
        $this->assignconfig('users', $this->users); //返回用户
        $this->assignconfig('userid', session('admin.id'));
        //查询当前登录用户所在A/B组
        $this->customer_group = session('admin.group_id') ?: 0;
    }

    /**
     * 默认生成的控制器所继承的父类中有index/add/edit/del/multi五个基础方法、destroy/restore/recyclebin三个回收站方法
     * 因此在当前控制器中可不用编写增删改查的代码,除非需要自己控制这部分逻辑
     * 需要将application/admin/library/traits/Backend.php中对应的方法复制到当前控制器,然后进行修改
     */

    //根据主记录id，获取措施相关信息
    protected function sel_order_recept($id)
    {
        $step = $this->step->where('work_id', $id)->select();
        $step_arr = collection($step)->toArray();

        foreach ($step_arr as $k => $v) {
            $recept = $this->recept->where('measure_id', $v['id'])->where('work_id', $id)->select();
            $recept_arr = collection($recept)->toArray();
            $step_arr[$k]['recept_user'] = implode(',', array_column($recept_arr, 'recept_person'));
            $step_arr[$k]['recept_person_id'] = implode(',', array_column($recept_arr, 'recept_person_id'));

            $step_arr[$k]['recept'] = $recept_arr;
        }
        return $step_arr ?: [];
    }

    /**
     * 查看
     */
    public function index()
    {
        $workOrderConfigValue = $this->workOrderConfigValue;
        $platform_order = input('platform_order');
        //设置过滤方法
        $this->request->filter(['strip_tags']);
        if ($this->request->isAjax()) {
            //如果发送的来源是Selectpage，则转发到Selectpage
            if ($this->request->request('keyField')) {
                return $this->selectpage();
            }
            $platform_order = input('platform_order');
            if ($platform_order) {
                $map['platform_order'] = $platform_order;
            }
            $work_id = input('work_id');
            if ($work_id) {
                $map['id'] = $work_id;
            }
            //选项卡我的任务切换
            $filter = json_decode($this->request->get('filter'), true);
            if ($filter['recept_person_id'] && !$filter['recept_person']) {
                //承接 经手 审核 包含用户id
                //获取当前用户所有的承接的工单id并且不是取消，新建的
                $workIds = WorkOrderRecept::where('recept_person_id', $filter['recept_person_id'])->column('work_id');
                //如果在我的任务选项卡中 点击了措施按钮
                if ($workIds) {
                    if (!empty($filter['measure_choose_id'])) {
                        $measuerWorkIds = WorkOrderMeasure::where('measure_choose_id', 'in', $filter['measure_choose_id'])->column('work_id');
                        $arr = implode(',',$measuerWorkIds);
                        //将两个数组相同的数据取出
                        $newWorkIds = array_intersect($workIds, $measuerWorkIds);
                        $newWorkIds = implode(',',$newWorkIds);
                        if (strlen($newWorkIds) > 0) {
                            //数据查询的条件
                            $map = "(id in ($newWorkIds) or after_user_id = {$filter['recept_person_id']} or find_in_set({$filter['recept_person_id']},all_after_user_id) or assign_user_id = {$filter['recept_person_id']}) and work_status not in (0,1,7) and id in ($arr)";
                        } else {
                            $map = "(after_user_id = {$filter['recept_person_id']} or find_in_set({$filter['recept_person_id']},all_after_user_id) or assign_user_id = {$filter['recept_person_id']}) and work_status not in (0,1,7) and id in ($arr)";
                        }
                    } else {
                        $map = "(id in (" . join(',', $workIds) . ") or after_user_id = {$filter['recept_person_id']} or find_in_set({$filter['recept_person_id']},all_after_user_id) or assign_user_id = {$filter['recept_person_id']}) and work_status not in (0,1,7)";
                    }
                } else {
                    $map = "(after_user_id = {$filter['recept_person_id']} or find_in_set({$filter['recept_person_id']},all_after_user_id) or assign_user_id = {$filter['recept_person_id']}) and work_status not in (0,1,7)";
                }
                unset($filter['recept_person_id']);
                unset($filter['measure_choose_id']);
            }
            if ($filter['recept_person']) {
                $workIds = WorkOrderRecept::where('recept_person_id', 'in', $filter['recept_person'])->column('work_id');
                $map['id'] = ['in', $workIds];
                unset($filter['recept_person']);
            }
            //筛选措施
            if ($filter['measure_choose_id']) {
                $measuerWorkIds = WorkOrderMeasure::where('measure_choose_id', 'in', $filter['measure_choose_id'])->column('work_id');
                if (!empty($map['id'])) {
                    $newWorkIds = array_intersect($workIds, $measuerWorkIds);
                    $map['id']  = ['in', $newWorkIds];
                } else {
                    $map['id']  = ['in', $measuerWorkIds];
                }
                unset($filter['measure_choose_id']);
            }
            if($filter['payment_time']){
                $createat = explode(' ', $filter['payment_time']);
                $map1['payment_time'] = ['between', [$createat[0] . ' ' . $createat[1], $createat[3]  . ' ' . $createat[4]]];
                unset($filter['payment_time']);
            }

            $this->request->get(['filter' => json_encode($filter)]);
            list($where, $sort, $order, $offset, $limit) = $this->buildparams();
            $total = $this->model
                ->where($where)
                ->where($map)
                ->where($map1)
                ->order($sort, $order)
                ->count();
            $list = $this->model
                ->where($where)
                ->where($map)
                ->where($map1)
                ->order($sort, $order)
                ->limit($offset, $limit)
                ->select();
            $list = collection($list)->toArray();

            //用户
            $user_list = $this->users;
            foreach ($list as $k => $v) {
                //排列sku
                if ($v['order_sku']) {
                    $list[$k]['order_sku_arr'] = explode(',', $v['order_sku']);
                }

                //取经手人
                if ($v['after_user_id'] != 0) {
                    $list[$k]['after_user_name'] = $user_list[$v['after_user_id']];
                }                //指定经手人
                if($v['all_after_user_id'] !=0){
                    $all_after_user_arr = explode(',',$v['all_after_user_id']);
                    foreach($all_after_user_arr as $aa){
                        if($user_list[$aa] != NULL){
                            $list[$k]['all_after_user_name'][] = $user_list[$aa];
                        }
                    }
                    $list[$k]['all_after_user_arr'] = $all_after_user_arr;
                }else{
                    $list[$k]['all_after_user_name'][] = $user_list[$v['after_user_id']];
                    $list[$k]['all_after_user_arr'] = [];
                }
                //工单类型
                if ($v['work_type'] == 1) {
                    $list[$k]['work_type_str'] = '客服工单';
                } else {
                    $list[$k]['work_type_str'] = '仓库工单';
                }

                //是否审核
                if ($v['is_check'] == 1) {
                    $list[$k]['assign_user_name'] = $user_list[$v['assign_user_id']];
                    if ($v['operation_user_id'] != 0) {
                        $list[$k]['operation_user_name'] = $user_list[$v['operation_user_id']];
                    }
                }

                $recept = $this->sel_order_recept($v['id']); //获取措施相关记录
                $list[$k]['step_num'] = $recept;
                //是否有处理权限
                $receptPersonIds = explode(',', implode(',',array_column($recept, 'recept_person_id')));
                //跟单客服跟单处理之后不需要显示处理权限
                // if($v['after_user_id']){
                //     array_unshift($receptPersonIds,$v['after_user_id']);
                // }
                //跟单客服处理权限
                $documentaryIds = explode(',',$v['']);    
                //仓库工单并且经手人未处理
                //1、仓库类型：经手人未处理||已处理未审核||
                if (($v['work_type'] == 2 && $v['is_after_deal_with'] == 0) || in_array($v['work_status'], [0, 1, 2, 4, 6, 7]) || !in_array(session('admin.id'), $receptPersonIds)) {
                    $list[$k]['has_recept'] = 0;
                } else {
                    $list[$k]['has_recept'] = 1;
                }
            }
            $result = array("total" => $total, "rows" => $list);

            return json($result);
        }
        //所有承接人的id
        //客服的所有承接人
        //$kefumanages = config('workorder.kefumanage');
        // $kefumanages = $workOrderConfigValue['kefumanage'];
        // foreach ($kefumanages as $key => $kefumanage) {
        //     $kefumanageIds[] = $key;
        //     foreach ($kefumanage as $k => $v) {
        //         $kefumanageIds[] = $v;
        //     }
        // }
        //array_unshift($kefumanageIds, config('workorder.customer_manager'));
        //array_unshift($kefumanageIds,$workOrderConfigValue['customer_manager']);
       // $receptPersonAllIds = array_merge(config('workorder.warehouse_group'), config('workorder.warehouse_lens_group'), config('workorder.cashier_group'), config('workorder.copy_group'), $kefumanageIds);
        //$admins = Admin::where('id', 'in', $receptPersonAllIds)->select();
        $receptPersonAllIds = $workOrderConfigValue['all_extend_person'];
        $admins = Admin::where('id', 'in', $receptPersonAllIds)->where('status','normal')->field('id,nickname')->select();
        $this->assign('admins', $admins);
        $this->assignconfig('platform_order', $platform_order ?: '');
        return $this->view->fetch();
    }

    /**
     * 添加经过修改
     *
     * @Author lsw 1461069578@qq.com
     * @DateTime 2020-06-22 16:12:44
     * @param [type] $ids
     * @return void
     */
    public function add($ids = null)
    {
         $workOrderConfigValue = $this->workOrderConfigValue;
        if ($this->request->isPost()) {
            $params = $this->request->post("row/a");
            if ($params) {
                $params = $this->preExcludeFields($params);
                if ($this->dataLimit && $this->dataLimitFieldAutoFill) {
                    $params[$this->dataLimitField] = $this->auth->id;
                }
                $result = false;
                Db::startTrans();
                try {

                    //是否采用模型验证
                    if ($this->modelValidate) {
                        $name = str_replace("\\model\\", "\\validate\\", get_class($this->model));
                        $validate = is_bool($this->modelValidate) ? ($this->modelSceneValidate ? $name . '.add' : $name) : $this->modelValidate;
                        $this->model->validateFailException(true)->validate($validate);
                    }

                    if (!$ids) {
                        //限制不能存在两个相同的未完成的工单
                        $count = $this->model->where(['platform_order' => $params['platform_order'], 'work_status' => ['in', [1, 2, 3, 5]]])->count();
                        if ($count > 0) {
                            throw new Exception("此订单存在未处理完成的工单");
                        }
                    }

                    if (!$params['platform_order']) {
                        throw new Exception("订单号不能为空");
                    }

                    if (!$params['order_pay_currency']) {
                        throw new Exception("请先点击载入数据");
                    }
                    if (!$params['address']['shipping_type'] && in_array(7,$params['measure_choose_id'])) {
                        throw new Exception("请先选择shipping method");
                    }
                    $params['platform_order'] = trim($params['platform_order']);
                    if (!$params['problem_description']) {
                        throw new Exception("问题描述不能为空");
                    }
                    //判断是否选择措施
                    if (!$params['problem_type_id'] && !$params['id']) {
                        throw new Exception("问题类型不能为空");
                    }

                    if (in_array($params['problem_type_id'], [11, 13, 14, 16]) && empty(array_filter($params['order_sku']))) {
                        throw new Exception("Sku不能为空");
                    }
                    $userId = session('admin.id');
                    $userGroupAccess = AuthGroupAccess::where(['uid' => $userId])->column('group_id');
                    //$warehouseArr = config('workorder.warehouse_department_rule');
                    $warehouseArr = $workOrderConfigValue['warehouse_department_rule'];
                    $checkIsWarehouse = array_intersect($userGroupAccess, $warehouseArr);
                    if (!empty($checkIsWarehouse)) {
                        if (count(array_filter($params['measure_choose_id'])) < 1 && $params['work_type'] == 1 && $params['work_status'] == 2) {
                            throw new Exception("措施不能为空");
                        }
                    } else {
                        if (count(array_filter($params['measure_choose_id'])) < 1 && $params['work_status'] == 2) {
                            throw new Exception("措施不能为空");
                        }
                    }
                    
                    //判断是否选择措施
                    //更换镜框判断是否有库存 
                    if ($params['change_frame'] && in_array(1,array_filter($params['measure_choose_id']))) {
                        //添加判断订单号是否已经质检
                        $check_info = $this->check_order_quality($params['work_platform'],$params['platform_order']);
                        if($check_info){
                            throw new Exception("该订单已出库，不能更换镜架");
                        }
                        $skus = $params['change_frame']['change_sku'];
                        $num = $params['change_frame']['change_number'];
                        if (count(array_filter($skus)) < 1) throw new Exception("SKU不能为空");
                        //判断SKU是否有库存
                        $this->skuIsStock($skus, $params['work_platform'], $num);
                    }

                    //判断赠品是否有库存
                    //判断补发是否有库存
                    if (in_array(7, array_filter($params['measure_choose_id'])) || in_array(6, array_filter($params['measure_choose_id']))) {
                        if (in_array(7, array_filter($params['measure_choose_id']))) {
                            $originalSkus = $params['replacement']['original_sku'];
                            $originalNums = $params['replacement']['original_number'];
                        } else {
                            $originalSkus = $params['gift']['original_sku'];
                            $originalNums = $params['gift']['original_number'];
                        }

                        foreach ($originalSkus as $key => $originalSku) {
                            if (!$originalSku) exception('sku不能为空');
                            if (!$originalNums[$key]) exception('数量必须大于0');
                            $this->skuIsStock([$originalSku], $params['work_platform'], [$originalNums[$key]]);
                        }
                    }
                    //所有的成员组
                    $all_group  = $workOrderConfigValue['group'];
                    //判断工单类型 1客服 2仓库
                    if ($params['work_type'] == 1) {
                        //$params['problem_type_content'] = config('workorder.customer_problem_type')[$params['problem_type_id']];
                        $params['problem_type_content'] = $workOrderConfigValue['customer_problem_type'][$params['problem_type_id']];
                    } elseif ($params['work_type'] == 2) {
                        //$params['problem_type_content'] = config('workorder.warehouse_problem_type')[$params['problem_type_id']];
                        $params['problem_type_content'] = $workOrderConfigValue['warehouse_problem_type'][$params['problem_type_id']];
                        // 更改跟单规则 lsw end 
                        //$params['after_user_id'] = implode(',', config('workorder.copy_group')); //经手人
                        //如果存在，则说明是在处理任务，不存在则是添加任务
                        if(!$params['id']){
                            if(!empty(array_filter($params['all_after_user_id']))){
                                $params['all_after_user_id'] = implode(',',array_filter($params['all_after_user_id']));
                            }else{
                                $this->error('找不到承接人,请重新选择');
                            }
                        }

                        
                    }
                    //判断是否选择退款措施
                    if (!array_intersect([2,15], array_filter($params['measure_choose_id']))) {
                        unset($params['refund_money']);
                    } else {
                        if (!$params['refund_money']) {
                            throw new Exception("退款金额不能为空");
                        }
                    }

                    //判断是否选择补价措施
                    if (!in_array(8, array_filter($params['measure_choose_id']))) {
                        unset($params['replenish_money']);
                    } else {
                        if (!$params['replenish_money']) {
                            throw new Exception("补差价金额不能为空");
                        }
                    }

                    //判断是否选择积分措施
                    if (!in_array(10, array_filter($params['measure_choose_id']))) {
                        unset($params['integral']);
                    } else {
                        if (!$params['integral']) {
                            throw new Exception("积分不能为空");
                        }
                        if(!is_numeric($params['integral'])){
                            throw new Exception("积分只能是数字");
                        }
                    }

                    //判断是否选择退件措施
                    if (!in_array(11, array_filter($params['measure_choose_id']))) {
                        unset($params['refund_logistics_num']);
                    } else {
                        if (!$params['refund_logistics_num']) {
                            throw new Exception("退回物流单号不能为空");
                        }
                    }

                    //判断优惠券 不需要审核的优惠券
                    if ($params['coupon_id'] && in_array(9, array_filter($params['measure_choose_id']))) {

                        foreach ($workOrderConfigValue['check_coupon'] as $v) {
                            if ($v['id'] == $params['coupon_id']) {
                                $params['coupon_describe'] = $v['desc'];
                                break;
                            }
                        }
                    }
                    //判断优惠券 需要审核的优惠券
                    if ($params['need_coupon_id'] && in_array(9, array_filter($params['measure_choose_id']))) {
                        $params['coupon_id'] = $params['need_coupon_id'];
                        foreach ($workOrderConfigValue['need_check_coupon'] as $v) {
                            if ($v['id'] == $params['coupon_id']) {
                                $params['coupon_describe'] = $v['desc'];
                                break;
                            }
                        }
                        $params['is_check'] = 1;
                    }

                    //选择有优惠券时 值必须为真
                    if (in_array(9, array_filter($params['measure_choose_id'])) && !$params['coupon_id']) {
                        throw new Exception("优惠券不能为空");
                    }

                    //如果积分大于200需要审核
                    // if ($params['integral'] > 200) {
                    //     //需要审核
                    //     $params['is_check'] = 1;
                    //     //创建人对应主管
                    //     $params['assign_user_id'] = $this->assign_user_id;
                    // }

                    // //如果退款金额大于30 需要审核
                    // if ($params['refund_money'] > 30) {
                    //     $params['is_check'] = 1;
                    // }
                    //增加是否退款值
                    if ($params['refund_money'] > 0) {
                        $params['is_refund'] = 1;
                    }
                    //判断审核人
                    if ($params['is_check'] == 1 || $params['need_coupon_id']) {
                        /**
                         * 1、退款金额大于30 经理审核
                         * 2、赠品数量大于1 经理审核
                         * 3、补发数量大于1 经理审核
                         * 4、优惠券等于100% 经理审核  50%主管审核 固定额度无需审核
                         * 5、运营客服组的优惠券都由王伟审核
                         */
                        //查询当前用户的上级id
                        $up_group_id = Db::name('auth_group_access')->where('uid',session('admin.id'))->column('group_id');
                        //$coupon = config('workorder.need_check_coupon')[$params['need_coupon_id']]['sum'];
                        $coupon = $workOrderConfigValue['need_check_coupon'][$params['need_coupon_id']]['sum'];
                        if ($coupon == 100 || ($coupon >0 && in_array(131,$up_group_id))) {
                            //客服经理
                            //$params['assign_user_id'] = config('workorder.customer_manager');
                            $params['assign_user_id'] = $workOrderConfigValue['customer_manager'];
                            // dump(session('admin.id'));
                            // dump($workOrderConfigValue['kefumanage']);
                            // dump(searchForId(session('admin.id'), $workOrderConfigValue['kefumanage']));
                            // exit;
                        } elseif($coupon == 50) {
                            //创建人对应主管
                            $params['assign_user_id'] = $this->assign_user_id ?: session('admin.id');
                            // dump(session('admin.id'));
                            // dump($workOrderConfigValue['kefumanage']);
                            // dump(searchForId(session('admin.id'), $workOrderConfigValue['kefumanage']));
                            // exit;
                        }
                    }
                    //判断审核人表 lsw create start
                    $check_person_weight = $workOrderConfigValue['check_person_weight'];
                    $check_group_weight = $workOrderConfigValue['check_group_weight'];
                    //先核算团队的，在核算个人的
                    if(!empty($check_group_weight)){
                        foreach($check_group_weight as $gv){
                            //所有的
                            $all_person = [];
                            $result = false;
                            $median_value = 0;
                            $info = (new AuthGroup)->getAllNextGroup($gv['work_create_person_id']);
                            if($info){
                                  array_push($info,$gv['work_create_person_id']);
                                foreach($info as $av){
                                    if(is_array($all_group[$av])){
                                        foreach($all_group[$av] as $vk){
                                            $all_person[] = $vk;
                                        }
                                    }
                                    
                                }  
                            }else{
                                $all_person = $all_group[$gv['work_create_person_id']];
                            }
                            if($all_person){
                                $true_all_person = array_unique($all_person);
                                //如果符合创建组的话
                                if(in_array(session('admin.id'),$true_all_person)){
                                    if(0 == $gv['step_id']){
                                        //不需要判断措施只需要判断创建人
                                        $params['is_check'] = 1;
                                        $params['assign_user_id'] = $all_group[$gv['check_group_id']][0];
                                        break;    
                                    }elseif((2 == $gv['step_id']) && in_array(2, array_filter($params['measure_choose_id']))){ //退款
                                        //中间值
                                        $median_value = $params['refund_money']; 
                                    }elseif((3 == $gv['step_id']) && in_array(3, array_filter($params['measure_choose_id']))){ //取消
                                        $median_value = $params['refund_money'];
                
                                    }elseif(6 == $gv['step_id'] && in_array(6, array_filter($params['measure_choose_id']))){ //赠品
                                        $giftOriginalNumber = $params['gift']['original_number'] ?: [];
                                        $median_value = array_sum($giftOriginalNumber); 
                
                                    }elseif(7 == $gv['step_id'] && in_array(7, array_filter($params['measure_choose_id']))){ //补发
                                        $replacementOriginalNumber = $params['replacement']['original_number'] ?: [];
                                        $median_value = array_sum($replacementOriginalNumber);
                
                
                                    }elseif(10 == $gv['step_id'] && in_array(10, array_filter($params['measure_choose_id']))){ //积分
                                        $median_value = $params['integral'];
                
                                    }elseif(15 == $gv['step_id'] && in_array(15, array_filter($params['measure_choose_id']))){ //vip退款
                                        $median_value = $params['refund_money']; 
                                    }
                                    if(!empty($median_value)){
                                        switch ($gv['symbol']){
                                            case 'gt':
                                                $result = $median_value > $gv['step_value'];
                                                break;
                                            case 'eq':
                                                $result = $median_value = $gv['step_value'];
                                                break;
                                            case 'lt':
                                                $result = $median_value < $gv['step_value'];
                                                break;
                                            case 'egt':
                                                $result = $median_value >= $gv['step_value'];
                                                break;
                                            case 'elt':
                                                $result = $median_value <= $gv['step_value'];
                                                break;
                                        }
                                    }else{
                                        $result = false;
                                    }
    
                                   if($result){
                                       $params['is_check'] = 1;
                                       $params['assign_user_id'] = $all_group[$gv['check_group_id']][0];
                                       break;
                                   }
                                }
                            }
                        }
        
                    }
                    if(!empty($check_person_weight)){
                        foreach($check_person_weight as $wkv){
                            if(session('admin.id') == $wkv['work_create_person_id']){
                                $result = false;
                                $median_value = 0;
                                if(0 == $wkv['step_id']){
                                    //不需要判断措施只需要判断创建人
                                    $params['is_check'] = 1;
                                    $params['assign_user_id'] = $all_group[$wkv['check_group_id']][0];
                                    break;    
                                }elseif(2 == $wkv['step_id'] && in_array(2, array_filter($params['measure_choose_id']))){ //退款
                                    //中间值
                                    $median_value = $params['refund_money']; 
                                }elseif(3 == $wkv['step_id'] && in_array(3, array_filter($params['measure_choose_id']))){ //取消
                                    $median_value = $params['refund_money'];
            
                                }elseif(6 == $wkv['step_id'] && in_array(6, array_filter($params['measure_choose_id']))){ //赠品
                                    $giftOriginalNumber = $params['gift']['original_number'] ?: [];
                                    $median_value = array_sum($giftOriginalNumber); 
            
                                }elseif(7 == $wkv['step_id'] && in_array(7, array_filter($params['measure_choose_id']))){ //补发
                                    $replacementOriginalNumber = $params['replacement']['original_number'] ?: [];
                                    $median_value = array_sum($replacementOriginalNumber);
            
            
                                }elseif(10 == $wkv['step_id'] && in_array(10, array_filter($params['measure_choose_id']))){ //积分
                                    $median_value = $params['integral'];
            
                                }elseif(15 == $wkv['step_id'] && in_array(15, array_filter($params['measure_choose_id']))){
                                    $median_value = $params['refund_money'];
                                }
                                if(!empty($median_value)){
                                    switch ($wkv['symbol']){
                                        case 'gt':
                                            $result = $median_value > $wkv['step_value'];
                                            break;
                                        case 'eq':
                                            $result = $median_value = $wkv['step_value'];
                                            break;
                                        case 'lt':
                                            $result = $median_value < $wkv['step_value'];
                                            break;
                                        case 'egt':
                                            $result = $median_value >= $wkv['step_value'];
                                            break;
                                        case 'elt':
                                            $result = $median_value <= $wkv['step_value'];
                                            break;
                                    }
                                }else{
                                    $result = false;
                                }

                               if($result){
                                   $params['is_check'] = 1;
                                   $params['assign_user_id'] = $all_group[$wkv['check_group_id']][0];
                                   break;
                               }
                            }
            
                        }   
                    }
                    if(!$params['assign_user_id']){
                        $params['is_check'] = 0;
                    }
                    //判断审核人 end
                    //提交时间
                    if ($params['work_status'] == 2) {
                        $params['submit_time'] = date('Y-m-d H:i:s');
                    }

                    //判断如果不需要审核 或者工单类型为仓库 工单状态默认为审核通过
                    if (($params['is_check'] == 0 && $params['work_status'] == 2) || ($params['work_type'] == 2 && $params['work_status'] == 2)) {
                        $params['work_status'] = 3;
                    }
                    if ($params['content']) {
                        //取出备注记录并且销毁
                        $content = $params['content'];
                        unset($params['content']);
                    }
                    
                    //如果为真则为处理任务
                    if (!$params['id']) {
                        $params['recept_person_id'] = $params['recept_person_id'] ?: session('admin.id');
                        $params['create_user_name'] = session('admin.nickname');
                        $params['create_user_id'] = session('admin.id');
                        $params['create_time'] = date('Y-m-d H:i:s');
                        $params['order_sku'] = $params['order_sku'] ? implode(',', $params['order_sku']) : '';
                        $params['assign_user_id'] = $params['assign_user_id'] ?: 0;
                        $params['customer_group'] = $this->customer_group;
                        //如果不是客服人员则指定审核人为客服经理(只能是客服工单) start
                        // if(1 == $params['work_type']){
                        //     $customerKefu = config('workorder.kefumanage');
                        //     $customerArr = []; 
                        //     foreach($customerKefu as $v){
                        //         foreach($v as $vv){
                        //             $customerArr[] =$vv;
                        //         }
                        //     }
                        //     if(!in_array(session('admin.id'),$customerArr)){
                        //         if(1 == $params['is_check']){
                        //             $params['assign_user_id'] = $workOrderConfigValue['customer_manager'];
                        //             //$params['assign_user_id'] = config('workorder.customer_manager');
                        //         }
                                
                        //     }else{
                        //         $params['assign_user_id'] = $params['assign_user_id'] ?: 0;
                        //     }
                        // }
                        //如果不是客服人员则指定审核人为客服经理 end
                        if($params['order_type'] == 100){
                            $params['base_grand_total'] = $params['refund_money'];
                            $params['grand_total'] = $params['refund_money'];
                        }
                        $result = $this->model->allowField(true)->save($params);
                        if (false === $result) {
                            throw new Exception("添加失败！！");
                        }
                        $work_id = $this->model->id;
                    } else {
                        //如果需要审核 则修改状态为待审核
                        if ($params['is_check'] == 1) {
                            $params['work_status'] = 2;
                        }
                        $work_id = $params['id'];
                        unset($params['problem_type_content']);
                        unset($params['work_picture']);
                        unset($params['work_level']);
                        unset($params['order_sku']);
                        unset($params['problem_description']);
                        $params['is_after_deal_with'] = 1;
                        $result = $this->model->allowField(true)->save($params, ['id' => $work_id]);
                    }
                    if ($content) {
                        $noteData['note_time'] =  date('Y-m-d H:i', time());
                        $noteData['note_user_id'] =  session('admin.id');
                        $noteData['note_user_name'] =  session('admin.nickname');
                        $noteData['work_id'] =  $work_id;
                        $noteData['user_group_id'] =  0;
                        $noteData['content'] =  $content;
                        $contentResult = $this->work_order_note->allowField(true)->save($noteData);
                        if (false === $contentResult) {
                            throw new Exception("备注添加失败！！");
                        }
                    }


                    $params['problem_type_id'] = $params['problem_type_id'] ?: $params['problem_id'];
                    //循环插入措施
                    if (count(array_filter($params['measure_choose_id'])) > 0) {
                        //措施
                        $integral_auto_complete = $coupon_auto_complete = $changeArr_auto_complete = 0;
                        foreach ($params['measure_choose_id'] as $k => $v) {
                            $measureList['work_id'] = $work_id;
                            $measureList['measure_choose_id'] = $v;
<<<<<<< HEAD
                            $measureList['measure_content'] = config('workorder.step')[$v];
                            $measureList['create_time'] = date('Y-m-d H:i:s');

                            //插入措施表
                            $res = $this->step->insertGetId($measureList);
                            if (false === $res) {
                                throw new Exception("添加失败！！");
                            }

                            //根据措施读取承接组、承接人 默认是客服问题组配置
                            $appoint_ids = $params['order_recept']['appoint_ids'][$v];
                            $appoint_users = $params['order_recept']['appoint_users'][$v];
                            $appoint_group = $params['order_recept']['appoint_group'][$v];
                            //循环插入承接人
                            $appointList = [];
                            foreach ($appoint_ids as $key => $val) {
                                $appointList[$key]['work_id'] = $work_id;
                                $appointList[$key]['measure_id'] = $res;
                                //如果没有承接人 默认为创建人
                                if ($val == 'undefined') {
                                    $appointList[$key]['recept_group_id'] = $this->assign_user_id;
                                    $appointList[$key]['recept_person_id'] = session('admin.id');
                                    $appointList[$key]['recept_person'] = session('admin.nickname');
                                } else {

                                    $appointList[$key]['recept_group_id'] = $appoint_group[$key];
                                    $appointList[$key]['recept_person_id'] = $val;
                                    $appointList[$key]['recept_person'] = $appoint_users[$key];
                                }

                                $appointList[$key]['create_time'] = date('Y-m-d H:i:s');
                            }
                            //插入承接人表
                            $receptRes = $this->recept->saveAll($appointList);
                            if (false === $receptRes) {
                                throw new Exception("添加失败！！");
                            }

                            //更改镜片，补发，赠品
                            $this->model->changeLens($params, $work_id, $v, $res);
                            $this->model->changeFrame($params, $work_id, $v, $res);
                            $this->model->cancelOrder($params, $work_id, $v, $res);
                        }
                    }


                    //不需要审核且是非草稿状态时直接发送积分，赠送优惠券
                    if ($params['is_check'] != 1 && $this->model->work_status != 1) {
                        //赠送积分
                        if (in_array(10, array_filter($params['measure_choose_id']))) {
                            $this->model->presentIntegral($work_id);
                        }
                        //直接发送优惠券
                        if (in_array(9, array_filter($params['measure_choose_id']))) {
                            $this->model->presentCoupon($work_id);
                        }
                    }
                    //非草稿状态进入审核阶段
                    if ($this->model->work_status != 1) {
                        $this->model->checkWork($work_id);
                    }

                    Db::commit();
                } catch (ValidateException $e) {
                    Db::rollback();
                    $this->error($e->getMessage());
                } catch (PDOException $e) {
                    Db::rollback();
                    $this->error($e->getMessage());
                } catch (Exception $e) {
                    Db::rollback();
                    $this->error($e->getMessage());
                }
                if ($result !== false) {
                    //通知
                    if ($this->model->work_type == 1) {
                        if ($this->model->work_status == 2) {
                            Ding::cc_ding($this->model->assign_user_id, '', '工单ID:' . $work_id . '😎😎😎😎有新工单需要你审核😎😎😎😎', '有新工单需要你审核');
                        } elseif ($this->model->work_status == 3) {
                            $usersId = explode(',', $this->model->recept_person_id);
                            Ding::cc_ding($usersId, '', '工单ID:' . $work_id . '😎😎😎😎有新工单需要你处理😎😎😎😎', '有新工单需要你处理');
                        }
                    }

                    //经手人
                    if ($this->model->work_type == 2 && $this->model->work_status == 3 && !$params['id']) {

                        Ding::cc_ding($this->model->after_user_id, '', '工单ID:' . $work_id . '😎😎😎😎有新工单需要你处理😎😎😎😎', '有新工单需要你处理');
                    }

                    //跟单处理
                    if ($this->model->work_type == 2 && $this->model->work_status == 3 && $params['id']) {

                        Ding::cc_ding($params['recept_person_id'], '', '工单ID:' . $work_id . '😎😎😎😎有新工单需要你处理😎😎😎😎', '有新工单需要你处理');
                    }

                    $this->success();
                } else {
                    $this->error(__('No rows were inserted'));
                }
            }
            $this->error(__('Parameter %s can not be empty', ''));
        }
        if ($ids) {
            $row = $this->model->get($ids);
            //求出订单sku列表,传输到页面当中
            $skus = $this->model->getSkuList($row->work_platform, $row->platform_order);
            if (is_array($skus['sku'])) {
                $arrSkus = [];
                foreach ($skus['sku'] as $val) {
                    $arrSkus[$val] = $val;
                }
                //查询用户id对应姓名
                // $admin = new \app\admin\model\Admin();
                // $users = $admin->column('nickname', 'id');
                $this->assignconfig('users', $this->users); //返回用户            
                $this->view->assign('skus', $arrSkus);
            }

            if (1 == $row->work_type) { //判断工单类型，客服工单
                $this->view->assign('work_type', 1);
                $this->assignconfig('work_type', 1);
                $this->view->assign('problem_type', config('workorder.customer_problem_type')); //客服问题类型          
            } else { //仓库工单
                $this->view->assign('work_type', 2);
                $this->assignconfig('work_type', 2);
                $this->view->assign('problem_type', config('workorder.warehouse_problem_type')); //仓库问题类型
            }

            //把问题类型传递到js页面
            if (!empty($row->problem_type_id)) {
                $this->assignconfig('problem_id', $row->problem_type_id);
            }
            $this->assignconfig('work_type', $row->work_type);

            $this->assignconfig('ids', $row->id);
            //求出工单选择的措施传递到js页面
            $measureList = WorkOrderMeasure::workMeasureList($row->id);
            // dump(!empty($measureList));
            // exit;
            if (!empty($measureList)) {
                $this->assignconfig('measureList', $measureList);
            }
            $this->view->assign('row', $row);
        } else {
            //获取用户ID和所在权限组
            $userId = session('admin.id');
            $userGroupAccess = AuthGroupAccess::where(['uid' => $userId])->column('group_id');
            $warehouseArr = config('workorder.warehouse_department_rule');
            $checkIsWarehouse = array_intersect($userGroupAccess, $warehouseArr);
            if (!empty($checkIsWarehouse)) {
                $this->view->assign('work_type', 2);
                $this->assignconfig('work_type', 2);
                $this->view->assign('problem_type', config('workorder.warehouse_problem_type')); //仓库问题类型   
            } else {
                $this->view->assign('work_type', 1);
                $this->assignconfig('work_type', 1);
                $customer_problem_classifys = config('workorder.customer_problem_classify');
                $problem_types = config('workorder.customer_problem_type');
                $problem_type = [];
                $i = 0;
                foreach ($customer_problem_classifys as $key => $customer_problem_classify) {
                    $problem_type[$i]['name'] = $key;
                    foreach ($customer_problem_classify as $k => $v) {
                        $problem_type[$i]['type'][$k] = [
                            'id' => $v,
                            'name' => $problem_types[$v]
                        ];
                    }
                    $i++;
                }
                $this->view->assign('problem_type', $problem_type); //客服问题类型
            }
        }

        $this->assignconfig('userid', session('admin.id'));
        return $this->view->fetch();
    }
    /**
     * 添加经过修改
     *
     * @Author lsw 1461069578@qq.com
     * @DateTime 2020-06-22 16:12:44
     * @param [type] $ids
     * @return void
     */
    public function add($ids = null)
    {
         $workOrderConfigValue = $this->workOrderConfigValue;
        if ($this->request->isPost()) {
            $params = $this->request->post("row/a");
            if ($params) {
                $params = $this->preExcludeFields($params);
                if ($this->dataLimit && $this->dataLimitFieldAutoFill) {
                    $params[$this->dataLimitField] = $this->auth->id;
                }
                $result = false;
                Db::startTrans();
                try {

                    //是否采用模型验证
                    if ($this->modelValidate) {
                        $name = str_replace("\\model\\", "\\validate\\", get_class($this->model));
                        $validate = is_bool($this->modelValidate) ? ($this->modelSceneValidate ? $name . '.add' : $name) : $this->modelValidate;
                        $this->model->validateFailException(true)->validate($validate);
                    }

                    if (!$ids) {
                        //限制不能存在两个相同的未完成的工单
                        $count = $this->model->where(['platform_order' => $params['platform_order'], 'work_status' => ['in', [1, 2, 3, 5]]])->count();
                        if ($count > 0) {
                            throw new Exception("此订单存在未处理完成的工单");
                        }
                    }

                    if (!$params['platform_order']) {
                        throw new Exception("订单号不能为空");
                    }

                    if (!$params['order_pay_currency']) {
                        throw new Exception("请先点击载入数据");
                    }
                    if (!$params['address']['shipping_type'] && in_array(7,$params['measure_choose_id'])) {
                        throw new Exception("请先选择shipping method");
                    }
                    $params['platform_order'] = trim($params['platform_order']);
                    if (!$params['problem_description']) {
                        throw new Exception("问题描述不能为空");
                    }
                    //判断是否选择措施
                    if (!$params['problem_type_id'] && !$params['id']) {
                        throw new Exception("问题类型不能为空");
                    }

                    if (in_array($params['problem_type_id'], [11, 13, 14, 16]) && empty(array_filter($params['order_sku']))) {
                        throw new Exception("Sku不能为空");
                    }
                    $userId = session('admin.id');
                    $userGroupAccess = AuthGroupAccess::where(['uid' => $userId])->column('group_id');
                    //$warehouseArr = config('workorder.warehouse_department_rule');
                    $warehouseArr = $workOrderConfigValue['warehouse_department_rule'];
                    $checkIsWarehouse = array_intersect($userGroupAccess, $warehouseArr);
                    if (!empty($checkIsWarehouse)) {
                        if (count(array_filter($params['measure_choose_id'])) < 1 && $params['work_type'] == 1 && $params['work_status'] == 2) {
                            throw new Exception("措施不能为空");
                        }
                    } else {
                        if (count(array_filter($params['measure_choose_id'])) < 1 && $params['work_status'] == 2) {
                            throw new Exception("措施不能为空");
                        }
                    }
                    
                    //判断是否选择措施
                    //更换镜框判断是否有库存 
                    if ($params['change_frame'] && in_array(1,array_filter($params['measure_choose_id']))) {
                        //添加判断订单号是否已经质检
                        $check_info = $this->check_order_quality($params['work_platform'],$params['platform_order']);
                        if($check_info){
                            throw new Exception("该订单已出库，不能更换镜架");
                        }
                        $skus = $params['change_frame']['change_sku'];
                        $num = $params['change_frame']['change_number'];
                        if (count(array_filter($skus)) < 1) throw new Exception("SKU不能为空");
                        //判断SKU是否有库存
                        $this->skuIsStock($skus, $params['work_platform'], $num);
                    }

                    //判断赠品是否有库存
                    //判断补发是否有库存
                    if (in_array(7, array_filter($params['measure_choose_id'])) || in_array(6, array_filter($params['measure_choose_id']))) {
                        if (in_array(7, array_filter($params['measure_choose_id']))) {
                            $originalSkus = $params['replacement']['original_sku'];
                            $originalNums = $params['replacement']['original_number'];
                        } else {
                            $originalSkus = $params['gift']['original_sku'];
                            $originalNums = $params['gift']['original_number'];
                        }

                        foreach ($originalSkus as $key => $originalSku) {
                            if (!$originalSku) exception('sku不能为空');
                            if (!$originalNums[$key]) exception('数量必须大于0');
                            $this->skuIsStock([$originalSku], $params['work_platform'], [$originalNums[$key]]);
                        }
                    }
                    //所有的成员组
                    $all_group  = $workOrderConfigValue['group'];
                    //判断工单类型 1客服 2仓库
                    if ($params['work_type'] == 1) {
                        //$params['problem_type_content'] = config('workorder.customer_problem_type')[$params['problem_type_id']];
                        $params['problem_type_content'] = $workOrderConfigValue['customer_problem_type'][$params['problem_type_id']];
                    } elseif ($params['work_type'] == 2) {
                        //$params['problem_type_content'] = config('workorder.warehouse_problem_type')[$params['problem_type_id']];
                        $params['problem_type_content'] = $workOrderConfigValue['warehouse_problem_type'][$params['problem_type_id']];
                        // 更改跟单规则 lsw end 
                        //$params['after_user_id'] = implode(',', config('workorder.copy_group')); //经手人
                        //如果存在，则说明是在处理任务，不存在则是添加任务
                        if(!$params['id']){
                            if(!empty(array_filter($params['all_after_user_id']))){
                                $params['all_after_user_id'] = implode(',',array_filter($params['all_after_user_id']));
                            }else{
                                $this->error('找不到承接人,请重新选择');
                            }
                        }
                    }
                    //判断是否选择退款措施
                    if (!array_intersect([2,15], array_filter($params['measure_choose_id']))) {
                        unset($params['refund_money']);
                    } else {
                        if (!$params['refund_money']) {
                            throw new Exception("退款金额不能为空");
                        }
                    }

                    //判断是否选择补价措施
                    if (!in_array(8, array_filter($params['measure_choose_id']))) {
                        unset($params['replenish_money']);
                    } else {
                        if (!$params['replenish_money']) {
                            throw new Exception("补差价金额不能为空");
                        }
                    }

                    //判断是否选择积分措施
                    if (!in_array(10, array_filter($params['measure_choose_id']))) {
                        unset($params['integral']);
                    } else {
                        if (!$params['integral']) {
                            throw new Exception("积分不能为空");
                        }
                        if(!is_numeric($params['integral'])){
                            throw new Exception("积分只能是数字");
                        }
                    }

                    //判断是否选择退件措施
                    if (!in_array(11, array_filter($params['measure_choose_id']))) {
                        unset($params['refund_logistics_num']);
                    } else {
                        if (!$params['refund_logistics_num']) {
                            throw new Exception("退回物流单号不能为空");
                        }
                    }

                    //判断优惠券 不需要审核的优惠券
                    if ($params['coupon_id'] && in_array(9, array_filter($params['measure_choose_id']))) {

                        foreach ($workOrderConfigValue['check_coupon'] as $v) {
                            if ($v['id'] == $params['coupon_id']) {
                                $params['coupon_describe'] = $v['desc'];
                                break;
                            }
                        }
                    }
                    //判断优惠券 需要审核的优惠券
                    if ($params['need_coupon_id'] && in_array(9, array_filter($params['measure_choose_id']))) {
                        $params['coupon_id'] = $params['need_coupon_id'];
                        foreach ($workOrderConfigValue['need_check_coupon'] as $v) {
                            if ($v['id'] == $params['coupon_id']) {
                                $params['coupon_describe'] = $v['desc'];
                                break;
                            }
                        }
                        $params['is_check'] = 1;
                    }

                    //选择有优惠券时 值必须为真
                    if (in_array(9, array_filter($params['measure_choose_id'])) && !$params['coupon_id']) {
                        throw new Exception("优惠券不能为空");
                    }

                    //如果积分大于200需要审核
                    // if ($params['integral'] > 200) {
                    //     //需要审核
                    //     $params['is_check'] = 1;
                    //     //创建人对应主管
                    //     $params['assign_user_id'] = $this->assign_user_id;
                    // }

                    // //如果退款金额大于30 需要审核
                    // if ($params['refund_money'] > 30) {
                    //     $params['is_check'] = 1;
                    // }
                    //增加是否退款值
                    if ($params['refund_money'] > 0) {
                        $params['is_refund'] = 1;
                    }
                    //判断审核人
                    if ($params['is_check'] == 1 || $params['need_coupon_id']) {
                        /**
                         * 1、退款金额大于30 经理审核
                         * 2、赠品数量大于1 经理审核
                         * 3、补发数量大于1 经理审核
                         * 4、优惠券等于100% 经理审核  50%主管审核 固定额度无需审核
                         */
                        //$coupon = config('workorder.need_check_coupon')[$params['need_coupon_id']]['sum'];
                        $coupon = $workOrderConfigValue['need_check_coupon'][$params['need_coupon_id']]['sum'];
                        if ($coupon == 100) {
                            //客服经理
                            //$params['assign_user_id'] = config('workorder.customer_manager');
                            $params['assign_user_id'] = $workOrderConfigValue['customer_manager'];
                            // dump(session('admin.id'));
                            // dump($workOrderConfigValue['kefumanage']);
                            // dump(searchForId(session('admin.id'), $workOrderConfigValue['kefumanage']));
                            // exit;
                        } elseif($coupon == 50) {
                            //创建人对应主管
                            $params['assign_user_id'] = $this->assign_user_id ?: session('admin.id');
                            // dump(session('admin.id'));
                            // dump($workOrderConfigValue['kefumanage']);
                            // dump(searchForId(session('admin.id'), $workOrderConfigValue['kefumanage']));
                            // exit;
                        }
                    }
                    //判断审核人表 lsw create start
                    $check_person_weight = $workOrderConfigValue['check_person_weight'];
                    $check_group_weight = $workOrderConfigValue['check_group_weight'];
                    //先核算团队的，在核算个人的
                    if(!empty($check_group_weight)){
                        foreach($check_group_weight as $gv){
                            //所有的
                            $all_person = [];
                            $result = false;
                            $median_value = 0;
                            $info = (new AuthGroup)->getAllNextGroup($gv['work_create_person_id']);
                            if($info){
                                  array_push($info,$gv['work_create_person_id']);
                                foreach($info as $av){
                                    if(is_array($all_group[$av])){
                                        foreach($all_group[$av] as $vk){
                                            $all_person[] = $vk;
                                        }
                                    }
                                    
                                }  
                            }else{
                                $all_person = $all_group[$gv['work_create_person_id']];
                            }
                            if($all_person){
                                $true_all_person = array_unique($all_person);
                                //如果符合创建组的话
                                if(in_array(session('admin.id'),$true_all_person)){
                                    if(0 == $gv['step_id']){
                                        //不需要判断措施只需要判断创建人
                                        $params['is_check'] = 1;
                                        $params['assign_user_id'] = $all_group[$gv['check_group_id']][0];
                                        break;    
                                    }elseif((2 == $gv['step_id']) && in_array(2, array_filter($params['measure_choose_id']))){ //退款
                                        //中间值
                                        $median_value = $params['refund_money']; 
                                    }elseif((3 == $gv['step_id']) && in_array(3, array_filter($params['measure_choose_id']))){ //取消
                                        $median_value = $params['refund_money'];
                
                                    }elseif(6 == $gv['step_id'] && in_array(6, array_filter($params['measure_choose_id']))){ //赠品
                                        $giftOriginalNumber = $params['gift']['original_number'] ?: [];
                                        $median_value = array_sum($giftOriginalNumber); 
                
                                    }elseif(7 == $gv['step_id'] && in_array(7, array_filter($params['measure_choose_id']))){ //补发
                                        $replacementOriginalNumber = $params['replacement']['original_number'] ?: [];
                                        $median_value = array_sum($replacementOriginalNumber);
                
                
                                    }elseif(10 == $gv['step_id'] && in_array(10, array_filter($params['measure_choose_id']))){ //积分
                                        $median_value = $params['integral'];
                
                                    }elseif(15 == $gv['step_id'] && in_array(15, array_filter($params['measure_choose_id']))){ //vip退款
                                        $median_value = $params['refund_money']; 
                                    }
                                    if(!empty($median_value)){
                                        switch ($gv['symbol']){
                                            case 'gt':
                                                $result = $median_value > $gv['step_value'];
                                                break;
                                            case 'eq':
                                                $result = $median_value = $gv['step_value'];
                                                break;
                                            case 'lt':
                                                $result = $median_value < $gv['step_value'];
                                                break;
                                            case 'egt':
                                                $result = $median_value >= $gv['step_value'];
                                                break;
                                            case 'elt':
                                                $result = $median_value <= $gv['step_value'];
                                                break;
                                        }
                                    }else{
                                        $result = false;
                                    }
    
                                   if($result){
                                       $params['is_check'] = 1;
                                       $params['assign_user_id'] = $all_group[$gv['check_group_id']][0];
                                       break;
                                   }
                                }
                            }
                        }
        
                    }
                    if(!empty($check_person_weight)){
                        foreach($check_person_weight as $wkv){
                            if(session('admin.id') == $wkv['work_create_person_id']){
                                $result = false;
                                $median_value = 0;
                                if(0 == $wkv['step_id']){
                                    //不需要判断措施只需要判断创建人
                                    $params['is_check'] = 1;
                                    $params['assign_user_id'] = $all_group[$wkv['check_group_id']][0];
                                    break;    
                                }elseif(2 == $wkv['step_id'] && in_array(2, array_filter($params['measure_choose_id']))){ //退款
                                    //中间值
                                    $median_value = $params['refund_money']; 
                                }elseif(3 == $wkv['step_id'] && in_array(3, array_filter($params['measure_choose_id']))){ //取消
                                    $median_value = $params['refund_money'];
            
                                }elseif(6 == $wkv['step_id'] && in_array(6, array_filter($params['measure_choose_id']))){ //赠品
                                    $giftOriginalNumber = $params['gift']['original_number'] ?: [];
                                    $median_value = array_sum($giftOriginalNumber); 
            
                                }elseif(7 == $wkv['step_id'] && in_array(7, array_filter($params['measure_choose_id']))){ //补发
                                    $replacementOriginalNumber = $params['replacement']['original_number'] ?: [];
                                    $median_value = array_sum($replacementOriginalNumber);
            
            
                                }elseif(10 == $wkv['step_id'] && in_array(10, array_filter($params['measure_choose_id']))){ //积分
                                    $median_value = $params['integral'];
            
                                }elseif(15 == $wkv['step_id'] && in_array(15, array_filter($params['measure_choose_id']))){
                                    $median_value = $params['refund_money'];
                                }
                                if(!empty($median_value)){
                                    switch ($wkv['symbol']){
                                        case 'gt':
                                            $result = $median_value > $wkv['step_value'];
                                            break;
                                        case 'eq':
                                            $result = $median_value = $wkv['step_value'];
                                            break;
                                        case 'lt':
                                            $result = $median_value < $wkv['step_value'];
                                            break;
                                        case 'egt':
                                            $result = $median_value >= $wkv['step_value'];
                                            break;
                                        case 'elt':
                                            $result = $median_value <= $wkv['step_value'];
                                            break;
                                    }
                                }else{
                                    $result = false;
                                }

                               if($result){
                                   $params['is_check'] = 1;
                                   $params['assign_user_id'] = $all_group[$wkv['check_group_id']][0];
                                   break;
                               }
                            }
            
                        }   
                    }
                    if(!$params['assign_user_id']){
                        $params['is_check'] = 0;
                    }
                    //判断审核人 end
                    //提交时间
                    if ($params['work_status'] == 2) {
                        $params['submit_time'] = date('Y-m-d H:i:s');
                    }

                    //判断如果不需要审核 或者工单类型为仓库 工单状态默认为审核通过
                    if (($params['is_check'] == 0 && $params['work_status'] == 2) || ($params['work_type'] == 2 && $params['work_status'] == 2)) {
                        $params['work_status'] = 3;
                    }
                    if ($params['content']) {
                        //取出备注记录并且销毁
                        $content = $params['content'];
                        unset($params['content']);
                    }
                    
                    //如果为真则为处理任务
                    if (!$params['id']) {
                        $params['recept_person_id'] = $params['recept_person_id'] ?: session('admin.id');
                        $params['create_user_name'] = session('admin.nickname');
                        $params['create_user_id'] = session('admin.id');
                        $params['create_time'] = date('Y-m-d H:i:s');
                        $params['order_sku'] = $params['order_sku'] ? implode(',', $params['order_sku']) : '';
                        $params['assign_user_id'] = $params['assign_user_id'] ?: 0;
                        $params['customer_group'] = $this->customer_group;
                        //如果不是客服人员则指定审核人为客服经理(只能是客服工单) start
                        // if(1 == $params['work_type']){
                        //     $customerKefu = config('workorder.kefumanage');
                        //     $customerArr = []; 
                        //     foreach($customerKefu as $v){
                        //         foreach($v as $vv){
                        //             $customerArr[] =$vv;
                        //         }
                        //     }
                        //     if(!in_array(session('admin.id'),$customerArr)){
                        //         if(1 == $params['is_check']){
                        //             $params['assign_user_id'] = $workOrderConfigValue['customer_manager'];
                        //             //$params['assign_user_id'] = config('workorder.customer_manager');
                        //         }
                                
                        //     }else{
                        //         $params['assign_user_id'] = $params['assign_user_id'] ?: 0;
                        //     }
                        // }
                        //如果不是客服人员则指定审核人为客服经理 end
                        if($params['order_type'] == 100){
                            $params['base_grand_total'] = $params['refund_money'];
                            $params['grand_total'] = $params['refund_money'];
                        }
                        $result = $this->model->allowField(true)->save($params);
                        if (false === $result) {
                            throw new Exception("添加失败！！");
                        }
                        $work_id = $this->model->id;
                    } else {
                        //如果需要审核 则修改状态为待审核
                        if ($params['is_check'] == 1) {
                            $params['work_status'] = 2;
                        }
                        $work_id = $params['id'];
                        unset($params['problem_type_content']);
                        unset($params['work_picture']);
                        unset($params['work_level']);
                        unset($params['order_sku']);
                        unset($params['problem_description']);
                        $params['is_after_deal_with'] = 1;
                        $result = $this->model->allowField(true)->save($params, ['id' => $work_id]);
                    }
                    if ($content) {
                        $noteData['note_time'] =  date('Y-m-d H:i', time());
                        $noteData['note_user_id'] =  session('admin.id');
                        $noteData['note_user_name'] =  session('admin.nickname');
                        $noteData['work_id'] =  $work_id;
                        $noteData['user_group_id'] =  0;
                        $noteData['content'] =  $content;
                        $contentResult = $this->work_order_note->allowField(true)->save($noteData);
                        if (false === $contentResult) {
                            throw new Exception("备注添加失败！！");
                        }
                    }


                    $params['problem_type_id'] = $params['problem_type_id'] ?: $params['problem_id'];
                    //循环插入措施
                    if (count(array_filter($params['measure_choose_id'])) > 0) {
                        //措施
                        $integral_auto_complete = $coupon_auto_complete = $changeArr_auto_complete = 0;
                        foreach ($params['measure_choose_id'] as $k => $v) {
                            $measureList['work_id'] = $work_id;
                            $measureList['measure_choose_id'] = $v;
=======
>>>>>>> da54f4d4
                            //$measureList['measure_content'] = config('workorder.step')[$v];
                            $measureList['measure_content'] = $workOrderConfigValue['step'][$v];
                            $measureList['create_time'] = date('Y-m-d H:i:s');

<<<<<<< HEAD
                            //插入措施表
                            $res = $this->step->insertGetId($measureList);
                            if (false === $res) {
                                throw new Exception("添加失败！！");
                            }

                            //根据措施读取承接组、承接人 默认是客服问题组配置,是否审核之后自动完成
                            $appoint_ids = $params['order_recept']['appoint_ids'][$v];
                            $appoint_users = $params['order_recept']['appoint_users'][$v];
                            $appoint_group = $params['order_recept']['appoint_group'][$v];
                            $auto_complete = $params['order_recept']['auto_complete'][$v];
                            if(10 == $v){
                                $integral_auto_complete = $auto_complete; 
                            }elseif( 9 == $v){
                                $coupon_auto_complete   = $auto_complete;
                            }elseif(13 == $v){
                                $changeArr_auto_complete = $auto_complete; 
                            }
                            //循环插入承接人
                            $appointList = [];
                            if(is_array($appoint_ids) && count($appoint_ids)>0){
                                foreach ($appoint_ids as $key => $val) {
                                    if($appoint_users[$key] == 'undefined'){
                                        continue;
                                    }
                                    $appointList[$key]['work_id'] = $work_id;
                                    $appointList[$key]['measure_id'] = $res;
                                    $appointList[$key]['is_auto_complete'] = $auto_complete;
                                    //如果没有承接人 默认为创建人
    
                                    if ($val == 'undefined') {
                                        $appointList[$key]['recept_group_id'] = $this->assign_user_id;
                                        $appointList[$key]['recept_person_id'] = session('admin.id');
                                        $appointList[$key]['recept_person'] = session('admin.nickname');
                                    } else {
    
                                        $appointList[$key]['recept_group_id'] = $appoint_group[$key];
                                        $appointList[$key]['recept_person_id'] = $val;
                                        $appointList[$key]['recept_person'] = $appoint_users[$key];
                                    }
    
                                    $appointList[$key]['create_time'] = date('Y-m-d H:i:s');
                                }
                            }else{
                                $appointList[0]['work_id'] = $work_id;
                                $appointList[0]['measure_id'] = $res;
                                $appointList[0]['recept_group_id'] = 0;
                                $appointList[0]['recept_person_id'] = session('admin.id');
                                $appointList[0]['recept_person'] = session('admin.nickname');
                                $appointList[0]['create_time'] = date('Y-m-d H:i:s');
                                $appointList[0]['is_auto_complete'] = $auto_complete;
                            }

                            //插入承接人表
                            $receptRes = $this->recept->saveAll($appointList);
                            if (false === $receptRes) {
                                throw new Exception("添加失败！！");
                            }
                            
                            //更改镜片，补发，赠品，地址
                            $this->model->changeLens($params, $work_id, $v, $res);
                            $this->model->changeFrame($params, $work_id, $v, $res);
                            $this->model->cancelOrder($params, $work_id, $v, $res);
                            
                        }
                    }
                    

                    //不需要审核且是非草稿状态时直接发送积分，赠送优惠券
                    if ($params['is_check'] != 1 && $this->model->work_status != 1) {
                        //赠送积分
                        if (in_array(10, array_filter($params['measure_choose_id'])) && (1 == $integral_auto_complete)) {
                            $this->model->presentIntegral($work_id);
                        }
                        //直接发送优惠券
                        if (in_array(9, array_filter($params['measure_choose_id'])) && (1 == $coupon_auto_complete)) {
                            $this->model->presentCoupon($work_id);
                        }
                        //修改地址
                        if (in_array(13, array_filter($params['measure_choose_id'])) && (1 == $changeArr_auto_complete)) {
                            $this->model->changeAddress($params, $work_id, $v, $res);
                        }

                    }
                    //非草稿状态进入审核阶段
                    if ($this->model->work_status != 1) {
                        $this->model->checkWork($work_id);
                    }

                    Db::commit();
                } catch (ValidateException $e) {
                    Db::rollback();
                    $this->error($e->getMessage());
                } catch (PDOException $e) {
                    Db::rollback();
                    $this->error($e->getMessage());
                } catch (Exception $e) {
                    Db::rollback();
                    $this->error($e->getMessage());
                }
                if ($result !== false) {
                    //通知
                    if ($this->model->work_type == 1) {
                        if ($this->model->work_status == 2) {
                            //Ding::cc_ding($this->model->assign_user_id, '', '工单ID:' . $work_id . '😎😎😎😎有新工单需要你审核😎😎😎😎', '有新工单需要你审核');
                        } elseif ($this->model->work_status == 3) {
                            $usersId = explode(',', $this->model->recept_person_id);
                            //Ding::cc_ding($usersId, '', '工单ID:' . $work_id . '😎😎😎😎有新工单需要你处理😎😎😎😎', '有新工单需要你处理');
                        }
                    }

                    //经手人
                    if ($this->model->work_type == 2 && $this->model->work_status == 3 && !$params['id']) {

                        //Ding::cc_ding($this->model->after_user_id, '', '工单ID:' . $work_id . '😎😎😎😎有新工单需要你处理😎😎😎😎', '有新工单需要你处理');
                    }

                    //跟单处理
                    if ($this->model->work_type == 2 && $this->model->work_status == 3 && $params['id']) {

                        //Ding::cc_ding($params['recept_person_id'], '', '工单ID:' . $work_id . '😎😎😎😎有新工单需要你处理😎😎😎😎', '有新工单需要你处理');
                    }

                    $this->success();
                } else {
                    $this->error(__('No rows were inserted'));
                }
            }
            $this->error(__('Parameter %s can not be empty', ''));
        }
        if ($ids) {
            $row = $this->model->get($ids);
            //求出订单sku列表,传输到页面当中
            $skus = $this->model->getSkuList($row->work_platform, $row->platform_order);
            if (is_array($skus['sku'])) {
                $arrSkus = [];
                foreach ($skus['sku'] as $val) {
                    $arrSkus[$val] = $val;
                }
                // //查询用户id对应姓名
                // $admin = new \app\admin\model\Admin();
                // $users = $admin->where('status', 'normal')->column('nickname', 'id');
                $this->assignconfig('users', $this->users); //返回用户            
                $this->view->assign('skus', $arrSkus);
            }

            if (1 == $row->work_type) { //判断工单类型，客服工单
                $this->view->assign('work_type', 1);
                $this->assignconfig('work_type', 1);
                //$this->view->assign('problem_type', config('workorder.customer_problem_type')); //客服问题类型
                $this->view->assign('problem_type',$workOrderConfigValue['customer_problem_type']);          
            } else { //仓库工单
                $this->view->assign('work_type', 2);
                $this->assignconfig('work_type', 2);
                //$this->view->assign('problem_type', config('workorder.warehouse_problem_type')); //仓库问题类型
                $this->view->assign('problem_type',$workOrderConfigValue['warehouse_problem_type']);
            }

            //把问题类型传递到js页面
            if (!empty($row->problem_type_id)) {
                $this->assignconfig('problem_id', $row->problem_type_id);
            }
            $this->assignconfig('work_type', $row->work_type);

            $this->assignconfig('ids', $row->id);
            //求出工单选择的措施传递到js页面
            $measureList = WorkOrderMeasure::workMeasureList($row->id);
            // dump(!empty($measureList));
            // exit;
            if (!empty($measureList)) {
                $this->assignconfig('measureList', $measureList);
            }
            $this->view->assign('row', $row);
        } else {
            //获取用户ID和所在权限组
            $userId = session('admin.id');
            $userGroupAccess = AuthGroupAccess::where(['uid' => $userId])->column('group_id');
            //$warehouseArr = config('workorder.warehouse_department_rule');
            $warehouseArr = $workOrderConfigValue['warehouse_department_rule'];
            $checkIsWarehouse = array_intersect($userGroupAccess, $warehouseArr);
            if (!empty($checkIsWarehouse)) {
                $this->view->assign('work_type', 2);
                $this->assignconfig('work_type', 2);
                $this->view->assign('problem_type', $workOrderConfigValue['warehouse_problem_type']); //仓库问题类型   
            } else {
                $this->view->assign('work_type', 1);
                $this->assignconfig('work_type', 1);
                $customer_problem_classifys = $workOrderConfigValue['customer_problem_classify'];
                unset($customer_problem_classifys['仓库问题']);
                $problem_types = $workOrderConfigValue['customer_problem_type'];
                $problem_type = [];
                $i = 0;
                foreach ($customer_problem_classifys as $key => $customer_problem_classify) {
                    $problem_type[$i]['name'] = $key;
                    foreach ($customer_problem_classify as $k => $v) {
                        $problem_type[$i]['type'][$k] = [
                            'id' => $v,
                            'name' => $problem_types[$v]
                        ];
                    }
                    $i++;
                }
                $this->view->assign('problem_type', $problem_type); //客服问题类型
            }
        }

        $this->assignconfig('userid', session('admin.id'));
        return $this->view->fetch();
    }
    /**
     * 判断sku是否有库存
     *
     * @Description
     * @author wpl
     * @since 2020/04/16 10:59:53 
     * @param [type] $skus sku数组
     * @param [type] $siteType 站点类型
     * @return void
     */
    protected function skuIsStock($skus = [], $siteType, $num = [])
    {
        if (!array_filter($skus)) {
            throw new Exception("SKU不能为空");
        }

        $itemPlatFormSku = new \app\admin\model\itemmanage\ItemPlatformSku();
        //根据平台sku转sku
        foreach (array_filter($skus) as $k => $v) {
            //判断库存时去掉-s 等
            $arr = explode('-', $v);
            if(!empty($arr[1])){
                $sku = $arr[0] . '-' . $arr[1];
            }else{
                $sku = trim($v);
            }
         
            //判断是否开启预售 并且预售时间是否满足 并且预售数量是否足够
            $res = $itemPlatFormSku->where(['outer_sku_status' => 1, 'platform_sku' => $sku,'platform_type' => $siteType])->find();
            //判断是否开启预售
            if ($res['stock'] >= 0 && $res['presell_status'] == 1 && strtotime($res['presell_create_time']) <= time() && strtotime($res['presell_end_time']) >= time()) {
                $stock = $res['stock'] + $res['presell_residue_num'];
            } elseif($res['stock'] < 0 && $res['presell_status'] == 1 && strtotime($res['presell_create_time']) <= time() && strtotime($res['presell_end_time']) >= time()) {
                $stock = $res['presell_residue_num'];
            } else {
                $stock = $res['stock'];
            }
            //判断库存是否足够
            if ($stock < $num[$k]) {
                // $params = ['sku'=>$sku,'siteType'=>$siteType,'stock'=>$stock,'num'=>$num[$k]];
                // file_put_contents('/www/wwwroot/mojing/runtime/log/stock.txt',json_encode($params),FILE_APPEND);
                throw new Exception($sku . '库存不足！！');
            }
        }
        return true;
    }

    /**
     * 编辑
     *
     * @Description
     * @author lsw
     * @since 2020/04/14 15:00:19 
     * @param [type] $ids
     * @return void
     */
    public function edit_yuan($ids = null)
    {
        $row = $this->model->get($ids);
        if (!$row) {
            $this->error(__('No Results were found'));
        }

        $adminIds = $this->getDataLimitAdminIds();
        if (is_array($adminIds)) {
            if (!in_array($row[$this->dataLimitField], $adminIds)) {
                $this->error(__('You have no permission'));
            }
        }
        if ($this->request->isPost()) {
            $params = $this->request->post("row/a");
            if ($params) {
                $params = $this->preExcludeFields($params);
                $result = false;
                Db::startTrans();
                try {
                    //是否采用模型验证
                    if ($this->modelValidate) {
                        $name = str_replace("\\model\\", "\\validate\\", get_class($this->model));
                        $validate = is_bool($this->modelValidate) ? ($this->modelSceneValidate ? $name . '.edit' : $name) : $this->modelValidate;
                        $row->validateFailException(true)->validate($validate);
                    }
                    if (!$params['problem_description']) {
                        throw new Exception("问题描述不能为空");
                    }
                    if (in_array($params['problem_type_id'], [11, 13, 14, 16]) && empty(array_filter($params['order_sku']))) {
                        throw new Exception("Sku不能为空");
                    }
                    //判断是否选择措施
                    $params['measure_choose_id'] = $params['measure_choose_id'] ?? [];

                    $userId = session('admin.id');
                    $userGroupAccess = AuthGroupAccess::where(['uid' => $userId])->column('group_id');
                    $warehouseArr = config('workorder.warehouse_department_rule');
                    $checkIsWarehouse = array_intersect($userGroupAccess, $warehouseArr);
                    if (!empty($checkIsWarehouse)) {
                        if (count(array_filter($params['measure_choose_id'])) < 1 && $params['work_type'] == 1 && $params['work_status'] == 2) {
                            throw new Exception("措施不能为空");
                        }
                    } else {
                        if (count(array_filter($params['measure_choose_id'])) < 1 && $params['work_status'] == 2) {
                            throw new Exception("措施不能为空");
                        }
                    }

                    //更换镜框判断是否有库存
                    if ($params['change_frame'] && $params['problem_type_id'] == 1) {
                        $skus = $params['change_frame']['change_sku'];
                        $num = $params['change_frame']['change_number'];
                        if (count(array_filter($skus)) < 1) throw new Exception("SKU不能为空");
                        //判断SKU是否有库存
                        $this->skuIsStock($skus, $params['work_platform'], $num);
                    }
                    //判断赠品是否有库存
                    //判断补发是否有库存
                    if (in_array(7, array_filter($params['measure_choose_id'])) || in_array(6, array_filter($params['measure_choose_id']))) {
                        if (in_array(7, array_filter($params['measure_choose_id']))) {
                            $originalSkus = $params['replacement']['original_sku'];
                            $originalNums = $params['replacement']['original_number'];
                        } else {
                            $originalSkus = $params['gift']['original_sku'];
                            $originalNums = $params['gift']['original_number'];
                        }

                        foreach ($originalSkus as $key => $originalSku) {
                            if (!$originalSku) exception('sku不能为空');
                            if (!$originalNums[$key]) exception('数量必须大于0');
                            $this->skuIsStock([$originalSku], $params['work_platform'], [$originalNums[$key]]);
                        }
                    }

                    //判断工单类型 1客服 2仓库
                    if ($params['work_type'] == 1) {
                        $params['problem_type_content'] = config('workorder.customer_problem_type')[$params['problem_type_id']];
                    } elseif ($params['work_type'] == 2) {
                        $params['problem_type_content'] = config('workorder.warehouse_problem_type')[$params['problem_type_id']];
                        $params['after_user_id'] = implode(',', config('workorder.copy_group')); //经手人
                    }
                    //判断是否选择退款措施
                    if (!in_array(2, array_filter($params['measure_choose_id']))) {
                        unset($params['refund_money']);
                    } else {
                        if (!$params['refund_money']) {
                            throw new Exception("退款金额不能为空");
                        }
                    }

                    //判断是否选择补价措施
                    if (!in_array(8, array_filter($params['measure_choose_id']))) {
                        unset($params['replenish_money']);
                    } else {
                        if (!$params['replenish_money']) {
                            throw new Exception("补差价金额不能为空");
                        }
                    }

                    //判断是否选择积分措施
                    if (!in_array(10, array_filter($params['measure_choose_id']))) {
                        unset($params['integral']);
                        unset($params['integral_describe']);
                    } else {
                        if (!$params['integral']) {
                            throw new Exception("积分不能为空");
                        }
                        if(!is_numeric($params['integral'])){
                            throw new Exception("积分只能是数字");
                        }
                    }

                    //判断是否选择退件措施
                    if (!in_array(11, array_filter($params['measure_choose_id']))) {
                        unset($params['refund_logistics_num']);
                    } else {
                        if (!$params['refund_logistics_num']) {
                            throw new Exception("退回物流单号不能为空");
                        }
                    }

                    //判断优惠券 不需要审核的优惠券
                    if ($params['coupon_id'] && in_array(9, array_filter($params['measure_choose_id']))) {
                        foreach (config('workorder.check_coupon') as $v) {
                            if ($v['id'] == $params['coupon_id']) {
                                $params['coupon_describe'] = $v['desc'];
                                break;
                            }
                        }
                    }
                    //判断优惠券 需要审核的优惠券
                    if ($params['need_coupon_id'] && in_array(9, array_filter($params['measure_choose_id']))) {
                        $params['coupon_id'] = $params['need_coupon_id'];
                        foreach (config('workorder.need_check_coupon') as $v) {
                            if ($v['id'] == $params['coupon_id']) {
                                $params['coupon_describe'] = $v['desc'];
                                break;
                            }
                        }
                        $params['is_check'] = 1;
                    }

                    //选择有优惠券时 值必须为真
                    if (in_array(9, array_filter($params['measure_choose_id'])) && !$params['coupon_id']) {
                        throw new Exception("优惠券不能为空");
                    }

                    //如果积分大于200需要审核
                    if ($params['integral'] > 200) {
                        //需要审核
                        $params['is_check'] = 1;
                        //创建人对应主管
                        $params['assign_user_id'] = $this->assign_user_id;
                    }

                    //如果退款金额大于30 需要审核
                    if ($params['refund_money'] > 30) {
                        $params['is_check'] = 1;
                    }
                    if ($params['refund_money'] > 0) {
                        $params['is_refund'] = 1;
                    }
                    //判断审核人
                    if ($params['is_check'] == 1 || $params['need_coupon_id']) {
                        /**
                         * 1、退款金额大于30 经理审核
                         * 2、赠品数量大于1 经理审核
                         * 3、补发数量大于1 经理审核
                         * 4、优惠券等于100% 经理审核  50%主管审核 固定额度无需审核
                         */
                        $coupon = config('workorder.need_check_coupon')[$params['need_coupon_id']]['sum'];
                        $giftOriginalNumber = $params['gift']['original_number'] ?: [];
                        $replacementOriginalNumber = $params['replacement']['original_number'] ?: [];
                        if ($params['refund_money'] > 30 || array_sum($giftOriginalNumber) > 1 || array_sum($replacementOriginalNumber) > 1 || $coupon == 100) {
                            //客服经理
                            $params['assign_user_id'] = config('workorder.customer_manager');
                        } else {
                            //创建人对应主管
                            $params['assign_user_id'] = $this->assign_user_id ?: session('admin.id');
                        }
                    }

                    //提交时间
                    if ($params['work_status'] == 2) {
                        $params['submit_time'] = date('Y-m-d H:i:s');
                    }

                    $params['recept_person_id'] = $params['recept_person_id'] ?: session('admin.id');
                    //更新之前的措施全部去掉
                    $updateData['replenish_money'] = '';
                    $updateData['replenish_increment_id'] = '';
                    $updateData['coupon_id'] = 0;
                    $updateData['coupon_describe'] = '';
                    $updateData['coupon_str'] = '';
                    $updateData['integral'] = '';
                    $updateData['refund_logistics_num'] = '';
                    $updateData['refund_money'] = '';
                    $updateData['is_refund'] = 0;
                    $updateData['replacement_order'] = '';
                    $updateData['integral_describe'] = '';
                    $updateInfo = $row->allowField(true)->save($updateData);
                    if (false === $updateInfo) {
                        throw new Exception('更新失败!!');
                    }
                    //如果不是客服人员则指定审核人为客服经理(只能客服工单) start
                    if (1 == $params['work_type']) {
                        $customerKefu = config('workorder.kefumanage');
                        $customerArr = [];
                        foreach ($customerKefu as $v) {
                            foreach ($v as $vv) {
                                $customerArr[] = $vv;
                            }
                        }
                        if (!in_array(session('admin.id'), $customerArr)) {
                            if (1 == $params['is_check']) {
                                $params['assign_user_id'] = config('workorder.customer_manager');
                            }
                        } else {
                            $params['assign_user_id'] = $params['assign_user_id'] ?: 0;
                        }
                    }
                    //如果不是客服人员则指定审核人为客服经理 end
                    $result = $row->allowField(true)->save($params);
                    if (false === $result) {
                        throw new Exception("编辑失败！！");
                    }
                    //循环插入措施
                    if (count(array_filter($params['measure_choose_id'])) > 0) {

                        //措施
                        WorkOrderMeasure::where(['work_id' => $row->id])->delete();
                        WorkOrderRecept::where(['work_id' => $row->id])->delete();
                        WorkOrderChangeSku::where(['work_id' => $row->id])->delete();
                        foreach ($params['measure_choose_id'] as $k => $v) {
                            $measureList['work_id'] = $row->id;
                            $measureList['measure_choose_id'] = $v;
                            $measureList['measure_content'] = config('workorder.step')[$v];
                            $measureList['create_time']     = date('Y-m-d H:i:s');
=======
>>>>>>> da54f4d4
                            //插入措施表
                            $res = $this->step->insertGetId($measureList);
                            if (false === $res) {
                                throw new Exception("添加失败！！");
                            }

                            //根据措施读取承接组、承接人 默认是客服问题组配置,是否审核之后自动完成
                            $appoint_ids = $params['order_recept']['appoint_ids'][$v];
                            $appoint_users = $params['order_recept']['appoint_users'][$v];
                            $appoint_group = $params['order_recept']['appoint_group'][$v];
                            $auto_complete = $params['order_recept']['auto_complete'][$v];
                            if(10 == $v){
                                $integral_auto_complete = $auto_complete; 
                            }elseif( 9 == $v){
                                $coupon_auto_complete   = $auto_complete;
                            }elseif(13 == $v){
                                $changeArr_auto_complete = $auto_complete; 
                            }
                            //循环插入承接人
                            $appointList = [];
                            if(is_array($appoint_ids) && count($appoint_ids)>0){
                                foreach ($appoint_ids as $key => $val) {
                                    if($appoint_users[$key] == 'undefined'){
                                        continue;
                                    }
                                    $appointList[$key]['work_id'] = $work_id;
                                    $appointList[$key]['measure_id'] = $res;
                                    $appointList[$key]['is_auto_complete'] = $auto_complete;
                                    //如果没有承接人 默认为创建人
    
                                    if ($val == 'undefined') {
                                        $appointList[$key]['recept_group_id'] = $this->assign_user_id;
                                        $appointList[$key]['recept_person_id'] = session('admin.id');
                                        $appointList[$key]['recept_person'] = session('admin.nickname');
                                    } else {
    
                                        $appointList[$key]['recept_group_id'] = $appoint_group[$key];
                                        $appointList[$key]['recept_person_id'] = $val;
                                        $appointList[$key]['recept_person'] = $appoint_users[$key];
                                    }
    
                                    $appointList[$key]['create_time'] = date('Y-m-d H:i:s');
                                }
                            }else{
                                $appointList[0]['work_id'] = $work_id;
                                $appointList[0]['measure_id'] = $res;
                                $appointList[0]['recept_group_id'] = 0;
                                $appointList[0]['recept_person_id'] = session('admin.id');
                                $appointList[0]['recept_person'] = session('admin.nickname');
                                $appointList[0]['create_time'] = date('Y-m-d H:i:s');
                                $appointList[0]['is_auto_complete'] = $auto_complete;
                            }

                            //插入承接人表
                            $receptRes = $this->recept->saveAll($appointList);
                            if (false === $receptRes) {
                                throw new Exception("添加失败！！");
                            }
                            
                            //更改镜片，补发，赠品，地址
                            $this->model->changeLens($params, $work_id, $v, $res);
                            $this->model->changeFrame($params, $work_id, $v, $res);
                            $this->model->cancelOrder($params, $work_id, $v, $res);
                            
                        }
                    }
                    

                    //不需要审核且是非草稿状态时直接发送积分，赠送优惠券
                    if ($params['is_check'] != 1 && $this->model->work_status != 1) {
                        //赠送积分
                        if (in_array(10, array_filter($params['measure_choose_id'])) && (1 == $integral_auto_complete)) {
                            $this->model->presentIntegral($work_id);
                        }
                        //直接发送优惠券
                        if (in_array(9, array_filter($params['measure_choose_id'])) && (1 == $coupon_auto_complete)) {
                            $this->model->presentCoupon($work_id);
                        }
                        //修改地址
                        if (in_array(13, array_filter($params['measure_choose_id'])) && (1 == $changeArr_auto_complete)) {
                            $this->model->changeAddress($params, $work_id, $v, $res);
                        }

                    }
                    //非草稿状态进入审核阶段
                    if ($this->model->work_status != 1) {
                        $this->model->checkWork($work_id);
                    }

                    Db::commit();
                } catch (ValidateException $e) {
                    Db::rollback();
                    $this->error($e->getMessage());
                } catch (PDOException $e) {
                    Db::rollback();
                    $this->error($e->getMessage());
                } catch (Exception $e) {
                    Db::rollback();
                    $this->error($e->getMessage());
                }
                if ($result !== false) {
                    //通知
                    if ($this->model->work_type == 1) {
                        if ($this->model->work_status == 2) {
                            //Ding::cc_ding($this->model->assign_user_id, '', '工单ID:' . $work_id . '😎😎😎😎有新工单需要你审核😎😎😎😎', '有新工单需要你审核');
                        } elseif ($this->model->work_status == 3) {
                            $usersId = explode(',', $this->model->recept_person_id);
                            //Ding::cc_ding($usersId, '', '工单ID:' . $work_id . '😎😎😎😎有新工单需要你处理😎😎😎😎', '有新工单需要你处理');
                        }
                    }

                    //经手人
                    if ($this->model->work_type == 2 && $this->model->work_status == 3 && !$params['id']) {

                        //Ding::cc_ding($this->model->after_user_id, '', '工单ID:' . $work_id . '😎😎😎😎有新工单需要你处理😎😎😎😎', '有新工单需要你处理');
                    }

                    //跟单处理
                    if ($this->model->work_type == 2 && $this->model->work_status == 3 && $params['id']) {

                        //Ding::cc_ding($params['recept_person_id'], '', '工单ID:' . $work_id . '😎😎😎😎有新工单需要你处理😎😎😎😎', '有新工单需要你处理');
                    }

                    $this->success();
                } else {
                    $this->error(__('No rows were inserted'));
                }
            }
            $this->error(__('Parameter %s can not be empty', ''));
        }
        if ($ids) {
            $row = $this->model->get($ids);
            //求出订单sku列表,传输到页面当中
            $skus = $this->model->getSkuList($row->work_platform, $row->platform_order);
            if (is_array($skus['sku'])) {
                $arrSkus = [];
                foreach ($skus['sku'] as $val) {
                    $arrSkus[$val] = $val;
                }
                // //查询用户id对应姓名
                // $admin = new \app\admin\model\Admin();
                // $users = $admin->where('status', 'normal')->column('nickname', 'id');
                $this->assignconfig('users', $this->users); //返回用户            
                $this->view->assign('skus', $arrSkus);
            }

            if (1 == $row->work_type) { //判断工单类型，客服工单
                $this->view->assign('work_type', 1);
                $this->assignconfig('work_type', 1);
                //$this->view->assign('problem_type', config('workorder.customer_problem_type')); //客服问题类型
                $this->view->assign('problem_type',$workOrderConfigValue['customer_problem_type']);          
            } else { //仓库工单
                $this->view->assign('work_type', 2);
                $this->assignconfig('work_type', 2);
                //$this->view->assign('problem_type', config('workorder.warehouse_problem_type')); //仓库问题类型
                $this->view->assign('problem_type',$workOrderConfigValue['warehouse_problem_type']);
            }

            //把问题类型传递到js页面
            if (!empty($row->problem_type_id)) {
                $this->assignconfig('problem_id', $row->problem_type_id);
            }
            $this->assignconfig('work_type', $row->work_type);

            $this->assignconfig('ids', $row->id);
            //求出工单选择的措施传递到js页面
            $measureList = WorkOrderMeasure::workMeasureList($row->id);
            // dump(!empty($measureList));
            // exit;
            if (!empty($measureList)) {
                $this->assignconfig('measureList', $measureList);
            }
            $this->view->assign('row', $row);
        } else {
            //获取用户ID和所在权限组
            $userId = session('admin.id');
            $userGroupAccess = AuthGroupAccess::where(['uid' => $userId])->column('group_id');
            //$warehouseArr = config('workorder.warehouse_department_rule');
            $warehouseArr = $workOrderConfigValue['warehouse_department_rule'];
            $checkIsWarehouse = array_intersect($userGroupAccess, $warehouseArr);
            if (!empty($checkIsWarehouse)) {
                $this->view->assign('work_type', 2);
                $this->assignconfig('work_type', 2);
                $this->view->assign('problem_type', $workOrderConfigValue['warehouse_problem_type']); //仓库问题类型   
            } else {
                $this->view->assign('work_type', 1);
                $this->assignconfig('work_type', 1);
                $customer_problem_classifys = $workOrderConfigValue['customer_problem_classify'];
                unset($customer_problem_classifys['仓库问题']);
                $problem_types = $workOrderConfigValue['customer_problem_type'];
                $problem_type = [];
                $i = 0;
                foreach ($customer_problem_classifys as $key => $customer_problem_classify) {
                    $problem_type[$i]['name'] = $key;
                    foreach ($customer_problem_classify as $k => $v) {
                        $problem_type[$i]['type'][$k] = [
                            'id' => $v,
                            'name' => $problem_types[$v]
                        ];
                    }
                    $i++;
                }
                $this->view->assign('problem_type', $problem_type); //客服问题类型
            }
        }

        $this->assignconfig('userid', session('admin.id'));
        return $this->view->fetch();
    }
    /**
     * 判断sku是否有库存
     *
     * @Description
     * @author wpl
     * @since 2020/04/16 10:59:53 
     * @param [type] $skus sku数组
     * @param [type] $siteType 站点类型
     * @return void
     */
    protected function skuIsStock($skus = [], $siteType, $num = [])
    {
        if (!array_filter($skus)) {
            throw new Exception("SKU不能为空");
        }

        $itemPlatFormSku = new \app\admin\model\itemmanage\ItemPlatformSku();
        //根据平台sku转sku
        foreach (array_filter($skus) as $k => $v) {
            //判断库存时去掉-s 等
            $arr = explode('-', $v);
            if(!empty($arr[1])){
                $sku = $arr[0] . '-' . $arr[1];
            }else{
                $sku = trim($v);
            }
         
            //判断是否开启预售 并且预售时间是否满足 并且预售数量是否足够
            $res = $itemPlatFormSku->where(['outer_sku_status' => 1, 'platform_sku' => $sku,'platform_type' => $siteType])->find();
            //判断是否开启预售
            if ($res['stock'] >= 0 && $res['presell_status'] == 1 && strtotime($res['presell_create_time']) <= time() && strtotime($res['presell_end_time']) >= time()) {
                $stock = $res['stock'] + $res['presell_residue_num'];
            } elseif($res['stock'] < 0 && $res['presell_status'] == 1 && strtotime($res['presell_create_time']) <= time() && strtotime($res['presell_end_time']) >= time()) {
                $stock = $res['presell_residue_num'];
            } else {
                $stock = $res['stock'];
            }
             
            //判断库存是否足够
            if ($stock < $num[$k]) {
                // $params = ['sku'=>$sku,'siteType'=>$siteType,'stock'=>$stock,'num'=>$num[$k]];
                // file_put_contents('/www/wwwroot/mojing/runtime/log/stock.txt',json_encode($params),FILE_APPEND);
                throw new Exception($sku . '库存不足！！');
            }
        }
        return true;
    }

    /**
     * 修改之后的编辑
     *
     * @Author lsw 1461069578@qq.com
     * @DateTime 2020-07-01 11:29:24
     * @param [type] $ids
     * @return void
     */
    public function edit($ids = null)
    {
        $workOrderConfigValue = $this->workOrderConfigValue;
        $row = $this->model->get($ids);
        if (!$row) {
            $this->error(__('No Results were found'));
        }

        $adminIds = $this->getDataLimitAdminIds();
        if (is_array($adminIds)) {
            if (!in_array($row[$this->dataLimitField], $adminIds)) {
                $this->error(__('You have no permission'));
            }
        }
        if ($this->request->isPost()) {
            $params = $this->request->post("row/a");
            if ($params) {
                $params = $this->preExcludeFields($params);
                $result = false;
                Db::startTrans();
                try {
                    //是否采用模型验证
                    if ($this->modelValidate) {
                        $name = str_replace("\\model\\", "\\validate\\", get_class($this->model));
                        $validate = is_bool($this->modelValidate) ? ($this->modelSceneValidate ? $name . '.edit' : $name) : $this->modelValidate;
                        $row->validateFailException(true)->validate($validate);
                    }
                    if (!$params['problem_description']) {
                        throw new Exception("问题描述不能为空");
                    }
                    if (in_array($params['problem_type_id'], [11, 13, 14, 16]) && empty(array_filter($params['order_sku']))) {
                        throw new Exception("Sku不能为空");
                    }
                    //判断是否选择措施
                    $params['measure_choose_id'] = $params['measure_choose_id'] ?? [];

                    $userId = session('admin.id');
                    $userGroupAccess = AuthGroupAccess::where(['uid' => $userId])->column('group_id');
                    //$warehouseArr = config('workorder.warehouse_department_rule');
                    $warehouseArr = $workOrderConfigValue['warehouse_department_rule'];
                    $checkIsWarehouse = array_intersect($userGroupAccess, $warehouseArr);
                    if (!empty($checkIsWarehouse)) {
                        if (count(array_filter($params['measure_choose_id'])) < 1 && $params['work_type'] == 1 && $params['work_status'] == 2) {
                            throw new Exception("措施不能为空");
                        }
                    } else {
                        if (count(array_filter($params['measure_choose_id'])) < 1 && $params['work_status'] == 2) {
                            throw new Exception("措施不能为空");
                        }
                    }

                    //更换镜框判断是否有库存
                    if ($params['change_frame'] && in_array(1, array_filter($params['measure_choose_id']))) {
                        //添加判断订单号是否已经质检
                        $check_info = $this->check_order_quality($params['work_platform'],$params['platform_order']);
                        if($check_info){
                            throw new Exception("该订单已出库，不能更换镜架");
                        }
                        $skus = $params['change_frame']['change_sku'];
                        $num = $params['change_frame']['change_number'];
                        if (count(array_filter($skus)) < 1) throw new Exception("SKU不能为空");
                        //判断SKU是否有库存
                        $this->skuIsStock($skus, $params['work_platform'], $num);
                    }
                    //判断赠品是否有库存
                    //判断补发是否有库存
                    if (in_array(7, array_filter($params['measure_choose_id'])) || in_array(6, array_filter($params['measure_choose_id']))) {
                        if (in_array(7, array_filter($params['measure_choose_id']))) {
                            $originalSkus = $params['replacement']['original_sku'];
                            $originalNums = $params['replacement']['original_number'];
                        } else {
                            $originalSkus = $params['gift']['original_sku'];
                            $originalNums = $params['gift']['original_number'];
                        }

                        foreach ($originalSkus as $key => $originalSku) {
                            if (!$originalSku) exception('sku不能为空');
                            if (!$originalNums[$key]) exception('数量必须大于0');
                            $this->skuIsStock([$originalSku], $params['work_platform'], [$originalNums[$key]]);
                        }
                    }
                    //所有的成员组
                    $all_group  = $workOrderConfigValue['group'];
                    //判断工单类型 1客服 2仓库
                    if ($params['work_type'] == 1) {
                        //$params['problem_type_content'] = config('workorder.customer_problem_type')[$params['problem_type_id']];
                        $params['problem_type_content'] = $workOrderConfigValue['customer_problem_type'][$params['problem_type_id']];
                    } elseif ($params['work_type'] == 2) {
                        //$params['problem_type_content'] = config('workorder.warehouse_problem_type')[$params['problem_type_id']];
                        $params['problem_type_content'] = $workOrderConfigValue['warehouse_problem_type'][$params['problem_type_id']];
                        //$params['after_user_id'] = implode(',', config('workorder.copy_group')); //经手人
                        if(!$params['id']){
                            if(!empty(array_filter($params['all_after_user_id']))){
                                $params['all_after_user_id'] = implode(',',array_filter($params['all_after_user_id']));
                            }else{
                                $this->error('找不到承接人,请重新选择');
                            }
                        }
                    }
                    //判断是否选择退款措施
                    if (!array_intersect([2,15], array_filter($params['measure_choose_id']))) {
                        unset($params['refund_money']);
                    } else {
                        if (!$params['refund_money']) {
                            throw new Exception("退款金额不能为空");
                        }
                    }

                    //判断是否选择补价措施
                    if (!in_array(8, array_filter($params['measure_choose_id']))) {
                        unset($params['replenish_money']);
                    } else {
                        if (!$params['replenish_money']) {
                            throw new Exception("补差价金额不能为空");
                        }
                    }

                    //判断是否选择积分措施
                    if (!in_array(10, array_filter($params['measure_choose_id']))) {
                        unset($params['integral']);
                        unset($params['integral_describe']);
                    } else {
                        if (!$params['integral']) {
                            throw new Exception("积分不能为空");
                        }
                        if(!is_numeric($params['integral'])){
                            throw new Exception("积分只能是数字");
                        }
                    }

                    //判断是否选择退件措施
                    if (!in_array(11, array_filter($params['measure_choose_id']))) {
                        unset($params['refund_logistics_num']);
                    } else {
                        if (!$params['refund_logistics_num']) {
                            throw new Exception("退回物流单号不能为空");
                        }
                    }

                    //判断优惠券 不需要审核的优惠券
                    if ($params['coupon_id'] && in_array(9, array_filter($params['measure_choose_id']))) {
                        // foreach (config('workorder.check_coupon') as $v) {
                        //     if ($v['id'] == $params['coupon_id']) {
                        //         $params['coupon_describe'] = $v['desc'];
                        //         break;
                        //     }
                        // }
                        foreach($workOrderConfigValue['check_coupon'] as $v){
                             if ($v['id'] == $params['coupon_id']) {
                                $params['coupon_describe'] = $v['desc'];
                                break;
                            }                           
                        }
                    }
                    //判断优惠券 需要审核的优惠券
                    if ($params['need_coupon_id'] && in_array(9, array_filter($params['measure_choose_id']))) {
                        $params['coupon_id'] = $params['need_coupon_id'];
                        // foreach (config('workorder.need_check_coupon') as $v) {
                        //     if ($v['id'] == $params['coupon_id']) {
                        //         $params['coupon_describe'] = $v['desc'];
                        //         break;
                        //     }
                        // }
                        foreach ($workOrderConfigValue['need_check_coupon'] as $v) {
                            if ($v['id'] == $params['coupon_id']) {
                                $params['coupon_describe'] = $v['desc'];
                                break;
                            }
                        }
                        $params['is_check'] = 1;
                    }

                    //选择有优惠券时 值必须为真
                    if (in_array(9, array_filter($params['measure_choose_id'])) && !$params['coupon_id']) {
                        throw new Exception("优惠券不能为空");
                    }

                    //如果积分大于200需要审核
                    // if ($params['integral'] > 200) {
                    //     //需要审核
                    //     $params['is_check'] = 1;
                    //     //创建人对应主管
                    //     $params['assign_user_id'] = $this->assign_user_id;
                    // }

                    //如果退款金额大于30 需要审核
                    // if ($params['refund_money'] > 30) {
                    //     $params['is_check'] = 1;
                    // }
                    if ($params['refund_money'] > 0) {
                        $params['is_refund'] = 1;
                    }
                    //判断审核人
                    if ($params['is_check'] == 1 || $params['need_coupon_id']) {
                        /**
                         * 1、退款金额大于30 经理审核
                         * 2、赠品数量大于1 经理审核
                         * 3、补发数量大于1 经理审核
                         * 4、优惠券等于100% 经理审核  50%主管审核 固定额度无需审核
                         * 5、运营客服组的优惠券都由王伟审核
                         */
                        //查询当前用户的上级id
                        $up_group_id = Db::name('auth_group_access')->where('uid',session('admin.id'))->column('group_id');
                        //$coupon = config('workorder.need_check_coupon')[$params['need_coupon_id']]['sum'];
                        $coupon = $workOrderConfigValue['need_check_coupon'][$params['need_coupon_id']]['sum'];
                        //$giftOriginalNumber = $params['gift']['original_number'] ?: [];
                        //$replacementOriginalNumber = $params['replacement']['original_number'] ?: [];
                        if ($coupon == 100 || ($coupon >0 && in_array(131,$up_group_id))) {
                            //客服经理
                            //$params['assign_user_id'] = config('workorder.customer_manager');
                            $params['assign_user_id'] = $workOrderConfigValue['customer_manager'];
                        } elseif($coupon == 50) {
                            //创建人对应主管
                            $params['assign_user_id'] = $this->assign_user_id ?: session('admin.id');
                        }
                    }
                    //判断审核人表 lsw create start
                    $check_person_weight = $workOrderConfigValue['check_person_weight'];
                    $check_group_weight = $workOrderConfigValue['check_group_weight'];
                    //先核算团队的，在核算个人的
                    if(!empty($check_group_weight)){
                        foreach($check_group_weight as $gv){
                            //所有的
                            $all_person = [];
                            $result = false;
                            $median_value = 0;
                            $info = (new AuthGroup)->getAllNextGroup($gv['work_create_person_id']);
                            if($info){
                                    array_push($info,$gv['work_create_person_id']);
                                foreach($info as $av){
                                    if(is_array($all_group[$av])){
                                        foreach($all_group[$av] as $vk){
                                            $all_person[] = $vk;
                                        }
                                    }
                                    
                                }  
                            }else{
                                $all_person = $all_group[$gv['work_create_person_id']];
                            }
                            if($all_group){
                                $true_all_person = array_unique($all_person);
                                //如果符合创建组的话
                                if(in_array(session('admin.id'),$true_all_person)){
                                    if(0 == $gv['step_id']){
                                        //不需要判断措施只需要判断创建人
                                        $params['is_check'] = 1;
                                        $params['assign_user_id'] = $all_group[$gv['check_group_id']][0];
                                        break;    
                                    }elseif((2 == $gv['step_id']) && in_array(2, array_filter($params['measure_choose_id']))){ //退款
                                        //中间值
                                        $median_value = $params['refund_money']; 
                                    }elseif((3 == $gv['step_id']) && in_array(3, array_filter($params['measure_choose_id']))){ //取消
                                        $median_value = $params['refund_money'];
                
                                    }elseif(6 == $gv['step_id'] && in_array(6, array_filter($params['measure_choose_id']))){ //赠品
                                        $giftOriginalNumber = $params['gift']['original_number'] ?: [];
                                        $median_value = array_sum($giftOriginalNumber); 
                
                                    }elseif(7 == $gv['step_id'] && in_array(7, array_filter($params['measure_choose_id']))){ //补发
                                        $replacementOriginalNumber = $params['replacement']['original_number'] ?: [];
                                        $median_value = array_sum($replacementOriginalNumber);
                
                
                                    }elseif(10 == $gv['step_id'] && in_array(10, array_filter($params['measure_choose_id']))){ //积分
                                        $median_value = $params['integral'];
                
                                    }elseif(15 == $gv['step_id'] && in_array(15, array_filter($params['measure_choose_id']))){
                                        $median_value = $params['refund_money']; 
                                    }
                                    if(!empty($median_value)){
                                        switch ($gv['symbol']){
                                            case 'gt':
                                                $result = $median_value > $gv['step_value'];
                                                break;
                                            case 'eq':
                                                $result = $median_value = $gv['step_value'];
                                                break;
                                            case 'lt':
                                                $result = $median_value < $gv['step_value'];
                                                break;
                                            case 'egt':
                                                $result = $median_value >= $gv['step_value'];
                                                break;
                                            case 'elt':
                                                $result = $median_value <= $gv['step_value'];
                                                break;
                                        }
                                    }else{
                                        $result = false;
                                    }
    
                                    if($result){
                                        $params['is_check'] = 1;
                                        $params['assign_user_id'] = $all_group[$gv['check_group_id']][0];
                                        break;
                                    }
                                }
                            }

                        }
                    }
                    if(!empty($check_person_weight)){
                        foreach($check_person_weight as $wkv){
                            if(session('admin.id') == $wkv['work_create_person_id']){
                                $result = false;
                                $median_value = 0;
                                if(0 == $wkv['step_id']){
                                    //不需要判断措施只需要判断创建人
                                    $params['is_check'] = 1;
                                    $params['assign_user_id'] = $all_group[$wkv['check_group_id']][0];
                                    break;    
                                }elseif(2 == $wkv['step_id'] && in_array(2, array_filter($params['measure_choose_id']))){ //退款
                                    //中间值
                                    $median_value = $params['refund_money']; 
                                }elseif(3 == $wkv['step_id'] && in_array(3, array_filter($params['measure_choose_id']))){ //取消
                                    $median_value = $params['refund_money'];
            
                                }elseif(6 == $wkv['step_id'] && in_array(6, array_filter($params['measure_choose_id']))){ //赠品
                                    $giftOriginalNumber = $params['gift']['original_number'] ?: [];
                                    $median_value = array_sum($giftOriginalNumber); 
            
                                }elseif(7 == $wkv['step_id'] && in_array(7, array_filter($params['measure_choose_id']))){ //补发
                                    $replacementOriginalNumber = $params['replacement']['original_number'] ?: [];
                                    $median_value = array_sum($replacementOriginalNumber);
            
            
                                }elseif(10 == $wkv['step_id'] && in_array(10, array_filter($params['measure_choose_id']))){ //积分
                                    $median_value = $params['integral'];
            
                                }elseif(15 == $wkv['step_id'] && in_array(15,array_filter($params['measure_choose_id']))){
                                    $median_value = $params['refund_money']; 
                                }
                                if(!empty($median_value)){
                                    switch ($wkv['symbol']){
                                        case 'gt':
                                            $result = $median_value > $wkv['step_value'];
                                            break;
                                        case 'eq':
                                            $result = $median_value = $wkv['step_value'];
                                            break;
                                        case 'lt':
                                            $result = $median_value < $wkv['step_value'];
                                            break;
                                        case 'egt':
                                            $result = $median_value >= $wkv['step_value'];
                                            break;
                                        case 'elt':
                                            $result = $median_value <= $wkv['step_value'];
                                            break;
                                    }
                                }else{
                                    $result = false;
                                }

                                if($result){
                                    $params['is_check'] = 1;
                                    $params['assign_user_id'] = $all_group[$wkv['check_group_id']][0];
                                    break;
                                }
                            }
            
                        }   
                    }
                    if(!$params['assign_user_id']){
                        $params['is_check'] = 0;
                    }
                    //提交时间
                    if ($params['work_status'] == 2) {
                        $params['submit_time'] = date('Y-m-d H:i:s');
                    }

                    $params['recept_person_id'] = $params['recept_person_id'] ?: session('admin.id');
                    //更新之前的措施全部去掉
                    $updateData['replenish_money'] = '';
                    $updateData['replenish_increment_id'] = '';
                    $updateData['coupon_id'] = 0;
                    $updateData['coupon_describe'] = '';
                    $updateData['coupon_str'] = '';
                    $updateData['integral'] = '';
                    $updateData['refund_logistics_num'] = '';
                    $updateData['refund_money'] = '';
                    $updateData['is_refund'] = 0;
                    $updateData['replacement_order'] = '';
                    $updateData['integral_describe'] = '';
                    $updateInfo = $row->allowField(true)->save($updateData);
                    if (false === $updateInfo) {
                        throw new Exception('更新失败!!');
                    }
                    //如果不是客服人员则指定审核人为客服经理(只能客服工单) start
                    // if (1 == $params['work_type']) {
                    //     //$customerKefu = config('workorder.kefumanage');
                    //     $customerKefu = $workOrderConfigValue['kefumanage'];
                    //     $customerArr = [];
                    //     foreach ($customerKefu as $v) {
                    //         foreach ($v as $vv) {
                    //             $customerArr[] = $vv;
                    //         }
                    //     }
                    //     if (!in_array(session('admin.id'), $customerArr)) {
                    //         if (1 == $params['is_check']) {
                    //             $params['assign_user_id'] = config('workorder.customer_manager');
                    //         }
                    //     } else {
                    //         $params['assign_user_id'] = $params['assign_user_id'] ?: 0;
                    //     }
                    // }
                    //如果不是客服人员则指定审核人为客服经理 end
                    // dump($params);
                    // exit;
                    if($params['order_type'] == 100){
                        $params['base_grand_total'] = $params['refund_money'];
                        $params['grand_total'] = $params['refund_money'];
                    }
                    $result = $row->allowField(true)->save($params);
                    if (false === $result) {
                        throw new Exception("编辑失败！！");
                    }
                    //循环插入措施
                    if (count(array_filter($params['measure_choose_id'])) > 0) {

                        //措施
                        WorkOrderMeasure::where(['work_id' => $row->id])->delete();
                        WorkOrderRecept::where(['work_id' => $row->id])->delete();
                        WorkOrderChangeSku::where(['work_id' => $row->id])->delete();
                        // dump($params['measure_choose_id']);
                        // exit;
                        $integral_auto_complete = $coupon_auto_complete = $changeArr_auto_complete = 0;
                        foreach ($params['measure_choose_id'] as $k => $v) {
                            $measureList['work_id'] = $row->id;
                            $measureList['measure_choose_id'] = $v;
                            //$measureList['measure_content'] = config('workorder.step')[$v];
                            $measureList['measure_content'] = $workOrderConfigValue['step'][$v];
                            $measureList['create_time']     = date('Y-m-d H:i:s');
                            //插入措施表
                            $res = $this->step->insertGetId($measureList);
                            if (false === $res) {
                                throw new Exception("添加失败！！");
                            }

                            // //根据措施读取承接组、承接人 默认是客服问题组配置
                            // $appoint_ids = $params['order_recept']['appoint_ids'][$v];
                            // $appoint_users = $params['order_recept']['appoint_users'][$v];
                            // $appoint_group = $params['order_recept']['appoint_group'][$v];
                            // //循环插入承接人
                            // $appointList = [];
                            // foreach ($appoint_ids as $key => $val) {
                            //     $appointList[$key]['work_id'] = $row->id;
                            //     $appointList[$key]['measure_id'] = $res;
                            //     //如果没有承接人 默认为创建人
                            //     if ($val == 'undefined') {
                            //         $appointList[$key]['recept_group_id'] = $this->assign_user_id;
                            //         $appointList[$key]['recept_person_id'] = session('admin.id');
                            //         $appointList[$key]['recept_person'] = session('admin.nickname');
                            //     } else {

                            //         $appointList[$key]['recept_group_id'] = $appoint_group[$key];
                            //         $appointList[$key]['recept_person_id'] = $val;
                            //         $appointList[$key]['recept_person'] = $appoint_users[$key];
                            //     }

                            //     $appointList[$key]['create_time'] = date('Y-m-d H:i:s');
                            // }
                            //根据措施读取承接组、承接人 默认是客服问题组配置,是否审核之后自动完成
                            $appoint_ids = $params['order_recept']['appoint_ids'][$v];
                            $appoint_users = $params['order_recept']['appoint_users'][$v];
                            $appoint_group = $params['order_recept']['appoint_group'][$v];
                            $auto_complete = $params['order_recept']['auto_complete'][$v];
                            if(10 == $v){
                                $integral_auto_complete = $auto_complete; 
                            }elseif( 9 == $v){
                                $coupon_auto_complete   = $auto_complete;
                            }elseif(13 == $v){
                                $changeArr_auto_complete = $auto_complete; 
                            }
                            //循环插入承接人
                            $appointList = [];
                            if(is_array($appoint_ids) && count($appoint_ids)>0){
                                foreach ($appoint_ids as $key => $val) {
                                    if($appoint_users[$key] == 'undefined'){
                                        continue;
                                    }
                                    $appointList[$key]['work_id'] = $row->id;
                                    $appointList[$key]['measure_id'] = $res;
                                    $appointList[$key]['is_auto_complete'] = $auto_complete;
                                    //如果没有承接人 默认为创建人
    
                                    if ($val == 'undefined') {
                                        $appointList[$key]['recept_group_id'] = $this->assign_user_id;
                                        $appointList[$key]['recept_person_id'] = session('admin.id');
                                        $appointList[$key]['recept_person'] = session('admin.nickname');
                                    } else {
    
                                        $appointList[$key]['recept_group_id'] = $appoint_group[$key];
                                        $appointList[$key]['recept_person_id'] = $val;
                                        $appointList[$key]['recept_person'] = $appoint_users[$key];
                                    }
    
                                    $appointList[$key]['create_time'] = date('Y-m-d H:i:s');
                                }
                            }else{
                                $appointList[0]['work_id'] = $row->id;
                                $appointList[0]['measure_id'] = $res;
                                $appointList[0]['recept_group_id'] = 0;
                                $appointList[0]['recept_person_id'] = session('admin.id');
                                $appointList[0]['recept_person'] = session('admin.nickname');
                                $appointList[0]['create_time'] = date('Y-m-d H:i:s');
                                $appointList[0]['is_auto_complete'] = $auto_complete;
                            }
                            //插入承接人表
                            $receptRes = $this->recept->saveAll($appointList);
                            if (false === $receptRes) {
                                throw new Exception("添加失败！！");
                            }
                            //更改镜片，补发，赠品
                            $this->model->changeLens($params, $row->id, $v, $res);
                            $this->model->changeFrame($params, $row->id, $v, $res);
                            $this->model->cancelOrder($params, $row->id, $v, $res);
                            $this->model->changeAddress($params, $row->id, $v, $res);
                        }
                    }


                    //不需要审核时直接发送积分，赠送优惠券
                    if (!$params['is_check']  && $params['work_status'] != 1) {
                        // //赠送积分
                        // if (in_array(10, array_filter($params['measure_choose_id']))) {
                        //     $this->model->presentIntegral($row->id);
                        // }
                        // //直接发送优惠券
                        // if (in_array(9, array_filter($params['measure_choose_id']))) {
                        //     $this->model->presentCoupon($row->id);
                        // }
                        //赠送积分
                        if (in_array(10, array_filter($params['measure_choose_id'])) && (1 == $integral_auto_complete)) {
                            $this->model->presentIntegral($row->id);
                        }
                        //直接发送优惠券
                        if (in_array(9, array_filter($params['measure_choose_id'])) && (1 == $coupon_auto_complete)) {
                            $this->model->presentCoupon($row->id);
                        }
                        //修改地址
                        if (in_array(13, array_filter($params['measure_choose_id'])) && (1 == $changeArr_auto_complete)) {
                            $this->model->changeAddress($params, $row->id, $v, $res);
                        }
                    }
                    //非草稿状态进入审核阶段
                    if ($params['work_status'] != 1) {
                        $this->model->checkWork($row->id);
                    }
                    Db::commit();
                } catch (ValidateException $e) {
                    Db::rollback();
                    $this->error($e->getMessage());
                } catch (PDOException $e) {
                    Db::rollback();
                    $this->error($e->getMessage());
                } catch (Exception $e) {
                    Db::rollback();
                    $this->error($e->getMessage());
                }
                if ($result !== false) {

                    //通知
                    if ($row->work_type == 1) {
                        if ($row->work_status == 2) {
                            //Ding::cc_ding($row->assign_user_id, '', '工单ID:' . $row->id . '😎😎😎😎有新工单需要你审核😎😎😎😎', '有新工单需要你审核');
                        } elseif ($row->work_status == 3) {
                            $usersId = explode(',', $row->recept_person_id);
                            //Ding::cc_ding($usersId, '', '工单ID:' . $row->id . '😎😎😎😎有新工单需要你处理😎😎😎😎', '有新工单需要你处理');
                        }
                    }
                    //经手人
                    if ($row->work_type == 2 && $row->work_status == 3) {

                        //Ding::cc_ding($row->after_user_id, '', '工单ID:' . $row->id . '😎😎😎😎有新工单需要你处理😎😎😎😎', '有新工单需要你处理');
                    }

                    $this->success();
                } else {
                    $this->error(__('No rows were updated'));
                }
            }
            $this->error(__('Parameter %s can not be empty', ''));
        }
        $this->view->assign("row", $row);
        if (1 == $row->work_type) { //判断工单类型，客服工单
            $this->view->assign('work_type', 1);
            $this->assignconfig('work_type', 1);

            //$customer_problem_classifys = config('workorder.customer_problem_classify');
            $customer_problem_classifys = $workOrderConfigValue['customer_problem_classify'];
            unset($customer_problem_classifys['仓库问题']);
            //$problem_types = config('workorder.customer_problem_type');
            $problem_types = $workOrderConfigValue['customer_problem_type'];
            $problem_type = [];
            $i = 0;
            foreach ($customer_problem_classifys as $key => $customer_problem_classify) {
                $problem_type[$i]['name'] = $key;
                foreach ($customer_problem_classify as $k => $v) {
                    $problem_type[$i]['type'][$k] = [
                        'id' => $v,
                        'name' => $problem_types[$v]
                    ];
                }
                $i++;
            }
            $this->view->assign('problem_type', $problem_type); //客服问题类型
        } else { //仓库工单
            $this->view->assign('work_type', 2);
            $this->assignconfig('work_type', 2);
            //$this->view->assign('problem_type', config('workorder.warehouse_problem_type')); //仓库问题类型
            $this->view->assign('problem_type',$workOrderConfigValue['warehouse_problem_type']);
        }
        //求出订单sku列表,传输到页面当中
        $skus = $this->model->getSkuList($row->work_platform, $row->platform_order);
        if (is_array($skus['sku'])) {
            $arrSkus = [];
            foreach ($skus['sku'] as $val) {
                $arrSkus[$val] = $val;
            }
            // //查询用户id对应姓名
            // $admin = new \app\admin\model\Admin();
            // $users = $admin->where('status', 'normal')->column('nickname', 'id');
            $this->assignconfig('users', $this->users); //返回用户            
            $this->view->assign('skus', $arrSkus);
        }
        //把问题类型传递到js页面
        if (!empty($row->problem_type_id)) {
            $this->assignconfig('problem_type_id', $row->problem_type_id);
        }

        //求出工单选择的措施传递到js页面
        $measureList = WorkOrderMeasure::workMeasureList($row->id);
        if (!empty($measureList)) {
            $this->assignconfig('measureList', $measureList);
        }
        $this->assignconfig('work_status',$row->work_status);
        return $this->view->fetch();
    }
    /**
     * 获取订单sku数据
     *
     * @Description
     * @author wpl
     * @since 2020/04/10 15:41:09 
     * @return void
     */
    public function get_sku_list()
    {
        if (request()->isAjax()) {
            $sitetype = input('sitetype');
            $order_number = input('order_number');
            $skus = $this->model->getSkuList($sitetype, $order_number);
            if ($skus) {
                $this->success('操作成功！！', '', $skus);
            } else {
                $this->error('未获取到数据！！');
            }
        }
        $this->error('404 not found');
    }

    /**
     * 根据处方获取地址信息以及处方信息
     * @throws \think\db\exception\DataNotFoundException
     * @throws \think\db\exception\ModelNotFoundException
     * @throws \think\exception\DbException
     */
    public function ajaxGetAddress()
    {
        if (request()->isAjax()) {
            $incrementId = input('increment_id');
            $siteType = input('site_type');
            $isNewVersion = input('is_new_version');
            $work_id = input('work_id');

            try {
                //获取网站数据库地址,获取地址信息
                $res = $this->model->getAddress($siteType, $incrementId);
                //请求接口获取lens_type，coating_type，prescription_type等信息
                $lens = $this->model->getReissueLens($siteType, $res['showPrescriptions'],1,$isNewVersion);
                //判断是否是新建状态
                $work_status = $this->model->where('id',$work_id)->value('work_status');
                if($work_status == 1){
                    //获取魔晶数据库中地址
                    $address = Db::name('work_order_change_sku')->where('work_id',$work_id)->value('userinfo_option');
                    $address = unserialize($address);
                    $res['address'][$address['address_id']] = $address;
                    $address_type = $address['address_id'] == 0 ? 'shipping' : 'billing';
                    $res['address'][$address['address_id']]['address_type'] = $address_type;
                }
            } catch (\Exception $e) {
                $this->error($e->getMessage());
            }

            if ($res) {
                $this->success('操作成功！！', '', ['address' => $res,'lens' => $lens]);
            } else {
                $this->error('未获取到数据！！');
            }
        }
        $this->error('404 not found');
    }

    /**
     * 根据country获取Province
     * @return array
     */
    public function ajaxGetProvince()
    {
        $countryId = input('country_id');
        $country = json_decode(file_get_contents('assets/js/country.js'), true);
        $province = $country[$countryId];
        return $province ?: [];
    }

    /**
     * 获取更改镜片的数据
     * @throws Exception
     */
    public function ajaxGetChangeLens()
    {
        if (request()->isAjax()) {
            $incrementId = input('increment_id');
            $siteType = input('site_type');
            $isNewVersion = input('is_new_version',0);
            try {
                //获取地址、处方等信息
                $res = $this->model->getAddress($siteType, $incrementId);
                $lens = $this->model->getReissueLens($siteType, $res['prescriptions'], 2,$isNewVersion);
            } catch (\Exception $e) {
                $this->error($e->getMessage());
            }
            if ($res) {
                $this->success('操作成功！！', '', $lens);
            } else {
                $this->error('未获取到数据！！');
            }
        }
        $this->error('404 not found');
    }

    /**
     * 赠品表单
     * @throws Exception
     * @throws \think\db\exception\DataNotFoundException
     * @throws \think\db\exception\ModelNotFoundException
     * @throws \think\exception\DbException
     */
    public function ajaxGetGiftLens()
    {
        if (request()->isAjax()) {
            $incrementId = input('increment_id');
            $siteType = input('site_type');
            $isNewVersion = input('is_new_version', 0);
            try {
                //获取地址、处方等信息
                $res = $this->model->getAddress($siteType, $incrementId);
                $lens = $this->model->getReissueLens($siteType, $res['prescriptions'], 3,$isNewVersion);
            } catch (\Exception $e) {
                $this->error($e->getMessage());
            }

            if ($res) {
                $this->success('操作成功！！', '', $lens);
            } else {
                $this->error('未获取到数据！！');
            }
        }
        $this->error('404 not found');
    }

    /**
     * ajax根据prescription_type获取镜片信息
     */
    public function ajaxGetLensType()
    {
        if (request()->isAjax()) {
            $siteType = input('site_type');
            $prescriptionType = input('prescription_type', '');
            $isNewVersion = input('is_new_version', 0);
            $color_id = input('color_id', '');
            $key = $siteType . '_getlens_' . $isNewVersion;
            $data = Cache::get($key);
            if (!$data) {
                if($isNewVersion == 1){
                    $url = 'magic/product/newLensData';
                }else{
                    $url = 'magic/product/lensData';
                }
                $data = $this->model->httpRequest($siteType, $url);
                Cache::set($key, $data, 3600 * 24);
            }
            if ($color_id) {
                $lensType = $data['lens_color_list'] ?: [];
            } else {
                $lensType = $data['lens_list'][$prescriptionType] ?: [];
            }
            if ($lensType) {
                $this->success('操作成功！！', '', $lensType);
            } else {
                $this->error('未获取到数据！！');
            }
        }
        $this->error('404 not found');
    }
    /**
     * 获取订单order的镜框等信息
     *
     * @Description
     * @author lsw
     * @since 2020/04/13 17:28:49 
     * @return void
     */
    public function ajax_get_order($ordertype = null, $order_number = null)
    {
        if ($this->request->isAjax()) {
            if ($ordertype < 1 || $ordertype > 5) { //不在平台之内
                return $this->error('选择平台错误,请重新选择', '', 'error', 0);
            }
            if (!$order_number) {
                return  $this->error('订单号不存在，请重新选择', '', 'error', 0);
            }
            if ($ordertype == 1) {
                $result = ZeeloolPrescriptionDetailHelper::get_one_by_increment_id($order_number);
            } elseif ($ordertype == 2) {
                $result = VooguemePrescriptionDetailHelper::get_one_by_increment_id($order_number);
            } elseif ($ordertype == 3) {
                $result = NihaoPrescriptionDetailHelper::get_one_by_increment_id($order_number);
            } elseif ($ordertype == 4) {
                $result = MeeloogPrescriptionDetailHelper::get_one_by_increment_id($order_number);
            } elseif ($ordertype == 5) {
                $result = WeseeopticalPrescriptionDetailHelper::get_one_by_increment_id($order_number);
            } elseif ($ordertype == 9){
                $result = ZeeloolEsPrescriptionDetailHelper::get_one_by_increment_id($order_number);
            } elseif ($ordertype == 10){
                $result = ZeeloolDePrescriptionDetailHelper::get_one_by_increment_id($order_number);
            }
            if (!$result) {
                $this->error('找不到这个订单,请重新尝试', '', 'error', 0);
            }
            $arr = [];
            foreach ($result as $val) {
                for ($i = 0; $i < $val['qty_ordered']; $i++) {
                    $arr[] = $val['sku'];
                }
            }
            return $this->success('', '', $arr, 0);
        } else {
            return $this->error('404 Not Found');
        }
    }
    /**
     * 获取已经添加工单中的订单信息
     *
     * @Description
     * @author lsw
     * @since 2020/04/16 10:29:02 
     * @return void
     */
    public function ajax_edit_order($ordertype = null, $order_number = null, $work_id = null, $change_type = null)
    {
        if ($this->request->isAjax()) {
            if ($ordertype < 1 || $ordertype > 5) { //不在平台之内
                return $this->error('选择平台错误,请重新选择', '', 'error', 0);
            }
            if (!$order_number) {
                return  $this->error('订单号不存在，请重新选择', '', 'error', 0);
            }
            if (!$work_id) {
                return $this->error('工单不存在，请重新选择', '', 'error', 0);
            }
            $result = WorkOrderChangeSku::getOrderChangeSku($work_id, $ordertype, $order_number, $change_type);
            if (!$result) {
                if ($ordertype == 1) {
                    $result = ZeeloolPrescriptionDetailHelper::get_one_by_increment_id($order_number);
                } elseif ($ordertype == 2) {
                    $result = VooguemePrescriptionDetailHelper::get_one_by_increment_id($order_number);
                } elseif ($ordertype == 3) {
                    $result = NihaoPrescriptionDetailHelper::get_one_by_increment_id($order_number);
                } elseif ($ordertype == 4) {
                    $result = MeeloogPrescriptionDetailHelper::get_one_by_increment_id($order_number);
                } elseif ($ordertype == 5) {
                    $result = WeseeopticalPrescriptionDetailHelper::get_one_by_increment_id($order_number);
                } elseif ($ordertype == 9) {
                    $result = ZeeloolEsPrescriptionDetailHelper::get_one_by_increment_id($order_number);
                } elseif ($ordertype == 10) {
                    $result = ZeeloolDePrescriptionDetailHelper::get_one_by_increment_id($order_number);
                }
            } else {
                $result = collection($result)->toArray();
            }
            if (!$result) {
                $this->error('找不到这个订单,请重新尝试', '', 'error', 0);
            }
            $arr = [];
            foreach ($result as $key => $val) {
                if (!$val['qty_ordered']) {
                    $arr[$key]['original_sku'] = $val['original_sku'];
                    $arr[$key]['original_number'] = $val['original_number'];
                    $arr[$key]['change_sku'] = $val['change_sku'];
                    $arr[$key]['change_number'] = $val['change_number'];
                } else {
                    for ($i = 0; $i < $val['qty_ordered']; $i++) {
                        $arr[] = $val['sku'];
                    }
                }
            }
            return $this->success('', '', $arr, 0);
        } else {
            return $this->error('404 Not Found');
        }
    }

    /**
     * 测试
     * @throws \Exception
     */
    public function test()
    {
        //$this->model->presentCoupon(235);
        //$this->model->presentIntegral(233);
        //$this->model->createOrder(3, 338);
        $result = $this->model->deductionStock(496, 521);
        dump($result);
    }
    /**
     * 工单详情
     *
     * @Description
     * @author lsw
     * @since 2020/04/16 15:33:36 
     * @param [type] $ids
     * @return void
     */
    public function detail($ids = null)
    {
        $row = $this->model->get($ids);
        $workOrderConfigValue = $this->workOrderConfigValue;
        $operateType = input('operate_type', 0);
        if (!$row) {
            $this->error(__('No Results were found'));
        }

        if ($operateType == 2) {
            if ($row->work_status != 2 || $row->is_check != 1 || !in_array(session('admin.id'), [$row->assign_user_id, $workOrderConfigValue['customer_manager']])) {
                $this->error('没有审核权限');
            }
        }
        
        // elseif ($operateType == 3) {
        //     //找出工单的所有承接人
        //     $receptPersonIds = explode(',', $row->recept_person_id);
        //     if ($row->after_user_id) {
        //         array_unshift($receptPersonIds, $row->after_user_id);
        //     }
        //     //仓库工单并且经手人未处理
        //     //1、仓库类型：经手人未处理||已处理未审核||
        //     if (($row->work_type == 2 && $row->is_after_deal_with == 0) || in_array($row->work_status, [0, 1, 2, 4, 6, 7]) || !in_array(session('admin.id'), $receptPersonIds)) {
        //         $this->error('没有处理的权限');
        //     }
        // }

        $adminIds = $this->getDataLimitAdminIds();
        if (is_array($adminIds)) {
            if (!in_array($row[$this->dataLimitField], $adminIds)) {
                $this->error(__('You have no permission'));
            }
        }

        if (1 == $row->work_type) { //判断工单类型，客服工单
            $this->view->assign('work_type', 1);
            $this->assignconfig('work_type', 1);
            $customer_problem_classifys = $workOrderConfigValue['customer_problem_classify'];
            unset($customer_problem_classifys['仓库问题']);
            $problem_types = $workOrderConfigValue['customer_problem_type'];
            $problem_type = [];
            $i = 0;
            foreach ($customer_problem_classifys as $key => $customer_problem_classify) {
                $problem_type[$i]['name'] = $key;
                foreach ($customer_problem_classify as $k => $v) {
                    $problem_type[$i]['type'][$k] = [
                        'id' => $v,
                        'name' => $problem_types[$v]
                    ];
                }
                $i++;
            }
            $this->view->assign('problem_type', $problem_type); //客服问题类型
        } else { //仓库工单
            $this->view->assign('work_type', 2);
            $this->assignconfig('work_type', 2);
           
            //$this->view->assign('problem_type', config('workorder.warehouse_problem_type')); //仓库问题类型
            $this->view->assign('problem_type', $workOrderConfigValue['warehouse_problem_type']);
        }
        //求出订单sku列表,传输到页面当中
        $skus = $this->model->getSkuList($row->work_platform, $row->platform_order);
        if (is_array($skus['sku'])) {
            $arrSkus = [];
            foreach ($skus['sku'] as $val) {
                $arrSkus[$val] = $val;
            }
            // //查询用户id对应姓名
            // $admin = new \app\admin\model\Admin();
            // $users = $admin->where('status', 'normal')->column('nickname', 'id');
            $this->assignconfig('users', $this->users); //返回用户            
            $this->view->assign('skus', $arrSkus);
        }
        //把问题类型传递到js页面
        if (!empty($row->problem_type_id)) {
            $this->assignconfig('problem_type_id', $row->problem_type_id);
        }
        //$ids = 520;
        $workOrderNote = WorkOrderNote::where('work_id', $ids)->select(); //回复内容
        $this->view->assign('workOrderNote', $workOrderNote);



        //求出工单选择的措施传递到js页面
        $measureList = WorkOrderMeasure::workMeasureList($row->id);
        if (!empty($measureList)) {
            $this->assignconfig('measureList', $measureList);
        }
        $this->assignconfig('operate_type', $operateType);
        if (2 <= $row->work_status) {
            $row->assign_user = Admin::where(['id' => $row->assign_user_id])->value('nickname');
        } else {
            $row->assign_user  = Admin::where(['id' => $row->operation_user_id])->value('nickname');
        }
        $this->view->assign("row", $row);
        if ($operateType == 2) { //审核
            return $this->view->fetch('saleaftermanage/work_order_list/check');
        }
        if ($operateType == 3) { //处理
            //获取处理的措施
            $recepts = WorkOrderRecept::where('work_id', $row->id)->with('measure')->group('recept_group_id,measure_id')->select();
            $this->view->assign('recepts', $recepts);
            return $this->view->fetch('saleaftermanage/work_order_list/process');
        }

        //查询工单处理备注
        $remarkList = $this->order_remark->where('work_id', $ids)->select();
        //获取处理的措施
        $recepts = WorkOrderRecept::where('work_id', $row->id)->with('measure')->group('recept_group_id,measure_id')->select();
        $this->view->assign('recepts', $recepts);
        //判断站点
        if ($row['work_platform'] == 1 && $row['replenish_money']) {
            $url = config('url.new_zeelool_url') . 'price-difference?customer_email=' . $row['email'] . '&origin_order_number=' . $row['platform_order'] . '&order_amount=' . $row['replenish_money'] . '&sign='. $row->id;
        } elseif ($row['work_platform'] == 2 && $row['replenish_money']) {
            $url = config('url.new_voogueme_url') . 'price-difference?customer_email=' . $row['email'] . '&origin_order_number=' . $row['platform_order'] . '&order_amount=' . $row['replenish_money'] . '&sign=' . $row->id;
        } elseif ($row['work_platform'] == 3 && $row['replenish_money']) {
            $url = config('url.new_nihao_url') . 'price-difference?customer_email=' . $row['email'] . '&origin_order_number=' . $row['platform_order'] . '&order_amount=' . $row['replenish_money'] . '&sign='  . $row->id;
        } elseif ($row['work_platform'] == 4 && $row['replenish_money']) {
            $url = config('url.meeloog_url') . 'price-difference?customer_email=' . $row['email'] . '&origin_order_number=' . $row['platform_order'] . '&order_amount=' . $row['replenish_money'] . '&sign='  . $row->id;
        } elseif ($row['work_platform'] == 9 && $row['replenish_money']) {
            $url = config('url.new_zeelooles_url') . 'price-difference?customer_email=' . $row['email'] . '&origin_order_number=' . $row['platform_order'] . '&order_amount=' . $row['replenish_money'] . '&sign='  . $row->id;
        } elseif ($row['work_platform'] == 10 && $row['replenish_money']) {
            $url = config('url.new_zeeloolde_url') . 'price-difference?customer_email=' . $row['email'] . '&origin_order_number=' . $row['platform_order'] . '&order_amount=' . $row['replenish_money'] . '&sign='  . $row->id;
        }

        $this->view->assign('url', $url);
        $this->view->assign('remarkList', $remarkList);
        $this->assignconfig('work_status',$row->work_status);
        $this->assignconfig('create_user_id',$row->create_user_id);
        return $this->view->fetch();
    }

    /**
     * 审核
     * @throws \think\db\exception\DataNotFoundException
     * @throws \think\db\exception\ModelNotFoundException
     * @throws \think\exception\DbException
     */
    public function check()
    {
        $params = input('post.row/a');
        $workId = $params['id'];
        $workType = $params['work_type'];
        $success = $params['success'];
        if (!$params['check_note']) {
            $this->error('审核意见不能为空');
        }
        $work = $this->model->find($workId);
        if (!$work) {
            $this->error('工单不存在');
        }
        //开始审核
        try {
            $this->model->checkWork($workId, $params);
        } catch (Exception $e) {
            $this->error($e->getMessage());
        }
        $this->success('已审核');
    }
    /**
     * 获取工单的更改镜片、补发、赠品的信息
     *
     * @Description
     * @author lsw
     * @since 2020/04/16 16:49:21 
     * @param [type] $work_id
     * @param [type] $order_number
     * @param [type] $change_type
     * @return void
     */
    public function ajax_change_order($work_id = null, $order_type = null, $order_number = null, $change_type = null, $operate_type = '',$is_new_version = 0)
    {
        if ($this->request->isAjax()) {
            if ($order_type < 1 || $order_type > 5) { //不在平台之内
                return $this->error('选择平台错误,请重新选择', '', 'error', 0);
            }
            if (!$order_number) {
                return  $this->error('订单号不存在，请重新选择', '', 'error', 0);
            }
            if (!$work_id) {
                return $this->error('工单不存在，请重新选择', '', 'error', 0);
            }
            $result = WorkOrderChangeSku::getOrderChangeSku($work_id, $order_type, $order_number, $change_type);
            if ($result) {
                $result = collection($result)->toArray();
                $userinfo_option = unserialize($result[0]['userinfo_option']);
                $arr = [];
                foreach ($result as $keys => $val) {
                    $result[$keys]['prescription_options'] = unserialize($val['prescription_option']);
                }
                if (!empty($userinfo_option)) {
                    $arr['userinfo_option'] = $userinfo_option;
                }
                $arr['info']            = $result;
            }
            if (5 == $change_type) { //补发信息
                //获取地址、处方等信息
                $res = $this->model->getAddress($order_type, $order_number);
                //请求接口获取lens_type，coating_type，prescription_type等信息
                if (isset($arr) && !empty($arr)) {
                    $lens = $this->model->getEditReissueLens($order_type, $res['showPrescriptions'], 1, $result, $operate_type,$is_new_version);
                } else {
                    $lens = $this->model->getEditReissueLens($order_type, $res['showPrescriptions'], 1, [], $operate_type,$is_new_version);
                }
                $lensForm = $this->model->getReissueLens($order_type, $res['showPrescriptions'], 1,$is_new_version);
            } elseif (2 == $change_type) { //更改镜片信息
                $res = $this->model->getAddress($order_type, $order_number);
                if (isset($arr) && !empty($arr)) {
                    $lens = $this->model->getEditReissueLens($order_type, $res['prescriptions'], 2, $result, $operate_type,$is_new_version);
                } else {
                    $lens = $this->model->getEditReissueLens($order_type, $res['prescriptions'], 2, [], $operate_type,$is_new_version);
                }
                $lensForm = $this->model->getReissueLens($order_type, $res['prescriptions'], 2,$is_new_version);
            } elseif (4 == $change_type) { //赠品信息
                $res = $this->model->getAddress($order_type, $order_number);
                if (isset($arr) && !empty($arr)) {
                    $lens = $this->model->getEditReissueLens($order_type, $res['prescriptions'], 3, $result, $operate_type,$is_new_version);
                } else {
                    $lens = $this->model->getEditReissueLens($order_type, $res['prescriptions'], 3, [], $operate_type,$is_new_version);
                }
                $lensForm = $this->model->getReissueLens($order_type, $res['prescriptions'], 3,$is_new_version);
            }
            if ($res) {
                if (5 == $change_type) {
                    $this->success('操作成功！！', '', ['address' => $res, 'lens' => $lens, 'arr' => $userinfo_option, 'lensform' => $lensForm]);
                } else {
                    $this->success('操作成功！！', '', ['lens' => $lens, 'lensform' => $lensForm]);
                }
            } else {
                $this->error('未获取到数据！！');
            }
        } else {
            return $this->error('404 Not Found');
        }
    }
    /**
     * 审核
     */
    public function checkWork($ids = null)
    {
        $params = input('post.row/a');
        try {
            $this->model->checkWork($ids, $params);
        } catch (Exception $e) {
            exception('操作失败，请重试');
        }
    }

    /**
     * 修改工单状态
     *
     * @Description
     * @author wpl
     * @since 2020/04/17 17:16:55 
     * @return void
     */
    public function setStatus($ids = null)
    {
        $row = $this->model->get($ids);
        if (!$row) {
            $this->error(__('No Results were found'));
        }

        if (request()->isAjax()) {
            $params['work_status'] = 0;
            $params['cancel_time'] = date('Y-m-d H:i:s');
            $params['cancel_person'] = session('admin.nickname');
            $result = $row->allowField(true)->save($params);
            if (false !== $result) {
                $this->success('操作成功！！');
            } else {
                $this->error('操作失败！！');
            }
        }
        $this->error('404 not found');
    }

    /* 处理任务
     *
     * @Description
     * @author wpl
     * @since 2020/04/16 16:29:30 
     * @param [type] $ids
     * @return void
     */
    public function process()
    {
        if ($this->request->isPost()) {
            $params = $this->request->post("row/a");
            if ($params) {
                $row = $this->model->get($params['id']);
                if (!$row) {
                    $this->error(__('No Results were found'));
                }
                if (6 == $row['work_status']) {
                    $this->error(__('工单已经处理完成，请勿重复处理'));
                }
                $recept_id = $params['recept_id'];
                //获取所有可以处理的人
                $receptInfoArr =  (new WorkOrderRecept())->getAllRecept($recept_id);
                //本次处理的人
                $receptInfo    = (new WorkOrderRecept())->getOneRecept($recept_id,session('admin.id'));
                $result = false;
                if(empty($receptInfo)){
                    $this->error(__('您无权限处理此工单'));
                }
                if (is_array($receptInfoArr)) {
                    if (!in_array(session('admin.id'),$receptInfoArr)) {
                        $this->error(__('您不能处理此工单'));
                    }
                    
                    //当要处理成功时需要判断库存是否存在
                    if (1 == $params['success']) {
                        //判断该订单是否是vip订单
                        if($row['order_type'] == 100){
                            //vip订单,请求网站接口
                            $this->model->vipOrderRefund($row['work_platform'], $row['platform_order']);
                        }else{
                            //其他订单
                            $checkSku = $this->checkMeasure($receptInfo['measure_id']);
                            if ($checkSku) {
                                $this->error(__("以下sku库存不足{$checkSku},无法处理成功"));
                            }
                        }
                    }
                    $result = $this->model->handleRecept($receptInfo['id'], $receptInfo['work_id'], $receptInfo['measure_id'], $receptInfo['recept_group_id'], $params['success'], $params['note'],$receptInfo['is_auto_complete']);
                }
                if ($result !== false) {
                    $this->success();
                } else {
                    $this->error(__('No rows were updated'));
                }
            }
            $this->error(__('Parameter %s can not be empty', ''));
        }
    }

    /**
     * 优惠券列表
     *
     * @Description
     * @author wpl
     * @since 2020/04/21 14:06:32 
     * @return void
     */
    public function couponList()
    {
        //设置过滤方法
        $this->request->filter(['strip_tags']);
        if ($this->request->isAjax()) {
            //如果发送的来源是Selectpage，则转发到Selectpage
            if ($this->request->request('keyField')) {
                return $this->selectpage();
            }
            list($where, $sort, $order, $offset, $limit) = $this->buildparams();
            $map['coupon_id'] = ['>', 0];
            $total = $this->model
                ->where($where)
                ->where($map)
                ->where('work_status', 'in', '5,6')
                ->order($sort, $order)
                ->count();

            $list = $this->model
                ->where($where)
                ->where($map)
                ->where('work_status', 'in', '5,6')
                ->order($sort, $order)
                ->limit($offset, $limit)
                ->select();
            $list = collection($list)->toArray();

            $result = array("total" => $total, "rows" => $list);

            return json($result);
        }
        return $this->view->fetch();
    }

    /**
     * 积分列表
     *
     * @Description
     * @author wpl
     * @since 2020/04/21 14:06:32 
     * @return void
     */
    public function integralList()
    {
        //设置过滤方法
        $this->request->filter(['strip_tags']);
        if ($this->request->isAjax()) {
            //如果发送的来源是Selectpage，则转发到Selectpage
            if ($this->request->request('keyField')) {
                return $this->selectpage();
            }
            list($where, $sort, $order, $offset, $limit) = $this->buildparams();
            $map['integral'] = ['>', 0];
            $total = $this->model
                ->where($where)
                ->where($map)
                ->where('work_status', 'in', '5,6')
                ->order($sort, $order)
                ->count();

            $list = $this->model
                ->where($where)
                ->where($map)
                ->where('work_status', 'in', '5,6')
                ->order($sort, $order)
                ->limit($offset, $limit)
                ->select();
            $list = collection($list)->toArray();

            $result = array("total" => $total, "rows" => $list);

            return json($result);
        }
        return $this->view->fetch();
    }

    /**
     * 批量打印标签
     *
     * @Description
     * @author wpl
     * @since 2020/04/22 17:23:47 
     * @return void
     */
    public function batch_print_label()
    {
        ob_start();
        $ids = input('ids');
        $where['a.id'] = ['in', $ids];
        $where['b.change_type'] = 2;
        $list = $this->model->alias('a')->where($where)
            ->field('b.*')
            ->join(['fa_work_order_change_sku' => 'b'], 'a.id=b.work_id')
            ->select();
        $list = collection($list)->toArray();
        if (!$list) {
            $this->error('未找到更换镜片的数据');
        }
        $list = $this->qty_order_check($list);


        $file_header = <<<EOF
                <meta http-equiv="Content-Type" content="text/html; charset=utf-8" />
<style>
body{ margin:0; padding:0}
.single_box{margin:0 auto;width: 400px;padding:1mm;margin-bottom:2mm;}
table.addpro {clear: both;table-layout: fixed; margin-top:6px; border-top:1px solid #000;border-left:1px solid #000; font-size:12px;}
table.addpro .title {background: none repeat scroll 0 0 #f5f5f5; }
table.addpro .title  td {border-collapse: collapse;color: #000;text-align: center; font-weight:normal; }
table.addpro tbody td {word-break: break-all; text-align: center;border-bottom:1px solid #000;border-right:1px solid #000;}
table.addpro.re tbody td{ position:relative}
</style>
EOF;

        //查询产品货位号
        $store_sku = new \app\admin\model\warehouse\StockHouse;
        $cargo_number = $store_sku->alias('a')->where(['status' => 1, 'b.is_del' => 1])->join(['fa_store_sku' => 'b'], 'a.id=b.store_id')->column('coding', 'sku');

        //查询sku映射表
        $item = new \app\admin\model\itemmanage\ItemPlatformSku;
        $item_res = $item->cache(3600)->column('sku', 'platform_sku');

        $file_content = '';
        $temp_increment_id = 0;
        foreach ($list as $processing_value) {
            if ($temp_increment_id != $processing_value['increment_id']) {
                $temp_increment_id = $processing_value['increment_id'];

                $date = substr($processing_value['create_time'], 0, strpos($processing_value['create_time'], " "));
                $fileName = ROOT_PATH . "public" . DS . "uploads" . DS . "printOrder" . DS . "workorder" . DS . "$date" . DS . "$temp_increment_id.png";
                // dump($fileName);
                $dir = ROOT_PATH . "public" . DS . "uploads" . DS . "printOrder" . DS . "workorder" . DS . "$date";
                if (!file_exists($dir)) {
                    mkdir($dir, 0777, true);
                    // echo '创建文件夹$dir成功';
                } else {
                    // echo '需创建的文件夹$dir已经存在';
                }
                $img_url = "/uploads/printOrder/workorder/$date/$temp_increment_id.png";
                //生成条形码
                $this->generate_barcode($temp_increment_id, $fileName);
                // echo '<br>需要打印'.$temp_increment_id;
                $file_content .= "<div  class = 'single_box'>
                <table width='400mm' height='102px' border='0' cellspacing='0' cellpadding='0' class='addpro' style='margin:0px auto;margin-top:0px;padding:0px;'>
                <tr><td rowspan='5' colspan='2' style='padding:2px;width:20%'>" . str_replace(" ", "<br>", $processing_value['create_time']) . "</td>
                <td rowspan='5' colspan='3' style='padding:10px;'><img src='" . $img_url . "' height='80%'><br></td></tr>                
                </table></div>";
            }


            //处理ADD  当ReadingGlasses时 是 双ADD值
            if ($processing_value['recipe_type'] == 'ReadingGlasses' && strlen($processing_value['os_add']) > 0 && strlen($processing_value['od_add']) > 0) {
                // echo '双ADD值';
                $os_add = "<td>" . $processing_value['od_add'] . "</td> ";
                $od_add = "<td>" . $processing_value['os_add'] . "</td> ";
            } else {
                // echo '单ADD值';
                $od_add = "<td rowspan='2'>" . $processing_value['od_add'] . "</td>";
                $os_add = "";
            }

            //处理PD值
            if (strlen($processing_value['pd_r']) > 0 && strlen($processing_value['pd_l']) > 0) {
                // echo '双PD值';
                $od_pd = "<td>" . $processing_value['pd_r'] . "</td> ";
                $os_pd = "<td>" . $processing_value['pd_l'] . "</td> ";
            } else {
                // echo '单PD值';
                $od_pd = "<td rowspan='2'>" . $processing_value['pd_r'] . "</td>";
                $os_pd = "";
            }

            //处理斜视参数
            if ($processing_value['od_pv'] || $processing_value['os_pv']) {
                $prismcheck_title = "<td>Prism</td><td colspan=''>Direc</td><td>Prism</td><td colspan=''>Direc</td>";
                $prismcheck_od_value = "<td>" . $processing_value['od_pv'] . "</td><td colspan=''>" . $processing_value['od_bd'] . "</td>" . "<td>" . $processing_value['od_pv_r'] . "</td><td>" . $processing_value['od_bd_r'] . "</td>";
                $prismcheck_os_value = "<td>" . $processing_value['os_pv'] . "</td><td colspan=''>" . $processing_value['os_bd'] . "</td>" . "<td>" . $processing_value['os_pv_r'] . "</td><td>" . $processing_value['os_bd_r'] . "</td>";
                $coatiing_name = '';
            } else {
                $prismcheck_title = '';
                $prismcheck_od_value = '';
                $prismcheck_os_value = '';
                $coatiing_name = "<td colspan='4' rowspan='3' style='background-color:#fff;word-break: break-word;line-height: 12px;'>" . $processing_value['coating_type'] . "</td>";
            }

            //处方字符串截取
            $final_print['recipe_type'] = substr($processing_value['recipe_type'], 0, 15);

            //判断货号是否存在
            if ($item_res[$processing_value['original_sku']] && $cargo_number[$item_res[$processing_value['original_sku']]]) {
                $cargo_number_str = "<b>" . $cargo_number[$item_res[$processing_value['original_sku']]] . "</b><br>";
            } else {
                $cargo_number_str = "";
            }

            $file_content .= "<div  class = 'single_box'>
            <table width='400mm' height='102px' border='0' cellspacing='0' cellpadding='0' class='addpro' style='margin:0px auto;margin-top:0px;' >
            <tbody cellpadding='0'>
            <tr>
            <td colspan='10' style=' text-align:center;padding:0px 0px 0px 0px;'>                              
            <span>" . $processing_value['recipe_type'] . "</span>
            &nbsp;&nbsp;Order:" . $processing_value['increment_id'] . "
            <span style=' margin-left:5px;'>SKU:" . $processing_value['original_sku'] . "</span>
            <span style=' margin-left:5px;'>Num:<strong>" . $processing_value['original_number'] . "</strong></span>
            </td>
            </tr>  
            <tr class='title'>      
            <td></td>  
            <td>SPH</td>
            <td>CYL</td>
            <td>AXI</td>
            " . $prismcheck_title . "
            <td>ADD</td>
            <td>PD</td> 
            " . $coatiing_name . "
            </tr>   
            <tr>  
            <td>Right</td>      
            <td>" . $processing_value['od_sph'] . "</td> 
            <td>" . $processing_value['od_cyl'] . "</td>
            <td>" . $processing_value['od_axis'] . "</td>    
            " . $prismcheck_od_value . $od_add . $od_pd .
                "</tr>
            <tr>
            <td>Left</td> 
            <td>" . $processing_value['os_sph'] . "</td>    
            <td>" . $processing_value['os_cyl'] . "</td>  
            <td>" . $processing_value['os_axis'] . "</td> 
            " . $prismcheck_os_value . $os_add . $os_pd .
                " </tr>
            <tr>
            <td colspan='2'>" . $cargo_number_str . SKUHelper::sku_filter($processing_value['original_sku']) . "</td>
            <td colspan='8' style=' text-align:center'>Lens：" . $processing_value['lens_type'] . "</td>
            </tr>  
            </tbody></table></div>";
        }
        echo $file_header . $file_content;
    }

    /**
     * 生成条形码
     */
    protected function generate_barcode($text, $fileName)
    {
        // 引用barcode文件夹对应的类
        Loader::import('BCode.BCGFontFile', EXTEND_PATH);
        //Loader::import('BCode.BCGColor',EXTEND_PATH);
        Loader::import('BCode.BCGDrawing', EXTEND_PATH);
        // 条形码的编码格式
        // Loader::import('BCode.BCGcode39',EXTEND_PATH,'.barcode.php');
        Loader::import('BCode.BCGcode128', EXTEND_PATH, '.barcode.php');

        // $code = '';
        // 加载字体大小
        $font = new \BCGFontFile(EXTEND_PATH . '/BCode/font/Arial.ttf', 18);
        //颜色条形码
        $color_black = new \BCGColor(0, 0, 0);
        $color_white = new \BCGColor(255, 255, 255);
        $drawException = null;
        try {
            // $code = new \BCGcode39();
            $code = new \BCGcode128();
            $code->setScale(3);
            $code->setThickness(25); // 条形码的厚度
            $code->setForegroundColor($color_black); // 条形码颜色
            $code->setBackgroundColor($color_white); // 空白间隙颜色
            $code->setFont($font); //设置字体
            $code->parse($text); // 条形码需要的数据内容
        } catch (\Exception $exception) {
            $drawException = $exception;
        }
        //根据以上条件绘制条形码
        $drawing = new \BCGDrawing('', $color_white);
        if ($drawException) {
            $drawing->drawException($drawException);
        } else {
            $drawing->setBarcode($code);
            if ($fileName) {
                // echo 'setFilename<br>';
                $drawing->setFilename($fileName);
            }
            $drawing->draw();
        }
        // 生成PNG格式的图片
        header('Content-Type: image/png');
        // header('Content-Disposition:attachment; filename="barcode.png"'); //自动下载
        $drawing->finish(\BCGDrawing::IMG_FORMAT_PNG);
    }

    /**
     * 根据SKU数量平铺标签
     *
     * @Description
     * @author wpl
     * @since 2020/04/22 17:24:01 
     * @param [type] $origin_order_item
     * @return void
     */
    protected function qty_order_check($origin_order_item = [])
    {
        foreach ($origin_order_item as $origin_order_key => $origin_order_value) {
            if ($origin_order_value['original_number'] > 1 && strpos($origin_order_value['original_sku'], 'Price') === false) {
                unset($origin_order_item[$origin_order_key]);
                for ($i = 0; $i < $origin_order_value['original_number']; $i++) {
                    $tmp_order_value = $origin_order_value;
                    $tmp_order_value['num'] = 1;
                    array_push($origin_order_item, $tmp_order_value);
                }
                unset($tmp_order_value);
            }
        }

        $origin_order_item = $this->arraySequence($origin_order_item, 'original_number');
        return array_values($origin_order_item);
    }

    /**
     * 按个数排序
     *
     * @Description
     * @author wpl
     * @since 2020/04/22 17:24:23 
     * @param [type] $array
     * @param [type] $field
     * @param string $sort
     * @return void
     */
    protected function arraySequence($array, $field, $sort = 'SORT_ASC')
    {
        $arrSort = array();
        foreach ($array as $uniqid => $row) {
            foreach ($row as $key => $value) {
                $arrSort[$key][$uniqid] = $value;
            }
        }
        array_multisort($arrSort[$field], constant($sort), $array);
        return $array;
    }
    /**
     * 判断措施当中的扣减库存是否存在
     *
     * @Description
     * @author lsw
     * @since 2020/04/24 09:30:03 
     * @param array $receptInfo
     * @return void
     */
    protected function checkMeasure($measure_id)
    {
        //1.求出措施的类型
        $measuerInfo = WorkOrderMeasure::where(['id' => $measure_id])->value('sku_change_type');
        //没有扣减库存的措施
        if ($measuerInfo < 1) {
            return false;
        }
        //求出措施类型
        if (!in_array($measuerInfo, [1, 4, 5])) {
            return false;
        }
        $whereMeasure['measure_id'] = $measure_id;
        $whereMeasure['change_type'] = $measuerInfo;
        $result = WorkOrderChangeSku::where($whereMeasure)->field('platform_type,original_sku,original_number,change_sku,change_number')->select();
        $result = collection($result)->toArray();
        //更改镜片
        $arr = [];
        foreach ($result as $k => $v) {
            $arr[$k]['original_sku'] = $v['change_sku'];
            $arr[$k]['original_number'] = $v['change_number'];
            $arr[$k]['platform_type']   = $v['platform_type'];
        }
        $itemPlatFormSku = new \app\admin\model\itemmanage\ItemPlatformSku();


        //根据平台sku转sku
        $notEnough = [];
        foreach (array_filter($arr) as $v) {
            //转换sku
            $sku = trim($v['original_sku']);
            //判断是否开启预售 并且预售时间是否满足 并且预售数量是否足够
            $res = $itemPlatFormSku->where(['outer_sku_status' => 1, 'platform_sku' => $sku,'platform_type' => $v['platform_type']])->find();
            //判断是否开启预售
            if ($res['stock'] >= 0 && $res['presell_status'] == 1 && strtotime($res['presell_create_time']) <= time() && strtotime($res['presell_end_time']) >= time()) {
                $stock = $res['stock'] + $res['presell_residue_num'];
            } elseif($res['stock'] < 0 && $res['presell_status'] == 1 && strtotime($res['presell_create_time']) <= time() && strtotime($res['presell_end_time']) >= time()) {
                $stock = $res['presell_residue_num'];
            } else {
                $stock = $res['stock'];
            }

            //判断可用库存
            if ($stock < $v['original_number']) {
                //判断没库存情况下 是否开启预售 并且预售时间是否满足 并且预售数量是否足够
                $notEnough[] = $sku;
            }
        }
        if ($notEnough) {
            $str = implode(',', $notEnough);
        }
        return $notEnough ? $str : false;
    }

    /**
     * 问题类型筛选的下拉列表
     * @return array
     */
    public function getProblemTypeContent()
    {
        //return array_merge(config('workorder.warehouse_problem_type'), config('workorder.customer_problem_type'));
        return  array_merge($this->workOrderConfigValue['warehouse_problem_type'],$this->workOrderConfigValue['customer_problem_type']);
    }

    /**
     * 措施筛选下拉列表
     *
     * @Description
     * @author lsw
     * @since 2020/05/26 14:01:15 
     * @return void
     */
    public function getMeasureContent()
    {
        //return config('workorder.step');
        return $this->workOrderConfigValue['step'];
    }
    /**
     * 工单备注
     */

    public function workordernote($ids = null)
    {
        $workOrderConfigValue = $this->workOrderConfigValue;
        if ($this->request->isPost()) {
            $params = $this->request->post("row/a");
            if ($params) {
                $data['note_time'] =  date('Y-m-d H:i', time());
                $data['note_user_id'] =  session('admin.id');
                $data['note_user_name'] =  session('admin.nickname');
                $data['work_id'] =  $params['work_id'];
                $data['user_group_id'] =  0;
                $data['content'] =  $params['content'];
                Db::startTrans();
                try {
                    $res_status = WorkOrderNote::create($data);
                    //查询用户的角色组id
                    $authGroupIds = AuthGroupAccess::where('uid', session('admin.id'))->column('group_id');
                    $work = $this->model->find($params['work_id']);
                    $work_order_note_status = $work->work_order_note_status;

                    // if (array_intersect($authGroupIds, config('workorder.customer_department_rule'))) {
                    //     //客服组
                    //     $work_order_note_status = 1;
                    // }
                    // if (array_intersect($authGroupIds, config('workorder.warehouse_department_rule'))) {
                    //     //仓库部
                    //     $work_order_note_status = 2;
                    // }
                    // if (array_intersect($authGroupIds, config('workorder.finance_department_rule'))) {
                    //     //财务组
                    //     $work_order_note_status = 3;
                    // }
                    if (array_intersect($authGroupIds, $workOrderConfigValue['customer_department_rule'])) {
                        //客服组
                        $work_order_note_status = 1;
                    }
                    if (array_intersect($authGroupIds, $workOrderConfigValue['warehouse_department_rule'])) {
                        //仓库部
                        $work_order_note_status = 2;
                    }
                    if (array_intersect($authGroupIds, $workOrderConfigValue['finance_department_rule'])) {
                        //财务组
                        $work_order_note_status = 3;
                    }
                    $work->work_order_note_status = $work_order_note_status;
                    $work->save();
                    Db::commit();
                } catch (\Exception $e) {
                    echo 2;
                    echo $e->getMessage();
                    Db::rollback();
                }
                if ($res_status) {
                    $this->success('成功');
                } else {
                    $this->error('失败');
                }
            }
            $this->error(__('Parameter %s can not be empty', ''));
        }
        $row = WorkOrderNote::where(['work_id' => $ids])->order('id desc')->select();
        $this->view->assign("row", $row);
        $this->view->assign('work_id', $ids);
        return $this->view->fetch('work_order_note');
    }
    /**
     * 导出工单
     *
     * @Description
     * @author lsw
     * @since 2020/04/30 09:34:48 
     * @return void
     */
    public function batch_export_xls_yuan()
    {
        set_time_limit(0);
        ini_set('memory_limit', '1024M');
        $ids = input('ids');
        $addWhere = '1=1';
        if ($ids) {
            $addWhere .= " AND id IN ({$ids})";
        }
        $filter = json_decode($this->request->get('filter'), true);
        $map = [];
        if ($filter['recept_person']) {
            $workIds = WorkOrderRecept::where('recept_person_id', 'in', $filter['recept_person'])->column('work_id');
            $map['id'] = ['in', $workIds];
            unset($filter['recept_person']);
        }
        //筛选措施
        if ($filter['measure_choose_id']) {
            $measuerWorkIds = WorkOrderMeasure::where('measure_choose_id', 'in', $filter['measure_choose_id'])->column('work_id');
            if (!empty($map['id'])) {
                $newWorkIds = array_intersect($workIds, $measuerWorkIds);
                $map['id']  = ['in', $newWorkIds];
            } else {
                $map['id']  = ['in', $measuerWorkIds];
            }
            unset($filter['measure_choose_id']);
        }
        $this->request->get(['filter' => json_encode($filter)]);
        list($where) = $this->buildparams();
        $list = $this->model
            ->where($where)
            ->where($map)
            ->where($addWhere)
            ->where($map)
            ->select();
        $list = collection($list)->toArray();
        //查询用户id对应姓名
        $admin = new \app\admin\model\Admin();
        $users = $admin->where('status', 'normal')->column('nickname', 'id');
        $arr = [];
        foreach ($list as $vals) {
            $arr[] = $vals['id'];
        }
        //求出所有的措施
        $info = $this->step->fetchMeasureRecord($arr);
        if ($info) {
            $info = collection($info)->toArray();
        } else {
            $info = [];
        }
        //求出所有的承接详情
        $this->recept = new \app\admin\model\saleaftermanage\WorkOrderRecept;
        $receptInfo = $this->recept->fetchReceptRecord($arr);
        if ($receptInfo) {
            $receptInfo = collection($receptInfo)->toArray();
        } else {
            $receptInfo = [];
        }
        //求出所有的回复
        $noteInfo = $this->work_order_note->fetchNoteRecord($arr);
        if ($noteInfo) {
            $noteInfo = collection($noteInfo)->toArray();
        } else {
            $noteInfo = [];
        }
        //根据平台sku求出商品sku
        $itemPlatFormSku = new \app\admin\model\itemmanage\ItemPlatformSku();
        //求出配置里面信息
        $workOrderConfigValue = $this->workOrderConfigValue;
        //求出配置里面的大分类信息
        $customer_problem_classify = $workOrderConfigValue['customer_problem_classify'];
        //从数据库查询需要的数据
        $spreadsheet = new Spreadsheet();
        //常规方式：利用setCellValue()填充数据
        $spreadsheet->setActiveSheetIndex(0)->setCellValue("A1", "工单平台")
            ->setCellValue("B1", "工单类型")
            ->setCellValue("C1", "平台订单号");   //利用setCellValues()填充数据
        $spreadsheet->setActiveSheetIndex(0)->setCellValue("D1", "订单支付的货币类型")
            ->setCellValue("E1", "订单的支付方式");
        $spreadsheet->setActiveSheetIndex(0)->setCellValue("F1", "订单中的sku")
            ->setCellValue("G1", "工单状态");
        $spreadsheet->setActiveSheetIndex(0)->setCellValue("H1", "工单级别")
            ->setCellValue("I1", "问题类型")
            ->setCellValue("J1", "工单问题描述");
        $spreadsheet->setActiveSheetIndex(0)->setCellValue("K1", "工单图片")
            ->setCellValue("L1", "工单创建人")
            ->setCellValue("M1", "工单经手人")
            ->setCellValue("N1", "经手人是否处理")
            ->setCellValue("O1", "工单是否需要审核")
            ->setCellValue("P1", "指派工单审核人")
            ->setCellValue("Q1", "实际审核人")
            ->setCellValue("R1", "审核人备注")
            ->setCellValue("S1", "新建状态时间")
            ->setCellValue("T1", "开始走流程时间")
            ->setCellValue("U1", "工单审核时间")
            ->setCellValue("V1", "经手人处理时间")
            ->setCellValue("W1", "工单完成时间")
            ->setCellValue("X1", "取消、撤销时间")
            ->setCellValue("Y1", "取消、撤销操作人")
            ->setCellValue("Z1", "补差价的金额")
            ->setCellValue("AA1", "补差价的订单号")
            ->setCellValue("AB1", "优惠券类型")
            ->setCellValue("AC1", "优惠券描述")
            ->setCellValue("AD1", "优惠券")
            ->setCellValue("AE1", "积分")
            ->setCellValue("AF1", "客户邮箱")
            ->setCellValue("AG1", "退回物流单号")
            ->setCellValue("AH1", "退款金额")
            ->setCellValue("AI1", "退款方式")
            ->setCellValue("AJ1", "积分描述")
            ->setCellValue("AK1", "补发订单号")
            ->setCellValue("AL1", "措施")
            ->setCellValue("AM1", "措施详情")
            ->setCellValue("AN1", "承接详情")
            ->setCellValue("AO1", "工单回复备注")
            ->setCellValue("AP1", "对应商品sku")
            ->setCellValue("AQ1", "问题大分类");
        $spreadsheet->setActiveSheetIndex(0)->setTitle('工单数据');
        foreach ($list as $key => $value) {
            if ($value['after_user_id']) {
                $value['after_user_id'] = $users[$value['after_user_id']];
            }
            if ($value['assign_user_id']) {
                $value['assign_user_id'] = $users[$value['assign_user_id']];
            }
            if ($value['operation_user_id']) {
                $value['operation_user_id'] = $users[$value['operation_user_id']];
            }
            switch ($value['work_platform']) {
                case 2:
                    $work_platform = 'voogueme';
                    break;
                case 3:
                    $work_platform = 'nihao';
                    break;
                case 4:
                    $work_platform = 'meeloog';
                    break;
                case 5:
                    $work_platform = 'wesee';
                    break;
                case 9:
                    $work_platform = 'zeelool_es';
                    break;
                case 10:
                    $work_platform = 'zeelool_de';
                    break;
                default:
                    $work_platform = 'zeelool';
                    break;
            }
            $spreadsheet->getActiveSheet()->setCellValue("A" . ($key * 1 + 2), $work_platform);
            $spreadsheet->getActiveSheet()->setCellValue("B" . ($key * 1 + 2), $value['work_type'] == 1 ? '客服工单' : '仓库工单');
            $spreadsheet->getActiveSheet()->setCellValue("C" . ($key * 1 + 2), $value['platform_order']);
            $spreadsheet->getActiveSheet()->setCellValue("D" . ($key * 1 + 2), $value['order_pay_currency']);
            $spreadsheet->getActiveSheet()->setCellValue("E" . ($key * 1 + 2), $value['order_pay_method']);
            $spreadsheet->getActiveSheet()->setCellValue("F" . ($key * 1 + 2), $value['order_sku']);
            switch ($value['work_status']) {
                case 1:
                    $value['work_status'] = '新建';
                    break;
                case 2:
                    $value['work_status'] = '待审核';
                    break;
                case 3:
                    $value['work_status'] = '待处理';
                    break;
                case 4:
                    $value['work_status'] = '审核拒绝';
                    break;
                case 5:
                    $value['work_status'] = '部分处理';
                    break;
                case 0:
                    $value['work_status'] = '已取消';
                    break;
                default:
                    $value['work_status'] = '已处理';
                    break;
            }
            $spreadsheet->getActiveSheet()->setCellValue("G" . ($key * 1 + 2), $value['work_status']);
            switch ($value['work_level']) {
                case 1:
                    $value['work_level'] = '低';
                    break;
                case 2:
                    $value['work_level'] = '中';
                    break;
                case 3:    
                    $value['work_level'] = '高';
                    break;
            }
            $spreadsheet->getActiveSheet()->setCellValue("H" . ($key * 1 + 2), $value['work_level']);
            $spreadsheet->getActiveSheet()->setCellValue("I" . ($key * 1 + 2), $value['problem_type_content']);
            $spreadsheet->getActiveSheet()->setCellValue("J" . ($key * 1 + 2), $value['problem_description']);
            $spreadsheet->getActiveSheet()->setCellValue("K" . ($key * 1 + 2), $value['work_picture']);
            $spreadsheet->getActiveSheet()->setCellValue("L" . ($key * 1 + 2), $value['create_user_name']);
            $spreadsheet->getActiveSheet()->setCellValue("M" . ($key * 1 + 2), $value['after_user_id']);
            $spreadsheet->getActiveSheet()->setCellValue("N" . ($key * 1 + 2), $value['is_after_deal_with'] == 1 ? '是' : '否');
            $spreadsheet->getActiveSheet()->setCellValue("O" . ($key * 1 + 2), $value['is_check'] == 1 ? '是' : '否');
            $spreadsheet->getActiveSheet()->setCellValue("P" . ($key * 1 + 2), $value['assign_user_id']);
            $spreadsheet->getActiveSheet()->setCellValue("Q" . ($key * 1 + 2), $value['operation_user_id']);
            $spreadsheet->getActiveSheet()->setCellValue("R" . ($key * 1 + 2), $value['check_note']);
            $spreadsheet->getActiveSheet()->setCellValue("S" . ($key * 1 + 2), $value['create_time']);
            $spreadsheet->getActiveSheet()->setCellValue("T" . ($key * 1 + 2), $value['submit_time']);
            $spreadsheet->getActiveSheet()->setCellValue("U" . ($key * 1 + 2), $value['check_time']);
            $spreadsheet->getActiveSheet()->setCellValue("V" . ($key * 1 + 2), $value['after_deal_with_time']);
            $spreadsheet->getActiveSheet()->setCellValue("W" . ($key * 1 + 2), $value['complete_time']);
            $spreadsheet->getActiveSheet()->setCellValue("X" . ($key * 1 + 2), $value['cancel_time']);
            $spreadsheet->getActiveSheet()->setCellValue("Y" . ($key * 1 + 2), $value['cancel_person']);
            $spreadsheet->getActiveSheet()->setCellValue("Z" . ($key * 1 + 2), $value['replenish_money']);
            $spreadsheet->getActiveSheet()->setCellValue("AA" . ($key * 1 + 2), $value['replenish_increment_id']);
            $spreadsheet->getActiveSheet()->setCellValue("AB" . ($key * 1 + 2), $value['coupon_id']);
            $spreadsheet->getActiveSheet()->setCellValue("AC" . ($key * 1 + 2), $value['coupon_describe']);
            $spreadsheet->getActiveSheet()->setCellValue("AD" . ($key * 1 + 2), $value['coupon_str']);
            $spreadsheet->getActiveSheet()->setCellValue("AE" . ($key * 1 + 2), $value['integral']);
            $spreadsheet->getActiveSheet()->setCellValue("AF" . ($key * 1 + 2), $value['email']);
            $spreadsheet->getActiveSheet()->setCellValue("AG" . ($key * 1 + 2), $value['refund_logistics_num']);
            $spreadsheet->getActiveSheet()->setCellValue("AH" . ($key * 1 + 2), $value['refund_money']);
            $spreadsheet->getActiveSheet()->setCellValue("AI" . ($key * 1 + 2), $value['refund_way']);
            $spreadsheet->getActiveSheet()->setCellValue("AJ" . ($key * 1 + 2), $value['integral_describe']);
            $spreadsheet->getActiveSheet()->setCellValue("AK" . ($key * 1 + 2), $value['replacement_order']);
            //措施
            if ($info['step'] && array_key_exists($value['id'], $info['step'])) {
                $spreadsheet->getActiveSheet()->setCellValue("AL" . ($key * 1 + 2), $info['step'][$value['id']]);
            } else {
                $spreadsheet->getActiveSheet()->setCellValue("AL" . ($key * 1 + 2), '');
            }
            //措施详情
            if ($info['detail'] && array_key_exists($value['id'], $info['detail'])) {
                $spreadsheet->getActiveSheet()->setCellValue("AM" . ($key * 1 + 2), $info['detail'][$value['id']]);
            } else {
                $spreadsheet->getActiveSheet()->setCellValue("AM" . ($key * 1 + 2), '');
            }
            //承接
            if ($receptInfo && array_key_exists($value['id'], $receptInfo)) {

                $value['result'] = $receptInfo[$value['id']];
                $spreadsheet->getActiveSheet()->setCellValue("AN" . ($key * 1 + 2), $value['result']);
            } else {
                $spreadsheet->getActiveSheet()->setCellValue("AN" . ($key * 1 + 2), '');
            }
            //回复
            if ($noteInfo && array_key_exists($value['id'], $noteInfo)) {
                $value['note'] = $noteInfo[$value['id']];
                $spreadsheet->getActiveSheet()->setCellValue("AO" . ($key * 1 + 2), $value['note']);
            } else {
                $spreadsheet->getActiveSheet()->setCellValue("AO" . ($key * 1 + 2), '');
            }
            //对应商品的sku
            if($value['order_sku']){
                $order_arr_sku = explode(',',$value['order_sku']);
                if(is_array($order_arr_sku)){
                    $true_sku = [];
                    foreach($order_arr_sku as $t_sku){
                        $true_sku[] = $aa = $itemPlatFormSku->getTrueSku($t_sku,$value['work_platform']);
                    }
                    $true_sku_string = implode(',',$true_sku);
                    $spreadsheet->getActiveSheet()->setCellValue("AP" . ($key * 1 + 2), $true_sku_string);
                }else{
                    $spreadsheet->getActiveSheet()->setCellValue("AP" . ($key * 1 + 2), '');
                }
            }else{
                $spreadsheet->getActiveSheet()->setCellValue("AP" . ($key * 1 + 2), '');
            }
            //对应的问题类型大的分类
            $one_category = '';
            foreach($customer_problem_classify as $problem  => $classify){
                if(in_array($value['problem_type_id'],$classify)){
                    $one_category = $problem;
                    break;
                }
            }
            $spreadsheet->getActiveSheet()->setCellValue("AQ" . ($key * 1 + 2), $one_category);
        }

        //设置宽度
        $spreadsheet->getActiveSheet()->getColumnDimension('A')->setWidth(30);
        $spreadsheet->getActiveSheet()->getColumnDimension('B')->setWidth(12);
        $spreadsheet->getActiveSheet()->getColumnDimension('C')->setWidth(30);
        $spreadsheet->getActiveSheet()->getColumnDimension('D')->setWidth(12);
        $spreadsheet->getActiveSheet()->getColumnDimension('E')->setWidth(30);
        $spreadsheet->getActiveSheet()->getColumnDimension('F')->setWidth(12);
        $spreadsheet->getActiveSheet()->getColumnDimension('G')->setWidth(40);
        $spreadsheet->getActiveSheet()->getColumnDimension('H')->setWidth(40);
        $spreadsheet->getActiveSheet()->getColumnDimension('I')->setWidth(20);
        $spreadsheet->getActiveSheet()->getColumnDimension('J')->setWidth(20);
        $spreadsheet->getActiveSheet()->getColumnDimension('K')->setWidth(14);
        $spreadsheet->getActiveSheet()->getColumnDimension('L')->setWidth(16);
        $spreadsheet->getActiveSheet()->getColumnDimension('M')->setWidth(16);
        $spreadsheet->getActiveSheet()->getColumnDimension('N')->setWidth(50);
        $spreadsheet->getActiveSheet()->getColumnDimension('N')->setWidth(50);
        $spreadsheet->getActiveSheet()->getColumnDimension('O')->setWidth(50);
        $spreadsheet->getActiveSheet()->getColumnDimension('P')->setWidth(20);
        $spreadsheet->getActiveSheet()->getColumnDimension('Q')->setWidth(20);
        $spreadsheet->getActiveSheet()->getColumnDimension('R')->setWidth(20);
        $spreadsheet->getActiveSheet()->getColumnDimension('S')->setWidth(20);
        $spreadsheet->getActiveSheet()->getColumnDimension('T')->setWidth(20);
        $spreadsheet->getActiveSheet()->getColumnDimension('U')->setWidth(20);
        $spreadsheet->getActiveSheet()->getColumnDimension('V')->setWidth(20);
        $spreadsheet->getActiveSheet()->getColumnDimension('W')->setWidth(20);
        $spreadsheet->getActiveSheet()->getColumnDimension('X')->setWidth(20);
        $spreadsheet->getActiveSheet()->getColumnDimension('Y')->setWidth(20);
        $spreadsheet->getActiveSheet()->getColumnDimension('Z')->setWidth(20);
        $spreadsheet->getActiveSheet()->getColumnDimension('AA')->setWidth(20);
        $spreadsheet->getActiveSheet()->getColumnDimension('AB')->setWidth(20);
        $spreadsheet->getActiveSheet()->getColumnDimension('AC')->setWidth(20);
        $spreadsheet->getActiveSheet()->getColumnDimension('AD')->setWidth(20);
        $spreadsheet->getActiveSheet()->getColumnDimension('AE')->setWidth(20);
        $spreadsheet->getActiveSheet()->getColumnDimension('AF')->setWidth(20);
        $spreadsheet->getActiveSheet()->getColumnDimension('AG')->setWidth(20);
        $spreadsheet->getActiveSheet()->getColumnDimension('AH')->setWidth(20);
        $spreadsheet->getActiveSheet()->getColumnDimension('AI')->setWidth(20);
        $spreadsheet->getActiveSheet()->getColumnDimension('AJ')->setWidth(20);
        $spreadsheet->getActiveSheet()->getColumnDimension('AK')->setWidth(20);
        $spreadsheet->getActiveSheet()->getColumnDimension('AL')->setWidth(100);
        $spreadsheet->getActiveSheet()->getColumnDimension('AM')->setWidth(200);
        $spreadsheet->getActiveSheet()->getColumnDimension('AN')->setWidth(200);
        $spreadsheet->getActiveSheet()->getColumnDimension('AO')->setWidth(200);
        $spreadsheet->getActiveSheet()->getColumnDimension('AP')->setWidth(40);
        $spreadsheet->getActiveSheet()->getColumnDimension('AQ')->setWidth(40);
        //设置边框
        $border = [
            'borders' => [
                'allBorders' => [
                    'borderStyle' => \PhpOffice\PhpSpreadsheet\Style\Border::BORDER_THIN, // 设置border样式
                    'color'       => ['argb' => 'FF000000'], // 设置border颜色
                ],
            ],
        ];

        $spreadsheet->getDefaultStyle()->getFont()->setName('微软雅黑')->setSize(12);


        $setBorder = 'A1:' . $spreadsheet->getActiveSheet()->getHighestColumn() . $spreadsheet->getActiveSheet()->getHighestRow();
        $spreadsheet->getActiveSheet()->getStyle($setBorder)->applyFromArray($border);

        $spreadsheet->getActiveSheet()->getStyle('A1:P' . $spreadsheet->getActiveSheet()->getHighestRow())->getAlignment()->setHorizontal(\PhpOffice\PhpSpreadsheet\Style\Alignment::HORIZONTAL_CENTER);


        $spreadsheet->setActiveSheetIndex(0);
        // return exportExcel($spreadsheet, 'xls', '登陆日志');
        $format = 'csv';
        $savename = '工单数据' . date("YmdHis", time());;
        // dump($spreadsheet);

        // if (!$spreadsheet) return false;
        if ($format == 'xls') {
            //输出Excel03版本
            header('Content-Type:application/vnd.ms-excel');
            $class = "\PhpOffice\PhpSpreadsheet\Writer\Xls";
        } elseif ($format == 'xlsx') {
            //输出07Excel版本
            header('Content-Type: application/vnd.openxmlformats-officedocument.spreadsheetml.sheet');
            $class = "\PhpOffice\PhpSpreadsheet\Writer\Xlsx";
        } elseif ($format == 'csv') {
            //输出07Excel版本
            header('Content-Type: application/vnd.openxmlformats-officedocument.spreadsheetml.sheet');
            $class = "\PhpOffice\PhpSpreadsheet\Writer\Csv";
        }


        //输出名称
        header('Content-Disposition: attachment;filename="' . $savename . '.' . $format . '"');
        //禁止缓存
        header('Cache-Control: max-age=0');
        $writer = new $class($spreadsheet);
        $writer->setPreCalculateFormulas(false);
        $writer->save('php://output');
    }

    /**
     * 修改排序之后 
     *
     * @Author lsw 1461069578@qq.com
     * @DateTime 2020-09-26 10:51:10
     * @return void
     */
    public function batch_export_xls()
    {
        set_time_limit(0);
        ini_set('memory_limit', '1024M');
        $ids = input('ids');
        $addWhere = '1=1';
        if ($ids) {
            $addWhere .= " AND id IN ({$ids})";
        }
        $filter = json_decode($this->request->get('filter'), true);
        $map = [];
        if ($filter['recept_person']) {
            $workIds = WorkOrderRecept::where('recept_person_id', 'in', $filter['recept_person'])->column('work_id');
            $map['id'] = ['in', $workIds];
            unset($filter['recept_person']);
        }
        //筛选措施
        if ($filter['measure_choose_id']) {
            $measuerWorkIds = WorkOrderMeasure::where('measure_choose_id', 'in', $filter['measure_choose_id'])->column('work_id');
            if (!empty($map['id'])) {
                $newWorkIds = array_intersect($workIds, $measuerWorkIds);
                $map['id']  = ['in', $newWorkIds];
            } else {
                $map['id']  = ['in', $measuerWorkIds];
            }
            unset($filter['measure_choose_id']);
        }
        $this->request->get(['filter' => json_encode($filter)]);
        list($where) = $this->buildparams();
        $list = $this->model
            ->where($where)
            ->where($map)
            ->where($addWhere)
            ->where($map)
            ->select();
        $list = collection($list)->toArray();
        //查询用户id对应姓名
        $admin = new \app\admin\model\Admin();
        $users = $admin->where('status', 'normal')->column('nickname', 'id');
        $arr = [];
        foreach ($list as $vals) {
            $arr[] = $vals['id'];
        }
        //求出所有的措施
        $info = $this->step->fetchMeasureRecord($arr);
        if ($info) {
            $info = collection($info)->toArray();
        } else {
            $info = [];
        }
        //求出所有的承接详情
        $this->recept = new \app\admin\model\saleaftermanage\WorkOrderRecept;
        $receptInfo = $this->recept->fetchReceptRecord($arr);
        if ($receptInfo) {
            $receptInfo = collection($receptInfo)->toArray();
        } else {
            $receptInfo = [];
        }
        //求出所有的回复
        $noteInfo = $this->work_order_note->fetchNoteRecord($arr);
        if ($noteInfo) {
            $noteInfo = collection($noteInfo)->toArray();
        } else {
            $noteInfo = [];
        }
        //根据平台sku求出商品sku
        $itemPlatFormSku = new \app\admin\model\itemmanage\ItemPlatformSku();
        //求出配置里面信息
        $workOrderConfigValue = $this->workOrderConfigValue;
        //求出配置里面的大分类信息
        $customer_problem_classify = $workOrderConfigValue['customer_problem_classify'];
        //从数据库查询需要的数据
        $spreadsheet = new Spreadsheet();
        //常规方式：利用setCellValue()填充数据
        $spreadsheet->setActiveSheetIndex(0)->setCellValue("A1", "工单平台")
            ->setCellValue("B1", "工单类型")
            ->setCellValue("C1", "平台订单号");   //利用setCellValues()填充数据
        $spreadsheet->setActiveSheetIndex(0)->setCellValue("D1", "客户邮箱")
            ->setCellValue("E1", "订单金额");
        $spreadsheet->setActiveSheetIndex(0)->setCellValue("F1", "订单支付的货币类型")
            ->setCellValue("G1", "订单的支付方式");
        $spreadsheet->setActiveSheetIndex(0)->setCellValue("H1", "订单中的sku")
            ->setCellValue("I1", "对应商品sku")
            ->setCellValue("J1", "工单状态");
        $spreadsheet->setActiveSheetIndex(0)->setCellValue("K1", "问题大分类")
            ->setCellValue("L1", "问题类型")
            ->setCellValue("M1", "工单问题描述")
            ->setCellValue("N1", "工单图片")
            ->setCellValue("O1", "工单创建人")
            ->setCellValue("P1", "工单是否需要审核")
            ->setCellValue("Q1", "指派工单审核人")
            ->setCellValue("R1", "实际审核人")
            ->setCellValue("S1", "审核人备注")
            ->setCellValue("T1", "新建状态时间")
            ->setCellValue("U1", "开始走流程时间")
            ->setCellValue("V1", "工单审核时间")
            ->setCellValue("W1", "经手人处理时间")
            ->setCellValue("X1", "工单完成时间")
            ->setCellValue("Y1", "补差价的金额")
            ->setCellValue("Z1", "补差价的订单号")
            ->setCellValue("AA1", "优惠券类型")
            ->setCellValue("AB1", "优惠券描述")
            ->setCellValue("AC1", "优惠券")
            ->setCellValue("AD1", "积分")
            ->setCellValue("AE1", "退回物流单号")
            ->setCellValue("AF1", "退款金额")
            ->setCellValue("AG1", "退款百分比")
            ->setCellValue("AH1", "措施")
            ->setCellValue("AI1", "措施详情")
            ->setCellValue("AJ1", "承接详情")
            ->setCellValue("AK1", "工单回复备注");
        $spreadsheet->setActiveSheetIndex(0)->setTitle('工单数据');
        foreach ($list as $key => $value) {
            if ($value['after_user_id']) {
                $value['after_user_id'] = $users[$value['after_user_id']];
            }
            if ($value['assign_user_id']) {
                $value['assign_user_id'] = $users[$value['assign_user_id']];
            }
            if ($value['operation_user_id']) {
                $value['operation_user_id'] = $users[$value['operation_user_id']];
            }
            switch ($value['work_platform']) {
                case 2:
                    $work_platform = 'voogueme';
                    break;
                case 3:
                    $work_platform = 'nihao';
                    break;
                case 4:
                    $work_platform = 'meeloog';
                    break;
                case 5:
                    $work_platform = 'wesee';
                    break;
                case 9:
                    $work_platform = 'zeelool_es';
                    break;
                case 10:
                    $work_platform = 'zeelool_de';
                    break;
                default:
                    $work_platform = 'zeelool';
                    break;
            }
            $spreadsheet->getActiveSheet()->setCellValue("A" . ($key * 1 + 2), $work_platform);
            $spreadsheet->getActiveSheet()->setCellValue("B" . ($key * 1 + 2), $value['work_type'] == 1 ? '客服工单' : '仓库工单');
            $spreadsheet->getActiveSheet()->setCellValue("C" . ($key * 1 + 2), $value['platform_order']);
            $spreadsheet->getActiveSheet()->setCellValue("D" . ($key * 1 + 2), $value['email']);
            $spreadsheet->getActiveSheet()->setCellValue("E" . ($key * 1 + 2), $value['base_grand_total']);
            $spreadsheet->getActiveSheet()->setCellValue("F" . ($key * 1 + 2), $value['order_pay_currency']);
            $spreadsheet->getActiveSheet()->setCellValue("G" . ($key * 1 + 2), $value['order_pay_method']);
            $spreadsheet->getActiveSheet()->setCellValue("H" . ($key * 1 + 2), $value['order_sku']);
            //求出对应商品的sku
            if($value['order_sku']){
                $order_arr_sku = explode(',',$value['order_sku']);
                if(is_array($order_arr_sku)){
                    $true_sku = [];
                    foreach($order_arr_sku as $t_sku){
                        $true_sku[] = $aa = $itemPlatFormSku->getTrueSku($t_sku,$value['work_platform']);
                    }
                    $true_sku_string = implode(',',$true_sku);
                    $spreadsheet->getActiveSheet()->setCellValue("I" . ($key * 1 + 2), $true_sku_string);
                }else{
                    $spreadsheet->getActiveSheet()->setCellValue("I" . ($key * 1 + 2), '');
                }
            }else{
                $spreadsheet->getActiveSheet()->setCellValue("I" . ($key * 1 + 2), '');
            }
            switch ($value['work_status']) {
                case 1:
                    $value['work_status'] = '新建';
                    break;
                case 2:
                    $value['work_status'] = '待审核';
                    break;
                case 3:
                    $value['work_status'] = '待处理';
                    break;
                case 4:
                    $value['work_status'] = '审核拒绝';
                    break;
                case 5:
                    $value['work_status'] = '部分处理';
                    break;
                case 0:
                    $value['work_status'] = '已取消';
                    break;
                default:
                    $value['work_status'] = '已处理';
                    break;
            }
            $spreadsheet->getActiveSheet()->setCellValue("J" . ($key * 1 + 2), $value['work_status']);
            //对应的问题类型大的分类
            $one_category = '';
            foreach($customer_problem_classify as $problem  => $classify){
                if(in_array($value['problem_type_id'],$classify)){
                    $one_category = $problem;
                    break;
                }
            }
            $spreadsheet->getActiveSheet()->setCellValue("K" . ($key * 1 + 2), $one_category);
            $spreadsheet->getActiveSheet()->setCellValue("L" . ($key * 1 + 2), $value['problem_type_content']);
            $spreadsheet->getActiveSheet()->setCellValue("M" . ($key * 1 + 2), $value['problem_description']);
            $spreadsheet->getActiveSheet()->setCellValue("N" . ($key * 1 + 2), $value['work_picture']);
            $spreadsheet->getActiveSheet()->setCellValue("O" . ($key * 1 + 2), $value['create_user_name']);
            $spreadsheet->getActiveSheet()->setCellValue("P" . ($key * 1 + 2), $value['is_after_deal_with'] == 1 ? '是' : '否');
            $spreadsheet->getActiveSheet()->setCellValue("Q" . ($key * 1 + 2), $value['assign_user_id']);
            $spreadsheet->getActiveSheet()->setCellValue("R" . ($key * 1 + 2), $value['operation_user_id']);
            $spreadsheet->getActiveSheet()->setCellValue("S" . ($key * 1 + 2), $value['check_note']);
            $spreadsheet->getActiveSheet()->setCellValue("T" . ($key * 1 + 2), $value['create_time']);
            $spreadsheet->getActiveSheet()->setCellValue("U" . ($key * 1 + 2), $value['submit_time']);
            $spreadsheet->getActiveSheet()->setCellValue("V" . ($key * 1 + 2), $value['check_time']);
            $spreadsheet->getActiveSheet()->setCellValue("W" . ($key * 1 + 2), $value['after_deal_with_time']);
            $spreadsheet->getActiveSheet()->setCellValue("X" . ($key * 1 + 2), $value['complete_time']);
            $spreadsheet->getActiveSheet()->setCellValue("Y" . ($key * 1 + 2), $value['replenish_money']);
            $spreadsheet->getActiveSheet()->setCellValue("Z" . ($key * 1 + 2), $value['replenish_increment_id']);
            $spreadsheet->getActiveSheet()->setCellValue("AA" . ($key * 1 + 2), $value['coupon_id']);
            $spreadsheet->getActiveSheet()->setCellValue("AB" . ($key * 1 + 2), $value['coupon_describe']);
            $spreadsheet->getActiveSheet()->setCellValue("AC" . ($key * 1 + 2), $value['coupon_str']);
            $spreadsheet->getActiveSheet()->setCellValue("AD" . ($key * 1 + 2), $value['integral']);
            $spreadsheet->getActiveSheet()->setCellValue("AE" . ($key * 1 + 2), $value['refund_logistics_num']);
            $spreadsheet->getActiveSheet()->setCellValue("AF" . ($key * 1 + 2), $value['refund_money']);
            //退款百分比
            if((0<$value['base_grand_total']) && (is_numeric($value['refund_money']))){
                $spreadsheet->getActiveSheet()->setCellValue("AG" . ($key * 1 + 2), round($value['refund_money']/$value['base_grand_total'],2));  
            }else{
                $spreadsheet->getActiveSheet()->setCellValue("AG" . ($key * 1 + 2), 0);
            }
            //措施
            if ($info['step'] && array_key_exists($value['id'], $info['step'])) {
                $spreadsheet->getActiveSheet()->setCellValue("AH" . ($key * 1 + 2), $info['step'][$value['id']]);
            } else {
                $spreadsheet->getActiveSheet()->setCellValue("AH" . ($key * 1 + 2), '');
            }
            //措施详情
            if ($info['detail'] && array_key_exists($value['id'], $info['detail'])) {
                $spreadsheet->getActiveSheet()->setCellValue("AI" . ($key * 1 + 2), $info['detail'][$value['id']]);
            } else {
                $spreadsheet->getActiveSheet()->setCellValue("AI" . ($key * 1 + 2), '');
            }
            //承接
            if ($receptInfo && array_key_exists($value['id'], $receptInfo)) {

                $value['result'] = $receptInfo[$value['id']];
                $spreadsheet->getActiveSheet()->setCellValue("AJ" . ($key * 1 + 2), $value['result']);
            } else {
                $spreadsheet->getActiveSheet()->setCellValue("AJ" . ($key * 1 + 2), '');
            }
            //回复
            if ($noteInfo && array_key_exists($value['id'], $noteInfo)) {
                $value['note'] = $noteInfo[$value['id']];
                $spreadsheet->getActiveSheet()->setCellValue("AO" . ($key * 1 + 2), $value['note']);
            } else {
                $spreadsheet->getActiveSheet()->setCellValue("AO" . ($key * 1 + 2), '');
            }
        }

        //设置宽度
        $spreadsheet->getActiveSheet()->getColumnDimension('A')->setWidth(30);
        $spreadsheet->getActiveSheet()->getColumnDimension('B')->setWidth(12);
        $spreadsheet->getActiveSheet()->getColumnDimension('C')->setWidth(30);
        $spreadsheet->getActiveSheet()->getColumnDimension('D')->setWidth(12);
        $spreadsheet->getActiveSheet()->getColumnDimension('E')->setWidth(30);
        $spreadsheet->getActiveSheet()->getColumnDimension('F')->setWidth(12);
        $spreadsheet->getActiveSheet()->getColumnDimension('G')->setWidth(40);
        $spreadsheet->getActiveSheet()->getColumnDimension('H')->setWidth(40);
        $spreadsheet->getActiveSheet()->getColumnDimension('I')->setWidth(20);
        $spreadsheet->getActiveSheet()->getColumnDimension('J')->setWidth(20);
        $spreadsheet->getActiveSheet()->getColumnDimension('K')->setWidth(14);
        $spreadsheet->getActiveSheet()->getColumnDimension('L')->setWidth(16);
        $spreadsheet->getActiveSheet()->getColumnDimension('M')->setWidth(16);
        $spreadsheet->getActiveSheet()->getColumnDimension('N')->setWidth(50);
        $spreadsheet->getActiveSheet()->getColumnDimension('N')->setWidth(50);
        $spreadsheet->getActiveSheet()->getColumnDimension('O')->setWidth(50);
        $spreadsheet->getActiveSheet()->getColumnDimension('P')->setWidth(20);
        $spreadsheet->getActiveSheet()->getColumnDimension('Q')->setWidth(20);
        $spreadsheet->getActiveSheet()->getColumnDimension('R')->setWidth(20);
        $spreadsheet->getActiveSheet()->getColumnDimension('S')->setWidth(20);
        $spreadsheet->getActiveSheet()->getColumnDimension('T')->setWidth(20);
        $spreadsheet->getActiveSheet()->getColumnDimension('U')->setWidth(20);
        $spreadsheet->getActiveSheet()->getColumnDimension('V')->setWidth(20);
        $spreadsheet->getActiveSheet()->getColumnDimension('W')->setWidth(20);
        $spreadsheet->getActiveSheet()->getColumnDimension('X')->setWidth(20);
        $spreadsheet->getActiveSheet()->getColumnDimension('Y')->setWidth(20);
        $spreadsheet->getActiveSheet()->getColumnDimension('Z')->setWidth(20);
        $spreadsheet->getActiveSheet()->getColumnDimension('AA')->setWidth(20);
        $spreadsheet->getActiveSheet()->getColumnDimension('AB')->setWidth(20);
        $spreadsheet->getActiveSheet()->getColumnDimension('AC')->setWidth(20);
        $spreadsheet->getActiveSheet()->getColumnDimension('AD')->setWidth(20);
        $spreadsheet->getActiveSheet()->getColumnDimension('AE')->setWidth(20);
        $spreadsheet->getActiveSheet()->getColumnDimension('AF')->setWidth(20);
        $spreadsheet->getActiveSheet()->getColumnDimension('AG')->setWidth(20);
        $spreadsheet->getActiveSheet()->getColumnDimension('AH')->setWidth(20);
        $spreadsheet->getActiveSheet()->getColumnDimension('AI')->setWidth(20);
        $spreadsheet->getActiveSheet()->getColumnDimension('AJ')->setWidth(20);
        $spreadsheet->getActiveSheet()->getColumnDimension('AK')->setWidth(20);
        $spreadsheet->getActiveSheet()->getColumnDimension('AL')->setWidth(100);
        $spreadsheet->getActiveSheet()->getColumnDimension('AM')->setWidth(200);
        $spreadsheet->getActiveSheet()->getColumnDimension('AN')->setWidth(200);
        $spreadsheet->getActiveSheet()->getColumnDimension('AO')->setWidth(200);
        //设置边框
        $border = [
            'borders' => [
                'allBorders' => [
                    'borderStyle' => \PhpOffice\PhpSpreadsheet\Style\Border::BORDER_THIN, // 设置border样式
                    'color'       => ['argb' => 'FF000000'], // 设置border颜色
                ],
            ],
        ];

        $spreadsheet->getDefaultStyle()->getFont()->setName('微软雅黑')->setSize(12);


        $setBorder = 'A1:' . $spreadsheet->getActiveSheet()->getHighestColumn() . $spreadsheet->getActiveSheet()->getHighestRow();
        $spreadsheet->getActiveSheet()->getStyle($setBorder)->applyFromArray($border);

        $spreadsheet->getActiveSheet()->getStyle('A1:P' . $spreadsheet->getActiveSheet()->getHighestRow())->getAlignment()->setHorizontal(\PhpOffice\PhpSpreadsheet\Style\Alignment::HORIZONTAL_CENTER);


        $spreadsheet->setActiveSheetIndex(0);
        // return exportExcel($spreadsheet, 'xls', '登陆日志');
        $format = 'csv';
        $savename = '工单数据' . date("YmdHis", time());;
        // dump($spreadsheet);

        // if (!$spreadsheet) return false;
        if ($format == 'xls') {
            //输出Excel03版本
            header('Content-Type:application/vnd.ms-excel');
            $class = "\PhpOffice\PhpSpreadsheet\Writer\Xls";
        } elseif ($format == 'xlsx') {
            //输出07Excel版本
            header('Content-Type: application/vnd.openxmlformats-officedocument.spreadsheetml.sheet');
            $class = "\PhpOffice\PhpSpreadsheet\Writer\Xlsx";
        } elseif ($format == 'csv') {
            //输出07Excel版本
            header('Content-Type: application/vnd.openxmlformats-officedocument.spreadsheetml.sheet');
            $class = "\PhpOffice\PhpSpreadsheet\Writer\Csv";
        }


        //输出名称
        header('Content-Disposition: attachment;filename="' . $savename . '.' . $format . '"');
        //禁止缓存
        header('Cache-Control: max-age=0');
        $writer = new $class($spreadsheet);
        $writer->setPreCalculateFormulas(false);
        $writer->save('php://output');
    }


    /**
     * 导出工单
     *
     * @Description
     * @author wpl
     * @since 2020/08/14 14:42:55 
     * @return void
     */
    public function batch_export_xls_bak()
    {
        set_time_limit(0);
        ini_set('memory_limit', '1024M');
        $ids = input('ids');
        $addWhere = '1=1';
        if ($ids) {
            $addWhere .= " AND id IN ({$ids})";
        }
        $filter = json_decode($this->request->get('filter'), true);
        $map = [];
        if ($filter['recept_person']) {
            $workIds = WorkOrderRecept::where('recept_person_id', 'in', $filter['recept_person'])->column('work_id');
            $map['id'] = ['in', $workIds];
            unset($filter['recept_person']);
        }
        //筛选措施
        if ($filter['measure_choose_id']) {
            $measuerWorkIds = WorkOrderMeasure::where('measure_choose_id', 'in', $filter['measure_choose_id'])->column('work_id');
            if (!empty($map['id'])) {
                $newWorkIds = array_intersect($workIds, $measuerWorkIds);
                $map['id']  = ['in', $newWorkIds];
            } else {
                $map['id']  = ['in', $measuerWorkIds];
            }
            unset($filter['measure_choose_id']);
        }
        $this->request->get(['filter' => json_encode($filter)]);
        list($where) = $this->buildparams();
        $list = $this->model->field('id,platform_order,work_platform,work_status,email,refund_money,problem_type_content,problem_description,create_time,create_user_name')
            ->where($where)
            ->where($map)
            ->where($addWhere)
            ->select();
        $list = collection($list)->toArray();
        $arr = array_column($list,'id');
        //求出所有的措施
        $info = $this->step->fetchMeasureRecord($arr);
       
        //从数据库查询需要的数据
        $spreadsheet = new Spreadsheet();
        //常规方式：利用setCellValue()填充数据
        $spreadsheet->setActiveSheetIndex(0)->setCellValue("A1", "工单ID")
            ->setCellValue("B1", "订单号")
            ->setCellValue("C1", "订单平台");   //利用setCellValues()填充数据
        $spreadsheet->setActiveSheetIndex(0)->setCellValue("D1", "工单状态")
            ->setCellValue("E1", "客户邮箱")
            ->setCellValue("F1", "退款金额");
        $spreadsheet->setActiveSheetIndex(0)->setCellValue("G1", "问题分类")
            ->setCellValue("H1", "问题描述")
            ->setCellValue("I1", "解决方案");
        $spreadsheet->setActiveSheetIndex(0)->setCellValue("J1", "创建时间")
            ->setCellValue("K1", "创建人");
        $spreadsheet->setActiveSheetIndex(0)->setTitle('工单数据');
        foreach ($list as $key => $value) {
           
            switch ($value['work_platform']) {
                case 2:
                    $value['work_platform'] = 'voogueme';
                    break;
                case 3:
                    $value['work_platform'] = 'nihao';
                    break;
                case 4:
                    $value['work_platform'] = 'meeloog';
                    break;
                case 5:
                    $value['work_platform'] = 'wesee';
                    break;
                case 9:
                    $value['work_platform'] = 'zeelool_es';
                    break;
                case 10:
                    $value['work_platform'] = 'zeelool_de';
                    break;
                default:
                    $value['work_platform'] = 'zeelool';
                    break;
            }
            $spreadsheet->getActiveSheet()->setCellValue("A" . ($key * 1 + 2), $value['id']);
            $spreadsheet->getActiveSheet()->setCellValue("B" . ($key * 1 + 2), $value['platform_order']);
            $spreadsheet->getActiveSheet()->setCellValue("C" . ($key * 1 + 2), $value['work_platform']);
            switch ($value['work_status']) {
                case 1:
                    $value['work_status'] = '新建';
                    break;
                case 2:
                    $value['work_status'] = '待审核';
                    break;
                case 3:
                    $value['work_status'] = '待处理';
                    break;
                case 4:
                    $value['work_status'] = '审核拒绝';
                    break;
                case 5:
                    $value['work_status'] = '部分处理';
                    break;
                case 0:
                    $value['work_status'] = '已取消';
                    break;
                default:
                    $value['work_status'] = '已处理';
                    break;
            }
            $spreadsheet->getActiveSheet()->setCellValue("D" . ($key * 1 + 2), $value['work_status']);
            $spreadsheet->getActiveSheet()->setCellValue("E" . ($key * 1 + 2), $value['email']);
            $spreadsheet->getActiveSheet()->setCellValue("F" . ($key * 1 + 2), $value['refund_money']);
            $spreadsheet->getActiveSheet()->setCellValue("G" . ($key * 1 + 2), $value['problem_type_content']);
            $spreadsheet->getActiveSheet()->setCellValue("H" . ($key * 1 + 2), $value['problem_description']);
            //措施
            if ($info['step'] && array_key_exists($value['id'], $info['step'])) {
                $spreadsheet->getActiveSheet()->setCellValue("I" . ($key * 1 + 2), $info['step'][$value['id']]);
            } else {
                $spreadsheet->getActiveSheet()->setCellValue("I" . ($key * 1 + 2), '');
            }
            $spreadsheet->getActiveSheet()->setCellValue("J" . ($key * 1 + 2), $value['create_time']);
            $spreadsheet->getActiveSheet()->setCellValue("K" . ($key * 1 + 2), $value['create_user_name']);

        }

        //设置宽度
        $spreadsheet->getActiveSheet()->getColumnDimension('A')->setWidth(10);
        $spreadsheet->getActiveSheet()->getColumnDimension('B')->setWidth(12);
        $spreadsheet->getActiveSheet()->getColumnDimension('C')->setWidth(10);
        $spreadsheet->getActiveSheet()->getColumnDimension('D')->setWidth(12);
        $spreadsheet->getActiveSheet()->getColumnDimension('E')->setWidth(30);
        $spreadsheet->getActiveSheet()->getColumnDimension('F')->setWidth(12);
        $spreadsheet->getActiveSheet()->getColumnDimension('G')->setWidth(20);
        $spreadsheet->getActiveSheet()->getColumnDimension('H')->setWidth(40);
        $spreadsheet->getActiveSheet()->getColumnDimension('I')->setWidth(20);
        $spreadsheet->getActiveSheet()->getColumnDimension('J')->setWidth(30);
        $spreadsheet->getActiveSheet()->getColumnDimension('K')->setWidth(20);
   
        //设置边框
        $border = [
            'borders' => [
                'allBorders' => [
                    'borderStyle' => \PhpOffice\PhpSpreadsheet\Style\Border::BORDER_THIN, // 设置border样式
                    'color'       => ['argb' => 'FF000000'], // 设置border颜色
                ],
            ],
        ];

        $spreadsheet->getDefaultStyle()->getFont()->setName('微软雅黑')->setSize(12);


        $setBorder = 'A1:' . $spreadsheet->getActiveSheet()->getHighestColumn() . $spreadsheet->getActiveSheet()->getHighestRow();
        $spreadsheet->getActiveSheet()->getStyle($setBorder)->applyFromArray($border);

        $spreadsheet->getActiveSheet()->getStyle('A1:k' . $spreadsheet->getActiveSheet()->getHighestRow())->getAlignment()->setHorizontal(\PhpOffice\PhpSpreadsheet\Style\Alignment::HORIZONTAL_CENTER);


        $spreadsheet->setActiveSheetIndex(0);
        // return exportExcel($spreadsheet, 'xls', '登陆日志');
        $format = 'csv';
        $savename = '工单数据' . date("YmdHis", time());;
        // dump($spreadsheet);

        // if (!$spreadsheet) return false;
        if ($format == 'xls') {
            //输出Excel03版本
            header('Content-Type:application/vnd.ms-excel');
            $class = "\PhpOffice\PhpSpreadsheet\Writer\Xls";
        } elseif ($format == 'xlsx') {
            //输出07Excel版本
            header('Content-Type: application/vnd.openxmlformats-officedocument.spreadsheetml.sheet');
            $class = "\PhpOffice\PhpSpreadsheet\Writer\Xlsx";
        }  elseif ($format == 'csv') {
            //输出07Excel版本
            header('Content-Type: application/vnd.openxmlformats-officedocument.spreadsheetml.sheet');
            $class = "\PhpOffice\PhpSpreadsheet\Writer\Csv";
        }

        //输出名称
        header('Content-Disposition: attachment;filename="' . $savename . '.' . $format . '"');
        //禁止缓存
        header('Cache-Control: max-age=0');
        $writer = new $class($spreadsheet);
        $writer->setPreCalculateFormulas(false);
        $writer->save('php://output');

        // $fp = fopen('php://output', 'a');//打开output流
        // fputcsv($fp, $list);//将数据格式化为csv格式并写入到output流中
        // $dataNum = count( $list );
        // $perSize = 1000;//每次导出的条数
        // $pages = ceil($dataNum / $perSize);

        // for ($i = 1; $i <= $pages; $i++) {
        //     foreach ($list as $item) {
        //         fputcsv($fp, $item);
        //     }
        //     //刷新输出缓冲到浏览器
        //     ob_flush();
        //     flush();//必须同时使用 ob_flush() 和flush() 函数来刷新输出缓冲。
        // }
        // fclose($fp);
        // exit();

    }



    /**
     * 批量导入
     */
    public function import()
    {
        $file = $this->request->request('file');
        if (!$file) {
            $this->error(__('Parameter %s can not be empty', 'file'));
        }
        $filePath = ROOT_PATH . DS . 'public' . DS . $file;
        if (!is_file($filePath)) {
            $this->error(__('No results were found'));
        }
        //实例化reader
        $ext = pathinfo($filePath, PATHINFO_EXTENSION);
        if (!in_array($ext, ['csv', 'xls', 'xlsx'])) {
            $this->error(__('Unknown data format'));
        }
        if ($ext === 'csv') {
            $file = fopen($filePath, 'r');
            $filePath = tempnam(sys_get_temp_dir(), 'import_csv');
            $fp = fopen($filePath, "w");
            $n = 0;
            while ($line = fgets($file)) {
                $line = rtrim($line, "\n\r\0");
                $encoding = mb_detect_encoding($line, ['utf-8', 'gbk', 'latin1', 'big5']);
                if ($encoding != 'utf-8') {
                    $line = mb_convert_encoding($line, 'utf-8', $encoding);
                }
                if ($n == 0 || preg_match('/^".*"$/', $line)) {
                    fwrite($fp, $line . "\n");
                } else {
                    fwrite($fp, '"' . str_replace(['"', ','], ['""', '","'], $line) . "\"\n");
                }
                $n++;
            }
            fclose($file) || fclose($fp);

            $reader = new Csv();
        } elseif ($ext === 'xls') {
            $reader = new Xls();
        } else {
            $reader = new Xlsx();
        }

        //导入文件首行类型,默认是注释,如果需要使用字段名称请使用name
        //$importHeadType = isset($this->importHeadType) ? $this->importHeadType : 'comment';
        //模板文件列名
        $listName = ['订单号', '差额',  'SKU', '货币'];
        try {
            if (!$PHPExcel = $reader->load($filePath)) {
                $this->error(__('Unknown data format'));
            }
            $currentSheet = $PHPExcel->getSheet(0);  //读取文件中的第一个工作表
            $allColumn = $currentSheet->getHighestDataColumn(); //取得最大的列号
            $allRow = $currentSheet->getHighestRow(); //取得一共有多少行
            $maxColumnNumber = Coordinate::columnIndexFromString($allColumn);

            $fields = [];
            for ($currentRow = 1; $currentRow <= 1; $currentRow++) {
                for ($currentColumn = 1; $currentColumn <= $maxColumnNumber; $currentColumn++) {
                    $val = $currentSheet->getCellByColumnAndRow($currentColumn, $currentRow)->getValue();
                    $fields[] = $val;
                }
            }

            //模板文件不正确
            if ($listName !== $fields) {
                throw new Exception("模板文件不正确！！");
            }

            $data = [];
            for ($currentRow = 2; $currentRow <= $allRow; $currentRow++) {
                for ($currentColumn = 1; $currentColumn <= $maxColumnNumber; $currentColumn++) {
                    $val = $currentSheet->getCellByColumnAndRow($currentColumn, $currentRow)->getValue();
                    $data[$currentRow - 2][$currentColumn - 1] = is_null($val) ? '' : $val;
                }
            }
        } catch (Exception $exception) {
            $this->error($exception->getMessage());
        }

        $work_measure = new \app\admin\model\saleaftermanage\WorkOrderMeasure();
        $order_recept = new \app\admin\model\saleaftermanage\WorkOrderRecept();
        foreach ($data as $k => $v) {
            $params['work_platform'] = 3;
            $params['work_type'] = 1;
            $params['platform_order'] = $v[0];
            $params['order_pay_currency'] = $v[3];
            $params['order_pay_method'] = 'paypal_express';
            $params['order_sku'] = $v[2];
            $params['work_status'] = 3;
            $params['problem_type_id'] = 23;
            $params['problem_type_content'] = '其他';
            $params['problem_description'] = '网站bug 镜片折扣未生效 退款';
            $params['create_user_id'] = 75;
            $params['create_user_name'] = '王伟';
            $params['is_check'] = 1;
            $params['assign_user_id'] = 75;
            $params['operation_user_id'] = 75;
            $params['check_note'] = '网站bug 镜片折扣未生效 退款';
            $params['create_time'] = date('Y-m-d H:i:s');
            $params['submit_time'] = date('Y-m-d H:i:s');
            $params['check_time'] = date('Y-m-d H:i:s');
            $params['refund_money'] = $v[1];
            $params['refund_way'] = 'paypal_express';
            $params['recept_person_id'] = 169;
            $result = $this->model->isUpdate(false)->data($params)->save($params);
            if ($result) {
                $list['work_id'] = $this->model->id;
                $list['measure_choose_id'] = 2;
                $list['measure_content'] = '退款';
                $list['create_time'] = date('Y-m-d H:i:s');
                $work_measure->isUpdate(false)->data($list)->save($list);

                $rlist['work_id'] = $this->model->id;
                $rlist['measure_id'] = $work_measure->id;
                $rlist['recept_group_id'] = 'cashier_group';
                $rlist['recept_person_id'] = 169;
                $rlist['recept_person'] = '李亚芳';
                $rlist['create_time'] = date('Y-m-d H:i:s');
                $order_recept->insert($rlist);
            }
        }
        echo 'ok';
    }
    /**
     * 
     *
     * @Description
     * @author lsw
     * @since 2020/06/19 11:45:50 
     * @return void
     */
    public function ceshi(){
        dump(session('admin'));

    }
    /**
     * 获取跟单规则
     *
     * @Author lsw 1461069578@qq.com
     * @DateTime 2020-06-30 10:11:23
     * @return void
     */
    public function getDocumentaryRule()
    {   
        if($this->request->isAjax()){
            $workOrderConfigValue = $this->workOrderConfigValue;
            $all_group = $workOrderConfigValue['group'];
            $documentary_group  = $workOrderConfigValue['documentary_group'];
            //创建人跟单
            $documentary_person = $workOrderConfigValue['documentary_person'];
            // dump($documentary_group);
            // dump($documentary_person);
            // exit;
            if(!empty($documentary_group)){
                foreach($documentary_group as $dgv){
                    $documentary_info = (new AuthGroup)->getAllNextGroup($dgv['create_id']);
                    if($documentary_info){
                           array_push($documentary_info, $dgv['create_id']);
                        foreach($documentary_info as $av){
                            if(is_array($all_group[$av])){
                                foreach($all_group[$av] as $vk){
                                    $documentary_all_person[] = $vk;
                                }
                            }
                            
                        }  
                    }else{
                        $documentary_all_person = $all_group[$dgv['create_id']];
                    }
                    if(count(array_filter($documentary_all_person))>=1){
                        $documentary_true_all_person = array_unique($documentary_all_person);
                        if(in_array(session('admin.id'),$documentary_true_all_person)){
                            if(is_array($all_group[$dgv['documentary_group_id']])){
                                $all_after_user_id = $all_group[$dgv['documentary_group_id']];
                                //$this->success('','',$all_after_user_id);
                                break;
                            }
                        }
                    }
                }
            }
            if(!empty($documentary_person)){
                foreach($documentary_person as $dpv){
                    if(session('admin.id') ==$dpv['create_id']){
                        if(is_array($all_group[$dpv['documentary_group_id']])){
                            $all_after_user_id = $all_group[$dpv['documentary_group_id']];
                            //$this->success('','',$all_after_user_id);
                            break; 
                        }                        
                    }
                }
            }
            if($all_after_user_id){
                $this->success('','',$all_after_user_id);
            }else{
                $this->error('选择的跟单部门没有人，请重新选择');
            }    
        }

    }
    /**
     * 判断订单是否已质检
     *
     * @Author lsw 1461069578@qq.com
     * @DateTime 2020-08-13 18:21:10
     * @return void
     */
    public function check_order_quality($platform,$order)
    {
        switch ($platform) {
            case 1:
                $model = Db::connect('database.db_zeelool');
                break;
            case 2:
                $model = Db::connect('database.db_voogueme');
                break;
            case 3:
                $model = Db::connect('database.db_nihao');
                break;
            case 4:
                $model = Db::connect('database.db_meeloog');
                break;
            case 9:
                $model = Db::connect('database.db_zeelool_es');
                break;
            case 10:
                $model = Db::connect('database.db_zeelool_de');
                break;
            default:
                $model = false;
                break;
        }
        if($platform == 4){
            $info = $model->table('sales_flat_order')->where('increment_id',$order)->value('custom_is_delivery');
        }else{
            $info = $model->table('sales_flat_order')->where('increment_id',$order)->value('custom_is_delivery_new');
        }
        if($info == 1){
            return true;
        }else{
            return false;
        }
    }
}<|MERGE_RESOLUTION|>--- conflicted
+++ resolved
@@ -768,1174 +768,11 @@
                         foreach ($params['measure_choose_id'] as $k => $v) {
                             $measureList['work_id'] = $work_id;
                             $measureList['measure_choose_id'] = $v;
-<<<<<<< HEAD
-                            $measureList['measure_content'] = config('workorder.step')[$v];
-                            $measureList['create_time'] = date('Y-m-d H:i:s');
-
-                            //插入措施表
-                            $res = $this->step->insertGetId($measureList);
-                            if (false === $res) {
-                                throw new Exception("添加失败！！");
-                            }
-
-                            //根据措施读取承接组、承接人 默认是客服问题组配置
-                            $appoint_ids = $params['order_recept']['appoint_ids'][$v];
-                            $appoint_users = $params['order_recept']['appoint_users'][$v];
-                            $appoint_group = $params['order_recept']['appoint_group'][$v];
-                            //循环插入承接人
-                            $appointList = [];
-                            foreach ($appoint_ids as $key => $val) {
-                                $appointList[$key]['work_id'] = $work_id;
-                                $appointList[$key]['measure_id'] = $res;
-                                //如果没有承接人 默认为创建人
-                                if ($val == 'undefined') {
-                                    $appointList[$key]['recept_group_id'] = $this->assign_user_id;
-                                    $appointList[$key]['recept_person_id'] = session('admin.id');
-                                    $appointList[$key]['recept_person'] = session('admin.nickname');
-                                } else {
-
-                                    $appointList[$key]['recept_group_id'] = $appoint_group[$key];
-                                    $appointList[$key]['recept_person_id'] = $val;
-                                    $appointList[$key]['recept_person'] = $appoint_users[$key];
-                                }
-
-                                $appointList[$key]['create_time'] = date('Y-m-d H:i:s');
-                            }
-                            //插入承接人表
-                            $receptRes = $this->recept->saveAll($appointList);
-                            if (false === $receptRes) {
-                                throw new Exception("添加失败！！");
-                            }
-
-                            //更改镜片，补发，赠品
-                            $this->model->changeLens($params, $work_id, $v, $res);
-                            $this->model->changeFrame($params, $work_id, $v, $res);
-                            $this->model->cancelOrder($params, $work_id, $v, $res);
-                        }
-                    }
-
-
-                    //不需要审核且是非草稿状态时直接发送积分，赠送优惠券
-                    if ($params['is_check'] != 1 && $this->model->work_status != 1) {
-                        //赠送积分
-                        if (in_array(10, array_filter($params['measure_choose_id']))) {
-                            $this->model->presentIntegral($work_id);
-                        }
-                        //直接发送优惠券
-                        if (in_array(9, array_filter($params['measure_choose_id']))) {
-                            $this->model->presentCoupon($work_id);
-                        }
-                    }
-                    //非草稿状态进入审核阶段
-                    if ($this->model->work_status != 1) {
-                        $this->model->checkWork($work_id);
-                    }
-
-                    Db::commit();
-                } catch (ValidateException $e) {
-                    Db::rollback();
-                    $this->error($e->getMessage());
-                } catch (PDOException $e) {
-                    Db::rollback();
-                    $this->error($e->getMessage());
-                } catch (Exception $e) {
-                    Db::rollback();
-                    $this->error($e->getMessage());
-                }
-                if ($result !== false) {
-                    //通知
-                    if ($this->model->work_type == 1) {
-                        if ($this->model->work_status == 2) {
-                            Ding::cc_ding($this->model->assign_user_id, '', '工单ID:' . $work_id . '😎😎😎😎有新工单需要你审核😎😎😎😎', '有新工单需要你审核');
-                        } elseif ($this->model->work_status == 3) {
-                            $usersId = explode(',', $this->model->recept_person_id);
-                            Ding::cc_ding($usersId, '', '工单ID:' . $work_id . '😎😎😎😎有新工单需要你处理😎😎😎😎', '有新工单需要你处理');
-                        }
-                    }
-
-                    //经手人
-                    if ($this->model->work_type == 2 && $this->model->work_status == 3 && !$params['id']) {
-
-                        Ding::cc_ding($this->model->after_user_id, '', '工单ID:' . $work_id . '😎😎😎😎有新工单需要你处理😎😎😎😎', '有新工单需要你处理');
-                    }
-
-                    //跟单处理
-                    if ($this->model->work_type == 2 && $this->model->work_status == 3 && $params['id']) {
-
-                        Ding::cc_ding($params['recept_person_id'], '', '工单ID:' . $work_id . '😎😎😎😎有新工单需要你处理😎😎😎😎', '有新工单需要你处理');
-                    }
-
-                    $this->success();
-                } else {
-                    $this->error(__('No rows were inserted'));
-                }
-            }
-            $this->error(__('Parameter %s can not be empty', ''));
-        }
-        if ($ids) {
-            $row = $this->model->get($ids);
-            //求出订单sku列表,传输到页面当中
-            $skus = $this->model->getSkuList($row->work_platform, $row->platform_order);
-            if (is_array($skus['sku'])) {
-                $arrSkus = [];
-                foreach ($skus['sku'] as $val) {
-                    $arrSkus[$val] = $val;
-                }
-                //查询用户id对应姓名
-                // $admin = new \app\admin\model\Admin();
-                // $users = $admin->column('nickname', 'id');
-                $this->assignconfig('users', $this->users); //返回用户            
-                $this->view->assign('skus', $arrSkus);
-            }
-
-            if (1 == $row->work_type) { //判断工单类型，客服工单
-                $this->view->assign('work_type', 1);
-                $this->assignconfig('work_type', 1);
-                $this->view->assign('problem_type', config('workorder.customer_problem_type')); //客服问题类型          
-            } else { //仓库工单
-                $this->view->assign('work_type', 2);
-                $this->assignconfig('work_type', 2);
-                $this->view->assign('problem_type', config('workorder.warehouse_problem_type')); //仓库问题类型
-            }
-
-            //把问题类型传递到js页面
-            if (!empty($row->problem_type_id)) {
-                $this->assignconfig('problem_id', $row->problem_type_id);
-            }
-            $this->assignconfig('work_type', $row->work_type);
-
-            $this->assignconfig('ids', $row->id);
-            //求出工单选择的措施传递到js页面
-            $measureList = WorkOrderMeasure::workMeasureList($row->id);
-            // dump(!empty($measureList));
-            // exit;
-            if (!empty($measureList)) {
-                $this->assignconfig('measureList', $measureList);
-            }
-            $this->view->assign('row', $row);
-        } else {
-            //获取用户ID和所在权限组
-            $userId = session('admin.id');
-            $userGroupAccess = AuthGroupAccess::where(['uid' => $userId])->column('group_id');
-            $warehouseArr = config('workorder.warehouse_department_rule');
-            $checkIsWarehouse = array_intersect($userGroupAccess, $warehouseArr);
-            if (!empty($checkIsWarehouse)) {
-                $this->view->assign('work_type', 2);
-                $this->assignconfig('work_type', 2);
-                $this->view->assign('problem_type', config('workorder.warehouse_problem_type')); //仓库问题类型   
-            } else {
-                $this->view->assign('work_type', 1);
-                $this->assignconfig('work_type', 1);
-                $customer_problem_classifys = config('workorder.customer_problem_classify');
-                $problem_types = config('workorder.customer_problem_type');
-                $problem_type = [];
-                $i = 0;
-                foreach ($customer_problem_classifys as $key => $customer_problem_classify) {
-                    $problem_type[$i]['name'] = $key;
-                    foreach ($customer_problem_classify as $k => $v) {
-                        $problem_type[$i]['type'][$k] = [
-                            'id' => $v,
-                            'name' => $problem_types[$v]
-                        ];
-                    }
-                    $i++;
-                }
-                $this->view->assign('problem_type', $problem_type); //客服问题类型
-            }
-        }
-
-        $this->assignconfig('userid', session('admin.id'));
-        return $this->view->fetch();
-    }
-    /**
-     * 添加经过修改
-     *
-     * @Author lsw 1461069578@qq.com
-     * @DateTime 2020-06-22 16:12:44
-     * @param [type] $ids
-     * @return void
-     */
-    public function add($ids = null)
-    {
-         $workOrderConfigValue = $this->workOrderConfigValue;
-        if ($this->request->isPost()) {
-            $params = $this->request->post("row/a");
-            if ($params) {
-                $params = $this->preExcludeFields($params);
-                if ($this->dataLimit && $this->dataLimitFieldAutoFill) {
-                    $params[$this->dataLimitField] = $this->auth->id;
-                }
-                $result = false;
-                Db::startTrans();
-                try {
-
-                    //是否采用模型验证
-                    if ($this->modelValidate) {
-                        $name = str_replace("\\model\\", "\\validate\\", get_class($this->model));
-                        $validate = is_bool($this->modelValidate) ? ($this->modelSceneValidate ? $name . '.add' : $name) : $this->modelValidate;
-                        $this->model->validateFailException(true)->validate($validate);
-                    }
-
-                    if (!$ids) {
-                        //限制不能存在两个相同的未完成的工单
-                        $count = $this->model->where(['platform_order' => $params['platform_order'], 'work_status' => ['in', [1, 2, 3, 5]]])->count();
-                        if ($count > 0) {
-                            throw new Exception("此订单存在未处理完成的工单");
-                        }
-                    }
-
-                    if (!$params['platform_order']) {
-                        throw new Exception("订单号不能为空");
-                    }
-
-                    if (!$params['order_pay_currency']) {
-                        throw new Exception("请先点击载入数据");
-                    }
-                    if (!$params['address']['shipping_type'] && in_array(7,$params['measure_choose_id'])) {
-                        throw new Exception("请先选择shipping method");
-                    }
-                    $params['platform_order'] = trim($params['platform_order']);
-                    if (!$params['problem_description']) {
-                        throw new Exception("问题描述不能为空");
-                    }
-                    //判断是否选择措施
-                    if (!$params['problem_type_id'] && !$params['id']) {
-                        throw new Exception("问题类型不能为空");
-                    }
-
-                    if (in_array($params['problem_type_id'], [11, 13, 14, 16]) && empty(array_filter($params['order_sku']))) {
-                        throw new Exception("Sku不能为空");
-                    }
-                    $userId = session('admin.id');
-                    $userGroupAccess = AuthGroupAccess::where(['uid' => $userId])->column('group_id');
-                    //$warehouseArr = config('workorder.warehouse_department_rule');
-                    $warehouseArr = $workOrderConfigValue['warehouse_department_rule'];
-                    $checkIsWarehouse = array_intersect($userGroupAccess, $warehouseArr);
-                    if (!empty($checkIsWarehouse)) {
-                        if (count(array_filter($params['measure_choose_id'])) < 1 && $params['work_type'] == 1 && $params['work_status'] == 2) {
-                            throw new Exception("措施不能为空");
-                        }
-                    } else {
-                        if (count(array_filter($params['measure_choose_id'])) < 1 && $params['work_status'] == 2) {
-                            throw new Exception("措施不能为空");
-                        }
-                    }
-                    
-                    //判断是否选择措施
-                    //更换镜框判断是否有库存 
-                    if ($params['change_frame'] && in_array(1,array_filter($params['measure_choose_id']))) {
-                        //添加判断订单号是否已经质检
-                        $check_info = $this->check_order_quality($params['work_platform'],$params['platform_order']);
-                        if($check_info){
-                            throw new Exception("该订单已出库，不能更换镜架");
-                        }
-                        $skus = $params['change_frame']['change_sku'];
-                        $num = $params['change_frame']['change_number'];
-                        if (count(array_filter($skus)) < 1) throw new Exception("SKU不能为空");
-                        //判断SKU是否有库存
-                        $this->skuIsStock($skus, $params['work_platform'], $num);
-                    }
-
-                    //判断赠品是否有库存
-                    //判断补发是否有库存
-                    if (in_array(7, array_filter($params['measure_choose_id'])) || in_array(6, array_filter($params['measure_choose_id']))) {
-                        if (in_array(7, array_filter($params['measure_choose_id']))) {
-                            $originalSkus = $params['replacement']['original_sku'];
-                            $originalNums = $params['replacement']['original_number'];
-                        } else {
-                            $originalSkus = $params['gift']['original_sku'];
-                            $originalNums = $params['gift']['original_number'];
-                        }
-
-                        foreach ($originalSkus as $key => $originalSku) {
-                            if (!$originalSku) exception('sku不能为空');
-                            if (!$originalNums[$key]) exception('数量必须大于0');
-                            $this->skuIsStock([$originalSku], $params['work_platform'], [$originalNums[$key]]);
-                        }
-                    }
-                    //所有的成员组
-                    $all_group  = $workOrderConfigValue['group'];
-                    //判断工单类型 1客服 2仓库
-                    if ($params['work_type'] == 1) {
-                        //$params['problem_type_content'] = config('workorder.customer_problem_type')[$params['problem_type_id']];
-                        $params['problem_type_content'] = $workOrderConfigValue['customer_problem_type'][$params['problem_type_id']];
-                    } elseif ($params['work_type'] == 2) {
-                        //$params['problem_type_content'] = config('workorder.warehouse_problem_type')[$params['problem_type_id']];
-                        $params['problem_type_content'] = $workOrderConfigValue['warehouse_problem_type'][$params['problem_type_id']];
-                        // 更改跟单规则 lsw end 
-                        //$params['after_user_id'] = implode(',', config('workorder.copy_group')); //经手人
-                        //如果存在，则说明是在处理任务，不存在则是添加任务
-                        if(!$params['id']){
-                            if(!empty(array_filter($params['all_after_user_id']))){
-                                $params['all_after_user_id'] = implode(',',array_filter($params['all_after_user_id']));
-                            }else{
-                                $this->error('找不到承接人,请重新选择');
-                            }
-                        }
-                    }
-                    //判断是否选择退款措施
-                    if (!array_intersect([2,15], array_filter($params['measure_choose_id']))) {
-                        unset($params['refund_money']);
-                    } else {
-                        if (!$params['refund_money']) {
-                            throw new Exception("退款金额不能为空");
-                        }
-                    }
-
-                    //判断是否选择补价措施
-                    if (!in_array(8, array_filter($params['measure_choose_id']))) {
-                        unset($params['replenish_money']);
-                    } else {
-                        if (!$params['replenish_money']) {
-                            throw new Exception("补差价金额不能为空");
-                        }
-                    }
-
-                    //判断是否选择积分措施
-                    if (!in_array(10, array_filter($params['measure_choose_id']))) {
-                        unset($params['integral']);
-                    } else {
-                        if (!$params['integral']) {
-                            throw new Exception("积分不能为空");
-                        }
-                        if(!is_numeric($params['integral'])){
-                            throw new Exception("积分只能是数字");
-                        }
-                    }
-
-                    //判断是否选择退件措施
-                    if (!in_array(11, array_filter($params['measure_choose_id']))) {
-                        unset($params['refund_logistics_num']);
-                    } else {
-                        if (!$params['refund_logistics_num']) {
-                            throw new Exception("退回物流单号不能为空");
-                        }
-                    }
-
-                    //判断优惠券 不需要审核的优惠券
-                    if ($params['coupon_id'] && in_array(9, array_filter($params['measure_choose_id']))) {
-
-                        foreach ($workOrderConfigValue['check_coupon'] as $v) {
-                            if ($v['id'] == $params['coupon_id']) {
-                                $params['coupon_describe'] = $v['desc'];
-                                break;
-                            }
-                        }
-                    }
-                    //判断优惠券 需要审核的优惠券
-                    if ($params['need_coupon_id'] && in_array(9, array_filter($params['measure_choose_id']))) {
-                        $params['coupon_id'] = $params['need_coupon_id'];
-                        foreach ($workOrderConfigValue['need_check_coupon'] as $v) {
-                            if ($v['id'] == $params['coupon_id']) {
-                                $params['coupon_describe'] = $v['desc'];
-                                break;
-                            }
-                        }
-                        $params['is_check'] = 1;
-                    }
-
-                    //选择有优惠券时 值必须为真
-                    if (in_array(9, array_filter($params['measure_choose_id'])) && !$params['coupon_id']) {
-                        throw new Exception("优惠券不能为空");
-                    }
-
-                    //如果积分大于200需要审核
-                    // if ($params['integral'] > 200) {
-                    //     //需要审核
-                    //     $params['is_check'] = 1;
-                    //     //创建人对应主管
-                    //     $params['assign_user_id'] = $this->assign_user_id;
-                    // }
-
-                    // //如果退款金额大于30 需要审核
-                    // if ($params['refund_money'] > 30) {
-                    //     $params['is_check'] = 1;
-                    // }
-                    //增加是否退款值
-                    if ($params['refund_money'] > 0) {
-                        $params['is_refund'] = 1;
-                    }
-                    //判断审核人
-                    if ($params['is_check'] == 1 || $params['need_coupon_id']) {
-                        /**
-                         * 1、退款金额大于30 经理审核
-                         * 2、赠品数量大于1 经理审核
-                         * 3、补发数量大于1 经理审核
-                         * 4、优惠券等于100% 经理审核  50%主管审核 固定额度无需审核
-                         */
-                        //$coupon = config('workorder.need_check_coupon')[$params['need_coupon_id']]['sum'];
-                        $coupon = $workOrderConfigValue['need_check_coupon'][$params['need_coupon_id']]['sum'];
-                        if ($coupon == 100) {
-                            //客服经理
-                            //$params['assign_user_id'] = config('workorder.customer_manager');
-                            $params['assign_user_id'] = $workOrderConfigValue['customer_manager'];
-                            // dump(session('admin.id'));
-                            // dump($workOrderConfigValue['kefumanage']);
-                            // dump(searchForId(session('admin.id'), $workOrderConfigValue['kefumanage']));
-                            // exit;
-                        } elseif($coupon == 50) {
-                            //创建人对应主管
-                            $params['assign_user_id'] = $this->assign_user_id ?: session('admin.id');
-                            // dump(session('admin.id'));
-                            // dump($workOrderConfigValue['kefumanage']);
-                            // dump(searchForId(session('admin.id'), $workOrderConfigValue['kefumanage']));
-                            // exit;
-                        }
-                    }
-                    //判断审核人表 lsw create start
-                    $check_person_weight = $workOrderConfigValue['check_person_weight'];
-                    $check_group_weight = $workOrderConfigValue['check_group_weight'];
-                    //先核算团队的，在核算个人的
-                    if(!empty($check_group_weight)){
-                        foreach($check_group_weight as $gv){
-                            //所有的
-                            $all_person = [];
-                            $result = false;
-                            $median_value = 0;
-                            $info = (new AuthGroup)->getAllNextGroup($gv['work_create_person_id']);
-                            if($info){
-                                  array_push($info,$gv['work_create_person_id']);
-                                foreach($info as $av){
-                                    if(is_array($all_group[$av])){
-                                        foreach($all_group[$av] as $vk){
-                                            $all_person[] = $vk;
-                                        }
-                                    }
-                                    
-                                }  
-                            }else{
-                                $all_person = $all_group[$gv['work_create_person_id']];
-                            }
-                            if($all_person){
-                                $true_all_person = array_unique($all_person);
-                                //如果符合创建组的话
-                                if(in_array(session('admin.id'),$true_all_person)){
-                                    if(0 == $gv['step_id']){
-                                        //不需要判断措施只需要判断创建人
-                                        $params['is_check'] = 1;
-                                        $params['assign_user_id'] = $all_group[$gv['check_group_id']][0];
-                                        break;    
-                                    }elseif((2 == $gv['step_id']) && in_array(2, array_filter($params['measure_choose_id']))){ //退款
-                                        //中间值
-                                        $median_value = $params['refund_money']; 
-                                    }elseif((3 == $gv['step_id']) && in_array(3, array_filter($params['measure_choose_id']))){ //取消
-                                        $median_value = $params['refund_money'];
-                
-                                    }elseif(6 == $gv['step_id'] && in_array(6, array_filter($params['measure_choose_id']))){ //赠品
-                                        $giftOriginalNumber = $params['gift']['original_number'] ?: [];
-                                        $median_value = array_sum($giftOriginalNumber); 
-                
-                                    }elseif(7 == $gv['step_id'] && in_array(7, array_filter($params['measure_choose_id']))){ //补发
-                                        $replacementOriginalNumber = $params['replacement']['original_number'] ?: [];
-                                        $median_value = array_sum($replacementOriginalNumber);
-                
-                
-                                    }elseif(10 == $gv['step_id'] && in_array(10, array_filter($params['measure_choose_id']))){ //积分
-                                        $median_value = $params['integral'];
-                
-                                    }elseif(15 == $gv['step_id'] && in_array(15, array_filter($params['measure_choose_id']))){ //vip退款
-                                        $median_value = $params['refund_money']; 
-                                    }
-                                    if(!empty($median_value)){
-                                        switch ($gv['symbol']){
-                                            case 'gt':
-                                                $result = $median_value > $gv['step_value'];
-                                                break;
-                                            case 'eq':
-                                                $result = $median_value = $gv['step_value'];
-                                                break;
-                                            case 'lt':
-                                                $result = $median_value < $gv['step_value'];
-                                                break;
-                                            case 'egt':
-                                                $result = $median_value >= $gv['step_value'];
-                                                break;
-                                            case 'elt':
-                                                $result = $median_value <= $gv['step_value'];
-                                                break;
-                                        }
-                                    }else{
-                                        $result = false;
-                                    }
-    
-                                   if($result){
-                                       $params['is_check'] = 1;
-                                       $params['assign_user_id'] = $all_group[$gv['check_group_id']][0];
-                                       break;
-                                   }
-                                }
-                            }
-                        }
-        
-                    }
-                    if(!empty($check_person_weight)){
-                        foreach($check_person_weight as $wkv){
-                            if(session('admin.id') == $wkv['work_create_person_id']){
-                                $result = false;
-                                $median_value = 0;
-                                if(0 == $wkv['step_id']){
-                                    //不需要判断措施只需要判断创建人
-                                    $params['is_check'] = 1;
-                                    $params['assign_user_id'] = $all_group[$wkv['check_group_id']][0];
-                                    break;    
-                                }elseif(2 == $wkv['step_id'] && in_array(2, array_filter($params['measure_choose_id']))){ //退款
-                                    //中间值
-                                    $median_value = $params['refund_money']; 
-                                }elseif(3 == $wkv['step_id'] && in_array(3, array_filter($params['measure_choose_id']))){ //取消
-                                    $median_value = $params['refund_money'];
-            
-                                }elseif(6 == $wkv['step_id'] && in_array(6, array_filter($params['measure_choose_id']))){ //赠品
-                                    $giftOriginalNumber = $params['gift']['original_number'] ?: [];
-                                    $median_value = array_sum($giftOriginalNumber); 
-            
-                                }elseif(7 == $wkv['step_id'] && in_array(7, array_filter($params['measure_choose_id']))){ //补发
-                                    $replacementOriginalNumber = $params['replacement']['original_number'] ?: [];
-                                    $median_value = array_sum($replacementOriginalNumber);
-            
-            
-                                }elseif(10 == $wkv['step_id'] && in_array(10, array_filter($params['measure_choose_id']))){ //积分
-                                    $median_value = $params['integral'];
-            
-                                }elseif(15 == $wkv['step_id'] && in_array(15, array_filter($params['measure_choose_id']))){
-                                    $median_value = $params['refund_money'];
-                                }
-                                if(!empty($median_value)){
-                                    switch ($wkv['symbol']){
-                                        case 'gt':
-                                            $result = $median_value > $wkv['step_value'];
-                                            break;
-                                        case 'eq':
-                                            $result = $median_value = $wkv['step_value'];
-                                            break;
-                                        case 'lt':
-                                            $result = $median_value < $wkv['step_value'];
-                                            break;
-                                        case 'egt':
-                                            $result = $median_value >= $wkv['step_value'];
-                                            break;
-                                        case 'elt':
-                                            $result = $median_value <= $wkv['step_value'];
-                                            break;
-                                    }
-                                }else{
-                                    $result = false;
-                                }
-
-                               if($result){
-                                   $params['is_check'] = 1;
-                                   $params['assign_user_id'] = $all_group[$wkv['check_group_id']][0];
-                                   break;
-                               }
-                            }
-            
-                        }   
-                    }
-                    if(!$params['assign_user_id']){
-                        $params['is_check'] = 0;
-                    }
-                    //判断审核人 end
-                    //提交时间
-                    if ($params['work_status'] == 2) {
-                        $params['submit_time'] = date('Y-m-d H:i:s');
-                    }
-
-                    //判断如果不需要审核 或者工单类型为仓库 工单状态默认为审核通过
-                    if (($params['is_check'] == 0 && $params['work_status'] == 2) || ($params['work_type'] == 2 && $params['work_status'] == 2)) {
-                        $params['work_status'] = 3;
-                    }
-                    if ($params['content']) {
-                        //取出备注记录并且销毁
-                        $content = $params['content'];
-                        unset($params['content']);
-                    }
-                    
-                    //如果为真则为处理任务
-                    if (!$params['id']) {
-                        $params['recept_person_id'] = $params['recept_person_id'] ?: session('admin.id');
-                        $params['create_user_name'] = session('admin.nickname');
-                        $params['create_user_id'] = session('admin.id');
-                        $params['create_time'] = date('Y-m-d H:i:s');
-                        $params['order_sku'] = $params['order_sku'] ? implode(',', $params['order_sku']) : '';
-                        $params['assign_user_id'] = $params['assign_user_id'] ?: 0;
-                        $params['customer_group'] = $this->customer_group;
-                        //如果不是客服人员则指定审核人为客服经理(只能是客服工单) start
-                        // if(1 == $params['work_type']){
-                        //     $customerKefu = config('workorder.kefumanage');
-                        //     $customerArr = []; 
-                        //     foreach($customerKefu as $v){
-                        //         foreach($v as $vv){
-                        //             $customerArr[] =$vv;
-                        //         }
-                        //     }
-                        //     if(!in_array(session('admin.id'),$customerArr)){
-                        //         if(1 == $params['is_check']){
-                        //             $params['assign_user_id'] = $workOrderConfigValue['customer_manager'];
-                        //             //$params['assign_user_id'] = config('workorder.customer_manager');
-                        //         }
-                                
-                        //     }else{
-                        //         $params['assign_user_id'] = $params['assign_user_id'] ?: 0;
-                        //     }
-                        // }
-                        //如果不是客服人员则指定审核人为客服经理 end
-                        if($params['order_type'] == 100){
-                            $params['base_grand_total'] = $params['refund_money'];
-                            $params['grand_total'] = $params['refund_money'];
-                        }
-                        $result = $this->model->allowField(true)->save($params);
-                        if (false === $result) {
-                            throw new Exception("添加失败！！");
-                        }
-                        $work_id = $this->model->id;
-                    } else {
-                        //如果需要审核 则修改状态为待审核
-                        if ($params['is_check'] == 1) {
-                            $params['work_status'] = 2;
-                        }
-                        $work_id = $params['id'];
-                        unset($params['problem_type_content']);
-                        unset($params['work_picture']);
-                        unset($params['work_level']);
-                        unset($params['order_sku']);
-                        unset($params['problem_description']);
-                        $params['is_after_deal_with'] = 1;
-                        $result = $this->model->allowField(true)->save($params, ['id' => $work_id]);
-                    }
-                    if ($content) {
-                        $noteData['note_time'] =  date('Y-m-d H:i', time());
-                        $noteData['note_user_id'] =  session('admin.id');
-                        $noteData['note_user_name'] =  session('admin.nickname');
-                        $noteData['work_id'] =  $work_id;
-                        $noteData['user_group_id'] =  0;
-                        $noteData['content'] =  $content;
-                        $contentResult = $this->work_order_note->allowField(true)->save($noteData);
-                        if (false === $contentResult) {
-                            throw new Exception("备注添加失败！！");
-                        }
-                    }
-
-
-                    $params['problem_type_id'] = $params['problem_type_id'] ?: $params['problem_id'];
-                    //循环插入措施
-                    if (count(array_filter($params['measure_choose_id'])) > 0) {
-                        //措施
-                        $integral_auto_complete = $coupon_auto_complete = $changeArr_auto_complete = 0;
-                        foreach ($params['measure_choose_id'] as $k => $v) {
-                            $measureList['work_id'] = $work_id;
-                            $measureList['measure_choose_id'] = $v;
-=======
->>>>>>> da54f4d4
+
                             //$measureList['measure_content'] = config('workorder.step')[$v];
                             $measureList['measure_content'] = $workOrderConfigValue['step'][$v];
                             $measureList['create_time'] = date('Y-m-d H:i:s');
-
-<<<<<<< HEAD
-                            //插入措施表
-                            $res = $this->step->insertGetId($measureList);
-                            if (false === $res) {
-                                throw new Exception("添加失败！！");
-                            }
-
-                            //根据措施读取承接组、承接人 默认是客服问题组配置,是否审核之后自动完成
-                            $appoint_ids = $params['order_recept']['appoint_ids'][$v];
-                            $appoint_users = $params['order_recept']['appoint_users'][$v];
-                            $appoint_group = $params['order_recept']['appoint_group'][$v];
-                            $auto_complete = $params['order_recept']['auto_complete'][$v];
-                            if(10 == $v){
-                                $integral_auto_complete = $auto_complete; 
-                            }elseif( 9 == $v){
-                                $coupon_auto_complete   = $auto_complete;
-                            }elseif(13 == $v){
-                                $changeArr_auto_complete = $auto_complete; 
-                            }
-                            //循环插入承接人
-                            $appointList = [];
-                            if(is_array($appoint_ids) && count($appoint_ids)>0){
-                                foreach ($appoint_ids as $key => $val) {
-                                    if($appoint_users[$key] == 'undefined'){
-                                        continue;
-                                    }
-                                    $appointList[$key]['work_id'] = $work_id;
-                                    $appointList[$key]['measure_id'] = $res;
-                                    $appointList[$key]['is_auto_complete'] = $auto_complete;
-                                    //如果没有承接人 默认为创建人
-    
-                                    if ($val == 'undefined') {
-                                        $appointList[$key]['recept_group_id'] = $this->assign_user_id;
-                                        $appointList[$key]['recept_person_id'] = session('admin.id');
-                                        $appointList[$key]['recept_person'] = session('admin.nickname');
-                                    } else {
-    
-                                        $appointList[$key]['recept_group_id'] = $appoint_group[$key];
-                                        $appointList[$key]['recept_person_id'] = $val;
-                                        $appointList[$key]['recept_person'] = $appoint_users[$key];
-                                    }
-    
-                                    $appointList[$key]['create_time'] = date('Y-m-d H:i:s');
-                                }
-                            }else{
-                                $appointList[0]['work_id'] = $work_id;
-                                $appointList[0]['measure_id'] = $res;
-                                $appointList[0]['recept_group_id'] = 0;
-                                $appointList[0]['recept_person_id'] = session('admin.id');
-                                $appointList[0]['recept_person'] = session('admin.nickname');
-                                $appointList[0]['create_time'] = date('Y-m-d H:i:s');
-                                $appointList[0]['is_auto_complete'] = $auto_complete;
-                            }
-
-                            //插入承接人表
-                            $receptRes = $this->recept->saveAll($appointList);
-                            if (false === $receptRes) {
-                                throw new Exception("添加失败！！");
-                            }
                             
-                            //更改镜片，补发，赠品，地址
-                            $this->model->changeLens($params, $work_id, $v, $res);
-                            $this->model->changeFrame($params, $work_id, $v, $res);
-                            $this->model->cancelOrder($params, $work_id, $v, $res);
-                            
-                        }
-                    }
-                    
-
-                    //不需要审核且是非草稿状态时直接发送积分，赠送优惠券
-                    if ($params['is_check'] != 1 && $this->model->work_status != 1) {
-                        //赠送积分
-                        if (in_array(10, array_filter($params['measure_choose_id'])) && (1 == $integral_auto_complete)) {
-                            $this->model->presentIntegral($work_id);
-                        }
-                        //直接发送优惠券
-                        if (in_array(9, array_filter($params['measure_choose_id'])) && (1 == $coupon_auto_complete)) {
-                            $this->model->presentCoupon($work_id);
-                        }
-                        //修改地址
-                        if (in_array(13, array_filter($params['measure_choose_id'])) && (1 == $changeArr_auto_complete)) {
-                            $this->model->changeAddress($params, $work_id, $v, $res);
-                        }
-
-                    }
-                    //非草稿状态进入审核阶段
-                    if ($this->model->work_status != 1) {
-                        $this->model->checkWork($work_id);
-                    }
-
-                    Db::commit();
-                } catch (ValidateException $e) {
-                    Db::rollback();
-                    $this->error($e->getMessage());
-                } catch (PDOException $e) {
-                    Db::rollback();
-                    $this->error($e->getMessage());
-                } catch (Exception $e) {
-                    Db::rollback();
-                    $this->error($e->getMessage());
-                }
-                if ($result !== false) {
-                    //通知
-                    if ($this->model->work_type == 1) {
-                        if ($this->model->work_status == 2) {
-                            //Ding::cc_ding($this->model->assign_user_id, '', '工单ID:' . $work_id . '😎😎😎😎有新工单需要你审核😎😎😎😎', '有新工单需要你审核');
-                        } elseif ($this->model->work_status == 3) {
-                            $usersId = explode(',', $this->model->recept_person_id);
-                            //Ding::cc_ding($usersId, '', '工单ID:' . $work_id . '😎😎😎😎有新工单需要你处理😎😎😎😎', '有新工单需要你处理');
-                        }
-                    }
-
-                    //经手人
-                    if ($this->model->work_type == 2 && $this->model->work_status == 3 && !$params['id']) {
-
-                        //Ding::cc_ding($this->model->after_user_id, '', '工单ID:' . $work_id . '😎😎😎😎有新工单需要你处理😎😎😎😎', '有新工单需要你处理');
-                    }
-
-                    //跟单处理
-                    if ($this->model->work_type == 2 && $this->model->work_status == 3 && $params['id']) {
-
-                        //Ding::cc_ding($params['recept_person_id'], '', '工单ID:' . $work_id . '😎😎😎😎有新工单需要你处理😎😎😎😎', '有新工单需要你处理');
-                    }
-
-                    $this->success();
-                } else {
-                    $this->error(__('No rows were inserted'));
-                }
-            }
-            $this->error(__('Parameter %s can not be empty', ''));
-        }
-        if ($ids) {
-            $row = $this->model->get($ids);
-            //求出订单sku列表,传输到页面当中
-            $skus = $this->model->getSkuList($row->work_platform, $row->platform_order);
-            if (is_array($skus['sku'])) {
-                $arrSkus = [];
-                foreach ($skus['sku'] as $val) {
-                    $arrSkus[$val] = $val;
-                }
-                // //查询用户id对应姓名
-                // $admin = new \app\admin\model\Admin();
-                // $users = $admin->where('status', 'normal')->column('nickname', 'id');
-                $this->assignconfig('users', $this->users); //返回用户            
-                $this->view->assign('skus', $arrSkus);
-            }
-
-            if (1 == $row->work_type) { //判断工单类型，客服工单
-                $this->view->assign('work_type', 1);
-                $this->assignconfig('work_type', 1);
-                //$this->view->assign('problem_type', config('workorder.customer_problem_type')); //客服问题类型
-                $this->view->assign('problem_type',$workOrderConfigValue['customer_problem_type']);          
-            } else { //仓库工单
-                $this->view->assign('work_type', 2);
-                $this->assignconfig('work_type', 2);
-                //$this->view->assign('problem_type', config('workorder.warehouse_problem_type')); //仓库问题类型
-                $this->view->assign('problem_type',$workOrderConfigValue['warehouse_problem_type']);
-            }
-
-            //把问题类型传递到js页面
-            if (!empty($row->problem_type_id)) {
-                $this->assignconfig('problem_id', $row->problem_type_id);
-            }
-            $this->assignconfig('work_type', $row->work_type);
-
-            $this->assignconfig('ids', $row->id);
-            //求出工单选择的措施传递到js页面
-            $measureList = WorkOrderMeasure::workMeasureList($row->id);
-            // dump(!empty($measureList));
-            // exit;
-            if (!empty($measureList)) {
-                $this->assignconfig('measureList', $measureList);
-            }
-            $this->view->assign('row', $row);
-        } else {
-            //获取用户ID和所在权限组
-            $userId = session('admin.id');
-            $userGroupAccess = AuthGroupAccess::where(['uid' => $userId])->column('group_id');
-            //$warehouseArr = config('workorder.warehouse_department_rule');
-            $warehouseArr = $workOrderConfigValue['warehouse_department_rule'];
-            $checkIsWarehouse = array_intersect($userGroupAccess, $warehouseArr);
-            if (!empty($checkIsWarehouse)) {
-                $this->view->assign('work_type', 2);
-                $this->assignconfig('work_type', 2);
-                $this->view->assign('problem_type', $workOrderConfigValue['warehouse_problem_type']); //仓库问题类型   
-            } else {
-                $this->view->assign('work_type', 1);
-                $this->assignconfig('work_type', 1);
-                $customer_problem_classifys = $workOrderConfigValue['customer_problem_classify'];
-                unset($customer_problem_classifys['仓库问题']);
-                $problem_types = $workOrderConfigValue['customer_problem_type'];
-                $problem_type = [];
-                $i = 0;
-                foreach ($customer_problem_classifys as $key => $customer_problem_classify) {
-                    $problem_type[$i]['name'] = $key;
-                    foreach ($customer_problem_classify as $k => $v) {
-                        $problem_type[$i]['type'][$k] = [
-                            'id' => $v,
-                            'name' => $problem_types[$v]
-                        ];
-                    }
-                    $i++;
-                }
-                $this->view->assign('problem_type', $problem_type); //客服问题类型
-            }
-        }
-
-        $this->assignconfig('userid', session('admin.id'));
-        return $this->view->fetch();
-    }
-    /**
-     * 判断sku是否有库存
-     *
-     * @Description
-     * @author wpl
-     * @since 2020/04/16 10:59:53 
-     * @param [type] $skus sku数组
-     * @param [type] $siteType 站点类型
-     * @return void
-     */
-    protected function skuIsStock($skus = [], $siteType, $num = [])
-    {
-        if (!array_filter($skus)) {
-            throw new Exception("SKU不能为空");
-        }
-
-        $itemPlatFormSku = new \app\admin\model\itemmanage\ItemPlatformSku();
-        //根据平台sku转sku
-        foreach (array_filter($skus) as $k => $v) {
-            //判断库存时去掉-s 等
-            $arr = explode('-', $v);
-            if(!empty($arr[1])){
-                $sku = $arr[0] . '-' . $arr[1];
-            }else{
-                $sku = trim($v);
-            }
-         
-            //判断是否开启预售 并且预售时间是否满足 并且预售数量是否足够
-            $res = $itemPlatFormSku->where(['outer_sku_status' => 1, 'platform_sku' => $sku,'platform_type' => $siteType])->find();
-            //判断是否开启预售
-            if ($res['stock'] >= 0 && $res['presell_status'] == 1 && strtotime($res['presell_create_time']) <= time() && strtotime($res['presell_end_time']) >= time()) {
-                $stock = $res['stock'] + $res['presell_residue_num'];
-            } elseif($res['stock'] < 0 && $res['presell_status'] == 1 && strtotime($res['presell_create_time']) <= time() && strtotime($res['presell_end_time']) >= time()) {
-                $stock = $res['presell_residue_num'];
-            } else {
-                $stock = $res['stock'];
-            }
-            //判断库存是否足够
-            if ($stock < $num[$k]) {
-                // $params = ['sku'=>$sku,'siteType'=>$siteType,'stock'=>$stock,'num'=>$num[$k]];
-                // file_put_contents('/www/wwwroot/mojing/runtime/log/stock.txt',json_encode($params),FILE_APPEND);
-                throw new Exception($sku . '库存不足！！');
-            }
-        }
-        return true;
-    }
-
-    /**
-     * 编辑
-     *
-     * @Description
-     * @author lsw
-     * @since 2020/04/14 15:00:19 
-     * @param [type] $ids
-     * @return void
-     */
-    public function edit_yuan($ids = null)
-    {
-        $row = $this->model->get($ids);
-        if (!$row) {
-            $this->error(__('No Results were found'));
-        }
-
-        $adminIds = $this->getDataLimitAdminIds();
-        if (is_array($adminIds)) {
-            if (!in_array($row[$this->dataLimitField], $adminIds)) {
-                $this->error(__('You have no permission'));
-            }
-        }
-        if ($this->request->isPost()) {
-            $params = $this->request->post("row/a");
-            if ($params) {
-                $params = $this->preExcludeFields($params);
-                $result = false;
-                Db::startTrans();
-                try {
-                    //是否采用模型验证
-                    if ($this->modelValidate) {
-                        $name = str_replace("\\model\\", "\\validate\\", get_class($this->model));
-                        $validate = is_bool($this->modelValidate) ? ($this->modelSceneValidate ? $name . '.edit' : $name) : $this->modelValidate;
-                        $row->validateFailException(true)->validate($validate);
-                    }
-                    if (!$params['problem_description']) {
-                        throw new Exception("问题描述不能为空");
-                    }
-                    if (in_array($params['problem_type_id'], [11, 13, 14, 16]) && empty(array_filter($params['order_sku']))) {
-                        throw new Exception("Sku不能为空");
-                    }
-                    //判断是否选择措施
-                    $params['measure_choose_id'] = $params['measure_choose_id'] ?? [];
-
-                    $userId = session('admin.id');
-                    $userGroupAccess = AuthGroupAccess::where(['uid' => $userId])->column('group_id');
-                    $warehouseArr = config('workorder.warehouse_department_rule');
-                    $checkIsWarehouse = array_intersect($userGroupAccess, $warehouseArr);
-                    if (!empty($checkIsWarehouse)) {
-                        if (count(array_filter($params['measure_choose_id'])) < 1 && $params['work_type'] == 1 && $params['work_status'] == 2) {
-                            throw new Exception("措施不能为空");
-                        }
-                    } else {
-                        if (count(array_filter($params['measure_choose_id'])) < 1 && $params['work_status'] == 2) {
-                            throw new Exception("措施不能为空");
-                        }
-                    }
-
-                    //更换镜框判断是否有库存
-                    if ($params['change_frame'] && $params['problem_type_id'] == 1) {
-                        $skus = $params['change_frame']['change_sku'];
-                        $num = $params['change_frame']['change_number'];
-                        if (count(array_filter($skus)) < 1) throw new Exception("SKU不能为空");
-                        //判断SKU是否有库存
-                        $this->skuIsStock($skus, $params['work_platform'], $num);
-                    }
-                    //判断赠品是否有库存
-                    //判断补发是否有库存
-                    if (in_array(7, array_filter($params['measure_choose_id'])) || in_array(6, array_filter($params['measure_choose_id']))) {
-                        if (in_array(7, array_filter($params['measure_choose_id']))) {
-                            $originalSkus = $params['replacement']['original_sku'];
-                            $originalNums = $params['replacement']['original_number'];
-                        } else {
-                            $originalSkus = $params['gift']['original_sku'];
-                            $originalNums = $params['gift']['original_number'];
-                        }
-
-                        foreach ($originalSkus as $key => $originalSku) {
-                            if (!$originalSku) exception('sku不能为空');
-                            if (!$originalNums[$key]) exception('数量必须大于0');
-                            $this->skuIsStock([$originalSku], $params['work_platform'], [$originalNums[$key]]);
-                        }
-                    }
-
-                    //判断工单类型 1客服 2仓库
-                    if ($params['work_type'] == 1) {
-                        $params['problem_type_content'] = config('workorder.customer_problem_type')[$params['problem_type_id']];
-                    } elseif ($params['work_type'] == 2) {
-                        $params['problem_type_content'] = config('workorder.warehouse_problem_type')[$params['problem_type_id']];
-                        $params['after_user_id'] = implode(',', config('workorder.copy_group')); //经手人
-                    }
-                    //判断是否选择退款措施
-                    if (!in_array(2, array_filter($params['measure_choose_id']))) {
-                        unset($params['refund_money']);
-                    } else {
-                        if (!$params['refund_money']) {
-                            throw new Exception("退款金额不能为空");
-                        }
-                    }
-
-                    //判断是否选择补价措施
-                    if (!in_array(8, array_filter($params['measure_choose_id']))) {
-                        unset($params['replenish_money']);
-                    } else {
-                        if (!$params['replenish_money']) {
-                            throw new Exception("补差价金额不能为空");
-                        }
-                    }
-
-                    //判断是否选择积分措施
-                    if (!in_array(10, array_filter($params['measure_choose_id']))) {
-                        unset($params['integral']);
-                        unset($params['integral_describe']);
-                    } else {
-                        if (!$params['integral']) {
-                            throw new Exception("积分不能为空");
-                        }
-                        if(!is_numeric($params['integral'])){
-                            throw new Exception("积分只能是数字");
-                        }
-                    }
-
-                    //判断是否选择退件措施
-                    if (!in_array(11, array_filter($params['measure_choose_id']))) {
-                        unset($params['refund_logistics_num']);
-                    } else {
-                        if (!$params['refund_logistics_num']) {
-                            throw new Exception("退回物流单号不能为空");
-                        }
-                    }
-
-                    //判断优惠券 不需要审核的优惠券
-                    if ($params['coupon_id'] && in_array(9, array_filter($params['measure_choose_id']))) {
-                        foreach (config('workorder.check_coupon') as $v) {
-                            if ($v['id'] == $params['coupon_id']) {
-                                $params['coupon_describe'] = $v['desc'];
-                                break;
-                            }
-                        }
-                    }
-                    //判断优惠券 需要审核的优惠券
-                    if ($params['need_coupon_id'] && in_array(9, array_filter($params['measure_choose_id']))) {
-                        $params['coupon_id'] = $params['need_coupon_id'];
-                        foreach (config('workorder.need_check_coupon') as $v) {
-                            if ($v['id'] == $params['coupon_id']) {
-                                $params['coupon_describe'] = $v['desc'];
-                                break;
-                            }
-                        }
-                        $params['is_check'] = 1;
-                    }
-
-                    //选择有优惠券时 值必须为真
-                    if (in_array(9, array_filter($params['measure_choose_id'])) && !$params['coupon_id']) {
-                        throw new Exception("优惠券不能为空");
-                    }
-
-                    //如果积分大于200需要审核
-                    if ($params['integral'] > 200) {
-                        //需要审核
-                        $params['is_check'] = 1;
-                        //创建人对应主管
-                        $params['assign_user_id'] = $this->assign_user_id;
-                    }
-
-                    //如果退款金额大于30 需要审核
-                    if ($params['refund_money'] > 30) {
-                        $params['is_check'] = 1;
-                    }
-                    if ($params['refund_money'] > 0) {
-                        $params['is_refund'] = 1;
-                    }
-                    //判断审核人
-                    if ($params['is_check'] == 1 || $params['need_coupon_id']) {
-                        /**
-                         * 1、退款金额大于30 经理审核
-                         * 2、赠品数量大于1 经理审核
-                         * 3、补发数量大于1 经理审核
-                         * 4、优惠券等于100% 经理审核  50%主管审核 固定额度无需审核
-                         */
-                        $coupon = config('workorder.need_check_coupon')[$params['need_coupon_id']]['sum'];
-                        $giftOriginalNumber = $params['gift']['original_number'] ?: [];
-                        $replacementOriginalNumber = $params['replacement']['original_number'] ?: [];
-                        if ($params['refund_money'] > 30 || array_sum($giftOriginalNumber) > 1 || array_sum($replacementOriginalNumber) > 1 || $coupon == 100) {
-                            //客服经理
-                            $params['assign_user_id'] = config('workorder.customer_manager');
-                        } else {
-                            //创建人对应主管
-                            $params['assign_user_id'] = $this->assign_user_id ?: session('admin.id');
-                        }
-                    }
-
-                    //提交时间
-                    if ($params['work_status'] == 2) {
-                        $params['submit_time'] = date('Y-m-d H:i:s');
-                    }
-
-                    $params['recept_person_id'] = $params['recept_person_id'] ?: session('admin.id');
-                    //更新之前的措施全部去掉
-                    $updateData['replenish_money'] = '';
-                    $updateData['replenish_increment_id'] = '';
-                    $updateData['coupon_id'] = 0;
-                    $updateData['coupon_describe'] = '';
-                    $updateData['coupon_str'] = '';
-                    $updateData['integral'] = '';
-                    $updateData['refund_logistics_num'] = '';
-                    $updateData['refund_money'] = '';
-                    $updateData['is_refund'] = 0;
-                    $updateData['replacement_order'] = '';
-                    $updateData['integral_describe'] = '';
-                    $updateInfo = $row->allowField(true)->save($updateData);
-                    if (false === $updateInfo) {
-                        throw new Exception('更新失败!!');
-                    }
-                    //如果不是客服人员则指定审核人为客服经理(只能客服工单) start
-                    if (1 == $params['work_type']) {
-                        $customerKefu = config('workorder.kefumanage');
-                        $customerArr = [];
-                        foreach ($customerKefu as $v) {
-                            foreach ($v as $vv) {
-                                $customerArr[] = $vv;
-                            }
-                        }
-                        if (!in_array(session('admin.id'), $customerArr)) {
-                            if (1 == $params['is_check']) {
-                                $params['assign_user_id'] = config('workorder.customer_manager');
-                            }
-                        } else {
-                            $params['assign_user_id'] = $params['assign_user_id'] ?: 0;
-                        }
-                    }
-                    //如果不是客服人员则指定审核人为客服经理 end
-                    $result = $row->allowField(true)->save($params);
-                    if (false === $result) {
-                        throw new Exception("编辑失败！！");
-                    }
-                    //循环插入措施
-                    if (count(array_filter($params['measure_choose_id'])) > 0) {
-
-                        //措施
-                        WorkOrderMeasure::where(['work_id' => $row->id])->delete();
-                        WorkOrderRecept::where(['work_id' => $row->id])->delete();
-                        WorkOrderChangeSku::where(['work_id' => $row->id])->delete();
-                        foreach ($params['measure_choose_id'] as $k => $v) {
-                            $measureList['work_id'] = $row->id;
-                            $measureList['measure_choose_id'] = $v;
-                            $measureList['measure_content'] = config('workorder.step')[$v];
-                            $measureList['create_time']     = date('Y-m-d H:i:s');
-=======
->>>>>>> da54f4d4
                             //插入措施表
                             $res = $this->step->insertGetId($measureList);
                             if (false === $res) {
