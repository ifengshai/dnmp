<?php

namespace app\admin\controller\saleaftermanage;

use app\common\controller\Backend;
use think\Db;
use think\Exception;
use app\admin\model\AuthGroupAccess;
use think\exception\PDOException;
use think\exception\ValidateException;
use Util\NihaoPrescriptionDetailHelper;
use Util\ZeeloolPrescriptionDetailHelper;
use Util\VooguemePrescriptionDetailHelper;
use Util\WeseeopticalPrescriptionDetailHelper;

/**
 * 售后工单列管理
 *
 * @icon fa fa-circle-o
 */
class WorkOrderList extends Backend
{

    /**
     * WorkOrderList模型对象
     * @var \app\admin\model\saleaftermanage\WorkOrderList
     */
    protected $model = null;

    public function _initialize()
    {
        parent::_initialize();
        $this->model = new \app\admin\model\saleaftermanage\WorkOrderList;
        $this->step = new \app\admin\model\saleaftermanage\WorkOrderMeasure;
<<<<<<< HEAD
        $this->view->assign('step', config('workorder.step')); //措施
        $this->assignconfig('workorder', config('workorder')); //JS专用，整个配置文件

        $this->view->assign('check_coupon', config('workorder.check_coupon')); //不需要审核的优惠券
        $this->view->assign('need_check_coupon', config('workorder.need_check_coupon')); //需要审核的优惠券

        //获取所有的国家
        $country = json_decode(file_get_contents('assets/js/country.js'), true);
        $this->view->assign('country', $country);        
=======
        $this->recept = new \app\admin\model\saleaftermanage\WorkOrderRecept;
>>>>>>> aa652688
    }

    /**
     * 默认生成的控制器所继承的父类中有index/add/edit/del/multi五个基础方法、destroy/restore/recyclebin三个回收站方法
     * 因此在当前控制器中可不用编写增删改查的代码,除非需要自己控制这部分逻辑
     * 需要将application/admin/library/traits/Backend.php中对应的方法复制到当前控制器,然后进行修改
     */

    //根据主记录id，获取措施相关信息
    public function sel_order_recept($id){
        $step = $this->step->where('work_id',$id)->select();
        $step_arr = collection($step)->toArray();
        foreach ($step_arr as $k => $v){
            $recept = $this->recept->where('measure_id',$v['id'])->select();
            $recept_arr = collection($recept)->toArray();
            $step_arr[$k]['recept'] = $recept_arr;
        }
        return $step_arr;
    }

    /**
     * 查看
     */
    public function index()
    {
        //设置过滤方法
        $this->request->filter(['strip_tags']);
        if ($this->request->isAjax()) {
            //如果发送的来源是Selectpage，则转发到Selectpage
            if ($this->request->request('keyField')) {
                return $this->selectpage();
            }
            list($where, $sort, $order, $offset, $limit) = $this->buildparams();
            $total = $this->model
                ->where($where)
                ->order($sort, $order)
                ->count();

            $list = $this->model
                ->where($where)
                ->order($sort, $order)
                ->limit($offset, $limit)
                ->select();

            $list = collection($list)->toArray();

            $admin = new \app\admin\model\Admin();
            $user_list = $admin->where('status', 'normal')->column('nickname', 'id');
            $user_list = collection($user_list)->toArray();



            foreach ($list as $k => $v){
                if($v['work_type'] == 1){
                    $list[$k]['work_type_str'] = '客服工单';
                }else{
                    $list[$k]['work_type_str'] = '仓库工单';
                }

                if($v['is_check'] == 1){
                    $list[$k]['assign_user_name'] = $user_list[$v['assign_user_id']];
                }

                $list[$k]['step_num'] = $this->sel_order_recept($v['id']);

            }


            $result = array("total" => $total, "rows" => $list);

            return json($result);
        }
        return $this->view->fetch();
    }



    /**
     * 添加
     */
    public function add()
    {
        if ($this->request->isPost()) {
            $params = $this->request->post("row/a");
            if ($params) {
                $params = $this->preExcludeFields($params);
                if ($this->dataLimit && $this->dataLimitFieldAutoFill) {
                    $params[$this->dataLimitField] = $this->auth->id;
                }
                $result = false;
                Db::startTrans();
                try {
                    //是否采用模型验证
                    if ($this->modelValidate) {
                        $name = str_replace("\\model\\", "\\validate\\", get_class($this->model));
                        $validate = is_bool($this->modelValidate) ? ($this->modelSceneValidate ? $name . '.add' : $name) : $this->modelValidate;
                        $this->model->validateFailException(true)->validate($validate);
                    }
            
                    $params['create_user_name'] = session('admin.nickname');
                    //判断工单类型 1客服 2仓库
                    if ($params['work_type'] == 1) {
                        $params['problem_type_content'] = config('workorder.customer_problem_type')[$params['problem_type_id']];
                    } elseif ($params['work_type'] == 2) {
                        $params['problem_type_content'] = config('workorder.warehouse_problem_type')[$params['problem_type_id']];
                        $params['after_user_id'] = config('workorder.copy_group');//经手人
                    }
                    $params['create_user_id'] = session('admin.id');
                    $params['create_time'] = date('Y-m-d H:i:s');
                   
                    $result = $this->model->allowField(true)->save($params);
                    if (false === $result) {
                        throw new Exception("添加失败！！");
                    }

                    //循环插入措施
                    if (count(array_filter($params['measure_choose_id'])) > 0) {

                        //措施
                        $measureList = [];
                        foreach ($params['measure_choose_id'] as $k => $v) {
                            $measureList[$k]['work_id'] = $this->model->id;
                            $measureList[$k]['measure_choose_id'] = $v;
                            $measureList[$k]['measure_content'] = config('workorder.step')[$v];
                            $measureList[$k]['create_time'] = date('Y-m-d H:i:s');

                            //根据措施读取承接组、承接人 默认是客服问题组配置
                            $appoint_ids = $params['order_recept']['appoint_ids'][$v];
                            $appoint_users = $params['order_recept']['appoint_users'][$v];
                            $appoint_group = $params['order_recept']['appoint_group'][$v];
                            //循环插入承接人
                            $appointList = [];
                            foreach ($appoint_ids as $key => $val) {
                                $appointList[$key]['work_id'] = $this->model->id;
                                $appointList[$key]['measure_id'] = $v;
                                $appointList[$key]['recept_group_id'] = $appoint_group[$key];
                                $appointList[$key]['recept_person_id'] = $val;
                                $appointList[$key]['recept_person'] = $appoint_users[$key];
                                $appointList[$key]['create_time'] = date('Y-m-d H:i:s');
                            }
                            $receptRes = $this->recept->saveAll($appointList);
                            if (false === $receptRes) {
                                throw new Exception("添加失败！！");
                            } 
                        }

                        $res = $this->step->saveAll($measureList);
                        if (false === $res) {
                            throw new Exception("添加失败！！");
                        }
                    }

                    Db::commit();
                } catch (ValidateException $e) {
                    Db::rollback();
                    $this->error($e->getMessage());
                } catch (PDOException $e) {
                    Db::rollback();
                    $this->error($e->getMessage());
                } catch (Exception $e) {
                    Db::rollback();
                    $this->error($e->getMessage());
                }
                if ($result !== false) {
                    $this->success();
                } else {
                    $this->error(__('No rows were inserted'));
                }
            }
            $this->error(__('Parameter %s can not be empty', ''));
        }
        //获取用户ID和所在权限组
        $userId = session('admin.id');
        $userGroupAccess = AuthGroupAccess::where(['uid' => $userId])->column('group_id');
        $warehouseArr = config('workorder.warehouse_department_rule');
        $checkIsWarehouse = array_intersect($userGroupAccess, $warehouseArr);
        if (!empty($checkIsWarehouse)) {
            $this->view->assign('work_type', 2);
            $this->assignconfig('work_type', 2);
            $this->view->assign('problem_type', config('workorder.warehouse_problem_type')); //仓库问题类型       
        } else {
            $this->view->assign('work_type', 1);
            $this->assignconfig('work_type', 1);
            $this->view->assign('problem_type', config('workorder.customer_problem_type')); //客服问题类型
        }

        //查询用户id对应姓名
        $admin = new \app\admin\model\Admin();
        $users = $admin->where('status', 'normal')->column('nickname', 'id');
        $this->assignconfig('users', $users); //返回用户
        return $this->view->fetch();
    }
    /**
     * 编辑
     *
     * @Description
     * @author lsw
     * @since 2020/04/14 15:00:19 
     * @param [type] $ids
     * @return void
     */
    public function edit($ids = null)
    {
        $row = $this->model->get($ids);
        if (!$row) {
            $this->error(__('No Results were found'));
        }
        if($row['create_user_id'] != session('admin.id')){
            return $this->error(__('非本人创建不能编辑'));
        }
        $adminIds = $this->getDataLimitAdminIds();
        if (is_array($adminIds)) {
            if (!in_array($row[$this->dataLimitField], $adminIds)) {
                $this->error(__('You have no permission'));
            }
        }
        if ($this->request->isPost()) {
            $params = $this->request->post("row/a");
            if ($params) {
                $params = $this->preExcludeFields($params);
                $result = false;
                Db::startTrans();
                try {
                    //是否采用模型验证
                    if ($this->modelValidate) {
                        $name = str_replace("\\model\\", "\\validate\\", get_class($this->model));
                        $validate = is_bool($this->modelValidate) ? ($this->modelSceneValidate ? $name . '.edit' : $name) : $this->modelValidate;
                        $row->validateFailException(true)->validate($validate);
                    }
                    $result = $row->allowField(true)->save($params);
                    Db::commit();
                } catch (ValidateException $e) {
                    Db::rollback();
                    $this->error($e->getMessage());
                } catch (PDOException $e) {
                    Db::rollback();
                    $this->error($e->getMessage());
                } catch (Exception $e) {
                    Db::rollback();
                    $this->error($e->getMessage());
                }
                if ($result !== false) {
                    $this->success();
                } else {
                    $this->error(__('No rows were updated'));
                }
            }
            $this->error(__('Parameter %s can not be empty', ''));
        }
        $this->view->assign("row", $row);
        if (1 == $row->work_type) { //判断工单类型，客服工单
            $this->view->assign('work_type', 1);
            $this->assignconfig('work_type', 1);
            $this->view->assign('problem_type', config('workorder.customer_problem_type')); //客服问题类型          
        } else { //仓库工单
            $this->view->assign('work_type', 2);
            $this->assignconfig('work_type', 2);
            $this->view->assign('problem_type', config('workorder.warehouse_problem_type')); //仓库问题类型
        }
        return $this->view->fetch();
    }

    /**
     * 获取订单sku数据
     *
     * @Description
     * @author wpl
     * @since 2020/04/10 15:41:09 
     * @return void
     */
    public function get_sku_list()
    {
        if (request()->isAjax()) {
            $sitetype = input('sitetype');
            $order_number = input('order_number');
            $skus = $this->model->getSkuList($sitetype, $order_number);
            if ($skus) {
                $this->success('操作成功！！', '', $skus);
            } else {
                $this->error('未获取到数据！！');
            }
        }
        $this->error('404 not found');
    }

    /**
     * 根据处方获取地址信息以及处方信息
     * @throws \think\db\exception\DataNotFoundException
     * @throws \think\db\exception\ModelNotFoundException
     * @throws \think\exception\DbException
     */
    public function ajaxGetAddress()
    {
        if (request()->isAjax()) {
            $incrementId = input('increment_id');
            $siteType = input('site_type');
            //获取地址、处方等信息
            $res = $this->model->getAddress($siteType, $incrementId);
            //请求接口获取lens_type，coating_type，prescription_type等信息
            $lens = $this->model->getReissueLens($siteType,$res['showPrescriptions']);
            if ($res) {
                $this->success('操作成功！！', '', ['address' => $res, 'lens' => $lens]);
            } else {
                $this->error('未获取到数据！！');
            }
        }
        $this->error('404 not found');
    }

    /**
     * 根据country获取Province
     * @return array
     */
    public function ajaxGetProvince()
    {
        $countryId = input('country_id');
        $country = json_decode(file_get_contents('assets/js/country.js'), true);
        $province = $country[$countryId];
        return $province ?: [];
    }

    /**
     * 获取更改镜片的数据
     * @throws Exception
     */
    public function ajaxGetChangeLens()
    {
        if (request()->isAjax()) {
            $incrementId = input('increment_id');
            $siteType = input('site_type');
            //获取地址、处方等信息
            $res = $this->model->getAddress($siteType, $incrementId);
            $lens = $this->model->getReissueLens($siteType, $res['prescriptions'], 2);
            if ($res) {
                $this->success('操作成功！！', '', $lens);
            } else {
                $this->error('未获取到数据！！');
            }
        }
        $this->error('404 not found');
    }

    /**
     * ajax根据prescription_type获取镜片信息
     */
    public function ajaxGetLensType()
    {
        if (request()->isAjax()) {
            $siteType = input('site_type');
            $prescriptionType = input('prescription_type');
            $key = $siteType . '_getlens';
            $data = session($key);
            if(!$data){
                $data = $this->model->getLensData($siteType);
            }
            $lensType = $data['lens_list'][$prescriptionType] ?: [];
            if ($lensType) {
                $this->success('操作成功！！', '', $lensType);
            } else {
                $this->error('未获取到数据！！');
            }
        }
        $this->error('404 not found');
    }
    /**
     * 获取订单order的镜框等信息
     *
     * @Description
     * @author lsw
     * @since 2020/04/13 17:28:49 
     * @return void
     */
    public function ajax_get_order($ordertype = null, $order_number = null)
    {
        if ($this->request->isAjax()) {
            if ($ordertype < 1 || $ordertype > 5) { //不在平台之内
                return $this->error('选择平台错误,请重新选择', '', 'error', 0);
            }
            if (!$order_number) {
                return  $this->error('订单号不存在，请重新选择', '', 'error', 0);
            }
            if ($ordertype == 1) {
                $result = ZeeloolPrescriptionDetailHelper::get_one_by_increment_id($order_number);
            } elseif ($ordertype == 2) {
                $result = VooguemePrescriptionDetailHelper::get_one_by_increment_id($order_number);
            } elseif ($ordertype == 3) {
                $result = NihaoPrescriptionDetailHelper::get_one_by_increment_id($order_number);
            } elseif (5 == $ordertype) {
                $result = WeseeopticalPrescriptionDetailHelper::get_one_by_increment_id($order_number);
            }
<<<<<<< HEAD
            if(!$result){
                $this->error('找不到这个订单,请重新尝试','','error',0);
            }
            $arr = [];
            foreach($result as $val){
                for($i=0;$i<$val['qty_ordered'];$i++){
                    $arr[] = $val['sku'];
                }
            }
            return $this->success('','',$arr,0);
        }else{
=======
            if (!$result) {
                return $this->error('找不到这个订单,请重新尝试', '', 'error', 0);
            }
            return $this->success('', '', $result, 0);
        } else {
>>>>>>> aa652688
            return $this->error('404 Not Found');
        }
    }
}<|MERGE_RESOLUTION|>--- conflicted
+++ resolved
@@ -32,7 +32,6 @@
         parent::_initialize();
         $this->model = new \app\admin\model\saleaftermanage\WorkOrderList;
         $this->step = new \app\admin\model\saleaftermanage\WorkOrderMeasure;
-<<<<<<< HEAD
         $this->view->assign('step', config('workorder.step')); //措施
         $this->assignconfig('workorder', config('workorder')); //JS专用，整个配置文件
 
@@ -42,9 +41,7 @@
         //获取所有的国家
         $country = json_decode(file_get_contents('assets/js/country.js'), true);
         $this->view->assign('country', $country);        
-=======
         $this->recept = new \app\admin\model\saleaftermanage\WorkOrderRecept;
->>>>>>> aa652688
     }
 
     /**
@@ -435,7 +432,6 @@
             } elseif (5 == $ordertype) {
                 $result = WeseeopticalPrescriptionDetailHelper::get_one_by_increment_id($order_number);
             }
-<<<<<<< HEAD
             if(!$result){
                 $this->error('找不到这个订单,请重新尝试','','error',0);
             }
@@ -447,13 +443,6 @@
             }
             return $this->success('','',$arr,0);
         }else{
-=======
-            if (!$result) {
-                return $this->error('找不到这个订单,请重新尝试', '', 'error', 0);
-            }
-            return $this->success('', '', $result, 0);
-        } else {
->>>>>>> aa652688
             return $this->error('404 Not Found');
         }
     }
