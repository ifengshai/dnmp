<?php

namespace app\admin\controller\saleaftermanage;

use app\admin\model\DistributionAbnormal;
use app\admin\model\DistributionLog;
use app\admin\model\order\order\LensData;
use app\admin\model\order\order\NewOrder;
use app\admin\model\order\order\NewOrderItemProcess;
use app\admin\model\order\order\NewOrderProcess;
use app\admin\model\saleaftermanage\WorkOrderNote;
use app\admin\model\warehouse\StockHouse;
use app\common\controller\Backend;
use fast\Excel;
use think\Cache;
use think\Db;
use think\Exception;
use app\admin\model\AuthGroupAccess;
use think\exception\PDOException;
use think\exception\ValidateException;
use Util\NihaoPrescriptionDetailHelper;
use Util\ZeeloolPrescriptionDetailHelper;
use Util\VooguemePrescriptionDetailHelper;
use Util\MeeloogPrescriptionDetailHelper;
use Util\WeseeopticalPrescriptionDetailHelper;
use Util\ZeeloolEsPrescriptionDetailHelper;
use Util\ZeeloolDePrescriptionDetailHelper;
use Util\ZeeloolJpPrescriptionDetailHelper;
use app\admin\model\saleaftermanage\WorkOrderMeasure;
use app\admin\model\saleaftermanage\WorkOrderChangeSku;
use app\admin\model\saleaftermanage\WorkOrderRecept;
use PhpOffice\PhpSpreadsheet\Spreadsheet;
use app\admin\model\Admin;
use think\Loader;
use Util\SKUHelper;
use PhpOffice\PhpSpreadsheet\Cell\Coordinate;
use PhpOffice\PhpSpreadsheet\Reader\Xlsx;
use PhpOffice\PhpSpreadsheet\Reader\Xls;
use PhpOffice\PhpSpreadsheet\Reader\Csv;
use app\admin\model\AuthGroup;

/**
 * 售后工单列管理
 *
 * @icon fa fa-circle-o
 */
class WorkOrderList extends Backend
{
    protected $noNeedRight = ['getMeasureContent','batch_export_xls_bak', 'getProblemTypeContent', 'batch_export_xls','getDocumentaryRule'];
    /**
     * WorkOrderList模型对象
     * @var \app\admin\model\saleaftermanage\WorkOrderList
     */
    protected $model = null;
    protected $noNeedLogin = ['batch_export_xls_array'];
    public function _initialize()
    {
        parent::_initialize();
        //设置工单的配置值
        ##### start ######
        //global $workOrderConfigValue;
        $workOrderConfigValue = $this->workOrderConfigValue = (new Workorderconfig)->getConfigInfo();
        //print_r($workOrderConfigValue);die;
        $this->assignconfig('workOrderConfigValue', $this->workOrderConfigValue);
        ###### end ######
        $this->model = new \app\admin\model\saleaftermanage\WorkOrderList;
        $this->step = new \app\admin\model\saleaftermanage\WorkOrderMeasure;
        $this->order_change = new \app\admin\model\saleaftermanage\WorkOrderChangeSku;
        $this->order_remark = new \app\admin\model\saleaftermanage\WorkOrderRemark;
        $this->work_order_note = new \app\admin\model\saleaftermanage\WorkOrderNote;
        //$this->view->assign('step', config('workorder.step')); //措施
        $this->view->assign('step', $workOrderConfigValue['step']);
        //$this->assignconfig('workorder', config('workorder')); //JS专用，整个配置文件
        $this->assignconfig('workorder', $workOrderConfigValue);

        //$this->view->assign('check_coupon', config('workorder.check_coupon')); //不需要审核的优惠券
        //$this->view->assign('need_check_coupon', config('workorder.need_check_coupon')); //需要审核的优惠券
        $this->view->assign('check_coupon', $workOrderConfigValue['check_coupon']);
        $this->view->assign('need_check_coupon', $workOrderConfigValue['need_check_coupon']);
        //获取所有的国家
        $country = json_decode(file_get_contents('assets/js/country.js'), true);
        $this->view->assign('country', $country);
        $this->recept = new \app\admin\model\saleaftermanage\WorkOrderRecept;
        $this->item = new \app\admin\model\itemmanage\Item;
        $this->item_platform_sku = new \app\admin\model\itemmanage\ItemPlatformSku;

        //获取当前登录用户所属主管id
        //$this->assign_user_id = searchForId(session('admin.id'), config('workorder.kefumanage'));
        $this->assign_user_id = searchForId(session('admin.id'), $workOrderConfigValue['kefumanage']);
        //选项卡
        $this->view->assign('getTabList', $this->model->getTabList());

        $this->assignconfig('admin_id', session('admin.id'));
        //查询用户id对应姓名
        $admin = new \app\admin\model\Admin();
        $this->users = $admin->where('status', 'normal')->column('nickname', 'id');
        //$this->users = $admin->column('nickname', 'id');
        $this->assignconfig('users', $this->users); //返回用户
        $this->assignconfig('userid', session('admin.id'));
        //查询当前登录用户所在A/B组
        $this->customer_group = session('admin.group_id') ?: 0;
    }

    /**
     * 默认生成的控制器所继承的父类中有index/add/edit/del/multi五个基础方法、destroy/restore/recyclebin三个回收站方法
     * 因此在当前控制器中可不用编写增删改查的代码,除非需要自己控制这部分逻辑
     * 需要将application/admin/library/traits/Backend.php中对应的方法复制到当前控制器,然后进行修改
     */

    //根据主记录id，获取措施相关信息
    protected function sel_order_recept($id)
    {
        $step = $this->step->where('work_id', $id)->select();
        $step_arr = collection($step)->toArray();

        foreach ($step_arr as $k => $v) {
            $recept = $this->recept->where('measure_id', $v['id'])->where('work_id', $id)->select();
            $recept_arr = collection($recept)->toArray();
            $step_arr[$k]['recept_user'] = implode(',', array_column($recept_arr, 'recept_person'));
            $step_arr[$k]['recept_person_id'] = implode(',', array_column($recept_arr, 'recept_person_id'));

            $step_arr[$k]['recept'] = $recept_arr;
        }
        return $step_arr ?: [];
    }

    /**
     * 查看
     */
    public function index()
    {
        $workOrderConfigValue = $this->workOrderConfigValue;
        $platform_order = input('platform_order');
        //设置过滤方法
        $this->request->filter(['strip_tags']);
        if ($this->request->isAjax()) {
            //如果发送的来源是Selectpage，则转发到Selectpage
            if ($this->request->request('keyField')) {
                return $this->selectpage();
            }
            $platform_order = input('platform_order');
            if ($platform_order) {
                $map['platform_order'] = $platform_order;
            }
            $work_id = input('work_id');
            if ($work_id) {
                $map['id'] = $work_id;
            }
            //选项卡我的任务切换
            $filter = json_decode($this->request->get('filter'), true);
            if ($filter['recept_person_id'] && !$filter['recept_person']) {
                //承接 经手 审核 包含用户id
                //获取当前用户所有的承接的工单id并且不是取消，新建的
                $workIds = WorkOrderRecept::where('recept_person_id', $filter['recept_person_id'])->column('work_id');
                //如果在我的任务选项卡中 点击了措施按钮
                if ($workIds) {
                    if (!empty($filter['measure_choose_id'])) {
                        $measuerWorkIds = WorkOrderMeasure::where('measure_choose_id', 'in', $filter['measure_choose_id'])->column('work_id');
                        $arr = implode(',', $measuerWorkIds);
                        //将两个数组相同的数据取出
                        $newWorkIds = array_intersect($workIds, $measuerWorkIds);
                        $newWorkIds = implode(',', $newWorkIds);
                        if (strlen($newWorkIds) > 0) {
                            //数据查询的条件
                            $map = "(id in ($newWorkIds) or after_user_id = {$filter['recept_person_id']} or find_in_set({$filter['recept_person_id']},all_after_user_id) or assign_user_id = {$filter['recept_person_id']}) and work_status not in (0,1,7) and id in ($arr)";
                        } else {
                            $map = "(after_user_id = {$filter['recept_person_id']} or find_in_set({$filter['recept_person_id']},all_after_user_id) or assign_user_id = {$filter['recept_person_id']}) and work_status not in (0,1,7) and id in ($arr)";
                        }
                    } else {
                        $map = "(id in (" . join(',', $workIds) . ") or after_user_id = {$filter['recept_person_id']} or find_in_set({$filter['recept_person_id']},all_after_user_id) or assign_user_id = {$filter['recept_person_id']}) and work_status not in (0,1,7)";
                    }
                } else {
                    $map = "(after_user_id = {$filter['recept_person_id']} or find_in_set({$filter['recept_person_id']},all_after_user_id) or assign_user_id = {$filter['recept_person_id']}) and work_status not in (0,1,7)";
                }
                unset($filter['recept_person_id']);
                unset($filter['measure_choose_id']);
            }
            if ($filter['recept_person']) {
                $workIds = WorkOrderRecept::where('recept_person_id', 'in', $filter['recept_person'])->column('work_id');
                $map['id'] = ['in', $workIds];
                unset($filter['recept_person']);
            }
            //筛选措施
            if ($filter['measure_choose_id']) {
                $measuerWorkIds = WorkOrderMeasure::where('measure_choose_id', 'in', $filter['measure_choose_id'])->column('work_id');
                if (!empty($map['id'])) {
                    $newWorkIds = array_intersect($workIds, $measuerWorkIds);
                    $map['id'] = ['in', $newWorkIds];
                } else {
                    $map['id'] = ['in', $measuerWorkIds];
                }
                unset($filter['measure_choose_id']);
            }
            if ($filter['payment_time']) {
                $createat = explode(' ', $filter['payment_time']);
                $map1['payment_time'] = ['between', [$createat[0] . ' ' . $createat[1], $createat[3] . ' ' . $createat[4]]];
                unset($filter['payment_time']);
            }

            $this->request->get(['filter' => json_encode($filter)]);
            list($where, $sort, $order, $offset, $limit) = $this->buildparams();
            $total = $this->model
                ->where($where)
                ->where($map)
                ->where($map1)
                ->order($sort, $order)
                ->count();
            $list = $this->model
                ->where($where)
                ->where($map)
                ->where($map1)
                ->order($sort, $order)
                ->limit($offset, $limit)
                ->select();
            $list = collection($list)->toArray();

            //用户
            $user_list = $this->users;
            foreach ($list as $k => $v) {
                //排列sku
                if ($v['order_sku']) {
                    $list[$k]['order_sku_arr'] = explode(',', $v['order_sku']);
                }

                //取经手人
                if ($v['after_user_id'] != 0) {
                    $list[$k]['after_user_name'] = $user_list[$v['after_user_id']];
                }                //指定经手人
                if ($v['all_after_user_id'] != 0) {
                    $all_after_user_arr = explode(',', $v['all_after_user_id']);
                    foreach ($all_after_user_arr as $aa) {
                        if ($user_list[$aa] != NULL) {
                            $list[$k]['all_after_user_name'][] = $user_list[$aa];
                        }
                    }
                    $list[$k]['all_after_user_arr'] = $all_after_user_arr;
                } else {
                    $list[$k]['all_after_user_name'][] = $user_list[$v['after_user_id']];
                    $list[$k]['all_after_user_arr'] = [];
                }

                //工单类型
                if ($v['work_type'] == 1) {
                    $list[$k]['work_type_str'] = '客服工单';
                } else {
                    $list[$k]['work_type_str'] = '仓库工单';
                }

                //子单号
                $list[$k]['order_item_number_arr'] = explode(',', $v['order_item_numbers']);

                //是否审核
                if ($v['is_check'] == 1) {
                    $list[$k]['assign_user_name'] = $user_list[$v['assign_user_id']];
                    if ($v['operation_user_id'] != 0) {
                        $list[$k]['operation_user_name'] = $user_list[$v['operation_user_id']];
                    }
                }

                $recept = $this->sel_order_recept($v['id']); //获取措施相关记录
                $list[$k]['step_num'] = $recept;
                //是否有处理权限
                $receptPersonIds = explode(',', implode(',', array_column($recept, 'recept_person_id')));
                //跟单客服跟单处理之后不需要显示处理权限
                // if($v['after_user_id']){
                //     array_unshift($receptPersonIds,$v['after_user_id']);
                // }
                //跟单客服处理权限
                $documentaryIds = explode(',', $v['']);
                //仓库工单并且经手人未处理
                //1、仓库类型：经手人未处理||已处理未审核||
                if (($v['work_type'] == 2 && $v['is_after_deal_with'] == 0) || in_array($v['work_status'], [0, 1, 2, 4, 6, 7]) || !in_array(session('admin.id'), $receptPersonIds)) {
                    $list[$k]['has_recept'] = 0;
                } else {
                    $list[$k]['has_recept'] = 1;
                }
            }
            $result = array("total" => $total, "rows" => $list);

            return json($result);
        }
        //所有承接人的id
        //客服的所有承接人
        //$kefumanages = config('workorder.kefumanage');
        // $kefumanages = $workOrderConfigValue['kefumanage'];
        // foreach ($kefumanages as $key => $kefumanage) {
        //     $kefumanageIds[] = $key;
        //     foreach ($kefumanage as $k => $v) {
        //         $kefumanageIds[] = $v;
        //     }
        // }
        //array_unshift($kefumanageIds, config('workorder.customer_manager'));
        //array_unshift($kefumanageIds,$workOrderConfigValue['customer_manager']);
        // $receptPersonAllIds = array_merge(config('workorder.warehouse_group'), config('workorder.warehouse_lens_group'), config('workorder.cashier_group'), config('workorder.copy_group'), $kefumanageIds);
        //$admins = Admin::where('id', 'in', $receptPersonAllIds)->select();
        $receptPersonAllIds = $workOrderConfigValue['all_extend_person'];
        $admins = Admin::where('id', 'in', $receptPersonAllIds)->where('status', 'normal')->field('id,nickname')->select();
        $this->assign('admins', $admins);

        //获取用户ID和所在权限组
        $admin_id = session('admin.id');
        $_auth_group_access = new AuthGroupAccess();
        $user_group_access = $_auth_group_access->where(['uid' => $admin_id])->column('group_id');
        $warehouse_department_rule = $workOrderConfigValue['warehouse_department_rule'];
        $is_warehouse = array_intersect($user_group_access, $warehouse_department_rule);
        $this->assign('is_warehouse', $is_warehouse ? 1 : 0);

        $this->assignconfig('platform_order', $platform_order ?: '');
        return $this->view->fetch();
    }

    /**
     * 添加经过修改-弃用
     *
     * @Author lsw 1461069578@qq.com
     * @DateTime 2020-06-22 16:12:44
     * @param [type] $ids
     * @return void
     */
    public function addOLD($ids = null)
    {
        $workOrderConfigValue = $this->workOrderConfigValue;
        if ($this->request->isPost()) {
            $params = $this->request->post("row/a");
            if ($params) {
                $params = $this->preExcludeFields($params);
                if ($this->dataLimit && $this->dataLimitFieldAutoFill) {
                    $params[$this->dataLimitField] = $this->auth->id;
                }
                $result = false;
                Db::startTrans();
                try {

                    //是否采用模型验证
                    if ($this->modelValidate) {
                        $name = str_replace("\\model\\", "\\validate\\", get_class($this->model));
                        $validate = is_bool($this->modelValidate) ? ($this->modelSceneValidate ? $name . '.add' : $name) : $this->modelValidate;
                        $this->model->validateFailException(true)->validate($validate);
                    }
                    if (!$ids) {
                        //限制不能存在两个相同的未完成的工单
                        $count = $this->model->where(['platform_order' => $params['platform_order'], 'work_status' => ['in', [1, 2, 3, 5]]])->count();
                        if ($count > 0) {
                            throw new Exception("此订单存在未处理完成的工单");
                        }
                    }
                    if (!$params['platform_order']) {
                        throw new Exception("订单号不能为空");
                    }
                    if($params['work_type'] == 1 && $params['work_status'] == 2){
                        if(!$params['order_sku'][0]){
                            throw new Exception("SKU不能为空");
                        }
                    }
                    if (!$params['order_pay_currency']) {
                        throw new Exception("请先点击载入数据");
                    }
                    if (!$params['address']['shipping_type'] && in_array(7, $params['measure_choose_id'])) {
                        throw new Exception("请先选择shipping method");
                    }
                    $params['platform_order'] = trim($params['platform_order']);
                    if (!$params['problem_description']) {
                        throw new Exception("问题描述不能为空");
                    }
                    //判断是否选择措施
                    if (!$params['problem_type_id'] && !$params['id']) {
                        throw new Exception("问题类型不能为空");
                    }

                    if (in_array($params['problem_type_id'], [11, 13, 14, 16]) && empty(array_filter($params['order_sku']))) {
                        throw new Exception("Sku不能为空");
                    }
                    $userId = session('admin.id');
                    $userGroupAccess = AuthGroupAccess::where(['uid' => $userId])->column('group_id');
                    //$warehouseArr = config('workorder.warehouse_department_rule');
                    $warehouseArr = $workOrderConfigValue['warehouse_department_rule'];
                    $checkIsWarehouse = array_intersect($userGroupAccess, $warehouseArr);
                    if (!empty($checkIsWarehouse)) {
                        if (count(array_filter($params['measure_choose_id'])) < 1 && $params['work_type'] == 1 && $params['work_status'] == 2) {
                            throw new Exception("措施不能为空");
                        }
                    } else {
                        if (count(array_filter($params['measure_choose_id'])) < 1 && $params['work_status'] == 2) {
                            throw new Exception("措施不能为空");
                        }
                    }
                    //判断是否选择措施
                    //更换镜框判断是否有库存
                    if ($params['change_frame'] && in_array(1, array_filter($params['measure_choose_id']))) {
                        //添加判断订单号是否已经质检
                        $check_info = $this->check_order_quality($params['work_platform'], $params['platform_order']);
                        if ($check_info) {
                            throw new Exception("该订单已出库，不能更换镜架");
                        }
                        $skus = $params['change_frame']['change_sku'];
                        $num = $params['change_frame']['change_number'];
                        if (count(array_filter($skus)) < 1) throw new Exception("SKU不能为空");
                        //判断SKU是否有库存
                        $back_data = $this->skuIsStock($skus, $params['work_platform'], $num);
                        !$back_data['result'] && $this->error($back_data['msg']);
                    }
                    //判断赠品是否有库存
                    //判断补发是否有库存
                    if (in_array(7, array_filter($params['measure_choose_id'])) || in_array(6, array_filter($params['measure_choose_id']))) {
                        if (in_array(7, array_filter($params['measure_choose_id']))) {
                            $originalSkus = $params['replacement']['original_sku'];
                            $originalNums = $params['replacement']['original_number'];
                        } else {
                            $originalSkus = $params['gift']['original_sku'];
                            $originalNums = $params['gift']['original_number'];
                        }

                        foreach ($originalSkus as $key => $originalSku) {
                            if (!$originalSku) exception('sku不能为空');
                            if (!$originalNums[$key]) exception('数量必须大于0');
                            $back_data = $this->skuIsStock([$originalSku], $params['work_platform'], [$originalNums[$key]]);
                            !$back_data['result'] && $this->error($back_data['msg']);
                        }
                    }
                    //所有的成员组
                    $all_group = $workOrderConfigValue['group'];
                    //判断工单类型 1客服 2仓库
                    if ($params['work_type'] == 1) {
                        //$params['problem_type_content'] = config('workorder.customer_problem_type')[$params['problem_type_id']];
                        $params['problem_type_content'] = $workOrderConfigValue['customer_problem_type'][$params['problem_type_id']];
                    } elseif ($params['work_type'] == 2) {
                        //$params['problem_type_content'] = config('workorder.warehouse_problem_type')[$params['problem_type_id']];
                        $params['problem_type_content'] = $workOrderConfigValue['warehouse_problem_type'][$params['problem_type_id']];
                        // 更改跟单规则 lsw end
                        //$params['after_user_id'] = implode(',', config('workorder.copy_group')); //经手人
                        //如果存在，则说明是在处理任务，不存在则是添加任务
                        if (!$params['id']) {
                            if (!empty(array_filter($params['all_after_user_id']))) {
                                $params['all_after_user_id'] = implode(',', array_filter($params['all_after_user_id']));
                            } else {
                                $this->error('找不到承接人,请重新选择');
                            }
                        }


                    }
                    //判断是否选择退款措施
                    if (!array_intersect([2, 15], array_filter($params['measure_choose_id']))) {
                        unset($params['refund_money']);
                    } else {
                        if (!$params['refund_money']) {
                            throw new Exception("退款金额不能为空");
                        }
                    }

                    //判断是否选择补价措施
                    if (!in_array(8, array_filter($params['measure_choose_id']))) {
                        unset($params['replenish_money']);
                    } else {
                        if (!$params['replenish_money']) {
                            throw new Exception("补差价金额不能为空");
                        }
                    }
                    //判断是否选择积分措施
                    if (!in_array(10, array_filter($params['measure_choose_id']))) {
                        unset($params['integral']);
                    } else {
                        if (!$params['integral']) {
                            throw new Exception("积分不能为空");
                        }
                        if (!is_numeric($params['integral'])) {
                            throw new Exception("积分只能是数字");
                        }
                    }

                    //判断是否选择退件措施
                    if (!in_array(11, array_filter($params['measure_choose_id']))) {
                        unset($params['refund_logistics_num']);
                    } else {
                        if (!$params['refund_logistics_num']) {
                            throw new Exception("退回物流单号不能为空");
                        }
                    }

                    //判断优惠券 不需要审核的优惠券
                    if ($params['coupon_id'] && in_array(9, array_filter($params['measure_choose_id']))) {

                        foreach ($workOrderConfigValue['check_coupon'] as $v) {
                            if ($v['id'] == $params['coupon_id']) {
                                $params['coupon_describe'] = $v['desc'];
                                break;
                            }
                        }
                    }
                    //判断优惠券 需要审核的优惠券
                    if ($params['need_coupon_id'] && in_array(9, array_filter($params['measure_choose_id']))) {
                        $params['coupon_id'] = $params['need_coupon_id'];
                        foreach ($workOrderConfigValue['need_check_coupon'] as $v) {
                            if ($v['id'] == $params['coupon_id']) {
                                $params['coupon_describe'] = $v['desc'];
                                break;
                            }
                        }
                        $params['is_check'] = 1;
                    }

                    //选择有优惠券时 值必须为真
                    if (in_array(9, array_filter($params['measure_choose_id'])) && !$params['coupon_id']) {
                        throw new Exception("优惠券不能为空");
                    }

                    //如果积分大于200需要审核
                    // if ($params['integral'] > 200) {
                    //     //需要审核
                    //     $params['is_check'] = 1;
                    //     //创建人对应主管
                    //     $params['assign_user_id'] = $this->assign_user_id;
                    // }

                    // //如果退款金额大于30 需要审核
                    // if ($params['refund_money'] > 30) {
                    //     $params['is_check'] = 1;
                    // }
                    //增加是否退款值
                    if ($params['refund_money'] > 0) {
                        $params['is_refund'] = 1;
                    }
                    //判断审核人
                    if ($params['is_check'] == 1 || $params['need_coupon_id']) {
                        /**
                         * 1、退款金额大于30 经理审核
                         * 2、赠品数量大于1 经理审核
                         * 3、补发数量大于1 经理审核
                         * 4、优惠券等于100% 经理审核  50%主管审核 固定额度无需审核
                         * 5、运营客服组的优惠券都由王伟审核
                         */
                        //查询当前用户的上级id
                        $up_group_id = Db::name('auth_group_access')->where('uid', session('admin.id'))->column('group_id');
                        //$coupon = config('workorder.need_check_coupon')[$params['need_coupon_id']]['sum'];
                        $coupon = $workOrderConfigValue['need_check_coupon'][$params['need_coupon_id']]['sum'];
                        if ($coupon == 100 || ($coupon > 0 && in_array(131, $up_group_id))) {
                            //客服经理
                            //$params['assign_user_id'] = config('workorder.customer_manager');
                            $params['assign_user_id'] = $workOrderConfigValue['customer_manager'];
                            // dump(session('admin.id'));
                            // dump($workOrderConfigValue['kefumanage']);
                            // dump(searchForId(session('admin.id'), $workOrderConfigValue['kefumanage']));
                            // exit;
                        } elseif ($coupon == 50) {
                            //创建人对应主管
                            $params['assign_user_id'] = $this->assign_user_id ?: session('admin.id');
                            // dump(session('admin.id'));
                            // dump($workOrderConfigValue['kefumanage']);
                            // dump(searchForId(session('admin.id'), $workOrderConfigValue['kefumanage']));
                            // exit;
                        }
                    }
                    //判断审核人表 lsw create start
                    $check_person_weight = $workOrderConfigValue['check_person_weight'];
                    $check_group_weight = $workOrderConfigValue['check_group_weight'];
                    //先核算团队的，在核算个人的
                    if (!empty($check_group_weight)) {
                        foreach ($check_group_weight as $gv) {
                            //所有的
                            $all_person = [];
                            $result = false;
                            $median_value = 0;
                            $info = (new AuthGroup)->getAllNextGroup($gv['work_create_person_id']);
                            if ($info) {
                                array_push($info, $gv['work_create_person_id']);
                                foreach ($info as $av) {
                                    if (is_array($all_group[$av])) {
                                        foreach ($all_group[$av] as $vk) {
                                            $all_person[] = $vk;
                                        }
                                    }

                                }
                            } else {
                                $all_person = $all_group[$gv['work_create_person_id']];
                            }
                            if ($all_person) {
                                $true_all_person = array_unique($all_person);
                                //如果符合创建组的话
                                if (in_array(session('admin.id'), $true_all_person)) {
                                    if (0 == $gv['step_id']) {
                                        //不需要判断措施只需要判断创建人
                                        $params['is_check'] = 1;
                                        $params['assign_user_id'] = $all_group[$gv['check_group_id']][0];
                                        break;
                                    } elseif ((2 == $gv['step_id']) && in_array(2, array_filter($params['measure_choose_id']))) { //退款
                                        //中间值
                                        $median_value = $params['refund_money'];
                                    } elseif ((3 == $gv['step_id']) && in_array(3, array_filter($params['measure_choose_id']))) { //取消
                                        $median_value = $params['refund_money'];

                                    } elseif (6 == $gv['step_id'] && in_array(6, array_filter($params['measure_choose_id']))) { //赠品
                                        $giftOriginalNumber = $params['gift']['original_number'] ?: [];
                                        $median_value = array_sum($giftOriginalNumber);

                                    } elseif (7 == $gv['step_id'] && in_array(7, array_filter($params['measure_choose_id']))) { //补发
                                        $replacementOriginalNumber = $params['replacement']['original_number'] ?: [];
                                        $median_value = array_sum($replacementOriginalNumber);


                                    } elseif (10 == $gv['step_id'] && in_array(10, array_filter($params['measure_choose_id']))) { //积分
                                        $median_value = $params['integral'];

                                    } elseif (15 == $gv['step_id'] && in_array(15, array_filter($params['measure_choose_id']))) { //vip退款
                                        $median_value = $params['refund_money'];
                                    }
                                    if (!empty($median_value)) {
                                        switch ($gv['symbol']) {
                                            case 'gt':
                                                $result = $median_value > $gv['step_value'];
                                                break;
                                            case 'eq':
                                                $result = $median_value = $gv['step_value'];
                                                break;
                                            case 'lt':
                                                $result = $median_value < $gv['step_value'];
                                                break;
                                            case 'egt':
                                                $result = $median_value >= $gv['step_value'];
                                                break;
                                            case 'elt':
                                                $result = $median_value <= $gv['step_value'];
                                                break;
                                        }
                                    } else {
                                        $result = false;
                                    }

                                    if ($result) {
                                        $params['is_check'] = 1;
                                        $params['assign_user_id'] = $all_group[$gv['check_group_id']][0];
                                        break;
                                    }
                                }
                            }
                        }

                    }
                    if (!empty($check_person_weight)) {
                        foreach ($check_person_weight as $wkv) {
                            if (session('admin.id') == $wkv['work_create_person_id']) {
                                $result = false;
                                $median_value = 0;
                                if (0 == $wkv['step_id']) {
                                    //不需要判断措施只需要判断创建人
                                    $params['is_check'] = 1;
                                    $params['assign_user_id'] = $all_group[$wkv['check_group_id']][0];
                                    break;
                                } elseif (2 == $wkv['step_id'] && in_array(2, array_filter($params['measure_choose_id']))) { //退款
                                    //中间值
                                    $median_value = $params['refund_money'];
                                } elseif (3 == $wkv['step_id'] && in_array(3, array_filter($params['measure_choose_id']))) { //取消
                                    $median_value = $params['refund_money'];

                                } elseif (6 == $wkv['step_id'] && in_array(6, array_filter($params['measure_choose_id']))) { //赠品
                                    $giftOriginalNumber = $params['gift']['original_number'] ?: [];
                                    $median_value = array_sum($giftOriginalNumber);

                                } elseif (7 == $wkv['step_id'] && in_array(7, array_filter($params['measure_choose_id']))) { //补发
                                    $replacementOriginalNumber = $params['replacement']['original_number'] ?: [];
                                    $median_value = array_sum($replacementOriginalNumber);


                                } elseif (10 == $wkv['step_id'] && in_array(10, array_filter($params['measure_choose_id']))) { //积分
                                    $median_value = $params['integral'];

                                } elseif (15 == $wkv['step_id'] && in_array(15, array_filter($params['measure_choose_id']))) {
                                    $median_value = $params['refund_money'];
                                }
                                if (!empty($median_value)) {
                                    switch ($wkv['symbol']) {
                                        case 'gt':
                                            $result = $median_value > $wkv['step_value'];
                                            break;
                                        case 'eq':
                                            $result = $median_value = $wkv['step_value'];
                                            break;
                                        case 'lt':
                                            $result = $median_value < $wkv['step_value'];
                                            break;
                                        case 'egt':
                                            $result = $median_value >= $wkv['step_value'];
                                            break;
                                        case 'elt':
                                            $result = $median_value <= $wkv['step_value'];
                                            break;
                                    }
                                } else {
                                    $result = false;
                                }

                                if ($result) {
                                    $params['is_check'] = 1;
                                    $params['assign_user_id'] = $all_group[$wkv['check_group_id']][0];
                                    break;
                                }
                            }

                        }
                    }
                    if (!$params['assign_user_id']) {
                        $params['is_check'] = 0;
                    }
                    //判断审核人 end
                    //提交时间
                    if ($params['work_status'] == 2) {
                        $params['submit_time'] = date('Y-m-d H:i:s');
                    }

                    //判断如果不需要审核 或者工单类型为仓库 工单状态默认为审核通过
                    if (($params['is_check'] == 0 && $params['work_status'] == 2) || ($params['work_type'] == 2 && $params['work_status'] == 2)) {
                        $params['work_status'] = 3;
                    }
                    if ($params['content']) {
                        //取出备注记录并且销毁
                        $content = $params['content'];
                        unset($params['content']);
                    }

                    //如果为真则为处理任务
                    if (!$params['id']) {
                        $params['recept_person_id'] = $params['recept_person_id'] ?: session('admin.id');
                        $params['create_user_name'] = session('admin.nickname');
                        $params['create_user_id'] = session('admin.id');
                        $params['create_time'] = date('Y-m-d H:i:s');
                        $params['order_sku'] = $params['order_sku'] ? implode(',', $params['order_sku']) : '';
                        $params['assign_user_id'] = $params['assign_user_id'] ?: 0;
                        $params['customer_group'] = $this->customer_group;
                        //如果不是客服人员则指定审核人为客服经理(只能是客服工单) start
                        // if(1 == $params['work_type']){
                        //     $customerKefu = config('workorder.kefumanage');
                        //     $customerArr = [];
                        //     foreach($customerKefu as $v){
                        //         foreach($v as $vv){
                        //             $customerArr[] =$vv;
                        //         }
                        //     }
                        //     if(!in_array(session('admin.id'),$customerArr)){
                        //         if(1 == $params['is_check']){
                        //             $params['assign_user_id'] = $workOrderConfigValue['customer_manager'];
                        //             //$params['assign_user_id'] = config('workorder.customer_manager');
                        //         }

                        //     }else{
                        //         $params['assign_user_id'] = $params['assign_user_id'] ?: 0;
                        //     }
                        // }
                        //如果不是客服人员则指定审核人为客服经理 end
                        if ($params['order_type'] == 100) {
                            $params['base_grand_total'] = $params['refund_money'];
                            $params['grand_total'] = $params['refund_money'];
                        }
                        $result = $this->model->allowField(true)->save($params);
                        if (false === $result) {
                            throw new Exception("添加失败！！");
                        }
                        $work_id = $this->model->id;
                    } else {
                        //如果需要审核 则修改状态为待审核
                        if ($params['is_check'] == 1) {
                            $params['work_status'] = 2;
                        }
                        $work_id = $params['id'];
                        unset($params['problem_type_content']);
                        unset($params['work_picture']);
                        unset($params['work_level']);
                        unset($params['order_sku']);
                        unset($params['problem_description']);
                        $params['is_after_deal_with'] = 1;
                        $result = $this->model->allowField(true)->save($params, ['id' => $work_id]);
                    }
                    if ($content) {
                        $noteData['note_time'] = date('Y-m-d H:i', time());
                        $noteData['note_user_id'] = session('admin.id');
                        $noteData['note_user_name'] = session('admin.nickname');
                        $noteData['work_id'] = $work_id;
                        $noteData['user_group_id'] = 0;
                        $noteData['content'] = $content;
                        $contentResult = $this->work_order_note->allowField(true)->save($noteData);
                        if (false === $contentResult) {
                            throw new Exception("备注添加失败！！");
                        }
                    }


                    $params['problem_type_id'] = $params['problem_type_id'] ?: $params['problem_id'];
                    //循环插入措施
                    if (count(array_filter($params['measure_choose_id'])) > 0) {
                        //措施
                        $integral_auto_complete = $coupon_auto_complete = $changeArr_auto_complete = 0;
                        foreach ($params['measure_choose_id'] as $k => $v) {
                            $measureList['work_id'] = $work_id;
                            $measureList['measure_choose_id'] = $v;
                            //$measureList['measure_content'] = config('workorder.step')[$v];
                            $measureList['measure_content'] = $workOrderConfigValue['step'][$v];
                            $measureList['create_time'] = date('Y-m-d H:i:s');

                            //插入措施表
                            $res = $this->step->insertGetId($measureList);
                            if (false === $res) {
                                throw new Exception("添加失败！！");
                            }

                            //根据措施读取承接组、承接人 默认是客服问题组配置,是否审核之后自动完成
                            $appoint_ids = $params['order_recept']['appoint_ids'][$v];
                            $appoint_users = $params['order_recept']['appoint_users'][$v];
                            $appoint_group = $params['order_recept']['appoint_group'][$v];
                            $auto_complete = $params['order_recept']['auto_complete'][$v];
                            if (10 == $v) {
                                $integral_auto_complete = $auto_complete;
                            } elseif (9 == $v) {
                                $coupon_auto_complete = $auto_complete;
                            } elseif (13 == $v) {
                                $changeArr_auto_complete = $auto_complete;
                            }
                            //循环插入承接人
                            $appointList = [];
                            if (is_array($appoint_ids) && count($appoint_ids) > 0) {
                                foreach ($appoint_ids as $key => $val) {
                                    if ($appoint_users[$key] == 'undefined') {
                                        continue;
                                    }
                                    $appointList[$key]['work_id'] = $work_id;
                                    $appointList[$key]['measure_id'] = $res;
                                    $appointList[$key]['is_auto_complete'] = $auto_complete;
                                    //如果没有承接人 默认为创建人

                                    if ($val == 'undefined') {
                                        $appointList[$key]['recept_group_id'] = $this->assign_user_id;
                                        $appointList[$key]['recept_person_id'] = session('admin.id');
                                        $appointList[$key]['recept_person'] = session('admin.nickname');
                                    } else {

                                        $appointList[$key]['recept_group_id'] = $appoint_group[$key];
                                        $appointList[$key]['recept_person_id'] = $val;
                                        $appointList[$key]['recept_person'] = $appoint_users[$key];
                                    }

                                    $appointList[$key]['create_time'] = date('Y-m-d H:i:s');
                                }
                            } else {
                                $appointList[0]['work_id'] = $work_id;
                                $appointList[0]['measure_id'] = $res;
                                $appointList[0]['recept_group_id'] = 0;
                                $appointList[0]['recept_person_id'] = session('admin.id');
                                $appointList[0]['recept_person'] = session('admin.nickname');
                                $appointList[0]['create_time'] = date('Y-m-d H:i:s');
                                $appointList[0]['is_auto_complete'] = $auto_complete;
                            }

                            //插入承接人表
                            $receptRes = $this->recept->saveAll($appointList);
                            if (false === $receptRes) {
                                throw new Exception("添加失败！！");
                            }

                            //更改镜片，补发，赠品，地址
                            $this->model->changeLens($params, $work_id, $v, $res);
                            $this->model->changeFrame($params, $work_id, $v, $res);
                            $this->model->cancelOrder($params, $work_id, $v, $res);

                        }
                    }

                    //非草稿状态进入审核阶段
                    if ($this->model->work_status != 1) {
                        $this->model->checkWork($work_id);
                    }
                    //不需要审核且是非草稿状态时直接发送积分，赠送优惠券
                    if ($params['is_check'] != 1 && $this->model->work_status != 1) {
                        //赠送积分
                        if (in_array(10, array_filter($params['measure_choose_id'])) && (1 == $integral_auto_complete)) {
                            $this->model->presentIntegral($work_id);
                        }
                        //直接发送优惠券
                        if (in_array(9, array_filter($params['measure_choose_id'])) && (1 == $coupon_auto_complete)) {
                            $this->model->presentCoupon($work_id);
                        }
                        //修改地址
                        if (in_array(13, array_filter($params['measure_choose_id'])) && (1 == $changeArr_auto_complete)) {
                            $this->model->changeAddress($params, $work_id, 13, $res);
                        }
                    }
                    Db::commit();
                } catch (ValidateException $e) {
                    Db::rollback();
                    $this->error($e->getMessage());
                } catch (PDOException $e) {
                    Db::rollback();
                    $this->error($e->getMessage());
                } catch (Exception $e) {
                    Db::rollback();
                    $this->error($e->getMessage());
                }
                if ($result !== false) {
                    //通知
                    if ($this->model->work_type == 1) {
                        if ($this->model->work_status == 2) {
                            //Ding::cc_ding($this->model->assign_user_id, '', '工单ID:' . $work_id . '😎😎😎😎有新工单需要你审核😎😎😎😎', '有新工单需要你审核');
                        } elseif ($this->model->work_status == 3) {
                            $usersId = explode(',', $this->model->recept_person_id);
                            //Ding::cc_ding($usersId, '', '工单ID:' . $work_id . '😎😎😎😎有新工单需要你处理😎😎😎😎', '有新工单需要你处理');
                        }
                    }

                    //经手人
                    if ($this->model->work_type == 2 && $this->model->work_status == 3 && !$params['id']) {

                        //Ding::cc_ding($this->model->after_user_id, '', '工单ID:' . $work_id . '😎😎😎😎有新工单需要你处理😎😎😎😎', '有新工单需要你处理');
                    }

                    //跟单处理
                    if ($this->model->work_type == 2 && $this->model->work_status == 3 && $params['id']) {

                        //Ding::cc_ding($params['recept_person_id'], '', '工单ID:' . $work_id . '😎😎😎😎有新工单需要你处理😎😎😎😎', '有新工单需要你处理');
                    }

                    $this->success();
                } else {
                    $this->error(__('No rows were inserted'));
                }
            }
            $this->error(__('Parameter %s can not be empty', ''));
        }
        if ($ids) {
            $row = $this->model->get($ids);
            //求出订单sku列表,传输到页面当中
            $skus = $this->model->getSkuList($row->work_platform, $row->platform_order);
            if (is_array($skus['sku'])) {
                $arrSkus = [];
                foreach ($skus['sku'] as $val) {
                    $arrSkus[$val] = $val;
                }
                // //查询用户id对应姓名
                // $admin = new \app\admin\model\Admin();
                // $users = $admin->where('status', 'normal')->column('nickname', 'id');
                $this->assignconfig('users', $this->users); //返回用户
                $this->view->assign('skus', $arrSkus);
            }

            if (1 == $row->work_type) { //判断工单类型，客服工单
                $this->view->assign('work_type', 1);
                $this->assignconfig('work_type', 1);
                //$this->view->assign('problem_type', config('workorder.customer_problem_type')); //客服问题类型
                $this->view->assign('problem_type', $workOrderConfigValue['customer_problem_type']);
            } else { //仓库工单
                $this->view->assign('work_type', 2);
                $this->assignconfig('work_type', 2);
                //$this->view->assign('problem_type', config('workorder.warehouse_problem_type')); //仓库问题类型
                $this->view->assign('problem_type', $workOrderConfigValue['warehouse_problem_type']);
            }

            //把问题类型传递到js页面
            if (!empty($row->problem_type_id)) {
                $this->assignconfig('problem_id', $row->problem_type_id);
            }
            $this->assignconfig('work_type', $row->work_type);

            $this->assignconfig('ids', $row->id);
            //求出工单选择的措施传递到js页面
            $measureList = WorkOrderMeasure::workMeasureList($row->id);
            // dump(!empty($measureList));
            // exit;
            if (!empty($measureList)) {
                $this->assignconfig('measureList', $measureList);
            }
            $this->view->assign('row', $row);
        } else {
            //获取用户ID和所在权限组
            $userId = session('admin.id');
            $userGroupAccess = AuthGroupAccess::where(['uid' => $userId])->column('group_id');
            //$warehouseArr = config('workorder.warehouse_department_rule');
            $warehouseArr = $workOrderConfigValue['warehouse_department_rule'];
            $checkIsWarehouse = array_intersect($userGroupAccess, $warehouseArr);
            if (!empty($checkIsWarehouse)) {
                $this->view->assign('work_type', 2);
                $this->assignconfig('work_type', 2);
                $this->view->assign('problem_type', $workOrderConfigValue['warehouse_problem_type']); //仓库问题类型
            } else {
                $this->view->assign('work_type', 1);
                $this->assignconfig('work_type', 1);
                $customer_problem_classifys = $workOrderConfigValue['customer_problem_classify'];
                unset($customer_problem_classifys['仓库问题']);
                $problem_types = $workOrderConfigValue['customer_problem_type'];
                $problem_type = [];
                $i = 0;
                foreach ($customer_problem_classifys as $key => $customer_problem_classify) {
                    $problem_type[$i]['name'] = $key;
                    foreach ($customer_problem_classify as $k => $v) {
                        $problem_type[$i]['type'][$k] = [
                            'id' => $v,
                            'name' => $problem_types[$v]
                        ];
                    }
                    $i++;
                }
                $this->view->assign('problem_type', $problem_type); //客服问题类型
            }
        }
        $this->assignconfig('userid', session('admin.id'));
        return $this->view->fetch();
    }

    /**
     * 添加/编辑/详情
     *
     * @Author lzh
     * @param mixed $ids
     * @return void
     */
    public function add($ids = null)
    {
        //获取工单配置信息
        $workOrderConfigValue = $this->workOrderConfigValue;

        //获取用户ID和所在权限组
        $admin_id = session('admin.id');
        $nickname = session('admin.nickname');
        $_auth_group_access = new AuthGroupAccess();
        $user_group_access = $_auth_group_access->where(['uid' => $admin_id])->column('group_id');
        $warehouse_department_rule = $workOrderConfigValue['warehouse_department_rule'];
        $is_warehouse = array_intersect($user_group_access, $warehouse_department_rule);

        if ($this->request->isPost()) {
            $params = $this->request->post("row/a");
            if ($params) {
                $params = $this->preExcludeFields($params);
                if ($this->dataLimit && $this->dataLimitFieldAutoFill) {
                    $params[$this->dataLimitField] = $this->auth->id;
                }

                //是否采用模型验证
                if ($this->modelValidate) {
                    $name = str_replace("\\model\\", "\\validate\\", get_class($this->model));
                    $validate = is_bool($this->modelValidate) ? ($this->modelSceneValidate ? $name . '.add' : $name) : $this->modelValidate;
                    $this->model->validateFailException(true)->validate($validate);
                }

                $platform_order = trim($params['platform_order']);//订单号
                $measure_choose_id = $params['measure_choose_id'] ? array_unique(array_filter($params['measure_choose_id'])) : [];//措施ID数组
                $work_type = $params['work_type'];//工单类型：1客服 2仓库
                $item_order_info = $params['item_order_info'];//子订单措施

                //校验问题类型、问题描述
                $params['problem_type_id'] = $params['problem_type_id'] ?: $params['problem_id'];
               !$params['problem_type_id'] && $this->error("请选择问题类型");
                !$params['problem_description'] && $this->error("问题描述不能为空");
                !$platform_order && $this->error("订单号不能为空");

                if(!$ids){
                    //校验是否有未处理工单
                    $count = $this->model->where(['platform_order' => $platform_order, 'work_status' => ['in', [1, 2, 3, 5]]])->count();
                    0 < $count && $this->error("此订单存在未处理完成的工单");

                    //判断订单状态
                    $_new_order_process = new NewOrderProcess();
                    $check_status = $_new_order_process
                        ->where('increment_id', $platform_order)
                        ->value('check_status')
                    ;

                    //已审单，包含主单取消、子单措施不能创建工单
                    1 == $check_status
                    &&
                    (
                        in_array(3, $measure_choose_id)
                        ||
                        !empty($item_order_info)
                    )
                    && $this->error("已审单，不能创建工单");

                    //校验工单类型
                    if (1 == $work_type) {
                        //客服
                        !empty($is_warehouse) && $this->error("当前账号不能创建客服工单");

                        //校验工单措施
                        empty($measure_choose_id) && empty($item_order_info) && $this->error("请选择实施措施");

                        $params['problem_type_content'] = $workOrderConfigValue['customer_problem_type'][$params['problem_type_id']];
                    }else{
                        //仓库
                        empty($is_warehouse) && $this->error("当前账号不能创建仓库工单");

                        $all_after_user_id = array_filter($params['all_after_user_id']);
                        empty($all_after_user_id) && $this->error("未找到对应承接人,请重新选择");
                        $params['all_after_user_id'] = implode(',', $all_after_user_id);
                        $params['problem_type_content'] = $workOrderConfigValue['warehouse_problem_type'][$params['problem_type_id']];
                    }
                }else{
                    //校验工单措施
                    empty($measure_choose_id) && empty($item_order_info) && $this->error("请选择实施措施");

                    //工单是否存在
                    $row = $this->model->get($ids);
                    !$row && $this->error(__('No Results were found'));

                    //跟单人ID
                    $params['after_user_id'] = $admin_id;
                }

                //主单和子单全部的措施id
                $all_choose_ids = [];

                //检测主订单措施
                if(!empty($measure_choose_id)){
                    /**
                     * 审核判断条件
                     * 1、退款金额大于30 经理审核
                     * 2、赠品数量大于1 经理审核
                     * 3、补发数量大于1 经理审核
                     * 4、优惠券等于100% 经理审核  50%主管审核 固定额度无需审核
                     * 5、运营客服组的优惠券都由客服经理审核
                     */

                    $all_choose_ids = $measure_choose_id;

                    //校验退款、vip退款
                    if(array_intersect([2, 15], $measure_choose_id)){
                        !$params['refund_money'] && $this->error("退款金额不能为空");
                        $params['is_refund'] = 1;
                    }else{
                        unset($params['refund_money']);
                    }

                    //校验赠品、补发库存
                    if (array_intersect([6, 7], $measure_choose_id)) {
                        $original_sku = [];

                        //赠品
                        if (in_array(6, $measure_choose_id)) {
                            $gift_sku = $params['gift']['original_sku'];
                            !$gift_sku && $this->error("赠品sku不能为空");

                            $gift_number = $params['gift']['original_number'];
                            !$gift_number && $this->error("赠品数量不能为空");

                            foreach ($gift_sku as $key => $sku) {
                                $num = $key + 1;
                                !$sku && $this->error("第{$num}个赠品sku不能为空");
                                !$gift_number[$key] && $this->error("第{$num}个赠品数量必须大于0");

                                if(isset($original_sku[$sku])){
                                    $original_sku[$sku] += $gift_number[$key];
                                }else{
                                    $original_sku[$sku] = $gift_number[$key];
                                }
                            }
                        }

                        //补发
                        if (in_array(7, $measure_choose_id)) {
                            !$params['address']['shipping_type'] && $this->error("请选择Shipping Method");

                            $replacement_sku = $params['replacement']['original_sku'];
                            !$replacement_sku && $this->error("补发sku不能为空");

                            $replacement_number = $params['replacement']['original_number'];
                            !$replacement_number && $this->error("补发数量不能为空");

                            foreach ($replacement_sku as $key => $sku) {
                                $num = $key + 1;
                                !$sku && $this->error("第{$num}个补发sku不能为空");
                                !$replacement_number[$key] && $this->error("第{$num}个补发数量必须大于0");

                                if(isset($original_sku[$sku])){
                                    $original_sku[$sku] += $replacement_number[$key];
                                }else{
                                    $original_sku[$sku] = $replacement_number[$key];
                                }
                            }
                        }

                        //校验库存
                        if($original_sku){
                            $back_data = $this->skuIsStock(array_keys($original_sku), $params['work_platform'], array_values($original_sku));
                            !$back_data['result'] && $this->error($back_data['msg']);
                        }
                    }

                    //校验补价措施
                    if(in_array(8, $measure_choose_id)){
                        !$params['replenish_money'] && $this->error("补差价金额不能为空");
                    }else{
                        unset($params['replenish_money']);
                    }

                    //校验优惠券措施
                    if (in_array(9, $measure_choose_id)) {
                        !$params['coupon_id'] && !$params['need_coupon_id'] && $this->error("请选择优惠券");

                        //不需要审核的优惠券
                        if ($params['coupon_id']) {
                            $check_coupon = $workOrderConfigValue['check_coupon'];
                        }else{
                            //需要审核的优惠券
                            $params['is_check'] = 1;
                            $params['coupon_id'] = $params['need_coupon_id'];
                            $check_coupon = $workOrderConfigValue['need_check_coupon'];

                            //优惠券折扣
                            $discount = $workOrderConfigValue['need_check_coupon'][$params['need_coupon_id']]['sum'];
                            if (100 == $discount || (0 < $discount && in_array(131, $user_group_access))) {
                                //创建人上级经理
                                $params['assign_user_id'] = $workOrderConfigValue['customer_manager'];
                            } elseif (50 == $discount) {
                                //创建人上级主管
                                $params['assign_user_id'] = $this->assign_user_id ?: $admin_id;
                            }
                        }
                        foreach ($check_coupon as $v) {
                            if ($v['id'] == $params['coupon_id']) {
                                $params['coupon_describe'] = $v['desc'];
                                break;
                            }
                        }
                    }

                    //判断是否选择积分措施
                    if(in_array(10, $measure_choose_id)){
                        (!$params['integral'] || !is_numeric($params['integral']))
                        && $this->error("积分必须是数字");
                    }else{
                        unset($params['integral']);
                    }

                    //判断是否选择退件措施
                    if(in_array(11, $measure_choose_id)){
                        !$params['refund_logistics_num'] && $this->error("退回物流单号不能为空");
                    }else{
                        unset($params['refund_logistics_num']);
                    }
                }

                //检测子订单措施
                if($item_order_info){
                    $item_order_info = array_filter($item_order_info);
                    1 > count($item_order_info) && $this->error("子订单号错误");
                    foreach ($item_order_info as $key=>&$item){
                        $item['item_choose'] = array_unique(array_filter($item['item_choose']));
                        empty($item['item_choose']) && $this->error("请选择子订单：{$key} 的实施措施");
                        $all_choose_ids = array_unique(array_merge($all_choose_ids,$item['item_choose']));

                        //获取子单之前处理成功的措施类型
                        $_work_order_change_sku = new WorkOrderChangeSku();
                        $change_type = $_work_order_change_sku
                            ->alias('a')
                            ->join(['fa_work_order_measure' => 'b'], 'a.measure_id=b.id')
                            ->where([
                                'a.item_order_number'=>$key,
                                'b.operation_type'=>1
                            ])
                            ->column('a.change_type')
                        ;

                        //子单取消
                        if(in_array(18, $item['item_choose'])){
                            //检测之前是否处理过子单措施
                            array_intersect([1, 2, 3], $change_type) && $this->error("子订单：{$key} 措施已处理，不能取消");
                        }elseif(in_array(19, $item['item_choose'])){//更改镜框
                            //检测之前是否处理过更改镜框措施
                            in_array(1, $change_type) && $this->error("子订单：{$key} 措施已处理，不能重复创建");

                            //更改镜框校验库存
                            !$item['change_frame']['change_sku'] && $this->error("子订单：{$key} 的新sku不能为空");
                            $back_data = $this->skuIsStock([$item['change_frame']['change_sku']], $params['work_platform'], [1]);
                            !$back_data['result'] && $this->error($back_data['msg']);
                        }elseif(in_array(20, $item['item_choose'])){//更改镜片
                            //检测之前是否处理过更改镜片措施
                            in_array(2, $change_type) && $this->error("子订单：{$key} 措施已处理，不能重复创建");
                        }
                    }
                    unset($item);
                }

                /**获取审核人 start*/
                $check_person_weight = $workOrderConfigValue['check_person_weight'];//审核人列表
                $check_group_weight = $workOrderConfigValue['check_group_weight'];//审核组列表
                $all_group = $workOrderConfigValue['group'];//所有的成员组

                //核算审核组
                if (!empty($check_group_weight)) {
                    foreach ($check_group_weight as $gv) {
                        //获取当前组下的所有成员
                        $subordinate = (new AuthGroup)->getAllNextGroup($gv['work_create_person_id']);
                        if ($subordinate) {
                            array_push($subordinate, $gv['work_create_person_id']);
                            foreach ($subordinate as $av) {
                                if (is_array($all_group[$av])) {
                                    foreach ($all_group[$av] as $vk) {
                                        $all_person[] = $vk;
                                    }
                                }
                            }
                        } else {
                            $all_person = $all_group[$gv['work_create_person_id']];
                        }
                        if (!empty($all_person)) {
                            //如果符合创建组
                            if (in_array($admin_id, array_unique($all_person))) {
                                if(!$this->weight_currency($gv,$all_choose_ids,$params)){
                                    $params['is_check'] = 1;
                                    $params['assign_user_id'] = $all_group[$gv['check_group_id']][0];
                                    break;
                                }
                            }
                        }
                    }
                }

                //核算审核人
                if (!empty($check_person_weight)) {
                    foreach ($check_person_weight as $wkv) {
                        if ($admin_id == $wkv['work_create_person_id']) {
                            if(!$this->weight_currency($wkv,$all_choose_ids,$params)){
                                $params['is_check'] = 1;
                                $params['assign_user_id'] = $all_group[$wkv['check_group_id']][0];
                                break;
                            }
                        }
                    }
                }

                //没有审核人则不需要审核
                if (!$params['assign_user_id']) {
                    $params['is_check'] = 0;
                }
                /**获取审核人 end*/

                //点击提交按钮
                if (2 == $params['work_status']) {
                    //不需要审核或工单类型为仓库 工单状态默认为审核通过
                    if (0 == $params['is_check'] || 2 == $params['work_type']) {
                        $params['work_status'] = 3;
                    }
                    $params['submit_time'] = date('Y-m-d H:i:s');
                }

                //vip订单
                if (100 == $params['order_type']) {
                    $params['base_grand_total'] = $params['refund_money'];
                    $params['grand_total'] = $params['refund_money'];
                }
                $params['recept_person_id'] = $params['recept_person_id'] ?: $admin_id;

                //配货异常表
                $_distribution_abnormal = new DistributionAbnormal();

                //库位表
                $_stock_house = new StockHouse();

                //子单表
                $_new_order_item_process = new NewOrderItemProcess();

                if (!empty($row)) {
                    $row->startTrans();
                }
                $this->model->startTrans();
                $this->work_order_note->startTrans();
                $_distribution_abnormal->startTrans();
                $_new_order_item_process->startTrans();
                $_stock_house->startTrans();
                try {
                    //跟单处理
                    if (!empty($row)) {
                        //如果需要审核 则修改状态为待审核
                        if (1 == $params['is_check']) {
                            $params['work_status'] = 2;
                        }
                        $params['is_after_deal_with'] = 1;
                        $result = $row->allowField(true)->save($params);
                        if (false === $result) throw new Exception("跟单处理失败！！");
                        $work_id = $row->id;
                    } else {
                        //添加
                        $params['create_user_name'] = $nickname;
                        $params['create_user_id'] = $admin_id;
                        $params['create_time'] = date('Y-m-d H:i:s');
                        $params['order_sku'] = $params['order_sku'] ? implode(',', $params['order_sku']) : '';
                        $params['assign_user_id'] = $params['assign_user_id'] ?: 0;
                        $params['customer_group'] = $this->customer_group;

                        $result = $this->model->allowField(true)->save($params);
                        if (false === $result) throw new Exception("添加失败！！");
                        $work_id = $this->model->id;
                    }

                    //仓库工单判断未处理异常，有则绑定异常
                    if($params['order_item_numbers'] || in_array(3,$measure_choose_id)){
                        //主单取消：绑定该订单下所有子单异常
                        if(in_array(3,$measure_choose_id)){
                            $item_process_where['b.increment_id'] = $platform_order;
                            $type = 16;
                        }else{
                            $item_process_where['a.item_order_number'] = ['in',$params['order_item_numbers']];
                            $type = 17;
                        }

                        //获取子单ID集
                        $item_process_ids = $_new_order_item_process
                            ->alias('a')
                            ->join(['fa_order' => 'b'], 'a.order_id=b.id')
                            ->where($item_process_where)
                            ->column('a.id')
                        ;

                        //获取绑定异常子单ID集
                        $abnormal_binding_ids = $_distribution_abnormal
                            ->where(['item_process_id' => ['in',$item_process_ids],'status'=>1])
                            ->column('item_process_id')
                        ;

                        //已经标记异常的子单，绑定异常数据
                        if(!empty($abnormal_binding_ids)){
                            $_distribution_abnormal
                                ->allowField(true)
                                ->save(['work_id'=>$work_id], ['item_process_id' => ['in',$abnormal_binding_ids],'status'=>1])
                            ;

                            //配货操作日志
                            DistributionLog::record((object)session('admin'),$item_process_ids,0,"创建工单绑定异常");
                            $need_sign_ids = array_diff($item_process_ids,$abnormal_binding_ids);
                        }else{
                            $need_sign_ids = $item_process_ids;
                        }

                        //未标记异常子单，则标记异常
                        if(!empty($need_sign_ids)){
                            foreach($need_sign_ids as $val){
                                //获取异常库位号
                                $stock_house_info = $_stock_house
                                    ->field('id,coding')
                                    ->where(['status'=>1,'type'=>4,'occupy'=>['<',10]])
                                    ->order('occupy', 'desc')
                                    ->find()
                                ;
                                if(empty($stock_house_info)) throw new Exception("异常暂存架没有空余库位！！");

                                //创建异常
                                $abnormal_data = [
                                    'work_id' => $work_id,
                                    'item_process_id' => $val,
                                    'type' => $type,
                                    'status' => 1,
                                    'create_time' => time(),
                                    'create_person' => $nickname
                                ];
                                $_distribution_abnormal->allowField(true)->isUpdate(false)->data($abnormal_data)->save();

                                //子订单绑定异常库位号
                                $_new_order_item_process
                                    ->allowField(true)
                                    ->isUpdate(true, ['id'=>$val])
                                    ->save(['abnormal_house_id'=>$stock_house_info['id']])
                                ;

                                //异常库位号占用数量+1
                                $_stock_house
                                    ->where(['id' => $stock_house_info['id']])
                                    ->setInc('occupy', 1)
                                ;

                                //配货日志
                                DistributionLog::record((object)session('admin'),$val,9,"创建工单，异常暂存架{$stock_house_info['coding']}库位");
                            }
                        }
                    }

                    //工单备注
                    if (!empty($params['content'])) {
                        $noteData['note_time'] = date('Y-m-d H:i');
                        $noteData['note_user_id'] = $admin_id;
                        $noteData['note_user_name'] = $nickname;
                        $noteData['work_id'] = $work_id;
                        $noteData['user_group_id'] = 0;
                        $noteData['content'] = $params['content'];
                        $contentResult = $this->work_order_note->allowField(true)->save($noteData);
                        if (false === $contentResult) throw new Exception("备注添加失败！！");
                    }

                    //创建主订单措施、承接人数据
                    if(!empty($measure_choose_id)){
                        foreach ($measure_choose_id as $v) {
                            //根据措施读取承接组、承接人 默认是客服问题组配置,是否审核之后自动完成
                            $appoint_ids = $params['order_recept']['appoint_ids'][$v];
                            $appoint_users = $params['order_recept']['appoint_users'][$v];
                            $appoint_group = $params['order_recept']['appoint_group'][$v];
                            $auto_complete = $params['order_recept']['auto_complete'][$v];

                            //插入措施、承接人数据
                            $res = $this->handle_measure($work_id,$v,$appoint_ids,$appoint_users,$appoint_group,$auto_complete,$this->assign_user_id,$admin_id,$nickname,$params,'');
                            if(!$res['result']) throw new Exception($res['msg']);
                        }
                    }

                    //创建子订单措施、承接人数据
                    if(!empty($item_order_info)){
                        foreach ($item_order_info as $key=>$item) {
                            if($item['item_choose']){
                                foreach ($item['item_choose'] as $v) {
                                    //根据措施读取承接组、承接人 默认是客服问题组配置,是否审核之后自动完成
                                    $appoint_ids = $item['appoint_ids'][$v];
                                    $appoint_users = $item['appoint_users'][$v];
                                    $appoint_group = $item['appoint_group'][$v];
                                    $auto_complete = $item['auto_complete'][$v];

                                    //插入措施、承接人数据
                                    $res = $this->handle_measure($work_id,$v,$appoint_ids,$appoint_users,$appoint_group,$auto_complete,$this->assign_user_id,$admin_id,$nickname,$params,$key);
                                    if(!$res['result']) throw new Exception($res['msg']);
                                }
                            }
                        }
                    }

                    //非草稿状态进入审核阶段
                    1 != $params['work_status'] && $this->model->checkWork($work_id);

                    if (!empty($row)) {
                        $row->commit();
                    }
                    $this->model->commit();
                    $this->work_order_note->commit();
                    $_distribution_abnormal->commit();
                    $_new_order_item_process->commit();
                    $_stock_house->commit();
                } catch (ValidateException $e) {
                    if (!empty($row)) {
                        $row->rollback();
                    }
                    $this->model->rollback();
                    $this->work_order_note->rollback();
                    $_distribution_abnormal->rollback();
                    $_new_order_item_process->rollback();
                    $_stock_house->rollback();
                    $this->error($e->getMessage());
                } catch (PDOException $e) {
                    if (!empty($row)) {
                        $row->rollback();
                    }
                    $this->model->rollback();
                    $this->work_order_note->rollback();
                    $_distribution_abnormal->rollback();
                    $_new_order_item_process->rollback();
                    $_stock_house->rollback();
                    $this->error($e->getMessage());
                } catch (Exception $e) {
                    if (!empty($row)) {
                        $row->rollback();
                    }
                    $this->model->rollback();
                    $this->work_order_note->rollback();
                    $_distribution_abnormal->rollback();
                    $_new_order_item_process->rollback();
                    $_stock_house->rollback();
                    $this->error($e->getMessage());
                }
                $this->success();
            }
            $this->error(__('Parameter %s can not be empty', ''));
        }

        //跟单处理
        $work_type = 1;//1客服 2仓库
        $problem_type = [];
        if ($ids) {
            //编辑、详情
            $row = $this->model->get($ids);
            $this->assignconfig('ids', $row->id);
            $this->assignconfig('problem_id', $row->problem_type_id);
            $this->view->assign('row', $row);

            //子订单措施及数据
            if(!empty($row->order_item_numbers)){
                $order_data = $this->model->getOrderItem($row->platform_order,$row->order_item_numbers,$row->work_type,$row);
                unset($order_data['item_order_info']);
                $this->view->assign('order_item', $order_data);
            }

            //工单类型
            $work_type = $row->work_type;
        } else {
            //创建
            if (!empty($is_warehouse)) {
                $work_type = 2;
            }
        }

        //仓库创建工单
        $order_number = input('order_number');
        $order_item_numbers = input('order_item_numbers');
        if($order_number && $order_item_numbers){
            $order_item = $this->model->getOrderItem($order_number,$order_item_numbers,$work_type,[]);
            $this->view->assign('order_item', $order_item);
        }

        //工单类型
        $this->view->assign('work_type', $work_type);
        $this->assignconfig('work_type', $work_type);

        //工单问题
        if (1 == $work_type) {
            $customer_problem_type = $workOrderConfigValue['customer_problem_type'];
            $customer_problem_classify = $workOrderConfigValue['customer_problem_classify'];
            unset($customer_problem_classify['仓库问题']);

            foreach ($customer_problem_classify as $key => $value) {
                $type = [];
                foreach ($value as $v) {
                    $type[] = ['id' => $v, 'name' => $customer_problem_type[$v]];
                }
                $problem_type[] = ['name' => $key, 'type' => $type];
            }
        } else {
            $problem_type = $workOrderConfigValue['warehouse_problem_type'];
        }
        $this->view->assign('problem_type', $problem_type);

        return $this->view->fetch();
    }

    /**
     * 判断是否审核并获取审核人ID
     *
     * @Author lzh
     * @param array $info 审核组|审核人
     * @param array $measure_choose_id 措施ID
     * @param array $params 提交参数
     * @return boolean
     */
    protected function weight_currency($info,$measure_choose_id,$params){
        if (0 == $info['step_id']) {//不需要判断措施只需要判断创建人
            return false;
        } elseif (2 == $info['step_id'] && in_array(2, $measure_choose_id)) { //退款
            $median_value = $params['refund_money'];
        } elseif (3 == $info['step_id'] && in_array(3, $measure_choose_id)) { //取消
            $median_value = $params['refund_money'];
        } elseif (6 == $info['step_id'] && in_array(6, $measure_choose_id)) { //赠品
            $median_value = array_sum($params['gift']['original_number'] ?: []);
        } elseif (7 == $info['step_id'] && in_array(7, $measure_choose_id)) { //补发
            $median_value = array_sum($params['replacement']['original_number'] ?: []);
        } elseif (10 == $info['step_id'] && in_array(10, $measure_choose_id)) { //积分
            $median_value = $params['integral'];
        } elseif (15 == $info['step_id'] && in_array(15, $measure_choose_id)) {//VIP退款
            $median_value = $params['refund_money'];
        }

        $result = false;
        if (!empty($median_value)) {
            switch ($info['symbol']) {
                case 'gt':
                    $result = $median_value > $info['step_value'];
                    break;
                case 'eq':
                    $result = $median_value = $info['step_value'];
                    break;
                case 'lt':
                    $result = $median_value < $info['step_value'];
                    break;
                case 'egt':
                    $result = $median_value >= $info['step_value'];
                    break;
                case 'elt':
                    $result = $median_value <= $info['step_value'];
                    break;
            }
        }
        if ($result) {
            return false;
        }

        return true;
    }

    /**
     * 保存措施、承接人并处理相关流程
     *
     * @Author lzh
     * @param int $work_id 工单ID
     * @param int $choose_id 选择的措施ID
     * @param array $appoint_ids 承接人ID集合
     * @param array $appoint_users 承接人名称集合
     * @param array $appoint_group 承接人所在组集合
     * @param int $auto_complete 是否审核之后自动完成
     * @param int $assign_user_id 当前用户上级主管ID
     * @param int $admin_id 当前用户ID
     * @param string $nickname 当前用户名称
     * @param array $params 提交参数
     * @param string $item_order_number 子订单号
     * @return array
     */
    protected function handle_measure($work_id,$choose_id,$appoint_ids,$appoint_users,$appoint_group,$auto_complete,$assign_user_id,$admin_id,$nickname,$params,$item_order_number){
        //获取工单配置信息
        $workOrderConfigValue = $this->workOrderConfigValue;

        //措施内容
        $measure_content = $workOrderConfigValue['step'][$choose_id] ?: '';

        //措施表
        $_work_order_measure = new WorkOrderMeasure();

        //承接人表
        $_work_order_recept = new WorkOrderRecept();

        $_work_order_measure->startTrans();
        $_work_order_recept->startTrans();
        try {
            //插入措施表
            $res = $_work_order_measure
                ->allowField(true)
                ->save([
                    'work_id'=>$work_id,
                    'measure_choose_id'=>$choose_id,
                    'measure_content'=>$measure_content,
                    'item_order_number'=>$item_order_number,
                    'create_time'=>date('Y-m-d H:i:s')
                ])
            ;
            if (false === $res) throw new Exception("添加措施失败！！");

            //工单措施表自增ID
            $measure_id = $_work_order_measure->id;

            //循环插入承接人
            $appoint_save = [];
            if (is_array($appoint_ids) && !empty($appoint_ids)) {
                foreach ($appoint_ids as $key => $val) {
                    if ($appoint_users[$key] == 'undefined') {
                        continue;
                    }
                    //如果没有承接人 默认为创建人
                    if ($val == 'undefined') {
                        $recept_group_id = $assign_user_id;
                        $recept_person_id = $admin_id;
                        $recept_person = $nickname;
                    } else {
                        $recept_group_id = $appoint_group[$key];
                        $recept_person_id = $val;
                        $recept_person = $appoint_users[$key];
                    }
                    $appoint_save[] = [
                        'work_id'=>$work_id,
                        'measure_id'=>$measure_id,
                        'is_auto_complete'=>$auto_complete ?: 0,
                        'recept_group_id'=>$recept_group_id,
                        'recept_person_id'=>$recept_person_id,
                        'recept_person'=>$recept_person,
                        'create_time'=>date('Y-m-d H:i:s')
                    ];
                }
            } else {
                $appoint_save[] = [
                    'work_id'=>$work_id,
                    'measure_id'=>$measure_id,
                    'is_auto_complete'=>$auto_complete ?: 0,
                    'recept_group_id'=>0,
                    'recept_person_id'=>$admin_id,
                    'recept_person'=>$nickname,
                    'create_time'=>date('Y-m-d H:i:s')
                ];
            }

            //插入承接人表
            $recept_res = $_work_order_recept->allowField(true)->saveAll($appoint_save);
            if (false === $recept_res) throw new Exception("添加承接人失败！！");

            $_work_order_measure->commit();
            $_work_order_recept->commit();
        } catch (PDOException $e) {
            $_work_order_measure->rollback();
            $_work_order_recept->rollback();
            return ['result'=>false,'msg'=>$e->getMessage()];
        } catch (Exception $e) {
            $_work_order_measure->rollback();
            $_work_order_recept->rollback();
            return ['result'=>false,'msg'=>$e->getMessage()];
        }

        //更改镜片、赠品、补发
        if(in_array($choose_id,[6,7,20])){
            $this->model->changeLens($params, $work_id, $choose_id, $measure_id,$item_order_number);
        }elseif(19 == $choose_id){//更改镜框
            $this->model->changeFrame($params, $work_id, $choose_id, $measure_id,$item_order_number);
        }elseif(in_array($choose_id,[3,18])){//取消
            $this->model->cancelOrder($params, $work_id, $choose_id, $measure_id,$item_order_number);
        }elseif(13 == $choose_id){//修改地址
            $this->model->changeAddress($params, $work_id, $choose_id, $measure_id);
        }

        return ['result'=>true,'msg'=>''];
    }

    /**
     * 判断sku是否有库存
     *
     * @Description
     * @author wpl 
     * @param array $skus sku列表
     * @param int $siteType 站点类型
     * @param array $num 站点类型
     * @return array
     */
    protected function skuIsStock($skus = [], $siteType, $num = [])
    {
        if (!array_filter($skus)) {
            return ['result'=>false,'msg'=>'SKU不能为空'];
        }

        $itemPlatFormSku = new \app\admin\model\itemmanage\ItemPlatformSku();
        //根据平台sku转sku
        foreach (array_filter($skus) as $k => $v) {
            //判断库存时去掉-s 等
            $arr = explode('-', $v);
            if (!empty($arr[1])) {
                $sku = $arr[0] . '-' . $arr[1];
            } else {
                $sku = trim($v);
            }

            //判断是否开启预售 并且预售时间是否满足 并且预售数量是否足够
            $res = $itemPlatFormSku->where(['outer_sku_status' => 1, 'platform_sku' => $sku, 'platform_type' => $siteType])->find();
            //判断是否开启预售
            if ($res['stock'] >= 0 && $res['presell_status'] == 1 && strtotime($res['presell_create_time']) <= time() && strtotime($res['presell_end_time']) >= time()) {
                $stock = $res['stock'] + $res['presell_residue_num'];
            } elseif ($res['stock'] < 0 && $res['presell_status'] == 1 && strtotime($res['presell_create_time']) <= time() && strtotime($res['presell_end_time']) >= time()) {
                $stock = $res['presell_residue_num'];
            } else {
                $stock = $res['stock'];
            }
            //判断库存是否足够
            if ($stock < $num[$k]) {
                // $params = ['sku'=>$sku,'siteType'=>$siteType,'stock'=>$stock,'num'=>$num[$k]];
                // file_put_contents('/www/wwwroot/mojing/runtime/log/stock.txt',json_encode($params),FILE_APPEND);
                return ['result'=>false,'msg'=>$sku . '库存不足！！'];
            }
        }
        return ['result'=>true,'msg'=>''];
    }

    /**
     * 编辑
     *
     * @Author lzh
     * @DateTime 2020-11-23 11:29:24
     * @param [type] $ids
     * @return void
     */
    public function edit($ids = null)
    {
        //获取工单配置信息
        $workOrderConfigValue = $this->workOrderConfigValue;

        //校验工单信息
        $row = $this->model->get($ids);
        !$row && $this->error(__('No Results were found'));

        //校验用户权限
        $adminIds = $this->getDataLimitAdminIds();
        is_array($adminIds) && !in_array($row[$this->dataLimitField], $adminIds) && $this->error(__('You have no permission'));

        //获取用户ID和所在权限组
        $admin_id = session('admin.id');
        $nickname = session('admin.nickname');
        $_auth_group_access = new AuthGroupAccess();
        $user_group_access = $_auth_group_access->where(['uid' => $admin_id])->column('group_id');

        if ($this->request->isPost()) {
            $params = $this->request->post("row/a");
            if ($params) {
                $params = $this->preExcludeFields($params);
                if ($this->dataLimit && $this->dataLimitFieldAutoFill) {
                    $params[$this->dataLimitField] = $this->auth->id;
                }

                //是否采用模型验证
                if ($this->modelValidate) {
                    $name = str_replace("\\model\\", "\\validate\\", get_class($this->model));
                    $validate = is_bool($this->modelValidate) ? ($this->modelSceneValidate ? $name . '.edit' : $name) : $this->modelValidate;
                    $this->model->validateFailException(true)->validate($validate);
                }

                $platform_order = trim($params['platform_order']);//订单号
                $measure_choose_id = $params['measure_choose_id'] ? array_unique(array_filter($params['measure_choose_id'])) : [];//措施ID数组
                $work_type = $params['work_type'];//工单类型：1客服 2仓库
                $item_order_info = $params['item_order_info'];//子订单措施

                //校验问题类型、问题描述
                $params['problem_type_id'] = $params['problem_type_id'] ?: $params['problem_id'];
                !$params['problem_type_id'] && $this->error("请选择问题类型");
                !$params['problem_description'] && $this->error("问题描述不能为空");
                !$platform_order && $this->error("订单号不能为空");

                //校验工单类型
                if (1 == $work_type) {
                    //校验工单措施
                    empty($measure_choose_id) && empty($item_order_info) && $this->error("请选择实施措施");

                    $params['problem_type_content'] = $workOrderConfigValue['customer_problem_type'][$params['problem_type_id']];
                }else{
                    $all_after_user_id = array_filter($params['all_after_user_id']);
                    empty($all_after_user_id) && $this->error("未找到对应承接人,请重新选择");
                    $params['all_after_user_id'] = implode(',', $all_after_user_id);
                    $params['problem_type_content'] = $workOrderConfigValue['warehouse_problem_type'][$params['problem_type_id']];
                }

                //主单和子单全部的措施id
                $all_choose_ids = [];

                //检测主订单措施
                if(!empty($measure_choose_id)){
                    /**
                     * 审核判断条件
                     * 1、退款金额大于30 经理审核
                     * 2、赠品数量大于1 经理审核
                     * 3、补发数量大于1 经理审核
                     * 4、优惠券等于100% 经理审核  50%主管审核 固定额度无需审核
                     * 5、运营客服组的优惠券都由客服经理审核
                     */

                    $all_choose_ids = $measure_choose_id;

                    //校验退款、vip退款
                    if(array_intersect([2, 15], $measure_choose_id)){
                        !$params['refund_money'] && $this->error("退款金额不能为空");
                        $params['is_refund'] = 1;
                    }else{
                        unset($params['refund_money']);
                    }

                    //校验赠品、补发库存
                    if (array_intersect([6, 7], $measure_choose_id)) {
                        $original_sku = [];

                        //赠品
                        if (in_array(6, $measure_choose_id)) {
                            $gift_sku = $params['gift']['original_sku'];
                            !$gift_sku && $this->error("赠品sku不能为空");

                            $gift_number = $params['gift']['original_number'];
                            !$gift_number && $this->error("赠品数量不能为空");

                            foreach ($gift_sku as $key => $sku) {
                                $num = $key + 1;
                                !$sku && $this->error("第{$num}个赠品sku不能为空");
                                !$gift_number[$key] && $this->error("第{$num}个赠品数量必须大于0");

                                if(isset($original_sku[$sku])){
                                    $original_sku[$sku] += $gift_number[$key];
                                }else{
                                    $original_sku[$sku] = $gift_number[$key];
                                }
                            }
                        }

                        //补发
                        if (in_array(7, $measure_choose_id)) {
                            !$params['address']['shipping_type'] && $this->error("请选择Shipping Method");

                            $replacement_sku = $params['replacement']['original_sku'];
                            !$replacement_sku && $this->error("补发sku不能为空");

                            $replacement_number = $params['replacement']['original_number'];
                            !$replacement_number && $this->error("补发数量不能为空");

                            foreach ($replacement_sku as $key => $sku) {
                                $num = $key + 1;
                                !$sku && $this->error("第{$num}个补发sku不能为空");
                                !$replacement_number[$key] && $this->error("第{$num}个补发数量必须大于0");

                                if(isset($original_sku[$sku])){
                                    $original_sku[$sku] += $replacement_number[$key];
                                }else{
                                    $original_sku[$sku] = $replacement_number[$key];
                                }
                            }
                        }

                        //校验库存
                        if($original_sku){
                            $back_data = $this->skuIsStock(array_keys($original_sku), $params['work_platform'], array_values($original_sku));
                            !$back_data['result'] && $this->error($back_data['msg']);
                        }
                    }

                    //校验补价措施
                    if(in_array(8, $measure_choose_id)){
                        !$params['replenish_money'] && $this->error("补差价金额不能为空");
                    }else{
                        unset($params['replenish_money']);
                    }

                    //校验优惠券措施
                    if (in_array(9, $measure_choose_id)) {
                        !$params['coupon_id'] && !$params['need_coupon_id'] && $this->error("请选择优惠券");

                        //不需要审核的优惠券
                        if ($params['coupon_id']) {
                            $check_coupon = $workOrderConfigValue['check_coupon'];
                        }else{
                            //需要审核的优惠券
                            $params['is_check'] = 1;
                            $params['coupon_id'] = $params['need_coupon_id'];
                            $check_coupon = $workOrderConfigValue['need_check_coupon'];

                            //优惠券折扣
                            $discount = $workOrderConfigValue['need_check_coupon'][$params['need_coupon_id']]['sum'];
                            if (100 == $discount || (0 < $discount && in_array(131, $user_group_access))) {
                                //创建人上级经理
                                $params['assign_user_id'] = $workOrderConfigValue['customer_manager'];
                            } elseif (50 == $discount) {
                                //创建人上级主管
                                $params['assign_user_id'] = $this->assign_user_id ?: $admin_id;
                            }
                        }
                        foreach ($check_coupon as $v) {
                            if ($v['id'] == $params['coupon_id']) {
                                $params['coupon_describe'] = $v['desc'];
                                break;
                            }
                        }
                    }

                    //判断是否选择积分措施
                    if(in_array(10, $measure_choose_id)){
                        (!$params['integral'] || !is_numeric($params['integral']))
                        && $this->error("积分必须是数字");
                    }else{
                        unset($params['integral']);
                        unset($params['integral_describe']);
                    }

                    //判断是否选择退件措施
                    if(in_array(11, $measure_choose_id)){
                        !$params['refund_logistics_num'] && $this->error("退回物流单号不能为空");
                    }else{
                        unset($params['refund_logistics_num']);
                    }
                }

                //子单sku变动表
                $_work_order_change_sku = new WorkOrderChangeSku();

                //检测子订单措施
                if($item_order_info){
                    $item_order_info = array_filter($item_order_info);
                    1 > count($item_order_info) && $this->error("子订单号错误");
                    foreach ($item_order_info as $key=>&$item){
                        $item['item_choose'] = array_unique(array_filter($item['item_choose']));
                        empty($item['item_choose']) && $this->error("请选择子订单：{$key} 的实施措施");
                        $all_choose_ids = array_unique(array_merge($all_choose_ids,$item['item_choose']));

                        //获取子单之前处理成功的措施类型
                        $change_type = $_work_order_change_sku
                            ->alias('a')
                            ->join(['fa_work_order_measure' => 'b'], 'a.measure_id=b.id')
                            ->where([
                                'a.item_order_number'=>$key,
                                'b.operation_type'=>1
                            ])
                            ->order('a.id','desc')
                            ->group('a.item_order_number')
                            ->column('a.change_type')
                        ;

                        //子单取消
                        if(in_array(18, $item['item_choose'])){
                            //检测之前是否处理过子单措施
                            array_intersect([1, 2, 3], $change_type) && $this->error("子订单：{$key} 措施已处理，不能取消");
                        }elseif(in_array(19, $item['item_choose'])){//更改镜框
                            //检测之前是否处理过更改镜框措施
                            in_array(1, $change_type) && $this->error("子订单：{$key} 措施已处理，不能重复创建");

                            //更改镜框校验库存
                            !$item['change_frame']['change_sku'] && $this->error("子订单：{$key} 的新sku不能为空");
                            $back_data = $this->skuIsStock([$item['change_frame']['change_sku']], $params['work_platform'], [1]);
                            !$back_data['result'] && $this->error($back_data['msg']);
                        }elseif(in_array(20, $item['item_choose'])){//更改镜片
                            //检测之前是否处理过更改镜片措施
                            in_array(2, $change_type) && $this->error("子订单：{$key} 措施已处理，不能重复创建");
                        }
                    }
                    unset($item);
                }

                /**获取审核人 start*/
                $check_person_weight = $workOrderConfigValue['check_person_weight'];//审核人列表
                $check_group_weight = $workOrderConfigValue['check_group_weight'];//审核组列表
                $all_group = $workOrderConfigValue['group'];//所有的成员组

                //核算审核组
                if (!empty($check_group_weight)) {
                    foreach ($check_group_weight as $gv) {
                        //获取当前组下的所有成员
                        $subordinate = (new AuthGroup)->getAllNextGroup($gv['work_create_person_id']);
                        if ($subordinate) {
                            array_push($subordinate, $gv['work_create_person_id']);
                            foreach ($subordinate as $av) {
                                if (is_array($all_group[$av])) {
                                    foreach ($all_group[$av] as $vk) {
                                        $all_person[] = $vk;
                                    }
                                }
                            }
                        } else {
                            $all_person = $all_group[$gv['work_create_person_id']];
                        }
                        if (!empty($all_person)) {
                            //如果符合创建组
                            if (in_array($admin_id, array_unique($all_person))) {
                                if(!$this->weight_currency($gv,$all_choose_ids,$params)){
                                    $params['is_check'] = 1;
                                    $params['assign_user_id'] = $all_group[$gv['check_group_id']][0];
                                    break;
                                }
                            }
                        }
                    }
                }

                //核算审核人
                if (!empty($check_person_weight)) {
                    foreach ($check_person_weight as $wkv) {
                        if ($admin_id == $wkv['work_create_person_id']) {
                            if(!$this->weight_currency($wkv,$all_choose_ids,$params)){
                                $params['is_check'] = 1;
                                $params['assign_user_id'] = $all_group[$wkv['check_group_id']][0];
                                break;
                            }
                        }
                    }
                }

                //没有审核人则不需要审核
                if (!$params['assign_user_id']) {
                    $params['is_check'] = 0;
                }
                /**获取审核人 end*/

                //点击提交按钮
                if (2 == $params['work_status']) {
                    //不需要审核或工单类型为仓库 工单状态默认为审核通过
                    if (0 == $params['is_check'] || 2 == $params['work_type']) {
                        $params['work_status'] = 3;
                    }
                    $params['submit_time'] = date('Y-m-d H:i:s');
                }

                //vip订单
                if (100 == $params['order_type']) {
                    $params['base_grand_total'] = $params['refund_money'];
                    $params['grand_total'] = $params['refund_money'];
                }
                $params['recept_person_id'] = $params['recept_person_id'] ?: $admin_id;

                //措施表
                $_work_order_measure = new WorkOrderMeasure();

                //承接人表
                $_work_order_recept = new WorkOrderRecept();

                $row->startTrans();
                $_work_order_measure->startTrans();
                $_work_order_recept->startTrans();
                $_work_order_change_sku->startTrans();
                try {
                    //更新之前清除部分字段
                    $update_data = [
                        'replenish_money'=>'',
                        'replenish_increment_id'=>'',
                        'coupon_id'=>0,
                        'coupon_describe'=>'',
                        'coupon_str'=>'',
                        'integral'=>'',
                        'refund_logistics_num'=>'',
                        'refund_money'=>'',
                        'is_refund'=>0,
                        'replacement_order'=>'',
                        'integral_describe'=>'',
                    ];
                    $update_res = $row->allowField(true)->save($update_data);
                    if (false === $update_res) throw new Exception('更新失败!!');

                    //清除措施表、承接表、sku变动表
                    $_work_order_measure->where(['work_id' => $row->id])->delete();
                    $_work_order_recept->where(['work_id' => $row->id])->delete();
                    $_work_order_change_sku->where(['work_id' => $row->id])->delete();

                    //更新工单
                    $result = $row->allowField(true)->save($params);
                    if (false === $result) throw new Exception("编辑失败！！");

                    //创建主订单措施、承接人数据
                    if(!empty($measure_choose_id)){
                        foreach ($measure_choose_id as $v) {
                            //根据措施读取承接组、承接人 默认是客服问题组配置,是否审核之后自动完成
                            $appoint_ids = $params['order_recept']['appoint_ids'][$v];
                            $appoint_users = $params['order_recept']['appoint_users'][$v];
                            $appoint_group = $params['order_recept']['appoint_group'][$v];
                            $auto_complete = $params['order_recept']['auto_complete'][$v];

                            //插入措施、承接人数据
                            $res = $this->handle_measure($row->id,$v,$appoint_ids,$appoint_users,$appoint_group,$auto_complete,$this->assign_user_id,$admin_id,$nickname,$params,'');
                            if(!$res['result']) throw new Exception($res['msg']);
                        }
                    }

                    //创建子订单措施、承接人数据
                    if(!empty($item_order_info)){
                        foreach ($item_order_info as $key=>$item) {
                            if($item['item_choose']){
                                foreach ($item['item_choose'] as $v) {
                                    //根据措施读取承接组、承接人 默认是客服问题组配置,是否审核之后自动完成
                                    $appoint_ids = $item['appoint_ids'][$v];
                                    $appoint_users = $item['appoint_users'][$v];
                                    $appoint_group = $item['appoint_group'][$v];
                                    $auto_complete = $item['auto_complete'][$v];

                                    //插入措施、承接人数据
                                    $res = $this->handle_measure($row->id,$v,$appoint_ids,$appoint_users,$appoint_group,$auto_complete,$this->assign_user_id,$admin_id,$nickname,$params,$key);
                                    if(!$res['result']) throw new Exception($res['msg']);
                                }
                            }
                        }
                    }

                    //非草稿状态进入审核阶段
                    1 != $params['work_status'] && $this->model->checkWork($row->id);

                    $row->commit();
                    $_work_order_measure->commit();
                    $_work_order_recept->commit();
                    $_work_order_change_sku->commit();
                } catch (ValidateException $e) {
                    $row->rollback();
                    $_work_order_measure->rollback();
                    $_work_order_recept->rollback();
                    $_work_order_change_sku->rollback();
                    $this->error($e->getMessage());
                } catch (PDOException $e) {
                    $row->rollback();
                    $_work_order_measure->rollback();
                    $_work_order_recept->rollback();
                    $_work_order_change_sku->rollback();
                    $this->error($e->getMessage());
                } catch (Exception $e) {
                    $row->rollback();
                    $_work_order_measure->rollback();
                    $_work_order_recept->rollback();
                    $_work_order_change_sku->rollback();
                    $this->error($e->getMessage());
                }
                $this->success();
            }
            $this->error(__('Parameter %s can not be empty', ''));
        }

        //工单类型及状态
        $this->view->assign('row', $row);
        $this->assignconfig('work_type', $row->work_type);
        $this->assignconfig('work_status', $row->work_status);
        $this->assignconfig('create_user_id', $row->create_user_id);

        //子订单措施及数据
        if(!empty($row->order_item_numbers)){
            $order_data = $this->model->getOrderItem($row->platform_order,$row->order_item_numbers,$row->work_type,$row);
            $this->assignconfig('item_order_info', $order_data['item_order_info']);

            unset($order_data['item_order_info']);
            $this->view->assign('order_item', $order_data);
        }

        //把问题类型传递到js页面
        $row->problem_type_id && $this->assignconfig('problem_type_id', $row->problem_type_id);

        //工单措施对应的措施配置表ID数组
        $measureList = WorkOrderMeasure::workMeasureList($row->id,1);
        !empty($measureList) && $this->assignconfig('measureList', $measureList);

        //工单问题类型
        $problem_type = [];
        if (1 == $row->work_type) {
            $customer_problem_type = $workOrderConfigValue['customer_problem_type'];
            $customer_problem_classify = $workOrderConfigValue['customer_problem_classify'];
            unset($customer_problem_classify['仓库问题']);

            foreach ($customer_problem_classify as $key => $value) {
                $type = [];
                foreach ($value as $v) {
                    $type[] = ['id' => $v, 'name' => $customer_problem_type[$v]];
                }
                $problem_type[] = ['name' => $key, 'type' => $type];
            }
        } else {
            $problem_type = $workOrderConfigValue['warehouse_problem_type'];
        }
        $this->view->assign('problem_type', $problem_type);

        return $this->view->fetch();
    }

    /**
     * 获取订单sku数据
     *
     * @参数 string order_number  订单号
     * @author lzh
     * @return array
     */
    public function get_sku_list()
    {
        !request()->isAjax() && $this->error('404 not found');

        $order_number = request()->post('order_number');
        empty($order_number) && $this->error('订单号不能为空');

        $result = $this->model->getOrderItem($order_number, '', 0, [], 1);
        empty($result) && $this->error('未获取到数据');
        empty($result['sku_list']) && $this->error('未获取到子单数据');

        $this->success('', '', $result, 0);
    }

    /**
     * 根据处方获取地址信息以及处方信息
     * @throws \think\db\exception\DataNotFoundException
     * @throws \think\db\exception\ModelNotFoundException
     * @throws \think\exception\DbException
     */
    public function ajaxGetAddress()
    {
        if (request()->isAjax()) {
            $incrementId = input('increment_id');
            $siteType = input('site_type');
            $work_id = input('work_id');
            $measure_choose_id = input('measure_choose_id');

            $res = [];
            $lens = [];
            try {
                //获取网站数据库地址,获取地址信息
                $res = $this->model->getAddress($incrementId);
                !$res && $this->error('未获取到数据！！');

                //请求接口获取lens_type，coating_type，prescription_type等信息
                $lens = $this->model->getReissueLens($siteType, $res['showPrescriptions'], 1);

                //判断是否是新建或跟单处理
                if($work_id && $measure_choose_id){
                    $work_status = $this->model->where('id', $work_id)->value('work_status');
                    if (0 < $work_status) {
                        //获取魔晶数据库中地址
                        $_work_order_change_sku = new WorkOrderChangeSku();
                        $address = $_work_order_change_sku
                            ->alias('a')
                            ->join(['fa_work_order_measure' => 'b'], 'a.measure_id=b.id')
                            ->where(['a.work_id'=>$work_id,'b.measure_choose_id'=>$measure_choose_id])
                            ->value('a.userinfo_option');
                        $address = unserialize($address);
                        $address['address_type'] = $address['address_id'] == 0 ? 'shipping' : 'billing';
                        $res['address'] = $address;
                    }
                }
            } catch (\Exception $e) {
                $this->error($e->getMessage());
            }
            $this->success('操作成功！！', '', ['address' => $res, 'lens' => $lens]);
        }
        $this->error('404 not found');
    }

    /**
     * 根据country获取Province
     * @return array
     */
    public function ajaxGetProvince()
    {
        $countryId = input('country_id');
        $country = json_decode(file_get_contents('assets/js/country.js'), true);
        $province = $country[$countryId];
        return $province ?: [];
    }

    /**
     * 获取更改镜片的数据
     * @throws Exception
     */
    public function ajaxGetChangeLens()
    {
        if (request()->isAjax()) {
            $incrementId = input('increment_id');
            $siteType = input('site_type');
            $item_order_number = input('item_order_number', '');
            try {
                //获取地址、处方等信息
                $res = $this->model->getAddress($incrementId, $item_order_number);
                $lens = $this->model->getReissueLens($siteType, $res['prescriptions'], 2,$item_order_number);
            } catch (\Exception $e) {
                $this->error($e->getMessage());
            }
            if ($res) {
                $this->success('操作成功！！', '', $lens);
            } else {
                $this->error('未获取到数据！！');
            }
        }
        $this->error('404 not found');
    }

    /**
     * 赠品表单
     * @throws Exception
     * @throws \think\db\exception\DataNotFoundException
     * @throws \think\db\exception\ModelNotFoundException
     * @throws \think\exception\DbException
     */
    public function ajaxGetGiftLens()
    {
        if (request()->isAjax()) {
            $incrementId = input('increment_id');
            $siteType = input('site_type');
            try {
                //获取地址、处方等信息
                $res = $this->model->getAddress($incrementId);
                $lens = $this->model->getReissueLens($siteType, $res['prescriptions'], 3);
            } catch (\Exception $e) {
                $this->error($e->getMessage());
            }

            if ($res) {
                $this->success('操作成功！！', '', $lens);
            } else {
                $this->error('未获取到数据！！');
            }
        }
        $this->error('404 not found');
    }

    /**
     * ajax根据prescription_type获取镜片信息
     */
    public function ajaxGetLensType()
    {
        if (request()->isAjax()) {
            $siteType = input('site_type');
            $prescriptionType = input('prescription_type', '');
            $key = $siteType . '_get_lens';
            $data = Cache::get($key);
            if (!$data) {
                $data = $this->model->httpRequest($siteType, 'magic/product/lensData');
                Cache::set($key, $data, 3600 * 24);
            }
            $lensType = $data['lens_list'][$prescriptionType] ?: [];
            $this->success('操作成功！！', '', $lensType);
        }else{
            $this->error('404 not found');
        }
    }

    /**
     * 获取订单order的镜框等信息
     *
     * @Description
     * @author lsw
     * @since 2020/04/13 17:28:49
     * @return void
     */
    public function ajax_get_order($ordertype = null, $order_number = null)
    {
        if ($this->request->isAjax()) {
            if ($ordertype < 1 || $ordertype > 11) { //不在平台之内
                return $this->error('选择平台错误,请重新选择', '', 'error', 0);
            }
            if (!$order_number) {
                return $this->error('订单号不存在，请重新选择', '', 'error', 0);
            }
            if ($ordertype == 1) {
                $result = ZeeloolPrescriptionDetailHelper::get_one_by_increment_id($order_number);
            } elseif ($ordertype == 2) {
                $result = VooguemePrescriptionDetailHelper::get_one_by_increment_id($order_number);
            } elseif ($ordertype == 3) {
                $result = NihaoPrescriptionDetailHelper::get_one_by_increment_id(300035202);
            } elseif ($ordertype == 4) {
                $result = MeeloogPrescriptionDetailHelper::get_one_by_increment_id($order_number);
            } elseif ($ordertype == 5) {
                $result = WeseeopticalPrescriptionDetailHelper::get_one_by_increment_id($order_number);
            } elseif ($ordertype == 9) {
                $result = ZeeloolEsPrescriptionDetailHelper::get_one_by_increment_id($order_number);
            } elseif ($ordertype == 10) {
                $result = ZeeloolDePrescriptionDetailHelper::get_one_by_increment_id($order_number);
            } elseif ($ordertype == 11) {
                $result = ZeeloolJpPrescriptionDetailHelper::get_one_by_increment_id($order_number);
            }
            if (!$result) {
                $this->error('找不到这个订单,请重新尝试', '', 'error', 0);
            }
            $arr = [];
            foreach ($result as $val) {
                for ($i = 0; $i < $val['qty_ordered']; $i++) {
                    $arr[] = $val['sku'];
                }
            }
            return $this->success('', '', $arr, 0);
        } else {
            return $this->error('404 Not Found');
        }
    }

    /**
     * 获取已经添加工单中的订单信息-弃用
     *
     * @Description
     * @author lsw
     * @since 2020/04/16 10:29:02
     * @return void
     */
    public function ajax_edit_order($ordertype = null, $order_number = null, $work_id = null, $change_type = null)
    {
        if ($this->request->isAjax()) {
            if ($ordertype < 1 || $ordertype > 11) { //不在平台之内
                return $this->error('选择平台错误,请重新选择', '', 'error', 0);
            }
            if (!$order_number) {
                return $this->error('订单号不存在，请重新选择', '', 'error', 0);
            }
            if (!$work_id) {
                return $this->error('工单不存在，请重新选择', '', 'error', 0);
            }
            $result = WorkOrderChangeSku::getOrderChangeSku($work_id, $ordertype, $order_number, $change_type);
            if (!$result) {
                if ($ordertype == 1) {
                    $result = ZeeloolPrescriptionDetailHelper::get_one_by_increment_id($order_number);
                } elseif ($ordertype == 2) {
                    $result = VooguemePrescriptionDetailHelper::get_one_by_increment_id($order_number);
                } elseif ($ordertype == 3) {
                    $result = NihaoPrescriptionDetailHelper::get_one_by_increment_id($order_number);
                } elseif ($ordertype == 4) {
                    $result = MeeloogPrescriptionDetailHelper::get_one_by_increment_id($order_number);
                } elseif ($ordertype == 5) {
                    $result = WeseeopticalPrescriptionDetailHelper::get_one_by_increment_id($order_number);
                } elseif ($ordertype == 9) {
                    $result = ZeeloolEsPrescriptionDetailHelper::get_one_by_increment_id($order_number);
                } elseif ($ordertype == 10) {
                    $result = ZeeloolDePrescriptionDetailHelper::get_one_by_increment_id($order_number);
                } elseif ($ordertype == 11) {
                    $result = ZeeloolJpPrescriptionDetailHelper::get_one_by_increment_id($order_number);
                }
            } else {
                $result = collection($result)->toArray();
            }
            if (!$result) {
                $this->error('找不到这个订单,请重新尝试', '', 'error', 0);
            }
            $arr = [];
            foreach ($result as $key => $val) {
                if (!$val['qty_ordered']) {
                    $arr[$key]['original_sku'] = $val['original_sku'];
                    $arr[$key]['original_number'] = $val['original_number'];
                    $arr[$key]['change_sku'] = $val['change_sku'];
                    $arr[$key]['change_number'] = $val['change_number'];
                } else {
                    for ($i = 0; $i < $val['qty_ordered']; $i++) {
                        $arr[] = $val['sku'];
                    }
                }
            }
            return $this->success('', '', $arr, 0);
        } else {
            return $this->error('404 Not Found');
        }
    }

    /**
     * 测试
     * @throws \Exception
     */
    public function test()
    {
        //$this->model->presentCoupon(235);
        //$this->model->presentIntegral(233);
        //$this->model->createOrder(3, 338);
        $result = $this->model->deductionStock(496, 521);
        dump($result);
    }

    /**
     * 工单详情
     *
     * @Description
     * @author lzh
     * @since 2020/11/23 15:33:36
     * @param [type] $ids
     * @return void
     */
    public function detail($ids = null)
    {
        //获取工单配置信息
        $workOrderConfigValue = $this->workOrderConfigValue;

        //校验工单信息
        $row = $this->model->get($ids);
        !$row && $this->error(__('No Results were found'));

        //校验用户权限
        $adminIds = $this->getDataLimitAdminIds();
        is_array($adminIds) && !in_array($row[$this->dataLimitField], $adminIds) && $this->error(__('You have no permission'));

<<<<<<< HEAD
            //$this->view->assign('problem_type', config('workorder.warehouse_problem_type')); //仓库问题类型
            $this->view->assign('problem_type', $workOrderConfigValue['warehouse_problem_type']);
        }
        //求出订单sku列表,传输到页面当中
        $skus = $this->model->getSkuList($row->work_platform, $row->platform_order);

        if (is_array($skus['sku'])) {
            $arrSkus = [];
            foreach ($skus['sku'] as $val) {
                $arrSkus[$val] = $val;
            }
            // //查询用户id对应姓名
            // $admin = new \app\admin\model\Admin();
            // $users = $admin->where('status', 'normal')->column('nickname', 'id');
            $this->assignconfig('users', $this->users); //返回用户
            $this->view->assign('skus', $arrSkus);
        }
        //把问题类型传递到js页面
        if (!empty($row->problem_type_id)) {
            $this->assignconfig('problem_type_id', $row->problem_type_id);
=======
        //校验操作权限
        $operateType = input('operate_type', 0);
        $admin_id = session('admin.id');
        2 == $operateType
        &&
        (
            2 != $row->work_status
            || 1 != $row->is_check
            || !in_array($admin_id, [$row->assign_user_id, $workOrderConfigValue['customer_manager']])
        )
        && $this->error('没有审核权限');

        //工单类型及状态
        $this->view->assign('row', $row);
        $this->assignconfig('work_type', $row->work_type);
        $this->assignconfig('work_status', $row->work_status);

        //子订单措施及数据
        if(!empty($row->order_item_numbers)){
            $order_data = $this->model->getOrderItem($row->platform_order,$row->order_item_numbers,$row->work_type,$row);
            $this->assignconfig('item_order_info', $order_data['item_order_info']);

            unset($order_data['item_order_info']);
            $this->view->assign('order_item', $order_data);
>>>>>>> d585a10d
        }

        //把问题类型传递到js页面
        $row->problem_type_id && $this->assignconfig('problem_type_id', $row->problem_type_id);

        //回复内容
        $workOrderNote = WorkOrderNote::where('work_id', $ids)->select();
        $this->view->assign('workOrderNote', $workOrderNote);

        //工单措施数据
        $measureList = WorkOrderMeasure::workMeasureList($row->id,1);
        if (!empty($measureList)) {
            $this->assignconfig('measureList', $measureList);
        }
        $this->assignconfig('operate_type', $operateType);

        //获取审核人名称
        if (2 <= $row->work_status) {
            $row->assign_user = Admin::where(['id' => $row->assign_user_id])->value('nickname');
        } else {
            $row->assign_user = Admin::where(['id' => $row->operation_user_id])->value('nickname');
        }
        $this->view->assign("row", $row);
        $this->assignconfig('work_status', $row->work_status);
        $this->assignconfig('create_user_id', $row->create_user_id);

        //工单问题类型
        $problem_type = [];
        if (1 == $row->work_type) {
            $customer_problem_type = $workOrderConfigValue['customer_problem_type'];
            $customer_problem_classify = $workOrderConfigValue['customer_problem_classify'];
            unset($customer_problem_classify['仓库问题']);

            foreach ($customer_problem_classify as $key => $value) {
                $type = [];
                foreach ($value as $v) {
                    $type[] = ['id' => $v, 'name' => $customer_problem_type[$v]];
                }
                $problem_type[] = ['name' => $key, 'type' => $type];
            }
        } else {
            $problem_type = $workOrderConfigValue['warehouse_problem_type'];
        }
        $this->view->assign('problem_type', $problem_type);

        //补差价链接
        if($row->replenish_money){
            $domain_list = [
                1=>'new_zeelool_url',
                2=>'new_voogueme_url',
                3=>'new_nihao_url',
                4=>'meeloog_url',
                9=>'new_zeelooles_url',
                10=>'new_zeeloolde_url',
                11=>'new_zeelooljp_url'
            ];
            $url = config('url.new_zeelooljp_url'.$domain_list[$row->work_platform]) . 'price-difference?customer_email=' . $row->email . '&origin_order_number=' . $row->platform_order . '&order_amount=' . $row->replenish_money . '&sign=' . $row->id;
            $this->view->assign('url', $url);
        }

        //审核
        if (2 == $operateType) {
            return $this->view->fetch('saleaftermanage/work_order_list/check');
        }

        //获取承接表数据
        $recepts = WorkOrderRecept::where('work_id', $row->id)->with('measure')->group('recept_group_id,measure_id')->select();
        $this->view->assign('recepts', $recepts);

        //处理
        if (3 == $operateType) {
            return $this->view->fetch('saleaftermanage/work_order_list/process');
        }

        //工单处理备注
        $remarkList = $this->order_remark->where('work_id', $ids)->select();
        $this->view->assign('remarkList', $remarkList);

        return $this->view->fetch();
    }

    /**
     * 审核
     * @throws \think\db\exception\DataNotFoundException
     * @throws \think\db\exception\ModelNotFoundException
     * @throws \think\exception\DbException
     */
    public function check()
    {
        $params = input('post.row/a');
        !$params['check_note'] && $this->error('审核意见不能为空');

        //开始审核
        try {
            $this->model->checkWork($params['id'], $params);
        } catch (Exception $e) {
            $this->error($e->getMessage());
        }
        $this->success('已审核');
    }

    /**
     * 获取工单的更改镜片、补发、赠品的信息
     *
     * @Description
     * @author lsw
     * @since 2020/04/16 16:49:21
     * @param [type] $work_id
     * @param [type] $order_number
     * @param [type] $change_type
     * @return void
     */
    public function ajax_change_order($work_id = null, $order_type = null, $order_number = null, $change_type = null, $operate_type = '', $item_order_number = null)
    {
        if ($this->request->isAjax()) {
            (1 > $order_type || 11 < $order_type) && $this->error('选择平台错误,请重新选择', '', 'error', 0);
            !$order_number && $this->error('订单号不存在，请重新选择', '', 'error', 0);
            !$work_id && $this->error('工单不存在，请重新选择', '', 'error', 0);

            //获取工单sku相关变动数据
            $result = WorkOrderChangeSku::getOrderChangeSku($work_id, $order_type, $order_number, $change_type, $item_order_number);
            if ($result) {
                $result = collection($result)->toArray();

                foreach ($result as $key => $val) {
                    $result[$key]['prescription_options'] = unserialize($val['prescription_option']);
                }

                $user_info_option = unserialize($result[0]['userinfo_option']);
                if (!empty($user_info_option)) {
                    $arr['userinfo_option'] = $user_info_option;
                }
                $arr['info'] = $result;
            }

            //编辑镜片信息html代码
            if(in_array($change_type,[2,4,5])){
                $res = $this->model->getAddress($order_number, $item_order_number);
                if (2 == $change_type) { //更改镜片
                    $type = 2;
                    $showPrescriptions = $res['prescriptions'];
                } elseif (4 == $change_type) { //赠品
                    $type = 3;
                    $showPrescriptions = $res['prescriptions'];
                }elseif (5 == $change_type) { //补发
                    $type = 1;
                    $showPrescriptions = $res['showPrescriptions'];
                }
                $lens = $this->model->getEditReissueLens($order_type, $showPrescriptions, $type, !empty($arr) ? $result : [], $operate_type, $item_order_number);
                $lensForm = $this->model->getReissueLens($order_type, $showPrescriptions, $type, $item_order_number);

                if ($res) {
                    $back_data = ['lens' => $lens, 'lensform' => $lensForm];
                    if (5 == $change_type) {
                        $back_data['address'] = $res;
                        $back_data['arr'] = $user_info_option;
                    }
                    $this->success('操作成功！！', '', $back_data);
                } else {
                    $this->error('未获取到数据！！');
                }
            }
        } else {
            $this->error('404 Not Found');
        }
    }

    /**
     * 审核
     */
    public function checkWork($ids = null)
    {
        $params = input('post.row/a');
        try {
            $this->model->checkWork($ids, $params);
        } catch (Exception $e) {
            exception('操作失败，请重试');
        }
    }

    /**
     * 工单取消
     *
     * @Description
     * @author wpl
     * @since 2020/04/17 17:16:55 
     * @return void
     */
    public function setStatus($ids = null)
    {
        $row = $this->model->get($ids);
        if (!$row) {
            $this->error(__('No Results were found'));
        }

        if (request()->isAjax()) {
            $params['work_status'] = 0;
            $params['cancel_time'] = date('Y-m-d H:i:s');
            $params['cancel_person'] = session('admin.nickname');
            $result = $row->allowField(true)->save($params);

            //配货异常表
            $_distribution_abnormal = new DistributionAbnormal();

            //获取工单关联未处理异常数据
            $item_process_ids = $_distribution_abnormal
                ->where(['work_id' => $row->id, 'status' => 1])
                ->column('item_process_id')
            ;
            if($item_process_ids){
                //异常标记为已处理
                $_distribution_abnormal
                    ->allowField(true)
                    ->save(
                        ['status' => 2, 'do_time' => time(), 'do_person' => session('admin.nickname')],
                        ['work_id' => $row->id, 'status' => 1]
                    );

                //获取异常库位id集
                $_new_order_item_process = new NewOrderItemProcess();
                $abnormal_house_ids = $_new_order_item_process
                    ->field('abnormal_house_id')
                    ->where(['id' => ['in',$item_process_ids]])
                    ->select()
                ;
                if($abnormal_house_ids){
                    //异常库位号占用数量减1
                    $_stock_house = new StockHouse();
                    foreach($abnormal_house_ids as $v){
                        $_stock_house
                            ->where(['id' => $v['abnormal_house_id']])
                            ->setDec('occupy', 1)
                        ;
                    }
                }

                //解绑子订单的异常库位ID
                $_new_order_item_process
                    ->allowField(true)
                    ->save(['abnormal_house_id' => 0],['id' => ['in',$item_process_ids]])
                ;

                //配货操作日志
                DistributionLog::record((object)session('admin'),$item_process_ids,10,"工单取消，异常标记为已处理");
            }

            if (false !== $result) {
                $this->success('操作成功！！');
            } else {
                $this->error('操作失败！！');
            }
        }
        $this->error('404 not found');
    }

    /* 处理任务
     *
     * @Description
     * @author wpl
     * @since 2020/04/16 16:29:30 
     * @param [type] $ids
     * @return void
     */
    public function process()
    {
        if ($this->request->isPost()) {
            $params = $this->request->post("row/a");
            if ($params) {
                $row = $this->model->get($params['id']);
                if (!$row) {
                    $this->error(__('No Results were found'));
                }
                if (6 == $row['work_status']) {
                    $this->error(__('工单已经处理完成，请勿重复处理'));
                }
                $recept_id = $params['recept_id'];
                //获取所有可以处理的人
                $receptInfoArr = (new WorkOrderRecept())->getAllRecept($recept_id);
                //本次处理的人
                $receptInfo = (new WorkOrderRecept())->getOneRecept($recept_id, session('admin.id'));
                $result = false;
                if (empty($receptInfo)) {
                    $this->error(__('您无权限处理此工单'));
                }
                if (is_array($receptInfoArr)) {
                    if (!in_array(session('admin.id'), $receptInfoArr)) {
                        $this->error(__('您不能处理此工单'));
                    }

                    //当要处理成功时需要判断库存是否存在
                    if (1 == $params['success']) {
                        //判断该订单是否是vip订单
                        if ($row['order_type'] == 100) {
                            //vip订单,请求网站接口
                            $this->model->vipOrderRefund($row['work_platform'], $row['platform_order']);
                        } else {
                            //其他订单
                            $checkSku = $this->checkMeasure($receptInfo['measure_id']);
                            if ($checkSku) {
                                $this->error(__("以下sku库存不足{$checkSku},无法处理成功"));
                            }
                        }
                    }
                    $result = $this->model->handleRecept($receptInfo['id'], $receptInfo['work_id'], $receptInfo['measure_id'], $receptInfo['recept_group_id'], $params['success'], $params['note'], $receptInfo['is_auto_complete']);
                }
                if ($result !== false) {
                    $this->success();
                } else {
                    $this->error(__('No rows were updated'));
                }
            }
            $this->error(__('Parameter %s can not be empty', ''));
        }
    }

    /**
     * 优惠券列表
     *
     * @Description
     * @author wpl
     * @since 2020/04/21 14:06:32 
     * @return void
     */
    public function couponList()
    {
        //设置过滤方法
        $this->request->filter(['strip_tags']);
        if ($this->request->isAjax()) {
            //如果发送的来源是Selectpage，则转发到Selectpage
            if ($this->request->request('keyField')) {
                return $this->selectpage();
            }
            list($where, $sort, $order, $offset, $limit) = $this->buildparams();
            $map['coupon_id'] = ['>', 0];
            $total = $this->model
                ->where($where)
                ->where($map)
                ->where('work_status', 'in', '5,6')
                ->order($sort, $order)
                ->count();

            $list = $this->model
                ->where($where)
                ->where($map)
                ->where('work_status', 'in', '5,6')
                ->order($sort, $order)
                ->limit($offset, $limit)
                ->select();
            $list = collection($list)->toArray();

            $result = array("total" => $total, "rows" => $list);

            return json($result);
        }
        return $this->view->fetch();
    }

    /**
     * 积分列表
     *
     * @Description
     * @author wpl
     * @since 2020/04/21 14:06:32 
     * @return void
     */
    public function integralList()
    {
        //设置过滤方法
        $this->request->filter(['strip_tags']);
        if ($this->request->isAjax()) {
            //如果发送的来源是Selectpage，则转发到Selectpage
            if ($this->request->request('keyField')) {
                return $this->selectpage();
            }
            list($where, $sort, $order, $offset, $limit) = $this->buildparams();
            $map['integral'] = ['>', 0];
            $total = $this->model
                ->where($where)
                ->where($map)
                ->where('work_status', 'in', '5,6')
                ->order($sort, $order)
                ->count();

            $list = $this->model
                ->where($where)
                ->where($map)
                ->where('work_status', 'in', '5,6')
                ->order($sort, $order)
                ->limit($offset, $limit)
                ->select();
            $list = collection($list)->toArray();

            $result = array("total" => $total, "rows" => $list);

            return json($result);
        }
        return $this->view->fetch();
    }

    /**
     * 批量打印标签-弃用
     *
     * @Description
     * @author wpl
     * @since 2020/04/22 17:23:47 
     * @return void
     */
    public function batch_print_labelOld()
    {
        ob_start();
        $ids = input('ids');
        $where['a.id'] = ['in', $ids];
        $where['b.change_type'] = 2;
        $list = $this->model->alias('a')->where($where)
            ->field('b.*')
            ->join(['fa_work_order_change_sku' => 'b'], 'a.id=b.work_id')
            ->select();
        $list = collection($list)->toArray();
        if (!$list) {
            $this->error('未找到更换镜片的数据');
        }
        $list = $this->qty_order_check($list);


        $file_header = <<<EOF
                <meta http-equiv="Content-Type" content="text/html; charset=utf-8" />
<style>
body{ margin:0; padding:0}
.single_box{margin:0 auto;width: 400px;padding:1mm;margin-bottom:2mm;}
table.addpro {clear: both;table-layout: fixed; margin-top:6px; border-top:1px solid #000;border-left:1px solid #000; font-size:12px;}
table.addpro .title {background: none repeat scroll 0 0 #f5f5f5; }
table.addpro .title  td {border-collapse: collapse;color: #000;text-align: center; font-weight:normal; }
table.addpro tbody td {word-break: break-all; text-align: center;border-bottom:1px solid #000;border-right:1px solid #000;}
table.addpro.re tbody td{ position:relative}
</style>
EOF;

        //查询产品货位号
        $store_sku = new \app\admin\model\warehouse\StockHouse;
        $cargo_number = $store_sku->alias('a')->where(['status' => 1, 'b.is_del' => 1])->join(['fa_store_sku' => 'b'], 'a.id=b.store_id')->column('coding', 'sku');

        //查询sku映射表
        $item = new \app\admin\model\itemmanage\ItemPlatformSku;
        $item_res = $item->cache(3600)->column('sku', 'platform_sku');

        $file_content = '';
        $temp_increment_id = 0;
        foreach ($list as $processing_value) {
            if ($temp_increment_id != $processing_value['increment_id']) {
                $temp_increment_id = $processing_value['increment_id'];

                $date = substr($processing_value['create_time'], 0, strpos($processing_value['create_time'], " "));
                $fileName = ROOT_PATH . "public" . DS . "uploads" . DS . "printOrder" . DS . "workorder" . DS . "$date" . DS . "$temp_increment_id.png";
                // dump($fileName);
                $dir = ROOT_PATH . "public" . DS . "uploads" . DS . "printOrder" . DS . "workorder" . DS . "$date";
                if (!file_exists($dir)) {
                    mkdir($dir, 0777, true);
                    // echo '创建文件夹$dir成功';
                } else {
                    // echo '需创建的文件夹$dir已经存在';
                }
                $img_url = "/uploads/printOrder/workorder/$date/$temp_increment_id.png";
                //生成条形码
                $this->generate_barcode($temp_increment_id, $fileName);
                // echo '<br>需要打印'.$temp_increment_id;
                $file_content .= "<div  class = 'single_box'>
                <table width='400mm' height='102px' border='0' cellspacing='0' cellpadding='0' class='addpro' style='margin:0px auto;margin-top:0px;padding:0px;'>
                <tr><td rowspan='5' colspan='2' style='padding:2px;width:20%'>" . str_replace(" ", "<br>", $processing_value['create_time']) . "</td>
                <td rowspan='5' colspan='3' style='padding:10px;'><img src='" . $img_url . "' height='80%'><br></td></tr>                
                </table></div>";
            }


            //处理ADD  当ReadingGlasses时 是 双ADD值
            if ($processing_value['recipe_type'] == 'ReadingGlasses' && strlen($processing_value['os_add']) > 0 && strlen($processing_value['od_add']) > 0) {
                // echo '双ADD值';
                $os_add = "<td>" . $processing_value['od_add'] . "</td> ";
                $od_add = "<td>" . $processing_value['os_add'] . "</td> ";
            } else {
                // echo '单ADD值';
                $od_add = "<td rowspan='2'>" . $processing_value['od_add'] . "</td>";
                $os_add = "";
            }

            //处理PD值
            if (strlen($processing_value['pd_r']) > 0 && strlen($processing_value['pd_l']) > 0) {
                // echo '双PD值';
                $od_pd = "<td>" . $processing_value['pd_r'] . "</td> ";
                $os_pd = "<td>" . $processing_value['pd_l'] . "</td> ";
            } else {
                // echo '单PD值';
                $od_pd = "<td rowspan='2'>" . $processing_value['pd_r'] . "</td>";
                $os_pd = "";
            }

            //处理斜视参数
            if ($processing_value['od_pv'] || $processing_value['os_pv']) {
                $prismcheck_title = "<td>Prism</td><td colspan=''>Direc</td><td>Prism</td><td colspan=''>Direc</td>";
                $prismcheck_od_value = "<td>" . $processing_value['od_pv'] . "</td><td colspan=''>" . $processing_value['od_bd'] . "</td>" . "<td>" . $processing_value['od_pv_r'] . "</td><td>" . $processing_value['od_bd_r'] . "</td>";
                $prismcheck_os_value = "<td>" . $processing_value['os_pv'] . "</td><td colspan=''>" . $processing_value['os_bd'] . "</td>" . "<td>" . $processing_value['os_pv_r'] . "</td><td>" . $processing_value['os_bd_r'] . "</td>";
                $coatiing_name = '';
            } else {
                $prismcheck_title = '';
                $prismcheck_od_value = '';
                $prismcheck_os_value = '';
                $coatiing_name = "<td colspan='4' rowspan='3' style='background-color:#fff;word-break: break-word;line-height: 12px;'>" . $processing_value['coating_type'] . "</td>";
            }

            //处方字符串截取
            $final_print['recipe_type'] = substr($processing_value['recipe_type'], 0, 15);

            //判断货号是否存在
            if ($item_res[$processing_value['original_sku']] && $cargo_number[$item_res[$processing_value['original_sku']]]) {
                $cargo_number_str = "<b>" . $cargo_number[$item_res[$processing_value['original_sku']]] . "</b><br>";
            } else {
                $cargo_number_str = "";
            }

            $file_content .= "<div  class = 'single_box'>
            <table width='400mm' height='102px' border='0' cellspacing='0' cellpadding='0' class='addpro' style='margin:0px auto;margin-top:0px;' >
            <tbody cellpadding='0'>
            <tr>
            <td colspan='10' style=' text-align:center;padding:0px 0px 0px 0px;'>                              
            <span>" . $processing_value['recipe_type'] . "</span>
            &nbsp;&nbsp;Order:" . $processing_value['increment_id'] . "
            <span style=' margin-left:5px;'>SKU:" . $processing_value['original_sku'] . "</span>
            <span style=' margin-left:5px;'>Num:<strong>" . $processing_value['original_number'] . "</strong></span>
            </td>
            </tr>  
            <tr class='title'>      
            <td></td>  
            <td>SPH</td>
            <td>CYL</td>
            <td>AXI</td>
            " . $prismcheck_title . "
            <td>ADD</td>
            <td>PD</td> 
            " . $coatiing_name . "
            </tr>   
            <tr>  
            <td>Right</td>      
            <td>" . $processing_value['od_sph'] . "</td> 
            <td>" . $processing_value['od_cyl'] . "</td>
            <td>" . $processing_value['od_axis'] . "</td>    
            " . $prismcheck_od_value . $od_add . $od_pd .
                "</tr>
            <tr>
            <td>Left</td> 
            <td>" . $processing_value['os_sph'] . "</td>    
            <td>" . $processing_value['os_cyl'] . "</td>  
            <td>" . $processing_value['os_axis'] . "</td> 
            " . $prismcheck_os_value . $os_add . $os_pd .
                " </tr>
            <tr>
            <td colspan='2'>" . $cargo_number_str . SKUHelper::sku_filter($processing_value['original_sku']) . "</td>
            <td colspan='8' style=' text-align:center'>Lens：" . $processing_value['lens_type'] . "</td>
            </tr>  
            </tbody></table></div>";
        }
        echo $file_header . $file_content;
    }

    /**
     * 批量打印标签
     *
     * @Description
     * @author lzh
     * @since 2020/11/1 10:36:22 
     * @return void
     */
    public function batch_print_label()
    {
        //禁用默认模板
        $this->view->engine->layout(false);
        ob_start();

        $ids = input('ids');
        !$ids && $this->error('请选择要打印的数据');

        //获取更改镜框最新信息
        $change_sku = $this->order_change
            ->alias('a')
            ->join(['fa_work_order_measure' => 'b'], 'a.measure_id=b.id')
            ->where([
                'a.change_type'=>1,
                'a.work_id'=>['in',$ids],
                'b.operation_type'=>1
            ])
            ->order('a.id','desc')
            ->group('a.item_order_number')
            ->column('a.change_sku','a.item_order_number')
        ;

        //获取更改镜片最新处方信息
        $change_lens = $this->order_change
            ->alias('a')
            ->join(['fa_work_order_measure' => 'b'], 'a.measure_id=b.id')
            ->where([
                'a.change_type'=>2,
                'a.work_id'=>['in',$ids],
                'b.operation_type'=>1
            ])
            ->order('a.id','desc')
            ->group('a.item_order_number')
            ->column('a.od_sph,a.od_cyl,a.od_axis,a.od_add,a.pd_r,a.od_pv,a.od_bd,a.od_pv_r,a.od_bd_r,a.os_sph,a.os_cyl,a.os_axis,a.os_add,a.pd_l,a.os_pv,a.os_bd,a.os_pv_r,a.os_bd_r,a.lens_number,a.recipe_type as prescription_type','a.item_order_number')
        ;
        if($change_lens){
            foreach($change_lens as $key=>$val){
                if($val['pd_l'] && $val['pd_r']){
                    $change_lens[$key]['pd'] = '';
                    $change_lens[$key]['pdcheck'] = 'on';
                }else{
                    $change_lens[$key]['pd'] = $val['pd_r'] ?: $val['pd_l'];
                    $change_lens[$key]['pdcheck'] = '';
                }
            }
        }

        //获取子单号集合
        $item_order_numbers = array_unique(array_merge(array_keys($change_sku),array_keys($change_lens)));
        !$item_order_numbers && $this->error('未找到更换镜片或更改镜框的数据');

        //获取子订单列表
        $_new_order_item_process = new NewOrderItemProcess();
        $list = $_new_order_item_process
            ->alias('a')
            ->field('a.item_order_number,a.order_id,a.created_at,b.os_add,b.od_add,b.pdcheck,b.prismcheck,b.pd_r,b.pd_l,b.pd,b.od_pv,b.os_pv,b.od_bd,b.os_bd,b.od_bd_r,b.os_bd_r,b.od_pv_r,b.os_pv_r,b.index_name,b.coating_name,b.prescription_type,b.sku,b.od_sph,b.od_cyl,b.od_axis,b.os_sph,b.os_cyl,b.os_axis,b.lens_number')
            ->join(['fa_order_item_option' => 'b'], 'a.option_id=b.id')
            ->where(['a.item_order_number' => ['in', $item_order_numbers]])
            ->select();
        $list = collection($list)->toArray();
        $order_ids = array_column($list, 'order_id');
        $sku_arr = array_column($list, 'sku');

        //查询sku映射表
        $item_res = $this->item_platform_sku->cache(3600)->where(['platform_sku' => ['in', array_unique($sku_arr)]])->column('sku', 'platform_sku');

        //获取订单数据
        $_new_order = new NewOrder();
        $order_list = $_new_order->where(['id' => ['in', array_unique($order_ids)]])->column('total_qty_ordered,increment_id', 'id');

        //查询产品货位号
        $_stock_house = new StockHouse();
        $cargo_number = $_stock_house
            ->alias('a')
            ->where(['status' => 1, 'b.is_del' => 1, 'a.type' => 1])
            ->join(['fa_store_sku' => 'b'], 'a.id=b.store_id')
            ->column('coding', 'sku');

        //获取镜片编码及名称
        $_lens_data = new LensData();
        $lens_list = $_lens_data->column('lens_name','lens_number');

        $data = [];
        foreach ($list as $k => $v) {
            //更改镜框最新sku
            if($change_sku[$v['item_order_number']]){
                $v['sku'] = $change_sku[$v['item_order_number']];
            }

            //更改镜片最新数据
            if($change_lens[$v['item_order_number']]){
                $v = array_merge($v,$change_lens[$v['item_order_number']]);
            }

            $item_order_number = $v['item_order_number'];
            $fileName = ROOT_PATH . "public" . DS . "uploads" . DS . "printOrder" . DS . "distribution" . DS . "new" . DS . "$item_order_number.png";
            $dir = ROOT_PATH . "public" . DS . "uploads" . DS . "printOrder" . DS . "distribution" . DS . "new";
            if (!file_exists($dir)) {
                mkdir($dir, 0777, true);
            }
            $img_url = "/uploads/printOrder/distribution/new/$item_order_number.png";

            //生成条形码
            $this->generate_barcode($item_order_number, $fileName);
            $v['created_at'] = date('Y-m-d H:i:s', $v['created_at']);
            $v['img_url'] = $img_url;

            //序号
            $serial = explode('-', $item_order_number);
            $v['serial'] = $serial[1];
            $v['total_qty_ordered'] = $order_list[$v['order_id']]['total_qty_ordered'];
            $v['increment_id'] = $order_list[$v['order_id']]['increment_id'];

            //库位号
            $v['coding'] = $cargo_number[$item_res[$v['sku']]];

            //判断双ADD逻辑
            if ($v['os_add'] && $v['od_add'] && (float)$v['os_add'] * 1 != 0 && (float)$v['od_add'] * 1 != 0) {
                $v['total_add'] = '';
            } else {
                if ($v['os_add'] && (float)$v['os_add'] * 1 != 0) {
                    $v['total_add'] = $v['os_add'];
                } else {
                    $v['total_add'] = $v['od_add'];
                }
            }

            //获取镜片名称
            $v['lens_name'] = $lens_list[$v['lens_number']] ?: '';

            $data[] = $v;
        }
        $this->assign('list', $data);
        $html = $this->view->fetch('print_label');
        echo $html;
    }

    /**
     * 生成条形码
     */
    protected function generate_barcode($text, $fileName)
    {
        // 引用barcode文件夹对应的类
        Loader::import('BCode.BCGFontFile', EXTEND_PATH);
        //Loader::import('BCode.BCGColor',EXTEND_PATH);
        Loader::import('BCode.BCGDrawing', EXTEND_PATH);
        // 条形码的编码格式
        // Loader::import('BCode.BCGcode39',EXTEND_PATH,'.barcode.php');
        Loader::import('BCode.BCGcode128', EXTEND_PATH, '.barcode.php');

        // $code = '';
        // 加载字体大小
        $font = new \BCGFontFile(EXTEND_PATH . '/BCode/font/Arial.ttf', 18);
        //颜色条形码
        $color_black = new \BCGColor(0, 0, 0);
        $color_white = new \BCGColor(255, 255, 255);
        $label = new \BCGLabel();
        $label->setPosition(\BCGLabel::POSITION_TOP);
        $label->setText('');
        $label->setFont($font);
        $drawException = null;
        try {
            // $code = new \BCGcode39();
            $code = new \BCGcode128();
            $code->setScale(4);
            $code->setThickness(18); // 条形码的厚度
            $code->setForegroundColor($color_black); // 条形码颜色
            $code->setBackgroundColor($color_white); // 空白间隙颜色
            $code->setFont(0); //设置字体
            $code->addLabel($label); //设置字体
            $code->parse($text); // 条形码需要的数据内容
        } catch (\Exception $exception) {
            $drawException = $exception;
        }
        //根据以上条件绘制条形码
        $drawing = new \BCGDrawing('', $color_white);
        if ($drawException) {
            $drawing->drawException($drawException);
        } else {
            $drawing->setBarcode($code);
            if ($fileName) {
                // echo 'setFilename<br>';
                $drawing->setFilename($fileName);
            }
            $drawing->draw();
        }
        // 生成PNG格式的图片
        header('Content-Type: image/png');
        // header('Content-Disposition:attachment; filename="barcode.png"'); //自动下载
        $drawing->finish(\BCGDrawing::IMG_FORMAT_PNG);
    }

    /**
     * 根据SKU数量平铺标签
     *
     * @Description
     * @author wpl
     * @since 2020/04/22 17:24:01 
     * @param [type] $origin_order_item
     * @return void
     */
    protected function qty_order_check($origin_order_item = [])
    {
        foreach ($origin_order_item as $origin_order_key => $origin_order_value) {
            if ($origin_order_value['original_number'] > 1 && strpos($origin_order_value['original_sku'], 'Price') === false) {
                unset($origin_order_item[$origin_order_key]);
                for ($i = 0; $i < $origin_order_value['original_number']; $i++) {
                    $tmp_order_value = $origin_order_value;
                    $tmp_order_value['num'] = 1;
                    array_push($origin_order_item, $tmp_order_value);
                }
                unset($tmp_order_value);
            }
        }

        $origin_order_item = $this->arraySequence($origin_order_item, 'original_number');
        return array_values($origin_order_item);
    }

    /**
     * 按个数排序
     *
     * @Description
     * @author wpl
     * @since 2020/04/22 17:24:23 
     * @param [type] $array
     * @param [type] $field
     * @param string $sort
     * @return void
     */
    protected function arraySequence($array, $field, $sort = 'SORT_ASC')
    {
        $arrSort = array();
        foreach ($array as $uniqid => $row) {
            foreach ($row as $key => $value) {
                $arrSort[$key][$uniqid] = $value;
            }
        }
        array_multisort($arrSort[$field], constant($sort), $array);
        return $array;
    }

    /**
     * 判断措施当中的扣减库存是否存在
     *
     * @Description
     * @author lsw
     * @since 2020/04/24 09:30:03
     * @param array $receptInfo
     * @return void
     */
    protected function checkMeasure($measure_id)
    {
        //1.求出措施的类型
        $measuerInfo = WorkOrderMeasure::where(['id' => $measure_id])->value('sku_change_type');
        //没有扣减库存的措施
        if ($measuerInfo < 1) {
            return false;
        }
        //求出措施类型
        if (!in_array($measuerInfo, [1, 4, 5])) {
            return false;
        }
        $whereMeasure['measure_id'] = $measure_id;
        $whereMeasure['change_type'] = $measuerInfo;
        $result = WorkOrderChangeSku::where($whereMeasure)->field('platform_type,original_sku,original_number,change_sku,change_number')->select();
        $result = collection($result)->toArray();
        //更改镜片
        $arr = [];
        foreach ($result as $k => $v) {
            $arr[$k]['original_sku'] = $v['change_sku'];
            $arr[$k]['original_number'] = $v['change_number'];
            $arr[$k]['platform_type'] = $v['platform_type'];
        }
        $itemPlatFormSku = new \app\admin\model\itemmanage\ItemPlatformSku();


        //根据平台sku转sku
        $notEnough = [];
        foreach (array_filter($arr) as $v) {
            //转换sku
            $sku = trim($v['original_sku']);
            //判断是否开启预售 并且预售时间是否满足 并且预售数量是否足够
            $res = $itemPlatFormSku->where(['outer_sku_status' => 1, 'platform_sku' => $sku, 'platform_type' => $v['platform_type']])->find();
            //判断是否开启预售
            if ($res['stock'] >= 0 && $res['presell_status'] == 1 && strtotime($res['presell_create_time']) <= time() && strtotime($res['presell_end_time']) >= time()) {
                $stock = $res['stock'] + $res['presell_residue_num'];
            } elseif ($res['stock'] < 0 && $res['presell_status'] == 1 && strtotime($res['presell_create_time']) <= time() && strtotime($res['presell_end_time']) >= time()) {
                $stock = $res['presell_residue_num'];
            } else {
                $stock = $res['stock'];
            }

            //判断可用库存
            if ($stock < $v['original_number']) {
                //判断没库存情况下 是否开启预售 并且预售时间是否满足 并且预售数量是否足够
                $notEnough[] = $sku;
            }
        }
        if ($notEnough) {
            $str = implode(',', $notEnough);
        }
        return $notEnough ? $str : false;
    }

    /**
     * 问题类型筛选的下拉列表
     * @return array
     */
    public function getProblemTypeContent()
    {
        //return array_merge(config('workorder.warehouse_problem_type'), config('workorder.customer_problem_type'));
        return array_merge($this->workOrderConfigValue['warehouse_problem_type'], $this->workOrderConfigValue['customer_problem_type']);
    }

    /**
     * 措施筛选下拉列表
     *
     * @Description
     * @author lsw
     * @since 2020/05/26 14:01:15
     * @return void
     */
    public function getMeasureContent()
    {
        //return config('workorder.step');
        return $this->workOrderConfigValue['step'];
    }

    /**
     * 工单备注
     */

    public function workordernote($ids = null)
    {
        $workOrderConfigValue = $this->workOrderConfigValue;
        if ($this->request->isPost()) {
            $params = $this->request->post("row/a");
            if ($params) {
                $data['note_time'] = date('Y-m-d H:i', time());
                $data['note_user_id'] = session('admin.id');
                $data['note_user_name'] = session('admin.nickname');
                $data['work_id'] = $params['work_id'];
                $data['user_group_id'] = 0;
                $data['content'] = $params['content'];
                Db::startTrans();
                try {
                    $res_status = WorkOrderNote::create($data);
                    //查询用户的角色组id
                    $authGroupIds = AuthGroupAccess::where('uid', session('admin.id'))->column('group_id');
                    $work = $this->model->find($params['work_id']);
                    $work_order_note_status = $work->work_order_note_status;

                    // if (array_intersect($authGroupIds, config('workorder.customer_department_rule'))) {
                    //     //客服组
                    //     $work_order_note_status = 1;
                    // }
                    // if (array_intersect($authGroupIds, config('workorder.warehouse_department_rule'))) {
                    //     //仓库部
                    //     $work_order_note_status = 2;
                    // }
                    // if (array_intersect($authGroupIds, config('workorder.finance_department_rule'))) {
                    //     //财务组
                    //     $work_order_note_status = 3;
                    // }
                    if (array_intersect($authGroupIds, $workOrderConfigValue['customer_department_rule'])) {
                        //客服组
                        $work_order_note_status = 1;
                    }
                    if (array_intersect($authGroupIds, $workOrderConfigValue['warehouse_department_rule'])) {
                        //仓库部
                        $work_order_note_status = 2;
                    }
                    if (array_intersect($authGroupIds, $workOrderConfigValue['finance_department_rule'])) {
                        //财务组
                        $work_order_note_status = 3;
                    }
                    $work->work_order_note_status = $work_order_note_status;
                    $work->save();
                    Db::commit();
                } catch (\Exception $e) {
                    echo 2;
                    echo $e->getMessage();
                    Db::rollback();
                }
                if ($res_status) {
                    $this->success('成功');
                } else {
                    $this->error('失败');
                }
            }
            $this->error(__('Parameter %s can not be empty', ''));
        }
        $row = WorkOrderNote::where(['work_id' => $ids])->order('id desc')->select();
        $this->view->assign("row", $row);
        $this->view->assign('work_id', $ids);
        return $this->view->fetch('work_order_note');
    }

    /**
     * 导出工单
     *
     * @Description
     * @author lsw
     * @since 2020/04/30 09:34:48
     * @return void
     */
    public function batch_export_xls_yuan()
    {
        set_time_limit(0);
        ini_set('memory_limit', '1024M');
        $ids = input('ids');
        $addWhere = '1=1';
        if ($ids) {
            $addWhere .= " AND id IN ({$ids})";
        }
        $filter = json_decode($this->request->get('filter'), true);
        $map = [];
        if ($filter['recept_person']) {
            $workIds = WorkOrderRecept::where('recept_person_id', 'in', $filter['recept_person'])->column('work_id');
            $map['id'] = ['in', $workIds];
            unset($filter['recept_person']);
        }
        //筛选措施
        if ($filter['measure_choose_id']) {
            $measuerWorkIds = WorkOrderMeasure::where('measure_choose_id', 'in', $filter['measure_choose_id'])->column('work_id');
            if (!empty($map['id'])) {
                $newWorkIds = array_intersect($workIds, $measuerWorkIds);
                $map['id'] = ['in', $newWorkIds];
            } else {
                $map['id'] = ['in', $measuerWorkIds];
            }
            unset($filter['measure_choose_id']);
        }
        $this->request->get(['filter' => json_encode($filter)]);
        list($where) = $this->buildparams();
        $list = $this->model
            ->where($where)
            ->where($map)
            ->where($addWhere)
            ->where($map)
            ->select();
        $list = collection($list)->toArray();
        //查询用户id对应姓名
        $admin = new \app\admin\model\Admin();
        $users = $admin->where('status', 'normal')->column('nickname', 'id');
        $arr = [];
        foreach ($list as $vals) {
            $arr[] = $vals['id'];
        }
        //求出所有的措施
        $info = $this->step->fetchMeasureRecord($arr);
        if ($info) {
            $info = collection($info)->toArray();
        } else {
            $info = [];
        }
        //求出所有的承接详情
        $this->recept = new \app\admin\model\saleaftermanage\WorkOrderRecept;
        $receptInfo = $this->recept->fetchReceptRecord($arr);
        if ($receptInfo) {
            $receptInfo = collection($receptInfo)->toArray();
        } else {
            $receptInfo = [];
        }
        //求出所有的回复
        $noteInfo = $this->work_order_note->fetchNoteRecord($arr);
        if ($noteInfo) {
            $noteInfo = collection($noteInfo)->toArray();
        } else {
            $noteInfo = [];
        }
        //根据平台sku求出商品sku
        $itemPlatFormSku = new \app\admin\model\itemmanage\ItemPlatformSku();
        //求出配置里面信息
        $workOrderConfigValue = $this->workOrderConfigValue;
        //求出配置里面的大分类信息
        $customer_problem_classify = $workOrderConfigValue['customer_problem_classify'];
        //从数据库查询需要的数据
        $spreadsheet = new Spreadsheet();
        //常规方式：利用setCellValue()填充数据
        $spreadsheet->setActiveSheetIndex(0)->setCellValue("A1", "工单平台")
            ->setCellValue("B1", "工单类型")
            ->setCellValue("C1", "平台订单号");   //利用setCellValues()填充数据
        $spreadsheet->setActiveSheetIndex(0)->setCellValue("D1", "订单支付的货币类型")
            ->setCellValue("E1", "订单的支付方式");
        $spreadsheet->setActiveSheetIndex(0)->setCellValue("F1", "订单中的sku")
            ->setCellValue("G1", "工单状态");
        $spreadsheet->setActiveSheetIndex(0)->setCellValue("H1", "工单级别")
            ->setCellValue("I1", "问题类型")
            ->setCellValue("J1", "工单问题描述");
        $spreadsheet->setActiveSheetIndex(0)->setCellValue("K1", "工单图片")
            ->setCellValue("L1", "工单创建人")
            ->setCellValue("M1", "工单经手人")
            ->setCellValue("N1", "经手人是否处理")
            ->setCellValue("O1", "工单是否需要审核")
            ->setCellValue("P1", "指派工单审核人")
            ->setCellValue("Q1", "实际审核人")
            ->setCellValue("R1", "审核人备注")
            ->setCellValue("S1", "新建状态时间")
            ->setCellValue("T1", "开始走流程时间")
            ->setCellValue("U1", "工单审核时间")
            ->setCellValue("V1", "经手人处理时间")
            ->setCellValue("W1", "工单完成时间")
            ->setCellValue("X1", "取消、撤销时间")
            ->setCellValue("Y1", "取消、撤销操作人")
            ->setCellValue("Z1", "补差价的金额")
            ->setCellValue("AA1", "补差价的订单号")
            ->setCellValue("AB1", "优惠券类型")
            ->setCellValue("AC1", "优惠券描述")
            ->setCellValue("AD1", "优惠券")
            ->setCellValue("AE1", "积分")
            ->setCellValue("AF1", "客户邮箱")
            ->setCellValue("AG1", "退回物流单号")
            ->setCellValue("AH1", "退款金额")
            ->setCellValue("AI1", "退款方式")
            ->setCellValue("AJ1", "积分描述")
            ->setCellValue("AK1", "补发订单号")
            ->setCellValue("AL1", "措施")
            ->setCellValue("AM1", "措施详情")
            ->setCellValue("AN1", "承接详情")
            ->setCellValue("AO1", "工单回复备注")
            ->setCellValue("AP1", "对应商品sku")
            ->setCellValue("AQ1", "问题大分类");
        $spreadsheet->setActiveSheetIndex(0)->setTitle('工单数据');
        foreach ($list as $key => $value) {
            if ($value['after_user_id']) {
                $value['after_user_id'] = $users[$value['after_user_id']];
            }
            if ($value['assign_user_id']) {
                $value['assign_user_id'] = $users[$value['assign_user_id']];
            }
            if ($value['operation_user_id']) {
                $value['operation_user_id'] = $users[$value['operation_user_id']];
            }
            switch ($value['work_platform']) {
                case 2:
                    $work_platform = 'voogueme';
                    break;
                case 3:
                    $work_platform = 'nihao';
                    break;
                case 4:
                    $work_platform = 'meeloog';
                    break;
                case 5:
                    $work_platform = 'wesee';
                    break;
                case 9:
                    $work_platform = 'zeelool_es';
                    break;
                case 10:
                    $work_platform = 'zeelool_de';
                    break;
                case 11:
                    $work_platform = 'zeelool_jp';
                    break;
                default:
                    $work_platform = 'zeelool';
                    break;
            }
            $spreadsheet->getActiveSheet()->setCellValue("A" . ($key * 1 + 2), $work_platform);
            $spreadsheet->getActiveSheet()->setCellValue("B" . ($key * 1 + 2), $value['work_type'] == 1 ? '客服工单' : '仓库工单');
            $spreadsheet->getActiveSheet()->setCellValue("C" . ($key * 1 + 2), $value['platform_order']);
            $spreadsheet->getActiveSheet()->setCellValue("D" . ($key * 1 + 2), $value['order_pay_currency']);
            $spreadsheet->getActiveSheet()->setCellValue("E" . ($key * 1 + 2), $value['order_pay_method']);
            $spreadsheet->getActiveSheet()->setCellValue("F" . ($key * 1 + 2), $value['order_sku']);
            switch ($value['work_status']) {
                case 1:
                    $value['work_status'] = '新建';
                    break;
                case 2:
                    $value['work_status'] = '待审核';
                    break;
                case 3:
                    $value['work_status'] = '待处理';
                    break;
                case 4:
                    $value['work_status'] = '审核拒绝';
                    break;
                case 5:
                    $value['work_status'] = '部分处理';
                    break;
                case 0:
                    $value['work_status'] = '已取消';
                    break;
                default:
                    $value['work_status'] = '已处理';
                    break;
            }
            $spreadsheet->getActiveSheet()->setCellValue("G" . ($key * 1 + 2), $value['work_status']);
            switch ($value['work_level']) {
                case 1:
                    $value['work_level'] = '低';
                    break;
                case 2:
                    $value['work_level'] = '中';
                    break;
                case 3:
                    $value['work_level'] = '高';
                    break;
            }
            $spreadsheet->getActiveSheet()->setCellValue("H" . ($key * 1 + 2), $value['work_level']);
            $spreadsheet->getActiveSheet()->setCellValue("I" . ($key * 1 + 2), $value['problem_type_content']);
            $spreadsheet->getActiveSheet()->setCellValue("J" . ($key * 1 + 2), $value['problem_description']);
            $spreadsheet->getActiveSheet()->setCellValue("K" . ($key * 1 + 2), $value['work_picture']);
            $spreadsheet->getActiveSheet()->setCellValue("L" . ($key * 1 + 2), $value['create_user_name']);
            $spreadsheet->getActiveSheet()->setCellValue("M" . ($key * 1 + 2), $value['after_user_id']);
            $spreadsheet->getActiveSheet()->setCellValue("N" . ($key * 1 + 2), $value['is_after_deal_with'] == 1 ? '是' : '否');
            $spreadsheet->getActiveSheet()->setCellValue("O" . ($key * 1 + 2), $value['is_check'] == 1 ? '是' : '否');
            $spreadsheet->getActiveSheet()->setCellValue("P" . ($key * 1 + 2), $value['assign_user_id']);
            $spreadsheet->getActiveSheet()->setCellValue("Q" . ($key * 1 + 2), $value['operation_user_id']);
            $spreadsheet->getActiveSheet()->setCellValue("R" . ($key * 1 + 2), $value['check_note']);
            $spreadsheet->getActiveSheet()->setCellValue("S" . ($key * 1 + 2), $value['create_time']);
            $spreadsheet->getActiveSheet()->setCellValue("T" . ($key * 1 + 2), $value['submit_time']);
            $spreadsheet->getActiveSheet()->setCellValue("U" . ($key * 1 + 2), $value['check_time']);
            $spreadsheet->getActiveSheet()->setCellValue("V" . ($key * 1 + 2), $value['after_deal_with_time']);
            $spreadsheet->getActiveSheet()->setCellValue("W" . ($key * 1 + 2), $value['complete_time']);
            $spreadsheet->getActiveSheet()->setCellValue("X" . ($key * 1 + 2), $value['cancel_time']);
            $spreadsheet->getActiveSheet()->setCellValue("Y" . ($key * 1 + 2), $value['cancel_person']);
            $spreadsheet->getActiveSheet()->setCellValue("Z" . ($key * 1 + 2), $value['replenish_money']);
            $spreadsheet->getActiveSheet()->setCellValue("AA" . ($key * 1 + 2), $value['replenish_increment_id']);
            $spreadsheet->getActiveSheet()->setCellValue("AB" . ($key * 1 + 2), $value['coupon_id']);
            $spreadsheet->getActiveSheet()->setCellValue("AC" . ($key * 1 + 2), $value['coupon_describe']);
            $spreadsheet->getActiveSheet()->setCellValue("AD" . ($key * 1 + 2), $value['coupon_str']);
            $spreadsheet->getActiveSheet()->setCellValue("AE" . ($key * 1 + 2), $value['integral']);
            $spreadsheet->getActiveSheet()->setCellValue("AF" . ($key * 1 + 2), $value['email']);
            $spreadsheet->getActiveSheet()->setCellValue("AG" . ($key * 1 + 2), $value['refund_logistics_num']);
            $spreadsheet->getActiveSheet()->setCellValue("AH" . ($key * 1 + 2), $value['refund_money']);
            $spreadsheet->getActiveSheet()->setCellValue("AI" . ($key * 1 + 2), $value['refund_way']);
            $spreadsheet->getActiveSheet()->setCellValue("AJ" . ($key * 1 + 2), $value['integral_describe']);
            $spreadsheet->getActiveSheet()->setCellValue("AK" . ($key * 1 + 2), $value['replacement_order']);
            //措施
            if ($info['step'] && array_key_exists($value['id'], $info['step'])) {
                $spreadsheet->getActiveSheet()->setCellValue("AL" . ($key * 1 + 2), $info['step'][$value['id']]);
            } else {
                $spreadsheet->getActiveSheet()->setCellValue("AL" . ($key * 1 + 2), '');
            }
            //措施详情
            if ($info['detail'] && array_key_exists($value['id'], $info['detail'])) {
                $spreadsheet->getActiveSheet()->setCellValue("AM" . ($key * 1 + 2), $info['detail'][$value['id']]);
            } else {
                $spreadsheet->getActiveSheet()->setCellValue("AM" . ($key * 1 + 2), '');
            }
            //承接
            if ($receptInfo && array_key_exists($value['id'], $receptInfo)) {

                $value['result'] = $receptInfo[$value['id']];
                $spreadsheet->getActiveSheet()->setCellValue("AN" . ($key * 1 + 2), $value['result']);
            } else {
                $spreadsheet->getActiveSheet()->setCellValue("AN" . ($key * 1 + 2), '');
            }
            //回复
            if ($noteInfo && array_key_exists($value['id'], $noteInfo)) {
                $value['note'] = $noteInfo[$value['id']];
                $spreadsheet->getActiveSheet()->setCellValue("AO" . ($key * 1 + 2), $value['note']);
            } else {
                $spreadsheet->getActiveSheet()->setCellValue("AO" . ($key * 1 + 2), '');
            }
            //对应商品的sku
            if ($value['order_sku']) {
                $order_arr_sku = explode(',', $value['order_sku']);
                if (is_array($order_arr_sku)) {
                    $true_sku = [];
                    foreach ($order_arr_sku as $t_sku) {
                        $true_sku[] = $aa = $itemPlatFormSku->getTrueSku($t_sku, $value['work_platform']);
                    }
                    $true_sku_string = implode(',', $true_sku);
                    $spreadsheet->getActiveSheet()->setCellValue("AP" . ($key * 1 + 2), $true_sku_string);
                } else {
                    $spreadsheet->getActiveSheet()->setCellValue("AP" . ($key * 1 + 2), '');
                }
            } else {
                $spreadsheet->getActiveSheet()->setCellValue("AP" . ($key * 1 + 2), '');
            }
            //对应的问题类型大的分类
            $one_category = '';
            foreach ($customer_problem_classify as $problem => $classify) {
                if (in_array($value['problem_type_id'], $classify)) {
                    $one_category = $problem;
                    break;
                }
            }
            $spreadsheet->getActiveSheet()->setCellValue("AQ" . ($key * 1 + 2), $one_category);
        }

        //设置宽度
        $spreadsheet->getActiveSheet()->getColumnDimension('A')->setWidth(30);
        $spreadsheet->getActiveSheet()->getColumnDimension('B')->setWidth(12);
        $spreadsheet->getActiveSheet()->getColumnDimension('C')->setWidth(30);
        $spreadsheet->getActiveSheet()->getColumnDimension('D')->setWidth(12);
        $spreadsheet->getActiveSheet()->getColumnDimension('E')->setWidth(30);
        $spreadsheet->getActiveSheet()->getColumnDimension('F')->setWidth(12);
        $spreadsheet->getActiveSheet()->getColumnDimension('G')->setWidth(40);
        $spreadsheet->getActiveSheet()->getColumnDimension('H')->setWidth(40);
        $spreadsheet->getActiveSheet()->getColumnDimension('I')->setWidth(20);
        $spreadsheet->getActiveSheet()->getColumnDimension('J')->setWidth(20);
        $spreadsheet->getActiveSheet()->getColumnDimension('K')->setWidth(14);
        $spreadsheet->getActiveSheet()->getColumnDimension('L')->setWidth(16);
        $spreadsheet->getActiveSheet()->getColumnDimension('M')->setWidth(16);
        $spreadsheet->getActiveSheet()->getColumnDimension('N')->setWidth(50);
        $spreadsheet->getActiveSheet()->getColumnDimension('N')->setWidth(50);
        $spreadsheet->getActiveSheet()->getColumnDimension('O')->setWidth(50);
        $spreadsheet->getActiveSheet()->getColumnDimension('P')->setWidth(20);
        $spreadsheet->getActiveSheet()->getColumnDimension('Q')->setWidth(20);
        $spreadsheet->getActiveSheet()->getColumnDimension('R')->setWidth(20);
        $spreadsheet->getActiveSheet()->getColumnDimension('S')->setWidth(20);
        $spreadsheet->getActiveSheet()->getColumnDimension('T')->setWidth(20);
        $spreadsheet->getActiveSheet()->getColumnDimension('U')->setWidth(20);
        $spreadsheet->getActiveSheet()->getColumnDimension('V')->setWidth(20);
        $spreadsheet->getActiveSheet()->getColumnDimension('W')->setWidth(20);
        $spreadsheet->getActiveSheet()->getColumnDimension('X')->setWidth(20);
        $spreadsheet->getActiveSheet()->getColumnDimension('Y')->setWidth(20);
        $spreadsheet->getActiveSheet()->getColumnDimension('Z')->setWidth(20);
        $spreadsheet->getActiveSheet()->getColumnDimension('AA')->setWidth(20);
        $spreadsheet->getActiveSheet()->getColumnDimension('AB')->setWidth(20);
        $spreadsheet->getActiveSheet()->getColumnDimension('AC')->setWidth(20);
        $spreadsheet->getActiveSheet()->getColumnDimension('AD')->setWidth(20);
        $spreadsheet->getActiveSheet()->getColumnDimension('AE')->setWidth(20);
        $spreadsheet->getActiveSheet()->getColumnDimension('AF')->setWidth(20);
        $spreadsheet->getActiveSheet()->getColumnDimension('AG')->setWidth(20);
        $spreadsheet->getActiveSheet()->getColumnDimension('AH')->setWidth(20);
        $spreadsheet->getActiveSheet()->getColumnDimension('AI')->setWidth(20);
        $spreadsheet->getActiveSheet()->getColumnDimension('AJ')->setWidth(20);
        $spreadsheet->getActiveSheet()->getColumnDimension('AK')->setWidth(20);
        $spreadsheet->getActiveSheet()->getColumnDimension('AL')->setWidth(100);
        $spreadsheet->getActiveSheet()->getColumnDimension('AM')->setWidth(200);
        $spreadsheet->getActiveSheet()->getColumnDimension('AN')->setWidth(200);
        $spreadsheet->getActiveSheet()->getColumnDimension('AO')->setWidth(200);
        $spreadsheet->getActiveSheet()->getColumnDimension('AP')->setWidth(40);
        $spreadsheet->getActiveSheet()->getColumnDimension('AQ')->setWidth(40);
        //设置边框
        $border = [
            'borders' => [
                'allBorders' => [
                    'borderStyle' => \PhpOffice\PhpSpreadsheet\Style\Border::BORDER_THIN, // 设置border样式
                    'color' => ['argb' => 'FF000000'], // 设置border颜色
                ],
            ],
        ];

        $spreadsheet->getDefaultStyle()->getFont()->setName('微软雅黑')->setSize(12);


        $setBorder = 'A1:' . $spreadsheet->getActiveSheet()->getHighestColumn() . $spreadsheet->getActiveSheet()->getHighestRow();
        $spreadsheet->getActiveSheet()->getStyle($setBorder)->applyFromArray($border);

        $spreadsheet->getActiveSheet()->getStyle('A1:P' . $spreadsheet->getActiveSheet()->getHighestRow())->getAlignment()->setHorizontal(\PhpOffice\PhpSpreadsheet\Style\Alignment::HORIZONTAL_CENTER);


        $spreadsheet->setActiveSheetIndex(0);
        // return exportExcel($spreadsheet, 'xls', '登陆日志');
        $format = 'csv';
        $savename = '工单数据' . date("YmdHis", time());;
        // dump($spreadsheet);

        // if (!$spreadsheet) return false;
        if ($format == 'xls') {
            //输出Excel03版本
            header('Content-Type:application/vnd.ms-excel');
            $class = "\PhpOffice\PhpSpreadsheet\Writer\Xls";
        } elseif ($format == 'xlsx') {
            //输出07Excel版本
            header('Content-Type: application/vnd.openxmlformats-officedocument.spreadsheetml.sheet');
            $class = "\PhpOffice\PhpSpreadsheet\Writer\Xlsx";
        } elseif ($format == 'csv') {
            //输出07Excel版本
            header('Content-Type: application/vnd.openxmlformats-officedocument.spreadsheetml.sheet');
            $class = "\PhpOffice\PhpSpreadsheet\Writer\Csv";
        }


        //输出名称
        header('Content-Disposition: attachment;filename="' . $savename . '.' . $format . '"');
        //禁止缓存
        header('Cache-Control: max-age=0');
        $writer = new $class($spreadsheet);
        $writer->setPreCalculateFormulas(false);
        $writer->save('php://output');
    }

    /**
     * 修改排序之后
     *
     * @Author lsw 1461069578@qq.com
     * @DateTime 2020-09-26 10:51:10
     * @return void
     */
    public function batch_export_xls()
    {
        set_time_limit(0);
        ini_set('memory_limit', '1024M');
        $ids = input('ids');
        $addWhere = '1=1';
        if ($ids) {
            $addWhere .= " AND id IN ({$ids})";
        }
        $filter = json_decode($this->request->get('filter'), true);
        $map = [];
        if ($filter['recept_person']) {
            $workIds = WorkOrderRecept::where('recept_person_id', 'in', $filter['recept_person'])->column('work_id');
            $map['id'] = ['in', $workIds];
            unset($filter['recept_person']);
        }
        //筛选措施
        if ($filter['measure_choose_id']) {
            $measuerWorkIds = WorkOrderMeasure::where('measure_choose_id', 'in', $filter['measure_choose_id'])->column('work_id');
            if (!empty($map['id'])) {
                $newWorkIds = array_intersect($workIds, $measuerWorkIds);
                $map['id'] = ['in', $newWorkIds];
            } else {
                $map['id'] = ['in', $measuerWorkIds];
            }
            unset($filter['measure_choose_id']);
        }
        $this->request->get(['filter' => json_encode($filter)]);
        list($where) = $this->buildparams();
        $list = $this->model
            ->where($where)
            ->where($map)
            ->where($addWhere)
            ->where($map)
            ->select();
        $list = collection($list)->toArray();
        //查询用户id对应姓名
        $admin = new \app\admin\model\Admin();
        $users = $admin->where('status', 'normal')->column('nickname', 'id');
        $arr = [];
        foreach ($list as $vals) {
            $arr[] = $vals['id'];
        }
        //求出所有的措施
        $info = $this->step->fetchMeasureRecord($arr);
        if ($info) {
            $info = collection($info)->toArray();
        } else {
            $info = [];
        }
        //求出所有的承接详情
        $this->recept = new \app\admin\model\saleaftermanage\WorkOrderRecept;
        $receptInfo = $this->recept->fetchReceptRecord($arr);
        if ($receptInfo) {
            $receptInfo = collection($receptInfo)->toArray();
        } else {
            $receptInfo = [];
        }
        //求出所有的回复
        $noteInfo = $this->work_order_note->fetchNoteRecord($arr);
        if ($noteInfo) {
            $noteInfo = collection($noteInfo)->toArray();
        } else {
            $noteInfo = [];
        }
        //根据平台sku求出商品sku
        $itemPlatFormSku = new \app\admin\model\itemmanage\ItemPlatformSku();
        //求出配置里面信息
        $workOrderConfigValue = $this->workOrderConfigValue;
        //求出配置里面的大分类信息
        $customer_problem_classify = $workOrderConfigValue['customer_problem_classify'];
        //从数据库查询需要的数据
        $spreadsheet = new Spreadsheet();
        //常规方式：利用setCellValue()填充数据
        $spreadsheet->setActiveSheetIndex(0)->setCellValue("A1", "工单平台")
            ->setCellValue("B1", "工单类型")
            ->setCellValue("C1", "平台订单号");   //利用setCellValues()填充数据
        $spreadsheet->setActiveSheetIndex(0)->setCellValue("D1", "客户邮箱")
            ->setCellValue("E1", "订单金额");
        $spreadsheet->setActiveSheetIndex(0)->setCellValue("F1", "订单支付的货币类型")
            ->setCellValue("G1", "订单的支付方式");
        $spreadsheet->setActiveSheetIndex(0)->setCellValue("H1", "订单中的sku")
            ->setCellValue("I1", "对应商品sku")
            ->setCellValue("J1", "工单状态");
        $spreadsheet->setActiveSheetIndex(0)->setCellValue("K1", "问题大分类")
            ->setCellValue("L1", "问题类型")
            ->setCellValue("M1", "工单问题描述")
            ->setCellValue("N1", "工单图片")
            ->setCellValue("O1", "工单创建人")
            ->setCellValue("P1", "工单是否需要审核")
            ->setCellValue("Q1", "指派工单审核人")
            ->setCellValue("R1", "实际审核人")
            ->setCellValue("S1", "审核人备注")
            ->setCellValue("T1", "新建状态时间")
            ->setCellValue("U1", "开始走流程时间")
            ->setCellValue("V1", "工单审核时间")
            ->setCellValue("W1", "经手人处理时间")
            ->setCellValue("X1", "工单完成时间")
            ->setCellValue("Y1", "补差价的金额")
            ->setCellValue("Z1", "补差价的订单号")
            ->setCellValue("AA1", "优惠券类型")
            ->setCellValue("AB1", "优惠券描述")
            ->setCellValue("AC1", "优惠券")
            ->setCellValue("AD1", "积分")
            ->setCellValue("AE1", "退回物流单号")
            ->setCellValue("AF1", "退款金额")
            ->setCellValue("AG1", "退款百分比")
            ->setCellValue("AH1", "措施")
            ->setCellValue("AI1", "措施详情")
            ->setCellValue("AJ1", "承接详情")
            ->setCellValue("AK1", "工单回复备注")
            ->setCellValue("AP1", "订单支付时间")
            ->setCellValue("AQ1", "补发订单号");
        $spreadsheet->setActiveSheetIndex(0)->setTitle('工单数据');
        foreach ($list as $key => $value) {
            if ($value['after_user_id']) {
                $value['after_user_id'] = $users[$value['after_user_id']];
            }
            if ($value['assign_user_id']) {
                $value['assign_user_id'] = $users[$value['assign_user_id']];
            }
            if ($value['operation_user_id']) {
                $value['operation_user_id'] = $users[$value['operation_user_id']];
            }
            switch ($value['work_platform']) {
                case 2:
                    $work_platform = 'voogueme';
                    break;
                case 3:
                    $work_platform = 'nihao';
                    break;
                case 4:
                    $work_platform = 'meeloog';
                    break;
                case 5:
                    $work_platform = 'wesee';
                    break;
                case 9:
                    $work_platform = 'zeelool_es';
                    break;
                case 10:
                    $work_platform = 'zeelool_de';
                    break;
                case 11:
                    $work_platform = 'zeelool_jp';
                    break;
                default:
                    $work_platform = 'zeelool';
                    break;
            }
            $spreadsheet->getActiveSheet()->setCellValue("A" . ($key * 1 + 2), $work_platform);
            $spreadsheet->getActiveSheet()->setCellValue("B" . ($key * 1 + 2), $value['work_type'] == 1 ? '客服工单' : '仓库工单');
            $spreadsheet->getActiveSheet()->setCellValue("C" . ($key * 1 + 2), $value['platform_order']);
            $spreadsheet->getActiveSheet()->setCellValue("D" . ($key * 1 + 2), $value['email']);
            $spreadsheet->getActiveSheet()->setCellValue("E" . ($key * 1 + 2), $value['base_grand_total']);
            $spreadsheet->getActiveSheet()->setCellValue("F" . ($key * 1 + 2), $value['order_pay_currency']);
            $spreadsheet->getActiveSheet()->setCellValue("G" . ($key * 1 + 2), $value['order_pay_method']);
            $spreadsheet->getActiveSheet()->setCellValue("H" . ($key * 1 + 2), $value['order_sku']);
            //求出对应商品的sku
            if ($value['order_sku']) {
                $order_arr_sku = explode(',', $value['order_sku']);
                if (is_array($order_arr_sku)) {
                    $true_sku = [];
                    foreach ($order_arr_sku as $t_sku) {
                        $true_sku[] = $aa = $itemPlatFormSku->getTrueSku($t_sku, $value['work_platform']);
                    }
                    $true_sku_string = implode(',', $true_sku);
                    $spreadsheet->getActiveSheet()->setCellValue("I" . ($key * 1 + 2), $true_sku_string);
                } else {
                    $spreadsheet->getActiveSheet()->setCellValue("I" . ($key * 1 + 2), '');
                }
            } else {
                $spreadsheet->getActiveSheet()->setCellValue("I" . ($key * 1 + 2), '');
            }
            switch ($value['work_status']) {
                case 1:
                    $value['work_status'] = '新建';
                    break;
                case 2:
                    $value['work_status'] = '待审核';
                    break;
                case 3:
                    $value['work_status'] = '待处理';
                    break;
                case 4:
                    $value['work_status'] = '审核拒绝';
                    break;
                case 5:
                    $value['work_status'] = '部分处理';
                    break;
                case 0:
                    $value['work_status'] = '已取消';
                    break;
                default:
                    $value['work_status'] = '已处理';
                    break;
            }
            $spreadsheet->getActiveSheet()->setCellValue("J" . ($key * 1 + 2), $value['work_status']);
            //对应的问题类型大的分类
            $one_category = '';
            foreach ($customer_problem_classify as $problem => $classify) {
                if (in_array($value['problem_type_id'], $classify)) {
                    $one_category = $problem;
                    break;
                }
            }
            $spreadsheet->getActiveSheet()->setCellValue("K" . ($key * 1 + 2), $one_category);
            $spreadsheet->getActiveSheet()->setCellValue("L" . ($key * 1 + 2), $value['problem_type_content']);
            $spreadsheet->getActiveSheet()->setCellValue("M" . ($key * 1 + 2), $value['problem_description']);
            $spreadsheet->getActiveSheet()->setCellValue("N" . ($key * 1 + 2), $value['work_picture']);
            $spreadsheet->getActiveSheet()->setCellValue("O" . ($key * 1 + 2), $value['create_user_name']);
            $spreadsheet->getActiveSheet()->setCellValue("P" . ($key * 1 + 2), $value['is_after_deal_with'] == 1 ? '是' : '否');
            $spreadsheet->getActiveSheet()->setCellValue("Q" . ($key * 1 + 2), $value['assign_user_id']);
            $spreadsheet->getActiveSheet()->setCellValue("R" . ($key * 1 + 2), $value['operation_user_id']);
            $spreadsheet->getActiveSheet()->setCellValue("S" . ($key * 1 + 2), $value['check_note']);
            $spreadsheet->getActiveSheet()->setCellValue("T" . ($key * 1 + 2), $value['create_time']);
            $spreadsheet->getActiveSheet()->setCellValue("U" . ($key * 1 + 2), $value['submit_time']);
            $spreadsheet->getActiveSheet()->setCellValue("V" . ($key * 1 + 2), $value['check_time']);
            $spreadsheet->getActiveSheet()->setCellValue("W" . ($key * 1 + 2), $value['after_deal_with_time']);
            $spreadsheet->getActiveSheet()->setCellValue("X" . ($key * 1 + 2), $value['complete_time']);
            $spreadsheet->getActiveSheet()->setCellValue("Y" . ($key * 1 + 2), $value['replenish_money']);
            $spreadsheet->getActiveSheet()->setCellValue("Z" . ($key * 1 + 2), $value['replenish_increment_id']);
            $spreadsheet->getActiveSheet()->setCellValue("AA" . ($key * 1 + 2), $value['coupon_id']);
            $spreadsheet->getActiveSheet()->setCellValue("AB" . ($key * 1 + 2), $value['coupon_describe']);
            $spreadsheet->getActiveSheet()->setCellValue("AC" . ($key * 1 + 2), $value['coupon_str']);
            $spreadsheet->getActiveSheet()->setCellValue("AD" . ($key * 1 + 2), $value['integral']);
            $spreadsheet->getActiveSheet()->setCellValue("AE" . ($key * 1 + 2), $value['refund_logistics_num']);
            $spreadsheet->getActiveSheet()->setCellValue("AF" . ($key * 1 + 2), $value['refund_money']);
            //退款百分比
            if ((0 < $value['base_grand_total']) && (is_numeric($value['refund_money']))) {
                $spreadsheet->getActiveSheet()->setCellValue("AG" . ($key * 1 + 2), round($value['refund_money'] / $value['base_grand_total'], 2));
            } else {
                $spreadsheet->getActiveSheet()->setCellValue("AG" . ($key * 1 + 2), 0);
            }
            //措施
            if ($info['step'] && array_key_exists($value['id'], $info['step'])) {
                $spreadsheet->getActiveSheet()->setCellValue("AH" . ($key * 1 + 2), $info['step'][$value['id']]);
            } else {
                $spreadsheet->getActiveSheet()->setCellValue("AH" . ($key * 1 + 2), '');
            }
            //措施详情
            if ($info['detail'] && array_key_exists($value['id'], $info['detail'])) {
                $spreadsheet->getActiveSheet()->setCellValue("AI" . ($key * 1 + 2), $info['detail'][$value['id']]);
            } else {
                $spreadsheet->getActiveSheet()->setCellValue("AI" . ($key * 1 + 2), '');
            }
            //承接
            if ($receptInfo && array_key_exists($value['id'], $receptInfo)) {

                $value['result'] = $receptInfo[$value['id']];
                $spreadsheet->getActiveSheet()->setCellValue("AJ" . ($key * 1 + 2), $value['result']);
            } else {
                $spreadsheet->getActiveSheet()->setCellValue("AJ" . ($key * 1 + 2), '');
            }

            //回复
            if ($noteInfo && array_key_exists($value['id'], $noteInfo)) {
                $value['note'] = $noteInfo[$value['id']];
                $spreadsheet->getActiveSheet()->setCellValue("AO" . ($key * 1 + 2), $value['note']);
            } else {
                $spreadsheet->getActiveSheet()->setCellValue("AO" . ($key * 1 + 2), '');
            }
            $spreadsheet->getActiveSheet()->setCellValue("AP" . ($key * 1 + 2), $value['payment_time']);
            $spreadsheet->getActiveSheet()->setCellValue("AQ" . ($key * 1 + 2), $value['replacement_order']);
        }

        //设置宽度
        $spreadsheet->getActiveSheet()->getColumnDimension('A')->setWidth(30);
        $spreadsheet->getActiveSheet()->getColumnDimension('B')->setWidth(12);
        $spreadsheet->getActiveSheet()->getColumnDimension('C')->setWidth(30);
        $spreadsheet->getActiveSheet()->getColumnDimension('D')->setWidth(12);
        $spreadsheet->getActiveSheet()->getColumnDimension('E')->setWidth(30);
        $spreadsheet->getActiveSheet()->getColumnDimension('F')->setWidth(12);
        $spreadsheet->getActiveSheet()->getColumnDimension('G')->setWidth(40);
        $spreadsheet->getActiveSheet()->getColumnDimension('H')->setWidth(40);
        $spreadsheet->getActiveSheet()->getColumnDimension('I')->setWidth(20);
        $spreadsheet->getActiveSheet()->getColumnDimension('J')->setWidth(20);
        $spreadsheet->getActiveSheet()->getColumnDimension('K')->setWidth(14);
        $spreadsheet->getActiveSheet()->getColumnDimension('L')->setWidth(16);
        $spreadsheet->getActiveSheet()->getColumnDimension('M')->setWidth(16);
        $spreadsheet->getActiveSheet()->getColumnDimension('N')->setWidth(50);
        $spreadsheet->getActiveSheet()->getColumnDimension('N')->setWidth(50);
        $spreadsheet->getActiveSheet()->getColumnDimension('O')->setWidth(50);
        $spreadsheet->getActiveSheet()->getColumnDimension('P')->setWidth(20);
        $spreadsheet->getActiveSheet()->getColumnDimension('Q')->setWidth(20);
        $spreadsheet->getActiveSheet()->getColumnDimension('R')->setWidth(20);
        $spreadsheet->getActiveSheet()->getColumnDimension('S')->setWidth(20);
        $spreadsheet->getActiveSheet()->getColumnDimension('T')->setWidth(20);
        $spreadsheet->getActiveSheet()->getColumnDimension('U')->setWidth(20);
        $spreadsheet->getActiveSheet()->getColumnDimension('V')->setWidth(20);
        $spreadsheet->getActiveSheet()->getColumnDimension('W')->setWidth(20);
        $spreadsheet->getActiveSheet()->getColumnDimension('X')->setWidth(20);
        $spreadsheet->getActiveSheet()->getColumnDimension('Y')->setWidth(20);
        $spreadsheet->getActiveSheet()->getColumnDimension('Z')->setWidth(20);
        $spreadsheet->getActiveSheet()->getColumnDimension('AA')->setWidth(20);
        $spreadsheet->getActiveSheet()->getColumnDimension('AB')->setWidth(20);
        $spreadsheet->getActiveSheet()->getColumnDimension('AC')->setWidth(20);
        $spreadsheet->getActiveSheet()->getColumnDimension('AD')->setWidth(20);
        $spreadsheet->getActiveSheet()->getColumnDimension('AE')->setWidth(20);
        $spreadsheet->getActiveSheet()->getColumnDimension('AF')->setWidth(20);
        $spreadsheet->getActiveSheet()->getColumnDimension('AG')->setWidth(20);
        $spreadsheet->getActiveSheet()->getColumnDimension('AH')->setWidth(20);
        $spreadsheet->getActiveSheet()->getColumnDimension('AI')->setWidth(20);
        $spreadsheet->getActiveSheet()->getColumnDimension('AJ')->setWidth(20);
        $spreadsheet->getActiveSheet()->getColumnDimension('AK')->setWidth(20);
        $spreadsheet->getActiveSheet()->getColumnDimension('AL')->setWidth(100);
        $spreadsheet->getActiveSheet()->getColumnDimension('AM')->setWidth(200);
        $spreadsheet->getActiveSheet()->getColumnDimension('AN')->setWidth(200);
        $spreadsheet->getActiveSheet()->getColumnDimension('AO')->setWidth(200);
        $spreadsheet->getActiveSheet()->getColumnDimension('AP')->setWidth(400);
        $spreadsheet->getActiveSheet()->getColumnDimension('AQ')->setWidth(400);
        //设置边框
        $border = [
            'borders' => [
                'allBorders' => [
                    'borderStyle' => \PhpOffice\PhpSpreadsheet\Style\Border::BORDER_THIN, // 设置border样式
                    'color' => ['argb' => 'FF000000'], // 设置border颜色
                ],
            ],
        ];

        $spreadsheet->getDefaultStyle()->getFont()->setName('微软雅黑')->setSize(12);


        $setBorder = 'A1:' . $spreadsheet->getActiveSheet()->getHighestColumn() . $spreadsheet->getActiveSheet()->getHighestRow();
        $spreadsheet->getActiveSheet()->getStyle($setBorder)->applyFromArray($border);

        $spreadsheet->getActiveSheet()->getStyle('A1:P' . $spreadsheet->getActiveSheet()->getHighestRow())->getAlignment()->setHorizontal(\PhpOffice\PhpSpreadsheet\Style\Alignment::HORIZONTAL_CENTER);


        $spreadsheet->setActiveSheetIndex(0);
        // return exportExcel($spreadsheet, 'xls', '登陆日志');
        $format = 'csv';
        $savename = '工单数据' . date("YmdHis", time());;
        // dump($spreadsheet);

        // if (!$spreadsheet) return false;
        if ($format == 'xls') {
            //输出Excel03版本
            header('Content-Type:application/vnd.ms-excel');
            $class = "\PhpOffice\PhpSpreadsheet\Writer\Xls";
        } elseif ($format == 'xlsx') {
            //输出07Excel版本
            header('Content-Type: application/vnd.openxmlformats-officedocument.spreadsheetml.sheet');
            $class = "\PhpOffice\PhpSpreadsheet\Writer\Xlsx";
        } elseif ($format == 'csv') {
            //输出07Excel版本
            header('Content-Type: application/vnd.openxmlformats-officedocument.spreadsheetml.sheet');
            $class = "\PhpOffice\PhpSpreadsheet\Writer\Csv";
        }


        //输出名称
        header('Content-Disposition: attachment;filename="' . $savename . '.' . $format . '"');
        //禁止缓存
        header('Cache-Control: max-age=0');
        $writer = new $class($spreadsheet);
        $writer->setPreCalculateFormulas(false);
        $writer->save('php://output');
    }
    public function batch_export_xls_array()
    {

        set_time_limit(0);
        ini_set('memory_limit', '1024M');

//        $map['work_platform'] =2;
        $map['work_status'] = array('in','2,3,5');
//        0: '已取消', 1: '新建', 2: '待审核', 4: '审核拒绝', 3: '待处理', 5: '部分处理', 6: '已处理'

        $list = $this->model
            ->where($map)
            ->select();
        $list = collection($list)->toArray();

        //查询用户id对应姓名
        $admin = new \app\admin\model\Admin();
        $users = $admin->where('status', 'normal')->column('nickname', 'id');
        $arr = [];
        foreach ($list as $vals) {
            $arr[] = $vals['id'];
        }
        //求出所有的措施
        $info = $this->step->fetchMeasureRecord($arr);
        if ($info) {
            $info = collection($info)->toArray();
        } else {
            $info = [];
        }
        //求出所有的承接详情
        $this->recept = new \app\admin\model\saleaftermanage\WorkOrderRecept;
        $receptInfo = $this->recept->fetchReceptRecord($arr);
        if ($receptInfo) {
            $receptInfo = collection($receptInfo)->toArray();
        } else {
            $receptInfo = [];
        }
        //求出所有的回复

        $noteInfo = $this->work_order_note->fetchNoteRecord($arr);

        if ($noteInfo) {
            $noteInfo = collection($noteInfo)->toArray();
        } else {
            $noteInfo = [];
        }
        //根据平台sku求出商品sku
        $itemPlatFormSku = new \app\admin\model\itemmanage\ItemPlatformSku();

        //求出配置里面信息
        $workOrderConfigValue = $this->workOrderConfigValue;

        //求出配置里面的大分类信息
        $customer_problem_classify = $workOrderConfigValue['customer_problem_classify'];

        foreach ($list as $key => $value) {
            if ($value['after_user_id']) {
                $value['after_user_id'] = $users[$value['after_user_id']];
            }
            if ($value['assign_user_id']) {
                $value['assign_user_id'] = $users[$value['assign_user_id']];
            }
            if ($value['operation_user_id']) {
                $value['operation_user_id'] = $users[$value['operation_user_id']];
            }

            //状态
            switch ($value['work_status']) {
                case 2:
                    $work_status = '待审核';
                    break;
                case 3:
                    $work_status = '待处理';
                    break;
                case 5:
                    $work_status = '部分处理';
                    break;
                default:
                    $work_status = '';
                    break;
            }
            //级别
            switch ($value['work_level']){
                case 1:
                    $work_level = '低';
                    break;
                case  2:
                    $work_level = '中';
                    break;
                case  3:
                    $work_level = '高';
                    break;
            }


            switch ($value['work_platform']) {
                case 2:
                    $work_platform = 'voogueme';
                    break;
                case 3:
                    $work_platform = 'nihao';
                    break;
                case 4:
                    $work_platform = 'meeloog';
                    break;
                case 5:
                    $work_platform = 'wesee';
                    break;
                case 9:
                    $work_platform = 'zeelool_es';
                    break;
                case 10:
                    $work_platform = 'zeelool_de';
                    break;
                case 11:
                    $work_platform = 'zeelool_jp';
                    break;
                default:
                    $work_platform = 'zeelool';
                    break;
            }
            $csv[$key]['work_platform'] = $work_platform;
            $csv[$key]['work_type'] =$value['work_type'] == 1 ? '客服工单' : '仓库工单';
            $csv[$key]['work_status'] =$work_status ;
            $csv[$key]['work_level'] =$work_level ;
            $csv[$key]['platform_order'] =$value['platform_order'];
            $csv[$key]['email'] =$value['email'];
            $csv[$key]['base_grand_total'] =$value['base_grand_total'];
            $csv[$key]['order_pay_currency'] =$value['order_pay_currency'];
            $csv[$key]['order_pay_method'] =$value['order_pay_method'];
            $csv[$key]['order_sku'] =$value['order_sku'];

            //求出对应商品的sku
            if($value['order_sku']){
                $order_arr_sku = explode(',',$value['order_sku']);
                if(is_array($order_arr_sku)){
                    $true_sku = [];
                    foreach($order_arr_sku as $t_sku){
                        $true_sku[] = $aa = $itemPlatFormSku->getTrueSku($t_sku,$value['work_platform']);
                    }
                    $true_sku_string = implode(',',$true_sku);
                    $csv[$key]['true_sku_string'] =$true_sku_string;
                }else{
                    $csv[$key]['true_sku_string'] ='暂无';
                }
            }else{
                $csv[$key]['true_sku_string'] ='暂无';
            }


            switch ($value['work_status']) {
                case 1:
                    $value['work_status'] = '新建';
                    break;
                case 2:
                    $value['work_status'] = '待审核';
                    break;
                case 3:
                    $value['work_status'] = '待处理';
                    break;
                case 4:
                    $value['work_status'] = '审核拒绝';
                    break;
                case 5:
                    $value['work_status'] = '部分处理';
                    break;
                case 0:
                    $value['work_status'] = '已取消';
                    break;
                default:
                    $value['work_status'] = '已处理';
                    break;
            }
            $csv[$key]['work_status'] =$value['work_status'];

            //对应的问题类型大的分类
            $one_category = '';
            foreach($customer_problem_classify as $problem  => $classify){
                if(in_array($value['problem_type_id'],$classify)){
                    $one_category = $problem;
                    break;
                }
            }
            $csv[$key]['one_category'] =$one_category;
            $csv[$key]['problem_type_content'] = $value['problem_type_content'];
            $csv[$key]['problem_description'] = $value['problem_description'];
            $csv[$key]['work_picture'] = $value['work_picture'];
            $csv[$key]['create_user_name'] = $value['create_user_name'];
            $csv[$key]['is_after_deal_with'] =$value['is_after_deal_with'] == 1 ? '是' : '否';
//            $csv[$key]['assign_user_id'] = $value['assign_user_id'];
            $csv[$key]['operation_user_id'] = $value['operation_user_id'];
            $csv[$key]['check_note'] = $value['check_note'];
            $csv[$key]['create_time'] = $value['create_time'];
            $csv[$key]['submit_time'] = $value['submit_time'];
            $csv[$key]['check_time'] = $value['check_time'];
            $csv[$key]['after_deal_with_time'] = $value['after_deal_with_time'];
            $csv[$key]['complete_time'] = $value['complete_time'];
            $csv[$key]['replenish_money'] = $value['replenish_money'];
            $csv[$key]['replenish_increment_id'] = $value['replenish_increment_id'];
            $csv[$key]['coupon_id'] = $value['coupon_id'];
            $csv[$key]['coupon_describe'] = $value['coupon_describe'];
            $csv[$key]['coupon_str'] = $value['coupon_str'];
            $csv[$key]['integral'] = $value['integral'];
            $csv[$key]['refund_logistics_num'] = $value['refund_logistics_num'];
            $csv[$key]['refund_money'] = $value['refund_money'];




            //退款百分比
            if((0<$value['base_grand_total']) && (is_numeric($value['refund_money']))){
                $csv[$key]['refund_money_base_grand_total'] =  round($value['refund_money']/$value['base_grand_total'],2);

            }else{
                $csv[$key]['refund_money_base_grand_total'] =  '';
            }
            //措施
            if ($info['step'] && array_key_exists($value['id'], $info['step'])) {
                $csv[$key]['step_id'] =  $info['step'][$value['id']];
            } else {
                $csv[$key]['step_id'] =  '';

            }
            //措施详情
            if ($info['detail'] && array_key_exists($value['id'], $info['detail'])) {
                $csv[$key]['detail'] =   $info['detail'][$value['id']];
            } else {
                $csv[$key]['detail'] =  '';
            }
            //承接
            if ($receptInfo && array_key_exists($value['id'], $receptInfo)) {
                $csv[$key]['result'] =  $receptInfo[$value['id']];
            } else {
                $csv[$key]['result'] =  '';
            }

            //回复
            if ($noteInfo && array_key_exists($value['id'], $noteInfo)) {
                $csv[$key]['note'] =  $noteInfo[$value['id']];
            } else {
                $csv[$key]['note'] = '';
            }
            $csv[$key]['payment_time'] = $value['payment_time'];
            $csv[$key]['replacement_order'] = $value['replacement_order'];

        }
<<<<<<< HEAD
=======
//        dump(count($csv[0]));
//        dump($csv);die();
>>>>>>> d585a10d
        $headlist = [
            '工单平台', '工单类型','工单状态','工单级别', '平台订单号',
            '客户邮箱', '订单金额', '订单支付的货币类型', '订单的支付方式','订单中的sku',
            '对应商品sku', '问题大分类','问题类型', '工单问题描述','工单图片',
            '工单创建人',  '工单是否需要审核', '实际审核人', '审核人备注', '新建状态时间',
            '开始走流程时间','工单审核时间', '经手人处理时间', '工单完成时间', '补差价的金额',
            '补差价的订单号','优惠券类型', '优惠券描述','优惠券', '积分',
            '退回物流单号','退款金额', '退款百分比', '措施', '措施详情',
            '承接详情','工单回复备注', '订单支付时间','补发订单号'
        ];
<<<<<<< HEAD
        $path = "/uploads/";
        $fileName = '工单数据备份导出 - 12-21';
=======
        $path = "/uploads/ship_uploads/";
        $fileName = '工单数据V站备份导出 - 12-21';
>>>>>>> d585a10d
        Excel::writeCsv($csv, $headlist, $path . $fileName);
    }

    /**
     * 导出工单
     *
     * @Description
     * @author wpl
     * @since 2020/08/14 14:42:55 
     * @return void
     */
    public function batch_export_xls_bak()
    {
        set_time_limit(0);
        ini_set('memory_limit', '1024M');
        $ids = input('ids');
        $addWhere = '1=1';
        if ($ids) {
            $addWhere .= " AND id IN ({$ids})";
        }
        $filter = json_decode($this->request->get('filter'), true);
        $map = [];
        if ($filter['recept_person']) {
            $workIds = WorkOrderRecept::where('recept_person_id', 'in', $filter['recept_person'])->column('work_id');
            $map['id'] = ['in', $workIds];
            unset($filter['recept_person']);
        }
        //筛选措施
        if ($filter['measure_choose_id']) {
            $measuerWorkIds = WorkOrderMeasure::where('measure_choose_id', 'in', $filter['measure_choose_id'])->column('work_id');
            if (!empty($map['id'])) {
                $newWorkIds = array_intersect($workIds, $measuerWorkIds);
                $map['id'] = ['in', $newWorkIds];
            } else {
                $map['id'] = ['in', $measuerWorkIds];
            }
            unset($filter['measure_choose_id']);
        }
        $this->request->get(['filter' => json_encode($filter)]);
        list($where) = $this->buildparams();
        $list = $this->model->field('id,platform_order,work_platform,work_status,email,refund_money,problem_type_content,problem_description,create_time,create_user_name')
            ->where($where)
            ->where($map)
            ->where($addWhere)
            ->select();
        $list = collection($list)->toArray();
        $arr = array_column($list, 'id');
        //求出所有的措施
        $info = $this->step->fetchMeasureRecord($arr);

        //从数据库查询需要的数据
        $spreadsheet = new Spreadsheet();
        //常规方式：利用setCellValue()填充数据
        $spreadsheet->setActiveSheetIndex(0)->setCellValue("A1", "工单ID")
            ->setCellValue("B1", "订单号")
            ->setCellValue("C1", "订单平台");   //利用setCellValues()填充数据
        $spreadsheet->setActiveSheetIndex(0)->setCellValue("D1", "工单状态")
            ->setCellValue("E1", "客户邮箱")
            ->setCellValue("F1", "退款金额");
        $spreadsheet->setActiveSheetIndex(0)->setCellValue("G1", "问题分类")
            ->setCellValue("H1", "问题描述")
            ->setCellValue("I1", "解决方案");
        $spreadsheet->setActiveSheetIndex(0)->setCellValue("J1", "创建时间")
            ->setCellValue("K1", "创建人");
        $spreadsheet->setActiveSheetIndex(0)->setTitle('工单数据');
        foreach ($list as $key => $value) {

            switch ($value['work_platform']) {
                case 2:
                    $value['work_platform'] = 'voogueme';
                    break;
                case 3:
                    $value['work_platform'] = 'nihao';
                    break;
                case 4:
                    $value['work_platform'] = 'meeloog';
                    break;
                case 5:
                    $value['work_platform'] = 'wesee';
                    break;
                case 9:
                    $value['work_platform'] = 'zeelool_es';
                    break;
                case 10:
                    $value['work_platform'] = 'zeelool_de';
                    break;
                case 11:
                    $value['work_platform'] = 'zeelool_jp';
                    break;
                default:
                    $value['work_platform'] = 'zeelool';
                    break;
            }
            $spreadsheet->getActiveSheet()->setCellValue("A" . ($key * 1 + 2), $value['id']);
            $spreadsheet->getActiveSheet()->setCellValue("B" . ($key * 1 + 2), $value['platform_order']);
            $spreadsheet->getActiveSheet()->setCellValue("C" . ($key * 1 + 2), $value['work_platform']);
            switch ($value['work_status']) {
                case 1:
                    $value['work_status'] = '新建';
                    break;
                case 2:
                    $value['work_status'] = '待审核';
                    break;
                case 3:
                    $value['work_status'] = '待处理';
                    break;
                case 4:
                    $value['work_status'] = '审核拒绝';
                    break;
                case 5:
                    $value['work_status'] = '部分处理';
                    break;
                case 0:
                    $value['work_status'] = '已取消';
                    break;
                default:
                    $value['work_status'] = '已处理';
                    break;
            }
            $spreadsheet->getActiveSheet()->setCellValue("D" . ($key * 1 + 2), $value['work_status']);
            $spreadsheet->getActiveSheet()->setCellValue("E" . ($key * 1 + 2), $value['email']);
            $spreadsheet->getActiveSheet()->setCellValue("F" . ($key * 1 + 2), $value['refund_money']);
            $spreadsheet->getActiveSheet()->setCellValue("G" . ($key * 1 + 2), $value['problem_type_content']);
            $spreadsheet->getActiveSheet()->setCellValue("H" . ($key * 1 + 2), $value['problem_description']);
            //措施
            if ($info['step'] && array_key_exists($value['id'], $info['step'])) {
                $spreadsheet->getActiveSheet()->setCellValue("I" . ($key * 1 + 2), $info['step'][$value['id']]);
            } else {
                $spreadsheet->getActiveSheet()->setCellValue("I" . ($key * 1 + 2), '');
            }
            $spreadsheet->getActiveSheet()->setCellValue("J" . ($key * 1 + 2), $value['create_time']);
            $spreadsheet->getActiveSheet()->setCellValue("K" . ($key * 1 + 2), $value['create_user_name']);

        }

        //设置宽度
        $spreadsheet->getActiveSheet()->getColumnDimension('A')->setWidth(10);
        $spreadsheet->getActiveSheet()->getColumnDimension('B')->setWidth(12);
        $spreadsheet->getActiveSheet()->getColumnDimension('C')->setWidth(10);
        $spreadsheet->getActiveSheet()->getColumnDimension('D')->setWidth(12);
        $spreadsheet->getActiveSheet()->getColumnDimension('E')->setWidth(30);
        $spreadsheet->getActiveSheet()->getColumnDimension('F')->setWidth(12);
        $spreadsheet->getActiveSheet()->getColumnDimension('G')->setWidth(20);
        $spreadsheet->getActiveSheet()->getColumnDimension('H')->setWidth(40);
        $spreadsheet->getActiveSheet()->getColumnDimension('I')->setWidth(20);
        $spreadsheet->getActiveSheet()->getColumnDimension('J')->setWidth(30);
        $spreadsheet->getActiveSheet()->getColumnDimension('K')->setWidth(20);

        //设置边框
        $border = [
            'borders' => [
                'allBorders' => [
                    'borderStyle' => \PhpOffice\PhpSpreadsheet\Style\Border::BORDER_THIN, // 设置border样式
                    'color' => ['argb' => 'FF000000'], // 设置border颜色
                ],
            ],
        ];

        $spreadsheet->getDefaultStyle()->getFont()->setName('微软雅黑')->setSize(12);


        $setBorder = 'A1:' . $spreadsheet->getActiveSheet()->getHighestColumn() . $spreadsheet->getActiveSheet()->getHighestRow();
        $spreadsheet->getActiveSheet()->getStyle($setBorder)->applyFromArray($border);

        $spreadsheet->getActiveSheet()->getStyle('A1:k' . $spreadsheet->getActiveSheet()->getHighestRow())->getAlignment()->setHorizontal(\PhpOffice\PhpSpreadsheet\Style\Alignment::HORIZONTAL_CENTER);


        $spreadsheet->setActiveSheetIndex(0);
        // return exportExcel($spreadsheet, 'xls', '登陆日志');
        $format = 'csv';
        $savename = '工单数据' . date("YmdHis", time());;
        // dump($spreadsheet);

        // if (!$spreadsheet) return false;
        if ($format == 'xls') {
            //输出Excel03版本
            header('Content-Type:application/vnd.ms-excel');
            $class = "\PhpOffice\PhpSpreadsheet\Writer\Xls";
        } elseif ($format == 'xlsx') {
            //输出07Excel版本
            header('Content-Type: application/vnd.openxmlformats-officedocument.spreadsheetml.sheet');
            $class = "\PhpOffice\PhpSpreadsheet\Writer\Xlsx";
        } elseif ($format == 'csv') {
            //输出07Excel版本
            header('Content-Type: application/vnd.openxmlformats-officedocument.spreadsheetml.sheet');
            $class = "\PhpOffice\PhpSpreadsheet\Writer\Csv";
        }

        //输出名称
        header('Content-Disposition: attachment;filename="' . $savename . '.' . $format . '"');
        //禁止缓存
        header('Cache-Control: max-age=0');
        $writer = new $class($spreadsheet);
        $writer->setPreCalculateFormulas(false);
        $writer->save('php://output');

        // $fp = fopen('php://output', 'a');//打开output流
        // fputcsv($fp, $list);//将数据格式化为csv格式并写入到output流中
        // $dataNum = count( $list );
        // $perSize = 1000;//每次导出的条数
        // $pages = ceil($dataNum / $perSize);

        // for ($i = 1; $i <= $pages; $i++) {
        //     foreach ($list as $item) {
        //         fputcsv($fp, $item);
        //     }
        //     //刷新输出缓冲到浏览器
        //     ob_flush();
        //     flush();//必须同时使用 ob_flush() 和flush() 函数来刷新输出缓冲。
        // }
        // fclose($fp);
        // exit();

    }


    /**
     * 批量导入
     */
    public function import()
    {
        $file = $this->request->request('file');
        if (!$file) {
            $this->error(__('Parameter %s can not be empty', 'file'));
        }
        $filePath = ROOT_PATH . DS . 'public' . DS . $file;
        if (!is_file($filePath)) {
            $this->error(__('No results were found'));
        }
        //实例化reader
        $ext = pathinfo($filePath, PATHINFO_EXTENSION);
        if (!in_array($ext, ['csv', 'xls', 'xlsx'])) {
            $this->error(__('Unknown data format'));
        }
        if ($ext === 'csv') {
            $file = fopen($filePath, 'r');
            $filePath = tempnam(sys_get_temp_dir(), 'import_csv');
            $fp = fopen($filePath, "w");
            $n = 0;
            while ($line = fgets($file)) {
                $line = rtrim($line, "\n\r\0");
                $encoding = mb_detect_encoding($line, ['utf-8', 'gbk', 'latin1', 'big5']);
                if ($encoding != 'utf-8') {
                    $line = mb_convert_encoding($line, 'utf-8', $encoding);
                }
                if ($n == 0 || preg_match('/^".*"$/', $line)) {
                    fwrite($fp, $line . "\n");
                } else {
                    fwrite($fp, '"' . str_replace(['"', ','], ['""', '","'], $line) . "\"\n");
                }
                $n++;
            }
            fclose($file) || fclose($fp);

            $reader = new Csv();
        } elseif ($ext === 'xls') {
            $reader = new Xls();
        } else {
            $reader = new Xlsx();
        }

        //导入文件首行类型,默认是注释,如果需要使用字段名称请使用name
        //$importHeadType = isset($this->importHeadType) ? $this->importHeadType : 'comment';
        //模板文件列名
        $listName = ['订单号', '差额', 'SKU', '货币'];
        try {
            if (!$PHPExcel = $reader->load($filePath)) {
                $this->error(__('Unknown data format'));
            }
            $currentSheet = $PHPExcel->getSheet(0);  //读取文件中的第一个工作表
            $allColumn = $currentSheet->getHighestDataColumn(); //取得最大的列号
            $allRow = $currentSheet->getHighestRow(); //取得一共有多少行
            $maxColumnNumber = Coordinate::columnIndexFromString($allColumn);

            $fields = [];
            for ($currentRow = 1; $currentRow <= 1; $currentRow++) {
                for ($currentColumn = 1; $currentColumn <= $maxColumnNumber; $currentColumn++) {
                    $val = $currentSheet->getCellByColumnAndRow($currentColumn, $currentRow)->getValue();
                    $fields[] = $val;
                }
            }

            //模板文件不正确
            if ($listName !== $fields) {
                throw new Exception("模板文件不正确！！");
            }

            $data = [];
            for ($currentRow = 2; $currentRow <= $allRow; $currentRow++) {
                for ($currentColumn = 1; $currentColumn <= $maxColumnNumber; $currentColumn++) {
                    $val = $currentSheet->getCellByColumnAndRow($currentColumn, $currentRow)->getValue();
                    $data[$currentRow - 2][$currentColumn - 1] = is_null($val) ? '' : $val;
                }
            }
        } catch (Exception $exception) {
            $this->error($exception->getMessage());
        }

        $work_measure = new \app\admin\model\saleaftermanage\WorkOrderMeasure();
        $order_recept = new \app\admin\model\saleaftermanage\WorkOrderRecept();
        foreach ($data as $k => $v) {
            $params['work_platform'] = 3;
            $params['work_type'] = 1;
            $params['platform_order'] = $v[0];
            $params['order_pay_currency'] = $v[3];
            $params['order_pay_method'] = 'paypal_express';
            $params['order_sku'] = $v[2];
            $params['work_status'] = 3;
            $params['problem_type_id'] = 23;
            $params['problem_type_content'] = '其他';
            $params['problem_description'] = '网站bug 镜片折扣未生效 退款';
            $params['create_user_id'] = 75;
            $params['create_user_name'] = '王伟';
            $params['is_check'] = 1;
            $params['assign_user_id'] = 75;
            $params['operation_user_id'] = 75;
            $params['check_note'] = '网站bug 镜片折扣未生效 退款';
            $params['create_time'] = date('Y-m-d H:i:s');
            $params['submit_time'] = date('Y-m-d H:i:s');
            $params['check_time'] = date('Y-m-d H:i:s');
            $params['refund_money'] = $v[1];
            $params['refund_way'] = 'paypal_express';
            $params['recept_person_id'] = 169;
            $result = $this->model->isUpdate(false)->data($params)->save($params);
            if ($result) {
                $list['work_id'] = $this->model->id;
                $list['measure_choose_id'] = 2;
                $list['measure_content'] = '退款';
                $list['create_time'] = date('Y-m-d H:i:s');
                $work_measure->isUpdate(false)->data($list)->save($list);

                $rlist['work_id'] = $this->model->id;
                $rlist['measure_id'] = $work_measure->id;
                $rlist['recept_group_id'] = 'cashier_group';
                $rlist['recept_person_id'] = 169;
                $rlist['recept_person'] = '李亚芳';
                $rlist['create_time'] = date('Y-m-d H:i:s');
                $order_recept->insert($rlist);
            }
        }
        echo 'ok';
    }

    /**
     *
     *
     * @Description
     * @author lsw
     * @since 2020/06/19 11:45:50
     * @return void
     */
    public function ceshi()
    {
        dump(session('admin'));

    }

    /**
     * 获取跟单规则
     *
     * @Author lsw 1461069578@qq.com
     * @DateTime 2020-06-30 10:11:23
     * @return void
     */
    public function getDocumentaryRule()
    {
        if ($this->request->isAjax()) {
            $workOrderConfigValue = $this->workOrderConfigValue;
            $all_group = $workOrderConfigValue['group'];
            $documentary_group = $workOrderConfigValue['documentary_group'];
            //创建人跟单
            $documentary_person = $workOrderConfigValue['documentary_person'];
            // dump($documentary_group);
            // dump($documentary_person);
            // exit;
            if (!empty($documentary_group)) {
                foreach ($documentary_group as $dgv) {
                    $documentary_info = (new AuthGroup)->getAllNextGroup($dgv['create_id']);
                    if ($documentary_info) {
                        array_push($documentary_info, $dgv['create_id']);
                        foreach ($documentary_info as $av) {
                            if (is_array($all_group[$av])) {
                                foreach ($all_group[$av] as $vk) {
                                    $documentary_all_person[] = $vk;
                                }
                            }

                        }
                    } else {
                        $documentary_all_person = $all_group[$dgv['create_id']];
                    }
                    if (count(array_filter($documentary_all_person)) >= 1) {
                        $documentary_true_all_person = array_unique($documentary_all_person);
                        if (in_array(session('admin.id'), $documentary_true_all_person)) {
                            if (is_array($all_group[$dgv['documentary_group_id']])) {
                                $all_after_user_id = $all_group[$dgv['documentary_group_id']];
                                //$this->success('','',$all_after_user_id);
                                break;
                            }
                        }
                    }
                }
            }
            if (!empty($documentary_person)) {
                foreach ($documentary_person as $dpv) {
                    if (session('admin.id') == $dpv['create_id']) {
                        if (is_array($all_group[$dpv['documentary_group_id']])) {
                            $all_after_user_id = $all_group[$dpv['documentary_group_id']];
                            //$this->success('','',$all_after_user_id);
                            break;
                        }
                    }
                }
            }
            if ($all_after_user_id) {
                $this->success('', '', $all_after_user_id);
            } else {
                $this->error('选择的跟单部门没有人，请重新选择');
            }
        }

    }

    /**
     * 判断订单是否已质检
     *
     * @Author lsw 1461069578@qq.com
     * @DateTime 2020-08-13 18:21:10
     * @return void
     */
    public function check_order_quality($platform, $order)
    {
        switch ($platform) {
            case 1:
                $model = Db::connect('database.db_zeelool');
                break;
            case 2:
                $model = Db::connect('database.db_voogueme');
                break;
            case 3:
                $model = Db::connect('database.db_nihao');
                break;
            case 4:
                $model = Db::connect('database.db_meeloog');
                break;
            case 9:
                $model = Db::connect('database.db_zeelool_es');
                break;
            case 10:
                $model = Db::connect('database.db_zeelool_de');
                break;
            case 11:
                $model = Db::connect('database.db_zeelool_jp');
                break;
            default:
                $model = false;
                break;
        }
        if ($platform == 4) {
            $info = $model->table('sales_flat_order')->where('increment_id', $order)->value('custom_is_delivery');
        } else {
            $info = $model->table('sales_flat_order')->where('increment_id', $order)->value('custom_is_delivery_new');
        }
        if ($info == 1) {
            return true;
        } else {
            return false;
        }
    }
}<|MERGE_RESOLUTION|>--- conflicted
+++ resolved
@@ -2602,28 +2602,6 @@
         $adminIds = $this->getDataLimitAdminIds();
         is_array($adminIds) && !in_array($row[$this->dataLimitField], $adminIds) && $this->error(__('You have no permission'));
 
-<<<<<<< HEAD
-            //$this->view->assign('problem_type', config('workorder.warehouse_problem_type')); //仓库问题类型
-            $this->view->assign('problem_type', $workOrderConfigValue['warehouse_problem_type']);
-        }
-        //求出订单sku列表,传输到页面当中
-        $skus = $this->model->getSkuList($row->work_platform, $row->platform_order);
-
-        if (is_array($skus['sku'])) {
-            $arrSkus = [];
-            foreach ($skus['sku'] as $val) {
-                $arrSkus[$val] = $val;
-            }
-            // //查询用户id对应姓名
-            // $admin = new \app\admin\model\Admin();
-            // $users = $admin->where('status', 'normal')->column('nickname', 'id');
-            $this->assignconfig('users', $this->users); //返回用户
-            $this->view->assign('skus', $arrSkus);
-        }
-        //把问题类型传递到js页面
-        if (!empty($row->problem_type_id)) {
-            $this->assignconfig('problem_type_id', $row->problem_type_id);
-=======
         //校验操作权限
         $operateType = input('operate_type', 0);
         $admin_id = session('admin.id');
@@ -2648,7 +2626,6 @@
 
             unset($order_data['item_order_info']);
             $this->view->assign('order_item', $order_data);
->>>>>>> d585a10d
         }
 
         //把问题类型传递到js页面
@@ -4406,9 +4383,7 @@
             $receptInfo = [];
         }
         //求出所有的回复
-
         $noteInfo = $this->work_order_note->fetchNoteRecord($arr);
-
         if ($noteInfo) {
             $noteInfo = collection($noteInfo)->toArray();
         } else {
@@ -4416,10 +4391,8 @@
         }
         //根据平台sku求出商品sku
         $itemPlatFormSku = new \app\admin\model\itemmanage\ItemPlatformSku();
-
         //求出配置里面信息
         $workOrderConfigValue = $this->workOrderConfigValue;
-
         //求出配置里面的大分类信息
         $customer_problem_classify = $workOrderConfigValue['customer_problem_classify'];
 
@@ -4614,11 +4587,8 @@
             $csv[$key]['replacement_order'] = $value['replacement_order'];
 
         }
-<<<<<<< HEAD
-=======
 //        dump(count($csv[0]));
 //        dump($csv);die();
->>>>>>> d585a10d
         $headlist = [
             '工单平台', '工单类型','工单状态','工单级别', '平台订单号',
             '客户邮箱', '订单金额', '订单支付的货币类型', '订单的支付方式','订单中的sku',
@@ -4629,13 +4599,8 @@
             '退回物流单号','退款金额', '退款百分比', '措施', '措施详情',
             '承接详情','工单回复备注', '订单支付时间','补发订单号'
         ];
-<<<<<<< HEAD
-        $path = "/uploads/";
-        $fileName = '工单数据备份导出 - 12-21';
-=======
         $path = "/uploads/ship_uploads/";
         $fileName = '工单数据V站备份导出 - 12-21';
->>>>>>> d585a10d
         Excel::writeCsv($csv, $headlist, $path . $fileName);
     }
 
