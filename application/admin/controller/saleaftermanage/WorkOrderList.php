<?php

namespace app\admin\controller\saleaftermanage;

use app\admin\model\DistributionAbnormal;
use app\admin\model\DistributionLog;
use app\admin\model\order\order\LensData;
use app\admin\model\order\order\NewOrder;
use app\admin\model\order\order\NewOrderItemProcess;
use app\admin\model\order\order\NewOrderProcess;
use app\admin\model\order\order\Order;
use app\admin\model\saleaftermanage\WorkOrderNote;
use app\admin\model\warehouse\StockHouse;
use app\common\controller\Backend;
use fast\Excel;
use think\Cache;
use think\Db;
use think\Exception;
use app\admin\model\AuthGroupAccess;
use think\exception\PDOException;
use think\exception\ValidateException;
use Util\NihaoPrescriptionDetailHelper;
use Util\ZeeloolPrescriptionDetailHelper;
use Util\VooguemePrescriptionDetailHelper;
use Util\MeeloogPrescriptionDetailHelper;
use Util\WeseeopticalPrescriptionDetailHelper;
use Util\ZeeloolEsPrescriptionDetailHelper;
use Util\ZeeloolDePrescriptionDetailHelper;
use Util\ZeeloolJpPrescriptionDetailHelper;
use app\admin\model\saleaftermanage\WorkOrderMeasure;
use app\admin\model\saleaftermanage\WorkOrderChangeSku;
use app\admin\model\saleaftermanage\WorkOrderRecept;
use PhpOffice\PhpSpreadsheet\Spreadsheet;
use app\admin\model\Admin;
use think\Loader;
use Util\SKUHelper;
use PhpOffice\PhpSpreadsheet\Cell\Coordinate;
use PhpOffice\PhpSpreadsheet\Reader\Xlsx;
use PhpOffice\PhpSpreadsheet\Reader\Xls;
use PhpOffice\PhpSpreadsheet\Reader\Csv;
use app\admin\model\AuthGroup;

/**
 * 售后工单列管理
 *
 * @icon fa fa-circle-o
 */
class WorkOrderList extends Backend
{
    protected $noNeedRight = ['getMeasureContent', 'batch_export_xls_bak', 'getProblemTypeContent', 'batch_export_xls', 'getDocumentaryRule'];
    /**
     * WorkOrderList模型对象
     * @var \app\admin\model\saleaftermanage\WorkOrderList
     */
    protected $model = null;
    protected $noNeedLogin = ['batch_export_xls_array','batch_export_xls_array_copy'];

    public function _initialize()
    {
        parent::_initialize();
        //设置工单的配置值
        ##### start ######
        //global $workOrderConfigValue;
        $workOrderConfigValue = $this->workOrderConfigValue = (new Workorderconfig)->getConfigInfo();
        //print_r($workOrderConfigValue);die;
        $this->assignconfig('workOrderConfigValue', $this->workOrderConfigValue);
        ###### end ######
        $this->model = new \app\admin\model\saleaftermanage\WorkOrderList;
        $this->step = new \app\admin\model\saleaftermanage\WorkOrderMeasure;
        $this->order_change = new \app\admin\model\saleaftermanage\WorkOrderChangeSku;
        $this->order_remark = new \app\admin\model\saleaftermanage\WorkOrderRemark;
        $this->work_order_note = new \app\admin\model\saleaftermanage\WorkOrderNote;
        //$this->view->assign('step', config('workorder.step')); //措施
        $this->view->assign('step', $workOrderConfigValue['step']);
        //$this->assignconfig('workorder', config('workorder')); //JS专用，整个配置文件
        $this->assignconfig('workorder', $workOrderConfigValue);

        //$this->view->assign('check_coupon', config('workorder.check_coupon')); //不需要审核的优惠券
        //$this->view->assign('need_check_coupon', config('workorder.need_check_coupon')); //需要审核的优惠券
        $this->view->assign('check_coupon', $workOrderConfigValue['check_coupon']);
        $this->view->assign('need_check_coupon', $workOrderConfigValue['need_check_coupon']);
        //获取所有的国家
        $country = json_decode(file_get_contents('assets/js/country.js'), true);
        $this->view->assign('country', $country);
        $this->recept = new \app\admin\model\saleaftermanage\WorkOrderRecept;
        $this->item = new \app\admin\model\itemmanage\Item;
        $this->item_platform_sku = new \app\admin\model\itemmanage\ItemPlatformSku;

        //获取当前登录用户所属主管id
        //$this->assign_user_id = searchForId(session('admin.id'), config('workorder.kefumanage'));
        $this->assign_user_id = searchForId(session('admin.id'), $workOrderConfigValue['kefumanage']);
        //选项卡
        $this->view->assign('getTabList', $this->model->getTabList());

        $this->assignconfig('admin_id', session('admin.id'));
        //查询用户id对应姓名
        $admin = new \app\admin\model\Admin();
        $this->users = $admin->where('status', 'normal')->column('nickname', 'id');
        //$this->users = $admin->column('nickname', 'id');
        $this->assignconfig('users', $this->users); //返回用户
        $this->assignconfig('userid', session('admin.id'));
        //查询当前登录用户所在A/B组
        $this->customer_group = session('admin.group_id') ?: 0;
    }

    /**
     * 默认生成的控制器所继承的父类中有index/add/edit/del/multi五个基础方法、destroy/restore/recyclebin三个回收站方法
     * 因此在当前控制器中可不用编写增删改查的代码,除非需要自己控制这部分逻辑
     * 需要将application/admin/library/traits/Backend.php中对应的方法复制到当前控制器,然后进行修改
     */

    //根据主记录id，获取措施相关信息
    protected function sel_order_recept($id)
    {
        $step = $this->step->where('work_id', $id)->select();
        $step_arr = collection($step)->toArray();

        foreach ($step_arr as $k => $v) {
            $recept = $this->recept->where('measure_id', $v['id'])->where('work_id', $id)->select();
            $recept_arr = collection($recept)->toArray();
            $step_arr[$k]['recept_user'] = implode(',', array_column($recept_arr, 'recept_person'));
            $step_arr[$k]['recept_person_id'] = implode(',', array_column($recept_arr, 'recept_person_id'));

            $step_arr[$k]['recept'] = $recept_arr;
        }
        return $step_arr ?: [];
    }

    /**
     * 查看
     */
    public function index()
    {
        $workOrderConfigValue = $this->workOrderConfigValue;
        $platform_order = input('platform_order');
        //设置过滤方法
        $this->request->filter(['strip_tags']);
        if ($this->request->isAjax()) {
            //如果发送的来源是Selectpage，则转发到Selectpage
            if ($this->request->request('keyField')) {
                return $this->selectpage();
            }
            $platform_order = input('platform_order');
            if ($platform_order) {
                $map['platform_order'] = $platform_order;
            }
            $work_id = input('work_id');
            if ($work_id) {
                $map['id'] = $work_id;
            }
            //选项卡我的任务切换
            $filter = json_decode($this->request->get('filter'), true);
            if ($filter['recept_person_id'] && !$filter['recept_person']) {
                //承接 经手 审核 包含用户id
                //获取当前用户所有的承接的工单id并且不是取消，新建的
                $workIds = WorkOrderRecept::where('recept_person_id', $filter['recept_person_id'])->column('work_id');
                //如果在我的任务选项卡中 点击了措施按钮
                if ($workIds) {
                    if (!empty($filter['measure_choose_id'])) {
                        $measuerWorkIds = WorkOrderMeasure::where('measure_choose_id', 'in', $filter['measure_choose_id'])->column('work_id');
                        $arr = implode(',', $measuerWorkIds);
                        //将两个数组相同的数据取出
                        $newWorkIds = array_intersect($workIds, $measuerWorkIds);
                        $newWorkIds = implode(',', $newWorkIds);
                        if (strlen($newWorkIds) > 0) {
                            //数据查询的条件
                            $map = "(id in ($newWorkIds) or after_user_id = {$filter['recept_person_id']} or find_in_set({$filter['recept_person_id']},all_after_user_id) or assign_user_id = {$filter['recept_person_id']}) and work_status not in (0,1,7) and id in ($arr)";
                        } else {
                            $map = "(after_user_id = {$filter['recept_person_id']} or find_in_set({$filter['recept_person_id']},all_after_user_id) or assign_user_id = {$filter['recept_person_id']}) and work_status not in (0,1,7) and id in ($arr)";
                        }
                    } else {
                        $map = "(id in (" . join(',', $workIds) . ") or after_user_id = {$filter['recept_person_id']} or find_in_set({$filter['recept_person_id']},all_after_user_id) or assign_user_id = {$filter['recept_person_id']}) and work_status not in (0,1,7)";
                    }
                } else {
                    $map = "(after_user_id = {$filter['recept_person_id']} or find_in_set({$filter['recept_person_id']},all_after_user_id) or assign_user_id = {$filter['recept_person_id']}) and work_status not in (0,1,7)";
                }
                unset($filter['recept_person_id']);
                unset($filter['measure_choose_id']);
            }
            if ($filter['recept_person']) {
                $workIds = WorkOrderRecept::where('recept_person_id', 'in', $filter['recept_person'])->column('work_id');
                $map['id'] = ['in', $workIds];
                unset($filter['recept_person']);
            }
            //筛选措施
            if ($filter['measure_choose_id']) {
                $measuerWorkIds = WorkOrderMeasure::where('measure_choose_id', 'in', $filter['measure_choose_id'])->column('work_id');
                if (!empty($map['id'])) {
                    $newWorkIds = array_intersect($workIds, $measuerWorkIds);
                    $map['id'] = ['in', $newWorkIds];
                } else {
                    $map['id'] = ['in', $measuerWorkIds];
                }
                unset($filter['measure_choose_id']);
            }
            if ($filter['payment_time']) {
                $createat = explode(' ', $filter['payment_time']);
                $map1['payment_time'] = ['between', [$createat[0] . ' ' . $createat[1], $createat[3] . ' ' . $createat[4]]];
                unset($filter['payment_time']);
            }

            $this->request->get(['filter' => json_encode($filter)]);
            list($where, $sort, $order, $offset, $limit) = $this->buildparams();
            $total = $this->model
                ->where($where)
                ->where($map)
                ->where($map1)
                ->order($sort, $order)
                ->count();
            $list = $this->model
                ->where($where)
                ->where($map)
                ->where($map1)
                ->order($sort, $order)
                ->limit($offset, $limit)
                ->select();
            $list = collection($list)->toArray();
            $fa_order = new NewOrder();
            //用户
            $user_list = $this->users;
            foreach ($list as $k => $v) {
                //排列sku
                if ($v['order_sku']) {
                    $list[$k]['order_sku_arr'] = explode(',', $v['order_sku']);
                }

                //取经手人
                if ($v['after_user_id'] != 0) {
                    $list[$k]['after_user_name'] = $user_list[$v['after_user_id']];
                }                //指定经手人
                if ($v['all_after_user_id'] != 0) {
                    $all_after_user_arr = explode(',', $v['all_after_user_id']);
                    foreach ($all_after_user_arr as $aa) {
                        if ($user_list[$aa] != NULL) {
                            $list[$k]['all_after_user_name'][] = $user_list[$aa];
                        }
                    }
                    $list[$k]['all_after_user_arr'] = $all_after_user_arr;
                } else {
                    $list[$k]['all_after_user_name'][] = $user_list[$v['after_user_id']];
                    $list[$k]['all_after_user_arr'] = [];
                }

                //工单类型
                if ($v['work_type'] == 1) {
                    $list[$k]['work_type_str'] = '客服工单';
                } else {
                    $list[$k]['work_type_str'] = '仓库工单';
                }

                //子单号
                $list[$k]['order_item_number_arr'] = explode(',', $v['order_item_numbers']);

                //是否审核
                if ($v['is_check'] == 1) {
                    $list[$k]['assign_user_name'] = $user_list[$v['assign_user_id']];
                    if ($v['operation_user_id'] != 0) {
                        $list[$k]['operation_user_name'] = $user_list[$v['operation_user_id']];
                    }
                }

                $recept = $this->sel_order_recept($v['id']); //获取措施相关记录
                $list[$k]['step_num'] = $recept;
                //是否有处理权限
                $receptPersonIds = explode(',', implode(',', array_column($recept, 'recept_person_id')));
                //跟单客服跟单处理之后不需要显示处理权限
                // if($v['after_user_id']){
                //     array_unshift($receptPersonIds,$v['after_user_id']);
                // }
                //跟单客服处理权限
                $documentaryIds = explode(',', $v['']);
                //仓库工单并且经手人未处理
                //1、仓库类型：经手人未处理||已处理未审核||
                if (($v['work_type'] == 2 && $v['is_after_deal_with'] == 0) || in_array($v['work_status'], [0, 1, 2, 4, 6, 7]) || !in_array(session('admin.id'), $receptPersonIds)) {
                    $list[$k]['has_recept'] = 0;
                } else {
                    $list[$k]['has_recept'] = 1;
                }
                $list[$k]['order_status'] = $fa_order->where('increment_id',$list[$k]['platform_order'])->value('status');
            }
            $result = array("total" => $total, "rows" => $list);

            return json($result);
        }
        //所有承接人的id
        //客服的所有承接人
        //$kefumanages = config('workorder.kefumanage');
        // $kefumanages = $workOrderConfigValue['kefumanage'];
        // foreach ($kefumanages as $key => $kefumanage) {
        //     $kefumanageIds[] = $key;
        //     foreach ($kefumanage as $k => $v) {
        //         $kefumanageIds[] = $v;
        //     }
        // }
        //array_unshift($kefumanageIds, config('workorder.customer_manager'));
        //array_unshift($kefumanageIds,$workOrderConfigValue['customer_manager']);
        // $receptPersonAllIds = array_merge(config('workorder.warehouse_group'), config('workorder.warehouse_lens_group'), config('workorder.cashier_group'), config('workorder.copy_group'), $kefumanageIds);
        //$admins = Admin::where('id', 'in', $receptPersonAllIds)->select();
        $receptPersonAllIds = $workOrderConfigValue['all_extend_person'];
        $admins = Admin::where('id', 'in', $receptPersonAllIds)->where('status', 'normal')->field('id,nickname')->select();
        $this->assign('admins', $admins);

        //获取用户ID和所在权限组
        $admin_id = session('admin.id');
        $_auth_group_access = new AuthGroupAccess();
        $user_group_access = $_auth_group_access->where(['uid' => $admin_id])->column('group_id');
        $warehouse_department_rule = $workOrderConfigValue['warehouse_department_rule'];
        $is_warehouse = array_intersect($user_group_access, $warehouse_department_rule);
        $this->assign('is_warehouse', $is_warehouse ? 1 : 0);

        $this->assignconfig('platform_order', $platform_order ?: '');
        return $this->view->fetch();
    }

    /**
     * 添加经过修改-弃用
     *
     * @Author lsw 1461069578@qq.com
     * @DateTime 2020-06-22 16:12:44
     * @param [type] $ids
     * @return void
     */
    public function addOLD($ids = null)
    {
        $workOrderConfigValue = $this->workOrderConfigValue;
        if ($this->request->isPost()) {
            $params = $this->request->post("row/a");
            if ($params) {
                $params = $this->preExcludeFields($params);
                if ($this->dataLimit && $this->dataLimitFieldAutoFill) {
                    $params[$this->dataLimitField] = $this->auth->id;
                }
                $result = false;
                Db::startTrans();
                try {

                    //是否采用模型验证
                    if ($this->modelValidate) {
                        $name = str_replace("\\model\\", "\\validate\\", get_class($this->model));
                        $validate = is_bool($this->modelValidate) ? ($this->modelSceneValidate ? $name . '.add' : $name) : $this->modelValidate;
                        $this->model->validateFailException(true)->validate($validate);
                    }
                    if (!$ids) {
                        //限制不能存在两个相同的未完成的工单
                        $count = $this->model->where(['platform_order' => $params['platform_order'], 'work_status' => ['in', [1, 2, 3, 5]]])->count();
                        if ($count > 0) {
                            throw new Exception("此订单存在未处理完成的工单");
                        }
                    }
                    if (!$params['platform_order']) {
                        throw new Exception("订单号不能为空");
                    }
                    if ($params['work_type'] == 1 && $params['work_status'] == 2) {
                        if (!$params['order_sku'][0]) {
                            throw new Exception("SKU不能为空");
                        }
                    }
                    if (!$params['order_pay_currency']) {
                        throw new Exception("请先点击载入数据");
                    }
                    if (!$params['address']['shipping_type'] && in_array(7, $params['measure_choose_id'])) {
                        throw new Exception("请先选择shipping method");
                    }
                    $params['platform_order'] = trim($params['platform_order']);
                    if (!$params['problem_description']) {
                        throw new Exception("问题描述不能为空");
                    }
                    //判断是否选择措施
                    if (!$params['problem_type_id'] && !$params['id']) {
                        throw new Exception("问题类型不能为空");
                    }

                    if (in_array($params['problem_type_id'], [11, 13, 14, 16]) && empty(array_filter($params['order_sku']))) {
                        throw new Exception("Sku不能为空");
                    }
                    $userId = session('admin.id');
                    $userGroupAccess = AuthGroupAccess::where(['uid' => $userId])->column('group_id');
                    //$warehouseArr = config('workorder.warehouse_department_rule');
                    $warehouseArr = $workOrderConfigValue['warehouse_department_rule'];
                    $checkIsWarehouse = array_intersect($userGroupAccess, $warehouseArr);
                    if (!empty($checkIsWarehouse)) {
                        if (count(array_filter($params['measure_choose_id'])) < 1 && $params['work_type'] == 1 && $params['work_status'] == 2) {
                            throw new Exception("措施不能为空");
                        }
                    } else {
                        if (count(array_filter($params['measure_choose_id'])) < 1 && $params['work_status'] == 2) {
                            throw new Exception("措施不能为空");
                        }
                    }
                    //判断是否选择措施
                    //更换镜框判断是否有库存
                    if ($params['change_frame'] && in_array(1, array_filter($params['measure_choose_id']))) {
                        //添加判断订单号是否已经质检
                        $check_info = $this->check_order_quality($params['work_platform'], $params['platform_order']);
                        if ($check_info) {
                            throw new Exception("该订单已出库，不能更换镜架");
                        }
                        $skus = $params['change_frame']['change_sku'];
                        $num = $params['change_frame']['change_number'];
                        if (count(array_filter($skus)) < 1) throw new Exception("SKU不能为空");
                        //判断SKU是否有库存
                        $back_data = $this->skuIsStock($skus, $params['work_platform'], $num);
                        !$back_data['result'] && $this->error($back_data['msg']);
                    }
                    //判断赠品是否有库存
                    //判断补发是否有库存
                    if (in_array(7, array_filter($params['measure_choose_id'])) || in_array(6, array_filter($params['measure_choose_id']))) {
                        if (in_array(7, array_filter($params['measure_choose_id']))) {
                            $originalSkus = $params['replacement']['original_sku'];
                            $originalNums = $params['replacement']['original_number'];
                        } else {
                            $originalSkus = $params['gift']['original_sku'];
                            $originalNums = $params['gift']['original_number'];
                        }

                        foreach ($originalSkus as $key => $originalSku) {
                            if (!$originalSku) exception('sku不能为空');
                            if (!$originalNums[$key]) exception('数量必须大于0');
                            $back_data = $this->skuIsStock([$originalSku], $params['work_platform'], [$originalNums[$key]]);
                            !$back_data['result'] && $this->error($back_data['msg']);
                        }
                    }
                    //所有的成员组
                    $all_group = $workOrderConfigValue['group'];
                    //判断工单类型 1客服 2仓库
                    if ($params['work_type'] == 1) {
                        //$params['problem_type_content'] = config('workorder.customer_problem_type')[$params['problem_type_id']];
                        $params['problem_type_content'] = $workOrderConfigValue['customer_problem_type'][$params['problem_type_id']];
                    } elseif ($params['work_type'] == 2) {
                        //$params['problem_type_content'] = config('workorder.warehouse_problem_type')[$params['problem_type_id']];
                        $params['problem_type_content'] = $workOrderConfigValue['warehouse_problem_type'][$params['problem_type_id']];
                        // 更改跟单规则 lsw end
                        //$params['after_user_id'] = implode(',', config('workorder.copy_group')); //经手人
                        //如果存在，则说明是在处理任务，不存在则是添加任务
                        if (!$params['id']) {
                            if (!empty(array_filter($params['all_after_user_id']))) {
                                $params['all_after_user_id'] = implode(',', array_filter($params['all_after_user_id']));
                            } else {
                                $this->error('找不到承接人,请重新选择');
                            }
                        }


                    }
                    //判断是否选择退款措施
                    if (!array_intersect([2, 15], array_filter($params['measure_choose_id']))) {
                        unset($params['refund_money']);
                    } else {
                        if (!$params['refund_money']) {
                            throw new Exception("退款金额不能为空");
                        }
                    }

                    //判断是否选择补价措施
                    if (!in_array(8, array_filter($params['measure_choose_id']))) {
                        unset($params['replenish_money']);
                    } else {
                        if (!$params['replenish_money']) {
                            throw new Exception("补差价金额不能为空");
                        }
                    }
                    //判断是否选择积分措施
                    if (!in_array(10, array_filter($params['measure_choose_id']))) {
                        unset($params['integral']);
                    } else {
                        if (!$params['integral']) {
                            throw new Exception("积分不能为空");
                        }
                        if (!is_numeric($params['integral'])) {
                            throw new Exception("积分只能是数字");
                        }
                    }

                    //判断是否选择退件措施
                    if (!in_array(11, array_filter($params['measure_choose_id']))) {
                        unset($params['refund_logistics_num']);
                    } else {
                        if (!$params['refund_logistics_num']) {
                            throw new Exception("退回物流单号不能为空");
                        }
                    }

                    //判断优惠券 不需要审核的优惠券
                    if ($params['coupon_id'] && in_array(9, array_filter($params['measure_choose_id']))) {

                        foreach ($workOrderConfigValue['check_coupon'] as $v) {
                            if ($v['id'] == $params['coupon_id']) {
                                $params['coupon_describe'] = $v['desc'];
                                break;
                            }
                        }
                    }
                    //判断优惠券 需要审核的优惠券
                    if ($params['need_coupon_id'] && in_array(9, array_filter($params['measure_choose_id']))) {
                        $params['coupon_id'] = $params['need_coupon_id'];
                        foreach ($workOrderConfigValue['need_check_coupon'] as $v) {
                            if ($v['id'] == $params['coupon_id']) {
                                $params['coupon_describe'] = $v['desc'];
                                break;
                            }
                        }
                        $params['is_check'] = 1;
                    }

                    //选择有优惠券时 值必须为真
                    if (in_array(9, array_filter($params['measure_choose_id'])) && !$params['coupon_id']) {
                        throw new Exception("优惠券不能为空");
                    }

                    //如果积分大于200需要审核
                    // if ($params['integral'] > 200) {
                    //     //需要审核
                    //     $params['is_check'] = 1;
                    //     //创建人对应主管
                    //     $params['assign_user_id'] = $this->assign_user_id;
                    // }

                    // //如果退款金额大于30 需要审核
                    // if ($params['refund_money'] > 30) {
                    //     $params['is_check'] = 1;
                    // }
                    //增加是否退款值
                    if ($params['refund_money'] > 0) {
                        $params['is_refund'] = 1;
                    }
                    //判断审核人
                    if ($params['is_check'] == 1 || $params['need_coupon_id']) {
                        /**
                         * 1、退款金额大于30 经理审核
                         * 2、赠品数量大于1 经理审核
                         * 3、补发数量大于1 经理审核
                         * 4、优惠券等于100% 经理审核  50%主管审核 固定额度无需审核
                         * 5、运营客服组的优惠券都由王伟审核
                         */
                        //查询当前用户的上级id
                        $up_group_id = Db::name('auth_group_access')->where('uid', session('admin.id'))->column('group_id');
                        //$coupon = config('workorder.need_check_coupon')[$params['need_coupon_id']]['sum'];
                        $coupon = $workOrderConfigValue['need_check_coupon'][$params['need_coupon_id']]['sum'];
                        if ($coupon == 100 || ($coupon > 0 && in_array(131, $up_group_id))) {
                            //客服经理
                            //$params['assign_user_id'] = config('workorder.customer_manager');
                            $params['assign_user_id'] = $workOrderConfigValue['customer_manager'];
                            // dump(session('admin.id'));
                            // dump($workOrderConfigValue['kefumanage']);
                            // dump(searchForId(session('admin.id'), $workOrderConfigValue['kefumanage']));
                            // exit;
                        } elseif ($coupon == 50) {
                            //创建人对应主管
                            $params['assign_user_id'] = $this->assign_user_id ?: session('admin.id');
                            // dump(session('admin.id'));
                            // dump($workOrderConfigValue['kefumanage']);
                            // dump(searchForId(session('admin.id'), $workOrderConfigValue['kefumanage']));
                            // exit;
                        }
                    }
                    //判断审核人表 lsw create start
                    $check_person_weight = $workOrderConfigValue['check_person_weight'];
                    $check_group_weight = $workOrderConfigValue['check_group_weight'];
                    //先核算团队的，在核算个人的
                    if (!empty($check_group_weight)) {
                        foreach ($check_group_weight as $gv) {
                            //所有的
                            $all_person = [];
                            $result = false;
                            $median_value = 0;
                            $info = (new AuthGroup)->getAllNextGroup($gv['work_create_person_id']);
                            if ($info) {
                                array_push($info, $gv['work_create_person_id']);
                                foreach ($info as $av) {
                                    if (is_array($all_group[$av])) {
                                        foreach ($all_group[$av] as $vk) {
                                            $all_person[] = $vk;
                                        }
                                    }

                                }
                            } else {
                                $all_person = $all_group[$gv['work_create_person_id']];
                            }
                            if ($all_person) {
                                $true_all_person = array_unique($all_person);
                                //如果符合创建组的话
                                if (in_array(session('admin.id'), $true_all_person)) {
                                    if (0 == $gv['step_id']) {
                                        //不需要判断措施只需要判断创建人
                                        $params['is_check'] = 1;
                                        $params['assign_user_id'] = $all_group[$gv['check_group_id']][0];
                                        break;
                                    } elseif ((2 == $gv['step_id']) && in_array(2, array_filter($params['measure_choose_id']))) { //退款
                                        //中间值
                                        $median_value = $params['refund_money'];
                                    } elseif ((3 == $gv['step_id']) && in_array(3, array_filter($params['measure_choose_id']))) { //取消
                                        $median_value = $params['refund_money'];

                                    } elseif (6 == $gv['step_id'] && in_array(6, array_filter($params['measure_choose_id']))) { //赠品
                                        $giftOriginalNumber = $params['gift']['original_number'] ?: [];
                                        $median_value = array_sum($giftOriginalNumber);

                                    } elseif (7 == $gv['step_id'] && in_array(7, array_filter($params['measure_choose_id']))) { //补发
                                        $replacementOriginalNumber = $params['replacement']['original_number'] ?: [];
                                        $median_value = array_sum($replacementOriginalNumber);


                                    } elseif (10 == $gv['step_id'] && in_array(10, array_filter($params['measure_choose_id']))) { //积分
                                        $median_value = $params['integral'];

                                    } elseif (15 == $gv['step_id'] && in_array(15, array_filter($params['measure_choose_id']))) { //vip退款
                                        $median_value = $params['refund_money'];
                                    }
                                    if (!empty($median_value)) {
                                        switch ($gv['symbol']) {
                                            case 'gt':
                                                $result = $median_value > $gv['step_value'];
                                                break;
                                            case 'eq':
                                                $result = $median_value = $gv['step_value'];
                                                break;
                                            case 'lt':
                                                $result = $median_value < $gv['step_value'];
                                                break;
                                            case 'egt':
                                                $result = $median_value >= $gv['step_value'];
                                                break;
                                            case 'elt':
                                                $result = $median_value <= $gv['step_value'];
                                                break;
                                        }
                                    } else {
                                        $result = false;
                                    }

                                    if ($result) {
                                        $params['is_check'] = 1;
                                        $params['assign_user_id'] = $all_group[$gv['check_group_id']][0];
                                        break;
                                    }
                                }
                            }
                        }

                    }
                    if (!empty($check_person_weight)) {
                        foreach ($check_person_weight as $wkv) {
                            if (session('admin.id') == $wkv['work_create_person_id']) {
                                $result = false;
                                $median_value = 0;
                                if (0 == $wkv['step_id']) {
                                    //不需要判断措施只需要判断创建人
                                    $params['is_check'] = 1;
                                    $params['assign_user_id'] = $all_group[$wkv['check_group_id']][0];
                                    break;
                                } elseif (2 == $wkv['step_id'] && in_array(2, array_filter($params['measure_choose_id']))) { //退款
                                    //中间值
                                    $median_value = $params['refund_money'];
                                } elseif (3 == $wkv['step_id'] && in_array(3, array_filter($params['measure_choose_id']))) { //取消
                                    $median_value = $params['refund_money'];

                                } elseif (6 == $wkv['step_id'] && in_array(6, array_filter($params['measure_choose_id']))) { //赠品
                                    $giftOriginalNumber = $params['gift']['original_number'] ?: [];
                                    $median_value = array_sum($giftOriginalNumber);

                                } elseif (7 == $wkv['step_id'] && in_array(7, array_filter($params['measure_choose_id']))) { //补发
                                    $replacementOriginalNumber = $params['replacement']['original_number'] ?: [];
                                    $median_value = array_sum($replacementOriginalNumber);


                                } elseif (10 == $wkv['step_id'] && in_array(10, array_filter($params['measure_choose_id']))) { //积分
                                    $median_value = $params['integral'];

                                } elseif (15 == $wkv['step_id'] && in_array(15, array_filter($params['measure_choose_id']))) {
                                    $median_value = $params['refund_money'];
                                }
                                if (!empty($median_value)) {
                                    switch ($wkv['symbol']) {
                                        case 'gt':
                                            $result = $median_value > $wkv['step_value'];
                                            break;
                                        case 'eq':
                                            $result = $median_value = $wkv['step_value'];
                                            break;
                                        case 'lt':
                                            $result = $median_value < $wkv['step_value'];
                                            break;
                                        case 'egt':
                                            $result = $median_value >= $wkv['step_value'];
                                            break;
                                        case 'elt':
                                            $result = $median_value <= $wkv['step_value'];
                                            break;
                                    }
                                } else {
                                    $result = false;
                                }

                                if ($result) {
                                    $params['is_check'] = 1;
                                    $params['assign_user_id'] = $all_group[$wkv['check_group_id']][0];
                                    break;
                                }
                            }

                        }
                    }
                    if (!$params['assign_user_id']) {
                        $params['is_check'] = 0;
                    }
                    //判断审核人 end
                    //提交时间
                    if ($params['work_status'] == 2) {
                        $params['submit_time'] = date('Y-m-d H:i:s');
                    }

                    //判断如果不需要审核 或者工单类型为仓库 工单状态默认为审核通过
                    if (($params['is_check'] == 0 && $params['work_status'] == 2) || ($params['work_type'] == 2 && $params['work_status'] == 2)) {
                        $params['work_status'] = 3;
                    }
                    if ($params['content']) {
                        //取出备注记录并且销毁
                        $content = $params['content'];
                        unset($params['content']);
                    }

                    //如果为真则为处理任务
                    if (!$params['id']) {
                        $params['recept_person_id'] = $params['recept_person_id'] ?: session('admin.id');
                        $params['create_user_name'] = session('admin.nickname');
                        $params['create_user_id'] = session('admin.id');
                        $params['create_time'] = date('Y-m-d H:i:s');
                        $params['order_sku'] = $params['order_sku'] ? implode(',', $params['order_sku']) : '';
                        $params['assign_user_id'] = $params['assign_user_id'] ?: 0;
                        $params['customer_group'] = $this->customer_group;
                        //如果不是客服人员则指定审核人为客服经理(只能是客服工单) start
                        // if(1 == $params['work_type']){
                        //     $customerKefu = config('workorder.kefumanage');
                        //     $customerArr = [];
                        //     foreach($customerKefu as $v){
                        //         foreach($v as $vv){
                        //             $customerArr[] =$vv;
                        //         }
                        //     }
                        //     if(!in_array(session('admin.id'),$customerArr)){
                        //         if(1 == $params['is_check']){
                        //             $params['assign_user_id'] = $workOrderConfigValue['customer_manager'];
                        //             //$params['assign_user_id'] = config('workorder.customer_manager');
                        //         }

                        //     }else{
                        //         $params['assign_user_id'] = $params['assign_user_id'] ?: 0;
                        //     }
                        // }
                        //如果不是客服人员则指定审核人为客服经理 end
                        if ($params['order_type'] == 100) {
                            $params['base_grand_total'] = $params['refund_money'];
                            $params['grand_total'] = $params['refund_money'];
                        }
                        $result = $this->model->allowField(true)->save($params);
                        if (false === $result) {
                            throw new Exception("添加失败！！");
                        }
                        $work_id = $this->model->id;
                    } else {
                        //如果需要审核 则修改状态为待审核
                        if ($params['is_check'] == 1) {
                            $params['work_status'] = 2;
                        }
                        $work_id = $params['id'];
                        unset($params['problem_type_content']);
                        unset($params['work_picture']);
                        unset($params['work_level']);
                        unset($params['order_sku']);
                        unset($params['problem_description']);
                        $params['is_after_deal_with'] = 1;
                        $result = $this->model->allowField(true)->save($params, ['id' => $work_id]);
                    }
                    if ($content) {
                        $noteData['note_time'] = date('Y-m-d H:i', time());
                        $noteData['note_user_id'] = session('admin.id');
                        $noteData['note_user_name'] = session('admin.nickname');
                        $noteData['work_id'] = $work_id;
                        $noteData['user_group_id'] = 0;
                        $noteData['content'] = $content;
                        $contentResult = $this->work_order_note->allowField(true)->save($noteData);
                        if (false === $contentResult) {
                            throw new Exception("备注添加失败！！");
                        }
                    }


                    $params['problem_type_id'] = $params['problem_type_id'] ?: $params['problem_id'];
                    //循环插入措施
                    if (count(array_filter($params['measure_choose_id'])) > 0) {
                        //措施
                        $integral_auto_complete = $coupon_auto_complete = $changeArr_auto_complete = 0;
                        foreach ($params['measure_choose_id'] as $k => $v) {
                            $measureList['work_id'] = $work_id;
                            $measureList['measure_choose_id'] = $v;
                            //$measureList['measure_content'] = config('workorder.step')[$v];
                            $measureList['measure_content'] = $workOrderConfigValue['step'][$v];
                            $measureList['create_time'] = date('Y-m-d H:i:s');

                            //插入措施表
                            $res = $this->step->insertGetId($measureList);
                            if (false === $res) {
                                throw new Exception("添加失败！！");
                            }

                            //根据措施读取承接组、承接人 默认是客服问题组配置,是否审核之后自动完成
                            $appoint_ids = $params['order_recept']['appoint_ids'][$v];
                            $appoint_users = $params['order_recept']['appoint_users'][$v];
                            $appoint_group = $params['order_recept']['appoint_group'][$v];
                            $auto_complete = $params['order_recept']['auto_complete'][$v];
                            if (10 == $v) {
                                $integral_auto_complete = $auto_complete;
                            } elseif (9 == $v) {
                                $coupon_auto_complete = $auto_complete;
                            } elseif (13 == $v) {
                                $changeArr_auto_complete = $auto_complete;
                            }
                            //循环插入承接人
                            $appointList = [];
                            if (is_array($appoint_ids) && count($appoint_ids) > 0) {
                                foreach ($appoint_ids as $key => $val) {
                                    if ($appoint_users[$key] == 'undefined') {
                                        continue;
                                    }
                                    $appointList[$key]['work_id'] = $work_id;
                                    $appointList[$key]['measure_id'] = $res;
                                    $appointList[$key]['is_auto_complete'] = $auto_complete;
                                    //如果没有承接人 默认为创建人

                                    if ($val == 'undefined') {
                                        $appointList[$key]['recept_group_id'] = $this->assign_user_id;
                                        $appointList[$key]['recept_person_id'] = session('admin.id');
                                        $appointList[$key]['recept_person'] = session('admin.nickname');
                                    } else {

                                        $appointList[$key]['recept_group_id'] = $appoint_group[$key];
                                        $appointList[$key]['recept_person_id'] = $val;
                                        $appointList[$key]['recept_person'] = $appoint_users[$key];
                                    }

                                    $appointList[$key]['create_time'] = date('Y-m-d H:i:s');
                                }
                            } else {
                                $appointList[0]['work_id'] = $work_id;
                                $appointList[0]['measure_id'] = $res;
                                $appointList[0]['recept_group_id'] = 0;
                                $appointList[0]['recept_person_id'] = session('admin.id');
                                $appointList[0]['recept_person'] = session('admin.nickname');
                                $appointList[0]['create_time'] = date('Y-m-d H:i:s');
                                $appointList[0]['is_auto_complete'] = $auto_complete;
                            }

                            //插入承接人表
                            $receptRes = $this->recept->saveAll($appointList);
                            if (false === $receptRes) {
                                throw new Exception("添加失败！！");
                            }

                            //更改镜片，补发，赠品，地址
                            $this->model->changeLens($params, $work_id, $v, $res);
                            $this->model->changeFrame($params, $work_id, $v, $res);
                            $this->model->cancelOrder($params, $work_id, $v, $res);

                        }
                    }

                    //非草稿状态进入审核阶段
                    if ($this->model->work_status != 1) {
                        $this->model->checkWork($work_id);
                    }
                    //不需要审核且是非草稿状态时直接发送积分，赠送优惠券
                    if ($params['is_check'] != 1 && $this->model->work_status != 1) {
                        //赠送积分
                        if (in_array(10, array_filter($params['measure_choose_id'])) && (1 == $integral_auto_complete)) {
                            $this->model->presentIntegral($work_id);
                        }
                        //直接发送优惠券
                        if (in_array(9, array_filter($params['measure_choose_id'])) && (1 == $coupon_auto_complete)) {
                            $this->model->presentCoupon($work_id);
                        }
                        //修改地址
                        if (in_array(13, array_filter($params['measure_choose_id'])) && (1 == $changeArr_auto_complete)) {
                            $this->model->changeAddress($params, $work_id, 13, $res);
                        }
                    }
                    Db::commit();
                } catch (ValidateException $e) {
                    Db::rollback();
                    $this->error($e->getMessage());
                } catch (PDOException $e) {
                    Db::rollback();
                    $this->error($e->getMessage());
                } catch (Exception $e) {
                    Db::rollback();
                    $this->error($e->getMessage());
                }
                if ($result !== false) {
                    //通知
                    if ($this->model->work_type == 1) {
                        if ($this->model->work_status == 2) {
                            //Ding::cc_ding($this->model->assign_user_id, '', '工单ID:' . $work_id . '😎😎😎😎有新工单需要你审核😎😎😎😎', '有新工单需要你审核');
                        } elseif ($this->model->work_status == 3) {
                            $usersId = explode(',', $this->model->recept_person_id);
                            //Ding::cc_ding($usersId, '', '工单ID:' . $work_id . '😎😎😎😎有新工单需要你处理😎😎😎😎', '有新工单需要你处理');
                        }
                    }

                    //经手人
                    if ($this->model->work_type == 2 && $this->model->work_status == 3 && !$params['id']) {

                        //Ding::cc_ding($this->model->after_user_id, '', '工单ID:' . $work_id . '😎😎😎😎有新工单需要你处理😎😎😎😎', '有新工单需要你处理');
                    }

                    //跟单处理
                    if ($this->model->work_type == 2 && $this->model->work_status == 3 && $params['id']) {

                        //Ding::cc_ding($params['recept_person_id'], '', '工单ID:' . $work_id . '😎😎😎😎有新工单需要你处理😎😎😎😎', '有新工单需要你处理');
                    }

                    $this->success();
                } else {
                    $this->error(__('No rows were inserted'));
                }
            }
            $this->error(__('Parameter %s can not be empty', ''));
        }
        if ($ids) {
            $row = $this->model->get($ids);
            //求出订单sku列表,传输到页面当中
            $skus = $this->model->getSkuList($row->work_platform, $row->platform_order);
            if (is_array($skus['sku'])) {
                $arrSkus = [];
                foreach ($skus['sku'] as $val) {
                    $arrSkus[$val] = $val;
                }
                // //查询用户id对应姓名
                // $admin = new \app\admin\model\Admin();
                // $users = $admin->where('status', 'normal')->column('nickname', 'id');
                $this->assignconfig('users', $this->users); //返回用户
                $this->view->assign('skus', $arrSkus);
            }

            if (1 == $row->work_type) { //判断工单类型，客服工单
                $this->view->assign('work_type', 1);
                $this->assignconfig('work_type', 1);
                //$this->view->assign('problem_type', config('workorder.customer_problem_type')); //客服问题类型
                $this->view->assign('problem_type', $workOrderConfigValue['customer_problem_type']);
            } else { //仓库工单
                $this->view->assign('work_type', 2);
                $this->assignconfig('work_type', 2);
                //$this->view->assign('problem_type', config('workorder.warehouse_problem_type')); //仓库问题类型
                $this->view->assign('problem_type', $workOrderConfigValue['warehouse_problem_type']);
            }

            //把问题类型传递到js页面
            if (!empty($row->problem_type_id)) {
                $this->assignconfig('problem_id', $row->problem_type_id);
            }
            $this->assignconfig('work_type', $row->work_type);

            $this->assignconfig('ids', $row->id);
            //求出工单选择的措施传递到js页面
            $measureList = WorkOrderMeasure::workMeasureList($row->id);
            // dump(!empty($measureList));
            // exit;
            if (!empty($measureList)) {
                $this->assignconfig('measureList', $measureList);
            }
            $this->view->assign('row', $row);
        } else {
            //获取用户ID和所在权限组
            $userId = session('admin.id');
            $userGroupAccess = AuthGroupAccess::where(['uid' => $userId])->column('group_id');
            //$warehouseArr = config('workorder.warehouse_department_rule');
            $warehouseArr = $workOrderConfigValue['warehouse_department_rule'];
            $checkIsWarehouse = array_intersect($userGroupAccess, $warehouseArr);
            if (!empty($checkIsWarehouse)) {
                $this->view->assign('work_type', 2);
                $this->assignconfig('work_type', 2);
                $this->view->assign('problem_type', $workOrderConfigValue['warehouse_problem_type']); //仓库问题类型
            } else {
                $this->view->assign('work_type', 1);
                $this->assignconfig('work_type', 1);
                $customer_problem_classifys = $workOrderConfigValue['customer_problem_classify'];
                unset($customer_problem_classifys['仓库问题']);
                $problem_types = $workOrderConfigValue['customer_problem_type'];
                $problem_type = [];
                $i = 0;
                foreach ($customer_problem_classifys as $key => $customer_problem_classify) {
                    $problem_type[$i]['name'] = $key;
                    foreach ($customer_problem_classify as $k => $v) {
                        $problem_type[$i]['type'][$k] = [
                            'id' => $v,
                            'name' => $problem_types[$v]
                        ];
                    }
                    $i++;
                }
                $this->view->assign('problem_type', $problem_type); //客服问题类型
            }
        }
        $this->assignconfig('userid', session('admin.id'));
        return $this->view->fetch();
    }

    /**
     * 添加/编辑/详情
     *
     * @Author lzh
     * @param mixed $ids
     * @return void
     */
    public function add($ids = null)
    {
        //获取工单配置信息
        $workOrderConfigValue = $this->workOrderConfigValue;
        
        //获取用户ID和所在权限组
        $admin_id = session('admin.id');
        $nickname = session('admin.nickname');
        $_auth_group_access = new AuthGroupAccess();
        $user_group_access = $_auth_group_access->where(['uid' => $admin_id])->column('group_id');
        $warehouse_department_rule = $workOrderConfigValue['warehouse_department_rule'];
        $is_warehouse = array_intersect($user_group_access, $warehouse_department_rule);

        if ($this->request->isPost()) {
            $params = $this->request->post("row/a");
            if ($params) {
                $params = $this->preExcludeFields($params);
                if ($this->dataLimit && $this->dataLimitFieldAutoFill) {
                    $params[$this->dataLimitField] = $this->auth->id;
                }

                //是否采用模型验证
                if ($this->modelValidate) {
                    $name = str_replace("\\model\\", "\\validate\\", get_class($this->model));
                    $validate = is_bool($this->modelValidate) ? ($this->modelSceneValidate ? $name . '.add' : $name) : $this->modelValidate;
                    $this->model->validateFailException(true)->validate($validate);
                }

                $platform_order = trim($params['platform_order']);//订单号
                $measure_choose_id = $params['measure_choose_id'] ? array_unique(array_filter($params['measure_choose_id'])) : [];//措施ID数组
                $work_type = $params['work_type'];//工单类型：1客服 2仓库
                $item_order_info = $params['item_order_info'];//子订单措施
                $order_sku = $params['order_sku'] ? implode(',', $params['order_sku']) : '';//sku列表

                //校验问题类型、问题描述
                $params['problem_type_id'] = $params['problem_type_id'] ?: $params['problem_id'];
                !$params['problem_type_id'] && $this->error("请选择问题类型");
                !$params['problem_description'] && $this->error("问题描述不能为空");
                !$platform_order && $this->error("订单号不能为空");

                if (!$ids) {
                    //校验是否有未处理工单
                    $count = $this->model->where(['platform_order' => $platform_order, 'work_status' => ['in', [1, 2, 3, 5]]])->count();
                    0 < $count && $this->error("此订单存在未处理完成的工单");

                    $flag = 0;
                    if (is_array($item_order_info)) {
                        $item_choose = array_column($item_order_info , 'item_choose');
                        if (!empty($item_choose)) {
                            foreach ($item_choose as $key => $value) {
                                if (!empty($item_choose[$key][0])) {
                                     $flag = 1;
                                }
                            }
                        }
                    }

                    //判断订单状态
                    $_new_order_process = new NewOrderProcess();
                    $check_status = $_new_order_process
                        ->where('increment_id', $platform_order)
                        ->value('check_status');
<<<<<<< HEAD
                    
=======

>>>>>>> 52198b5e
                    $_new_order = new NewOrder();
                    $new_order_status = $_new_order
                        ->where('increment_id', $platform_order)
                        ->value('status');
                    //processing状态的判断审单状态
                    if ('processing' == $new_order_status) {
                        //已审单，包含主单取消、子单措施不能创建工单
                        1 == $check_status
                        &&
                        (
                            in_array(3, $measure_choose_id)
                            ||
                            $flag
                        )
                        && $this->error("已审单，不能创建工单");
                    }
<<<<<<< HEAD
                    
=======
>>>>>>> 52198b5e

                    //指定问题类型校验sku下拉框是否勾选
                    in_array($params['problem_type_id'],[8,10,11,56,13,14,15,16,18,22,59])
                    && empty($order_sku)
                    && $this->error("请选择sku");

                    //校验工单类型
                    if (1 == $work_type) {
                        //客服
                        !empty($is_warehouse) && $this->error("当前账号不能创建客服工单");

                        //校验工单措施
                        empty($measure_choose_id) && empty($item_order_info) && $this->error("请选择实施措施");

                        $params['problem_type_content'] = $workOrderConfigValue['customer_problem_type'][$params['problem_type_id']];
                    } else {
                        //仓库
                        empty($is_warehouse) && $this->error("当前账号不能创建仓库工单");

                        $all_after_user_id = array_filter($params['all_after_user_id']);
                        empty($all_after_user_id) && $this->error("未找到对应承接人,请重新选择");
                        $params['all_after_user_id'] = implode(',', $all_after_user_id);
                        $params['problem_type_content'] = $workOrderConfigValue['warehouse_problem_type'][$params['problem_type_id']];
                    }
                } else {
                    //校验工单措施
                    empty($measure_choose_id) && empty($item_order_info) && $this->error("请选择实施措施");
                    //工单是否存在
                    $row = $this->model->get($ids);
                    !$row && $this->error(__('No Results were found'));

                    //跟单人ID
                    $params['after_user_id'] = $admin_id;
                }

                //主单和子单全部的措施id
                $all_choose_ids = [];

                //检测主订单措施
                if (!empty($measure_choose_id)) {
                    /**
                     * 审核判断条件
                     * 1、退款金额大于30 经理审核
                     * 2、赠品数量大于1 经理审核
                     * 3、补发数量大于1 经理审核
                     * 4、优惠券等于100% 经理审核  50%主管审核 固定额度无需审核
                     * 5、运营客服组的优惠券都由客服经理审核
                     */

                    $all_choose_ids = $measure_choose_id;

                    //校验退款、vip退款
                    if (array_intersect([2, 15], $measure_choose_id)) {
                        !$params['refund_money'] && $this->error("退款金额不能为空");
                        $params['is_refund'] = 1;
                    } else {
                        unset($params['refund_money']);
                    }

                    //校验赠品、补发库存
                    if (array_intersect([6, 7], $measure_choose_id)) {
                        $original_sku = [];

                        //赠品
                        if (in_array(6, $measure_choose_id)) {
                            $gift_sku = $params['gift']['original_sku'];
                            !$gift_sku && $this->error("赠品sku不能为空");

                            $gift_number = $params['gift']['original_number'];
                            !$gift_number && $this->error("赠品数量不能为空");

                            foreach ($gift_sku as $key => $sku) {
                                $num = $key + 1;
                                !$sku && $this->error("第{$num}个赠品sku不能为空");
                                !$gift_number[$key] && $this->error("第{$num}个赠品数量必须大于0");

                                if (isset($original_sku[$sku])) {
                                    $original_sku[$sku] += $gift_number[$key];
                                } else {
                                    $original_sku[$sku] = $gift_number[$key];
                                }
                            }
                        }

                        //补发
                        if (in_array(7, $measure_choose_id)) {
                            !$params['address']['shipping_type'] && $this->error("请选择Shipping Method");

                            $replacement_sku = $params['replacement']['original_sku'];
                            !$replacement_sku && $this->error("补发sku不能为空");

                            $replacement_number = $params['replacement']['original_number'];
                            !$replacement_number && $this->error("补发数量不能为空");

                            foreach ($replacement_sku as $key => $sku) {
                                $num = $key + 1;
                                !$sku && $this->error("第{$num}个补发sku不能为空");
                                !$replacement_number[$key] && $this->error("第{$num}个补发数量必须大于0");

                                if (isset($original_sku[$sku])) {
                                    $original_sku[$sku] += $replacement_number[$key];
                                } else {
                                    $original_sku[$sku] = $replacement_number[$key];
                                }
                            }
                        }

                        //校验库存
                        if ($original_sku) {
                            $back_data = $this->skuIsStock(array_keys($original_sku), $params['work_platform'], array_values($original_sku));
                            !$back_data['result'] && $this->error($back_data['msg']);
                        }
                    }

                    //校验补价措施
                    if (in_array(8, $measure_choose_id)) {
                        !$params['replenish_money'] && $this->error("补差价金额不能为空");
                    } else {
                        unset($params['replenish_money']);
                    }

                    //校验优惠券措施
                    if (in_array(9, $measure_choose_id)) {
                        !$params['coupon_id'] && !$params['need_coupon_id'] && $this->error("请选择优惠券");

                        //不需要审核的优惠券
                        if ($params['coupon_id']) {
                            $check_coupon = $workOrderConfigValue['check_coupon'];
                        } else {
                            //需要审核的优惠券
                            $params['is_check'] = 1;
                            $params['coupon_id'] = $params['need_coupon_id'];
                            $check_coupon = $workOrderConfigValue['need_check_coupon'];

                            //优惠券折扣
                            $discount = $workOrderConfigValue['need_check_coupon'][$params['need_coupon_id']]['sum'];
                            if (100 == $discount || (0 < $discount && in_array(131, $user_group_access))) {
                                //创建人上级经理
                                $params['assign_user_id'] = $workOrderConfigValue['customer_manager'];
                            } elseif (50 == $discount) {
                                //创建人上级主管
                                $params['assign_user_id'] = $this->assign_user_id ?: $admin_id;
                            }
                        }
                        foreach ($check_coupon as $v) {
                            if ($v['id'] == $params['coupon_id']) {
                                $params['coupon_describe'] = $v['desc'];
                                break;
                            }
                        }
                    }
                  
                    //判断是否选择积分措施
                    if (in_array(10, $measure_choose_id)) {
                        (!$params['integral'] || !is_numeric($params['integral']))
                        && $this->error("积分必须是数字");
                    } else {
                        unset($params['integral']);
                    }

                    //判断是否选择退件措施
                    if (in_array(11, $measure_choose_id)) {
                        !$params['refund_logistics_num'] && $this->error("退回物流单号不能为空");
                    } else {
                        unset($params['refund_logistics_num']);
                    }
                }

                //检测子订单措施
                if ($item_order_info) {
                    $item_order_info = array_filter($item_order_info);
                    //查询所有子单数量
                    $_new_order_process = new NewOrderProcess();
                    $order_id = $_new_order_process->where('increment_id', $platform_order)->value('order_id');
                    $_new_order_item_process = new NewOrderItemProcess();
                    $count_item_num = $_new_order_item_process->where('order_id', $order_id)->count();

                    1 > count($item_order_info) && $this->error("子订单号错误");
                    foreach ($item_order_info as $key => &$item) {
                        $item['item_choose'] = array_unique(array_filter($item['item_choose']));
                        if ($count_item_num != count($item_order_info)) {
                            empty($item['item_choose']) && $this->error("请选择子订单：{$key} 的实施措施");
                        }
                        $all_choose_ids = array_unique(array_merge($all_choose_ids, $item['item_choose']));

                        //获取子单之前处理成功的措施类型
                        $_work_order_change_sku = new WorkOrderChangeSku();
                        $change_type = $_work_order_change_sku
                            ->alias('a')
                            ->join(['fa_work_order_measure' => 'b'], 'a.measure_id=b.id')
                            ->where([
                                'a.item_order_number' => $key,
                                'b.operation_type' => 1
                            ])
                            ->column('a.change_type');

                        //子单取消
                        if (in_array(18, $item['item_choose'])) {
                            //检测之前是否处理过子单措施
                            array_intersect([1, 2, 3], $change_type) && $this->error("子订单：{$key} 措施已处理，不能取消");
                        } elseif (in_array(19, $item['item_choose'])) {//更改镜框
                            //检测之前是否处理过更改镜框措施
                            in_array(1, $change_type) && $this->error("子订单：{$key} 措施已处理，不能重复创建");

                            //更改镜框校验库存
                            !$item['change_frame']['change_sku'] && $this->error("子订单：{$key} 的新sku不能为空");
                            $back_data = $this->skuIsStock([$item['change_frame']['change_sku']], $params['work_platform'], [1]);
                            !$back_data['result'] && $this->error($back_data['msg']);
                        } /*elseif (in_array(20, $item['item_choose'])) {//更改镜片
                            //检测之前是否处理过更改镜片措施
                            in_array(2, $change_type) && $this->error("子订单：{$key} 措施已处理，不能重复创建");
                        }*/
                    }
                    unset($item);
                }

               

                /**获取审核人 start*/
                $check_person_weight = $workOrderConfigValue['check_person_weight'];//审核人列表
                $check_group_weight = $workOrderConfigValue['check_group_weight'];//审核组列表
                $all_group = $workOrderConfigValue['group'];//所有的成员组
                //核算审核组
                if (!empty($check_group_weight)) {
                    foreach ($check_group_weight as $gv) {
                        $all_person = [];
                        //获取当前组下的所有成员
                        $subordinate = (new AuthGroup)->getAllNextGroup($gv['work_create_person_id']);
                        if ($subordinate) {
                            array_push($subordinate, $gv['work_create_person_id']);
                            foreach ($subordinate as $av) {
                                if (is_array($all_group[$av])) {
                                    foreach ($all_group[$av] as $vk) {
                                        $all_person[] = $vk;
                                    }
                                }
                            }
                        } else {
                            $all_person = $all_group[$gv['work_create_person_id']];
                        }

                       
                        if (!empty($all_person)) {
                            //如果符合创建组
                            if (in_array($admin_id, array_unique($all_person))) {
                                if (!$this->weight_currency($gv, $all_choose_ids, $params)) {
                                    $params['is_check'] = 1;
                                    $params['assign_user_id'] = $all_group[$gv['check_group_id']][0];
                                    break;
                                }
                            }
                        }
                    }
                }
                //核算审核人
                if (!empty($check_person_weight)) {
                    foreach ($check_person_weight as $wkv) {
                        if ($admin_id == $wkv['work_create_person_id']) {
                            if (!$this->weight_currency($wkv, $all_choose_ids, $params)) {
                                $params['is_check'] = 1;
                                $params['assign_user_id'] = $all_group[$wkv['check_group_id']][0];
                                break;
                            }
                        }
                    }
                }
               
                //没有审核人则不需要审核
                if (!$params['assign_user_id']) {
                    $params['is_check'] = 0;
                }else{
                    if ($params['assign_user_id'] == 95 && $admin_id == 198){
                        $params['assign_user_id'] = 117;
                    }
                }

                /**获取审核人 end*/

                //点击提交按钮
                if (2 == $params['work_status']) {
                    //不需要审核或工单类型为仓库 工单状态默认为审核通过
                    if (0 == $params['is_check'] || 2 == $params['work_type']) {
                        $params['work_status'] = 3;
                    }
                    $params['submit_time'] = date('Y-m-d H:i:s');
                }

                //vip订单
                if (100 == $params['order_type']) {
                    $params['base_grand_total'] = $params['refund_money'];
                    $params['grand_total'] = $params['refund_money'];
                }
                $params['recept_person_id'] = $params['recept_person_id'] ?: $admin_id;

                //配货异常表
                $_distribution_abnormal = new DistributionAbnormal();

                //库位表
                $_stock_house = new StockHouse();

                //子单表
                $_new_order_item_process = new NewOrderItemProcess();

                if (!empty($row)) {
                    $row->startTrans();
                }
                $this->model->startTrans();
                $this->work_order_note->startTrans();
                $_distribution_abnormal->startTrans();
                $_new_order_item_process->startTrans();
                $_stock_house->startTrans();
                try {
                    //跟单处理
                    if (!empty($row)) {
                        //如果需要审核 则修改状态为待审核
                        if (1 == $params['is_check']) {
                            $params['work_status'] = 2;
                        }
                        $params['is_after_deal_with'] = 1;
                        $result = $row->allowField(true)->save($params);
                        if (false === $result) throw new Exception("跟单处理失败！！");
                        $work_id = $row->id;
                    } else {
                        //添加
                        $params['create_user_name'] = $nickname;
                        $params['create_user_id'] = $admin_id;
                        $params['create_time'] = date('Y-m-d H:i:s');
                        $params['order_sku'] = $order_sku;
                        $params['assign_user_id'] = $params['assign_user_id'] ?: 0;
                        $params['customer_group'] = $this->customer_group;

                        $result = $this->model->allowField(true)->save($params);
                        if (false === $result) throw new Exception("添加失败！！");
                        $work_id = $this->model->id;
                    }

                    //仓库工单判断未处理异常，有则绑定异常
                    if ($params['order_item_numbers'] || in_array(3, $measure_choose_id)) {
                        //主单取消：绑定该订单下所有子单异常
                        if (in_array(3, $measure_choose_id)) {
                            $item_process_where['b.increment_id'] = $platform_order;
                            $type = 16;
                        } else {
                            $item_process_where['a.item_order_number'] = ['in', $params['order_item_numbers']];
                            $type = 17;
                        }

                        //获取子单ID集
                        $item_process_ids = $_new_order_item_process
                            ->alias('a')
                            ->join(['fa_order' => 'b'], 'a.order_id=b.id')
                            ->where($item_process_where)
                            ->column('a.id');

                        //获取绑定异常子单ID集
                        $abnormal_binding_ids = $_distribution_abnormal
                            ->where(['item_process_id' => ['in', $item_process_ids], 'status' => 1])
                            ->column('item_process_id');

                        //已经标记异常的子单，绑定异常数据
                        if (!empty($abnormal_binding_ids)) {
                            $_distribution_abnormal
                                ->allowField(true)
                                ->save(['work_id' => $work_id], ['item_process_id' => ['in', $abnormal_binding_ids], 'status' => 1]);

                            //配货操作日志
                            DistributionLog::record((object)session('admin'), $item_process_ids, 0, "创建工单绑定异常");
                            $need_sign_ids = array_diff($item_process_ids, $abnormal_binding_ids);
                        } else {
                            $need_sign_ids = $item_process_ids;
                        }

                        //未标记异常子单，则标记异常
                        if (!empty($need_sign_ids)) {
                            foreach ($need_sign_ids as $val) {
                                //获取异常库位号
                                $stock_house_info = $_stock_house
                                    ->field('id,coding')
                                    ->where(['status' => 1, 'type' => 4, 'occupy' => ['<', 10000]])
                                    ->order('occupy', 'desc')
                                    ->find();
                                if (empty($stock_house_info)) throw new Exception("异常暂存架没有空余库位！！");

                                //创建异常
                                $abnormal_data = [
                                    'work_id' => $work_id,
                                    'item_process_id' => $val,
                                    'type' => $type,
                                    'status' => 1,
                                    'create_time' => time(),
                                    'create_person' => $nickname
                                ];
                                $_distribution_abnormal->allowField(true)->isUpdate(false)->data($abnormal_data)->save();

                                //子订单绑定异常库位号
                                $_new_order_item_process
                                    ->where(['id' => $val])
                                    ->update(['abnormal_house_id' => $stock_house_info['id']]);

                                //异常库位占用数量+1
                                $_stock_house
                                    ->where(['id' => $stock_house_info['id']])
                                    ->setInc('occupy', 1);

                                //配货日志
                                DistributionLog::record((object)session('admin'), $val, 9, "创建工单，异常暂存架{$stock_house_info['coding']}库位");
                            }
                        }
                    }

                    //工单备注
                    if (!empty($params['content'])) {
                        $noteData['note_time'] = date('Y-m-d H:i');
                        $noteData['note_user_id'] = $admin_id;
                        $noteData['note_user_name'] = $nickname;
                        $noteData['work_id'] = $work_id;
                        $noteData['user_group_id'] = 0;
                        $noteData['content'] = $params['content'];
                        $contentResult = $this->work_order_note->allowField(true)->save($noteData);
                        if (false === $contentResult) throw new Exception("备注添加失败！！");
                    }

                    //创建主订单措施、承接人数据
                    if (!empty($measure_choose_id)) {
                        foreach ($measure_choose_id as $v) {
                            //根据措施读取承接组、承接人 默认是客服问题组配置,是否审核之后自动完成
                            $appoint_ids = $params['order_recept']['appoint_ids'][$v];
                            $appoint_users = $params['order_recept']['appoint_users'][$v];
                            $appoint_group = $params['order_recept']['appoint_group'][$v];
                            $auto_complete = $params['order_recept']['auto_complete'][$v];

                            //插入措施、承接人数据
                            $res = $this->handle_measure($work_id, $v, $appoint_ids, $appoint_users, $appoint_group, $auto_complete, $this->assign_user_id, $admin_id, $nickname, $params, '');
                            if (!$res['result']) throw new Exception($res['msg']);
                        }
                    }

                    //创建子订单措施、承接人数据
                    if (!empty($item_order_info)) {
                        foreach ($item_order_info as $key => $item) {
                            if ($item['item_choose']) {
                                foreach ($item['item_choose'] as $v) {
                                    //根据措施读取承接组、承接人 默认是客服问题组配置,是否审核之后自动完成
                                    $appoint_ids = $item['appoint_ids'][$v];
                                    $appoint_users = $item['appoint_users'][$v];
                                    $appoint_group = $item['appoint_group'][$v];
                                    $auto_complete = $item['auto_complete'][$v];

                                    //插入措施、承接人数据
                                    $res = $this->handle_measure($work_id, $v, $appoint_ids, $appoint_users, $appoint_group, $auto_complete, $this->assign_user_id, $admin_id, $nickname, $params, $key);
                                    if (!$res['result']) throw new Exception($res['msg']);
                                }
                            }
                        }
                    }

                    //非草稿状态进入审核阶段
                    1 != $params['work_status'] && $this->model->checkWork($work_id);

                    if (!empty($row)) {
                        $row->commit();
                    }
                    $this->model->commit();
                    $this->work_order_note->commit();
                    $_distribution_abnormal->commit();
                    $_new_order_item_process->commit();
                    $_stock_house->commit();
                } catch (ValidateException $e) {
                    if (!empty($row)) {
                        $row->rollback();
                    }
                    $this->model->rollback();
                    $this->work_order_note->rollback();
                    $_distribution_abnormal->rollback();
                    $_new_order_item_process->rollback();
                    $_stock_house->rollback();
                    $this->error($e->getMessage());
                } catch (PDOException $e) {
                    if (!empty($row)) {
                        $row->rollback();
                    }
                    $this->model->rollback();
                    $this->work_order_note->rollback();
                    $_distribution_abnormal->rollback();
                    $_new_order_item_process->rollback();
                    $_stock_house->rollback();
                    $this->error($e->getMessage());
                } catch (Exception $e) {
                    if (!empty($row)) {
                        $row->rollback();
                    }
                    $this->model->rollback();
                    $this->work_order_note->rollback();
                    $_distribution_abnormal->rollback();
                    $_new_order_item_process->rollback();
                    $_stock_house->rollback();
                    $this->error($e->getMessage());
                }
                $this->success();
            }
            $this->error(__('Parameter %s can not be empty', ''));
        }

        //跟单处理
        $work_type = 1;//1客服 2仓库
        $problem_type = [];
        if ($ids) {
            //编辑、详情
            $row = $this->model->get($ids);
            $this->assignconfig('ids', $row->id);
            $this->assignconfig('problem_id', $row->problem_type_id);
            $this->view->assign('row', $row);

            //子订单措施及数据
            if (!empty($row->order_item_numbers)) {
                $order_data = $this->model->getOrderItem($row->platform_order, $row->order_item_numbers, $row->work_type, $row);
                unset($order_data['item_order_info']);
                $this->view->assign('order_item', $order_data);
            }

            //工单类型
            $work_type = $row->work_type;
        } else {
            //创建
            if (!empty($is_warehouse)) {
                $work_type = 2;
            }
        }

        //仓库创建工单
        $order_number = input('order_number');
        $order_item_numbers = input('order_item_numbers');
        if ($order_number && $order_item_numbers) {
            $order_item = $this->model->getOrderItem($order_number, $order_item_numbers, $work_type, []);
            $this->view->assign('order_item', $order_item);
        }

        //工单类型
        $this->view->assign('work_type', $work_type);
        $this->assignconfig('work_type', $work_type);

        //工单问题
        if (1 == $work_type) {
            $customer_problem_type = $workOrderConfigValue['customer_problem_type'];
            $customer_problem_classify = $workOrderConfigValue['customer_problem_classify'];
            unset($customer_problem_classify['仓库问题']);

            foreach ($customer_problem_classify as $key => $value) {
                $type = [];
                foreach ($value as $v) {
                    $type[] = ['id' => $v, 'name' => $customer_problem_type[$v]];
                }
                $problem_type[] = ['name' => $key, 'type' => $type];
            }
        } else {
            $problem_type = $workOrderConfigValue['warehouse_problem_type'];
        }
        $this->view->assign('problem_type', $problem_type);

        return $this->view->fetch();
    }

    /**
     * 判断是否审核并获取审核人ID
     *
     * @Author lzh
     * @param array $info 审核组|审核人
     * @param array $measure_choose_id 措施ID
     * @param array $params 提交参数
     * @return boolean
     */
    protected function weight_currency($info, $measure_choose_id, $params)
    {
        if (0 == $info['step_id']) {//不需要判断措施只需要判断创建人
            return false;
        } elseif (2 == $info['step_id'] && in_array(2, $measure_choose_id)) { //退款
            $median_value = $params['refund_money'];
        } elseif (3 == $info['step_id'] && in_array(3, $measure_choose_id)) { //取消
            $median_value = $params['refund_money'];
        } elseif (6 == $info['step_id'] && in_array(6, $measure_choose_id)) { //赠品
            $median_value = array_sum($params['gift']['original_number'] ?: []);
        } elseif (7 == $info['step_id'] && in_array(7, $measure_choose_id)) { //补发
            $median_value = array_sum($params['replacement']['original_number'] ?: []);
        } elseif (10 == $info['step_id'] && in_array(10, $measure_choose_id)) { //积分
            $median_value = $params['integral'];
        } elseif (15 == $info['step_id'] && in_array(15, $measure_choose_id)) {//VIP退款
            $median_value = $params['refund_money'];
        }

        $result = false;
        if (!empty($median_value)) {
            switch ($info['symbol']) {
                case 'gt':
                    $result = $median_value > $info['step_value'];
                    break;
                case 'eq':
                    $result = $median_value = $info['step_value'];
                    break;
                case 'lt':
                    $result = $median_value < $info['step_value'];
                    break;
                case 'egt':
                    $result = $median_value >= $info['step_value'];
                    break;
                case 'elt':
                    $result = $median_value <= $info['step_value'];
                    break;
            }
        }
        if ($result) {
            return false;
        }

        return true;
    }

    /**
     * 保存措施、承接人并处理相关流程
     *
     * @Author lzh
     * @param int $work_id 工单ID
     * @param int $choose_id 选择的措施ID
     * @param array $appoint_ids 承接人ID集合
     * @param array $appoint_users 承接人名称集合
     * @param array $appoint_group 承接人所在组集合
     * @param int $auto_complete 是否审核之后自动完成
     * @param int $assign_user_id 当前用户上级主管ID
     * @param int $admin_id 当前用户ID
     * @param string $nickname 当前用户名称
     * @param array $params 提交参数
     * @param string $item_order_number 子订单号
     * @return array
     */
    protected function handle_measure($work_id, $choose_id, $appoint_ids, $appoint_users, $appoint_group, $auto_complete, $assign_user_id, $admin_id, $nickname, $params, $item_order_number)
    {
        //获取工单配置信息
        $workOrderConfigValue = $this->workOrderConfigValue;

        //措施内容
        $measure_content = $workOrderConfigValue['step'][$choose_id] ?: '';

        //措施表
        $_work_order_measure = new WorkOrderMeasure();

        //承接人表
        $_work_order_recept = new WorkOrderRecept();

        $_work_order_measure->startTrans();
        $_work_order_recept->startTrans();
        try {
            //插入措施表
            $res = $_work_order_measure
                ->allowField(true)
                ->save([
                    'work_id' => $work_id,
                    'measure_choose_id' => $choose_id,
                    'measure_content' => $measure_content,
                    'item_order_number' => $item_order_number,
                    'create_time' => date('Y-m-d H:i:s')
                ]);
            if (false === $res) throw new Exception("添加措施失败！！");

            //工单措施表自增ID
            $measure_id = $_work_order_measure->id;

            //循环插入承接人
            $appoint_save = [];
            if (is_array($appoint_ids) && !empty($appoint_ids)) {
                foreach ($appoint_ids as $key => $val) {
                    if ($appoint_users[$key] == 'undefined') {
                        continue;
                    }
                    //如果没有承接人 默认为创建人
                    if ($val == 'undefined') {
                        $recept_group_id = $assign_user_id;
                        $recept_person_id = $admin_id;
                        $recept_person = $nickname;
                    } else {
                        $recept_group_id = $appoint_group[$key];
                        $recept_person_id = $val;
                        $recept_person = $appoint_users[$key];
                    }
                    $appoint_save[] = [
                        'work_id' => $work_id,
                        'measure_id' => $measure_id,
                        'is_auto_complete' => $auto_complete ?: 0,
                        'recept_group_id' => $recept_group_id,
                        'recept_person_id' => $recept_person_id,
                        'recept_person' => $recept_person,
                        'create_time' => date('Y-m-d H:i:s')
                    ];
                }
            } else {
                $appoint_save[] = [
                    'work_id' => $work_id,
                    'measure_id' => $measure_id,
                    'is_auto_complete' => $auto_complete ?: 0,
                    'recept_group_id' => 0,
                    'recept_person_id' => $admin_id,
                    'recept_person' => $nickname,
                    'create_time' => date('Y-m-d H:i:s')
                ];
            }

            //插入承接人表
            $recept_res = $_work_order_recept->allowField(true)->saveAll($appoint_save);
            if (false === $recept_res) throw new Exception("添加承接人失败！！");

            $_work_order_measure->commit();
            $_work_order_recept->commit();
        } catch (PDOException $e) {
            $_work_order_measure->rollback();
            $_work_order_recept->rollback();
            return ['result' => false, 'msg' => $e->getMessage()];
        } catch (Exception $e) {
            $_work_order_measure->rollback();
            $_work_order_recept->rollback();
            return ['result' => false, 'msg' => $e->getMessage()];
        }

        //更改镜片、赠品、补发
        if (in_array($choose_id, [6, 7, 20])) {
            $this->model->changeLens($params, $work_id, $choose_id, $measure_id, $item_order_number);
        } elseif (19 == $choose_id) {//更改镜框
            $this->model->changeFrame($params, $work_id, $choose_id, $measure_id, $item_order_number);
        } elseif (in_array($choose_id, [3, 18])) {//取消
            $this->model->cancelOrder($params, $work_id, $choose_id, $measure_id, $item_order_number);
        } elseif (13 == $choose_id) {//修改地址
            $this->model->changeAddress($params, $work_id, $choose_id, $measure_id);
        }

        return ['result' => true, 'msg' => ''];
    }

    /**
     * 判断sku是否有库存
     *
     * @Description
     * @author wpl 
     * @param array $skus sku列表
     * @param int $siteType 站点类型
     * @param array $num 站点类型
     * @return array
     */
    protected function skuIsStock($skus = [], $siteType, $num = [])
    {
        if (!array_filter($skus)) {
            return ['result' => false, 'msg' => 'SKU不能为空'];
        }

        $itemPlatFormSku = new \app\admin\model\itemmanage\ItemPlatformSku();
        //根据平台sku转sku
        foreach (array_filter($skus) as $k => $v) {
            //判断库存时去掉-s 等
            $arr = explode('-', $v);
            if (!empty($arr[1])) {
                $sku = $arr[0] . '-' . $arr[1];
            } else {
                $sku = trim($v);
            }

            //判断是否开启预售 并且预售时间是否满足 并且预售数量是否足够
            $res = $itemPlatFormSku->where(['outer_sku_status' => 1, 'platform_sku' => $sku, 'platform_type' => $siteType])->find();
            //判断是否开启预售
            if ($res['stock'] >= 0 && $res['presell_status'] == 1 && strtotime($res['presell_create_time']) <= time() && strtotime($res['presell_end_time']) >= time()) {
                $stock = $res['stock'] + $res['presell_residue_num'];
            } elseif ($res['stock'] < 0 && $res['presell_status'] == 1 && strtotime($res['presell_create_time']) <= time() && strtotime($res['presell_end_time']) >= time()) {
                $stock = $res['presell_residue_num'];
            } else {
                $stock = $res['stock'];
            }
            //判断库存是否足够
            if ($stock < $num[$k]) {
                // $params = ['sku'=>$sku,'siteType'=>$siteType,'stock'=>$stock,'num'=>$num[$k]];
                // file_put_contents('/www/wwwroot/mojing/runtime/log/stock.txt',json_encode($params),FILE_APPEND);
                return ['result' => false, 'msg' => $sku . '库存不足！！'];
            }
        }
        return ['result' => true, 'msg' => ''];
    }

    /**
     * 编辑
     *
     * @Author lzh
     * @DateTime 2020-11-23 11:29:24
     * @param [type] $ids
     * @return void
     */
    public function edit($ids = null)
    {
        //获取工单配置信息
        $workOrderConfigValue = $this->workOrderConfigValue;

        //校验工单信息
        $row = $this->model->get($ids);
        !$row && $this->error(__('No Results were found'));

        //校验用户权限
        $adminIds = $this->getDataLimitAdminIds();
        is_array($adminIds) && !in_array($row[$this->dataLimitField], $adminIds) && $this->error(__('You have no permission'));

        //获取用户ID和所在权限组
        $admin_id = session('admin.id');
        $nickname = session('admin.nickname');
        $_auth_group_access = new AuthGroupAccess();
        $user_group_access = $_auth_group_access->where(['uid' => $admin_id])->column('group_id');

        if ($this->request->isPost()) {
            $params = $this->request->post("row/a");
            if ($params) {
                $params = $this->preExcludeFields($params);
                if ($this->dataLimit && $this->dataLimitFieldAutoFill) {
                    $params[$this->dataLimitField] = $this->auth->id;
                }

                //是否采用模型验证
                if ($this->modelValidate) {
                    $name = str_replace("\\model\\", "\\validate\\", get_class($this->model));
                    $validate = is_bool($this->modelValidate) ? ($this->modelSceneValidate ? $name . '.edit' : $name) : $this->modelValidate;
                    $this->model->validateFailException(true)->validate($validate);
                }

                $platform_order = trim($params['platform_order']);//订单号
                $measure_choose_id = $params['measure_choose_id'] ? array_unique(array_filter($params['measure_choose_id'])) : [];//措施ID数组
                $work_type = $params['work_type'];//工单类型：1客服 2仓库
                $item_order_info = $params['item_order_info'];//子订单措施
                $params['order_sku'] = $params['order_sku'] ? implode(',', $params['order_sku']) : '';//sku列表

                //校验问题类型、问题描述
                $params['problem_type_id'] = $params['problem_type_id'] ?: $params['problem_id'];
                !$params['problem_type_id'] && $this->error("请选择问题类型");
                !$params['problem_description'] && $this->error("问题描述不能为空");
                !$platform_order && $this->error("订单号不能为空");

                //指定问题类型校验sku下拉框是否勾选
                in_array($params['problem_type_id'],[8,10,11,56,13,14,15,16,18,22,59])
                && empty($params['order_sku'])
                && $this->error("请选择sku");

                //校验工单类型
                if (1 == $work_type) {
                    //校验工单措施
                    empty($measure_choose_id) && empty($item_order_info) && $this->error("请选择实施措施");

                    $params['problem_type_content'] = $workOrderConfigValue['customer_problem_type'][$params['problem_type_id']];
                } else {
                    $all_after_user_id = array_filter($params['all_after_user_id']);
                    empty($all_after_user_id) && $this->error("未找到对应承接人,请重新选择");
                    $params['all_after_user_id'] = implode(',', $all_after_user_id);
                    $params['problem_type_content'] = $workOrderConfigValue['warehouse_problem_type'][$params['problem_type_id']];
                }

                //主单和子单全部的措施id
                $all_choose_ids = [];

                //检测主订单措施
                if (!empty($measure_choose_id)) {
                    /**
                     * 审核判断条件
                     * 1、退款金额大于30 经理审核
                     * 2、赠品数量大于1 经理审核
                     * 3、补发数量大于1 经理审核
                     * 4、优惠券等于100% 经理审核  50%主管审核 固定额度无需审核
                     * 5、运营客服组的优惠券都由客服经理审核
                     */

                    $all_choose_ids = $measure_choose_id;

                    //校验退款、vip退款
                    if (array_intersect([2, 15], $measure_choose_id)) {
                        !$params['refund_money'] && $this->error("退款金额不能为空");
                        $params['is_refund'] = 1;
                    } else {
                        unset($params['refund_money']);
                    }

                    //校验赠品、补发库存
                    if (array_intersect([6, 7], $measure_choose_id)) {
                        $original_sku = [];

                        //赠品
                        if (in_array(6, $measure_choose_id)) {
                            $gift_sku = $params['gift']['original_sku'];
                            !$gift_sku && $this->error("赠品sku不能为空");

                            $gift_number = $params['gift']['original_number'];
                            !$gift_number && $this->error("赠品数量不能为空");

                            foreach ($gift_sku as $key => $sku) {
                                $num = $key + 1;
                                !$sku && $this->error("第{$num}个赠品sku不能为空");
                                !$gift_number[$key] && $this->error("第{$num}个赠品数量必须大于0");

                                if (isset($original_sku[$sku])) {
                                    $original_sku[$sku] += $gift_number[$key];
                                } else {
                                    $original_sku[$sku] = $gift_number[$key];
                                }
                            }
                        }

                        //补发
                        if (in_array(7, $measure_choose_id)) {
                            !$params['address']['shipping_type'] && $this->error("请选择Shipping Method");

                            $replacement_sku = $params['replacement']['original_sku'];
                            !$replacement_sku && $this->error("补发sku不能为空");

                            $replacement_number = $params['replacement']['original_number'];
                            !$replacement_number && $this->error("补发数量不能为空");

                            foreach ($replacement_sku as $key => $sku) {
                                $num = $key + 1;
                                !$sku && $this->error("第{$num}个补发sku不能为空");
                                !$replacement_number[$key] && $this->error("第{$num}个补发数量必须大于0");

                                if (isset($original_sku[$sku])) {
                                    $original_sku[$sku] += $replacement_number[$key];
                                } else {
                                    $original_sku[$sku] = $replacement_number[$key];
                                }
                            }
                        }

                        //校验库存
                        if ($original_sku) {
                            $back_data = $this->skuIsStock(array_keys($original_sku), $params['work_platform'], array_values($original_sku));
                            !$back_data['result'] && $this->error($back_data['msg']);
                        }
                    }

                    //校验补价措施
                    if (in_array(8, $measure_choose_id)) {
                        !$params['replenish_money'] && $this->error("补差价金额不能为空");
                    } else {
                        unset($params['replenish_money']);
                    }

                    //校验优惠券措施
                    if (in_array(9, $measure_choose_id)) {
                        !$params['coupon_id'] && !$params['need_coupon_id'] && $this->error("请选择优惠券");

                        //不需要审核的优惠券
                        if ($params['coupon_id']) {
                            $check_coupon = $workOrderConfigValue['check_coupon'];
                        } else {
                            //需要审核的优惠券
                            $params['is_check'] = 1;
                            $params['coupon_id'] = $params['need_coupon_id'];
                            $check_coupon = $workOrderConfigValue['need_check_coupon'];

                            //优惠券折扣
                            $discount = $workOrderConfigValue['need_check_coupon'][$params['need_coupon_id']]['sum'];
                            if (100 == $discount || (0 < $discount && in_array(131, $user_group_access))) {
                                //创建人上级经理
                                $params['assign_user_id'] = $workOrderConfigValue['customer_manager'];
                            } elseif (50 == $discount) {
                                //创建人上级主管
                                $params['assign_user_id'] = $this->assign_user_id ?: $admin_id;
                            }
                        }
                        foreach ($check_coupon as $v) {
                            if ($v['id'] == $params['coupon_id']) {
                                $params['coupon_describe'] = $v['desc'];
                                break;
                            }
                        }
                    }

                    //判断是否选择积分措施
                    if (in_array(10, $measure_choose_id)) {
                        (!$params['integral'] || !is_numeric($params['integral']))
                        && $this->error("积分必须是数字");
                    } else {
                        unset($params['integral']);
                        unset($params['integral_describe']);
                    }

                    //判断是否选择退件措施
                    if (in_array(11, $measure_choose_id)) {
                        !$params['refund_logistics_num'] && $this->error("退回物流单号不能为空");
                    } else {
                        unset($params['refund_logistics_num']);
                    }
                }

                //子单sku变动表
                $_work_order_change_sku = new WorkOrderChangeSku();

                //检测子订单措施
                if ($item_order_info) {
                    $item_order_info = array_filter($item_order_info);
                    //查询所有子单数量
                    $_new_order_process = new NewOrderProcess();
                    $order_id = $_new_order_process->where('increment_id', $platform_order)->value('order_id');
                    $_new_order_item_process = new NewOrderItemProcess();
                    $count_item_num = $_new_order_item_process->where('order_id', $order_id)->count();

                    1 > count($item_order_info) && $this->error("子订单号错误");
                    foreach ($item_order_info as $key => &$item) {
                        $item['item_choose'] = array_unique(array_filter($item['item_choose']));
                        if ($count_item_num != count($item_order_info)) {
                            empty($item['item_choose']) && $this->error("请选择子订单：{$key} 的实施措施");
                        }
                        $all_choose_ids = array_unique(array_merge($all_choose_ids, $item['item_choose']));

                        //获取子单之前处理成功的措施类型
                        $change_type = $_work_order_change_sku
                            ->alias('a')
                            ->join(['fa_work_order_measure' => 'b'], 'a.measure_id=b.id')
                            ->where([
                                'a.item_order_number' => $key,
                                'b.operation_type' => 1
                            ])
                            ->order('a.id', 'desc')
                            ->group('a.item_order_number')
                            ->column('a.change_type');

                        //子单取消
                        if (in_array(18, $item['item_choose'])) {
                            //检测之前是否处理过子单措施
                            array_intersect([1, 2, 3], $change_type) && $this->error("子订单：{$key} 措施已处理，不能取消");
                        } elseif (in_array(19, $item['item_choose'])) {//更改镜框
                            //检测之前是否处理过更改镜框措施
                            in_array(1, $change_type) && $this->error("子订单：{$key} 措施已处理，不能重复创建");

                            //更改镜框校验库存
                            !$item['change_frame']['change_sku'] && $this->error("子订单：{$key} 的新sku不能为空");
                            $back_data = $this->skuIsStock([$item['change_frame']['change_sku']], $params['work_platform'], [1]);
                            !$back_data['result'] && $this->error($back_data['msg']);
                        } /*elseif (in_array(20, $item['item_choose'])) {//更改镜片
                            //检测之前是否处理过更改镜片措施
                            in_array(2, $change_type) && $this->error("子订单：{$key} 措施已处理，不能重复创建");
                        }*/
                    }
                    unset($item);
                }

                /**获取审核人 start*/
                $check_person_weight = $workOrderConfigValue['check_person_weight'];//审核人列表
                $check_group_weight = $workOrderConfigValue['check_group_weight'];//审核组列表
                $all_group = $workOrderConfigValue['group'];//所有的成员组

                //核算审核组
                if (!empty($check_group_weight)) {
                    foreach ($check_group_weight as $gv) {
                        $all_person = [];
                        //获取当前组下的所有成员
                        $subordinate = (new AuthGroup)->getAllNextGroup($gv['work_create_person_id']);
                        if ($subordinate) {
                            array_push($subordinate, $gv['work_create_person_id']);
                            foreach ($subordinate as $av) {
                                if (is_array($all_group[$av])) {
                                    foreach ($all_group[$av] as $vk) {
                                        $all_person[] = $vk;
                                    }
                                }
                            }
                        } else {
                            $all_person = $all_group[$gv['work_create_person_id']];
                        }
                        if (!empty($all_person)) {
                            //如果符合创建组
                            if (in_array($admin_id, array_unique($all_person))) {
                                if (!$this->weight_currency($gv, $all_choose_ids, $params)) {
                                    $params['is_check'] = 1;
                                    $params['assign_user_id'] = $all_group[$gv['check_group_id']][0];
                                    break;
                                }
                            }
                        }
                    }
                }

                //核算审核人
                if (!empty($check_person_weight)) {
                    foreach ($check_person_weight as $wkv) {
                        if ($admin_id == $wkv['work_create_person_id']) {
                            if (!$this->weight_currency($wkv, $all_choose_ids, $params)) {
                                $params['is_check'] = 1;
                                $params['assign_user_id'] = $all_group[$wkv['check_group_id']][0];
                                break;
                            }
                        }
                    }
                }

                //没有审核人则不需要审核
                if (!$params['assign_user_id']) {
                    $params['is_check'] = 0;
                }
                /**获取审核人 end*/

                //点击提交按钮
                if (2 == $params['work_status']) {
                    //不需要审核或工单类型为仓库 工单状态默认为审核通过
                    if (0 == $params['is_check'] || 2 == $params['work_type']) {
                        $params['work_status'] = 3;
                    }
                    $params['submit_time'] = date('Y-m-d H:i:s');
                }

                //vip订单
                if (100 == $params['order_type']) {
                    $params['base_grand_total'] = $params['refund_money'];
                    $params['grand_total'] = $params['refund_money'];
                }
                $params['recept_person_id'] = $params['recept_person_id'] ?: $admin_id;

                //措施表
                $_work_order_measure = new WorkOrderMeasure();

                //承接人表
                $_work_order_recept = new WorkOrderRecept();

                //子单表
                $_new_order_item_process = new NewOrderItemProcess();

                //配货异常表
                $_distribution_abnormal = new DistributionAbnormal();

                //库位表
                $_stock_house = new StockHouse();

                $row->startTrans();
                $_work_order_measure->startTrans();
                $_work_order_recept->startTrans();
                $_work_order_change_sku->startTrans();
                $_stock_house->startTrans();
                $_new_order_item_process->startTrans();
                $_distribution_abnormal->startTrans();
                try {
                    //更新之前清除部分字段
                    $update_data = [
                        'replenish_money' => '',
                        'replenish_increment_id' => '',
                        'coupon_id' => 0,
                        'coupon_describe' => '',
                        'coupon_str' => '',
                        'integral' => '',
                        'refund_logistics_num' => '',
                        'refund_money' => '',
                        'is_refund' => 0,
                        'replacement_order' => '',
                        'integral_describe' => '',
                    ];
                    $update_res = $row->allowField(true)->save($update_data);
                    if (false === $update_res) throw new Exception('更新失败!!');

                    //仓库工单判断未处理异常，有则绑定异常
                    if ($params['order_item_numbers'] || in_array(3, $measure_choose_id)) {
                        //主单取消：绑定该订单下所有子单异常
                        if (in_array(3, $measure_choose_id)) {
                            $item_process_where['b.increment_id'] = $platform_order;
                            $type = 16;
                        } else {
                            $item_process_where['a.item_order_number'] = ['in', $params['order_item_numbers']];
                            $type = 17;
                        }

                        //获取子单ID集
                        $item_process_ids = $_new_order_item_process
                            ->alias('a')
                            ->join(['fa_order' => 'b'], 'a.order_id=b.id')
                            ->where($item_process_where)
                            ->column('a.id', 'a.item_order_number');
                        $item_order_numbers = array_keys($item_process_ids);

                        //获取之前的子单列表
                        $bound_item_order_numbers = $_work_order_change_sku->where(['work_id' => $row->id])->column('item_order_number');
                        $remove_numbers = $bound_item_order_numbers ? array_diff($bound_item_order_numbers, $item_order_numbers) : [];

                        //清除之前的子单异常、解绑子单库位、异常库位减1
                        if ($remove_numbers) {
                            foreach ($remove_numbers as $val) {
                                //获取子单信息
                                $item_process_info = $_new_order_item_process
                                    ->field('id,abnormal_house_id')
                                    ->where(['item_order_number' => $val])
                                    ->find();

                                //删除异常
                                $check_abnormal = $_distribution_abnormal
                                    ->field('type,id')
                                    ->where(['work_id' => $row->id, 'item_process_id' => $item_process_info['id']])
                                    ->find();
                                if ($check_abnormal && in_array($check_abnormal['type'], [16, 17])) {
                                    $_distribution_abnormal->where(['id' => $check_abnormal['id']])->delete();

                                    //子订单解绑异常库位
                                    $_new_order_item_process
                                        ->where(['id' => $item_process_info['id']])
                                        ->update(['abnormal_house_id' => 0]);

                                    //异常库位占用数量-1
                                    if($item_process_info['abnormal_house_id']){
                                        $_stock_house
                                            ->where(['id' => $item_process_info['abnormal_house_id']])
                                            ->setDec('occupy', 1);
                                    }

                                    //配货日志
                                    DistributionLog::record((object)session('admin'), $val, 10, "编辑工单，解绑异常库位");
                                }
                            }
                        }

                        //获取绑定异常子单ID集
                        $abnormal_binding_ids = $_distribution_abnormal
                            ->where(['item_process_id' => ['in', $item_process_ids], 'status' => 1])
                            ->column('item_process_id');

                        //已经标记异常的子单，绑定异常数据
                        if (!empty($abnormal_binding_ids)) {
                            $_distribution_abnormal
                                ->allowField(true)
                                ->save(['work_id' => $row->id], ['item_process_id' => ['in', $abnormal_binding_ids], 'status' => 1]);

                            //配货操作日志
                            DistributionLog::record((object)session('admin'), $item_process_ids, 0, "编辑工单绑定异常");
                            $need_sign_ids = array_diff($item_process_ids, $abnormal_binding_ids);
                        } else {
                            $need_sign_ids = $item_process_ids;
                        }

                        //未标记异常子单，则标记异常
                        if (!empty($need_sign_ids)) {
                            foreach ($need_sign_ids as $val) {
                                //获取异常库位号
                                $stock_house_info = $_stock_house
                                    ->field('id,coding')
                                    ->where(['status' => 1, 'type' => 4, 'occupy' => ['<', 10000]])
                                    ->order('occupy', 'desc')
                                    ->find();
                                if (empty($stock_house_info)) throw new Exception("异常暂存架没有空余库位！！");

                                //创建异常
                                $abnormal_data = [
                                    'work_id' => $row->id,
                                    'item_process_id' => $val,
                                    'type' => $type,
                                    'status' => 1,
                                    'create_time' => time(),
                                    'create_person' => $nickname
                                ];
                                $_distribution_abnormal->allowField(true)->isUpdate(false)->data($abnormal_data)->save();

                                //子订单绑定异常库位号
                                $_new_order_item_process
                                    ->where(['id' => $val])
                                    ->update(['abnormal_house_id' => $stock_house_info['id']]);

                                //异常库位占用数量+1
                                $_stock_house
                                    ->where(['id' => $stock_house_info['id']])
                                    ->setInc('occupy', 1);

                                //配货日志
                                DistributionLog::record((object)session('admin'), $val, 9, "编辑工单，异常暂存架{$stock_house_info['coding']}库位");
                            }
                        }
                    }

                    //清除措施表、承接表、sku变动表
                    $_work_order_measure->where(['work_id' => $row->id])->delete();
                    $_work_order_recept->where(['work_id' => $row->id])->delete();
                    $_work_order_change_sku->where(['work_id' => $row->id])->delete();

                    //更新工单
                    $result = $row->allowField(true)->save($params);
                    if (false === $result) throw new Exception("编辑失败！！");

                    //创建主订单措施、承接人数据
                    if (!empty($measure_choose_id)) {
                        foreach ($measure_choose_id as $v) {
                            //根据措施读取承接组、承接人 默认是客服问题组配置,是否审核之后自动完成
                            $appoint_ids = $params['order_recept']['appoint_ids'][$v];
                            $appoint_users = $params['order_recept']['appoint_users'][$v];
                            $appoint_group = $params['order_recept']['appoint_group'][$v];
                            $auto_complete = $params['order_recept']['auto_complete'][$v];

                            //插入措施、承接人数据
                            $res = $this->handle_measure($row->id, $v, $appoint_ids, $appoint_users, $appoint_group, $auto_complete, $this->assign_user_id, $admin_id, $nickname, $params, '');
                            if (!$res['result']) throw new Exception($res['msg']);
                        }
                    }

                    //创建子订单措施、承接人数据
                    if (!empty($item_order_info)) {
                        foreach ($item_order_info as $key => $item) {
                            if ($item['item_choose']) {
                                foreach ($item['item_choose'] as $v) {
                                    //根据措施读取承接组、承接人 默认是客服问题组配置,是否审核之后自动完成
                                    $appoint_ids = $item['appoint_ids'][$v];
                                    $appoint_users = $item['appoint_users'][$v];
                                    $appoint_group = $item['appoint_group'][$v];
                                    $auto_complete = $item['auto_complete'][$v];

                                    //插入措施、承接人数据
                                    $res = $this->handle_measure($row->id, $v, $appoint_ids, $appoint_users, $appoint_group, $auto_complete, $this->assign_user_id, $admin_id, $nickname, $params, $key);
                                    if (!$res['result']) throw new Exception($res['msg']);
                                }
                            }
                        }
                    }

                    //非草稿状态进入审核阶段
                    1 != $params['work_status'] && $this->model->checkWork($row->id);

                    $row->commit();
                    $_work_order_measure->commit();
                    $_work_order_recept->commit();
                    $_work_order_change_sku->commit();
                    $_stock_house->commit();
                    $_new_order_item_process->commit();
                    $_distribution_abnormal->commit();
                } catch (ValidateException $e) {
                    $row->rollback();
                    $_work_order_measure->rollback();
                    $_work_order_recept->rollback();
                    $_work_order_change_sku->rollback();
                    $_stock_house->rollback();
                    $_new_order_item_process->rollback();
                    $_distribution_abnormal->rollback();
                    $this->error($e->getMessage());
                } catch (PDOException $e) {
                    $row->rollback();
                    $_work_order_measure->rollback();
                    $_work_order_recept->rollback();
                    $_work_order_change_sku->rollback();
                    $_stock_house->rollback();
                    $_new_order_item_process->rollback();
                    $_distribution_abnormal->rollback();
                    $this->error($e->getMessage());
                } catch (Exception $e) {
                    $row->rollback();
                    $_work_order_measure->rollback();
                    $_work_order_recept->rollback();
                    $_work_order_change_sku->rollback();
                    $_stock_house->rollback();
                    $_new_order_item_process->rollback();
                    $_distribution_abnormal->rollback();
                    $this->error($e->getMessage());
                }
                $this->success();
            }
            $this->error(__('Parameter %s can not be empty', ''));
        }

        //工单类型及状态
        $this->view->assign('row', $row);
        $this->assignconfig('work_type', $row->work_type);
        $this->assignconfig('work_status', $row->work_status);
        $this->assignconfig('create_user_id', $row->create_user_id);

        //子订单措施及数据
        $order_data = $this->model->getOrderItem($row->platform_order, $row->order_item_numbers, $row->work_type, $row);
        if(!empty($order_data['item_order_info'])){
            $this->assignconfig('item_order_info', $order_data['item_order_info']);
            unset($order_data['item_order_info']);
        }
        $this->assignconfig('order_item', $order_data);
        $this->view->assign('order_item', $order_data);

        //把问题类型传递到js页面
        $row->problem_type_id && $this->assignconfig('problem_type_id', $row->problem_type_id);

        //工单措施对应的措施配置表ID数组
        $measureList = WorkOrderMeasure::workMeasureList($row->id, 1);
        !empty($measureList) && $this->assignconfig('measureList', $measureList);

        //工单问题类型
        $problem_type = [];
        if (1 == $row->work_type) {
            $customer_problem_type = $workOrderConfigValue['customer_problem_type'];
            $customer_problem_classify = $workOrderConfigValue['customer_problem_classify'];
            unset($customer_problem_classify['仓库问题']);

            foreach ($customer_problem_classify as $key => $value) {
                $type = [];
                foreach ($value as $v) {
                    $type[] = ['id' => $v, 'name' => $customer_problem_type[$v]];
                }
                $problem_type[] = ['name' => $key, 'type' => $type];
            }
        } else {
            $problem_type = $workOrderConfigValue['warehouse_problem_type'];
        }
        $this->view->assign('problem_type', $problem_type);

        return $this->view->fetch();
    }

    /**
     * 获取订单sku数据
     *
     * @参数 string order_number  订单号
     * @author lzh
     * @return array
     */
    public function get_sku_list()
    {
        !request()->isAjax() && $this->error('404 not found');

        $order_number = request()->post('order_number');
        empty($order_number) && $this->error('订单号不能为空');

        $result = $this->model->getOrderItem($order_number, '', 0, [], 1);
        empty($result) && $this->error('未获取到数据');
        empty($result['sku_list']) && $this->error('未获取到子单数据');

        $this->success('', '', $result, 0);
    }

    /**
     * 根据处方获取地址信息以及处方信息
     * @throws \think\db\exception\DataNotFoundException
     * @throws \think\db\exception\ModelNotFoundException
     * @throws \think\exception\DbException
     */
    public function ajaxGetAddress()
    {
        if (request()->isAjax()) {
            $incrementId = input('increment_id');
            $siteType = input('site_type');
            $work_id = input('work_id');
            $measure_choose_id = input('measure_choose_id');

            $res = [];
            $lens = [];
            try {
                //获取网站数据库地址,获取地址信息
                $res = $this->model->getAddress($incrementId);
                !$res && $this->error('未获取到数据！！');

                //请求接口获取lens_type，coating_type，prescription_type等信息
                $lens = $this->model->getReissueLens($siteType, $res['showPrescriptions'], 1);

                //判断是否是新建或跟单处理
                if ($work_id && $measure_choose_id) {
                    $work_status = $this->model->where('id', $work_id)->value('work_status');
                    if (0 < $work_status) {
                        //获取魔晶数据库中地址
                        $_work_order_change_sku = new WorkOrderChangeSku();
                        $address = $_work_order_change_sku
                            ->alias('a')
                            ->join(['fa_work_order_measure' => 'b'], 'a.measure_id=b.id')
                            ->where(['a.work_id' => $work_id, 'b.measure_choose_id' => $measure_choose_id])
                            ->value('a.userinfo_option');
                        if ($address) {
                            $address = unserialize($address);
                            $address['address_type'] = $address['address_id'] == 0 ? 'shipping' : 'billing';
                            $res['address'] = $address;
                        }
                    }
                }
            } catch (\Exception $e) {
                $this->error($e->getMessage());
            }
            $this->success('操作成功！！', '', ['address' => $res, 'lens' => $lens]);
        }
        $this->error('404 not found');
    }

    /**
     * 根据country获取Province
     * @return array
     */
    public function ajaxGetProvince()
    {
        $countryId = input('country_id');
        $country = json_decode(file_get_contents('assets/js/country.js'), true);
        $province = $country[$countryId];
        return $province ?: [];
    }

    /**
     * 获取更改镜片的数据
     * @throws Exception
     */
    public function ajaxGetChangeLens()
    {
        if (request()->isAjax()) {
            $incrementId = input('increment_id');
            $siteType = input('site_type');
            $item_order_number = input('item_order_number', '');
            try {
                //获取地址、处方等信息
                $res = $this->model->getAddress($incrementId, $item_order_number);
                $lens = $this->model->getReissueLens($siteType, $res['prescriptions'], 2, $item_order_number);
            } catch (\Exception $e) {
                $this->error($e->getMessage());
            }
            if ($res) {
                $this->success('操作成功！！', '', $lens);
            } else {
                $this->error('未获取到数据！！');
            }
        }
        $this->error('404 not found');
    }

    /**
     * 赠品表单
     * @throws Exception
     * @throws \think\db\exception\DataNotFoundException
     * @throws \think\db\exception\ModelNotFoundException
     * @throws \think\exception\DbException
     */
    public function ajaxGetGiftLens()
    {
        if (request()->isAjax()) {
            $incrementId = input('increment_id');
            $siteType = input('site_type');
            try {
                //获取地址、处方等信息
                $res = $this->model->getAddress($incrementId);
                $lens = $this->model->getReissueLens($siteType, $res['prescriptions'], 3);
            } catch (\Exception $e) {
                $this->error($e->getMessage());
            }

            if ($res) {
                $this->success('操作成功！！', '', $lens);
            } else {
                $this->error('未获取到数据！！');
            }
        }
        $this->error('404 not found');
    }

    /**
     * ajax根据prescription_type获取镜片信息
     */
    public function ajaxGetLensType()
    {
        if (request()->isAjax()) {
            $siteType = input('site_type');
            $prescriptionType = input('prescription_type', '');
            $key = $siteType . '_get_lens';
            $data = Cache::get($key);
            if (!$data) {
                $data = $this->model->httpRequest($siteType, 'magic/product/lensData');
                Cache::set($key, $data, 3600 * 24);
            }
            $lensType = $data['lens_list'][$prescriptionType] ?: [];
            $this->success('操作成功！！', '', $lensType);
        } else {
            $this->error('404 not found');
        }
    }

    /**
     * 获取订单order的镜框等信息
     *
     * @Description
     * @author lsw
     * @since 2020/04/13 17:28:49
     * @return void
     */
    public function ajax_get_order($ordertype = null, $order_number = null)
    {
        if ($this->request->isAjax()) {
            if ($ordertype < 1 || $ordertype > 11) { //不在平台之内
                return $this->error('选择平台错误,请重新选择', '', 'error', 0);
            }
            if (!$order_number) {
                return $this->error('订单号不存在，请重新选择', '', 'error', 0);
            }
            if ($ordertype == 1) {
                $result = ZeeloolPrescriptionDetailHelper::get_one_by_increment_id($order_number);
            } elseif ($ordertype == 2) {
                $result = VooguemePrescriptionDetailHelper::get_one_by_increment_id($order_number);
            } elseif ($ordertype == 3) {
                $result = NihaoPrescriptionDetailHelper::get_one_by_increment_id(300035202);
            } elseif ($ordertype == 4) {
                $result = MeeloogPrescriptionDetailHelper::get_one_by_increment_id($order_number);
            } elseif ($ordertype == 5) {
                $result = WeseeopticalPrescriptionDetailHelper::get_one_by_increment_id($order_number);
            } elseif ($ordertype == 9) {
                $result = ZeeloolEsPrescriptionDetailHelper::get_one_by_increment_id($order_number);
            } elseif ($ordertype == 10) {
                $result = ZeeloolDePrescriptionDetailHelper::get_one_by_increment_id($order_number);
            } elseif ($ordertype == 11) {
                $result = ZeeloolJpPrescriptionDetailHelper::get_one_by_increment_id($order_number);
            }
            if (!$result) {
                $this->error('找不到这个订单,请重新尝试', '', 'error', 0);
            }
            $arr = [];
            foreach ($result as $val) {
                for ($i = 0; $i < $val['qty_ordered']; $i++) {
                    $arr[] = $val['sku'];
                }
            }
            return $this->success('', '', $arr, 0);
        } else {
            return $this->error('404 Not Found');
        }
    }

    /**
     * 获取已经添加工单中的订单信息-弃用
     *
     * @Description
     * @author lsw
     * @since 2020/04/16 10:29:02
     * @return void
     */
    public function ajax_edit_order($ordertype = null, $order_number = null, $work_id = null, $change_type = null)
    {
        if ($this->request->isAjax()) {
            if ($ordertype < 1 || $ordertype > 11) { //不在平台之内
                return $this->error('选择平台错误,请重新选择', '', 'error', 0);
            }
            if (!$order_number) {
                return $this->error('订单号不存在，请重新选择', '', 'error', 0);
            }
            if (!$work_id) {
                return $this->error('工单不存在，请重新选择', '', 'error', 0);
            }
            $result = WorkOrderChangeSku::getOrderChangeSku($work_id, $ordertype, $order_number, $change_type);
            if (!$result) {
                if ($ordertype == 1) {
                    $result = ZeeloolPrescriptionDetailHelper::get_one_by_increment_id($order_number);
                } elseif ($ordertype == 2) {
                    $result = VooguemePrescriptionDetailHelper::get_one_by_increment_id($order_number);
                } elseif ($ordertype == 3) {
                    $result = NihaoPrescriptionDetailHelper::get_one_by_increment_id($order_number);
                } elseif ($ordertype == 4) {
                    $result = MeeloogPrescriptionDetailHelper::get_one_by_increment_id($order_number);
                } elseif ($ordertype == 5) {
                    $result = WeseeopticalPrescriptionDetailHelper::get_one_by_increment_id($order_number);
                } elseif ($ordertype == 9) {
                    $result = ZeeloolEsPrescriptionDetailHelper::get_one_by_increment_id($order_number);
                } elseif ($ordertype == 10) {
                    $result = ZeeloolDePrescriptionDetailHelper::get_one_by_increment_id($order_number);
                } elseif ($ordertype == 11) {
                    $result = ZeeloolJpPrescriptionDetailHelper::get_one_by_increment_id($order_number);
                }
            } else {
                $result = collection($result)->toArray();
            }
            if (!$result) {
                $this->error('找不到这个订单,请重新尝试', '', 'error', 0);
            }
            $arr = [];
            foreach ($result as $key => $val) {
                if (!$val['qty_ordered']) {
                    $arr[$key]['original_sku'] = $val['original_sku'];
                    $arr[$key]['original_number'] = $val['original_number'];
                    $arr[$key]['change_sku'] = $val['change_sku'];
                    $arr[$key]['change_number'] = $val['change_number'];
                } else {
                    for ($i = 0; $i < $val['qty_ordered']; $i++) {
                        $arr[] = $val['sku'];
                    }
                }
            }
            return $this->success('', '', $arr, 0);
        } else {
            return $this->error('404 Not Found');
        }
    }

    /**
     * 测试
     * @throws \Exception
     */
    public function test()
    {
        //$this->model->presentCoupon(235);
        //$this->model->presentIntegral(233);
        //$this->model->createOrder(3, 338);
        $result = $this->model->deductionStock(496, 521);
        dump($result);
    }

    /**
     * 工单详情
     *
     * @Description
     * @author lzh
     * @since 2020/11/23 15:33:36
     * @param [type] $ids
     * @return void
     */
    public function detail($ids = null)
    {
        //获取工单配置信息
        $workOrderConfigValue = $this->workOrderConfigValue;

        //校验工单信息
        $row = $this->model->get($ids);
        !$row && $this->error(__('No Results were found'));

        //校验用户权限
        $adminIds = $this->getDataLimitAdminIds();
        is_array($adminIds) && !in_array($row[$this->dataLimitField], $adminIds) && $this->error(__('You have no permission'));

        //校验操作权限
        $operateType = input('operate_type', 0);
        $admin_id = session('admin.id');
        2 == $operateType
        &&
        (
            2 != $row->work_status
            || 1 != $row->is_check
            || !in_array($admin_id, [$row->assign_user_id, $workOrderConfigValue['customer_manager']])
        )
        && $this->error('没有审核权限');

        //工单类型及状态
        $this->view->assign('row', $row);
        $this->assignconfig('work_type', $row->work_type);
        $this->assignconfig('work_status', $row->work_status);

        //子订单措施及数据
        $order_data = $this->model->getOrderItem($row->platform_order, $row->order_item_numbers, $row->work_type, $row);
        if(!empty($order_data['item_order_info'])){
            $this->assignconfig('item_order_info', $order_data['item_order_info']);
            unset($order_data['item_order_info']);
        }
        $this->view->assign('order_item', $order_data);

        //把问题类型传递到js页面
        $row->problem_type_id && $this->assignconfig('problem_type_id', $row->problem_type_id);

        //回复内容
        $workOrderNote = WorkOrderNote::where('work_id', $ids)->select();
        $this->view->assign('workOrderNote', $workOrderNote);

        //工单措施数据
        $measureList = WorkOrderMeasure::workMeasureList($row->id, 1);
        if (!empty($measureList)) {
            $this->assignconfig('measureList', $measureList);
        }
        $this->assignconfig('operate_type', $operateType);

        //获取审核人名称
        if (2 <= $row->work_status) {
            $row->assign_user = Admin::where(['id' => $row->assign_user_id])->value('nickname');
        } else {
            $row->assign_user = Admin::where(['id' => $row->operation_user_id])->value('nickname');
        }
        $this->view->assign("row", $row);
        $this->assignconfig('work_status', $row->work_status);
        $this->assignconfig('create_user_id', $row->create_user_id);

        //工单问题类型
        $problem_type = [];
        if (1 == $row->work_type) {
            $customer_problem_type = $workOrderConfigValue['customer_problem_type'];
            $customer_problem_classify = $workOrderConfigValue['customer_problem_classify'];
            unset($customer_problem_classify['仓库问题']);

            foreach ($customer_problem_classify as $key => $value) {
                $type = [];
                foreach ($value as $v) {
                    $type[] = ['id' => $v, 'name' => $customer_problem_type[$v]];
                }
                $problem_type[] = ['name' => $key, 'type' => $type];
            }
        } else {
            $problem_type = $workOrderConfigValue['warehouse_problem_type'];
        }
        $this->view->assign('problem_type', $problem_type);

        //补差价链接
        if ($row->replenish_money) {
            $domain_list = [
                1 => 'new_zeelool_url',
                2 => 'new_voogueme_url',
                3 => 'new_nihao_url',
                4 => 'meeloog_url',
                9 => 'new_zeelooles_url',
                10 => 'new_zeeloolde_url',
                11 => 'new_zeelooljp_url'
            ];
            $url = config('url.' . $domain_list[$row->work_platform]) . 'price-difference?customer_email=' . $row->email . '&origin_order_number=' . $row->platform_order . '&order_amount=' . $row->replenish_money . '&sign=' . $row->id;
            $this->view->assign('url', $url);
        }

        //审核
        if (2 == $operateType) {
            return $this->view->fetch('saleaftermanage/work_order_list/check');
        }

        //获取承接表数据
        $recepts = WorkOrderRecept::where('fa_work_order_recept.work_id', $row->id)
        ->field('fa_work_order_recept.*,b.measure_choose_id,b.measure_content,b.operation_type,b.item_order_number,b.sku_change_type,b.operation_type,b.operation_time')
        ->join(['fa_work_order_measure' => 'b'], 'fa_work_order_recept.measure_id=b.id')
        ->group('recept_group_id,measure_id')
        ->select();
        $this->assignconfig('recepts', $recepts);
        $this->view->assign('recepts', $recepts);

        //处理
        if (3 == $operateType) {
            return $this->view->fetch('saleaftermanage/work_order_list/process');
        }

        //工单处理备注
        $remarkList = $this->order_remark->where('work_id', $ids)->select();
        $this->view->assign('remarkList', $remarkList);

        return $this->view->fetch();
    }

    /**
     * 审核
     * @throws \think\db\exception\DataNotFoundException
     * @throws \think\db\exception\ModelNotFoundException
     * @throws \think\exception\DbException
     */
    public function check()
    {
        $params = input('post.row/a');
        !$params['check_note'] && $this->error('审核意见不能为空');

        //开始审核
        try {
            $this->model->checkWork($params['id'], $params);
        } catch (Exception $e) {
            $this->error($e->getMessage());
        }
        $this->success('已审核');
    }

    /**
     * 获取工单的更改镜片、补发、赠品的信息
     *
     * @Description
     * @author lsw
     * @since 2020/04/16 16:49:21
     * @param [type] $work_id
     * @param [type] $order_number
     * @param [type] $change_type
     * @return void
     */
    public function ajax_change_order($work_id = null, $order_type = null, $order_number = null, $change_type = null, $operate_type = '', $item_order_number = null)
    {
        if ($this->request->isAjax()) {
            (1 > $order_type || 11 < $order_type) && $this->error('选择平台错误,请重新选择', '', 'error', 0);
            !$order_number && $this->error('订单号不存在，请重新选择', '', 'error', 0);
            !$work_id && $this->error('工单不存在，请重新选择', '', 'error', 0);

            //获取工单sku相关变动数据
            $result = WorkOrderChangeSku::getOrderChangeSku($work_id, $order_type, $order_number, $change_type, $item_order_number);
            if ($result) {
                $result = collection($result)->toArray();

                foreach ($result as $key => $val) {
                    $result[$key]['prescription_options'] = unserialize($val['prescription_option']);
                }

                $user_info_option = unserialize($result[0]['userinfo_option']);
                if (!empty($user_info_option)) {
                    $arr['userinfo_option'] = $user_info_option;
                }
                $arr['info'] = $result;
            }

            //编辑镜片信息html代码
            if (in_array($change_type, [2, 4, 5])) {
                $res = $this->model->getAddress($order_number, $item_order_number);
                if (2 == $change_type) { //更改镜片
                    $type = 2;
                    $showPrescriptions = $res['prescriptions'];
                } elseif (4 == $change_type) { //赠品
                    $type = 3;
                    $showPrescriptions = $res['prescriptions'];
                } elseif (5 == $change_type) { //补发
                    $type = 1;
                    $showPrescriptions = $res['showPrescriptions'];
                }
                $lens = $this->model->getEditReissueLens($order_type, $showPrescriptions, $type, !empty($arr) ? $result : [], $operate_type, $item_order_number);
                $lensForm = $this->model->getReissueLens($order_type, $showPrescriptions, $type, $item_order_number);

                if ($res) {
                    $back_data = ['lens' => $lens, 'lensform' => $lensForm];
                    if (5 == $change_type) {
                        $back_data['address'] = $res;
                        $back_data['arr'] = $user_info_option;
                    }
                    $this->success('操作成功！！', '', $back_data);
                } else {
                    $this->error('未获取到数据！！');
                }
            }
        } else {
            $this->error('404 Not Found');
        }
    }

    /**
     * 审核
     */
    public function checkWork($ids = null)
    {
        $params = input('post.row/a');
        try {
            $this->model->checkWork($ids, $params);
        } catch (Exception $e) {
            exception('操作失败，请重试');
        }
    }

    /**
     * 工单取消
     *
     * @Description
     * @author wpl
     * @since 2020/04/17 17:16:55 
     * @return void
     */
    public function setStatus($ids = null)
    {
        $row = $this->model->get($ids);
        if (!$row) {
            $this->error(__('No Results were found'));
        }

        if (request()->isAjax()) {
            $params['work_status'] = 0;
            $params['cancel_time'] = date('Y-m-d H:i:s');
            $params['cancel_person'] = session('admin.nickname');
            $result = $row->allowField(true)->save($params);

            //配货异常表
            $_distribution_abnormal = new DistributionAbnormal();

            //获取工单关联未处理异常数据
            $item_process_ids = $_distribution_abnormal
                ->where(['work_id' => $row->id, 'status' => 1])
                ->column('item_process_id');
            if ($item_process_ids) {
                //异常标记为已处理
                $_distribution_abnormal
                    ->allowField(true)
                    ->save(
                        ['status' => 2, 'do_time' => time(), 'do_person' => session('admin.nickname')],
                        ['work_id' => $row->id, 'status' => 1]
                    );

                //获取异常库位id集
                $_new_order_item_process = new NewOrderItemProcess();
                $abnormal_house_ids = $_new_order_item_process
                    ->field('abnormal_house_id')
                    ->where(['id' => ['in', $item_process_ids]])
                    ->select();
                if ($abnormal_house_ids) {
                    //异常库位号占用数量减1
                    $_stock_house = new StockHouse();
                    foreach ($abnormal_house_ids as $v) {
                        $_stock_house
                            ->where(['id' => $v['abnormal_house_id']])
                            ->setDec('occupy', 1);
                    }
                }

                //解绑子订单的异常库位ID
                $_new_order_item_process
                    ->allowField(true)
                    ->save(['abnormal_house_id' => 0], ['id' => ['in', $item_process_ids]]);

                //配货操作日志
                DistributionLog::record((object)session('admin'), $item_process_ids, 10, "工单取消，异常标记为已处理");
            }

            if (false !== $result) {
                $this->success('操作成功！！');
            } else {
                $this->error('操作失败！！');
            }
        }
        $this->error('404 not found');
    }

    /* 处理任务
     *
     * @Description
     * @author wpl
     * @since 2020/04/16 16:29:30 
     * @param [type] $ids
     * @return void
     */
    public function process()
    {
        if ($this->request->isPost()) {
            $params = $this->request->post("row/a");
            if ($params) {
                $row = $this->model->get($params['id']);
                if (!$row) {
                    $this->error(__('No Results were found'));
                }
                if (6 == $row['work_status']) {
                    $this->error(__('工单已经处理完成，请勿重复处理'));
                }
                $recept_id = $params['recept_id'];
                //获取所有可以处理的人
                $receptInfoArr = (new WorkOrderRecept())->getAllRecept($recept_id);
                //本次处理的人
                $receptInfo = (new WorkOrderRecept())->getOneRecept($recept_id, session('admin.id'));
                $result = false;
                if (empty($receptInfo)) {
                    $this->error(__('您无权限处理此工单'));
                }
                if (is_array($receptInfoArr)) {
                    if (!in_array(session('admin.id'), $receptInfoArr)) {
                        $this->error(__('您不能处理此工单'));
                    }

                    //当要处理成功时需要判断库存是否存在
                    if (1 == $params['success']) {
                        //判断该订单是否是vip订单
                        if ($row['order_type'] == 100) {
                            //vip订单,请求网站接口
                            $this->model->vipOrderRefund($row['work_platform'], $row['platform_order']);
                        } else {
                            //其他订单
                            $checkSku = $this->checkMeasure($receptInfo['measure_id']);
                            if ($checkSku) {
                                $this->error(__("以下sku库存不足{$checkSku},无法处理成功"));
                            }
                        }
                    }
                    $result = $this->model->handleRecept($receptInfo['id'], $receptInfo['work_id'], $receptInfo['measure_id'], $receptInfo['recept_group_id'], $params['success'], $params['note'], $receptInfo['is_auto_complete']);
                }
                if ($result !== false) {
                    $this->success();
                } else {
                    $this->error(__('No rows were updated'));
                }
            }
            $this->error(__('Parameter %s can not be empty', ''));
        }
    }

    /**
     * 优惠券列表
     *
     * @Description
     * @author wpl
     * @since 2020/04/21 14:06:32 
     * @return void
     */
    public function couponList()
    {
        //设置过滤方法
        $this->request->filter(['strip_tags']);
        if ($this->request->isAjax()) {
            //如果发送的来源是Selectpage，则转发到Selectpage
            if ($this->request->request('keyField')) {
                return $this->selectpage();
            }
            list($where, $sort, $order, $offset, $limit) = $this->buildparams();
            $map['coupon_id'] = ['>', 0];
            $total = $this->model
                ->where($where)
                ->where($map)
                ->where('work_status', 'in', '5,6')
                ->order($sort, $order)
                ->count();

            $list = $this->model
                ->where($where)
                ->where($map)
                ->where('work_status', 'in', '5,6')
                ->order($sort, $order)
                ->limit($offset, $limit)
                ->select();
            $list = collection($list)->toArray();

            $result = array("total" => $total, "rows" => $list);

            return json($result);
        }
        return $this->view->fetch();
    }

    /**
     * 积分列表
     *
     * @Description
     * @author wpl
     * @since 2020/04/21 14:06:32 
     * @return void
     */
    public function integralList()
    {
        //设置过滤方法
        $this->request->filter(['strip_tags']);
        if ($this->request->isAjax()) {
            //如果发送的来源是Selectpage，则转发到Selectpage
            if ($this->request->request('keyField')) {
                return $this->selectpage();
            }
            list($where, $sort, $order, $offset, $limit) = $this->buildparams();
            $map['integral'] = ['>', 0];
            $total = $this->model
                ->where($where)
                ->where($map)
                ->where('work_status', 'in', '5,6')
                ->order($sort, $order)
                ->count();

            $list = $this->model
                ->where($where)
                ->where($map)
                ->where('work_status', 'in', '5,6')
                ->order($sort, $order)
                ->limit($offset, $limit)
                ->select();
            $list = collection($list)->toArray();

            $result = array("total" => $total, "rows" => $list);

            return json($result);
        }
        return $this->view->fetch();
    }

    /**
     * 批量打印标签-弃用
     *
     * @Description
     * @author wpl
     * @since 2020/04/22 17:23:47 
     * @return void
     */
    public function batch_print_labelOld()
    {
        ob_start();
        $ids = input('ids');
        $where['a.id'] = ['in', $ids];
        $where['b.change_type'] = 2;
        $list = $this->model->alias('a')->where($where)
            ->field('b.*')
            ->join(['fa_work_order_change_sku' => 'b'], 'a.id=b.work_id')
            ->select();
        $list = collection($list)->toArray();
        if (!$list) {
            $this->error('未找到更换镜片的数据');
        }
        $list = $this->qty_order_check($list);


        $file_header = <<<EOF
                <meta http-equiv="Content-Type" content="text/html; charset=utf-8" />
<style>
body{ margin:0; padding:0}
.single_box{margin:0 auto;width: 400px;padding:1mm;margin-bottom:2mm;}
table.addpro {clear: both;table-layout: fixed; margin-top:6px; border-top:1px solid #000;border-left:1px solid #000; font-size:12px;}
table.addpro .title {background: none repeat scroll 0 0 #f5f5f5; }
table.addpro .title  td {border-collapse: collapse;color: #000;text-align: center; font-weight:normal; }
table.addpro tbody td {word-break: break-all; text-align: center;border-bottom:1px solid #000;border-right:1px solid #000;}
table.addpro.re tbody td{ position:relative}
</style>
EOF;

        //查询产品货位号
        $store_sku = new \app\admin\model\warehouse\StockHouse;
        $cargo_number = $store_sku->alias('a')->where(['status' => 1, 'b.is_del' => 1])->join(['fa_store_sku' => 'b'], 'a.id=b.store_id')->column('coding', 'sku');

        //查询sku映射表
        $item = new \app\admin\model\itemmanage\ItemPlatformSku;
        $item_res = $item->cache(3600)->column('sku', 'platform_sku');

        $file_content = '';
        $temp_increment_id = 0;
        foreach ($list as $processing_value) {
            if ($temp_increment_id != $processing_value['increment_id']) {
                $temp_increment_id = $processing_value['increment_id'];

                $date = substr($processing_value['create_time'], 0, strpos($processing_value['create_time'], " "));
                $fileName = ROOT_PATH . "public" . DS . "uploads" . DS . "printOrder" . DS . "workorder" . DS . "$date" . DS . "$temp_increment_id.png";
                // dump($fileName);
                $dir = ROOT_PATH . "public" . DS . "uploads" . DS . "printOrder" . DS . "workorder" . DS . "$date";
                if (!file_exists($dir)) {
                    mkdir($dir, 0777, true);
                    // echo '创建文件夹$dir成功';
                } else {
                    // echo '需创建的文件夹$dir已经存在';
                }
                $img_url = "/uploads/printOrder/workorder/$date/$temp_increment_id.png";
                //生成条形码
                $this->generate_barcode($temp_increment_id, $fileName);
                // echo '<br>需要打印'.$temp_increment_id;
                $file_content .= "<div  class = 'single_box'>
                <table width='400mm' height='102px' border='0' cellspacing='0' cellpadding='0' class='addpro' style='margin:0px auto;margin-top:0px;padding:0px;'>
                <tr><td rowspan='5' colspan='2' style='padding:2px;width:20%'>" . str_replace(" ", "<br>", $processing_value['create_time']) . "</td>
                <td rowspan='5' colspan='3' style='padding:10px;'><img src='" . $img_url . "' height='80%'><br></td></tr>                
                </table></div>";
            }


            //处理ADD  当ReadingGlasses时 是 双ADD值
            if ($processing_value['recipe_type'] == 'ReadingGlasses' && strlen($processing_value['os_add']) > 0 && strlen($processing_value['od_add']) > 0) {
                // echo '双ADD值';
                $os_add = "<td>" . $processing_value['od_add'] . "</td> ";
                $od_add = "<td>" . $processing_value['os_add'] . "</td> ";
            } else {
                // echo '单ADD值';
                $od_add = "<td rowspan='2'>" . $processing_value['od_add'] . "</td>";
                $os_add = "";
            }

            //处理PD值
            if (strlen($processing_value['pd_r']) > 0 && strlen($processing_value['pd_l']) > 0) {
                // echo '双PD值';
                $od_pd = "<td>" . $processing_value['pd_r'] . "</td> ";
                $os_pd = "<td>" . $processing_value['pd_l'] . "</td> ";
            } else {
                // echo '单PD值';
                $od_pd = "<td rowspan='2'>" . $processing_value['pd_r'] . "</td>";
                $os_pd = "";
            }

            //处理斜视参数
            if ($processing_value['od_pv'] || $processing_value['os_pv']) {
                $prismcheck_title = "<td>Prism</td><td colspan=''>Direc</td><td>Prism</td><td colspan=''>Direc</td>";
                $prismcheck_od_value = "<td>" . $processing_value['od_pv'] . "</td><td colspan=''>" . $processing_value['od_bd'] . "</td>" . "<td>" . $processing_value['od_pv_r'] . "</td><td>" . $processing_value['od_bd_r'] . "</td>";
                $prismcheck_os_value = "<td>" . $processing_value['os_pv'] . "</td><td colspan=''>" . $processing_value['os_bd'] . "</td>" . "<td>" . $processing_value['os_pv_r'] . "</td><td>" . $processing_value['os_bd_r'] . "</td>";
                $coatiing_name = '';
            } else {
                $prismcheck_title = '';
                $prismcheck_od_value = '';
                $prismcheck_os_value = '';
                $coatiing_name = "<td colspan='4' rowspan='3' style='background-color:#fff;word-break: break-word;line-height: 12px;'>" . $processing_value['coating_type'] . "</td>";
            }

            //处方字符串截取
            $final_print['recipe_type'] = substr($processing_value['recipe_type'], 0, 15);

            //判断货号是否存在
            if ($item_res[$processing_value['original_sku']] && $cargo_number[$item_res[$processing_value['original_sku']]]) {
                $cargo_number_str = "<b>" . $cargo_number[$item_res[$processing_value['original_sku']]] . "</b><br>";
            } else {
                $cargo_number_str = "";
            }

            $file_content .= "<div  class = 'single_box'>
            <table width='400mm' height='102px' border='0' cellspacing='0' cellpadding='0' class='addpro' style='margin:0px auto;margin-top:0px;' >
            <tbody cellpadding='0'>
            <tr>
            <td colspan='10' style=' text-align:center;padding:0px 0px 0px 0px;'>                              
            <span>" . $processing_value['recipe_type'] . "</span>
            &nbsp;&nbsp;Order:" . $processing_value['increment_id'] . "
            <span style=' margin-left:5px;'>SKU:" . $processing_value['original_sku'] . "</span>
            <span style=' margin-left:5px;'>Num:<strong>" . $processing_value['original_number'] . "</strong></span>
            </td>
            </tr>  
            <tr class='title'>      
            <td></td>  
            <td>SPH</td>
            <td>CYL</td>
            <td>AXI</td>
            " . $prismcheck_title . "
            <td>ADD</td>
            <td>PD</td> 
            " . $coatiing_name . "
            </tr>   
            <tr>  
            <td>Right</td>      
            <td>" . $processing_value['od_sph'] . "</td> 
            <td>" . $processing_value['od_cyl'] . "</td>
            <td>" . $processing_value['od_axis'] . "</td>    
            " . $prismcheck_od_value . $od_add . $od_pd .
                "</tr>
            <tr>
            <td>Left</td> 
            <td>" . $processing_value['os_sph'] . "</td>    
            <td>" . $processing_value['os_cyl'] . "</td>  
            <td>" . $processing_value['os_axis'] . "</td> 
            " . $prismcheck_os_value . $os_add . $os_pd .
                " </tr>
            <tr>
            <td colspan='2'>" . $cargo_number_str . SKUHelper::sku_filter($processing_value['original_sku']) . "</td>
            <td colspan='8' style=' text-align:center'>Lens：" . $processing_value['lens_type'] . "</td>
            </tr>  
            </tbody></table></div>";
        }
        echo $file_header . $file_content;
    }

    /**
     * 批量打印标签
     *
     * @Description
     * @author lzh
     * @since 2020/11/1 10:36:22 
     * @return void
     */
    public function batch_print_label()
    {
        //禁用默认模板
        $this->view->engine->layout(false);
        ob_start();

        $ids = input('ids');
        !$ids && $this->error('请选择要打印的数据');

        //获取更改镜框最新信息
        $change_sku = $this->order_change
            ->alias('a')
            ->join(['fa_work_order_measure' => 'b'], 'a.measure_id=b.id')
            ->where([
                'a.change_type' => 1,
                'a.work_id' => ['in', $ids],
                'b.operation_type' => 1
            ])
            ->order('a.id', 'desc')
            ->group('a.item_order_number')
            ->column('a.change_sku', 'a.item_order_number');

        //获取更改镜片最新处方信息
        $change_lens = $this->order_change
            ->alias('a')
            ->join(['fa_work_order_measure' => 'b'], 'a.measure_id=b.id')
            ->where([
                'a.change_type' => 2,
                'a.work_id' => ['in', $ids],
                'b.operation_type' => 1
            ])
            ->order('a.id', 'desc')
            ->group('a.item_order_number')
            ->column('a.od_sph,a.od_cyl,a.od_axis,a.od_add,a.pd_r,a.od_pv,a.od_bd,a.od_pv_r,a.od_bd_r,a.os_sph,a.os_cyl,a.os_axis,a.os_add,a.pd_l,a.os_pv,a.os_bd,a.os_pv_r,a.os_bd_r,a.lens_number,a.recipe_type as prescription_type', 'a.item_order_number');
        if ($change_lens) {
            foreach ($change_lens as $key => $val) {
                if ($val['pd_l'] && $val['pd_r']) {
                    $change_lens[$key]['pd'] = '';
                    $change_lens[$key]['pdcheck'] = 'on';
                } else {
                    $change_lens[$key]['pd'] = $val['pd_r'] ?: $val['pd_l'];
                    $change_lens[$key]['pdcheck'] = '';
                }
            }
        }

        //获取子单号集合
        $item_order_numbers = array_unique(array_merge(array_keys($change_sku), array_keys($change_lens)));
        !$item_order_numbers && $this->error('未找到更换镜片或更改镜框的数据');

        //获取子订单列表
        $_new_order_item_process = new NewOrderItemProcess();
        $list = $_new_order_item_process
            ->alias('a')
            ->field('a.item_order_number,a.order_id,a.created_at,b.os_add,b.od_add,b.pdcheck,b.prismcheck,b.pd_r,b.pd_l,b.pd,b.od_pv,b.os_pv,b.od_bd,b.os_bd,b.od_bd_r,b.os_bd_r,b.od_pv_r,b.os_pv_r,b.index_name,b.coating_name,b.prescription_type,b.sku,b.od_sph,b.od_cyl,b.od_axis,b.os_sph,b.os_cyl,b.os_axis,b.lens_number')
            ->join(['fa_order_item_option' => 'b'], 'a.option_id=b.id')
            ->where(['a.item_order_number' => ['in', $item_order_numbers]])
            ->select();
        $list = collection($list)->toArray();
        $order_ids = array_column($list, 'order_id');
        $sku_arr = array_column($list, 'sku');

        //查询sku映射表
        $item_res = $this->item_platform_sku->cache(3600)->where(['platform_sku' => ['in', array_unique($sku_arr)]])->column('sku', 'platform_sku');

        //获取订单数据
        $_new_order = new NewOrder();
        $order_list = $_new_order->where(['id' => ['in', array_unique($order_ids)]])->column('total_qty_ordered,increment_id', 'id');

        //查询产品货位号
        $_stock_house = new StockHouse();
        $cargo_number = $_stock_house
            ->alias('a')
            ->where(['status' => 1, 'b.is_del' => 1, 'a.type' => 1])
            ->join(['fa_store_sku' => 'b'], 'a.id=b.store_id')
            ->column('coding', 'sku');

        //获取镜片编码及名称
        $_lens_data = new LensData();
        $lens_list = $_lens_data->column('lens_name', 'lens_number');

        $data = [];
        foreach ($list as $k => $v) {
            //更改镜框最新sku
            if ($change_sku[$v['item_order_number']]) {
                $v['sku'] = $change_sku[$v['item_order_number']];
            }

            //更改镜片最新数据
            if ($change_lens[$v['item_order_number']]) {
                $v = array_merge($v, $change_lens[$v['item_order_number']]);
            }

            $item_order_number = $v['item_order_number'];
            $fileName = ROOT_PATH . "public" . DS . "uploads" . DS . "printOrder" . DS . "distribution" . DS . "new" . DS . "$item_order_number.png";
            $dir = ROOT_PATH . "public" . DS . "uploads" . DS . "printOrder" . DS . "distribution" . DS . "new";
            if (!file_exists($dir)) {
                mkdir($dir, 0777, true);
            }
            $img_url = "/uploads/printOrder/distribution/new/$item_order_number.png";

            //生成条形码
            $this->generate_barcode($item_order_number, $fileName);
            $v['created_at'] = date('Y-m-d H:i:s', $v['created_at']);
            $v['img_url'] = $img_url;

            //序号
            $serial = explode('-', $item_order_number);
            $v['serial'] = $serial[1];
            $v['total_qty_ordered'] = $order_list[$v['order_id']]['total_qty_ordered'];
            $v['increment_id'] = $order_list[$v['order_id']]['increment_id'];

            //库位号
            $v['coding'] = $cargo_number[$item_res[$v['sku']]];

            //判断双ADD逻辑
            if ($v['os_add'] && $v['od_add'] && (float)$v['os_add'] * 1 != 0 && (float)$v['od_add'] * 1 != 0) {
                $v['total_add'] = '';
            } else {
                if ($v['os_add'] && (float)$v['os_add'] * 1 != 0) {
                    $v['total_add'] = $v['os_add'];
                } else {
                    $v['total_add'] = $v['od_add'];
                }
            }

            //获取镜片名称
            $v['lens_name'] = $lens_list[$v['lens_number']] ?: '';

            $data[] = $v;
        }
        $this->assign('list', $data);
        $html = $this->view->fetch('print_label');
        echo $html;
    }

    /**
     * 生成条形码
     */
    protected function generate_barcode($text, $fileName)
    {
        // 引用barcode文件夹对应的类
        Loader::import('BCode.BCGFontFile', EXTEND_PATH);
        //Loader::import('BCode.BCGColor',EXTEND_PATH);
        Loader::import('BCode.BCGDrawing', EXTEND_PATH);
        // 条形码的编码格式
        // Loader::import('BCode.BCGcode39',EXTEND_PATH,'.barcode.php');
        Loader::import('BCode.BCGcode128', EXTEND_PATH, '.barcode.php');

        // $code = '';
        // 加载字体大小
        $font = new \BCGFontFile(EXTEND_PATH . '/BCode/font/Arial.ttf', 18);
        //颜色条形码
        $color_black = new \BCGColor(0, 0, 0);
        $color_white = new \BCGColor(255, 255, 255);
        $label = new \BCGLabel();
        $label->setPosition(\BCGLabel::POSITION_TOP);
        $label->setText('');
        $label->setFont($font);
        $drawException = null;
        try {
            // $code = new \BCGcode39();
            $code = new \BCGcode128();
            $code->setScale(4);
            $code->setThickness(18); // 条形码的厚度
            $code->setForegroundColor($color_black); // 条形码颜色
            $code->setBackgroundColor($color_white); // 空白间隙颜色
            $code->setFont(0); //设置字体
            $code->addLabel($label); //设置字体
            $code->parse($text); // 条形码需要的数据内容
        } catch (\Exception $exception) {
            $drawException = $exception;
        }
        //根据以上条件绘制条形码
        $drawing = new \BCGDrawing('', $color_white);
        if ($drawException) {
            $drawing->drawException($drawException);
        } else {
            $drawing->setBarcode($code);
            if ($fileName) {
                // echo 'setFilename<br>';
                $drawing->setFilename($fileName);
            }
            $drawing->draw();
        }
        // 生成PNG格式的图片
        header('Content-Type: image/png');
        // header('Content-Disposition:attachment; filename="barcode.png"'); //自动下载
        $drawing->finish(\BCGDrawing::IMG_FORMAT_PNG);
    }

    /**
     * 根据SKU数量平铺标签
     *
     * @Description
     * @author wpl
     * @since 2020/04/22 17:24:01 
     * @param [type] $origin_order_item
     * @return void
     */
    protected function qty_order_check($origin_order_item = [])
    {
        foreach ($origin_order_item as $origin_order_key => $origin_order_value) {
            if ($origin_order_value['original_number'] > 1 && strpos($origin_order_value['original_sku'], 'Price') === false) {
                unset($origin_order_item[$origin_order_key]);
                for ($i = 0; $i < $origin_order_value['original_number']; $i++) {
                    $tmp_order_value = $origin_order_value;
                    $tmp_order_value['num'] = 1;
                    array_push($origin_order_item, $tmp_order_value);
                }
                unset($tmp_order_value);
            }
        }

        $origin_order_item = $this->arraySequence($origin_order_item, 'original_number');
        return array_values($origin_order_item);
    }

    /**
     * 按个数排序
     *
     * @Description
     * @author wpl
     * @since 2020/04/22 17:24:23 
     * @param [type] $array
     * @param [type] $field
     * @param string $sort
     * @return void
     */
    protected function arraySequence($array, $field, $sort = 'SORT_ASC')
    {
        $arrSort = array();
        foreach ($array as $uniqid => $row) {
            foreach ($row as $key => $value) {
                $arrSort[$key][$uniqid] = $value;
            }
        }
        array_multisort($arrSort[$field], constant($sort), $array);
        return $array;
    }

    /**
     * 判断措施当中的扣减库存是否存在
     *
     * @Description
     * @author lsw
     * @since 2020/04/24 09:30:03
     * @param array $receptInfo
     * @return void
     */
    protected function checkMeasure($measure_id)
    {
        //1.求出措施的类型
        $measuerInfo = WorkOrderMeasure::where(['id' => $measure_id])->value('sku_change_type');
        //没有扣减库存的措施
        if ($measuerInfo < 1) {
            return false;
        }
        //求出措施类型
        if (!in_array($measuerInfo, [1, 4, 5])) {
            return false;
        }
        $whereMeasure['measure_id'] = $measure_id;
        $whereMeasure['change_type'] = $measuerInfo;
        $result = WorkOrderChangeSku::where($whereMeasure)->field('platform_type,original_sku,original_number,change_sku,change_number')->select();
        $result = collection($result)->toArray();
        //更改镜片
        $arr = [];
        foreach ($result as $k => $v) {
            $arr[$k]['original_sku'] = $v['change_sku'];
            $arr[$k]['original_number'] = $v['change_number'];
            $arr[$k]['platform_type'] = $v['platform_type'];
        }
        $itemPlatFormSku = new \app\admin\model\itemmanage\ItemPlatformSku();


        //根据平台sku转sku
        $notEnough = [];
        foreach (array_filter($arr) as $v) {
            //转换sku
            $sku = trim($v['original_sku']);
            //判断是否开启预售 并且预售时间是否满足 并且预售数量是否足够
            $res = $itemPlatFormSku->where(['outer_sku_status' => 1, 'platform_sku' => $sku, 'platform_type' => $v['platform_type']])->find();
            //判断是否开启预售
            if ($res['stock'] >= 0 && $res['presell_status'] == 1 && strtotime($res['presell_create_time']) <= time() && strtotime($res['presell_end_time']) >= time()) {
                $stock = $res['stock'] + $res['presell_residue_num'];
            } elseif ($res['stock'] < 0 && $res['presell_status'] == 1 && strtotime($res['presell_create_time']) <= time() && strtotime($res['presell_end_time']) >= time()) {
                $stock = $res['presell_residue_num'];
            } else {
                $stock = $res['stock'];
            }

            //判断可用库存
            if ($stock < $v['original_number']) {
                //判断没库存情况下 是否开启预售 并且预售时间是否满足 并且预售数量是否足够
                $notEnough[] = $sku;
            }
        }
        if ($notEnough) {
            $str = implode(',', $notEnough);
        }
        return $notEnough ? $str : false;
    }

    /**
     * 问题类型筛选的下拉列表
     * @return array
     */
    public function getProblemTypeContent()
    {
        //return array_merge(config('workorder.warehouse_problem_type'), config('workorder.customer_problem_type'));
        return array_merge($this->workOrderConfigValue['warehouse_problem_type'], $this->workOrderConfigValue['customer_problem_type']);
    }

    /**
     * 措施筛选下拉列表
     *
     * @Description
     * @author lsw
     * @since 2020/05/26 14:01:15
     * @return void
     */
    public function getMeasureContent()
    {
        //return config('workorder.step');
        return $this->workOrderConfigValue['step'];
    }

    /**
     * 工单备注
     */

    public function workordernote($ids = null)
    {
        $workOrderConfigValue = $this->workOrderConfigValue;
        if ($this->request->isPost()) {
            $params = $this->request->post("row/a");
            if ($params) {
                $data['note_time'] = date('Y-m-d H:i', time());
                $data['note_user_id'] = session('admin.id');
                $data['note_user_name'] = session('admin.nickname');
                $data['work_id'] = $params['work_id'];
                $data['user_group_id'] = 0;
                $data['content'] = $params['content'];
                Db::startTrans();
                try {
                    $res_status = WorkOrderNote::create($data);
                    //查询用户的角色组id
                    $authGroupIds = AuthGroupAccess::where('uid', session('admin.id'))->column('group_id');
                    $work = $this->model->find($params['work_id']);
                    $work_order_note_status = $work->work_order_note_status;

                    // if (array_intersect($authGroupIds, config('workorder.customer_department_rule'))) {
                    //     //客服组
                    //     $work_order_note_status = 1;
                    // }
                    // if (array_intersect($authGroupIds, config('workorder.warehouse_department_rule'))) {
                    //     //仓库部
                    //     $work_order_note_status = 2;
                    // }
                    // if (array_intersect($authGroupIds, config('workorder.finance_department_rule'))) {
                    //     //财务组
                    //     $work_order_note_status = 3;
                    // }
                    if (array_intersect($authGroupIds, $workOrderConfigValue['customer_department_rule'])) {
                        //客服组
                        $work_order_note_status = 1;
                    }
                    if (array_intersect($authGroupIds, $workOrderConfigValue['warehouse_department_rule'])) {
                        //仓库部
                        $work_order_note_status = 2;
                    }
                    if (array_intersect($authGroupIds, $workOrderConfigValue['finance_department_rule'])) {
                        //财务组
                        $work_order_note_status = 3;
                    }
                    $work->work_order_note_status = $work_order_note_status;
                    $work->save();
                    Db::commit();
                } catch (\Exception $e) {
                    echo 2;
                    echo $e->getMessage();
                    Db::rollback();
                }
                if ($res_status) {
                    $this->success('成功');
                } else {
                    $this->error('失败');
                }
            }
            $this->error(__('Parameter %s can not be empty', ''));
        }
        $row = WorkOrderNote::where(['work_id' => $ids])->order('id desc')->select();
        $this->view->assign("row", $row);
        $this->view->assign('work_id', $ids);
        return $this->view->fetch('work_order_note');
    }

    /**
     * 导出工单
     *
     * @Description
     * @author lsw
     * @since 2020/04/30 09:34:48
     * @return void
     */
    public function batch_export_xls_yuan()
    {
        set_time_limit(0);
        ini_set('memory_limit', '1024M');
        $ids = input('ids');
        $addWhere = '1=1';
        if ($ids) {
            $addWhere .= " AND id IN ({$ids})";
        }
        $filter = json_decode($this->request->get('filter'), true);
        $map = [];
        if ($filter['recept_person']) {
            $workIds = WorkOrderRecept::where('recept_person_id', 'in', $filter['recept_person'])->column('work_id');
            $map['id'] = ['in', $workIds];
            unset($filter['recept_person']);
        }
        //筛选措施
        if ($filter['measure_choose_id']) {
            $measuerWorkIds = WorkOrderMeasure::where('measure_choose_id', 'in', $filter['measure_choose_id'])->column('work_id');
            if (!empty($map['id'])) {
                $newWorkIds = array_intersect($workIds, $measuerWorkIds);
                $map['id'] = ['in', $newWorkIds];
            } else {
                $map['id'] = ['in', $measuerWorkIds];
            }
            unset($filter['measure_choose_id']);
        }
        $this->request->get(['filter' => json_encode($filter)]);
        list($where) = $this->buildparams();
        $list = $this->model
            ->where($where)
            ->where($map)
            ->where($addWhere)
            ->where($map)
            ->select();
        $list = collection($list)->toArray();
        //查询用户id对应姓名
        $admin = new \app\admin\model\Admin();
        $users = $admin->where('status', 'normal')->column('nickname', 'id');
        $arr = [];
        foreach ($list as $vals) {
            $arr[] = $vals['id'];
        }
        //求出所有的措施
        $info = $this->step->fetchMeasureRecord($arr);
        if ($info) {
            $info = collection($info)->toArray();
        } else {
            $info = [];
        }
        //求出所有的承接详情
        $this->recept = new \app\admin\model\saleaftermanage\WorkOrderRecept;
        $receptInfo = $this->recept->fetchReceptRecord($arr);
        if ($receptInfo) {
            $receptInfo = collection($receptInfo)->toArray();
        } else {
            $receptInfo = [];
        }
        //求出所有的回复
        $noteInfo = $this->work_order_note->fetchNoteRecord($arr);
        if ($noteInfo) {
            $noteInfo = collection($noteInfo)->toArray();
        } else {
            $noteInfo = [];
        }
        //根据平台sku求出商品sku
        $itemPlatFormSku = new \app\admin\model\itemmanage\ItemPlatformSku();
        //求出配置里面信息
        $workOrderConfigValue = $this->workOrderConfigValue;
        //求出配置里面的大分类信息
        $customer_problem_classify = $workOrderConfigValue['customer_problem_classify'];
        //从数据库查询需要的数据
        $spreadsheet = new Spreadsheet();
        //常规方式：利用setCellValue()填充数据
        $spreadsheet->setActiveSheetIndex(0)->setCellValue("A1", "工单平台")
            ->setCellValue("B1", "工单类型")
            ->setCellValue("C1", "平台订单号");   //利用setCellValues()填充数据
        $spreadsheet->setActiveSheetIndex(0)->setCellValue("D1", "订单支付的货币类型")
            ->setCellValue("E1", "订单的支付方式");
        $spreadsheet->setActiveSheetIndex(0)->setCellValue("F1", "订单中的sku")
            ->setCellValue("G1", "工单状态");
        $spreadsheet->setActiveSheetIndex(0)->setCellValue("H1", "工单级别")
            ->setCellValue("I1", "问题类型")
            ->setCellValue("J1", "工单问题描述");
        $spreadsheet->setActiveSheetIndex(0)->setCellValue("K1", "工单图片")
            ->setCellValue("L1", "工单创建人")
            ->setCellValue("M1", "工单经手人")
            ->setCellValue("N1", "经手人是否处理")
            ->setCellValue("O1", "工单是否需要审核")
            ->setCellValue("P1", "指派工单审核人")
            ->setCellValue("Q1", "实际审核人")
            ->setCellValue("R1", "审核人备注")
            ->setCellValue("S1", "新建状态时间")
            ->setCellValue("T1", "开始走流程时间")
            ->setCellValue("U1", "工单审核时间")
            ->setCellValue("V1", "经手人处理时间")
            ->setCellValue("W1", "工单完成时间")
            ->setCellValue("X1", "取消、撤销时间")
            ->setCellValue("Y1", "取消、撤销操作人")
            ->setCellValue("Z1", "补差价的金额")
            ->setCellValue("AA1", "补差价的订单号")
            ->setCellValue("AB1", "优惠券类型")
            ->setCellValue("AC1", "优惠券描述")
            ->setCellValue("AD1", "优惠券")
            ->setCellValue("AE1", "积分")
            ->setCellValue("AF1", "客户邮箱")
            ->setCellValue("AG1", "退回物流单号")
            ->setCellValue("AH1", "退款金额")
            ->setCellValue("AI1", "退款方式")
            ->setCellValue("AJ1", "积分描述")
            ->setCellValue("AK1", "补发订单号")
            ->setCellValue("AL1", "措施")
            ->setCellValue("AM1", "措施详情")
            ->setCellValue("AN1", "承接详情")
            ->setCellValue("AO1", "工单回复备注")
            ->setCellValue("AP1", "对应商品sku")
            ->setCellValue("AQ1", "问题大分类");
        $spreadsheet->setActiveSheetIndex(0)->setTitle('工单数据');
        foreach ($list as $key => $value) {
            if ($value['after_user_id']) {
                $value['after_user_id'] = $users[$value['after_user_id']];
            }
            if ($value['assign_user_id']) {
                $value['assign_user_id'] = $users[$value['assign_user_id']];
            }
            if ($value['operation_user_id']) {
                $value['operation_user_id'] = $users[$value['operation_user_id']];
            }
            switch ($value['work_platform']) {
                case 2:
                    $work_platform = 'voogueme';
                    break;
                case 3:
                    $work_platform = 'nihao';
                    break;
                case 4:
                    $work_platform = 'meeloog';
                    break;
                case 5:
                    $work_platform = 'wesee';
                    break;
                case 9:
                    $work_platform = 'zeelool_es';
                    break;
                case 10:
                    $work_platform = 'zeelool_de';
                    break;
                case 11:
                    $work_platform = 'zeelool_jp';
                    break;
                default:
                    $work_platform = 'zeelool';
                    break;
            }
            $spreadsheet->getActiveSheet()->setCellValue("A" . ($key * 1 + 2), $work_platform);
            $spreadsheet->getActiveSheet()->setCellValue("B" . ($key * 1 + 2), $value['work_type'] == 1 ? '客服工单' : '仓库工单');
            $spreadsheet->getActiveSheet()->setCellValue("C" . ($key * 1 + 2), $value['platform_order']);
            $spreadsheet->getActiveSheet()->setCellValue("D" . ($key * 1 + 2), $value['order_pay_currency']);
            $spreadsheet->getActiveSheet()->setCellValue("E" . ($key * 1 + 2), $value['order_pay_method']);
            $spreadsheet->getActiveSheet()->setCellValue("F" . ($key * 1 + 2), $value['order_sku']);
            switch ($value['work_status']) {
                case 1:
                    $value['work_status'] = '新建';
                    break;
                case 2:
                    $value['work_status'] = '待审核';
                    break;
                case 3:
                    $value['work_status'] = '待处理';
                    break;
                case 4:
                    $value['work_status'] = '审核拒绝';
                    break;
                case 5:
                    $value['work_status'] = '部分处理';
                    break;
                case 0:
                    $value['work_status'] = '已取消';
                    break;
                default:
                    $value['work_status'] = '已处理';
                    break;
            }
            $spreadsheet->getActiveSheet()->setCellValue("G" . ($key * 1 + 2), $value['work_status']);
            switch ($value['work_level']) {
                case 1:
                    $value['work_level'] = '低';
                    break;
                case 2:
                    $value['work_level'] = '中';
                    break;
                case 3:
                    $value['work_level'] = '高';
                    break;
            }
            $spreadsheet->getActiveSheet()->setCellValue("H" . ($key * 1 + 2), $value['work_level']);
            $spreadsheet->getActiveSheet()->setCellValue("I" . ($key * 1 + 2), $value['problem_type_content']);
            $spreadsheet->getActiveSheet()->setCellValue("J" . ($key * 1 + 2), $value['problem_description']);
            $spreadsheet->getActiveSheet()->setCellValue("K" . ($key * 1 + 2), $value['work_picture']);
            $spreadsheet->getActiveSheet()->setCellValue("L" . ($key * 1 + 2), $value['create_user_name']);
            $spreadsheet->getActiveSheet()->setCellValue("M" . ($key * 1 + 2), $value['after_user_id']);
            $spreadsheet->getActiveSheet()->setCellValue("N" . ($key * 1 + 2), $value['is_after_deal_with'] == 1 ? '是' : '否');
            $spreadsheet->getActiveSheet()->setCellValue("O" . ($key * 1 + 2), $value['is_check'] == 1 ? '是' : '否');
            $spreadsheet->getActiveSheet()->setCellValue("P" . ($key * 1 + 2), $value['assign_user_id']);
            $spreadsheet->getActiveSheet()->setCellValue("Q" . ($key * 1 + 2), $value['operation_user_id']);
            $spreadsheet->getActiveSheet()->setCellValue("R" . ($key * 1 + 2), $value['check_note']);
            $spreadsheet->getActiveSheet()->setCellValue("S" . ($key * 1 + 2), $value['create_time']);
            $spreadsheet->getActiveSheet()->setCellValue("T" . ($key * 1 + 2), $value['submit_time']);
            $spreadsheet->getActiveSheet()->setCellValue("U" . ($key * 1 + 2), $value['check_time']);
            $spreadsheet->getActiveSheet()->setCellValue("V" . ($key * 1 + 2), $value['after_deal_with_time']);
            $spreadsheet->getActiveSheet()->setCellValue("W" . ($key * 1 + 2), $value['complete_time']);
            $spreadsheet->getActiveSheet()->setCellValue("X" . ($key * 1 + 2), $value['cancel_time']);
            $spreadsheet->getActiveSheet()->setCellValue("Y" . ($key * 1 + 2), $value['cancel_person']);
            $spreadsheet->getActiveSheet()->setCellValue("Z" . ($key * 1 + 2), $value['replenish_money']);
            $spreadsheet->getActiveSheet()->setCellValue("AA" . ($key * 1 + 2), $value['replenish_increment_id']);
            $spreadsheet->getActiveSheet()->setCellValue("AB" . ($key * 1 + 2), $value['coupon_id']);
            $spreadsheet->getActiveSheet()->setCellValue("AC" . ($key * 1 + 2), $value['coupon_describe']);
            $spreadsheet->getActiveSheet()->setCellValue("AD" . ($key * 1 + 2), $value['coupon_str']);
            $spreadsheet->getActiveSheet()->setCellValue("AE" . ($key * 1 + 2), $value['integral']);
            $spreadsheet->getActiveSheet()->setCellValue("AF" . ($key * 1 + 2), $value['email']);
            $spreadsheet->getActiveSheet()->setCellValue("AG" . ($key * 1 + 2), $value['refund_logistics_num']);
            $spreadsheet->getActiveSheet()->setCellValue("AH" . ($key * 1 + 2), $value['refund_money']);
            $spreadsheet->getActiveSheet()->setCellValue("AI" . ($key * 1 + 2), $value['refund_way']);
            $spreadsheet->getActiveSheet()->setCellValue("AJ" . ($key * 1 + 2), $value['integral_describe']);
            $spreadsheet->getActiveSheet()->setCellValue("AK" . ($key * 1 + 2), $value['replacement_order']);
            //措施
            if ($info['step'] && array_key_exists($value['id'], $info['step'])) {
                $spreadsheet->getActiveSheet()->setCellValue("AL" . ($key * 1 + 2), $info['step'][$value['id']]);
            } else {
                $spreadsheet->getActiveSheet()->setCellValue("AL" . ($key * 1 + 2), '');
            }
            //措施详情
            if ($info['detail'] && array_key_exists($value['id'], $info['detail'])) {
                $spreadsheet->getActiveSheet()->setCellValue("AM" . ($key * 1 + 2), $info['detail'][$value['id']]);
            } else {
                $spreadsheet->getActiveSheet()->setCellValue("AM" . ($key * 1 + 2), '');
            }
            //承接
            if ($receptInfo && array_key_exists($value['id'], $receptInfo)) {

                $value['result'] = $receptInfo[$value['id']];
                $spreadsheet->getActiveSheet()->setCellValue("AN" . ($key * 1 + 2), $value['result']);
            } else {
                $spreadsheet->getActiveSheet()->setCellValue("AN" . ($key * 1 + 2), '');
            }
            //回复
            if ($noteInfo && array_key_exists($value['id'], $noteInfo)) {
                $value['note'] = $noteInfo[$value['id']];
                $spreadsheet->getActiveSheet()->setCellValue("AO" . ($key * 1 + 2), $value['note']);
            } else {
                $spreadsheet->getActiveSheet()->setCellValue("AO" . ($key * 1 + 2), '');
            }
            //对应商品的sku
            if ($value['order_sku']) {
                $order_arr_sku = explode(',', $value['order_sku']);
                if (is_array($order_arr_sku)) {
                    $true_sku = [];
                    foreach ($order_arr_sku as $t_sku) {
                        $true_sku[] = $aa = $itemPlatFormSku->getTrueSku($t_sku, $value['work_platform']);
                    }
                    $true_sku_string = implode(',', $true_sku);
                    $spreadsheet->getActiveSheet()->setCellValue("AP" . ($key * 1 + 2), $true_sku_string);
                } else {
                    $spreadsheet->getActiveSheet()->setCellValue("AP" . ($key * 1 + 2), '');
                }
            } else {
                $spreadsheet->getActiveSheet()->setCellValue("AP" . ($key * 1 + 2), '');
            }
            //对应的问题类型大的分类
            $one_category = '';
            foreach ($customer_problem_classify as $problem => $classify) {
                if (in_array($value['problem_type_id'], $classify)) {
                    $one_category = $problem;
                    break;
                }
            }
            $spreadsheet->getActiveSheet()->setCellValue("AQ" . ($key * 1 + 2), $one_category);
        }

        //设置宽度
        $spreadsheet->getActiveSheet()->getColumnDimension('A')->setWidth(30);
        $spreadsheet->getActiveSheet()->getColumnDimension('B')->setWidth(12);
        $spreadsheet->getActiveSheet()->getColumnDimension('C')->setWidth(30);
        $spreadsheet->getActiveSheet()->getColumnDimension('D')->setWidth(12);
        $spreadsheet->getActiveSheet()->getColumnDimension('E')->setWidth(30);
        $spreadsheet->getActiveSheet()->getColumnDimension('F')->setWidth(12);
        $spreadsheet->getActiveSheet()->getColumnDimension('G')->setWidth(40);
        $spreadsheet->getActiveSheet()->getColumnDimension('H')->setWidth(40);
        $spreadsheet->getActiveSheet()->getColumnDimension('I')->setWidth(20);
        $spreadsheet->getActiveSheet()->getColumnDimension('J')->setWidth(20);
        $spreadsheet->getActiveSheet()->getColumnDimension('K')->setWidth(14);
        $spreadsheet->getActiveSheet()->getColumnDimension('L')->setWidth(16);
        $spreadsheet->getActiveSheet()->getColumnDimension('M')->setWidth(16);
        $spreadsheet->getActiveSheet()->getColumnDimension('N')->setWidth(50);
        $spreadsheet->getActiveSheet()->getColumnDimension('N')->setWidth(50);
        $spreadsheet->getActiveSheet()->getColumnDimension('O')->setWidth(50);
        $spreadsheet->getActiveSheet()->getColumnDimension('P')->setWidth(20);
        $spreadsheet->getActiveSheet()->getColumnDimension('Q')->setWidth(20);
        $spreadsheet->getActiveSheet()->getColumnDimension('R')->setWidth(20);
        $spreadsheet->getActiveSheet()->getColumnDimension('S')->setWidth(20);
        $spreadsheet->getActiveSheet()->getColumnDimension('T')->setWidth(20);
        $spreadsheet->getActiveSheet()->getColumnDimension('U')->setWidth(20);
        $spreadsheet->getActiveSheet()->getColumnDimension('V')->setWidth(20);
        $spreadsheet->getActiveSheet()->getColumnDimension('W')->setWidth(20);
        $spreadsheet->getActiveSheet()->getColumnDimension('X')->setWidth(20);
        $spreadsheet->getActiveSheet()->getColumnDimension('Y')->setWidth(20);
        $spreadsheet->getActiveSheet()->getColumnDimension('Z')->setWidth(20);
        $spreadsheet->getActiveSheet()->getColumnDimension('AA')->setWidth(20);
        $spreadsheet->getActiveSheet()->getColumnDimension('AB')->setWidth(20);
        $spreadsheet->getActiveSheet()->getColumnDimension('AC')->setWidth(20);
        $spreadsheet->getActiveSheet()->getColumnDimension('AD')->setWidth(20);
        $spreadsheet->getActiveSheet()->getColumnDimension('AE')->setWidth(20);
        $spreadsheet->getActiveSheet()->getColumnDimension('AF')->setWidth(20);
        $spreadsheet->getActiveSheet()->getColumnDimension('AG')->setWidth(20);
        $spreadsheet->getActiveSheet()->getColumnDimension('AH')->setWidth(20);
        $spreadsheet->getActiveSheet()->getColumnDimension('AI')->setWidth(20);
        $spreadsheet->getActiveSheet()->getColumnDimension('AJ')->setWidth(20);
        $spreadsheet->getActiveSheet()->getColumnDimension('AK')->setWidth(20);
        $spreadsheet->getActiveSheet()->getColumnDimension('AL')->setWidth(100);
        $spreadsheet->getActiveSheet()->getColumnDimension('AM')->setWidth(200);
        $spreadsheet->getActiveSheet()->getColumnDimension('AN')->setWidth(200);
        $spreadsheet->getActiveSheet()->getColumnDimension('AO')->setWidth(200);
        $spreadsheet->getActiveSheet()->getColumnDimension('AP')->setWidth(40);
        $spreadsheet->getActiveSheet()->getColumnDimension('AQ')->setWidth(40);
        //设置边框
        $border = [
            'borders' => [
                'allBorders' => [
                    'borderStyle' => \PhpOffice\PhpSpreadsheet\Style\Border::BORDER_THIN, // 设置border样式
                    'color' => ['argb' => 'FF000000'], // 设置border颜色
                ],
            ],
        ];

        $spreadsheet->getDefaultStyle()->getFont()->setName('微软雅黑')->setSize(12);


        $setBorder = 'A1:' . $spreadsheet->getActiveSheet()->getHighestColumn() . $spreadsheet->getActiveSheet()->getHighestRow();
        $spreadsheet->getActiveSheet()->getStyle($setBorder)->applyFromArray($border);

        $spreadsheet->getActiveSheet()->getStyle('A1:P' . $spreadsheet->getActiveSheet()->getHighestRow())->getAlignment()->setHorizontal(\PhpOffice\PhpSpreadsheet\Style\Alignment::HORIZONTAL_CENTER);


        $spreadsheet->setActiveSheetIndex(0);
        // return exportExcel($spreadsheet, 'xls', '登陆日志');
        $format = 'csv';
        $savename = '工单数据' . date("YmdHis", time());;
        // dump($spreadsheet);

        // if (!$spreadsheet) return false;
        if ($format == 'xls') {
            //输出Excel03版本
            header('Content-Type:application/vnd.ms-excel');
            $class = "\PhpOffice\PhpSpreadsheet\Writer\Xls";
        } elseif ($format == 'xlsx') {
            //输出07Excel版本
            header('Content-Type: application/vnd.openxmlformats-officedocument.spreadsheetml.sheet');
            $class = "\PhpOffice\PhpSpreadsheet\Writer\Xlsx";
        } elseif ($format == 'csv') {
            //输出07Excel版本
            header('Content-Type: application/vnd.openxmlformats-officedocument.spreadsheetml.sheet');
            $class = "\PhpOffice\PhpSpreadsheet\Writer\Csv";
        }


        //输出名称
        header('Content-Disposition: attachment;filename="' . $savename . '.' . $format . '"');
        //禁止缓存
        header('Cache-Control: max-age=0');
        $writer = new $class($spreadsheet);
        $writer->setPreCalculateFormulas(false);
        $writer->save('php://output');
    }

    /**
     * 修改排序之后
     *
     * @Author lsw 1461069578@qq.com
     * @DateTime 2020-09-26 10:51:10
     * @return void
     */
    public function batch_export_xls()
    {
        set_time_limit(0);
        ini_set('memory_limit', '1024M');
        $ids = input('ids');
        $addWhere = '1=1';
        if ($ids) {
            $addWhere .= " AND id IN ({$ids})";
        }
        $filter = json_decode($this->request->get('filter'), true);
        $map = [];
        if ($filter['recept_person']) {
            $workIds = WorkOrderRecept::where('recept_person_id', 'in', $filter['recept_person'])->column('work_id');
            $map['id'] = ['in', $workIds];
            unset($filter['recept_person']);
        }
        //筛选措施
        if ($filter['measure_choose_id']) {
            $measuerWorkIds = WorkOrderMeasure::where('measure_choose_id', 'in', $filter['measure_choose_id'])->column('work_id');
            if (!empty($map['id'])) {
                $newWorkIds = array_intersect($workIds, $measuerWorkIds);
                $map['id'] = ['in', $newWorkIds];
            } else {
                $map['id'] = ['in', $measuerWorkIds];
            }
            unset($filter['measure_choose_id']);
        }
        $this->request->get(['filter' => json_encode($filter)]);
        list($where) = $this->buildparams();
        $list = $this->model
            ->where($where)
            ->where($map)
            ->where($addWhere)
            ->where($map)
            ->select();
        $list = collection($list)->toArray();
        //查询用户id对应姓名
        $admin = new \app\admin\model\Admin();
        $users = $admin->where('status', 'normal')->column('nickname', 'id');
        $arr = [];
        foreach ($list as $vals) {
            $arr[] = $vals['id'];
        }
        //求出所有的措施
        $info = $this->step->fetchMeasureRecord($arr);
        if ($info) {
            $info = collection($info)->toArray();
        } else {
            $info = [];
        }
        //求出所有的承接详情
        $this->recept = new \app\admin\model\saleaftermanage\WorkOrderRecept;
        $receptInfo = $this->recept->fetchReceptRecord($arr);
        if ($receptInfo) {
            $receptInfo = collection($receptInfo)->toArray();
        } else {
            $receptInfo = [];
        }
        //求出所有的回复
        $noteInfo = $this->work_order_note->fetchNoteRecord($arr);
        if ($noteInfo) {
            $noteInfo = collection($noteInfo)->toArray();
        } else {
            $noteInfo = [];
        }
        //根据平台sku求出商品sku
        $itemPlatFormSku = new \app\admin\model\itemmanage\ItemPlatformSku();
        //求出配置里面信息
        $workOrderConfigValue = $this->workOrderConfigValue;
        //求出配置里面的大分类信息
        $customer_problem_classify = $workOrderConfigValue['customer_problem_classify'];
        //从数据库查询需要的数据
        $spreadsheet = new Spreadsheet();
        //常规方式：利用setCellValue()填充数据
        $spreadsheet->setActiveSheetIndex(0)->setCellValue("A1", "工单平台")
            ->setCellValue("B1", "工单类型")
            ->setCellValue("C1", "平台订单号");   //利用setCellValues()填充数据
        $spreadsheet->setActiveSheetIndex(0)->setCellValue("D1", "客户邮箱")
            ->setCellValue("E1", "订单金额");
        $spreadsheet->setActiveSheetIndex(0)->setCellValue("F1", "订单支付的货币类型")
            ->setCellValue("G1", "订单的支付方式");
        $spreadsheet->setActiveSheetIndex(0)->setCellValue("H1", "订单中的sku")
            ->setCellValue("I1", "对应商品sku")
            ->setCellValue("J1", "工单状态");
        $spreadsheet->setActiveSheetIndex(0)->setCellValue("K1", "问题大分类")
            ->setCellValue("L1", "问题类型")
            ->setCellValue("M1", "工单问题描述")
            ->setCellValue("N1", "工单图片")
            ->setCellValue("O1", "工单创建人")
            ->setCellValue("P1", "工单是否需要审核")
            ->setCellValue("Q1", "指派工单审核人")
            ->setCellValue("R1", "实际审核人")
            ->setCellValue("S1", "审核人备注")
            ->setCellValue("T1", "新建状态时间")
            ->setCellValue("U1", "开始走流程时间")
            ->setCellValue("V1", "工单审核时间")
            ->setCellValue("W1", "经手人处理时间")
            ->setCellValue("X1", "工单完成时间")
            ->setCellValue("Y1", "补差价的金额")
            ->setCellValue("Z1", "补差价的订单号")
            ->setCellValue("AA1", "优惠券类型")
            ->setCellValue("AB1", "优惠券描述")
            ->setCellValue("AC1", "优惠券")
            ->setCellValue("AD1", "积分")
            ->setCellValue("AE1", "退回物流单号")
            ->setCellValue("AF1", "退款金额")
            ->setCellValue("AG1", "退款百分比")
            ->setCellValue("AH1", "措施")
            ->setCellValue("AI1", "措施详情")
            ->setCellValue("AJ1", "承接详情")
            ->setCellValue("AK1", "工单回复备注")
            ->setCellValue("AP1", "订单支付时间")
            ->setCellValue("AQ1", "补发订单号");
        $spreadsheet->setActiveSheetIndex(0)->setTitle('工单数据');
        foreach ($list as $key => $value) {
            if ($value['after_user_id']) {
                $value['after_user_id'] = $users[$value['after_user_id']];
            }
            if ($value['assign_user_id']) {
                $value['assign_user_id'] = $users[$value['assign_user_id']];
            }
            if ($value['operation_user_id']) {
                $value['operation_user_id'] = $users[$value['operation_user_id']];
            }
            switch ($value['work_platform']) {
                case 2:
                    $work_platform = 'voogueme';
                    break;
                case 3:
                    $work_platform = 'nihao';
                    break;
                case 4:
                    $work_platform = 'meeloog';
                    break;
                case 5:
                    $work_platform = 'wesee';
                    break;
                case 9:
                    $work_platform = 'zeelool_es';
                    break;
                case 10:
                    $work_platform = 'zeelool_de';
                    break;
                case 11:
                    $work_platform = 'zeelool_jp';
                    break;
                default:
                    $work_platform = 'zeelool';
                    break;
            }
            $spreadsheet->getActiveSheet()->setCellValue("A" . ($key * 1 + 2), $work_platform);
            $spreadsheet->getActiveSheet()->setCellValue("B" . ($key * 1 + 2), $value['work_type'] == 1 ? '客服工单' : '仓库工单');
            $spreadsheet->getActiveSheet()->setCellValue("C" . ($key * 1 + 2), $value['platform_order']);
            $spreadsheet->getActiveSheet()->setCellValue("D" . ($key * 1 + 2), $value['email']);
            $spreadsheet->getActiveSheet()->setCellValue("E" . ($key * 1 + 2), $value['base_grand_total']);
            $spreadsheet->getActiveSheet()->setCellValue("F" . ($key * 1 + 2), $value['order_pay_currency']);
            $spreadsheet->getActiveSheet()->setCellValue("G" . ($key * 1 + 2), $value['order_pay_method']);
            $spreadsheet->getActiveSheet()->setCellValue("H" . ($key * 1 + 2), $value['order_sku']);
            //求出对应商品的sku
            if ($value['order_sku']) {
                $order_arr_sku = explode(',', $value['order_sku']);
                if (is_array($order_arr_sku)) {
                    $true_sku = [];
                    foreach ($order_arr_sku as $t_sku) {
                        $true_sku[] = $aa = $itemPlatFormSku->getTrueSku($t_sku, $value['work_platform']);
                    }
                    $true_sku_string = implode(',', $true_sku);
                    $spreadsheet->getActiveSheet()->setCellValue("I" . ($key * 1 + 2), $true_sku_string);
                } else {
                    $spreadsheet->getActiveSheet()->setCellValue("I" . ($key * 1 + 2), '');
                }
            } else {
                $spreadsheet->getActiveSheet()->setCellValue("I" . ($key * 1 + 2), '');
            }
            switch ($value['work_status']) {
                case 1:
                    $value['work_status'] = '新建';
                    break;
                case 2:
                    $value['work_status'] = '待审核';
                    break;
                case 3:
                    $value['work_status'] = '待处理';
                    break;
                case 4:
                    $value['work_status'] = '审核拒绝';
                    break;
                case 5:
                    $value['work_status'] = '部分处理';
                    break;
                case 0:
                    $value['work_status'] = '已取消';
                    break;
                default:
                    $value['work_status'] = '已处理';
                    break;
            }
            $spreadsheet->getActiveSheet()->setCellValue("J" . ($key * 1 + 2), $value['work_status']);
            //对应的问题类型大的分类
            $one_category = '';
            foreach ($customer_problem_classify as $problem => $classify) {
                if (in_array($value['problem_type_id'], $classify)) {
                    $one_category = $problem;
                    break;
                }
            }
            $spreadsheet->getActiveSheet()->setCellValue("K" . ($key * 1 + 2), $one_category);
            $spreadsheet->getActiveSheet()->setCellValue("L" . ($key * 1 + 2), $value['problem_type_content']);
            $spreadsheet->getActiveSheet()->setCellValue("M" . ($key * 1 + 2), $value['problem_description']);
            $spreadsheet->getActiveSheet()->setCellValue("N" . ($key * 1 + 2), $value['work_picture']);
            $spreadsheet->getActiveSheet()->setCellValue("O" . ($key * 1 + 2), $value['create_user_name']);
            $spreadsheet->getActiveSheet()->setCellValue("P" . ($key * 1 + 2), $value['is_after_deal_with'] == 1 ? '是' : '否');
            $spreadsheet->getActiveSheet()->setCellValue("Q" . ($key * 1 + 2), $value['assign_user_id']);
            $spreadsheet->getActiveSheet()->setCellValue("R" . ($key * 1 + 2), $value['operation_user_id']);
            $spreadsheet->getActiveSheet()->setCellValue("S" . ($key * 1 + 2), $value['check_note']);
            $spreadsheet->getActiveSheet()->setCellValue("T" . ($key * 1 + 2), $value['create_time']);
            $spreadsheet->getActiveSheet()->setCellValue("U" . ($key * 1 + 2), $value['submit_time']);
            $spreadsheet->getActiveSheet()->setCellValue("V" . ($key * 1 + 2), $value['check_time']);
            $spreadsheet->getActiveSheet()->setCellValue("W" . ($key * 1 + 2), $value['after_deal_with_time']);
            $spreadsheet->getActiveSheet()->setCellValue("X" . ($key * 1 + 2), $value['complete_time']);
            $spreadsheet->getActiveSheet()->setCellValue("Y" . ($key * 1 + 2), $value['replenish_money']);
            $spreadsheet->getActiveSheet()->setCellValue("Z" . ($key * 1 + 2), $value['replenish_increment_id']);
            $spreadsheet->getActiveSheet()->setCellValue("AA" . ($key * 1 + 2), $value['coupon_id']);
            $spreadsheet->getActiveSheet()->setCellValue("AB" . ($key * 1 + 2), $value['coupon_describe']);
            $spreadsheet->getActiveSheet()->setCellValue("AC" . ($key * 1 + 2), $value['coupon_str']);
            $spreadsheet->getActiveSheet()->setCellValue("AD" . ($key * 1 + 2), $value['integral']);
            $spreadsheet->getActiveSheet()->setCellValue("AE" . ($key * 1 + 2), $value['refund_logistics_num']);
            $spreadsheet->getActiveSheet()->setCellValue("AF" . ($key * 1 + 2), $value['refund_money']);
            //退款百分比
            if ((0 < $value['base_grand_total']) && (is_numeric($value['refund_money']))) {
                $spreadsheet->getActiveSheet()->setCellValue("AG" . ($key * 1 + 2), round($value['refund_money'] / $value['base_grand_total'], 2));
            } else {
                $spreadsheet->getActiveSheet()->setCellValue("AG" . ($key * 1 + 2), 0);
            }
            //措施
            if ($info['step'] && array_key_exists($value['id'], $info['step'])) {
                $spreadsheet->getActiveSheet()->setCellValue("AH" . ($key * 1 + 2), $info['step'][$value['id']]);
            } else {
                $spreadsheet->getActiveSheet()->setCellValue("AH" . ($key * 1 + 2), '');
            }
            //措施详情
            if ($info['detail'] && array_key_exists($value['id'], $info['detail'])) {
                $spreadsheet->getActiveSheet()->setCellValue("AI" . ($key * 1 + 2), $info['detail'][$value['id']]);
            } else {
                $spreadsheet->getActiveSheet()->setCellValue("AI" . ($key * 1 + 2), '');
            }
            //承接
            if ($receptInfo && array_key_exists($value['id'], $receptInfo)) {

                $value['result'] = $receptInfo[$value['id']];
                $spreadsheet->getActiveSheet()->setCellValue("AJ" . ($key * 1 + 2), $value['result']);
            } else {
                $spreadsheet->getActiveSheet()->setCellValue("AJ" . ($key * 1 + 2), '');
            }

            //回复
            if ($noteInfo && array_key_exists($value['id'], $noteInfo)) {
                $value['note'] = $noteInfo[$value['id']];
                $spreadsheet->getActiveSheet()->setCellValue("AO" . ($key * 1 + 2), $value['note']);
            } else {
                $spreadsheet->getActiveSheet()->setCellValue("AO" . ($key * 1 + 2), '');
            }
            $spreadsheet->getActiveSheet()->setCellValue("AP" . ($key * 1 + 2), $value['payment_time']);
            $spreadsheet->getActiveSheet()->setCellValue("AQ" . ($key * 1 + 2), $value['replacement_order']);
        }

        //设置宽度
        $spreadsheet->getActiveSheet()->getColumnDimension('A')->setWidth(30);
        $spreadsheet->getActiveSheet()->getColumnDimension('B')->setWidth(12);
        $spreadsheet->getActiveSheet()->getColumnDimension('C')->setWidth(30);
        $spreadsheet->getActiveSheet()->getColumnDimension('D')->setWidth(12);
        $spreadsheet->getActiveSheet()->getColumnDimension('E')->setWidth(30);
        $spreadsheet->getActiveSheet()->getColumnDimension('F')->setWidth(12);
        $spreadsheet->getActiveSheet()->getColumnDimension('G')->setWidth(40);
        $spreadsheet->getActiveSheet()->getColumnDimension('H')->setWidth(40);
        $spreadsheet->getActiveSheet()->getColumnDimension('I')->setWidth(20);
        $spreadsheet->getActiveSheet()->getColumnDimension('J')->setWidth(20);
        $spreadsheet->getActiveSheet()->getColumnDimension('K')->setWidth(14);
        $spreadsheet->getActiveSheet()->getColumnDimension('L')->setWidth(16);
        $spreadsheet->getActiveSheet()->getColumnDimension('M')->setWidth(16);
        $spreadsheet->getActiveSheet()->getColumnDimension('N')->setWidth(50);
        $spreadsheet->getActiveSheet()->getColumnDimension('N')->setWidth(50);
        $spreadsheet->getActiveSheet()->getColumnDimension('O')->setWidth(50);
        $spreadsheet->getActiveSheet()->getColumnDimension('P')->setWidth(20);
        $spreadsheet->getActiveSheet()->getColumnDimension('Q')->setWidth(20);
        $spreadsheet->getActiveSheet()->getColumnDimension('R')->setWidth(20);
        $spreadsheet->getActiveSheet()->getColumnDimension('S')->setWidth(20);
        $spreadsheet->getActiveSheet()->getColumnDimension('T')->setWidth(20);
        $spreadsheet->getActiveSheet()->getColumnDimension('U')->setWidth(20);
        $spreadsheet->getActiveSheet()->getColumnDimension('V')->setWidth(20);
        $spreadsheet->getActiveSheet()->getColumnDimension('W')->setWidth(20);
        $spreadsheet->getActiveSheet()->getColumnDimension('X')->setWidth(20);
        $spreadsheet->getActiveSheet()->getColumnDimension('Y')->setWidth(20);
        $spreadsheet->getActiveSheet()->getColumnDimension('Z')->setWidth(20);
        $spreadsheet->getActiveSheet()->getColumnDimension('AA')->setWidth(20);
        $spreadsheet->getActiveSheet()->getColumnDimension('AB')->setWidth(20);
        $spreadsheet->getActiveSheet()->getColumnDimension('AC')->setWidth(20);
        $spreadsheet->getActiveSheet()->getColumnDimension('AD')->setWidth(20);
        $spreadsheet->getActiveSheet()->getColumnDimension('AE')->setWidth(20);
        $spreadsheet->getActiveSheet()->getColumnDimension('AF')->setWidth(20);
        $spreadsheet->getActiveSheet()->getColumnDimension('AG')->setWidth(20);
        $spreadsheet->getActiveSheet()->getColumnDimension('AH')->setWidth(20);
        $spreadsheet->getActiveSheet()->getColumnDimension('AI')->setWidth(20);
        $spreadsheet->getActiveSheet()->getColumnDimension('AJ')->setWidth(20);
        $spreadsheet->getActiveSheet()->getColumnDimension('AK')->setWidth(20);
        $spreadsheet->getActiveSheet()->getColumnDimension('AL')->setWidth(100);
        $spreadsheet->getActiveSheet()->getColumnDimension('AM')->setWidth(200);
        $spreadsheet->getActiveSheet()->getColumnDimension('AN')->setWidth(200);
        $spreadsheet->getActiveSheet()->getColumnDimension('AO')->setWidth(200);
        $spreadsheet->getActiveSheet()->getColumnDimension('AP')->setWidth(400);
        $spreadsheet->getActiveSheet()->getColumnDimension('AQ')->setWidth(400);
        //设置边框
        $border = [
            'borders' => [
                'allBorders' => [
                    'borderStyle' => \PhpOffice\PhpSpreadsheet\Style\Border::BORDER_THIN, // 设置border样式
                    'color' => ['argb' => 'FF000000'], // 设置border颜色
                ],
            ],
        ];

        $spreadsheet->getDefaultStyle()->getFont()->setName('微软雅黑')->setSize(12);


        $setBorder = 'A1:' . $spreadsheet->getActiveSheet()->getHighestColumn() . $spreadsheet->getActiveSheet()->getHighestRow();
        $spreadsheet->getActiveSheet()->getStyle($setBorder)->applyFromArray($border);

        $spreadsheet->getActiveSheet()->getStyle('A1:P' . $spreadsheet->getActiveSheet()->getHighestRow())->getAlignment()->setHorizontal(\PhpOffice\PhpSpreadsheet\Style\Alignment::HORIZONTAL_CENTER);


        $spreadsheet->setActiveSheetIndex(0);
        // return exportExcel($spreadsheet, 'xls', '登陆日志');
        $format = 'csv';
        $savename = '工单数据' . date("YmdHis", time());;
        // dump($spreadsheet);

        // if (!$spreadsheet) return false;
        if ($format == 'xls') {
            //输出Excel03版本
            header('Content-Type:application/vnd.ms-excel');
            $class = "\PhpOffice\PhpSpreadsheet\Writer\Xls";
        } elseif ($format == 'xlsx') {
            //输出07Excel版本
            header('Content-Type: application/vnd.openxmlformats-officedocument.spreadsheetml.sheet');
            $class = "\PhpOffice\PhpSpreadsheet\Writer\Xlsx";
        } elseif ($format == 'csv') {
            //输出07Excel版本
            header('Content-Type: application/vnd.openxmlformats-officedocument.spreadsheetml.sheet');
            $class = "\PhpOffice\PhpSpreadsheet\Writer\Csv";
        }


        //输出名称
        header('Content-Disposition: attachment;filename="' . $savename . '.' . $format . '"');
        //禁止缓存
        header('Cache-Control: max-age=0');
        $writer = new $class($spreadsheet);
        $writer->setPreCalculateFormulas(false);
        $writer->save('php://output');
    }

    public function batch_export_xls_array()
    {


        set_time_limit(0);
        ini_set('memory_limit', '1024M');

        $map['create_time'] =['between',['2020-01-01 00:00:00','2020-12-31 23:59:59']];
//        $map['id'] = ['lt',5212];
//        $map['work_status'] = array('in', '2,3,5');
//        0: '已取消', 1: '新建', 2: '待审核', 4: '审核拒绝', 3: '待处理', 5: '部分处理', 6: '已处理'
        $list = $this->model
            ->where($map)
            ->field('id,work_platform,base_grand_total,email,work_type,platform_order,order_pay_currency,order_sku,work_status,problem_type_id,problem_type_content,problem_description
            ,create_user_name,after_user_id,create_time,complete_time,replenish_money,replenish_increment_id,coupon_describe,integral,refund_money,replacement_order
            ')
            ->order('id desc')
            ->limit(11000)
            ->select();
        $list = collection($list)->toArray();


        //查询用户id对应姓名
        $admin = new \app\admin\model\Admin();
        $users = $admin->where('status', 'normal')->column('nickname', 'id');
        $arr = [];
        foreach ($list as $vals) {
            $arr[] = $vals['id'];
        }
        //求出所有的措施
        $info = $this->step->fetchMeasureRecord($arr);
        if ($info) {
            $info = collection($info)->toArray();
        } else {
            $info = [];
        }
//        //求出所有的承接详情
//        $this->recept = new \app\admin\model\saleaftermanage\WorkOrderRecept;
//        $receptInfo = $this->recept->fetchReceptRecord($arr);
//        if ($receptInfo) {
//            $receptInfo = collection($receptInfo)->toArray();
//        } else {
//            $receptInfo = [];
//        }
//        //求出所有的回复
//        $noteInfo = $this->work_order_note->fetchNoteRecord($arr);
//        if ($noteInfo) {
//            $noteInfo = collection($noteInfo)->toArray();
//        } else {
//            $noteInfo = [];
//        }
        //根据平台sku求出商品sku
        $itemPlatFormSku = new \app\admin\model\itemmanage\ItemPlatformSku();
        //求出配置里面信息
        $workOrderConfigValue = $this->workOrderConfigValue;
        //求出配置里面的大分类信息
        $customer_problem_classify = $workOrderConfigValue['customer_problem_classify'];

        foreach ($list as $key => $value) {
            if ($value['after_user_id']) {
                $value['after_user_id'] = $users[$value['after_user_id']];
            }
            if ($value['assign_user_id']) {
                $value['assign_user_id'] = $users[$value['assign_user_id']];
            }
            if ($value['operation_user_id']) {
                $value['operation_user_id'] = $users[$value['operation_user_id']];
            }

            switch ($value['work_status']) {
                case 1:
                    $work_status = '新建';
                    break;
                case 2:
                    $work_status = '待审核';
                    break;
                case 3:
                    $work_status = '待处理';
                    break;
                case 4:
                    $work_status = '审核拒绝';
                    break;
                case 5:
                    $work_status = '部分处理';
                    break;
                case 0:
                    $work_status = '已取消';
                    break;
                default:
                    $work_status = '已处理';
                    break;
            }


//            //级别
//            switch ($value['work_level']) {
//                case 1:
//                    $work_level = '低';
//                    break;
//                case  2:
//                    $work_level = '中';
//                    break;
//                case  3:
//                    $work_level = '高';
//                    break;
//            }


            switch ($value['work_platform']) {
                case 2:
                    $work_platform = 'voogueme';
                    break;
                case 3:
                    $work_platform = 'nihao';
                    break;
                case 4:
                    $work_platform = 'meeloog';
                    break;
                case 5:
                    $work_platform = 'wesee';
                    break;
                case 9:
                    $work_platform = 'zeelool_es';
                    break;
                case 10:
                    $work_platform = 'zeelool_de';
                    break;
                case 11:
                    $work_platform = 'zeelool_jp';
                    break;
                default:
                    $work_platform = 'zeelool';
                    break;
            }
            $csv[$key]['work_platform'] = $work_platform; // 工单平台
            $csv[$key]['work_type'] = $value['work_type'] == 1 ? '客服工单' : '仓库工单'; //工单类型
            $csv[$key]['work_status'] = $work_status; //工单状态
//            $csv[$key]['work_level'] = $work_level;   //工单级别
            $csv[$key]['platform_order'] = $value['platform_order'];  //平台订单号
            $csv[$key]['email'] = $value['email'];  //客户邮箱
            $csv[$key]['base_grand_total'] = $value['base_grand_total']; //订单金额
            $csv[$key]['order_pay_currency'] = $value['order_pay_currency']; //订单支付货币类型
//            $csv[$key]['order_pay_method'] = $value['order_pay_method']; //订单支付方式
            $csv[$key]['order_sku'] = $value['order_sku']; //订单中的sku

            //求出对应商品的sku
            if ($value['order_sku']) {
                $order_arr_sku = explode(',', $value['order_sku']);
                if (is_array($order_arr_sku)) {
                    $true_sku = [];
                    foreach ($order_arr_sku as $t_sku) {
                        $true_sku[] = $aa = $itemPlatFormSku->getTrueSku($t_sku, $value['work_platform']);
                    }
                    $true_sku_string = implode(',', $true_sku);
                    $csv[$key]['true_sku_string'] = $true_sku_string;
                } else {
                    $csv[$key]['true_sku_string'] = '暂无';
                }
            } else {
                $csv[$key]['true_sku_string'] = '暂无';
            }

            //对应的问题类型大的分类
            $one_category = '';
            foreach ($customer_problem_classify as $problem => $classify) {
                if (in_array($value['problem_type_id'], $classify)) {
                    $one_category = $problem;
                    break;
                }
            }
            $csv[$key]['one_category'] = $one_category;  //问题大分类
            $csv[$key]['problem_type_content'] = $value['problem_type_content']; //问题类型
            $csv[$key]['problem_description'] = $value['problem_description']; //工单问题描述
//            $csv[$key]['work_picture'] = $value['work_picture']; //工单图片
            $csv[$key]['create_user_name'] = $value['create_user_name']; //工单创建人
//            $csv[$key]['is_after_deal_with'] = $value['is_after_deal_with'] == 1 ? '是' : '否'; //工单是否需要审核
//            $csv[$key]['assign_user_id'] = $value['assign_user_id'];
//            $csv[$key]['operation_user_id'] = $value['operation_user_id']; //实际审核人
//            $csv[$key]['check_note'] = $value['check_note']; //审核人备注
            $csv[$key]['create_time'] = $value['create_time'];//新建状态时间
//            $csv[$key]['submit_time'] = $value['submit_time'];//开始走流程时间
//            $csv[$key]['check_time'] = $value['check_time'];//工单审核时间
//            $csv[$key]['after_deal_with_time'] = $value['after_deal_with_time'];//经手人处理时间
            $csv[$key]['complete_time'] = $value['complete_time'];//工单完成时间
            $csv[$key]['replenish_money'] = $value['replenish_money'];//补差价金额
//            $csv[$key]['replenish_increment_id'] = $value['replenish_increment_id'];//补差价订单号
//            $csv[$key]['coupon_id'] = $value['coupon_id'];//优惠券类型
            $csv[$key]['coupon_describe'] = $value['coupon_describe'];//优惠券描述
//            $csv[$key]['coupon_str'] = $value['coupon_str'];//优惠券
            $csv[$key]['integral'] = $value['integral'];//积分
//            $csv[$key]['refund_logistics_num'] = $value['refund_logistics_num'];//退回物流单号
            $csv[$key]['refund_money'] = $value['refund_money'];//退款金额


            //退款百分比
//            if ((0 < $value['base_grand_total']) && (is_numeric($value['refund_money']))) {
//                $csv[$key]['refund_money_base_grand_total'] = round($value['refund_money'] / $value['base_grand_total'], 2);
//
//            } else {
//                $csv[$key]['refund_money_base_grand_total'] = '';
//            }
            //措施
            if ($info['step'] && array_key_exists($value['id'], $info['step'])) {
                $csv[$key]['step_id'] = $info['step'][$value['id']];
            } else {
                $csv[$key]['step_id'] = '';

            }
//            //措施详情
//            if ($info['detail'] && array_key_exists($value['id'], $info['detail'])) {
//                $csv[$key]['detail'] = $info['detail'][$value['id']];
//            } else {
//                $csv[$key]['detail'] = '';
//            }
//            //承接详情
//            if ($receptInfo && array_key_exists($value['id'], $receptInfo)) {
//                $csv[$key]['result'] = $receptInfo[$value['id']];
//            } else {
//                $csv[$key]['result'] = '';
//            }

//            //工单回复备注
//            if ($noteInfo && array_key_exists($value['id'], $noteInfo)) {
//                $csv[$key]['note'] = $noteInfo[$value['id']];
//            } else {
//                $csv[$key]['note'] = '';
//            }
//            $csv[$key]['payment_time'] = $value['payment_time']; //订单支付时间
            $csv[$key]['replacement_order'] = $value['replacement_order'];//补发订单号
            $csv[$key]['id'] = $value['id'];//补发订单号

        }

        $headlist = [
//            '工单平台', '工单类型', '工单状态', '工单级别', '平台订单号',
            '工单平台', '工单类型', '工单状态', '平台订单号',
//            '客户邮箱', '订单金额', '订单支付的货币类型', '订单的支付方式', '订单中的sku',
            '客户邮箱', '订单金额', '订单支付的货币类型', '订单中的sku',
//            '对应商品sku', '问题大分类', '问题类型', '工单问题描述', '工单图片',
            '对应商品sku', '问题大分类', '问题类型', '工单问题描述',
//            '工单创建人', '工单是否需要审核', '实际审核人', '审核人备注', '新建状态时间',
            '工单创建人',  '新建状态时间,','工单完成时间','补差价的金额','优惠券描述','积分','退款金额','措施','补发订单号','id'
//            '开始走流程时间', '工单审核时间', '经手人处理时间', '工单完成时间', '补差价的金额',
//            '补差价的订单号', '优惠券类型', '优惠券描述', '优惠券', '积分',
//            '退回物流单号', '退款金额', '退款百分比', '措施', '措施详情',
//            '承接详情', '工单回复备注', '订单支付时间', '补发订单号'
        ];
        $path = "/uploads/";
        $fileName = '工单数据2020-001导出';
        Excel::writeCsv($csv, $headlist, $path . $fileName);
    }

    public function batch_export_xls_array_copy()
    {


        set_time_limit(0);
        ini_set('memory_limit', '1024M');

        $map['create_time'] =['between',['2020-01-01 00:00:00','2020-12-31 23:59:59']];
//        $map['id'] = ['lt',5212];
//        $map['work_status'] = array('in', '2,3,5');
//        0: '已取消', 1: '新建', 2: '待审核', 4: '审核拒绝', 3: '待处理', 5: '部分处理', 6: '已处理'
        $list = $this->model
            ->where($map)
            ->field('id,base_grand_total,email')
            ->order('id desc')
            ->select();
        $list = collection($list)->toArray();




        foreach ($list as $key => $value) {

            $csv[$key]['email'] = $value['email'];  //客户邮箱
            $csv[$key]['base_grand_total'] = $value['base_grand_total']; //订单金额
            $csv[$key]['id'] = $value['id']; //订单金额

        }

        $headlist = [
            '客户邮箱', '订单金额','id'
        ];
        $path = "/uploads/";
        $fileName = '工单数据2020-单独字段导出';
        Excel::writeCsv($csv, $headlist, $path . $fileName);
    }


    /**
     * 导出工单
     *
     * @Description
     * @author wpl
     * @since 2020/08/14 14:42:55 
     * @return void
     */
    public function batch_export_xls_bak()
    {
        set_time_limit(0);
        ini_set('memory_limit', '1024M');
        $ids = input('ids');
        $addWhere = '1=1';
        if ($ids) {
            $addWhere .= " AND id IN ({$ids})";
        }
        $filter = json_decode($this->request->get('filter'), true);
        $map = [];
        if ($filter['recept_person']) {
            $workIds = WorkOrderRecept::where('recept_person_id', 'in', $filter['recept_person'])->column('work_id');
            $map['id'] = ['in', $workIds];
            unset($filter['recept_person']);
        }
        //筛选措施
        if ($filter['measure_choose_id']) {
            $measuerWorkIds = WorkOrderMeasure::where('measure_choose_id', 'in', $filter['measure_choose_id'])->column('work_id');
            if (!empty($map['id'])) {
                $newWorkIds = array_intersect($workIds, $measuerWorkIds);
                $map['id'] = ['in', $newWorkIds];
            } else {
                $map['id'] = ['in', $measuerWorkIds];
            }
            unset($filter['measure_choose_id']);
        }
        $this->request->get(['filter' => json_encode($filter)]);
        list($where) = $this->buildparams();
        $list = $this->model->field('id,platform_order,work_platform,work_status,email,refund_money,problem_type_content,problem_description,create_time,create_user_name')
            ->where($where)
            ->where($map)
            ->where($addWhere)
            ->select();
        $list = collection($list)->toArray();
        $arr = array_column($list, 'id');
        //求出所有的措施
        $info = $this->step->fetchMeasureRecord($arr);

        //从数据库查询需要的数据
        $spreadsheet = new Spreadsheet();
        //常规方式：利用setCellValue()填充数据
        $spreadsheet->setActiveSheetIndex(0)->setCellValue("A1", "工单ID")
            ->setCellValue("B1", "订单号")
            ->setCellValue("C1", "订单平台");   //利用setCellValues()填充数据
        $spreadsheet->setActiveSheetIndex(0)->setCellValue("D1", "工单状态")
            ->setCellValue("E1", "客户邮箱")
            ->setCellValue("F1", "退款金额");
        $spreadsheet->setActiveSheetIndex(0)->setCellValue("G1", "问题分类")
            ->setCellValue("H1", "问题描述")
            ->setCellValue("I1", "解决方案");
        $spreadsheet->setActiveSheetIndex(0)->setCellValue("J1", "创建时间")
            ->setCellValue("K1", "创建人");
        $spreadsheet->setActiveSheetIndex(0)->setTitle('工单数据');
        foreach ($list as $key => $value) {

            switch ($value['work_platform']) {
                case 2:
                    $value['work_platform'] = 'voogueme';
                    break;
                case 3:
                    $value['work_platform'] = 'nihao';
                    break;
                case 4:
                    $value['work_platform'] = 'meeloog';
                    break;
                case 5:
                    $value['work_platform'] = 'wesee';
                    break;
                case 9:
                    $value['work_platform'] = 'zeelool_es';
                    break;
                case 10:
                    $value['work_platform'] = 'zeelool_de';
                    break;
                case 11:
                    $value['work_platform'] = 'zeelool_jp';
                    break;
                default:
                    $value['work_platform'] = 'zeelool';
                    break;
            }
            $spreadsheet->getActiveSheet()->setCellValue("A" . ($key * 1 + 2), $value['id']);
            $spreadsheet->getActiveSheet()->setCellValue("B" . ($key * 1 + 2), $value['platform_order']);
            $spreadsheet->getActiveSheet()->setCellValue("C" . ($key * 1 + 2), $value['work_platform']);
            switch ($value['work_status']) {
                case 1:
                    $value['work_status'] = '新建';
                    break;
                case 2:
                    $value['work_status'] = '待审核';
                    break;
                case 3:
                    $value['work_status'] = '待处理';
                    break;
                case 4:
                    $value['work_status'] = '审核拒绝';
                    break;
                case 5:
                    $value['work_status'] = '部分处理';
                    break;
                case 0:
                    $value['work_status'] = '已取消';
                    break;
                default:
                    $value['work_status'] = '已处理';
                    break;
            }
            $spreadsheet->getActiveSheet()->setCellValue("D" . ($key * 1 + 2), $value['work_status']);
            $spreadsheet->getActiveSheet()->setCellValue("E" . ($key * 1 + 2), $value['email']);
            $spreadsheet->getActiveSheet()->setCellValue("F" . ($key * 1 + 2), $value['refund_money']);
            $spreadsheet->getActiveSheet()->setCellValue("G" . ($key * 1 + 2), $value['problem_type_content']);
            $spreadsheet->getActiveSheet()->setCellValue("H" . ($key * 1 + 2), $value['problem_description']);
            //措施
            if ($info['step'] && array_key_exists($value['id'], $info['step'])) {
                $spreadsheet->getActiveSheet()->setCellValue("I" . ($key * 1 + 2), $info['step'][$value['id']]);
            } else {
                $spreadsheet->getActiveSheet()->setCellValue("I" . ($key * 1 + 2), '');
            }
            $spreadsheet->getActiveSheet()->setCellValue("J" . ($key * 1 + 2), $value['create_time']);
            $spreadsheet->getActiveSheet()->setCellValue("K" . ($key * 1 + 2), $value['create_user_name']);

        }

        //设置宽度
        $spreadsheet->getActiveSheet()->getColumnDimension('A')->setWidth(10);
        $spreadsheet->getActiveSheet()->getColumnDimension('B')->setWidth(12);
        $spreadsheet->getActiveSheet()->getColumnDimension('C')->setWidth(10);
        $spreadsheet->getActiveSheet()->getColumnDimension('D')->setWidth(12);
        $spreadsheet->getActiveSheet()->getColumnDimension('E')->setWidth(30);
        $spreadsheet->getActiveSheet()->getColumnDimension('F')->setWidth(12);
        $spreadsheet->getActiveSheet()->getColumnDimension('G')->setWidth(20);
        $spreadsheet->getActiveSheet()->getColumnDimension('H')->setWidth(40);
        $spreadsheet->getActiveSheet()->getColumnDimension('I')->setWidth(20);
        $spreadsheet->getActiveSheet()->getColumnDimension('J')->setWidth(30);
        $spreadsheet->getActiveSheet()->getColumnDimension('K')->setWidth(20);

        //设置边框
        $border = [
            'borders' => [
                'allBorders' => [
                    'borderStyle' => \PhpOffice\PhpSpreadsheet\Style\Border::BORDER_THIN, // 设置border样式
                    'color' => ['argb' => 'FF000000'], // 设置border颜色
                ],
            ],
        ];

        $spreadsheet->getDefaultStyle()->getFont()->setName('微软雅黑')->setSize(12);


        $setBorder = 'A1:' . $spreadsheet->getActiveSheet()->getHighestColumn() . $spreadsheet->getActiveSheet()->getHighestRow();
        $spreadsheet->getActiveSheet()->getStyle($setBorder)->applyFromArray($border);

        $spreadsheet->getActiveSheet()->getStyle('A1:k' . $spreadsheet->getActiveSheet()->getHighestRow())->getAlignment()->setHorizontal(\PhpOffice\PhpSpreadsheet\Style\Alignment::HORIZONTAL_CENTER);


        $spreadsheet->setActiveSheetIndex(0);
        // return exportExcel($spreadsheet, 'xls', '登陆日志');
        $format = 'csv';
        $savename = '工单数据' . date("YmdHis", time());;
        // dump($spreadsheet);

        // if (!$spreadsheet) return false;
        if ($format == 'xls') {
            //输出Excel03版本
            header('Content-Type:application/vnd.ms-excel');
            $class = "\PhpOffice\PhpSpreadsheet\Writer\Xls";
        } elseif ($format == 'xlsx') {
            //输出07Excel版本
            header('Content-Type: application/vnd.openxmlformats-officedocument.spreadsheetml.sheet');
            $class = "\PhpOffice\PhpSpreadsheet\Writer\Xlsx";
        } elseif ($format == 'csv') {
            //输出07Excel版本
            header('Content-Type: application/vnd.openxmlformats-officedocument.spreadsheetml.sheet');
            $class = "\PhpOffice\PhpSpreadsheet\Writer\Csv";
        }

        //输出名称
        header('Content-Disposition: attachment;filename="' . $savename . '.' . $format . '"');
        //禁止缓存
        header('Cache-Control: max-age=0');
        $writer = new $class($spreadsheet);
        $writer->setPreCalculateFormulas(false);
        $writer->save('php://output');

        // $fp = fopen('php://output', 'a');//打开output流
        // fputcsv($fp, $list);//将数据格式化为csv格式并写入到output流中
        // $dataNum = count( $list );
        // $perSize = 1000;//每次导出的条数
        // $pages = ceil($dataNum / $perSize);

        // for ($i = 1; $i <= $pages; $i++) {
        //     foreach ($list as $item) {
        //         fputcsv($fp, $item);
        //     }
        //     //刷新输出缓冲到浏览器
        //     ob_flush();
        //     flush();//必须同时使用 ob_flush() 和flush() 函数来刷新输出缓冲。
        // }
        // fclose($fp);
        // exit();

    }


    /**
     * 批量导入
     */
    public function import()
    {
        $file = $this->request->request('file');
        if (!$file) {
            $this->error(__('Parameter %s can not be empty', 'file'));
        }
        $filePath = ROOT_PATH . DS . 'public' . DS . $file;
        if (!is_file($filePath)) {
            $this->error(__('No results were found'));
        }
        //实例化reader
        $ext = pathinfo($filePath, PATHINFO_EXTENSION);
        if (!in_array($ext, ['csv', 'xls', 'xlsx'])) {
            $this->error(__('Unknown data format'));
        }
        if ($ext === 'csv') {
            $file = fopen($filePath, 'r');
            $filePath = tempnam(sys_get_temp_dir(), 'import_csv');
            $fp = fopen($filePath, "w");
            $n = 0;
            while ($line = fgets($file)) {
                $line = rtrim($line, "\n\r\0");
                $encoding = mb_detect_encoding($line, ['utf-8', 'gbk', 'latin1', 'big5']);
                if ($encoding != 'utf-8') {
                    $line = mb_convert_encoding($line, 'utf-8', $encoding);
                }
                if ($n == 0 || preg_match('/^".*"$/', $line)) {
                    fwrite($fp, $line . "\n");
                } else {
                    fwrite($fp, '"' . str_replace(['"', ','], ['""', '","'], $line) . "\"\n");
                }
                $n++;
            }
            fclose($file) || fclose($fp);

            $reader = new Csv();
        } elseif ($ext === 'xls') {
            $reader = new Xls();
        } else {
            $reader = new Xlsx();
        }

        //导入文件首行类型,默认是注释,如果需要使用字段名称请使用name
        //$importHeadType = isset($this->importHeadType) ? $this->importHeadType : 'comment';
        //模板文件列名
        $listName = ['订单号', '差额', 'SKU', '货币'];
        try {
            if (!$PHPExcel = $reader->load($filePath)) {
                $this->error(__('Unknown data format'));
            }
            $currentSheet = $PHPExcel->getSheet(0);  //读取文件中的第一个工作表
            $allColumn = $currentSheet->getHighestDataColumn(); //取得最大的列号
            $allRow = $currentSheet->getHighestRow(); //取得一共有多少行
            $maxColumnNumber = Coordinate::columnIndexFromString($allColumn);

            $fields = [];
            for ($currentRow = 1; $currentRow <= 1; $currentRow++) {
                for ($currentColumn = 1; $currentColumn <= $maxColumnNumber; $currentColumn++) {
                    $val = $currentSheet->getCellByColumnAndRow($currentColumn, $currentRow)->getValue();
                    $fields[] = $val;
                }
            }

            //模板文件不正确
            if ($listName !== $fields) {
                throw new Exception("模板文件不正确！！");
            }

            $data = [];
            for ($currentRow = 2; $currentRow <= $allRow; $currentRow++) {
                for ($currentColumn = 1; $currentColumn <= $maxColumnNumber; $currentColumn++) {
                    $val = $currentSheet->getCellByColumnAndRow($currentColumn, $currentRow)->getValue();
                    $data[$currentRow - 2][$currentColumn - 1] = is_null($val) ? '' : $val;
                }
            }
        } catch (Exception $exception) {
            $this->error($exception->getMessage());
        }

        $work_measure = new \app\admin\model\saleaftermanage\WorkOrderMeasure();
        $order_recept = new \app\admin\model\saleaftermanage\WorkOrderRecept();
        foreach ($data as $k => $v) {
            $params['work_platform'] = 3;
            $params['work_type'] = 1;
            $params['platform_order'] = $v[0];
            $params['order_pay_currency'] = $v[3];
            $params['order_pay_method'] = 'paypal_express';
            $params['order_sku'] = $v[2];
            $params['work_status'] = 3;
            $params['problem_type_id'] = 23;
            $params['problem_type_content'] = '其他';
            $params['problem_description'] = '网站bug 镜片折扣未生效 退款';
            $params['create_user_id'] = 75;
            $params['create_user_name'] = '王伟';
            $params['is_check'] = 1;
            $params['assign_user_id'] = 75;
            $params['operation_user_id'] = 75;
            $params['check_note'] = '网站bug 镜片折扣未生效 退款';
            $params['create_time'] = date('Y-m-d H:i:s');
            $params['submit_time'] = date('Y-m-d H:i:s');
            $params['check_time'] = date('Y-m-d H:i:s');
            $params['refund_money'] = $v[1];
            $params['refund_way'] = 'paypal_express';
            $params['recept_person_id'] = 169;
            $result = $this->model->isUpdate(false)->data($params)->save($params);
            if ($result) {
                $list['work_id'] = $this->model->id;
                $list['measure_choose_id'] = 2;
                $list['measure_content'] = '退款';
                $list['create_time'] = date('Y-m-d H:i:s');
                $work_measure->isUpdate(false)->data($list)->save($list);

                $rlist['work_id'] = $this->model->id;
                $rlist['measure_id'] = $work_measure->id;
                $rlist['recept_group_id'] = 'cashier_group';
                $rlist['recept_person_id'] = 169;
                $rlist['recept_person'] = '李亚芳';
                $rlist['create_time'] = date('Y-m-d H:i:s');
                $order_recept->insert($rlist);
            }
        }
        echo 'ok';
    }

    /**
     *
     *
     * @Description
     * @author lsw
     * @since 2020/06/19 11:45:50
     * @return void
     */
    public function ceshi()
    {
        dump(session('admin'));

    }

    /**
     * 获取跟单规则
     *
     * @Author lsw 1461069578@qq.com
     * @DateTime 2020-06-30 10:11:23
     * @return void
     */
    public function getDocumentaryRule()
    {
        if ($this->request->isAjax()) {
            $workOrderConfigValue = $this->workOrderConfigValue;
            $all_group = $workOrderConfigValue['group'];
            $documentary_group = $workOrderConfigValue['documentary_group'];
            //创建人跟单
            $documentary_person = $workOrderConfigValue['documentary_person'];
            // dump($documentary_group);
            // dump($documentary_person);
            // exit;
            if (!empty($documentary_group)) {
                foreach ($documentary_group as $dgv) {
                    $documentary_info = (new AuthGroup)->getAllNextGroup($dgv['create_id']);
                    if ($documentary_info) {
                        array_push($documentary_info, $dgv['create_id']);
                        foreach ($documentary_info as $av) {
                            if (is_array($all_group[$av])) {
                                foreach ($all_group[$av] as $vk) {
                                    $documentary_all_person[] = $vk;
                                }
                            }

                        }
                    } else {
                        $documentary_all_person = $all_group[$dgv['create_id']];
                    }
                    if (count(array_filter($documentary_all_person)) >= 1) {
                        $documentary_true_all_person = array_unique($documentary_all_person);
                        if (in_array(session('admin.id'), $documentary_true_all_person)) {
                            if (is_array($all_group[$dgv['documentary_group_id']])) {
                                $all_after_user_id = $all_group[$dgv['documentary_group_id']];
                                //$this->success('','',$all_after_user_id);
                                break;
                            }
                        }
                    }
                }
            }
            if (!empty($documentary_person)) {
                foreach ($documentary_person as $dpv) {
                    if (session('admin.id') == $dpv['create_id']) {
                        if (is_array($all_group[$dpv['documentary_group_id']])) {
                            $all_after_user_id = $all_group[$dpv['documentary_group_id']];
                            //$this->success('','',$all_after_user_id);
                            break;
                        }
                    }
                }
            }
            if ($all_after_user_id) {
                $this->success('', '', $all_after_user_id);
            } else {
                $this->error('选择的跟单部门没有人，请重新选择');
            }
        }

    }

    /**
     * 判断订单是否已质检
     *
     * @Author lsw 1461069578@qq.com
     * @DateTime 2020-08-13 18:21:10
     * @return void
     */
    public function check_order_quality($platform, $order)
    {
        switch ($platform) {
            case 1:
                $model = Db::connect('database.db_zeelool');
                break;
            case 2:
                $model = Db::connect('database.db_voogueme');
                break;
            case 3:
                $model = Db::connect('database.db_nihao');
                break;
            case 4:
                $model = Db::connect('database.db_meeloog');
                break;
            case 9:
                $model = Db::connect('database.db_zeelool_es');
                break;
            case 10:
                $model = Db::connect('database.db_zeelool_de');
                break;
            case 11:
                $model = Db::connect('database.db_zeelool_jp');
                break;
            default:
                $model = false;
                break;
        }
        if ($platform == 4) {
            $info = $model->table('sales_flat_order')->where('increment_id', $order)->value('custom_is_delivery');
        } else {
            $info = $model->table('sales_flat_order')->where('increment_id', $order)->value('custom_is_delivery_new');
        }
        if ($info == 1) {
            return true;
        } else {
            return false;
        }
    }
}<|MERGE_RESOLUTION|>--- conflicted
+++ resolved
@@ -1073,11 +1073,7 @@
                     $check_status = $_new_order_process
                         ->where('increment_id', $platform_order)
                         ->value('check_status');
-<<<<<<< HEAD
                     
-=======
-
->>>>>>> 52198b5e
                     $_new_order = new NewOrder();
                     $new_order_status = $_new_order
                         ->where('increment_id', $platform_order)
@@ -1094,10 +1090,7 @@
                         )
                         && $this->error("已审单，不能创建工单");
                     }
-<<<<<<< HEAD
                     
-=======
->>>>>>> 52198b5e
 
                     //指定问题类型校验sku下拉框是否勾选
                     in_array($params['problem_type_id'],[8,10,11,56,13,14,15,16,18,22,59])
