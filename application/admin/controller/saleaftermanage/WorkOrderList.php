<?php

namespace app\admin\controller\saleaftermanage;

use app\admin\model\DistributionAbnormal;
use app\admin\model\DistributionLog;
use app\admin\model\order\order\LensData;
use app\admin\model\order\order\NewOrder;
use app\admin\model\order\order\NewOrderItemProcess;
use app\admin\model\order\order\NewOrderProcess;
use app\admin\model\saleaftermanage\WorkOrderNote;
use app\admin\model\warehouse\Inventory;
use app\admin\model\warehouse\StockHouse;
use app\common\controller\Backend;
use fast\Excel;
use think\Cache;
use think\Db;
use think\Exception;
use app\admin\model\AuthGroupAccess;
use think\exception\PDOException;
use think\exception\ValidateException;
use Think\Log;
use Util\NihaoPrescriptionDetailHelper;
use Util\ZeeloolPrescriptionDetailHelper;
use Util\VooguemePrescriptionDetailHelper;
use Util\MeeloogPrescriptionDetailHelper;
use Util\WeseeopticalPrescriptionDetailHelper;
use Util\ZeeloolEsPrescriptionDetailHelper;
use Util\ZeeloolDePrescriptionDetailHelper;
use Util\ZeeloolJpPrescriptionDetailHelper;
use app\admin\model\saleaftermanage\WorkOrderMeasure;
use app\admin\model\saleaftermanage\WorkOrderChangeSku;
use app\admin\model\saleaftermanage\WorkOrderRecept;
use PhpOffice\PhpSpreadsheet\Spreadsheet;
use app\admin\model\Admin;
use think\Loader;
use Util\SKUHelper;
use PhpOffice\PhpSpreadsheet\Cell\Coordinate;
use PhpOffice\PhpSpreadsheet\Reader\Xlsx;
use PhpOffice\PhpSpreadsheet\Reader\Xls;
use PhpOffice\PhpSpreadsheet\Reader\Csv;
use app\admin\model\AuthGroup;
use app\admin\model\warehouse\ProductBarCodeItem;
use app\admin\model\itemmanage\ItemPlatformSku;
use app\admin\model\finance\FinanceCost;


/**
 * 售后工单列管理
 *
 * @icon fa fa-circle-o
 */
class WorkOrderList extends Backend
{
    protected $noNeedRight = ['getMeasureContent', 'batch_export_xls_bak', 'getProblemTypeContent', 'batch_export_xls', 'getDocumentaryRule'];
    /**
     * WorkOrderList模型对象
     * @var \app\admin\model\saleaftermanage\WorkOrderList
     */
    protected $model = null;
    protected $noNeedLogin = ['batch_export_xls_array', 'batch_export_xls_array_copy'];

    public function _initialize()
    {
        parent::_initialize();
        //设置工单的配置值
        ##### start ######
        //global $workOrderConfigValue;
        $workOrderConfigValue = $this->workOrderConfigValue = (new Workorderconfig)->getConfigInfo();
        //print_r($workOrderConfigValue);die;
        $this->assignconfig('workOrderConfigValue', $this->workOrderConfigValue);
        ###### end ######
        $this->model = new \app\admin\model\saleaftermanage\WorkOrderList();
        $this->step = new \app\admin\model\saleaftermanage\WorkOrderMeasure;
        $this->order_change = new \app\admin\model\saleaftermanage\WorkOrderChangeSku;
        $this->order_remark = new \app\admin\model\saleaftermanage\WorkOrderRemark;
        $this->work_order_note = new \app\admin\model\saleaftermanage\WorkOrderNote;
        //$this->view->assign('step', config('workorder.step')); //措施
        $this->view->assign('step', $workOrderConfigValue['step']);
        //$this->assignconfig('workorder', config('workorder')); //JS专用，整个配置文件
        $this->assignconfig('workorder', $workOrderConfigValue);
        $this->_product_bar_code_item = new ProductBarCodeItem();
        $this->_inventory = new Inventory();
        //$this->view->assign('check_coupon', config('workorder.check_coupon')); //不需要审核的优惠券
        //$this->view->assign('need_check_coupon', config('workorder.need_check_coupon')); //需要审核的优惠券
        $this->view->assign('check_coupon', $workOrderConfigValue['check_coupon']);
        $this->view->assign('need_check_coupon', $workOrderConfigValue['need_check_coupon']);
        //获取所有的国家
        $country = json_decode(file_get_contents('assets/js/country.js'), true);
        $this->view->assign('country', $country);
        $this->recept = new \app\admin\model\saleaftermanage\WorkOrderRecept;
        $this->item = new \app\admin\model\itemmanage\Item;
        $this->item_platform_sku = new \app\admin\model\itemmanage\ItemPlatformSku;
        $this->_work_order_change_sku = new WorkOrderChangeSku();
        //获取当前登录用户所属主管id
        //$this->assign_user_id = searchForId(session('admin.id'), config('workorder.kefumanage'));
        $this->assign_user_id = searchForId(session('admin.id'), $workOrderConfigValue['kefumanage']);
        //选项卡
        $this->view->assign('getTabList', $this->model->getTabList());

        $this->assignconfig('admin_id', session('admin.id'));
        //查询用户id对应姓名
        $admin = new \app\admin\model\Admin();
        $this->users = $admin->where('status', 'normal')->column('nickname', 'id');
        //$this->users = $admin->column('nickname', 'id');
        $this->assignconfig('users', $this->users); //返回用户
        $this->assignconfig('userid', session('admin.id'));
        //查询当前登录用户所在A/B组
        $this->customer_group = session('admin.group_id') ?: 0;
    }

    /**
     * 默认生成的控制器所继承的父类中有index/add/edit/del/multi五个基础方法、destroy/restore/recyclebin三个回收站方法
     * 因此在当前控制器中可不用编写增删改查的代码,除非需要自己控制这部分逻辑
     * 需要将application/admin/library/traits/Backend.php中对应的方法复制到当前控制器,然后进行修改
     */

    //根据主记录id，获取措施相关信息
    protected function sel_order_recept($id)
    {
        $step = $this->step->where('work_id', $id)->select();
        $step_arr = collection($step)->toArray();

        foreach ($step_arr as $k => $v) {
            $recept = $this->recept->where('measure_id', $v['id'])->where('work_id', $id)->select();
            $recept_arr = collection($recept)->toArray();
            $step_arr[$k]['recept_user'] = implode(',', array_column($recept_arr, 'recept_person'));
            $step_arr[$k]['recept_person_id'] = implode(',', array_column($recept_arr, 'recept_person_id'));

            $step_arr[$k]['recept'] = $recept_arr;
        }

        return $step_arr ?: [];
    }

    /**
     * 查看
     */
    public function index()
    {
        $workOrderConfigValue = $this->workOrderConfigValue;
        $platform_order = input('platform_order');
        //设置过滤方法
        $this->request->filter(['strip_tags']);
        if ($this->request->isAjax()) {
            //如果发送的来源是Selectpage，则转发到Selectpage
            if ($this->request->request('keyField')) {
                return $this->selectpage();
            }
            $platform_order = input('platform_order');
            if ($platform_order) {
                $map['platform_order'] = $platform_order;
            }
            $work_id = input('work_id');
            if ($work_id) {
                $map['id'] = $work_id;
            }
            //选项卡我的任务切换
            $filter = json_decode($this->request->get('filter'), true);
            if ($filter['recept_person_id'] && !$filter['recept_person']) {
                //承接 经手 审核 包含用户id
                //获取当前用户所有的承接的工单id并且不是取消，新建的
                $workIds = WorkOrderRecept::where('recept_person_id', $filter['recept_person_id'])->column('work_id');
                //如果在我的任务选项卡中 点击了措施按钮
                if ($workIds) {
                    if (!empty($filter['measure_choose_id'])) {
                        $measuerWorkIds = WorkOrderMeasure::where('measure_choose_id', 'in', $filter['measure_choose_id'])->column('work_id');
                        $arr = implode(',', $measuerWorkIds);
                        //将两个数组相同的数据取出
                        $newWorkIds = array_intersect($workIds, $measuerWorkIds);
                        $newWorkIds = implode(',', $newWorkIds);
                        if (strlen($newWorkIds) > 0) {
                            //数据查询的条件
                            $map2 = "(id in ($newWorkIds) or after_user_id = {$filter['recept_person_id']} or find_in_set({$filter['recept_person_id']},all_after_user_id) or assign_user_id = {$filter['recept_person_id']}) and work_status not in (0,1,7) and id in ($arr)";
                        } else {
                            $map2 = "(after_user_id = {$filter['recept_person_id']} or find_in_set({$filter['recept_person_id']},all_after_user_id) or assign_user_id = {$filter['recept_person_id']}) and work_status not in (0,1,7) and id in ($arr)";
                        }
                    } else {
                        $map2 = "(id in (" . join(',', $workIds) . ") or after_user_id = {$filter['recept_person_id']} or find_in_set({$filter['recept_person_id']},all_after_user_id) or assign_user_id = {$filter['recept_person_id']}) and work_status not in (0,1,7)";
                    }
                } else {
                    $map2 = "(after_user_id = {$filter['recept_person_id']} or find_in_set({$filter['recept_person_id']},all_after_user_id) or assign_user_id = {$filter['recept_person_id']}) and work_status not in (0,1,7)";
                }
                unset($filter['recept_person_id']);
                unset($filter['measure_choose_id']);
            }

            if ($filter['recept_person']) {

                $recept_person = $filter['recept_person'];
                $map['id'] = [
                    'IN',
                    function ($query) use ($recept_person) {
                        $query->table('fa_work_order_recept')->where('recept_person_id', 'in', $recept_person)->field('work_id');
                    },
                ];
                unset($filter['recept_person']);
            }

            if ($filter['stock_id']) {
                $stockId = $filter['stock_id'];
                $map['stock_id'] = $stockId;
                unset($filter['stock_id']);
            }

            //筛选措施
            if ($filter['measure_choose_id']) {
                $measure_choose_id = $filter['measure_choose_id'];
                $map['id'] = [
                    'IN',
                    function ($query) use ($measure_choose_id) {
                        $query->table('fa_work_order_measure')->where('measure_choose_id', 'in', $measure_choose_id)->field('work_id');
                    },
                ];
                unset($filter['measure_choose_id']);
            }

            if ($filter['payment_time']) {
                $createat = explode(' ', $filter['payment_time']);
                $map1['payment_time'] = ['between', [$createat[0] . ' ' . $createat[1], $createat[3] . ' ' . $createat[4]]];
                unset($filter['payment_time']);
            }
            $fa_order = new NewOrder();
            if ($filter['telephone']) {
                $orderIds = $fa_order->where('telephone', $filter['telephone'])->column('increment_id');
                $map3['platform_order'] = ['in', $orderIds];
                unset($filter['telephone']);
            }

            $this->request->get(['filter' => json_encode($filter)]);
            [$where, $sort, $order, $offset, $limit] = $this->buildparams();
            $total = $this->model
                ->where($where)
                ->where($map)
                ->where($map1)
                ->where($map2)
                ->where($map3)
                ->order($sort, $order)
                ->count();
            $list = $this->model
                ->where($where)
                ->where($map)
                ->where($map1)
                ->where($map2)
                ->where($map3)
                ->order($sort, $order)
                ->limit($offset, $limit)
                ->select();
            $list = collection($list)->toArray();

            //用户
            $user_list = $this->users;
            foreach ($list as $k => $v) {
                //排列sku
                if ($v['order_sku']) {
                    $list[$k]['order_sku_arr'] = explode(',', $v['order_sku']);
                }

                //取经手人
                if ($v['after_user_id'] != 0) {
                    $list[$k]['after_user_name'] = $user_list[$v['after_user_id']];
                }                //指定经手人
                if ($v['all_after_user_id'] != 0) {
                    $all_after_user_arr = explode(',', $v['all_after_user_id']);
                    foreach ($all_after_user_arr as $aa) {
                        if ($user_list[$aa] != null) {
                            $list[$k]['all_after_user_name'][] = $user_list[$aa];
                        }
                    }
                    $list[$k]['all_after_user_arr'] = $all_after_user_arr;
                } else {
                    $list[$k]['all_after_user_name'][] = $user_list[$v['after_user_id']];
                    $list[$k]['all_after_user_arr'] = [];
                }

                //工单类型
                if ($v['work_type'] == 1) {
                    $list[$k]['work_type_str'] = '客服工单';
                } else {
                    $list[$k]['work_type_str'] = '仓库工单';
                }

                //子单号
                $list[$k]['order_item_number_arr'] = explode(',', $v['order_item_numbers']);

                //是否审核
                if ($v['is_check'] == 1) {
                    $list[$k]['assign_user_name'] = $user_list[$v['assign_user_id']];
                    if ($v['operation_user_id'] != 0) {
                        $list[$k]['operation_user_name'] = $user_list[$v['operation_user_id']];
                    }
                }

                $recept = $this->sel_order_recept($v['id']); //获取措施相关记录
                $list[$k]['step_num'] = $recept;
                //是否有处理权限
                $receptPersonIds = explode(',', implode(',', array_column($recept, 'recept_person_id')));
                //跟单客服跟单处理之后不需要显示处理权限
                // if($v['after_user_id']){
                //     array_unshift($receptPersonIds,$v['after_user_id']);
                // }
                //跟单客服处理权限
                $documentaryIds = explode(',', $v['']);
                //仓库工单并且经手人未处理
                //1、仓库类型：经手人未处理||已处理未审核||
                if (($v['work_type'] == 2 && $v['is_after_deal_with'] == 0) || in_array($v['work_status'], [0, 1, 2, 4, 6, 7]) || !in_array(session('admin.id'), $receptPersonIds)) {
                    $list[$k]['has_recept'] = 0;
                } else {
                    $list[$k]['has_recept'] = 1;
                }
                $orderDetail = $fa_order->where('increment_id', $list[$k]['platform_order'])->field('telephone,status')->find();
                $list[$k]['order_status'] = $orderDetail['status'];
                $list[$k]['telephone'] = $orderDetail['telephone'];
            }
            $result = ["total" => $total, "rows" => $list];

            return json($result);
        }
        //所有承接人的id
        //客服的所有承接人
        //$kefumanages = config('workorder.kefumanage');
        // $kefumanages = $workOrderConfigValue['kefumanage'];
        // foreach ($kefumanages as $key => $kefumanage) {
        //     $kefumanageIds[] = $key;
        //     foreach ($kefumanage as $k => $v) {
        //         $kefumanageIds[] = $v;
        //     }
        // }
        //array_unshift($kefumanageIds, config('workorder.customer_manager'));
        //array_unshift($kefumanageIds,$workOrderConfigValue['customer_manager']);
        // $receptPersonAllIds = array_merge(config('workorder.warehouse_group'), config('workorder.warehouse_lens_group'), config('workorder.cashier_group'), config('workorder.copy_group'), $kefumanageIds);
        //$admins = Admin::where('id', 'in', $receptPersonAllIds)->select();
        $receptPersonAllIds = $workOrderConfigValue['all_extend_person'];
        $admins = Admin::where('id', 'in', $receptPersonAllIds)->where('status', 'normal')->field('id,nickname')->select();
        $this->assign('admins', $admins);

        //获取用户ID和所在权限组
        $admin_id = session('admin.id');
        $_auth_group_access = new AuthGroupAccess();
        $user_group_access = $_auth_group_access->where(['uid' => $admin_id])->column('group_id');
        $warehouse_department_rule = $workOrderConfigValue['warehouse_department_rule'];
        $is_warehouse = array_intersect($user_group_access, $warehouse_department_rule);
        $this->assign('is_warehouse', $is_warehouse ? 1 : 0);

        $this->assignconfig('platform_order', $platform_order ?: '');

        return $this->view->fetch();
    }

    /**
     * 添加/编辑/详情
     *
     * @Author lzh
     *
     * @param mixed $ids
     *
     * @return void
     */
    public function add($ids = null)
    {
        //获取工单配置信息
        $workOrderConfigValue = $this->workOrderConfigValue;

        //获取用户ID和所在权限组
        $admin_id = session('admin.id');
        $nickname = session('admin.nickname');
        $_auth_group_access = new AuthGroupAccess();
        $user_group_access = $_auth_group_access->where(['uid' => $admin_id])->column('group_id');
        $warehouse_department_rule = $workOrderConfigValue['warehouse_department_rule'];
        $is_warehouse = array_intersect($user_group_access, $warehouse_department_rule);

        if ($this->request->isPost()) {
            $params = $this->request->post("row/a");
            if ($params) {
                $params = $this->preExcludeFields($params);
                if ($this->dataLimit && $this->dataLimitFieldAutoFill) {
                    $params[$this->dataLimitField] = $this->auth->id;
                }

                //是否采用模型验证
                if ($this->modelValidate) {
                    $name = str_replace("\\model\\", "\\validate\\", get_class($this->model));
                    $validate = is_bool($this->modelValidate) ? ($this->modelSceneValidate ? $name . '.add' : $name) : $this->modelValidate;
                    $this->model->validateFailException(true)->validate($validate);
                }

                $platform_order = trim($params['platform_order']);//订单号
                $measureChooseId = $params['measure_choose_id'] ? array_unique(array_filter($params['measure_choose_id'])) : [];//措施ID数组
                $work_type = $params['work_type'];//工单类型：1客服 2仓库
                $item_order_info = $params['item_order_info'];//子订单措施
                $order_sku = $params['order_sku'] ? implode(',', $params['order_sku']) : '';//sku列表

                //校验问题类型、问题描述
                $params['problem_type_id'] = $params['problem_type_id'] ?: $params['problem_id'];
                !$params['problem_type_id'] && $this->error("请选择问题类型");
                !$params['problem_description'] && $this->error("问题描述不能为空");
                !$platform_order && $this->error("订单号不能为空");

                if (!$ids) {
                    //校验是否有未处理工单
                    $count = $this->model->where(['platform_order' => $platform_order, 'work_status' => ['in', [1, 2, 3, 5]]])->count();
                    0 < $count && $this->error("此订单存在未处理完成的工单");

                    $flag = 0;
                    if (is_array($item_order_info)) {
                        $item_choose = array_column($item_order_info, 'item_choose');
                        if (!empty($item_choose)) {
                            foreach ($item_choose as $key => $value) {
                                if (!empty($item_choose[$key][0])) {
                                    $flag = 1;
                                }
                            }
                        }
                    }

                    //判断订单状态
                    $_new_order_process = new NewOrderProcess();
                    $check_status = $_new_order_process
                        ->where('increment_id', $platform_order)
                        ->value('check_status');

                    $_new_order = new NewOrder();
                    $new_order_status = $_new_order
                        ->where('increment_id', $platform_order)
                        ->value('status');
                    //processing状态的判断审单状态
                    if ('processing' == $new_order_status) {
                        //已审单，包含主单取消、子单措施不能创建工单
                        1 == $check_status
                        &&
                        (
                            in_array(3, $measureChooseId)
                            ||
                            $flag
                        )
                        && $this->error("已审单，不能创建工单");
                    } else {
                        (
                            in_array(3, $measureChooseId)
                            ||
                            $flag
                        ) && $this->error("不能创建子单工单");
                    }

                    //指定问题类型校验sku下拉框是否勾选
                    in_array($params['problem_type_id'], [8, 10, 11, 56, 13, 14, 15, 16, 18, 22, 59])
                    && empty($order_sku)
                    && $this->error("请选择sku");

                    //校验工单类型
                    if (1 == $work_type) {
                        //客服
                        !empty($is_warehouse) && $this->error("当前账号不能创建客服工单");

                        //校验工单措施
                        empty($measureChooseId) && empty($item_order_info) && $this->error("请选择实施措施");

                        $params['problem_type_content'] = $workOrderConfigValue['customer_problem_type'][$params['problem_type_id']];
                    } else {
                        //仓库
                        empty($is_warehouse) && $this->error("当前账号不能创建仓库工单");

                        $all_after_user_id = array_filter($params['all_after_user_id']);
                        empty($all_after_user_id) && $this->error("未找到对应承接人,请重新选择");
                        $params['all_after_user_id'] = implode(',', $all_after_user_id);
                        $params['problem_type_content'] = $workOrderConfigValue['warehouse_problem_type'][$params['problem_type_id']];
                    }
                } else {
                    //校验工单措施
                    empty($measureChooseId) && empty($item_order_info) && $this->error("请选择实施措施");

                    //工单是否存在
                    $row = $this->model->get($ids);
                    !$row && $this->error(__('No Results were found'));

                    //跟单人ID
                    $params['after_user_id'] = $admin_id;
                }

                //主单和子单全部的措施id
                $all_choose_ids = [];

                //检测主订单措施
                if (!empty($measureChooseId)) {
                    /**
                     * 审核判断条件
                     * 1、退款金额大于30 经理审核
                     * 2、赠品数量大于1 经理审核
                     * 3、补发数量大于1 经理审核
                     * 4、优惠券等于100% 经理审核  50%主管审核 固定额度无需审核
                     * 5、运营客服组的优惠券都由客服经理审核
                     */

                    //主单取消
<<<<<<< HEAD
                    if (in_array(3, $measureChooseId)) {
                        $_new_order = new NewOrder();
                        $orderList = $_new_order->field('id,stock_id')
                            ->where('increment_id', $params['platform_order'])
                            ->find();
                        $order_id = $orderList->id;
                        if ($order_id) {
=======
                    if (in_array(3, $measure_choose_id)) {
                        $_new_order = new NewOrder();
                        $order_id = $_new_order
                            ->where('increment_id', $params['platform_order'])
                            ->value('id');
                        if ($order_id){
>>>>>>> 36dfe99c
                            $order_item_where['order_id'] = $order_id;
                            $_new_order_item_process = new NewOrderItemProcess();
                            $order_item_list = $_new_order_item_process
                                ->where($order_item_where)
                                ->column('sku');
<<<<<<< HEAD

                            //查询仓库库区
                            $area_id = Db::name('warehouse_area')->where(['stock_id' => $orderList->stock_id, 'type' => 2])->value('id');

                            /*****************限制如果有盘点单未结束不能操作配货完成*******************/
                            //配货完成时判断
                            //拣货区盘点时不能操作
                            //查询条形码库区库位
                            $whe_sku['platform_sku'] = ['in', $order_item_list];
                            //转换sku
                            $item_platform_sku = new ItemPlatformSku();
                            $true_sku = $item_platform_sku->where($whe_sku)->column('sku');
                            $whe['sku'] = ['in', $true_sku];
                            $whe['library_status'] = 1;
                            $whe['stock_id'] = $orderList->stock_id;
                            $barcodedata = $this->_product_bar_code_item->where($whe)->column('location_code');
                            if (!empty($barcodedata)) {
                                $count = $this->_inventory->alias('a')
                                    ->join(['fa_inventory_item' => 'b'], 'a.id=b.inventory_id')->where(['a.is_del' => 1, 'a.check_status' => ['in', [0, 1]], 'library_name' => ['in', $barcodedata], 'area_id' => $area_id])
=======
                            /*****************限制如果有盘点单未结束不能操作配货完成*******************/
                            //配货完成时判断
                            //拣货区盘点时不能操作
                            //查询条形码库区库位
                            $whe_sku['platform_sku'] = ['in',$order_item_list];
                            //转换sku
                            $item_platform_sku = new ItemPlatformSku();
                            $true_sku =  $item_platform_sku->where($whe_sku)->column('sku');
                            $whe['sku'] = ['in',$true_sku];
                            $barcodedata = $this->_product_bar_code_item->where($whe)->column('location_code');
                            if (!empty($barcodedata)){
                                $count = $this->_inventory->alias('a')
                                    ->join(['fa_inventory_item' => 'b'], 'a.id=b.inventory_id')->where(['a.is_del' => 1, 'a.check_status' => ['in', [0, 1]], 'library_name' => ['in', $barcodedata],'area_id' => '3'])
>>>>>>> 36dfe99c
                                    ->count();
                                if ($count > 0) {
                                    return ['result' => false, 'msg' => '此主单下的子订单SKU对应库位正在盘点,暂无法进行出入库操作'];
                                }
                            }
                            /****************************end*****************************************/
                        }
                    }


<<<<<<< HEAD
                    $all_choose_ids = $measureChooseId;
=======
                    $all_choose_ids = $measure_choose_id;
>>>>>>> 36dfe99c

                    //校验退款、vip退款
                    if (array_intersect([2, 15], $measureChooseId)) {
                        !$params['refund_money'] && $this->error("退款金额不能为空");
                        $params['is_refund'] = 1;
                    } else {
                        unset($params['refund_money']);
                    }

                    //校验赠品、补发库存
                    if (array_intersect([6, 7], $measureChooseId)) {
                        $original_sku = [];


                        //赠品
                        if (in_array(6, $measureChooseId)) {
                            $gift_sku = $params['gift']['original_sku'];
                            !$gift_sku && $this->error("赠品sku不能为空");

                            $gift_number = $params['gift']['original_number'];
                            !$gift_number && $this->error("赠品数量不能为空");
                            foreach ($gift_sku as $key => $sku) {
                                $num = $key + 1;
                                !$sku && $this->error("第{$num}个赠品sku不能为空");
                                !$gift_number[$key] && $this->error("第{$num}个赠品数量必须大于0");

                                if (isset($original_sku[$sku])) {
                                    $original_sku[$sku] += $gift_number[$key];
                                } else {
                                    $original_sku[$sku] = $gift_number[$key];
                                }
                            }
                        }

                        //补发
                        if (in_array(7, $measureChooseId)) {
                            !$params['address']['shipping_type'] && $this->error("请选择Shipping Method");

                            $replacement_sku = $params['replacement']['original_sku'];
                            !$replacement_sku && $this->error("补发sku不能为空");

                            $replacement_number = $params['replacement']['original_number'];
                            !$replacement_number && $this->error("补发数量不能为空");
                            foreach ($replacement_sku as $key => $sku) {
                                $num = $key + 1;
                                !$sku && $this->error("第{$num}个补发sku不能为空");
                                !$replacement_number[$key] && $this->error("第{$num}个补发数量必须大于0");

                                if (isset($original_sku[$sku])) {
                                    $original_sku[$sku] += $replacement_number[$key];
                                } else {
                                    $original_sku[$sku] = $replacement_number[$key];
                                }
                            }
                        }

                        //校验库存
                        if ($original_sku) {
                            $back_data = $this->skuIsStock(array_keys($original_sku), $params['work_platform'], array_values($original_sku), $platform_order);
                            !$back_data['result'] && $this->error($back_data['msg']);
                        }

                    }

                    //校验补价措施
                    if (in_array(8, $measureChooseId)) {
                        !$params['replenish_money'] && $this->error("补差价金额不能为空");
                    } else {
                        unset($params['replenish_money']);
                    }

                    //校验优惠券措施
                    if (in_array(9, $measureChooseId)) {
                        !$params['coupon_id'] && !$params['need_coupon_id'] && $this->error("请选择优惠券");

                        //不需要审核的优惠券
                        if ($params['coupon_id']) {
                            $check_coupon = $workOrderConfigValue['check_coupon'];
                        } else {
                            //需要审核的优惠券
                            $params['is_check'] = 1;
                            $params['coupon_id'] = $params['need_coupon_id'];
                            $check_coupon = $workOrderConfigValue['need_check_coupon'];

                            //优惠券折扣
                            $discount = $workOrderConfigValue['need_check_coupon'][$params['need_coupon_id']]['sum'];
                            if (100 == $discount || (0 < $discount && in_array(131, $user_group_access))) {
                                //创建人上级经理
                                $params['assign_user_id'] = $workOrderConfigValue['customer_manager'];
                            } elseif (50 == $discount) {
                                //创建人上级主管
                                $params['assign_user_id'] = $this->assign_user_id ?: $admin_id;
                            }
                        }
                        foreach ($check_coupon as $v) {
                            if ($v['id'] == $params['coupon_id']) {
                                $params['coupon_describe'] = $v['desc'];
                                break;
                            }
                        }
                    }

                    //判断是否选择积分措施
                    if (in_array(10, $measureChooseId)) {
                        (!$params['integral'] || !is_numeric($params['integral']))
                        && $this->error("积分必须是数字");
                    } else {
                        unset($params['integral']);
                    }

                    //判断是否选择退件措施
                    if (in_array(11, $measureChooseId)) {
                        !$params['refund_logistics_num'] && $this->error("退回物流单号不能为空");
                    } else {
                        unset($params['refund_logistics_num']);
                    }
                }

                //检测子订单措施
                if ($item_order_info) {
                    $item_order_info = array_filter($item_order_info);
                    //查询所有子单数量
                    $_new_order_process = new NewOrderProcess();
                    $order_id = $_new_order_process->where('increment_id', $platform_order)->value('order_id');
                    $_new_order_item_process = new NewOrderItemProcess();
                    $count_item_num = $_new_order_item_process->where('order_id', $order_id)->count();

                    $_new_order = new NewOrder();
                    $stock_id = $_new_order->where('increment_id', $platform_order)
                        ->value('stock_id');
                    //查询仓库库区
                    $area_id = Db::name('warehouse_area')->where(['stock_id' => $stock_id, 'type' => 2])->value('id');

                    1 > count($item_order_info) && $this->error("子订单号错误");
                    foreach ($item_order_info as $key => &$item) {
                        $item['item_choose'] = array_unique(array_filter($item['item_choose']));
                        if ($count_item_num != count($item_order_info)) {
                            empty($item['item_choose']) && $this->error("请选择子订单：{$key} 的实施措施");
                        }
                        $all_choose_ids = array_unique(array_merge($all_choose_ids, $item['item_choose']));

                        //获取子单之前处理成功的措施类型
                        $_work_order_change_sku = new WorkOrderChangeSku();
                        $change_type = $_work_order_change_sku
                            ->alias('a')
                            ->join(['fa_work_order_measure' => 'b'], 'a.measure_id=b.id')
                            ->where([
                                'a.item_order_number' => $key,
                                'b.operation_type'    => 1,
                            ])
                            ->column('a.change_type');

                        //子单取消
                        if (in_array(18, $item['item_choose'])) {
<<<<<<< HEAD
                            //检测之前是否处理过子单措施 2021-07-05 bug2213 改为不校验此项
                            //array_intersect([3], $change_type) && $this->error("子订单：{$key} 措施已处理，不能取消");
=======
                            //检测之前是否处理过子单措施
                            array_intersect([3], $change_type) && $this->error("子订单：{$key} 措施已处理，不能取消");
>>>>>>> 36dfe99c
                            /*****************限制如果有盘点单未结束不能操作配货完成*******************/
                            //拣货区盘点时不能操作
                            //查询条形码库区库位

                            $whe_sku['platform_sku'] = $item['cancel_order']['sku'];
                            //转换sku
                            $item_platform_sku = new ItemPlatformSku();
<<<<<<< HEAD
                            $true_sku = $item_platform_sku->where($whe_sku)->value('sku');
                            $whe['sku'] = $true_sku;
                            $whe['library_status'] = 1;
                            $whe['stock_id'] = $stock_id;
                            $barcodedata = $this->_product_bar_code_item->where($whe)->column('location_code');
                            if (!empty($barcodedata)) {
                                $count = $this->_inventory->alias('a')
                                    ->join(['fa_inventory_item' => 'b'], 'a.id=b.inventory_id')
                                    ->where(['a.is_del' => 1, 'a.check_status' => ['in', [0, 1]], 'library_name' => ['in', $barcodedata], 'area_id' => $area_id])
                                    ->count();
                                if ($count > 0) {
                                    return ['result' => false, 'msg' => '此' . $item['cancel_order']['sku'] . '对应库位正在盘点,暂无法进行出入库操作'];
=======
                            $true_sku =  $item_platform_sku->where($whe_sku)->value('sku');
                            $whe['sku'] = $true_sku;
                            $barcodedata = $this->_product_bar_code_item->where($whe)->column('location_code');
                            Log::write($barcodedata);
                            if (!empty($barcodedata)){
                                $count = $this->_inventory->alias('a')
                                    ->join(['fa_inventory_item' => 'b'], 'a.id=b.inventory_id')->where(['a.is_del' => 1, 'a.check_status' => ['in', [0, 1]], 'library_name' => ['in', $barcodedata],'area_id' => '3'])
                                    ->count();
                                Log::write($count);
                                if ($count > 0) {
                                    return ['result' => false, 'msg' => '此'.$item['cancel_order']['sku'].'对应库位正在盘点,暂无法进行出入库操作'];
>>>>>>> 36dfe99c
                                }
                            }
                            /****************************end*****************************************/

                        } elseif (in_array(19, $item['item_choose'])) {//更改镜框
<<<<<<< HEAD
=======
                            echo 111;die();
>>>>>>> 36dfe99c
                            /*****************限制如果有盘点单未结束不能操作配货完成*******************/
                            //拣货区盘点时不能操作
                            //查询条形码库区库位

                            //转换sku
<<<<<<< HEAD
                            $whe_sku['platform_sku'] = $item['change_frame']['original_sku'];
                            //转换sku
                            $item_platform_sku = new ItemPlatformSku();
                            $true_sku = $item_platform_sku->where($whe_sku)->value('sku');
                            $whe['sku'] = $true_sku;
                            $whe['library_status'] = 1;
                            $whe['stock_id'] = $stock_id;
                            $barcodedata = $this->_product_bar_code_item->where($whe)->column('location_code');
                            if (!empty($barcodedata)) {
                                $count = $this->_inventory->alias('a')
                                    ->join(['fa_inventory_item' => 'b'], 'a.id=b.inventory_id')->where(['a.is_del' => 1, 'a.check_status' => ['in', [0, 1]], 'library_name' => ['in', $barcodedata], 'area_id' => $area_id])
                                    ->count();
                                if ($count > 0) {
                                    return ['result' => false, 'msg' => '此' . $item['change_frame']['original_sku'] . '对应库位正在盘点,暂无法进行出入库操作'];
=======
                            $whe_sku['platform_sku'] = $item['cancel_order']['sku'];
                            //转换sku
                            $item_platform_sku = new ItemPlatformSku();
                            $true_sku =  $item_platform_sku->where($whe_sku)->value('sku');
                            $whe['sku'] = $true_sku;
                            $barcodedata = $this->_product_bar_code_item->where($whe)->column('location_code');

                            if (!empty($barcodedata)){
                                $count = $this->_inventory->alias('a')
                                    ->join(['fa_inventory_item' => 'b'], 'a.id=b.inventory_id')->where(['a.is_del' => 1, 'a.check_status' => ['in', [0, 1]], 'library_name' => ['in', $barcodedata],'area_id' => '3'])
                                    ->count();
                                Log::write($count);
                                if ($count > 0) {
                                    return ['result' => false, 'msg' => '此'.$item['cancel_order']['sku'].'对应库位正在盘点,暂无法进行出入库操作'];
>>>>>>> 36dfe99c
                                }
                            }
                            /****************************end*****************************************/

                            /*****************限制如果有盘点单未结束不能操作配货完成*******************/
                            //拣货区盘点时不能操作
                            //查询条形码库区库位
                            //转换sku
<<<<<<< HEAD
                            $whe_sku['platform_sku'] = $item['change_frame']['change_sku'];
                            //转换sku
                            $item_platform_sku = new ItemPlatformSku();
                            $true_sku = $item_platform_sku->where($whe_sku)->value('sku');
                            $whe['sku'] = $true_sku;
                            $whe['library_status'] = 1;
                            $whe['stock_id'] = $stock_id;
                            $barcodedata = $this->_product_bar_code_item->where($whe)->column('location_code');
                            if (!empty($barcodedata)) {
                                $count = $this->_inventory->alias('a')
                                    ->join(['fa_inventory_item' => 'b'], 'a.id=b.inventory_id')->where(['a.is_del' => 1, 'a.check_status' => ['in', [0, 1]], 'library_name' => ['in', $barcodedata], 'area_id' => $area_id])
                                    ->count();
                                if ($count > 0) {
                                    return ['result' => false, 'msg' => '此' . $item['change_frame']['change_sku'] . '对应库位正在盘点,暂无法进行出入库操作'];
=======
                            $whe_sku['platform_sku'] = ['eq',$item['change_frame']['change_sku']];
                            //转换sku
                            $item_platform_sku = new ItemPlatformSku();
                            $true_sku =  $item_platform_sku->where($whe_sku)->value('sku');
                            $whe['sku'] = $true_sku;
                            $barcodedata = $this->_product_bar_code_item->where($whe)->column('location_code');

                            if (!empty($barcodedata)){
                                $count = $this->_inventory->alias('a')
                                    ->join(['fa_inventory_item' => 'b'], 'a.id=b.inventory_id')->where(['a.is_del' => 1, 'a.check_status' => ['in', [0, 1]], 'library_name' => ['in', $barcodedata],'area_id' => '3'])
                                    ->count();
                                Log::write($count);
                                if ($count > 0) {
                                    return ['result' => false, 'msg' => '此'.$item['change_frame']['change_sku'].'对应库位正在盘点,暂无法进行出入库操作'];
>>>>>>> 36dfe99c
                                }
                            }
                            /****************************end*****************************************/
                            //检测之前是否处理过更改镜框措施
//                            in_array(1, $change_type) && $this->error("子订单：{$key} 措施已处理，不能重复创建");
//
//                            //更改镜框校验库存
//                            !$item['change_frame']['change_sku'] && $this->error("子订单：{$key} 的新sku不能为空");
//                            $back_data = $this->skuIsStock([$item['change_frame']['change_sku']], $params['work_platform'], [1]);
//                            !$back_data['result'] && $this->error($back_data['msg']);
                        }
//                        elseif (in_array(20, $item['item_choose'])) {//更改镜片
//                            //检测之前是否处理过更改镜片措施
//                            in_array(2, $change_type) && $this->error("子订单：{$key} 措施已处理，不能重复创建");
//                        }
                    }
                    unset($item);
                }


                /**获取审核人 start*/
                $check_person_weight = $workOrderConfigValue['check_person_weight'];//审核人列表
                $check_group_weight = $workOrderConfigValue['check_group_weight'];//审核组列表
                $all_group = $workOrderConfigValue['group'];//所有的成员组
                //核算审核组
                if (!empty($check_group_weight)) {

                    foreach ($check_group_weight as $gv) {
                        $all_person = [];
                        //获取当前组下的所有成员
                        $subordinate = (new AuthGroup)->getAllNextGroup($gv['work_create_person_id']);
                        if ($subordinate) {
                            array_push($subordinate, $gv['work_create_person_id']);
                            foreach ($subordinate as $av) {
                                if (is_array($all_group[$av])) {
                                    foreach ($all_group[$av] as $vk) {
                                        $all_person[] = $vk;
                                    }
                                }
                            }
                        } else {
                            $all_person = $all_group[$gv['work_create_person_id']];
                        }


                        if (!empty($all_person)) {
                            //如果符合创建组
                            if (in_array($admin_id, array_unique($all_person))) {
                                if (!$this->weight_currency($gv, $all_choose_ids, $params)) {
                                    $params['is_check'] = 1;
                                    $params['assign_user_id'] = $all_group[$gv['check_group_id']][0];
                                    break;
                                }
                            }
                        }
                    }
                }
                //核算审核人
                if (!empty($check_person_weight)) {

                    foreach ($check_person_weight as $wkv) {
                        if ($admin_id == $wkv['work_create_person_id']) {
                            if (!$this->weight_currency($wkv, $all_choose_ids, $params)) {
                                $params['is_check'] = 1;
                                $params['assign_user_id'] = $all_group[$wkv['check_group_id']][0];
                                break;
                            }
                        }
                    }
                }

                //没有审核人则不需要审核
                if (!$params['assign_user_id']) {
                    $params['is_check'] = 0;
                } else {
                    //所有工单都不需要审核（产品确认要改）
                    $params['is_check'] = 0;
                    /*if ($params['assign_user_id'] == 95 && $admin_id == 198){
                        $params['assign_user_id'] = 117;
                    }*/
                }

                /**获取审核人 end*/

                //点击提交按钮
                if (2 == $params['work_status']) {
                    //不需要审核或工单类型为仓库 工单状态默认为审核通过
                    if (0 == $params['is_check'] || 2 == $params['work_type']) {
                        $params['work_status'] = 3;
                    }
                    $params['submit_time'] = date('Y-m-d H:i:s');
                }

                //vip订单
                if (100 == $params['order_type']) {
                    $params['base_grand_total'] = $params['refund_money'];
                    $params['grand_total'] = $params['refund_money'];
                    $params['payment_time'] = date('Y-m-d H:i:s');
                }
                $params['recept_person_id'] = $params['recept_person_id'] ?: $admin_id;

                //配货异常表
                $_distribution_abnormal = new DistributionAbnormal();

                //库位表
                $_stock_house = new StockHouse();

                //子单表
                $_new_order_item_process = new NewOrderItemProcess();

                if (!empty($row)) {
                    $row->startTrans();
                }
                $this->model->startTrans();
                $this->work_order_note->startTrans();
                $_distribution_abnormal->startTrans();
                $_new_order_item_process->startTrans();
                $_stock_house->startTrans();
                try {
                    //跟单处理
                    if (!empty($row)) {
                        //如果需要审核 则修改状态为待审核
                        if (1 == $params['is_check']) {
                            $params['work_status'] = 2;
                        }
                        $params['is_after_deal_with'] = 1;
                        $result = $row->allowField(true)->save($params);
                        if (false === $result) {
                            throw new Exception("跟单处理失败！！");
                        }
                        $work_id = $row->id;
                    } else {
                        //添加
                        $params['create_user_name'] = $nickname;
                        $params['create_user_id'] = $admin_id;
                        $params['create_time'] = date('Y-m-d H:i:s');
                        $params['order_sku'] = $order_sku;
                        $params['assign_user_id'] = $params['assign_user_id'] ?: 0;
                        $params['customer_group'] = $this->customer_group;
                        $stock_id = Db::connect('database.db_mojing_order')->table('fa_order')->where('increment_id', $params['platform_order'])->value('stock_id');
                        $params['stock_id'] = $stock_id ?: 0;
                        $result = $this->model->allowField(true)->save($params);
                        if (false === $result) {
                            throw new Exception("添加失败！！");
                        }
                        $work_id = $this->model->id;
                    }

                    //仓库工单判断未处理异常，有则绑定异常
                    if ($params['order_item_numbers'] || in_array(3, $measureChooseId)) {
                        //主单取消：绑定该订单下所有子单异常
                        if (in_array(3, $measureChooseId)) {
                            $item_process_where['b.increment_id'] = $platform_order;
                            $type = 16;
                        } else {
                            $item_process_where['a.item_order_number'] = ['in', $params['order_item_numbers']];
                            $type = 17;
                        }

                        //获取子单ID集
                        $item_process_ids = $_new_order_item_process
                            ->alias('a')
                            ->join(['fa_order' => 'b'], 'a.order_id=b.id')
                            ->where($item_process_where)
                            ->column('a.id');

                        //获取绑定异常子单ID集
                        $abnormal_binding_ids = $_distribution_abnormal
                            ->where(['item_process_id' => ['in', $item_process_ids], 'status' => 1])
                            ->column('item_process_id');

                        //已经标记异常的子单，绑定异常数据
                        if (!empty($abnormal_binding_ids)) {
                            $_distribution_abnormal
                                ->allowField(true)
                                ->save(['work_id' => $work_id], ['item_process_id' => ['in', $abnormal_binding_ids], 'status' => 1]);

                            //配货操作日志
                            DistributionLog::record((object)session('admin'), $item_process_ids, 0, "创建工单绑定异常");
                            $need_sign_ids = array_diff($item_process_ids, $abnormal_binding_ids);
                        } else {
                            $need_sign_ids = $item_process_ids;
                        }

                        //未标记异常子单，则标记异常
                        if (!empty($need_sign_ids)) {
                            foreach ($need_sign_ids as $val) {
                                //获取异常库位号
                                $stock_house_info = $_stock_house
                                    ->field('id,coding')
                                    ->where(['status' => 1, 'type' => 4, 'occupy' => ['<', 10000]])
                                    ->order('occupy', 'desc')
                                    ->find();
                                if (empty($stock_house_info)) {
                                    throw new Exception("异常暂存架没有空余库位！！");
                                }

                                //创建异常
                                $abnormal_data = [
                                    'work_id'         => $work_id,
                                    'item_process_id' => $val,
                                    'type'            => $type,
                                    'status'          => 1,
                                    'create_time'     => time(),
                                    'create_person'   => $nickname,
                                ];
                                $_distribution_abnormal->allowField(true)->isUpdate(false)->data($abnormal_data)->save();

                                //子订单绑定异常库位号
                                $_new_order_item_process
                                    ->where(['id' => $val])
                                    ->update(['abnormal_house_id' => $stock_house_info['id']]);

                                //异常库位占用数量+1
                                $_stock_house
                                    ->where(['id' => $stock_house_info['id']])
                                    ->setInc('occupy', 1);

                                //配货日志
                                DistributionLog::record((object)session('admin'), $val, 9, "创建工单，异常暂存架{$stock_house_info['coding']}库位");
                            }
                        }
                    }

                    //工单备注
                    if (!empty($params['content'])) {
                        $noteData['note_time'] = date('Y-m-d H:i');
                        $noteData['note_user_id'] = $admin_id;
                        $noteData['note_user_name'] = $nickname;
                        $noteData['work_id'] = $work_id;
                        $noteData['user_group_id'] = 0;
                        $noteData['content'] = $params['content'];
                        $contentResult = $this->work_order_note->allowField(true)->save($noteData);
                        if (false === $contentResult) {
                            throw new Exception("备注添加失败！！");
                        }
                    }

                    //创建主订单措施、承接人数据
                    if (!empty($measureChooseId)) {
                        foreach ($measureChooseId as $v) {
                            //根据措施读取承接组、承接人 默认是客服问题组配置,是否审核之后自动完成
                            $appoint_ids = $params['order_recept']['appoint_ids'][$v];
                            $appoint_users = $params['order_recept']['appoint_users'][$v];
                            $appoint_group = $params['order_recept']['appoint_group'][$v];
                            $auto_complete = $params['order_recept']['auto_complete'][$v];

                            //插入措施、承接人数据
                            $res = $this->handle_measure($work_id, $v, $appoint_ids, $appoint_users, $appoint_group, $auto_complete, $this->assign_user_id, $admin_id, $nickname, $params, '');
                            if (!$res['result']) {
                                throw new Exception($res['msg']);
                            }
                        }
                    }

                    //创建子订单措施、承接人数据
                    if (!empty($item_order_info)) {
                        foreach ($item_order_info as $key => $item) {
                            if ($item['item_choose']) {
                                foreach ($item['item_choose'] as $v) {
                                    //根据措施读取承接组、承接人 默认是客服问题组配置,是否审核之后自动完成
                                    $appoint_ids = $item['appoint_ids'][$v];
                                    $appoint_users = $item['appoint_users'][$v];
                                    $appoint_group = $item['appoint_group'][$v];
                                    $auto_complete = $item['auto_complete'][$v];

                                    //插入措施、承接人数据
                                    $res = $this->handle_measure($work_id, $v, $appoint_ids, $appoint_users, $appoint_group, $auto_complete, $this->assign_user_id, $admin_id, $nickname, $params, $key);
                                    if (!$res['result']) {
                                        throw new Exception($res['msg']);
                                    }
                                }
                            }
                        }
                    }

                    //非草稿状态进入审核阶段
                    1 != $params['work_status'] && $this->model->checkWork($work_id);

                    if (!empty($row)) {
                        $row->commit();
                    }
                    $this->model->commit();
                    $this->work_order_note->commit();
                    $_distribution_abnormal->commit();
                    $_new_order_item_process->commit();
                    $_stock_house->commit();
                } catch (ValidateException $e) {
                    if (!empty($row)) {
                        $row->rollback();
                    }
                    $this->model->rollback();
                    $this->work_order_note->rollback();
                    $_distribution_abnormal->rollback();
                    $_new_order_item_process->rollback();
                    $_stock_house->rollback();
                    $this->error($e->getMessage());
                } catch (PDOException $e) {
                    if (!empty($row)) {
                        $row->rollback();
                    }
                    $this->model->rollback();
                    $this->work_order_note->rollback();
                    $_distribution_abnormal->rollback();
                    $_new_order_item_process->rollback();
                    $_stock_house->rollback();
                    $this->error($e->getMessage());
                } catch (Exception $e) {
                    if (!empty($row)) {
                        $row->rollback();
                    }
                    $this->model->rollback();
                    $this->work_order_note->rollback();
                    $_distribution_abnormal->rollback();
                    $_new_order_item_process->rollback();
                    $_stock_house->rollback();
                    $this->error($e->getMessage());
                }
                $this->success();
            }
            $this->error(__('Parameter %s can not be empty', ''));
        }

        //跟单处理
        $work_type = 1;//1客服 2仓库
        $problem_type = [];
        if ($ids) {
            //编辑、详情
            $row = $this->model->get($ids);
            $this->assignconfig('ids', $row->id);
            $this->assignconfig('problem_id', $row->problem_type_id);
            $this->view->assign('row', $row);

            //子订单措施及数据
            if (!empty($row->order_item_numbers)) {
                $order_data = $this->model->getOrderItem($row->platform_order, $row->order_item_numbers, $row->work_type, $row);
                unset($order_data['item_order_info']);
                $this->view->assign('order_item', $order_data);
            }

            //工单类型
            $work_type = $row->work_type;
        } else {
            //创建
            if (!empty($is_warehouse)) {
                $work_type = 2;
            }
        }

        //仓库创建工单
        $order_number = input('order_number');
        $order_item_numbers = input('order_item_numbers');
        if ($order_number && $order_item_numbers) {
            $order_item = $this->model->getOrderItem($order_number, $order_item_numbers, $work_type, []);
            $this->view->assign('order_item', $order_item);
        }

        //工单类型
        $this->view->assign('work_type', $work_type);
        $this->assignconfig('work_type', $work_type);

        //工单问题
        if (1 == $work_type) {
            $customer_problem_type = $workOrderConfigValue['customer_problem_type'];
            $customer_problem_classify = $workOrderConfigValue['customer_problem_classify'];
            unset($customer_problem_classify['仓库问题']);
            foreach ($customer_problem_classify as $key => $value) {
                $type = [];
                foreach ($value as $v) {
                    $type[] = ['id' => $v, 'name' => $customer_problem_type[$v]];
                }
                $problem_type[] = ['name' => $key, 'type' => $type];
            }
        } else {
            $problem_type = $workOrderConfigValue['warehouse_problem_type'];
        }
        $this->view->assign('problem_type', $problem_type);

        return $this->view->fetch();
    }

    /**
     * 判断是否审核并获取审核人ID
     *
     * @Author lzh
     *
     * @param array $info              审核组|审核人
     * @param array $measure_choose_id 措施ID
     * @param array $params            提交参数
     *
     * @return boolean
     */
    protected function weight_currency($info, $measure_choose_id, $params)
    {
        if (0 == $info['step_id']) {//不需要判断措施只需要判断创建人
            return false;
        } elseif (2 == $info['step_id'] && in_array(2, $measure_choose_id)) { //退款
            $median_value = $params['refund_money'];
        } elseif (3 == $info['step_id'] && in_array(3, $measure_choose_id)) { //取消
            $median_value = $params['refund_money'];
        } elseif (6 == $info['step_id'] && in_array(6, $measure_choose_id)) { //赠品
            $median_value = array_sum($params['gift']['original_number'] ?: []);
        } elseif (7 == $info['step_id'] && in_array(7, $measure_choose_id)) { //补发
            $median_value = array_sum($params['replacement']['original_number'] ?: []);
        } elseif (10 == $info['step_id'] && in_array(10, $measure_choose_id)) { //积分
            $median_value = $params['integral'];
        } elseif (15 == $info['step_id'] && in_array(15, $measure_choose_id)) {//VIP退款
            $median_value = $params['refund_money'];
        }

        $result = false;
        if (!empty($median_value)) {
            switch ($info['symbol']) {
                case 'gt':
                    $result = $median_value > $info['step_value'];
                    break;
                case 'eq':
                    $result = $median_value = $info['step_value'];
                    break;
                case 'lt':
                    $result = $median_value < $info['step_value'];
                    break;
                case 'egt':
                    $result = $median_value >= $info['step_value'];
                    break;
                case 'elt':
                    $result = $median_value <= $info['step_value'];
                    break;
            }
        }
        if ($result) {
            return false;
        }

        return true;
    }

    /**
     * 保存措施、承接人并处理相关流程
     *
     * @Author lzh
     *
     * @param int    $work_id           工单ID
     * @param int    $choose_id         选择的措施ID
     * @param array  $appoint_ids       承接人ID集合
     * @param array  $appoint_users     承接人名称集合
     * @param array  $appoint_group     承接人所在组集合
     * @param int    $auto_complete     是否审核之后自动完成
     * @param int    $assign_user_id    当前用户上级主管ID
     * @param int    $admin_id          当前用户ID
     * @param string $nickname          当前用户名称
     * @param array  $params            提交参数
     * @param string $item_order_number 子订单号
     *
     * @return array
     */
    protected function handle_measure($work_id, $choose_id, $appoint_ids, $appoint_users, $appoint_group, $auto_complete, $assign_user_id, $admin_id, $nickname, $params, $item_order_number)
    {
        //获取工单配置信息
        $workOrderConfigValue = $this->workOrderConfigValue;

        //措施内容
        $measure_content = $workOrderConfigValue['step'][$choose_id] ?: '';

        //措施表
        $_work_order_measure = new WorkOrderMeasure();

        //承接人表
        $_work_order_recept = new WorkOrderRecept();

        $_work_order_measure->startTrans();
        $_work_order_recept->startTrans();
        try {
            //插入措施表
            $res = $_work_order_measure
                ->allowField(true)
                ->save([
                    'work_id'           => $work_id,
                    'measure_choose_id' => $choose_id,
                    'measure_content'   => $measure_content,
                    'item_order_number' => $item_order_number,
                    'create_time'       => date('Y-m-d H:i:s'),
                ]);
            if (false === $res) {
                throw new Exception("添加措施失败！！");
            }

            //工单措施表自增ID
            $measure_id = $_work_order_measure->id;

            //循环插入承接人
            $appoint_save = [];
            if (is_array($appoint_ids) && !empty($appoint_ids)) {
                foreach ($appoint_ids as $key => $val) {
                    if ($appoint_users[$key] == 'undefined') {
                        continue;
                    }
                    //如果没有承接人 默认为创建人
                    if ($val == 'undefined') {
                        $recept_group_id = $assign_user_id;
                        $recept_person_id = $admin_id;
                        $recept_person = $nickname;
                    } else {
                        $recept_group_id = $appoint_group[$key];
                        $recept_person_id = $val;
                        $recept_person = $appoint_users[$key];
                    }
                    $appoint_save[] = [
                        'work_id'          => $work_id,
                        'measure_id'       => $measure_id,
                        'is_auto_complete' => $auto_complete ?: 0,
                        'recept_group_id'  => $recept_group_id,
                        'recept_person_id' => $recept_person_id,
                        'recept_person'    => $recept_person,
                        'create_time'      => date('Y-m-d H:i:s'),
                    ];
                }
            } else {
                $appoint_save[] = [
                    'work_id'          => $work_id,
                    'measure_id'       => $measure_id,
                    'is_auto_complete' => $auto_complete ?: 0,
                    'recept_group_id'  => 0,
                    'recept_person_id' => $admin_id,
                    'recept_person'    => $nickname,
                    'create_time'      => date('Y-m-d H:i:s'),
                ];
            }

            //插入承接人表
            $recept_res = $_work_order_recept->allowField(true)->saveAll($appoint_save);
            if (false === $recept_res) {
                throw new Exception("添加承接人失败！！");
            }

            $_work_order_measure->commit();
            $_work_order_recept->commit();
        } catch (PDOException $e) {
            $_work_order_measure->rollback();
            $_work_order_recept->rollback();

            return ['result' => false, 'msg' => $e->getMessage()];
        } catch (Exception $e) {
            $_work_order_measure->rollback();
            $_work_order_recept->rollback();

            return ['result' => false, 'msg' => $e->getMessage()];
        }

        //更改镜片、赠品、补发
        if (in_array($choose_id, [6, 7, 20])) {
            $this->model->changeLens($params, $work_id, $choose_id, $measure_id, $item_order_number);
        } elseif (19 == $choose_id) {//更改镜框
            $this->model->changeFrame($params, $work_id, $choose_id, $measure_id, $item_order_number);
        } elseif (in_array($choose_id, [3, 18])) {//取消
            $this->model->cancelOrder($params, $work_id, $choose_id, $measure_id, $item_order_number);
        } elseif (13 == $choose_id) {//修改地址
            $this->model->changeAddress($params, $work_id, $choose_id, $measure_id);
        }

        return ['result' => true, 'msg' => ''];
    }

    /**
     * 判断sku是否有库存
     *
     * @Description
     * @author wpl 
     *
     * @param array $skus     sku列表
     * @param int   $siteType 站点类型
     * @param array $num      站点类型
     *
     * @return array
     */
    protected function skuIsStock($skus = [], $siteType, $num = [], $platform_order)
    {
        if (!array_filter($skus)) {
            return ['result' => false, 'msg' => 'SKU不能为空'];
        }

        $itemPlatFormSku = new \app\admin\model\itemmanage\ItemPlatformSku();
        //根据平台sku转sku
        foreach (array_filter($skus) as $k => $v) {
            //判断库存时去掉-s 等
            $arr = explode('-', $v);
            if (!empty($arr[1])) {
                $sku = $arr[0] . '-' . $arr[1];
            } else {
                $sku = trim($v);
            }

            //判断是否开启预售 并且预售时间是否满足 并且预售数量是否足够
            if ($siteType == 13 || $siteType == 14) {
                $itemPlatFormSkuWhere = ['platform_sku' => $sku, 'platform_type' => $siteType];
            } else {
                $itemPlatFormSkuWhere = ['outer_sku_status' => 1, 'platform_sku' => $sku, 'platform_type' => $siteType];
            }
            $res = $itemPlatFormSku->where($itemPlatFormSkuWhere)->find();

            if (!empty($sku)) {

                $_new_order = new NewOrder();
                $stockId = $_new_order
                    ->where('increment_id', $platform_order)
                    ->value('stock_id');
                //查询仓库库区
                $area_id = Db::name('warehouse_area')->where(['stock_id' => $stockId, 'type' => 2])->value('id');

                /*****************限制如果有盘点单未结束不能操作配货完成*******************/
                //配货完成时判断
                //拣货区盘点时不能操作
                //查询条形码库区库位
<<<<<<< HEAD
                $whe_sku['sku'] = $res->sku;
                $whe_sku['library_status'] = 1;
                $whe_sku['stock_id'] = $stockId;
                $barcodedata = $this->_product_bar_code_item->where($whe_sku)->column('location_code');
                if (!empty($barcodedata)) {
                    $count = $this->_inventory->alias('a')
                        ->join(['fa_inventory_item' => 'b'], 'a.id=b.inventory_id')->where(['a.is_del' => 1, 'a.check_status' => ['in', [0, 1]], 'b.library_name' => ['in', $barcodedata], 'b.area_id' => $area_id])
=======
                $whe_sku['platform_sku'] = ['in',$sku];
                //转换sku
                $item_platform_sku = new ItemPlatformSku();
                $true_sku =  $item_platform_sku->where($whe_sku)->column('sku');
                $whe['sku'] = ['in',$true_sku];
                $barcodedata = $this->_product_bar_code_item->where($whe)->column('location_code');
                if (!empty($barcodedata)){
                    $count = $this->_inventory->alias('a')
                        ->join(['fa_inventory_item' => 'b'], 'a.id=b.inventory_id')->where(['a.is_del' => 1, 'a.check_status' => ['in', [0, 1]], 'library_name' => ['in', $barcodedata],'area_id' => '3'])
>>>>>>> 36dfe99c
                        ->count();
                    if ($count > 0) {
                        return ['result' => false, 'msg' => '此' . $sku . '对应库位正在盘点,暂无法进行出入库操作'];
                    }
                }
                /****************************end*****************************************/
            }

            //判断是否开启预售
            if ($res['stock'] >= 0 && $res['presell_status'] == 1 && strtotime($res['presell_create_time']) <= time() && strtotime($res['presell_end_time']) >= time()) {
                $stock = $res['stock'] + $res['presell_residue_num'];
            } elseif ($res['stock'] < 0 && $res['presell_status'] == 1 && strtotime($res['presell_create_time']) <= time() && strtotime($res['presell_end_time']) >= time()) {
                $stock = $res['presell_residue_num'];
            } else {
                $stock = $res['stock'];
            }
            //判断库存是否足够
            Log::write("判断库存是否足够");
            Log::write($stock);
            Log::write($num[$k]);
            Log::write($sku);
            Log::write($siteType);
            if ($stock < $num[$k]) {
                // $params = ['sku'=>$sku,'siteType'=>$siteType,'stock'=>$stock,'num'=>$num[$k]];
                // file_put_contents('/www/wwwroot/mojing/runtime/log/stock.txt',json_encode($params),FILE_APPEND);
                return ['result' => false, 'msg' => $sku . '库存不足！！当前虚拟仓库存' . $stock . '，所需库存' . $num[$k]];
            }

            //判断此sku是否在第三方平台
            if ($siteType == 13 || $siteType == 14) {
                $res = $this->model->httpRequest($siteType, 'api/mojing/check_sku', ['sku' => $sku, 'platform_order' => $platform_order], 'POST');
                if (empty($res[$sku])) {
                    return ['result' => false, 'msg' => $sku . '不存在！！'];
                }
                if ($res[$sku] < $num[$k]) {
                    return ['result' => false, 'msg' => $sku . '库存不足！！'];
                }
            }

        }

        return ['result' => true, 'msg' => ''];
    }

    /**
     * 编辑
     *
     * @Author   lzh
     * @DateTime 2020-11-23 11:29:24
     *
     * @param    [type] $ids
     *
     * @return void
     */
    public function edit($ids = null)
    {
        //获取工单配置信息
        $workOrderConfigValue = $this->workOrderConfigValue;

        //校验工单信息
        $row = $this->model->get($ids);
        !$row && $this->error(__('No Results were found'));

        //校验用户权限
        $adminIds = $this->getDataLimitAdminIds();
        is_array($adminIds) && !in_array($row[$this->dataLimitField], $adminIds) && $this->error(__('You have no permission'));

        //获取用户ID和所在权限组
        $admin_id = session('admin.id');
        $nickname = session('admin.nickname');
        $_auth_group_access = new AuthGroupAccess();
        $user_group_access = $_auth_group_access->where(['uid' => $admin_id])->column('group_id');

        if ($this->request->isPost()) {
            $params = $this->request->post("row/a");

            if ($params) {
                $params = $this->preExcludeFields($params);
                if ($this->dataLimit && $this->dataLimitFieldAutoFill) {
                    $params[$this->dataLimitField] = $this->auth->id;
                }

                //是否采用模型验证
                if ($this->modelValidate) {
                    $name = str_replace("\\model\\", "\\validate\\", get_class($this->model));
                    $validate = is_bool($this->modelValidate) ? ($this->modelSceneValidate ? $name . '.edit' : $name) : $this->modelValidate;
                    $this->model->validateFailException(true)->validate($validate);
                }

                $platform_order = trim($params['platform_order']);//订单号
                $measure_choose_id = $params['measure_choose_id'] ? array_unique(array_filter($params['measure_choose_id'])) : [];//措施ID数组
                $work_type = $params['work_type'];//工单类型：1客服 2仓库
                $item_order_info = $params['item_order_info'];//子订单措施
                $params['order_sku'] = $params['order_sku'] ? implode(',', $params['order_sku']) : '';//sku列表

                //校验问题类型、问题描述
                $params['problem_type_id'] = $params['problem_type_id'] ?: $params['problem_id'];
                !$params['problem_type_id'] && $this->error("请选择问题类型");
                !$params['problem_description'] && $this->error("问题描述不能为空");
                !$platform_order && $this->error("订单号不能为空");

                //指定问题类型校验sku下拉框是否勾选
                in_array($params['problem_type_id'], [8, 10, 11, 56, 13, 14, 15, 16, 18, 22, 59])
                && empty($params['order_sku'])
                && $this->error("请选择sku");

                //校验工单类型
                if (1 == $work_type) {
                    //校验工单措施
                    empty($measure_choose_id) && empty($item_order_info) && $this->error("请选择实施措施");

                    $params['problem_type_content'] = $workOrderConfigValue['customer_problem_type'][$params['problem_type_id']];
                } else {
                    $all_after_user_id = array_filter($params['all_after_user_id']);
                    empty($all_after_user_id) && $this->error("未找到对应承接人,请重新选择");
                    $params['all_after_user_id'] = implode(',', $all_after_user_id);
                    $params['problem_type_content'] = $workOrderConfigValue['warehouse_problem_type'][$params['problem_type_id']];
                }

                //主单和子单全部的措施id
                $all_choose_ids = [];

                //检测主订单措施
                if (!empty($measure_choose_id)) {
                    /**
                     * 审核判断条件
                     * 1、退款金额大于30 经理审核
                     * 2、赠品数量大于1 经理审核
                     * 3、补发数量大于1 经理审核
                     * 4、优惠券等于100% 经理审核  50%主管审核 固定额度无需审核
                     * 5、运营客服组的优惠券都由客服经理审核
                     */

                    $all_choose_ids = $measure_choose_id;

                    //主单取消
                    if (in_array(3, $measure_choose_id)) {
                        $_new_order = new NewOrder();
<<<<<<< HEAD
                        $orderList = $_new_order->field('id,stock_id')
                            ->where('increment_id', $params['platform_order'])
                            ->find();
                        $order_id = $orderList->id;
                        if ($order_id) {
=======
                        $order_id = $_new_order
                            ->where('increment_id', $params['platform_order'])
                            ->value('id');
                        if ($order_id){
>>>>>>> 36dfe99c
                            $order_item_where['order_id'] = $order_id;
                            $_new_order_item_process = new NewOrderItemProcess();
                            $order_item_list = $_new_order_item_process
                                ->where($order_item_where)
                                ->column('sku');
                            /*****************限制如果有盘点单未结束不能操作配货完成*******************/
<<<<<<< HEAD

                            //查询仓库库区
                            $area_id = Db::name('warehouse_area')->where(['stock_id' => $orderList->stock_id, 'type' => 2])->value('id');

                            //配货完成时判断
                            //拣货区盘点时不能操作
                            //查询条形码库区库位
                            $whe_sku['platform_sku'] = ['in', $order_item_list];
                            //转换sku
                            $item_platform_sku = new ItemPlatformSku();
                            $true_sku = $item_platform_sku->where($whe_sku)->column('sku');
                            $whe['sku'] = ['in', $true_sku];
                            $whe['library_status'] = 1;
                            $whe['stock_id'] = $orderList->stock_id;
                            $barcodedata = $this->_product_bar_code_item->where($whe)->column('location_code');
                            if (!empty($barcodedata)) {
                                $count = $this->_inventory->alias('a')
                                    ->join(['fa_inventory_item' => 'b'], 'a.id=b.inventory_id')->where(['a.is_del' => 1, 'a.check_status' => ['in', [0, 1]], 'library_name' => ['in', $barcodedata], 'area_id' => $area_id])
=======
                            //配货完成时判断
                            //拣货区盘点时不能操作
                            //查询条形码库区库位
                            $whe_sku['platform_sku'] = ['in',$order_item_list];
                            //转换sku
                            $item_platform_sku = new ItemPlatformSku();
                            $true_sku =  $item_platform_sku->where($whe_sku)->column('sku');
                            $whe['sku'] = ['in',$true_sku];
                            $barcodedata = $this->_product_bar_code_item->where($whe)->column('location_code');
                            if (!empty($barcodedata)){
                                $count = $this->_inventory->alias('a')
                                    ->join(['fa_inventory_item' => 'b'], 'a.id=b.inventory_id')->where(['a.is_del' => 1, 'a.check_status' => ['in', [0, 1]], 'library_name' => ['in', $barcodedata],'area_id' => '3'])
>>>>>>> 36dfe99c
                                    ->count();
                                if ($count > 0) {
                                    return ['result' => false, 'msg' => '此主单下的子订单SKU对应库位正在盘点,暂无法进行出入库操作'];
                                }
                            }
                            /****************************end*****************************************/
                        }
                    }

                    //校验退款、vip退款
                    if (array_intersect([2, 15], $measure_choose_id)) {
                        !$params['refund_money'] && $this->error("退款金额不能为空");
                        $params['is_refund'] = 1;
                    } else {
                        unset($params['refund_money']);
                    }

                    //校验赠品、补发库存
                    if (array_intersect([6, 7], $measure_choose_id)) {
                        $original_sku = [];

                        //赠品
                        if (in_array(6, $measure_choose_id)) {
                            $gift_sku = $params['gift']['original_sku'];
                            !$gift_sku && $this->error("赠品sku不能为空");

                            $gift_number = $params['gift']['original_number'];
                            !$gift_number && $this->error("赠品数量不能为空");

                            foreach ($gift_sku as $key => $sku) {
                                $num = $key + 1;
                                !$sku && $this->error("第{$num}个赠品sku不能为空");
                                !$gift_number[$key] && $this->error("第{$num}个赠品数量必须大于0");

                                if (isset($original_sku[$sku])) {
                                    $original_sku[$sku] += $gift_number[$key];
                                } else {
                                    $original_sku[$sku] = $gift_number[$key];
                                }
                            }
                        }

                        //补发
                        if (in_array(7, $measure_choose_id)) {
                            !$params['address']['shipping_type'] && $this->error("请选择Shipping Method");

                            $replacement_sku = $params['replacement']['original_sku'];
                            !$replacement_sku && $this->error("补发sku不能为空");

                            $replacement_number = $params['replacement']['original_number'];
                            !$replacement_number && $this->error("补发数量不能为空");

                            foreach ($replacement_sku as $key => $sku) {
                                $num = $key + 1;
                                !$sku && $this->error("第{$num}个补发sku不能为空");
                                !$replacement_number[$key] && $this->error("第{$num}个补发数量必须大于0");

                                if (isset($original_sku[$sku])) {
                                    $original_sku[$sku] += $replacement_number[$key];
                                } else {
                                    $original_sku[$sku] = $replacement_number[$key];
                                }
                            }
                        }

                        //校验库存
                        if ($original_sku) {
                            $back_data = $this->skuIsStock(array_keys($original_sku), $params['work_platform'], array_values($original_sku), $platform_order);
                            !$back_data['result'] && $this->error($back_data['msg']);
                        }
                    }

                    //校验补价措施
                    if (in_array(8, $measure_choose_id)) {
                        !$params['replenish_money'] && $this->error("补差价金额不能为空");
                    } else {
                        unset($params['replenish_money']);
                    }

                    //校验优惠券措施
                    if (in_array(9, $measure_choose_id)) {
                        !$params['coupon_id'] && !$params['need_coupon_id'] && $this->error("请选择优惠券");

                        //不需要审核的优惠券
                        if ($params['coupon_id']) {
                            $check_coupon = $workOrderConfigValue['check_coupon'];
                        } else {
                            //需要审核的优惠券
                            $params['is_check'] = 1;
                            $params['coupon_id'] = $params['need_coupon_id'];
                            $check_coupon = $workOrderConfigValue['need_check_coupon'];

                            //优惠券折扣
                            $discount = $workOrderConfigValue['need_check_coupon'][$params['need_coupon_id']]['sum'];
                            if (100 == $discount || (0 < $discount && in_array(131, $user_group_access))) {
                                //创建人上级经理
                                $params['assign_user_id'] = $workOrderConfigValue['customer_manager'];
                            } elseif (50 == $discount) {
                                //创建人上级主管
                                $params['assign_user_id'] = $this->assign_user_id ?: $admin_id;
                            }
                        }
                        foreach ($check_coupon as $v) {
                            if ($v['id'] == $params['coupon_id']) {
                                $params['coupon_describe'] = $v['desc'];
                                break;
                            }
                        }
                    }

                    //判断是否选择积分措施
                    if (in_array(10, $measure_choose_id)) {
                        (!$params['integral'] || !is_numeric($params['integral']))
                        && $this->error("积分必须是数字");
                    } else {
                        unset($params['integral']);
                        unset($params['integral_describe']);
                    }

                    //判断是否选择退件措施
                    if (in_array(11, $measure_choose_id)) {
                        !$params['refund_logistics_num'] && $this->error("退回物流单号不能为空");
                    } else {
                        unset($params['refund_logistics_num']);
                    }
                }

                //子单sku变动表
                $_work_order_change_sku = new WorkOrderChangeSku();

                //检测子订单措施
                if ($item_order_info) {

                    $item_order_info = array_filter($item_order_info);
                    //查询所有子单数量
                    $_new_order_process = new NewOrderProcess();
                    $order_id = $_new_order_process->where('increment_id', $platform_order)->value('order_id');
                    $_new_order_item_process = new NewOrderItemProcess();
                    $count_item_num = $_new_order_item_process->where('order_id', $order_id)->count();

                    $_new_order = new NewOrder();
                    $stock_id = $_new_order->where('increment_id', $platform_order)
                        ->value('stock_id');
                    //查询仓库库区
                    $area_id = Db::name('warehouse_area')->where(['stock_id' => $stock_id, 'type' => 2])->value('id');

                    1 > count($item_order_info) && $this->error("子订单号错误");

                    foreach ($item_order_info as $key => &$item) {
                        $item['item_choose'] = array_unique(array_filter($item['item_choose']));
                        if ($count_item_num != count($item_order_info)) {
                            empty($item['item_choose']) && $this->error("请选择子订单：{$key} 的实施措施");
                        }
                        $all_choose_ids = array_unique(array_merge($all_choose_ids, $item['item_choose']));

                        //获取子单之前处理成功的措施类型
                        $change_type = $_work_order_change_sku
                            ->alias('a')
                            ->join(['fa_work_order_measure' => 'b'], 'a.measure_id=b.id')
                            ->where([
                                'a.item_order_number' => $key,
                                'b.operation_type'    => 1,
                            ])
                            ->order('a.id', 'desc')
                            ->group('a.item_order_number')
                            ->column('a.change_type');

                        //子单取消
                        if (in_array(18, $item['item_choose'])) {
                            //检测之前是否处理过子单措施
                            array_intersect([1, 2, 3], $change_type) && $this->error("子订单：{$key} 措施已处理，不能取消");
                            /*****************限制如果有盘点单未结束不能操作配货完成*******************/
                            //拣货区盘点时不能操作
                            //查询条形码库区库位
                            $whe_sku['platform_sku'] = $item['cancel_order']['sku'];
                            //转换sku
                            $item_platform_sku = new ItemPlatformSku();
<<<<<<< HEAD
                            $true_sku = $item_platform_sku->where($whe_sku)->value('sku');
                            $whe['sku'] = $true_sku;
                            $whe['library_status'] = 1;
                            $whe['stock_id'] = $stock_id;
                            $barcodedata = $this->_product_bar_code_item->where($whe)->column('location_code');
                            if (!empty($barcodedata)) {
                                $count = $this->_inventory->alias('a')
                                    ->join(['fa_inventory_item' => 'b'], 'a.id=b.inventory_id')->where(['a.is_del' => 1, 'a.check_status' => ['in', [0, 1]], 'library_name' => ['in', $barcodedata], 'area_id' => $area_id])
                                    ->count();
                                if ($count > 0) {
                                    return ['result' => false, 'msg' => '此' . $item['cancel_order']['sku'] . '对应库位正在盘点,暂无法进行出入库操作'];
=======
                            $true_sku =  $item_platform_sku->where($whe_sku)->value('sku');
                            $whe['sku'] = $true_sku;
                            $barcodedata = $this->_product_bar_code_item->where($whe)->column('location_code');
                            Log::write($barcodedata);
                            if (!empty($barcodedata)){
                                $count = $this->_inventory->alias('a')
                                    ->join(['fa_inventory_item' => 'b'], 'a.id=b.inventory_id')->where(['a.is_del' => 1, 'a.check_status' => ['in', [0, 1]], 'library_name' => ['in', $barcodedata],'area_id' => '3'])
                                    ->count();
                                Log::write($count);
                                if ($count > 0) {
                                    return ['result' => false, 'msg' => '此'.$item['cancel_order']['sku'].'对应库位正在盘点,暂无法进行出入库操作'];
>>>>>>> 36dfe99c
                                }
                            }
                            /****************************end*****************************************/

                        } elseif (in_array(19, $item['item_choose'])) {//更改镜框
                            //检测之前是否处理过更改镜框措施
                            in_array(1, $change_type) && $this->error("子订单：{$key} 措施已处理，不能重复创建");
                            /*****************限制如果有盘点单未结束不能操作配货完成*******************/
                            //拣货区盘点时不能操作
                            //查询条形码库区库位

<<<<<<< HEAD
                            $whe_sku['platform_sku'] = $item['change_frame']['original_sku'];
                            //转换sku
                            $item_platform_sku = new ItemPlatformSku();
                            $true_sku = $item_platform_sku->where($whe_sku)->value('sku');
                            $whe['sku'] = $true_sku;
                            $whe['library_status'] = 1;
                            $whe['stock_id'] = $stock_id;
                            $barcodedata = $this->_product_bar_code_item->where($whe)->column('location_code');
                            if (!empty($barcodedata)) {
                                $count = $this->_inventory->alias('a')
                                    ->join(['fa_inventory_item' => 'b'], 'a.id=b.inventory_id')->where(['a.is_del' => 1, 'a.check_status' => ['in', [0, 1]], 'library_name' => ['in', $barcodedata], 'area_id' => $area_id])
                                    ->count();
                                if ($count > 0) {
                                    return ['result' => false, 'msg' => '此' . $item['cancel_order']['sku'] . '对应库位正在盘点,暂无法进行出入库操作'];
=======
                            $whe_sku['platform_sku'] = $item['cancel_order']['sku'];
                            //转换sku
                            $item_platform_sku = new ItemPlatformSku();
                            $true_sku =  $item_platform_sku->where($whe_sku)->value('sku');
                            $whe['sku'] = $true_sku;
                            $barcodedata = $this->_product_bar_code_item->where($whe)->column('location_code');
                            if (!empty($barcodedata)){
                                $count = $this->_inventory->alias('a')
                                    ->join(['fa_inventory_item' => 'b'], 'a.id=b.inventory_id')->where(['a.is_del' => 1, 'a.check_status' => ['in', [0, 1]], 'library_name' => ['in', $barcodedata],'area_id' => '3'])
                                    ->count();
                                Log::write($count);
                                if ($count > 0) {
                                    return ['result' => false, 'msg' => '此'.$item['cancel_order']['sku'].'对应库位正在盘点,暂无法进行出入库操作'];
>>>>>>> 36dfe99c
                                }
                            }
                            /****************************end*****************************************/

                            /*****************限制如果有盘点单未结束不能操作配货完成*******************/
                            //拣货区盘点时不能操作
                            //查询条形码库区库位
                            $whe_sku['platform_sku'] = $item['change_frame']['change_sku'];
                            //转换sku
                            $item_platform_sku = new ItemPlatformSku();
<<<<<<< HEAD
                            $true_sku = $item_platform_sku->where($whe_sku)->value('sku');
                            $whe['sku'] = $true_sku;
                            $whe['library_status'] = 1;
                            $whe['stock_id'] = $stock_id;
                            $barcodedata = $this->_product_bar_code_item->where($whe)->column('location_code');
                            if (!empty($barcodedata)) {
                                $count = $this->_inventory->alias('a')
                                    ->join(['fa_inventory_item' => 'b'], 'a.id=b.inventory_id')->where(['a.is_del' => 1, 'a.check_status' => ['in', [0, 1]], 'library_name' => ['in', $barcodedata], 'area_id' => $area_id])
                                    ->count();
                                if ($count > 0) {
                                    return ['result' => false, 'msg' => '此' . $item['change_frame']['change_sku'] . '对应库位正在盘点,暂无法进行出入库操作'];
=======
                            $true_sku =  $item_platform_sku->where($whe_sku)->value('sku');
                            $whe['sku'] = $true_sku;
                            $barcodedata = $this->_product_bar_code_item->where($whe)->column('location_code');
                            if (!empty($barcodedata)){
                                $count = $this->_inventory->alias('a')
                                    ->join(['fa_inventory_item' => 'b'], 'a.id=b.inventory_id')->where(['a.is_del' => 1, 'a.check_status' => ['in', [0, 1]], 'library_name' => ['in', $barcodedata],'area_id' => '3'])
                                    ->count();
                                Log::write($count);
                                if ($count > 0) {
                                    return ['result' => false, 'msg' => '此'.$item['change_frame']['change_sku'].'对应库位正在盘点,暂无法进行出入库操作'];
>>>>>>> 36dfe99c
                                }
                            }
                            /****************************end*****************************************/


                            //更改镜框校验库存
                            !$item['change_frame']['change_sku'] && $this->error("子订单：{$key} 的新sku不能为空");
                            $item['change_frame']['change_sku'] = trim($item['change_frame']['change_sku']);
                            $back_data = $this->skuIsStock([$item['change_frame']['change_sku']], $params['work_platform'], [1], $platform_order);
                            !$back_data['result'] && $this->error($back_data['msg']);
                        } /*elseif (in_array(20, $item['item_choose'])) {//更改镜片
                            //检测之前是否处理过更改镜片措施
                            in_array(2, $change_type) && $this->error("子订单：{$key} 措施已处理，不能重复创建");
                        }*/
                    }
                    unset($item);
                }

                /**获取审核人 start*/
                $check_person_weight = $workOrderConfigValue['check_person_weight'];//审核人列表
                $check_group_weight = $workOrderConfigValue['check_group_weight'];//审核组列表
                $all_group = $workOrderConfigValue['group'];//所有的成员组

                //核算审核组
                if (!empty($check_group_weight)) {
                    foreach ($check_group_weight as $gv) {
                        $all_person = [];
                        //获取当前组下的所有成员
                        $subordinate = (new AuthGroup)->getAllNextGroup($gv['work_create_person_id']);
                        if ($subordinate) {
                            array_push($subordinate, $gv['work_create_person_id']);
                            foreach ($subordinate as $av) {
                                if (is_array($all_group[$av])) {
                                    foreach ($all_group[$av] as $vk) {
                                        $all_person[] = $vk;
                                    }
                                }
                            }
                        } else {
                            $all_person = $all_group[$gv['work_create_person_id']];
                        }
                        if (!empty($all_person)) {
                            //如果符合创建组
                            if (in_array($admin_id, array_unique($all_person))) {
                                if (!$this->weight_currency($gv, $all_choose_ids, $params)) {
                                    $params['is_check'] = 1;
                                    $params['assign_user_id'] = $all_group[$gv['check_group_id']][0];
                                    break;
                                }
                            }
                        }
                    }
                }

                //核算审核人
                if (!empty($check_person_weight)) {
                    foreach ($check_person_weight as $wkv) {
                        if ($admin_id == $wkv['work_create_person_id']) {
                            if (!$this->weight_currency($wkv, $all_choose_ids, $params)) {
                                $params['is_check'] = 1;
                                $params['assign_user_id'] = $all_group[$wkv['check_group_id']][0];
                                break;
                            }
                        }
                    }
                }

                //没有审核人则不需要审核
                if (!$params['assign_user_id']) {
                    $params['is_check'] = 0;
                } else {
                    $params['is_check'] = 0;
                }
                /**获取审核人 end*/

                //点击提交按钮
                if (2 == $params['work_status']) {
                    //不需要审核或工单类型为仓库 工单状态默认为审核通过
                    if (0 == $params['is_check'] || 2 == $params['work_type']) {
                        $params['work_status'] = 3;
                    }
                    $params['submit_time'] = date('Y-m-d H:i:s');
                }

                //vip订单
                if (100 == $params['order_type']) {
                    $params['base_grand_total'] = $params['refund_money'];
                    $params['grand_total'] = $params['refund_money'];
                }
                $params['recept_person_id'] = $params['recept_person_id'] ?: $admin_id;

                //措施表
                $_work_order_measure = new WorkOrderMeasure();

                //承接人表
                $_work_order_recept = new WorkOrderRecept();

                //子单表
                $_new_order_item_process = new NewOrderItemProcess();

                //配货异常表
                $_distribution_abnormal = new DistributionAbnormal();

                //库位表
                $_stock_house = new StockHouse();

                $row->startTrans();
                $_work_order_measure->startTrans();
                $_work_order_recept->startTrans();
                $_work_order_change_sku->startTrans();
                $_stock_house->startTrans();
                $_new_order_item_process->startTrans();
                $_distribution_abnormal->startTrans();
                try {
                    //更新之前清除部分字段
                    $update_data = [
                        'replenish_money'        => '',
                        'replenish_increment_id' => '',
                        'coupon_id'              => 0,
                        'coupon_describe'        => '',
                        'coupon_str'             => '',
                        'integral'               => '',
                        'refund_logistics_num'   => '',
                        'refund_money'           => '',
                        'is_refund'              => 0,
                        'replacement_order'      => '',
                        'integral_describe'      => '',
                    ];
                    $update_res = $row->allowField(true)->save($update_data);
                    if (false === $update_res) {
                        throw new Exception('更新失败!!');
                    }

                    //仓库工单判断未处理异常，有则绑定异常
                    if ($params['order_item_numbers'] || in_array(3, $measure_choose_id)) {
                        //主单取消：绑定该订单下所有子单异常
                        if (in_array(3, $measure_choose_id)) {
                            $item_process_where['b.increment_id'] = $platform_order;
                            $type = 16;
                        } else {
                            $item_process_where['a.item_order_number'] = ['in', $params['order_item_numbers']];
                            $type = 17;
                        }

                        //获取子单ID集
                        $item_process_ids = $_new_order_item_process
                            ->alias('a')
                            ->join(['fa_order' => 'b'], 'a.order_id=b.id')
                            ->where($item_process_where)
                            ->column('a.id', 'a.item_order_number');
                        $item_order_numbers = array_keys($item_process_ids);

                        //获取之前的子单列表
                        $bound_item_order_numbers = $_work_order_change_sku->where(['work_id' => $row->id])->column('item_order_number');
                        $remove_numbers = $bound_item_order_numbers ? array_diff($bound_item_order_numbers, $item_order_numbers) : [];

                        //清除之前的子单异常、解绑子单库位、异常库位减1
                        if ($remove_numbers) {
                            foreach ($remove_numbers as $val) {
                                //获取子单信息
                                $item_process_info = $_new_order_item_process
                                    ->field('id,abnormal_house_id')
                                    ->where(['item_order_number' => $val])
                                    ->find();

                                //删除异常
                                $check_abnormal = $_distribution_abnormal
                                    ->field('type,id')
                                    ->where(['work_id' => $row->id, 'item_process_id' => $item_process_info['id']])
                                    ->find();
                                if ($check_abnormal && in_array($check_abnormal['type'], [16, 17])) {
                                    $_distribution_abnormal->where(['id' => $check_abnormal['id']])->delete();

                                    //子订单解绑异常库位
                                    $_new_order_item_process
                                        ->where(['id' => $item_process_info['id']])
                                        ->update(['abnormal_house_id' => 0]);

                                    //异常库位占用数量-1
                                    if ($item_process_info['abnormal_house_id']) {
                                        $_stock_house
                                            ->where(['id' => $item_process_info['abnormal_house_id']])
                                            ->setDec('occupy', 1);
                                    }

                                    //配货日志
                                    DistributionLog::record((object)session('admin'), $val, 10, "编辑工单，解绑异常库位");
                                }
                            }
                        }

                        //获取绑定异常子单ID集
                        $abnormal_binding_ids = $_distribution_abnormal
                            ->where(['item_process_id' => ['in', $item_process_ids], 'status' => 1])
                            ->column('item_process_id');

                        //已经标记异常的子单，绑定异常数据
                        if (!empty($abnormal_binding_ids)) {
                            $_distribution_abnormal
                                ->allowField(true)
                                ->save(['work_id' => $row->id], ['item_process_id' => ['in', $abnormal_binding_ids], 'status' => 1]);

                            //配货操作日志
                            DistributionLog::record((object)session('admin'), $item_process_ids, 0, "编辑工单绑定异常");
                            $need_sign_ids = array_diff($item_process_ids, $abnormal_binding_ids);
                        } else {
                            $need_sign_ids = $item_process_ids;
                        }

                        //未标记异常子单，则标记异常
                        if (!empty($need_sign_ids)) {
                            foreach ($need_sign_ids as $val) {
                                //获取异常库位号
                                $stock_house_info = $_stock_house
                                    ->field('id,coding')
                                    ->where(['status' => 1, 'type' => 4, 'occupy' => ['<', 10000]])
                                    ->order('occupy', 'desc')
                                    ->find();
                                if (empty($stock_house_info)) {
                                    throw new Exception("异常暂存架没有空余库位！！");
                                }

                                //创建异常
                                $abnormal_data = [
                                    'work_id'         => $row->id,
                                    'item_process_id' => $val,
                                    'type'            => $type,
                                    'status'          => 1,
                                    'create_time'     => time(),
                                    'create_person'   => $nickname,
                                ];
                                $_distribution_abnormal->allowField(true)->isUpdate(false)->data($abnormal_data)->save();

                                //子订单绑定异常库位号
                                $_new_order_item_process
                                    ->where(['id' => $val])
                                    ->update(['abnormal_house_id' => $stock_house_info['id']]);

                                //异常库位占用数量+1
                                $_stock_house
                                    ->where(['id' => $stock_house_info['id']])
                                    ->setInc('occupy', 1);

                                //配货日志
                                DistributionLog::record((object)session('admin'), $val, 9, "编辑工单，异常暂存架{$stock_house_info['coding']}库位");
                            }
                        }
                    }

                    //清除措施表、承接表、sku变动表
                    $_work_order_measure->where(['work_id' => $row->id])->delete();
                    $_work_order_recept->where(['work_id' => $row->id])->delete();
                    $_work_order_change_sku->where(['work_id' => $row->id])->delete();

                    //更新工单
                    $result = $row->allowField(true)->save($params);
                    if (false === $result) {
                        throw new Exception("编辑失败！！");
                    }

                    //创建主订单措施、承接人数据
                    if (!empty($measure_choose_id)) {
                        foreach ($measure_choose_id as $v) {
                            //根据措施读取承接组、承接人 默认是客服问题组配置,是否审核之后自动完成
                            $appoint_ids = $params['order_recept']['appoint_ids'][$v];
                            $appoint_users = $params['order_recept']['appoint_users'][$v];
                            $appoint_group = $params['order_recept']['appoint_group'][$v];
                            $auto_complete = $params['order_recept']['auto_complete'][$v];

                            //插入措施、承接人数据
                            $res = $this->handle_measure($row->id, $v, $appoint_ids, $appoint_users, $appoint_group, $auto_complete, $this->assign_user_id, $admin_id, $nickname, $params, '');
                            if (!$res['result']) {
                                throw new Exception($res['msg']);
                            }
                        }
                    }

                    //创建子订单措施、承接人数据
                    if (!empty($item_order_info)) {
                        foreach ($item_order_info as $key => $item) {
                            if ($item['item_choose']) {
                                foreach ($item['item_choose'] as $v) {
                                    //根据措施读取承接组、承接人 默认是客服问题组配置,是否审核之后自动完成
                                    $appoint_ids = $item['appoint_ids'][$v];
                                    $appoint_users = $item['appoint_users'][$v];
                                    $appoint_group = $item['appoint_group'][$v];
                                    $auto_complete = $item['auto_complete'][$v];

                                    //插入措施、承接人数据
                                    $res = $this->handle_measure($row->id, $v, $appoint_ids, $appoint_users, $appoint_group, $auto_complete, $this->assign_user_id, $admin_id, $nickname, $params, $key);
                                    if (!$res['result']) {
                                        throw new Exception($res['msg']);
                                    }
                                }
                            }
                        }
                    }

                    //非草稿状态进入审核阶段
                    1 != $params['work_status'] && $this->model->checkWork($row->id);

                    $row->commit();
                    $_work_order_measure->commit();
                    $_work_order_recept->commit();
                    $_work_order_change_sku->commit();
                    $_stock_house->commit();
                    $_new_order_item_process->commit();
                    $_distribution_abnormal->commit();
                } catch (ValidateException $e) {
                    $row->rollback();
                    $_work_order_measure->rollback();
                    $_work_order_recept->rollback();
                    $_work_order_change_sku->rollback();
                    $_stock_house->rollback();
                    $_new_order_item_process->rollback();
                    $_distribution_abnormal->rollback();
                    $this->error($e->getMessage());
                } catch (PDOException $e) {
                    $row->rollback();
                    $_work_order_measure->rollback();
                    $_work_order_recept->rollback();
                    $_work_order_change_sku->rollback();
                    $_stock_house->rollback();
                    $_new_order_item_process->rollback();
                    $_distribution_abnormal->rollback();
                    $this->error($e->getMessage());
                } catch (Exception $e) {
                    $row->rollback();
                    $_work_order_measure->rollback();
                    $_work_order_recept->rollback();
                    $_work_order_change_sku->rollback();
                    $_stock_house->rollback();
                    $_new_order_item_process->rollback();
                    $_distribution_abnormal->rollback();
                    $this->error($e->getMessage());
                }
                $this->success();
            }
            $this->error(__('Parameter %s can not be empty', ''));
        }

        //工单类型及状态
        $this->view->assign('row', $row);
        $this->assignconfig('work_type', $row->work_type);
        $this->assignconfig('work_status', $row->work_status);
        $this->assignconfig('create_user_id', $row->create_user_id);

        //子订单措施及数据
        $order_data = $this->model->getOrderItem($row->platform_order, $row->order_item_numbers, $row->work_type, $row);
        if (!empty($order_data['item_order_info'])) {
            $this->assignconfig('item_order_info', $order_data['item_order_info']);
            unset($order_data['item_order_info']);
        }
        $this->assignconfig('order_item', $order_data);
        $this->view->assign('order_item', $order_data);

        //把问题类型传递到js页面
        $row->problem_type_id && $this->assignconfig('problem_type_id', $row->problem_type_id);

        //工单措施对应的措施配置表ID数组
        $measureList = WorkOrderMeasure::workMeasureList($row->id, 1);
        !empty($measureList) && $this->assignconfig('measureList', $measureList);

        //回复内容
        $workOrderNote = WorkOrderNote::where('work_id', $ids)->select();
        $this->view->assign('workOrderNote', $workOrderNote);

        //工单问题类型
        $problem_type = [];
        if (1 == $row->work_type) {
            $customer_problem_type = $workOrderConfigValue['customer_problem_type'];
            $customer_problem_classify = $workOrderConfigValue['customer_problem_classify'];
            unset($customer_problem_classify['仓库问题']);

            foreach ($customer_problem_classify as $key => $value) {
                $type = [];
                foreach ($value as $v) {
                    $type[] = ['id' => $v, 'name' => $customer_problem_type[$v]];
                }
                $problem_type[] = ['name' => $key, 'type' => $type];
            }
        } else {
            $problem_type = $workOrderConfigValue['warehouse_problem_type'];
        }
        $this->view->assign('problem_type', $problem_type);

        return $this->view->fetch();
    }

    /**
     * 获取订单sku数据
     *
     * @参数 string order_number  订单号
     * @author lzh
     * @return array
     */
    public function get_sku_list()
    {
        !request()->isAjax() && $this->error('404 not found');

        $order_number = request()->post('order_number');
        empty($order_number) && $this->error('订单号不能为空');

        $result = $this->model->getOrderItem($order_number, '', 0, [], 1);
        empty($result) && $this->error('未获取到数据');
        //empty($result['sku_list']) && $this->error('未获取到子单数据');

        $this->success('', '', $result, 0);
    }

    /**
     * 根据处方获取地址信息以及处方信息
     * @throws \think\db\exception\DataNotFoundException
     * @throws \think\db\exception\ModelNotFoundException
     * @throws \think\exception\DbException
     */
    public function ajaxGetAddress()
    {
        if (request()->isAjax()) {
            $incrementId = input('increment_id');
            $siteType = input('site_type');
            $work_id = input('work_id');
            $measure_choose_id = input('measure_choose_id');

            $res = [];
            $lens = [];
            try {
                //获取网站数据库地址,获取地址信息
                $res = $this->model->getAddress($incrementId);
                !$res && $this->error('未获取到数据！！');

                //请求接口获取lens_type，coating_type，prescription_type等信息
                $lens = $this->model->getReissueLens($siteType, $res['showPrescriptions'], 1);

                //判断是否是新建或跟单处理
                if ($work_id && $measure_choose_id) {
                    $work_status = $this->model->where('id', $work_id)->value('work_status');
                    if (0 < $work_status) {
                        //获取魔晶数据库中地址
                        $_work_order_change_sku = new WorkOrderChangeSku();
                        $address = $_work_order_change_sku
                            ->alias('a')
                            ->join(['fa_work_order_measure' => 'b'], 'a.measure_id=b.id')
                            ->where(['a.work_id' => $work_id, 'b.measure_choose_id' => $measure_choose_id])
                            ->value('a.userinfo_option');
                        if ($address) {
                            $address = unserialize($address);
                            $address['address_type'] = $address['address_id'] == 0 ? 'shipping' : 'billing';
                            $res['address'] = $address;
                        }
                    }
                }
            } catch (\Exception $e) {
                $this->error($e->getMessage());
            }
            $this->success('操作成功！！', '', ['address' => $res, 'lens' => $lens]);
        }
        $this->error('404 not found');
    }

    /**
     * 根据country获取Province
     * @return array
     */
    public function ajaxGetProvince()
    {
        $countryId = input('country_id');
        $country = json_decode(file_get_contents('assets/js/country.js'), true);
        $province = $country[$countryId];

        return $province ?: [];
    }

    /**
     * 获取更改镜片的数据
     * @throws Exception
     */
    public function ajaxGetChangeLens()
    {
        if (request()->isAjax()) {
            $incrementId = input('increment_id');
            $siteType = input('site_type');
            $item_order_number = input('item_order_number', '');
            try {
                //获取地址、处方等信息
                $res = $this->model->getAddress($incrementId, $item_order_number);

                //获取更改镜片最新处方信息
                $_work_order_change_sku = new WorkOrderChangeSku();
                $change_lens = $_work_order_change_sku
                    ->alias('a')
                    ->field('a.od_sph,a.od_cyl,a.od_axis,a.od_add,a.pd_r,a.od_pv,a.od_bd,a.od_pv_r,a.od_bd_r,a.os_sph,a.os_cyl,a.os_axis,a.os_add,a.pd_l,a.os_pv,a.os_bd,a.os_pv_r,a.os_bd_r,a.lens_number,a.recipe_type as prescription_type,prescription_option')
                    ->join(['fa_work_order_measure' => 'b'], 'a.measure_id=b.id')
                    ->where([
                        'a.change_type'       => 2,
                        'a.item_order_number' => $item_order_number,
                        'b.operation_type'    => 1,
                    ])
                    ->order('a.id', 'desc')
                    ->find();
                $change_lens = collection([$change_lens])->toArray();
                if ($change_lens[0]) {//之前更改过处方，获取最新的处方
                    $prescription_option = unserialize($change_lens[0]['prescription_option']);
                    //替换处方信息
                    $res['prescriptions'][0]['prescription_type'] = $prescription_option['prescription_type'];
                    $res['prescriptions'][0]['index_id'] = $prescription_option['lens_id'];
                    $res['prescriptions'][0]['index_type'] = $prescription_option['lens_type'];
                    $res['prescriptions'][0]['coating_id'] = $prescription_option['coating_id'];
                    $res['prescriptions'][0]['color_id'] = $prescription_option['color_id'];
                    $res['prescriptions'][0]['od_sph'] = $change_lens[0]['od_sph'];
                    $res['prescriptions'][0]['os_sph'] = $change_lens[0]['os_sph'];
                    $res['prescriptions'][0]['od_cyl'] = $change_lens[0]['od_cyl'];
                    $res['prescriptions'][0]['os_cyl'] = $change_lens[0]['os_cyl'];
                    $res['prescriptions'][0]['od_axis'] = $change_lens[0]['od_axis'];
                    $res['prescriptions'][0]['os_axis'] = $change_lens[0]['os_axis'];
                    if (!empty($change_lens[0]['pd_r']) && empty($change_lens[0]['pd_l'])) {
                        $res['prescriptions'][0]['pd'] = $change_lens[0]['pd_r'];
                    }
                    $res['prescriptions'][0]['pd_l'] = $change_lens[0]['pd_l'];
                    $res['prescriptions'][0]['pd_r'] = $change_lens[0]['pd_r'];
                    $res['prescriptions'][0]['os_add'] = $change_lens[0]['os_add'];
                    $res['prescriptions'][0]['od_add'] = $change_lens[0]['od_add'];
                    $res['prescriptions'][0]['od_pv'] = $change_lens[0]['od_pv'];
                    $res['prescriptions'][0]['os_pv'] = $change_lens[0]['os_pv'];
                    $res['prescriptions'][0]['od_pv_r'] = $change_lens[0]['od_pv_r'];
                    $res['prescriptions'][0]['os_pv_r'] = $change_lens[0]['os_pv_r'];
                    $res['prescriptions'][0]['od_bd'] = $change_lens[0]['od_bd'];
                    $res['prescriptions'][0]['os_bd'] = $change_lens[0]['os_bd'];
                    $res['prescriptions'][0]['od_bd_r'] = $change_lens[0]['od_bd_r'];
                    $res['prescriptions'][0]['os_bd_r'] = $change_lens[0]['os_bd_r'];
                    //获取更改镜框最新信息
                    $change_sku = $_work_order_change_sku
                        ->alias('a')
                        ->join(['fa_work_order_measure' => 'b'], 'a.measure_id=b.id')
                        ->where([
                            'a.change_type'       => 1,
                            'a.item_order_number' => $item_order_number,
                            'b.operation_type'    => 1,
                        ])
                        ->order('a.id', 'desc')
                        ->value('a.change_sku');
                    if ($change_sku) {
                        $res['prescriptions'][0]['sku'] = $change_sku;
                    }
                }
                $lens = $this->model->getReissueLens($siteType, $res['prescriptions'], 2, $item_order_number);
            } catch (\Exception $e) {
                $this->error($e->getMessage());
            }
            if ($res) {
                $this->success('操作成功！！', '', $lens);
            } else {
                $this->error('未获取到数据！！');
            }
        }
        $this->error('404 not found');
    }

    /**
     * 赠品表单
     * @throws Exception
     * @throws \think\db\exception\DataNotFoundException
     * @throws \think\db\exception\ModelNotFoundException
     * @throws \think\exception\DbException
     */
    public function ajaxGetGiftLens()
    {
        if (request()->isAjax()) {
            $incrementId = input('increment_id');
            $siteType = input('site_type');
            try {
                //获取地址、处方等信息
                $res = $this->model->getAddress($incrementId);
                $lens = $this->model->getReissueLens($siteType, $res['prescriptions'], 3);
            } catch (\Exception $e) {
                $this->error($e->getMessage());
            }

            if ($res) {
                $this->success('操作成功！！', '', $lens);
            } else {
                $this->error('未获取到数据！！');
            }
        }
        $this->error('404 not found');
    }

    /**
     * ajax根据prescription_type获取镜片信息
     */
    public function ajaxGetLensType()
    {
        if (request()->isAjax()) {
            $siteType = input('site_type');
            $prescriptionType = input('prescription_type', '');
            $key = $siteType . '_get_lens';
            //$data = Cache::get($key);
            //if (!$data) {
                if ($siteType == 13 || $siteType == 14) {
                    $data = $this->model->httpRequest($siteType, 'api/mojing/lens_data', ['prescriptionType' => $prescriptionType], 'POST');
                } elseif ($siteType == 3){
                    $data = $this->model->httpRequest($siteType, 'api/mj/lensData',[],'POST');
                }else {
                    $data = $this->model->httpRequest($siteType, 'magic/product/lensData');
                }
                //Cache::set($key, $data, 3600);
            //}
            if ($siteType == 13 || $siteType == 14) {
                $lensType = $data;
            } elseif ($siteType == 3){
                $lensType = $data['data']['lens_list'][$prescriptionType] ? :[];
            }else {
                $lensType = $data['lens_list'][$prescriptionType] ?: [];
            }

            $this->success('操作成功！！', '', $lensType);
        } else {
            $this->error('404 not found');
        }
    }

    /**
     * 获取订单order的镜框等信息
     *
     * @Description
     * @return void
     * @since  2020/04/13 17:28:49
     * @author lsw
     */
    public function ajax_get_order($ordertype = null, $order_number = null)
    {
        if ($this->request->isAjax()) {
            if ($ordertype < 1 || $ordertype > 15) { //不在平台之内
                return $this->error('选择平台错误,请重新选择', '', 'error', 0);
            }
            if (!$order_number) {
                return $this->error('订单号不存在，请重新选择', '', 'error', 0);
            }
            if ($ordertype == 1) {
                $result = ZeeloolPrescriptionDetailHelper::get_one_by_increment_id($order_number);
            } elseif ($ordertype == 2) {
                $result = VooguemePrescriptionDetailHelper::get_one_by_increment_id($order_number);
            } elseif ($ordertype == 3) {
                $result = NihaoPrescriptionDetailHelper::get_one_by_increment_id(300035202);
            } elseif ($ordertype == 4) {
                $result = MeeloogPrescriptionDetailHelper::get_one_by_increment_id($order_number);
            } elseif ($ordertype == 5) {
                $result = WeseeopticalPrescriptionDetailHelper::get_one_by_increment_id($order_number);
            } elseif ($ordertype == 9) {
                $result = ZeeloolEsPrescriptionDetailHelper::get_one_by_increment_id($order_number);
            } elseif ($ordertype == 10) {
                $result = ZeeloolDePrescriptionDetailHelper::get_one_by_increment_id($order_number);
            } elseif ($ordertype == 11) {
                $result = ZeeloolJpPrescriptionDetailHelper::get_one_by_increment_id($order_number);
            }
            if (!$result) {
                $this->error('找不到这个订单,请重新尝试', '', 'error', 0);
            }
            $arr = [];
            foreach ($result as $val) {
                for ($i = 0; $i < $val['qty_ordered']; $i++) {
                    $arr[] = $val['sku'];
                }
            }

            return $this->success('', '', $arr, 0);
        } else {
            return $this->error('404 Not Found');
        }
    }

    /**
     * 获取已经添加工单中的订单信息-弃用
     *
     * @Description
     * @return void
     * @since  2020/04/16 10:29:02
     * @author lsw
     */
    public function ajax_edit_order($ordertype = null, $order_number = null, $work_id = null, $change_type = null)
    {
        if ($this->request->isAjax()) {
            if ($ordertype < 1 || $ordertype > 15) { //不在平台之内
                return $this->error('选择平台错误,请重新选择', '', 'error', 0);
            }
            if (!$order_number) {
                return $this->error('订单号不存在，请重新选择', '', 'error', 0);
            }
            if (!$work_id) {
                return $this->error('工单不存在，请重新选择', '', 'error', 0);
            }
            $result = WorkOrderChangeSku::getOrderChangeSku($work_id, $ordertype, $order_number, $change_type);
            if (!$result) {
                if ($ordertype == 1) {
                    $result = ZeeloolPrescriptionDetailHelper::get_one_by_increment_id($order_number);
                } elseif ($ordertype == 2) {
                    $result = VooguemePrescriptionDetailHelper::get_one_by_increment_id($order_number);
                } elseif ($ordertype == 3) {
                    $result = NihaoPrescriptionDetailHelper::get_one_by_increment_id($order_number);
                } elseif ($ordertype == 4) {
                    $result = MeeloogPrescriptionDetailHelper::get_one_by_increment_id($order_number);
                } elseif ($ordertype == 5) {
                    $result = WeseeopticalPrescriptionDetailHelper::get_one_by_increment_id($order_number);
                } elseif ($ordertype == 9) {
                    $result = ZeeloolEsPrescriptionDetailHelper::get_one_by_increment_id($order_number);
                } elseif ($ordertype == 10) {
                    $result = ZeeloolDePrescriptionDetailHelper::get_one_by_increment_id($order_number);
                } elseif ($ordertype == 11) {
                    $result = ZeeloolJpPrescriptionDetailHelper::get_one_by_increment_id($order_number);
                }
            } else {
                $result = collection($result)->toArray();
            }
            if (!$result) {
                $this->error('找不到这个订单,请重新尝试', '', 'error', 0);
            }
            $arr = [];
            foreach ($result as $key => $val) {
                if (!$val['qty_ordered']) {
                    $arr[$key]['original_sku'] = $val['original_sku'];
                    $arr[$key]['original_number'] = $val['original_number'];
                    $arr[$key]['change_sku'] = $val['change_sku'];
                    $arr[$key]['change_number'] = $val['change_number'];
                } else {
                    for ($i = 0; $i < $val['qty_ordered']; $i++) {
                        $arr[] = $val['sku'];
                    }
                }
            }

            return $this->success('', '', $arr, 0);
        } else {
            return $this->error('404 Not Found');
        }
    }

    /**
     * 工单详情
     *
     * @Description
     *
     * @param  [type] $ids
     *
     * @return void
     * @author lzh
     * @since  2020/11/23 15:33:36
     */
    public function detail($ids = null)
    {
        //获取工单配置信息
        $workOrderConfigValue = $this->workOrderConfigValue;

        //校验工单信息
        $row = $this->model->get($ids);
        !$row && $this->error(__('No Results were found'));

        //校验用户权限
        $adminIds = $this->getDataLimitAdminIds();
        is_array($adminIds) && !in_array($row[$this->dataLimitField], $adminIds) && $this->error(__('You have no permission'));

        //校验操作权限
        $operateType = input('operate_type', 0);
        $admin_id = session('admin.id');
        2 == $operateType
        &&
        (
            2 != $row->work_status
            || 1 != $row->is_check
            || !in_array($admin_id, [$row->assign_user_id, $workOrderConfigValue['customer_manager']])
        )
        && $this->error('没有审核权限');

        //工单类型及状态
        $this->view->assign('row', $row);
        $this->assignconfig('work_type', $row->work_type);
        $this->assignconfig('work_status', $row->work_status);

        //子订单措施及数据
        $order_data = $this->model->getOrderItem($row->platform_order, $row->order_item_numbers, $row->work_type, $row);
        if (!empty($order_data['item_order_info'])) {
            $this->assignconfig('item_order_info', $order_data['item_order_info']);
            unset($order_data['item_order_info']);
        }
        $this->view->assign('order_item', $order_data);

        //把问题类型传递到js页面
        $row->problem_type_id && $this->assignconfig('problem_type_id', $row->problem_type_id);

        //回复内容
        $workOrderNote = WorkOrderNote::where('work_id', $ids)->select();
        $this->view->assign('workOrderNote', $workOrderNote);

        //工单措施数据
        $measureList = WorkOrderMeasure::workMeasureList($row->id, 1);
        if (!empty($measureList)) {
            $this->assignconfig('measureList', $measureList);
        }
        $this->assignconfig('operate_type', $operateType);

        //获取审核人名称
        if (2 <= $row->work_status) {
            $row->assign_user = Admin::where(['id' => $row->assign_user_id])->value('nickname');
        } else {
            $row->assign_user = Admin::where(['id' => $row->operation_user_id])->value('nickname');
        }
        $this->view->assign("row", $row);
        $this->assignconfig('work_status', $row->work_status);
        $this->assignconfig('create_user_id', $row->create_user_id);

        //工单问题类型
        $problem_type = [];
        if (1 == $row->work_type) {
            $customer_problem_type = $workOrderConfigValue['customer_problem_type'];
            $customer_problem_classify = $workOrderConfigValue['customer_problem_classify'];
            unset($customer_problem_classify['仓库问题']);

            foreach ($customer_problem_classify as $key => $value) {
                $type = [];
                foreach ($value as $v) {
                    $type[] = ['id' => $v, 'name' => $customer_problem_type[$v]];
                }
                $problem_type[] = ['name' => $key, 'type' => $type];
            }
        } else {
            $problem_type = $workOrderConfigValue['warehouse_problem_type'];
        }
        $this->view->assign('problem_type', $problem_type);

        //补差价链接
        if ($row->replenish_money) {
            $domain_list = [
                1  => 'new_zeelool_url',
                2  => 'new_voogueme_url',
                3  => 'new_nihao_url',
                4  => 'meeloog_url',
                9  => 'new_zeelooles_url',
                10 => 'new_zeeloolde_url',
                11 => 'new_zeelooljp_url',
            ];
            //查询币种
            $order = new \app\admin\model\order\order\NewOrder();
            $order_currency_code = $order->where(['increment_id' => $row->platform_order])->value('order_currency_code');
            $url = config('url.' . $domain_list[$row->work_platform]) . 'price-difference?customer_email=' . $row->email . '&origin_order_number=' . $row->platform_order . '&order_amount=' . $row->replenish_money . '&sign=' . $row->id . '&order_currency_code=' . $order_currency_code;
            if ($row->work_platform == 13 || $row->work_platform == 14) {
                $url = '';
            }
            $this->view->assign('url', $url);
        }

        //审核
        if (2 == $operateType) {
            return $this->view->fetch('saleaftermanage/work_order_list/check');
        }

        //获取承接表数据
        $recepts = WorkOrderRecept::where('fa_work_order_recept.work_id', $row->id)
            ->field('fa_work_order_recept.*,b.measure_choose_id,b.measure_content,b.operation_type,b.item_order_number,b.sku_change_type,b.operation_type,b.operation_time')
            ->join(['fa_work_order_measure' => 'b'], 'fa_work_order_recept.measure_id=b.id')
            ->group('recept_group_id,measure_id')
            ->select();
        $this->assignconfig('recepts', $recepts);
        $this->view->assign('recepts', $recepts);

        //处理
        if (3 == $operateType) {
            //查询赠品sku
            $gift_status = 0;
            $gift_sku = $this->order_change->field('id,change_sku,change_number')->where(['work_id' => $ids, 'change_type' => 4])->select();
            if (!empty($gift_sku)) {
                $gift_status = 1;
            }
            $this->view->assign('gift_status', $gift_status);
            $this->view->assign('gift_sku', $gift_sku);

            return $this->view->fetch('saleaftermanage/work_order_list/process');
        }

        //工单处理备注
        $remarkList = $this->order_remark->where('work_id', $ids)->select();
        $this->view->assign('remarkList', $remarkList);

        return $this->view->fetch();
    }

    /**
     * 审核
     * @throws \think\db\exception\DataNotFoundException
     * @throws \think\db\exception\ModelNotFoundException
     * @throws \think\exception\DbException
     */
    public function check()
    {
        $params = input('post.row/a');
        !$params['check_note'] && $this->error('审核意见不能为空');

        //开始审核
        try {
            $this->model->checkWork($params['id'], $params);
        } catch (Exception $e) {
            $this->error($e->getMessage());
        }
        $this->success('已审核');
    }

    /**
     * 获取工单的更改镜片、补发、赠品的信息
     *
     * @Description
     *
     * @param  [type] $work_id
     * @param  [type] $order_number
     * @param  [type] $change_type
     *
     * @return void
     * @author lsw
     * @since  2020/04/16 16:49:21
     */
    public function ajax_change_order($work_id = null, $order_type = null, $order_number = null, $change_type = null, $operate_type = '', $item_order_number = null)
    {
        if ($this->request->isAjax()) {
            (1 > $order_type || 15 < $order_type) && $this->error('选择平台错误,请重新选择', '', 'error', 0);
            !$order_number && $this->error('订单号不存在，请重新选择', '', 'error', 0);
            !$work_id && $this->error('工单不存在，请重新选择', '', 'error', 0);

            //获取工单sku相关变动数据
            $result = WorkOrderChangeSku::getOrderChangeSku($work_id, $order_type, $order_number, $change_type, $item_order_number);
            if ($result) {
                $result = collection($result)->toArray();

                foreach ($result as $key => $val) {
                    $result[$key]['prescription_options'] = unserialize($val['prescription_option']);
                }

                $user_info_option = unserialize($result[0]['userinfo_option']);
                if (!empty($user_info_option)) {
                    $arr['userinfo_option'] = $user_info_option;
                }
                $arr['info'] = $result;
            }

            //编辑镜片信息html代码
            if (in_array($change_type, [2, 4, 5])) {
                $res = $this->model->getAddress($order_number, $item_order_number);
                if (2 == $change_type) { //更改镜片
                    $type = 2;
                    $showPrescriptions = $res['prescriptions'];
                } elseif (4 == $change_type) { //赠品
                    $type = 3;
                    $showPrescriptions = $res['prescriptions'];
                } elseif (5 == $change_type) { //补发
                    $type = 1;
                    $showPrescriptions = $res['showPrescriptions'];
                }
                $lens = $this->model->getEditReissueLens($order_type, $showPrescriptions, $type, !empty($arr) ? $result : [], $operate_type, $item_order_number);
                $lensForm = $this->model->getReissueLens($order_type, $showPrescriptions, $type, $item_order_number);

                if ($res) {
                    $back_data = ['lens' => $lens, 'lensform' => $lensForm];
                    if (5 == $change_type) {
                        $back_data['address'] = $res;
                        $back_data['arr'] = $user_info_option;
                    }
                    $this->success('操作成功！！', '', $back_data);
                } else {
                    $this->error('未获取到数据！！');
                }
            }
        } else {
            $this->error('404 Not Found');
        }
    }

    /**
     * 审核
     */
    public function checkWork($ids = null)
    {
        $params = input('post.row/a');
        try {
            $this->model->checkWork($ids, $params);
        } catch (Exception $e) {
            exception('操作失败，请重试');
        }
    }

    /**
     * 工单取消
     *
     * @Description
     * @author wpl
     * @since 2020/04/17 17:16:55 
     * @return void
     */
    public function setStatus($ids = null)
    {
        $row = $this->model->get($ids);
        if (!$row) {
            $this->error(__('No Results were found'));
        }

        if (request()->isAjax()) {
            $params['work_status'] = 0;
            $params['cancel_time'] = date('Y-m-d H:i:s');
            $params['cancel_person'] = session('admin.nickname');
            $result = $row->allowField(true)->save($params);

            //配货异常表
            $_distribution_abnormal = new DistributionAbnormal();

            //获取工单关联未处理异常数据
            $item_process_ids = $_distribution_abnormal
                ->where(['work_id' => $row->id, 'status' => 1])
                ->column('item_process_id');
            if ($item_process_ids) {
                //异常标记为已处理
                $_distribution_abnormal
                    ->allowField(true)
                    ->save(
                        ['status' => 2, 'do_time' => time(), 'do_person' => session('admin.nickname')],
                        ['work_id' => $row->id, 'status' => 1]
                    );

                //获取异常库位id集
                $_new_order_item_process = new NewOrderItemProcess();
                $abnormal_house_ids = $_new_order_item_process
                    ->field('abnormal_house_id')
                    ->where(['id' => ['in', $item_process_ids]])
                    ->select();
                if ($abnormal_house_ids) {
                    //异常库位号占用数量减1
                    $_stock_house = new StockHouse();
                    foreach ($abnormal_house_ids as $v) {
                        $_stock_house
                            ->where(['id' => $v['abnormal_house_id']])
                            ->setDec('occupy', 1);
                    }
                }

                //解绑子订单的异常库位ID
                $_new_order_item_process
                    ->allowField(true)
                    ->save(['abnormal_house_id' => 0], ['id' => ['in', $item_process_ids]]);

                //配货操作日志
                DistributionLog::record((object)session('admin'), $item_process_ids, 10, "工单取消，异常标记为已处理");
            }

            if (false !== $result) {
                $this->success('操作成功！！');
            } else {
                $this->error('操作失败！！');
            }
        }
        $this->error('404 not found');
    }

    /* 处理任务
     *
     * @Description
     * @author wpl
     * @since 2020/04/16 16:29:30 
     * @param [type] $ids
     * @return void
     */
    public function process()
    {
        if ($this->request->isPost()) {
            $params = $this->request->post("row/a");
            if ($params) {
                $row = $this->model->get($params['id']);
                if (!$row) {
                    $this->error(__('No Results were found'));
                }
                if (6 == $row['work_status']) {
                    $this->error(__('工单已经处理完成，请勿重复处理'));
                }
                $recept_id = $params['recept_id'];
                //获取所有可以处理的人
                $receptInfoArr = (new WorkOrderRecept())->getAllRecept($recept_id);
                //本次处理的人
                $receptInfo = (new WorkOrderRecept())->getOneRecept($recept_id, session('admin.id'));
                $result = false;
                if (empty($receptInfo)) {
                    $this->error(__('您无权限处理此工单'));
                }
                if (is_array($receptInfoArr)) {
                    if (!in_array(session('admin.id'), $receptInfoArr)) {
                        $this->error(__('您不能处理此工单'));
                    }

                    //当要处理成功时需要判断库存是否存在
                    if (1 == $params['success']) {
                        //判断该订单是否是vip订单
                        if ($row['order_type'] == 100) {
                            //vip订单,请求网站接口
                            $this->model->vipOrderRefund($row['work_platform'], $row['platform_order']);
                        } else {
                            //其他订单
                            $checkSku = $this->checkMeasure($receptInfo['measure_id']);
                            if ($checkSku) {
                                $this->error(__("以下sku库存不足{$checkSku},无法处理成功"));
                            }
                        }
                    }
                    //赠品绑定条码
                    $_work_order_measure = new WorkOrderMeasure();
                    $measure_choose_id = $_work_order_measure->where('id', $receptInfo['measure_id'])->value('measure_choose_id');
                    if (6 == $measure_choose_id && 1 == $params['success']) {
                        $barcode = $params['barcode'];
                        $product_bar_code_item = new ProductBarCodeItem();
                        $work_order_change_sku = new WorkOrderChangeSku();
                        $item_platform_sku = new ItemPlatformSku();
                        $gift_sku = $work_order_change_sku->field('id,change_sku,change_number')->where(['work_id' => $receptInfo['work_id'], 'change_type' => 4])->select();
                        if (!empty($gift_sku)) {
                            $gift_sku = collection($gift_sku)->toArray();
                            foreach ($gift_sku as $key => $value) {
                                for ($i = 1; $i <= $value['change_number']; $i++) {
                                    $change_sku = $value['change_sku'];
                                    if (empty($barcode[$value['change_sku'] . '_' . $i])) {
                                        $this->error("序号为" . $i . "的sku(" . $value['change_sku'] . ")，条形码不能为空");
                                    }
                                    //仓库sku
                                    $platform_info = $item_platform_sku
                                        ->field('sku,stock')
                                        ->where(['platform_sku' => $value['change_sku'], 'platform_type' => $row['work_platform']])
                                        ->find();
                                    if ($platform_info['sku']) {
                                        $platform_info_sku = $platform_info['sku'];
                                    }
                                    $bar_code_info = $product_bar_code_item->where(['code' => $barcode[$change_sku . '_' . $i]])->find();
                                    if (empty($bar_code_info)) {
                                        $this->error("序号为" . $i . "的，赠品条形码不存在");
                                    }
                                    if ($row['work_platform'] != 13 && $row['work_platform'] != 14) {
                                        if ($bar_code_info['library_status'] == 2) {
                                            $this->error("序号为" . $i . "的sku(" . $change_sku . ")，在库状态为否");
                                        }
                                    }
                                    if ($bar_code_info['sku'] != $platform_info_sku) {
                                        $this->error("序号为" . $i . "的sku(" . $change_sku . ")，条形码所绑定的sku与赠品sku不一致");
                                    }
                                }
                            }
                        }
                    }
                    $result = $this->model->handleRecept($receptInfo['id'], $receptInfo['work_id'], $receptInfo['measure_id'], $receptInfo['recept_group_id'], $params['success'], $params['note'], $receptInfo['is_auto_complete'], $params['barcode']);
                }
                if ($result !== false) {
                    //查询选择的所有措施
                    $measure_choose_ids = $_work_order_measure->where('work_id', $params['id'])
                        ->where('operation_type', '<>', 2)
                        ->column('measure_choose_id');
                    //措施表
                    $_work_order_measure = new WorkOrderMeasure();
                    //查询当前措施
                    $measure_choose_id = $_work_order_measure->where('id', $receptInfo['measure_id'])->value('measure_choose_id');
                    if (3 == $measure_choose_id) {
                        //主单取消收入核算冲减
                        $FinanceCost = new FinanceCost();
                        $FinanceCost->cancel_order_subtract($receptInfo['work_id']);
                        //主单取消解绑所有子单条码
                        $ProductBarCodeItem = new ProductBarCodeItem();
                        $fa_order = new NewOrder();
                        $_new_order_item_process = new NewOrderItemProcess();
                        $order_id = $fa_order->where(['increment_id' => $row['platform_order']])->value('id');
                        $item_order_arr = $_new_order_item_process->where(['order_id' => $order_id])->column('item_order_number');
                        if (!empty($item_order_arr)) {
                            foreach ($item_order_arr as $key => $value) {
                                $ProductBarCodeItem->where(['item_order_number' => $value])->update(['item_order_number' => '', 'library_status' => 1, 'out_stock_time' => null, 'out_stock_id' => 0]);
                            }
                        }
                    }
                    if (15 == $measure_choose_id) {
                        //vip退款收入核算冲减
                        $FinanceCost = new FinanceCost();
                        $FinanceCost->vip_order_subtract($receptInfo['work_id']);
                    }
                    if (19 == $measure_choose_id || 18 == $measure_choose_id) {
                        switch ($measure_choose_id) {
                            case 18://子单取消
                                $change_type = 3;
                                break;

                            case 19://更改镜框
                                $change_type = 1;
                                break;
                        }
                        //更改镜框解绑子单所绑定的条形码
                        $ProductBarCodeItem = new ProductBarCodeItem();
                        //查询子单号
                        $item_order_number = $this->order_change
                            ->where(['work_id' => $receptInfo['work_id'], 'change_type' => $change_type, 'measure_id' => $receptInfo['measure_id']])
                            ->value('item_order_number');
                        if (!empty($item_order_number)) {
                            $ProductBarCodeItem->where(['item_order_number' => $item_order_number])->update(['item_order_number' => '', 'library_status' => 1, 'out_stock_time' => null, 'out_stock_id' => 0]);
                        }
                    }
                    if (8 == $measure_choose_id) {
                        //补价收入核算增加
                        $FinanceCost = new FinanceCost();
                        $FinanceCost->return_order_subtract($receptInfo['work_id'], 3);
                    }
                    //退件或退款
                    if (11 == $measure_choose_id) {
                        //退件退款收入核算冲减
                        $FinanceCost = new FinanceCost();
                        $FinanceCost->return_order_subtract($receptInfo['work_id'], 4);
                    }

                    //其他退款措施
                    if (2 == $measure_choose_id && !array_intersect([3,15,19,18,8,11], $measure_choose_ids)) {
                        $FinanceCost = new FinanceCost();
                        $FinanceCost->return_order_subtract($receptInfo['work_id'], 6);
                    }


                    $this->success();
                } else {
                    $this->error(__('No rows were updated'));
                }
            }
            $this->error(__('Parameter %s can not be empty', ''));
        }
    }

    /**
     * 优惠券列表
     *
     * @Description
     * @author wpl
     * @since 2020/04/21 14:06:32 
     * @return void
     */
    public function couponList()
    {
        //设置过滤方法
        $this->request->filter(['strip_tags']);
        if ($this->request->isAjax()) {
            //如果发送的来源是Selectpage，则转发到Selectpage
            if ($this->request->request('keyField')) {
                return $this->selectpage();
            }
            [$where, $sort, $order, $offset, $limit] = $this->buildparams();
            $map['coupon_id'] = ['>', 0];
            $total = $this->model
                ->where($where)
                ->where($map)
                ->where('work_status', 'in', '5,6')
                ->order($sort, $order)
                ->count();

            $list = $this->model
                ->where($where)
                ->where($map)
                ->where('work_status', 'in', '5,6')
                ->order($sort, $order)
                ->limit($offset, $limit)
                ->select();
            $list = collection($list)->toArray();

            $result = ["total" => $total, "rows" => $list];

            return json($result);
        }

        return $this->view->fetch();
    }

    /**
     * 积分列表
     *
     * @Description
     * @author wpl
     * @since 2020/04/21 14:06:32 
     * @return void
     */
    public function integralList()
    {
        //设置过滤方法
        $this->request->filter(['strip_tags']);
        if ($this->request->isAjax()) {
            //如果发送的来源是Selectpage，则转发到Selectpage
            if ($this->request->request('keyField')) {
                return $this->selectpage();
            }
            $map = [];
            $maps = [];
            $arr1 = '';
            $arr2 = '';
            $filter = json_decode($this->request->get('filter'), true);
            if ($filter['integral']) {
                $integralArr = explode(',', $filter['integral']);
                if ($integralArr[0]) {
                    $arr1 = 'integral >' . intval($integralArr[0]);
                }
                if ($integralArr[1]) {
                    $map['integral'] = ['>', 0];
                    $arr2 = 'integral <' . intval($integralArr[1]);
                }
                unset($filter['integral']);
                $this->request->get(['filter' => json_encode($filter)]);
            } else {
                $map['integral'] = ['>', 0];
            }
            [$where, $sort, $order, $offset, $limit] = $this->buildparams();
            $total = $this->model
                ->where($where)
                ->where($map)
                ->where($maps)
                ->where($arr1)
                ->where($arr2)
                ->where('work_status', 'in', '5,6')
                ->order($sort, $order)
                ->count();
            $list = $this->model
                ->where($where)
                ->where($map)
                ->where($maps)
                ->where($arr1)
                ->where($arr2)
                ->where('work_status', 'in', '5,6')
                ->order($sort, $order)
                ->limit($offset, $limit)
                ->select();
            $list = collection($list)->toArray();

            $result = ["total" => $total, "rows" => $list];

            return json($result);
        }

        return $this->view->fetch();
    }

    /**
     * 批量打印标签-弃用
     *
     * @Description
     * @author wpl
     * @since 2020/04/22 17:23:47 
     * @return void
     */
    public function batch_print_labelOld()
    {
        ob_start();
        $ids = input('ids');
        $where['a.id'] = ['in', $ids];
        $where['b.change_type'] = 2;
        $list = $this->model->alias('a')->where($where)
            ->field('b.*')
            ->join(['fa_work_order_change_sku' => 'b'], 'a.id=b.work_id')
            ->select();
        $list = collection($list)->toArray();
        if (!$list) {
            $this->error('未找到更换镜片的数据');
        }
        $list = $this->qty_order_check($list);


        $file_header = <<<EOF
                <meta http-equiv="Content-Type" content="text/html; charset=utf-8" />
<style>
body{ margin:0; padding:0}
.single_box{margin:0 auto;width: 400px;padding:1mm;margin-bottom:2mm;}
table.addpro {clear: both;table-layout: fixed; margin-top:6px; border-top:1px solid #000;border-left:1px solid #000; font-size:12px;}
table.addpro .title {background: none repeat scroll 0 0 #f5f5f5; }
table.addpro .title  td {border-collapse: collapse;color: #000;text-align: center; font-weight:normal; }
table.addpro tbody td {word-break: break-all; text-align: center;border-bottom:1px solid #000;border-right:1px solid #000;}
table.addpro.re tbody td{ position:relative}
</style>
EOF;

        //查询产品货位号
        $store_sku = new \app\admin\model\warehouse\StockHouse;
        $cargo_number = $store_sku->alias('a')->where(['status' => 1, 'b.is_del' => 1])->join(['fa_store_sku' => 'b'], 'a.id=b.store_id')->column('coding', 'sku');

        //查询sku映射表
        $item = new \app\admin\model\itemmanage\ItemPlatformSku;
        $item_res = $item->cache(3600)->column('sku', 'platform_sku');

        $file_content = '';
        $temp_increment_id = 0;
        foreach ($list as $processing_value) {
            if ($temp_increment_id != $processing_value['increment_id']) {
                $temp_increment_id = $processing_value['increment_id'];

                $date = substr($processing_value['create_time'], 0, strpos($processing_value['create_time'], " "));
                $fileName = ROOT_PATH . "public" . DS . "uploads" . DS . "printOrder" . DS . "workorder" . DS . "$date" . DS . "$temp_increment_id.png";
                // dump($fileName);
                $dir = ROOT_PATH . "public" . DS . "uploads" . DS . "printOrder" . DS . "workorder" . DS . "$date";
                if (!file_exists($dir)) {
                    mkdir($dir, 0777, true);
                    // echo '创建文件夹$dir成功';
                } else {
                    // echo '需创建的文件夹$dir已经存在';
                }
                $img_url = "/uploads/printOrder/workorder/$date/$temp_increment_id.png";
                //生成条形码
                $this->generate_barcode($temp_increment_id, $fileName);
                // echo '<br>需要打印'.$temp_increment_id;
                $file_content .= "<div  class = 'single_box'>
                <table width='400mm' height='102px' border='0' cellspacing='0' cellpadding='0' class='addpro' style='margin:0px auto;margin-top:0px;padding:0px;'>
                <tr><td rowspan='5' colspan='2' style='padding:2px;width:20%'>" . str_replace(" ", "<br>", $processing_value['create_time']) . "</td>
                <td rowspan='5' colspan='3' style='padding:10px;'><img src='" . $img_url . "' height='80%'><br></td></tr>                
                </table></div>";
            }


            //处理ADD  当ReadingGlasses时 是 双ADD值
            if ($processing_value['recipe_type'] == 'ReadingGlasses' && strlen($processing_value['os_add']) > 0 && strlen($processing_value['od_add']) > 0) {
                // echo '双ADD值';
                $os_add = "<td>" . $processing_value['od_add'] . "</td> ";
                $od_add = "<td>" . $processing_value['os_add'] . "</td> ";
            } else {
                // echo '单ADD值';
                $od_add = "<td rowspan='2'>" . $processing_value['od_add'] . "</td>";
                $os_add = "";
            }

            //处理PD值
            if (strlen($processing_value['pd_r']) > 0 && strlen($processing_value['pd_l']) > 0) {
                // echo '双PD值';
                $od_pd = "<td>" . $processing_value['pd_r'] . "</td> ";
                $os_pd = "<td>" . $processing_value['pd_l'] . "</td> ";
            } else {
                // echo '单PD值';
                $od_pd = "<td rowspan='2'>" . $processing_value['pd_r'] . "</td>";
                $os_pd = "";
            }

            //处理斜视参数
            if ($processing_value['od_pv'] || $processing_value['os_pv']) {
                $prismcheck_title = "<td>Prism</td><td colspan=''>Direc</td><td>Prism</td><td colspan=''>Direc</td>";
                $prismcheck_od_value = "<td>" . $processing_value['od_pv'] . "</td><td colspan=''>" . $processing_value['od_bd'] . "</td>" . "<td>" . $processing_value['od_pv_r'] . "</td><td>" . $processing_value['od_bd_r'] . "</td>";
                $prismcheck_os_value = "<td>" . $processing_value['os_pv'] . "</td><td colspan=''>" . $processing_value['os_bd'] . "</td>" . "<td>" . $processing_value['os_pv_r'] . "</td><td>" . $processing_value['os_bd_r'] . "</td>";
                $coatiing_name = '';
            } else {
                $prismcheck_title = '';
                $prismcheck_od_value = '';
                $prismcheck_os_value = '';
                $coatiing_name = "<td colspan='4' rowspan='3' style='background-color:#fff;word-break: break-word;line-height: 12px;'>" . $processing_value['coating_type'] . "</td>";
            }

            //处方字符串截取
            $final_print['recipe_type'] = substr($processing_value['recipe_type'], 0, 15);

            //判断货号是否存在
            if ($item_res[$processing_value['original_sku']] && $cargo_number[$item_res[$processing_value['original_sku']]]) {
                $cargo_number_str = "<b>" . $cargo_number[$item_res[$processing_value['original_sku']]] . "</b><br>";
            } else {
                $cargo_number_str = "";
            }

            $file_content .= "<div  class = 'single_box'>
            <table width='400mm' height='102px' border='0' cellspacing='0' cellpadding='0' class='addpro' style='margin:0px auto;margin-top:0px;' >
            <tbody cellpadding='0'>
            <tr>
            <td colspan='10' style=' text-align:center;padding:0px 0px 0px 0px;'>                              
            <span>" . $processing_value['recipe_type'] . "</span>
            &nbsp;&nbsp;Order:" . $processing_value['increment_id'] . "
            <span style=' margin-left:5px;'>SKU:" . $processing_value['original_sku'] . "</span>
            <span style=' margin-left:5px;'>Num:<strong>" . $processing_value['original_number'] . "</strong></span>
            </td>
            </tr>  
            <tr class='title'>      
            <td></td>  
            <td>SPH</td>
            <td>CYL</td>
            <td>AXI</td>
            " . $prismcheck_title . "
            <td>ADD</td>
            <td>PD</td> 
            " . $coatiing_name . "
            </tr>   
            <tr>  
            <td>Right</td>      
            <td>" . $processing_value['od_sph'] . "</td> 
            <td>" . $processing_value['od_cyl'] . "</td>
            <td>" . $processing_value['od_axis'] . "</td>    
            " . $prismcheck_od_value . $od_add . $od_pd .
                "</tr>
            <tr>
            <td>Left</td> 
            <td>" . $processing_value['os_sph'] . "</td>    
            <td>" . $processing_value['os_cyl'] . "</td>  
            <td>" . $processing_value['os_axis'] . "</td> 
            " . $prismcheck_os_value . $os_add . $os_pd .
                " </tr>
            <tr>
            <td colspan='2'>" . $cargo_number_str . SKUHelper::sku_filter($processing_value['original_sku']) . "</td>
            <td colspan='8' style=' text-align:center'>Lens：" . $processing_value['lens_type'] . "</td>
            </tr>  
            </tbody></table></div>";
        }
        echo $file_header . $file_content;
    }

    /**
     * 批量打印标签
     *
     * @Description
     * @author lzh
     * @since 2020/11/1 10:36:22 
     * @return void
     */
    public function batch_print_label()
    {
        //禁用默认模板
        $this->view->engine->layout(false);
        ob_start();

        $ids = input('ids');
        !$ids && $this->error('请选择要打印的数据');

        //获取更改镜框最新信息
        $change_sku = $this->order_change
            ->alias('a')
            ->join(['fa_work_order_measure' => 'b'], 'a.measure_id=b.id')
            ->where([
                'a.change_type'    => 1,
                'a.work_id'        => ['in', $ids],
                'b.operation_type' => 1,
            ])
            ->order('a.id', 'desc')
            ->group('a.item_order_number')
            ->column('a.change_sku', 'a.item_order_number');

        //获取更改镜片最新处方信息
        $change_lens = $this->order_change
            ->alias('a')
            ->join(['fa_work_order_measure' => 'b'], 'a.measure_id=b.id')
            ->where([
                'a.change_type'    => 2,
                'a.work_id'        => ['in', $ids],
                'b.operation_type' => 1,
            ])
            ->order('a.id', 'desc')
            ->group('a.item_order_number')
            ->column('a.od_sph,a.od_cyl,a.od_axis,a.od_add,a.pd_r,a.od_pv,a.od_bd,a.od_pv_r,a.od_bd_r,a.os_sph,a.os_cyl,a.os_axis,a.os_add,a.pd_l,a.os_pv,a.os_bd,a.os_pv_r,a.os_bd_r,a.lens_number,a.recipe_type as prescription_type', 'a.item_order_number');
        if ($change_lens) {
            foreach ($change_lens as $key => $val) {
                if ($val['pd_l'] && $val['pd_r']) {
                    $change_lens[$key]['pd'] = '';
                    $change_lens[$key]['pdcheck'] = 'on';
                } else {
                    $change_lens[$key]['pd'] = $val['pd_r'] ?: $val['pd_l'];
                    $change_lens[$key]['pdcheck'] = '';
                }
            }
        }

        //获取子单号集合
        $item_order_numbers = array_unique(array_merge(array_keys($change_sku), array_keys($change_lens)));
        !$item_order_numbers && $this->error('未找到更换镜片或更改镜框的数据');

        //获取子订单列表
        $_new_order_item_process = new NewOrderItemProcess();
        $list = $_new_order_item_process
            ->alias('a')
            ->field('a.item_order_number,a.order_id,a.created_at,b.os_add,b.od_add,b.pdcheck,b.prismcheck,b.pd_r,b.pd_l,b.pd,b.od_pv,b.os_pv,b.od_bd,b.os_bd,b.od_bd_r,b.os_bd_r,b.od_pv_r,b.os_pv_r,b.index_name,b.coating_name,b.prescription_type,b.sku,b.od_sph,b.od_cyl,b.od_axis,b.os_sph,b.os_cyl,b.os_axis,b.lens_number')
            ->join(['fa_order_item_option' => 'b'], 'a.option_id=b.id')
            ->where(['a.item_order_number' => ['in', $item_order_numbers]])
            ->select();
        $list = collection($list)->toArray();
        $order_ids = array_column($list, 'order_id');
        $sku_arr = array_column($list, 'sku');

        //查询sku映射表
        $item_res = $this->item_platform_sku->cache(3600)->where(['platform_sku' => ['in', array_unique($sku_arr)]])->column('sku', 'platform_sku');

        //获取订单数据
        $_new_order = new NewOrder();
        $order_list = $_new_order->where(['id' => ['in', array_unique($order_ids)]])->column('total_qty_ordered,increment_id', 'id');

        //查询产品货位号
        $_stock_house = new StockHouse();
        $cargo_number = $_stock_house
            ->alias('a')
            ->where(['status' => 1, 'b.is_del' => 1, 'a.type' => 1])
            ->join(['fa_store_sku' => 'b'], 'a.id=b.store_id')
            ->column('coding', 'sku');

        //获取镜片编码及名称
        $_lens_data = new LensData();
        $lens_list = $_lens_data->column('lens_name', 'lens_number');

        $data = [];
        foreach ($list as $k => $v) {
            //更改镜框最新sku
            if ($change_sku[$v['item_order_number']]) {
                $v['sku'] = $change_sku[$v['item_order_number']];
            }

            //更改镜片最新数据
            if ($change_lens[$v['item_order_number']]) {
                $v = array_merge($v, $change_lens[$v['item_order_number']]);
            }

            $item_order_number = $v['item_order_number'];
            $fileName = ROOT_PATH . "public" . DS . "uploads" . DS . "printOrder" . DS . "distribution" . DS . "new" . DS . "$item_order_number.png";
            $dir = ROOT_PATH . "public" . DS . "uploads" . DS . "printOrder" . DS . "distribution" . DS . "new";
            if (!file_exists($dir)) {
                mkdir($dir, 0777, true);
            }
            $img_url = "/uploads/printOrder/distribution/new/$item_order_number.png";

            //生成条形码
            $this->generate_barcode($item_order_number, $fileName);
            $v['created_at'] = date('Y-m-d H:i:s', $v['created_at']);
            $v['img_url'] = $img_url;

            //序号
            $serial = explode('-', $item_order_number);
            $v['serial'] = $serial[1];
            $v['total_qty_ordered'] = $order_list[$v['order_id']]['total_qty_ordered'];
            $v['increment_id'] = $order_list[$v['order_id']]['increment_id'];

            //库位号
            $v['coding'] = $cargo_number[$item_res[$v['sku']]];

            //判断双ADD逻辑
            if ($v['os_add'] && $v['od_add'] && (float)$v['os_add'] * 1 != 0 && (float)$v['od_add'] * 1 != 0) {
                $v['total_add'] = '';
            } else {
                if ($v['os_add'] && (float)$v['os_add'] * 1 != 0) {
                    $v['total_add'] = $v['os_add'];
                } else {
                    $v['total_add'] = $v['od_add'];
                }
            }

            //获取镜片名称
            $v['lens_name'] = $lens_list[$v['lens_number']] ?: '';

            $data[] = $v;
        }
        $this->assign('list', $data);
        $html = $this->view->fetch('print_label');
        echo $html;
    }

    /**
     * 生成条形码
     */
    protected function generate_barcode($text, $fileName)
    {
        // 引用barcode文件夹对应的类
        Loader::import('BCode.BCGFontFile', EXTEND_PATH);
        //Loader::import('BCode.BCGColor',EXTEND_PATH);
        Loader::import('BCode.BCGDrawing', EXTEND_PATH);
        // 条形码的编码格式
        // Loader::import('BCode.BCGcode39',EXTEND_PATH,'.barcode.php');
        Loader::import('BCode.BCGcode128', EXTEND_PATH, '.barcode.php');

        // $code = '';
        // 加载字体大小
        $font = new \BCGFontFile(EXTEND_PATH . '/BCode/font/Arial.ttf', 18);
        //颜色条形码
        $color_black = new \BCGColor(0, 0, 0);
        $color_white = new \BCGColor(255, 255, 255);
        $label = new \BCGLabel();
        $label->setPosition(\BCGLabel::POSITION_TOP);
        $label->setText('');
        $label->setFont($font);
        $drawException = null;
        try {
            // $code = new \BCGcode39();
            $code = new \BCGcode128();
            $code->setScale(4);
            $code->setThickness(18); // 条形码的厚度
            $code->setForegroundColor($color_black); // 条形码颜色
            $code->setBackgroundColor($color_white); // 空白间隙颜色
            $code->setFont(0); //设置字体
            $code->addLabel($label); //设置字体
            $code->parse($text); // 条形码需要的数据内容
        } catch (\Exception $exception) {
            $drawException = $exception;
        }
        //根据以上条件绘制条形码
        $drawing = new \BCGDrawing('', $color_white);
        if ($drawException) {
            $drawing->drawException($drawException);
        } else {
            $drawing->setBarcode($code);
            if ($fileName) {
                // echo 'setFilename<br>';
                $drawing->setFilename($fileName);
            }
            $drawing->draw();
        }
        // 生成PNG格式的图片
        header('Content-Type: image/png');
        // header('Content-Disposition:attachment; filename="barcode.png"'); //自动下载
        $drawing->finish(\BCGDrawing::IMG_FORMAT_PNG);
    }

    /**
     * 根据SKU数量平铺标签
     *
     * @Description
     * @author wpl
     * @since 2020/04/22 17:24:01 
     *
     * @param     [type] $origin_order_item
     *
     * @return void
     */
    protected function qty_order_check($origin_order_item = [])
    {
        foreach ($origin_order_item as $origin_order_key => $origin_order_value) {
            if ($origin_order_value['original_number'] > 1 && strpos($origin_order_value['original_sku'], 'Price') === false) {
                unset($origin_order_item[$origin_order_key]);
                for ($i = 0; $i < $origin_order_value['original_number']; $i++) {
                    $tmp_order_value = $origin_order_value;
                    $tmp_order_value['num'] = 1;
                    array_push($origin_order_item, $tmp_order_value);
                }
                unset($tmp_order_value);
            }
        }

        $origin_order_item = $this->arraySequence($origin_order_item, 'original_number');

        return array_values($origin_order_item);
    }

    /**
     * 按个数排序
     *
     * @Description
     * @author wpl
     * @since 2020/04/22 17:24:23 
     *
     * @param     [type] $array
     * @param     [type] $field
     * @param string $sort
     *
     * @return void
     */
    protected function arraySequence($array, $field, $sort = 'SORT_ASC')
    {
        $arrSort = [];
        foreach ($array as $uniqid => $row) {
            foreach ($row as $key => $value) {
                $arrSort[$key][$uniqid] = $value;
            }
        }
        array_multisort($arrSort[$field], constant($sort), $array);

        return $array;
    }

    /**
     * 判断措施当中的扣减库存是否存在
     *
     * @Description
     *
     * @param array $receptInfo
     *
     * @return void
     * @author lsw
     * @since  2020/04/24 09:30:03
     */
    protected function checkMeasure($measure_id)
    {
        //1.求出措施的类型
        $measuerInfo = WorkOrderMeasure::where(['id' => $measure_id])->value('sku_change_type');
        //没有扣减库存的措施
        if ($measuerInfo < 1) {
            return false;
        }
        //求出措施类型
        if (!in_array($measuerInfo, [1, 4, 5])) {
            return false;
        }
        $whereMeasure['measure_id'] = $measure_id;
        $whereMeasure['change_type'] = $measuerInfo;
        $result = WorkOrderChangeSku::where($whereMeasure)->field('platform_type,original_sku,original_number,change_sku,change_number')->select();
        $result = collection($result)->toArray();
        //更改镜片
        $arr = [];
        foreach ($result as $k => $v) {
            $arr[$k]['original_sku'] = $v['change_sku'];
            $arr[$k]['original_number'] = $v['change_number'];
            $arr[$k]['platform_type'] = $v['platform_type'];
        }
        $itemPlatFormSku = new \app\admin\model\itemmanage\ItemPlatformSku();


        //根据平台sku转sku
        $notEnough = [];
        foreach (array_filter($arr) as $v) {
            //转换sku
            $sku = trim($v['original_sku']);
            if ($v['platform_type'] == 13 || $v['platform_type'] == 14) {
                $itemPlatFormSkuWhere = ['platform_sku' => $sku, 'platform_type' => $v['platform_type']];
            } else {
                $itemPlatFormSkuWhere = ['outer_sku_status' => 1, 'platform_sku' => $sku, 'platform_type' => $v['platform_type']];
            }
            //判断是否开启预售 并且预售时间是否满足 并且预售数量是否足够
            $res = $itemPlatFormSku->where($itemPlatFormSkuWhere)->find();
            //判断是否开启预售
            if ($res['stock'] >= 0 && $res['presell_status'] == 1 && strtotime($res['presell_create_time']) <= time() && strtotime($res['presell_end_time']) >= time()) {
                $stock = $res['stock'] + $res['presell_residue_num'];
            } elseif ($res['stock'] < 0 && $res['presell_status'] == 1 && strtotime($res['presell_create_time']) <= time() && strtotime($res['presell_end_time']) >= time()) {
                $stock = $res['presell_residue_num'];
            } else {
                $stock = $res['stock'];
            }

            //判断可用库存
            if ($stock < $v['original_number']) {
                //判断没库存情况下 是否开启预售 并且预售时间是否满足 并且预售数量是否足够
                $notEnough[] = $sku;
            }
        }
        if ($notEnough) {
            $str = implode(',', $notEnough);
        }

        return $notEnough ? $str : false;
    }

    /**
     * 问题类型筛选的下拉列表
     * @return array
     */
    public function getProblemTypeContent()
    {
        //return array_merge(config('workorder.warehouse_problem_type'), config('workorder.customer_problem_type'));
        return array_merge($this->workOrderConfigValue['warehouse_problem_type'], $this->workOrderConfigValue['customer_problem_type']);
    }

    /**
     * 措施筛选下拉列表
     *
     * @Description
     * @return void
     * @since  2020/05/26 14:01:15
     * @author lsw
     */
    public function getMeasureContent()
    {
        //return config('workorder.step');
        return $this->workOrderConfigValue['step'];
    }

    /**
     * 工单备注
     */

    public function workordernote($ids = null)
    {
        $workOrderConfigValue = $this->workOrderConfigValue;
        if ($this->request->isPost()) {
            $params = $this->request->post("row/a");
            if ($params) {
                $data['note_time'] = date('Y-m-d H:i', time());
                $data['note_user_id'] = session('admin.id');
                $data['note_user_name'] = session('admin.nickname');
                $data['work_id'] = $params['work_id'];
                $data['user_group_id'] = 0;
                $data['content'] = $params['content'];
                Db::startTrans();
                try {
                    $res_status = WorkOrderNote::create($data);
                    //查询用户的角色组id
                    $authGroupIds = AuthGroupAccess::where('uid', session('admin.id'))->column('group_id');
                    $work = $this->model->find($params['work_id']);
                    $work_order_note_status = $work->work_order_note_status;

                    // if (array_intersect($authGroupIds, config('workorder.customer_department_rule'))) {
                    //     //客服组
                    //     $work_order_note_status = 1;
                    // }
                    // if (array_intersect($authGroupIds, config('workorder.warehouse_department_rule'))) {
                    //     //仓库部
                    //     $work_order_note_status = 2;
                    // }
                    // if (array_intersect($authGroupIds, config('workorder.finance_department_rule'))) {
                    //     //财务组
                    //     $work_order_note_status = 3;
                    // }
                    if (array_intersect($authGroupIds, $workOrderConfigValue['customer_department_rule'])) {
                        //客服组
                        $work_order_note_status = 1;
                    }
                    if (array_intersect($authGroupIds, $workOrderConfigValue['warehouse_department_rule'])) {
                        //仓库部
                        $work_order_note_status = 2;
                    }
                    if (array_intersect($authGroupIds, $workOrderConfigValue['finance_department_rule'])) {
                        //财务组
                        $work_order_note_status = 3;
                    }
                    $work->work_order_note_status = $work_order_note_status;
                    $work->save();
                    Db::commit();
                } catch (\Exception $e) {
                    echo 2;
                    echo $e->getMessage();
                    Db::rollback();
                }
                if ($res_status) {
                    $this->success('成功');
                } else {
                    $this->error('失败');
                }
            }
            $this->error(__('Parameter %s can not be empty', ''));
        }
        $row = WorkOrderNote::where(['work_id' => $ids])->order('id desc')->select();
        $this->view->assign("row", $row);
        $this->view->assign('work_id', $ids);

        return $this->view->fetch('work_order_note');
    }


    /**
     * 修改排序之后
     *
     * @Author   lsw 1461069578@qq.com
     * @DateTime 2020-09-26 10:51:10
     * @return void
     */
    public function batch_export_xls()
    {
        set_time_limit(0);
        ini_set('memory_limit', '1024M');
        $ids = input('ids');
        $addWhere = '1=1';
        if ($ids) {
            $addWhere .= " AND id IN ({$ids})";
        }
        $filter = json_decode($this->request->get('filter'), true);
        $map = [];

        if ($filter['recept_person']) {

            $recept_person = $filter['recept_person'];
            $map['id'] = [
                'IN',
                function ($query) use ($recept_person) {
                    $query->table('fa_work_order_recept')->where('recept_person_id', 'in', $recept_person)->field('work_id');
                },
            ];
            unset($filter['recept_person']);
        }

        if ($filter['stock_id']) {
            $stockId = $filter['stock_id'];
            $map['stock_id'] = $stockId;
            unset($filter['stock_id']);
        }

        //筛选措施
        if ($filter['measure_choose_id']) {
            $measure_choose_id = $filter['measure_choose_id'];
            $map['id'] = [
                'IN',
                function ($query) use ($measure_choose_id) {
                    $query->table('fa_work_order_measure')->where('measure_choose_id', 'in', $measure_choose_id)->field('work_id');
                },
            ];
            unset($filter['measure_choose_id']);
        }

        $worklist = new \app\admin\model\saleaftermanage\WorkOrderList();
        $this->request->get(['filter' => json_encode($filter)]);
        [$where] = $this->buildparams();

        $list = $worklist
            ->where($where)
            ->where($map)
            ->where($addWhere)
            ->select();
        $list = collection($list)->toArray();

        //根据平台sku求出商品sku
        $itemPlatFormSku = new \app\admin\model\itemmanage\ItemPlatformSku();
        $_new_order_item_process = new NewOrderItemProcess();
        foreach ($list as $key => $item) {
            if (!$item['order_item_numbers']) {
                continue;
            }
            $orders = $_new_order_item_process->field('item_order_number,site,sku')
                ->where(['item_order_number' => ['in', $item['order_item_numbers']]])
                ->select();
            $str = '';
            foreach ($orders as $k => $v) {
                $sku = $itemPlatFormSku->getTrueSku($v['sku'], $v['site']);
                $str .= $sku . ",";
            }
            $list[$key]['order_skus'] = trim($str, ',');
        }

        //查询用户id对应姓名
        $admin = new \app\admin\model\Admin();
        $users = $admin->where('status', 'normal')->column('nickname', 'id');
        $arr = array_column($list, 'id');
        //求出所有的措施
        $info = $this->step->fetchMeasureRecord($arr);
        if ($info) {
            $info = collection($info)->toArray();
        } else {
            $info = [];
        }

        //求出所有的回复
        $noteInfo = $this->work_order_note->fetchNoteRecord($arr);
        if ($noteInfo) {
            $noteInfo = collection($noteInfo)->toArray();
        } else {
            $noteInfo = [];
        }

        //求出配置里面信息
        $workOrderConfigValue = $this->workOrderConfigValue;
        //求出配置里面的大分类信息
        $customer_problem_classify = $workOrderConfigValue['customer_problem_classify'];
        //从数据库查询需要的数据
        $spreadsheet = new Spreadsheet();
        //常规方式：利用setCellValue()填充数据
        $spreadsheet->setActiveSheetIndex(0)->setCellValue("A1", "工单平台")
            ->setCellValue("B1", "工单类型")
            ->setCellValue("C1", "平台订单号");   //利用setCellValues()填充数据
        $spreadsheet->setActiveSheetIndex(0)->setCellValue("D1", "客户邮箱")
            ->setCellValue("E1", "订单金额");
        $spreadsheet->setActiveSheetIndex(0)->setCellValue("F1", "订单支付的货币类型")
            ->setCellValue("G1", "订单的支付方式");
        $spreadsheet->setActiveSheetIndex(0)->setCellValue("H1", "订单中的sku")
            ->setCellValue("I1", "对应商品sku")
            ->setCellValue("J1", "工单状态");
        $spreadsheet->setActiveSheetIndex(0)->setCellValue("K1", "问题大分类")
            ->setCellValue("L1", "问题类型")
            ->setCellValue("M1", "工单问题描述")
            ->setCellValue("N1", "工单图片")
            ->setCellValue("O1", "工单创建人")
            ->setCellValue("P1", "工单是否需要审核")
            ->setCellValue("Q1", "指派工单审核人")
            ->setCellValue("R1", "实际审核人")
            ->setCellValue("S1", "审核人备注")
            ->setCellValue("T1", "新建状态时间")
            ->setCellValue("U1", "开始走流程时间")
            ->setCellValue("V1", "工单审核时间")
            ->setCellValue("W1", "经手人处理时间")
            ->setCellValue("X1", "工单完成时间")
            ->setCellValue("Y1", "补差价的金额")
            ->setCellValue("Z1", "补差价的订单号")
            ->setCellValue("AA1", "优惠券类型")
            ->setCellValue("AB1", "优惠券描述")
            ->setCellValue("AC1", "优惠券")
            ->setCellValue("AD1", "积分")
            ->setCellValue("AE1", "退回物流单号")
            ->setCellValue("AF1", "退款金额")
            ->setCellValue("AG1", "退款百分比")
            ->setCellValue("AH1", "措施详情")
            ->setCellValue("AI1", "工单回复备注")
            ->setCellValue("AJ1", "订单支付时间")
            ->setCellValue("AK1", "补发订单号")
            ->setCellValue("AL1", "商品子单号SKU");;
        $spreadsheet->setActiveSheetIndex(0)->setTitle('工单数据');
        foreach ($list as $key => $value) {
            if ($value['after_user_id']) {
                $value['after_user_id'] = $users[$value['after_user_id']];
            }
            if ($value['assign_user_id']) {
                $value['assign_user_id'] = $users[$value['assign_user_id']];
            }
            if ($value['operation_user_id']) {
                $value['operation_user_id'] = $users[$value['operation_user_id']];
            }
            switch ($value['work_platform']) {
                case 2:
                    $work_platform = 'voogueme';
                    break;
                case 3:
                    $work_platform = 'nihao';
                    break;
                case 4:
                    $work_platform = 'meeloog';
                    break;
                case 5:
                    $work_platform = 'wesee';
                    break;
                case 9:
                    $work_platform = 'zeelool_es';
                    break;
                case 10:
                    $work_platform = 'zeelool_de';
                    break;
                case 11:
                    $work_platform = 'zeelool_jp';
                    break;
                default:
                    $work_platform = 'zeelool';
                    break;
            }
            $spreadsheet->getActiveSheet()->setCellValue("A" . ($key * 1 + 2), $work_platform);
            $spreadsheet->getActiveSheet()->setCellValue("B" . ($key * 1 + 2), $value['work_type'] == 1 ? '客服工单' : '仓库工单');
            $spreadsheet->getActiveSheet()->setCellValue("C" . ($key * 1 + 2), $value['platform_order']);
            $spreadsheet->getActiveSheet()->setCellValue("D" . ($key * 1 + 2), $value['email']);
            $spreadsheet->getActiveSheet()->setCellValue("E" . ($key * 1 + 2), $value['base_grand_total']);
            $spreadsheet->getActiveSheet()->setCellValue("F" . ($key * 1 + 2), $value['order_pay_currency']);
            $spreadsheet->getActiveSheet()->setCellValue("G" . ($key * 1 + 2), $value['order_pay_method']);
            $spreadsheet->getActiveSheet()->setCellValue("H" . ($key * 1 + 2), $value['order_sku']);
            //求出对应商品的sku
            if ($value['order_sku']) {
                $order_arr_sku = explode(',', $value['order_sku']);
                if (is_array($order_arr_sku)) {
                    $true_sku = [];
                    foreach ($order_arr_sku as $t_sku) {
                        $true_sku[] = $aa = $itemPlatFormSku->getTrueSku($t_sku, $value['work_platform']);
                    }
                    $true_sku_string = implode(',', $true_sku);
                    $spreadsheet->getActiveSheet()->setCellValue("I" . ($key * 1 + 2), $true_sku_string);
                } else {
                    $spreadsheet->getActiveSheet()->setCellValue("I" . ($key * 1 + 2), '');
                }
            } else {
                $spreadsheet->getActiveSheet()->setCellValue("I" . ($key * 1 + 2), '');
            }
            switch ($value['work_status']) {
                case 1:
                    $value['work_status'] = '新建';
                    break;
                case 2:
                    $value['work_status'] = '待审核';
                    break;
                case 3:
                    $value['work_status'] = '待处理';
                    break;
                case 4:
                    $value['work_status'] = '审核拒绝';
                    break;
                case 5:
                    $value['work_status'] = '部分处理';
                    break;
                case 0:
                    $value['work_status'] = '已取消';
                    break;
                default:
                    $value['work_status'] = '已处理';
                    break;
            }
            $spreadsheet->getActiveSheet()->setCellValue("J" . ($key * 1 + 2), $value['work_status']);
            //对应的问题类型大的分类
            $one_category = '';
            foreach ($customer_problem_classify as $problem => $classify) {
                if (in_array($value['problem_type_id'], $classify)) {
                    $one_category = $problem;
                    break;
                }
            }
            $spreadsheet->getActiveSheet()->setCellValue("K" . ($key * 1 + 2), $one_category);
            $spreadsheet->getActiveSheet()->setCellValue("L" . ($key * 1 + 2), $value['problem_type_content']);
            $spreadsheet->getActiveSheet()->setCellValue("M" . ($key * 1 + 2), $value['problem_description']);
            $spreadsheet->getActiveSheet()->setCellValue("N" . ($key * 1 + 2), $value['work_picture']);
            $spreadsheet->getActiveSheet()->setCellValue("O" . ($key * 1 + 2), $value['create_user_name']);
            $spreadsheet->getActiveSheet()->setCellValue("P" . ($key * 1 + 2), $value['is_after_deal_with'] == 1 ? '是' : '否');
            $spreadsheet->getActiveSheet()->setCellValue("Q" . ($key * 1 + 2), $value['assign_user_id']);
            $spreadsheet->getActiveSheet()->setCellValue("R" . ($key * 1 + 2), $value['operation_user_id']);
            $spreadsheet->getActiveSheet()->setCellValue("S" . ($key * 1 + 2), $value['check_note']);
            $spreadsheet->getActiveSheet()->setCellValue("T" . ($key * 1 + 2), $value['create_time']);
            $spreadsheet->getActiveSheet()->setCellValue("U" . ($key * 1 + 2), $value['submit_time']);
            $spreadsheet->getActiveSheet()->setCellValue("V" . ($key * 1 + 2), $value['check_time']);
            $spreadsheet->getActiveSheet()->setCellValue("W" . ($key * 1 + 2), $value['after_deal_with_time']);
            $spreadsheet->getActiveSheet()->setCellValue("X" . ($key * 1 + 2), $value['complete_time']);
            $spreadsheet->getActiveSheet()->setCellValue("Y" . ($key * 1 + 2), $value['replenish_money']);
            $spreadsheet->getActiveSheet()->setCellValue("Z" . ($key * 1 + 2), $value['replenish_increment_id']);
            $spreadsheet->getActiveSheet()->setCellValue("AA" . ($key * 1 + 2), $value['coupon_id']);
            $spreadsheet->getActiveSheet()->setCellValue("AB" . ($key * 1 + 2), $value['coupon_describe']);
            $spreadsheet->getActiveSheet()->setCellValue("AC" . ($key * 1 + 2), $value['coupon_str']);
            $spreadsheet->getActiveSheet()->setCellValue("AD" . ($key * 1 + 2), $value['integral']);
            $spreadsheet->getActiveSheet()->setCellValue("AE" . ($key * 1 + 2), $value['refund_logistics_num']);
            $spreadsheet->getActiveSheet()->setCellValue("AF" . ($key * 1 + 2), $value['refund_money']);
            //退款百分比
            if ((0 < $value['base_grand_total']) && (is_numeric($value['refund_money']))) {
                $spreadsheet->getActiveSheet()->setCellValue("AG" . ($key * 1 + 2), round($value['refund_money'] / $value['base_grand_total'], 2));
            } else {
                $spreadsheet->getActiveSheet()->setCellValue("AG" . ($key * 1 + 2), 0);
            }
            //措施
            if ($info['step'] && array_key_exists($value['id'], $info['step'])) {
                $spreadsheet->getActiveSheet()->setCellValue("AH" . ($key * 1 + 2), $info['step'][$value['id']] . $info['detail'][$value['id']] . $value['result']);
            } else {
                $spreadsheet->getActiveSheet()->setCellValue("AH" . ($key * 1 + 2), '');
            }

            if ($noteInfo && array_key_exists($value['id'], $noteInfo)) {
                $value['note'] = $noteInfo[$value['id']];
                $spreadsheet->getActiveSheet()->setCellValue("AI" . ($key * 1 + 2), $value['note']);
            } else {
                $spreadsheet->getActiveSheet()->setCellValue("AI" . ($key * 1 + 2), '');
            }
            $spreadsheet->getActiveSheet()->setCellValue("AJ" . ($key * 1 + 2), $value['payment_time']);
            $spreadsheet->getActiveSheet()->setCellValue("AK" . ($key * 1 + 2), $value['replacement_order']);
            $spreadsheet->getActiveSheet()->setCellValue("AL" . ($key * 1 + 2), $value['order_skus']);

        }

        //设置宽度
        $spreadsheet->getActiveSheet()->getColumnDimension('A')->setWidth(30);
        $spreadsheet->getActiveSheet()->getColumnDimension('B')->setWidth(12);
        $spreadsheet->getActiveSheet()->getColumnDimension('C')->setWidth(30);
        $spreadsheet->getActiveSheet()->getColumnDimension('D')->setWidth(12);
        $spreadsheet->getActiveSheet()->getColumnDimension('E')->setWidth(30);
        $spreadsheet->getActiveSheet()->getColumnDimension('F')->setWidth(12);
        $spreadsheet->getActiveSheet()->getColumnDimension('G')->setWidth(40);
        $spreadsheet->getActiveSheet()->getColumnDimension('H')->setWidth(40);
        $spreadsheet->getActiveSheet()->getColumnDimension('I')->setWidth(20);
        $spreadsheet->getActiveSheet()->getColumnDimension('J')->setWidth(20);
        $spreadsheet->getActiveSheet()->getColumnDimension('K')->setWidth(14);
        $spreadsheet->getActiveSheet()->getColumnDimension('L')->setWidth(16);
        $spreadsheet->getActiveSheet()->getColumnDimension('M')->setWidth(16);
        $spreadsheet->getActiveSheet()->getColumnDimension('N')->setWidth(50);
        $spreadsheet->getActiveSheet()->getColumnDimension('N')->setWidth(50);
        $spreadsheet->getActiveSheet()->getColumnDimension('O')->setWidth(50);
        $spreadsheet->getActiveSheet()->getColumnDimension('P')->setWidth(20);
        $spreadsheet->getActiveSheet()->getColumnDimension('Q')->setWidth(20);
        $spreadsheet->getActiveSheet()->getColumnDimension('R')->setWidth(20);
        $spreadsheet->getActiveSheet()->getColumnDimension('S')->setWidth(20);
        $spreadsheet->getActiveSheet()->getColumnDimension('T')->setWidth(20);
        $spreadsheet->getActiveSheet()->getColumnDimension('U')->setWidth(20);
        $spreadsheet->getActiveSheet()->getColumnDimension('V')->setWidth(20);
        $spreadsheet->getActiveSheet()->getColumnDimension('W')->setWidth(20);
        $spreadsheet->getActiveSheet()->getColumnDimension('X')->setWidth(20);
        $spreadsheet->getActiveSheet()->getColumnDimension('Y')->setWidth(20);
        $spreadsheet->getActiveSheet()->getColumnDimension('Z')->setWidth(20);
        $spreadsheet->getActiveSheet()->getColumnDimension('AA')->setWidth(20);
        $spreadsheet->getActiveSheet()->getColumnDimension('AB')->setWidth(20);
        $spreadsheet->getActiveSheet()->getColumnDimension('AC')->setWidth(20);
        $spreadsheet->getActiveSheet()->getColumnDimension('AD')->setWidth(20);
        $spreadsheet->getActiveSheet()->getColumnDimension('AE')->setWidth(20);
        $spreadsheet->getActiveSheet()->getColumnDimension('AF')->setWidth(20);
        $spreadsheet->getActiveSheet()->getColumnDimension('AG')->setWidth(20);
        $spreadsheet->getActiveSheet()->getColumnDimension('AH')->setWidth(20);
        $spreadsheet->getActiveSheet()->getColumnDimension('AI')->setWidth(20);
        $spreadsheet->getActiveSheet()->getColumnDimension('AJ')->setWidth(20);
        $spreadsheet->getActiveSheet()->getColumnDimension('AK')->setWidth(20);
        $spreadsheet->getActiveSheet()->getColumnDimension('AL')->setWidth(100);

        //设置边框
        $border = [
            'borders' => [
                'allBorders' => [
                    'borderStyle' => \PhpOffice\PhpSpreadsheet\Style\Border::BORDER_THIN, // 设置border样式
                    'color'       => ['argb' => 'FF000000'], // 设置border颜色
                ],
            ],
        ];

        $spreadsheet->getDefaultStyle()->getFont()->setName('微软雅黑')->setSize(12);


        $setBorder = 'A1:' . $spreadsheet->getActiveSheet()->getHighestColumn() . $spreadsheet->getActiveSheet()->getHighestRow();
        $spreadsheet->getActiveSheet()->getStyle($setBorder)->applyFromArray($border);

        $spreadsheet->getActiveSheet()->getStyle('A1:AL' . $spreadsheet->getActiveSheet()->getHighestRow())->getAlignment()->setHorizontal(\PhpOffice\PhpSpreadsheet\Style\Alignment::HORIZONTAL_CENTER);


        $spreadsheet->setActiveSheetIndex(0);
        // return exportExcel($spreadsheet, 'xls', '登陆日志');
        $format = 'csv';
        $savename = '工单数据' . date("YmdHis", time());;

        if ($format == 'xls') {
            //输出Excel03版本
            header('Content-Type:application/vnd.ms-excel');
            $class = "\PhpOffice\PhpSpreadsheet\Writer\Xls";
        } elseif ($format == 'xlsx') {
            //输出07Excel版本
            header('Content-Type: application/vnd.openxmlformats-officedocument.spreadsheetml.sheet');
            $class = "\PhpOffice\PhpSpreadsheet\Writer\Xlsx";
        } elseif ($format == 'csv') {
            //输出07Excel版本
            header('Content-Type: application/vnd.openxmlformats-officedocument.spreadsheetml.sheet');
            $class = "\PhpOffice\PhpSpreadsheet\Writer\Csv";
        }

        //输出名称
        header('Content-Disposition: attachment;filename="' . $savename . '.' . $format . '"');
        //禁止缓存
        header('Cache-Control: max-age=0');
        $writer = new $class($spreadsheet);
        $writer->setPreCalculateFormulas(false);
        $writer->save('php://output');
    }

    /**
     * 批量导入
     */
    public function import()
    {
        $file = $this->request->request('file');
        if (!$file) {
            $this->error(__('Parameter %s can not be empty', 'file'));
        }
        $filePath = ROOT_PATH . DS . 'public' . DS . $file;
        if (!is_file($filePath)) {
            $this->error(__('No results were found'));
        }
        //实例化reader
        $ext = pathinfo($filePath, PATHINFO_EXTENSION);
        if (!in_array($ext, ['csv', 'xls', 'xlsx'])) {
            $this->error(__('Unknown data format'));
        }
        if ($ext === 'csv') {
            $file = fopen($filePath, 'r');
            $filePath = tempnam(sys_get_temp_dir(), 'import_csv');
            $fp = fopen($filePath, "w");
            $n = 0;
            while ($line = fgets($file)) {
                $line = rtrim($line, "\n\r\0");
                $encoding = mb_detect_encoding($line, ['utf-8', 'gbk', 'latin1', 'big5']);
                if ($encoding != 'utf-8') {
                    $line = mb_convert_encoding($line, 'utf-8', $encoding);
                }
                if ($n == 0 || preg_match('/^".*"$/', $line)) {
                    fwrite($fp, $line . "\n");
                } else {
                    fwrite($fp, '"' . str_replace(['"', ','], ['""', '","'], $line) . "\"\n");
                }
                $n++;
            }
            fclose($file) || fclose($fp);

            $reader = new Csv();
        } elseif ($ext === 'xls') {
            $reader = new Xls();
        } else {
            $reader = new Xlsx();
        }

        //导入文件首行类型,默认是注释,如果需要使用字段名称请使用name
        //$importHeadType = isset($this->importHeadType) ? $this->importHeadType : 'comment';
        //模板文件列名
        $listName = ['订单号', '差额', 'SKU', '货币'];
        try {
            if (!$PHPExcel = $reader->load($filePath)) {
                $this->error(__('Unknown data format'));
            }
            $currentSheet = $PHPExcel->getSheet(0);  //读取文件中的第一个工作表
            $allColumn = $currentSheet->getHighestDataColumn(); //取得最大的列号
            $allRow = $currentSheet->getHighestRow(); //取得一共有多少行
            $maxColumnNumber = Coordinate::columnIndexFromString($allColumn);

            $fields = [];
            for ($currentRow = 1; $currentRow <= 1; $currentRow++) {
                for ($currentColumn = 1; $currentColumn <= $maxColumnNumber; $currentColumn++) {
                    $val = $currentSheet->getCellByColumnAndRow($currentColumn, $currentRow)->getValue();
                    $fields[] = $val;
                }
            }

            //模板文件不正确
            if ($listName !== $fields) {
                throw new Exception("模板文件不正确！！");
            }

            $data = [];
            for ($currentRow = 2; $currentRow <= $allRow; $currentRow++) {
                for ($currentColumn = 1; $currentColumn <= $maxColumnNumber; $currentColumn++) {
                    $val = $currentSheet->getCellByColumnAndRow($currentColumn, $currentRow)->getValue();
                    $data[$currentRow - 2][$currentColumn - 1] = is_null($val) ? '' : $val;
                }
            }
        } catch (Exception $exception) {
            $this->error($exception->getMessage());
        }

        $work_measure = new \app\admin\model\saleaftermanage\WorkOrderMeasure();
        $order_recept = new \app\admin\model\saleaftermanage\WorkOrderRecept();
        foreach ($data as $k => $v) {
            $params['work_platform'] = 3;
            $params['work_type'] = 1;
            $params['platform_order'] = $v[0];
            $params['order_pay_currency'] = $v[3];
            $params['order_pay_method'] = 'paypal_express';
            $params['order_sku'] = $v[2];
            $params['work_status'] = 3;
            $params['problem_type_id'] = 23;
            $params['problem_type_content'] = '其他';
            $params['problem_description'] = '网站bug 镜片折扣未生效 退款';
            $params['create_user_id'] = 75;
            $params['create_user_name'] = '王伟';
            $params['is_check'] = 1;
            $params['assign_user_id'] = 75;
            $params['operation_user_id'] = 75;
            $params['check_note'] = '网站bug 镜片折扣未生效 退款';
            $params['create_time'] = date('Y-m-d H:i:s');
            $params['submit_time'] = date('Y-m-d H:i:s');
            $params['check_time'] = date('Y-m-d H:i:s');
            $params['refund_money'] = $v[1];
            $params['refund_way'] = 'paypal_express';
            $params['recept_person_id'] = 169;
            $result = $this->model->isUpdate(false)->data($params)->save($params);
            if ($result) {
                $list['work_id'] = $this->model->id;
                $list['measure_choose_id'] = 2;
                $list['measure_content'] = '退款';
                $list['create_time'] = date('Y-m-d H:i:s');
                $work_measure->isUpdate(false)->data($list)->save($list);

                $rlist['work_id'] = $this->model->id;
                $rlist['measure_id'] = $work_measure->id;
                $rlist['recept_group_id'] = 'cashier_group';
                $rlist['recept_person_id'] = 169;
                $rlist['recept_person'] = '李亚芳';
                $rlist['create_time'] = date('Y-m-d H:i:s');
                $order_recept->insert($rlist);
            }
        }
        echo 'ok';
    }


    /**
     * 获取跟单规则
     *
     * @Author   lsw 1461069578@qq.com
     * @DateTime 2020-06-30 10:11:23
     * @return void
     */
    public function getDocumentaryRule()
    {
        if ($this->request->isAjax()) {
            $workOrderConfigValue = $this->workOrderConfigValue;
            $all_group = $workOrderConfigValue['group'];
            $documentary_group = $workOrderConfigValue['documentary_group'];
            //创建人跟单
            $documentary_person = $workOrderConfigValue['documentary_person'];

            if (!empty($documentary_group)) {
                foreach ($documentary_group as $dgv) {
                    $documentary_info = (new AuthGroup)->getAllNextGroup($dgv['create_id']);
                    if ($documentary_info) {
                        array_push($documentary_info, $dgv['create_id']);
                        foreach ($documentary_info as $av) {
                            if (is_array($all_group[$av])) {
                                foreach ($all_group[$av] as $vk) {
                                    $documentary_all_person[] = $vk;
                                }
                            }

                        }
                    } else {
                        $documentary_all_person = $all_group[$dgv['create_id']];
                    }
                    if (count(array_filter($documentary_all_person)) >= 1) {
                        $documentary_true_all_person = array_unique($documentary_all_person);
                        if (in_array(session('admin.id'), $documentary_true_all_person)) {
                            if (is_array($all_group[$dgv['documentary_group_id']])) {
                                $all_after_user_id = $all_group[$dgv['documentary_group_id']];
                                //$this->success('','',$all_after_user_id);
                                break;
                            }
                        }
                    }
                }
            }
            if (!empty($documentary_person)) {
                foreach ($documentary_person as $dpv) {
                    if (session('admin.id') == $dpv['create_id']) {
                        if (is_array($all_group[$dpv['documentary_group_id']])) {
                            $all_after_user_id = $all_group[$dpv['documentary_group_id']];
                            //$this->success('','',$all_after_user_id);
                            break;
                        }
                    }
                }
            }
            if ($all_after_user_id) {
                $this->success('', '', $all_after_user_id);
            } else {
                $this->error('选择的跟单部门没有人，请重新选择');
            }
        }

    }

    /**
     * 判断订单是否已质检
     *
     * @Author   lsw 1461069578@qq.com
     * @DateTime 2020-08-13 18:21:10
     * @return void
     */
    public function check_order_quality($platform, $order)
    {
        switch ($platform) {
            case 1:
                $model = Db::connect('database.db_zeelool');
                break;
            case 2:
                $model = Db::connect('database.db_voogueme');
                break;
            case 3:
                $model = Db::connect('database.db_nihao');
                break;
            case 4:
                $model = Db::connect('database.db_meeloog');
                break;
            case 9:
                $model = Db::connect('database.db_zeelool_es');
                break;
            case 10:
                $model = Db::connect('database.db_zeelool_de');
                break;
            case 11:
                $model = Db::connect('database.db_zeelool_jp');
                break;
            default:
                $model = false;
                break;
        }
        if ($platform == 4) {
            $info = $model->table('sales_flat_order')->where('increment_id', $order)->value('custom_is_delivery');
        } else {
            $info = $model->table('sales_flat_order')->where('increment_id', $order)->value('custom_is_delivery_new');
        }
        if ($info == 1) {
            return true;
        } else {
            return false;
        }
    }
}<|MERGE_RESOLUTION|>--- conflicted
+++ resolved
@@ -492,7 +492,6 @@
                      */
 
                     //主单取消
-<<<<<<< HEAD
                     if (in_array(3, $measureChooseId)) {
                         $_new_order = new NewOrder();
                         $orderList = $_new_order->field('id,stock_id')
@@ -500,20 +499,11 @@
                             ->find();
                         $order_id = $orderList->id;
                         if ($order_id) {
-=======
-                    if (in_array(3, $measure_choose_id)) {
-                        $_new_order = new NewOrder();
-                        $order_id = $_new_order
-                            ->where('increment_id', $params['platform_order'])
-                            ->value('id');
-                        if ($order_id){
->>>>>>> 36dfe99c
                             $order_item_where['order_id'] = $order_id;
                             $_new_order_item_process = new NewOrderItemProcess();
                             $order_item_list = $_new_order_item_process
                                 ->where($order_item_where)
                                 ->column('sku');
-<<<<<<< HEAD
 
                             //查询仓库库区
                             $area_id = Db::name('warehouse_area')->where(['stock_id' => $orderList->stock_id, 'type' => 2])->value('id');
@@ -533,21 +523,6 @@
                             if (!empty($barcodedata)) {
                                 $count = $this->_inventory->alias('a')
                                     ->join(['fa_inventory_item' => 'b'], 'a.id=b.inventory_id')->where(['a.is_del' => 1, 'a.check_status' => ['in', [0, 1]], 'library_name' => ['in', $barcodedata], 'area_id' => $area_id])
-=======
-                            /*****************限制如果有盘点单未结束不能操作配货完成*******************/
-                            //配货完成时判断
-                            //拣货区盘点时不能操作
-                            //查询条形码库区库位
-                            $whe_sku['platform_sku'] = ['in',$order_item_list];
-                            //转换sku
-                            $item_platform_sku = new ItemPlatformSku();
-                            $true_sku =  $item_platform_sku->where($whe_sku)->column('sku');
-                            $whe['sku'] = ['in',$true_sku];
-                            $barcodedata = $this->_product_bar_code_item->where($whe)->column('location_code');
-                            if (!empty($barcodedata)){
-                                $count = $this->_inventory->alias('a')
-                                    ->join(['fa_inventory_item' => 'b'], 'a.id=b.inventory_id')->where(['a.is_del' => 1, 'a.check_status' => ['in', [0, 1]], 'library_name' => ['in', $barcodedata],'area_id' => '3'])
->>>>>>> 36dfe99c
                                     ->count();
                                 if ($count > 0) {
                                     return ['result' => false, 'msg' => '此主单下的子订单SKU对应库位正在盘点,暂无法进行出入库操作'];
@@ -558,11 +533,7 @@
                     }
 
 
-<<<<<<< HEAD
                     $all_choose_ids = $measureChooseId;
-=======
-                    $all_choose_ids = $measure_choose_id;
->>>>>>> 36dfe99c
 
                     //校验退款、vip退款
                     if (array_intersect([2, 15], $measureChooseId)) {
@@ -717,13 +688,8 @@
 
                         //子单取消
                         if (in_array(18, $item['item_choose'])) {
-<<<<<<< HEAD
                             //检测之前是否处理过子单措施 2021-07-05 bug2213 改为不校验此项
                             //array_intersect([3], $change_type) && $this->error("子订单：{$key} 措施已处理，不能取消");
-=======
-                            //检测之前是否处理过子单措施
-                            array_intersect([3], $change_type) && $this->error("子订单：{$key} 措施已处理，不能取消");
->>>>>>> 36dfe99c
                             /*****************限制如果有盘点单未结束不能操作配货完成*******************/
                             //拣货区盘点时不能操作
                             //查询条形码库区库位
@@ -731,7 +697,6 @@
                             $whe_sku['platform_sku'] = $item['cancel_order']['sku'];
                             //转换sku
                             $item_platform_sku = new ItemPlatformSku();
-<<<<<<< HEAD
                             $true_sku = $item_platform_sku->where($whe_sku)->value('sku');
                             $whe['sku'] = $true_sku;
                             $whe['library_status'] = 1;
@@ -744,34 +709,17 @@
                                     ->count();
                                 if ($count > 0) {
                                     return ['result' => false, 'msg' => '此' . $item['cancel_order']['sku'] . '对应库位正在盘点,暂无法进行出入库操作'];
-=======
-                            $true_sku =  $item_platform_sku->where($whe_sku)->value('sku');
-                            $whe['sku'] = $true_sku;
-                            $barcodedata = $this->_product_bar_code_item->where($whe)->column('location_code');
-                            Log::write($barcodedata);
-                            if (!empty($barcodedata)){
-                                $count = $this->_inventory->alias('a')
-                                    ->join(['fa_inventory_item' => 'b'], 'a.id=b.inventory_id')->where(['a.is_del' => 1, 'a.check_status' => ['in', [0, 1]], 'library_name' => ['in', $barcodedata],'area_id' => '3'])
-                                    ->count();
-                                Log::write($count);
-                                if ($count > 0) {
-                                    return ['result' => false, 'msg' => '此'.$item['cancel_order']['sku'].'对应库位正在盘点,暂无法进行出入库操作'];
->>>>>>> 36dfe99c
                                 }
                             }
                             /****************************end*****************************************/
 
                         } elseif (in_array(19, $item['item_choose'])) {//更改镜框
-<<<<<<< HEAD
-=======
                             echo 111;die();
->>>>>>> 36dfe99c
                             /*****************限制如果有盘点单未结束不能操作配货完成*******************/
                             //拣货区盘点时不能操作
                             //查询条形码库区库位
 
                             //转换sku
-<<<<<<< HEAD
                             $whe_sku['platform_sku'] = $item['change_frame']['original_sku'];
                             //转换sku
                             $item_platform_sku = new ItemPlatformSku();
@@ -786,22 +734,6 @@
                                     ->count();
                                 if ($count > 0) {
                                     return ['result' => false, 'msg' => '此' . $item['change_frame']['original_sku'] . '对应库位正在盘点,暂无法进行出入库操作'];
-=======
-                            $whe_sku['platform_sku'] = $item['cancel_order']['sku'];
-                            //转换sku
-                            $item_platform_sku = new ItemPlatformSku();
-                            $true_sku =  $item_platform_sku->where($whe_sku)->value('sku');
-                            $whe['sku'] = $true_sku;
-                            $barcodedata = $this->_product_bar_code_item->where($whe)->column('location_code');
-
-                            if (!empty($barcodedata)){
-                                $count = $this->_inventory->alias('a')
-                                    ->join(['fa_inventory_item' => 'b'], 'a.id=b.inventory_id')->where(['a.is_del' => 1, 'a.check_status' => ['in', [0, 1]], 'library_name' => ['in', $barcodedata],'area_id' => '3'])
-                                    ->count();
-                                Log::write($count);
-                                if ($count > 0) {
-                                    return ['result' => false, 'msg' => '此'.$item['cancel_order']['sku'].'对应库位正在盘点,暂无法进行出入库操作'];
->>>>>>> 36dfe99c
                                 }
                             }
                             /****************************end*****************************************/
@@ -810,7 +742,6 @@
                             //拣货区盘点时不能操作
                             //查询条形码库区库位
                             //转换sku
-<<<<<<< HEAD
                             $whe_sku['platform_sku'] = $item['change_frame']['change_sku'];
                             //转换sku
                             $item_platform_sku = new ItemPlatformSku();
@@ -825,22 +756,6 @@
                                     ->count();
                                 if ($count > 0) {
                                     return ['result' => false, 'msg' => '此' . $item['change_frame']['change_sku'] . '对应库位正在盘点,暂无法进行出入库操作'];
-=======
-                            $whe_sku['platform_sku'] = ['eq',$item['change_frame']['change_sku']];
-                            //转换sku
-                            $item_platform_sku = new ItemPlatformSku();
-                            $true_sku =  $item_platform_sku->where($whe_sku)->value('sku');
-                            $whe['sku'] = $true_sku;
-                            $barcodedata = $this->_product_bar_code_item->where($whe)->column('location_code');
-
-                            if (!empty($barcodedata)){
-                                $count = $this->_inventory->alias('a')
-                                    ->join(['fa_inventory_item' => 'b'], 'a.id=b.inventory_id')->where(['a.is_del' => 1, 'a.check_status' => ['in', [0, 1]], 'library_name' => ['in', $barcodedata],'area_id' => '3'])
-                                    ->count();
-                                Log::write($count);
-                                if ($count > 0) {
-                                    return ['result' => false, 'msg' => '此'.$item['change_frame']['change_sku'].'对应库位正在盘点,暂无法进行出入库操作'];
->>>>>>> 36dfe99c
                                 }
                             }
                             /****************************end*****************************************/
@@ -1454,7 +1369,6 @@
                 //配货完成时判断
                 //拣货区盘点时不能操作
                 //查询条形码库区库位
-<<<<<<< HEAD
                 $whe_sku['sku'] = $res->sku;
                 $whe_sku['library_status'] = 1;
                 $whe_sku['stock_id'] = $stockId;
@@ -1462,17 +1376,6 @@
                 if (!empty($barcodedata)) {
                     $count = $this->_inventory->alias('a')
                         ->join(['fa_inventory_item' => 'b'], 'a.id=b.inventory_id')->where(['a.is_del' => 1, 'a.check_status' => ['in', [0, 1]], 'b.library_name' => ['in', $barcodedata], 'b.area_id' => $area_id])
-=======
-                $whe_sku['platform_sku'] = ['in',$sku];
-                //转换sku
-                $item_platform_sku = new ItemPlatformSku();
-                $true_sku =  $item_platform_sku->where($whe_sku)->column('sku');
-                $whe['sku'] = ['in',$true_sku];
-                $barcodedata = $this->_product_bar_code_item->where($whe)->column('location_code');
-                if (!empty($barcodedata)){
-                    $count = $this->_inventory->alias('a')
-                        ->join(['fa_inventory_item' => 'b'], 'a.id=b.inventory_id')->where(['a.is_del' => 1, 'a.check_status' => ['in', [0, 1]], 'library_name' => ['in', $barcodedata],'area_id' => '3'])
->>>>>>> 36dfe99c
                         ->count();
                     if ($count > 0) {
                         return ['result' => false, 'msg' => '此' . $sku . '对应库位正在盘点,暂无法进行出入库操作'];
@@ -1490,11 +1393,6 @@
                 $stock = $res['stock'];
             }
             //判断库存是否足够
-            Log::write("判断库存是否足够");
-            Log::write($stock);
-            Log::write($num[$k]);
-            Log::write($sku);
-            Log::write($siteType);
             if ($stock < $num[$k]) {
                 // $params = ['sku'=>$sku,'siteType'=>$siteType,'stock'=>$stock,'num'=>$num[$k]];
                 // file_put_contents('/www/wwwroot/mojing/runtime/log/stock.txt',json_encode($params),FILE_APPEND);
@@ -1548,7 +1446,6 @@
 
         if ($this->request->isPost()) {
             $params = $this->request->post("row/a");
-
             if ($params) {
                 $params = $this->preExcludeFields($params);
                 if ($this->dataLimit && $this->dataLimitFieldAutoFill) {
@@ -1611,25 +1508,17 @@
                     //主单取消
                     if (in_array(3, $measure_choose_id)) {
                         $_new_order = new NewOrder();
-<<<<<<< HEAD
                         $orderList = $_new_order->field('id,stock_id')
                             ->where('increment_id', $params['platform_order'])
                             ->find();
                         $order_id = $orderList->id;
                         if ($order_id) {
-=======
-                        $order_id = $_new_order
-                            ->where('increment_id', $params['platform_order'])
-                            ->value('id');
-                        if ($order_id){
->>>>>>> 36dfe99c
                             $order_item_where['order_id'] = $order_id;
                             $_new_order_item_process = new NewOrderItemProcess();
                             $order_item_list = $_new_order_item_process
                                 ->where($order_item_where)
                                 ->column('sku');
                             /*****************限制如果有盘点单未结束不能操作配货完成*******************/
-<<<<<<< HEAD
 
                             //查询仓库库区
                             $area_id = Db::name('warehouse_area')->where(['stock_id' => $orderList->stock_id, 'type' => 2])->value('id');
@@ -1648,20 +1537,6 @@
                             if (!empty($barcodedata)) {
                                 $count = $this->_inventory->alias('a')
                                     ->join(['fa_inventory_item' => 'b'], 'a.id=b.inventory_id')->where(['a.is_del' => 1, 'a.check_status' => ['in', [0, 1]], 'library_name' => ['in', $barcodedata], 'area_id' => $area_id])
-=======
-                            //配货完成时判断
-                            //拣货区盘点时不能操作
-                            //查询条形码库区库位
-                            $whe_sku['platform_sku'] = ['in',$order_item_list];
-                            //转换sku
-                            $item_platform_sku = new ItemPlatformSku();
-                            $true_sku =  $item_platform_sku->where($whe_sku)->column('sku');
-                            $whe['sku'] = ['in',$true_sku];
-                            $barcodedata = $this->_product_bar_code_item->where($whe)->column('location_code');
-                            if (!empty($barcodedata)){
-                                $count = $this->_inventory->alias('a')
-                                    ->join(['fa_inventory_item' => 'b'], 'a.id=b.inventory_id')->where(['a.is_del' => 1, 'a.check_status' => ['in', [0, 1]], 'library_name' => ['in', $barcodedata],'area_id' => '3'])
->>>>>>> 36dfe99c
                                     ->count();
                                 if ($count > 0) {
                                     return ['result' => false, 'msg' => '此主单下的子订单SKU对应库位正在盘点,暂无法进行出入库操作'];
@@ -1839,7 +1714,6 @@
                             $whe_sku['platform_sku'] = $item['cancel_order']['sku'];
                             //转换sku
                             $item_platform_sku = new ItemPlatformSku();
-<<<<<<< HEAD
                             $true_sku = $item_platform_sku->where($whe_sku)->value('sku');
                             $whe['sku'] = $true_sku;
                             $whe['library_status'] = 1;
@@ -1851,19 +1725,6 @@
                                     ->count();
                                 if ($count > 0) {
                                     return ['result' => false, 'msg' => '此' . $item['cancel_order']['sku'] . '对应库位正在盘点,暂无法进行出入库操作'];
-=======
-                            $true_sku =  $item_platform_sku->where($whe_sku)->value('sku');
-                            $whe['sku'] = $true_sku;
-                            $barcodedata = $this->_product_bar_code_item->where($whe)->column('location_code');
-                            Log::write($barcodedata);
-                            if (!empty($barcodedata)){
-                                $count = $this->_inventory->alias('a')
-                                    ->join(['fa_inventory_item' => 'b'], 'a.id=b.inventory_id')->where(['a.is_del' => 1, 'a.check_status' => ['in', [0, 1]], 'library_name' => ['in', $barcodedata],'area_id' => '3'])
-                                    ->count();
-                                Log::write($count);
-                                if ($count > 0) {
-                                    return ['result' => false, 'msg' => '此'.$item['cancel_order']['sku'].'对应库位正在盘点,暂无法进行出入库操作'];
->>>>>>> 36dfe99c
                                 }
                             }
                             /****************************end*****************************************/
@@ -1875,7 +1736,6 @@
                             //拣货区盘点时不能操作
                             //查询条形码库区库位
 
-<<<<<<< HEAD
                             $whe_sku['platform_sku'] = $item['change_frame']['original_sku'];
                             //转换sku
                             $item_platform_sku = new ItemPlatformSku();
@@ -1890,21 +1750,6 @@
                                     ->count();
                                 if ($count > 0) {
                                     return ['result' => false, 'msg' => '此' . $item['cancel_order']['sku'] . '对应库位正在盘点,暂无法进行出入库操作'];
-=======
-                            $whe_sku['platform_sku'] = $item['cancel_order']['sku'];
-                            //转换sku
-                            $item_platform_sku = new ItemPlatformSku();
-                            $true_sku =  $item_platform_sku->where($whe_sku)->value('sku');
-                            $whe['sku'] = $true_sku;
-                            $barcodedata = $this->_product_bar_code_item->where($whe)->column('location_code');
-                            if (!empty($barcodedata)){
-                                $count = $this->_inventory->alias('a')
-                                    ->join(['fa_inventory_item' => 'b'], 'a.id=b.inventory_id')->where(['a.is_del' => 1, 'a.check_status' => ['in', [0, 1]], 'library_name' => ['in', $barcodedata],'area_id' => '3'])
-                                    ->count();
-                                Log::write($count);
-                                if ($count > 0) {
-                                    return ['result' => false, 'msg' => '此'.$item['cancel_order']['sku'].'对应库位正在盘点,暂无法进行出入库操作'];
->>>>>>> 36dfe99c
                                 }
                             }
                             /****************************end*****************************************/
@@ -1915,7 +1760,6 @@
                             $whe_sku['platform_sku'] = $item['change_frame']['change_sku'];
                             //转换sku
                             $item_platform_sku = new ItemPlatformSku();
-<<<<<<< HEAD
                             $true_sku = $item_platform_sku->where($whe_sku)->value('sku');
                             $whe['sku'] = $true_sku;
                             $whe['library_status'] = 1;
@@ -1927,18 +1771,6 @@
                                     ->count();
                                 if ($count > 0) {
                                     return ['result' => false, 'msg' => '此' . $item['change_frame']['change_sku'] . '对应库位正在盘点,暂无法进行出入库操作'];
-=======
-                            $true_sku =  $item_platform_sku->where($whe_sku)->value('sku');
-                            $whe['sku'] = $true_sku;
-                            $barcodedata = $this->_product_bar_code_item->where($whe)->column('location_code');
-                            if (!empty($barcodedata)){
-                                $count = $this->_inventory->alias('a')
-                                    ->join(['fa_inventory_item' => 'b'], 'a.id=b.inventory_id')->where(['a.is_del' => 1, 'a.check_status' => ['in', [0, 1]], 'library_name' => ['in', $barcodedata],'area_id' => '3'])
-                                    ->count();
-                                Log::write($count);
-                                if ($count > 0) {
-                                    return ['result' => false, 'msg' => '此'.$item['change_frame']['change_sku'].'对应库位正在盘点,暂无法进行出入库操作'];
->>>>>>> 36dfe99c
                                 }
                             }
                             /****************************end*****************************************/
