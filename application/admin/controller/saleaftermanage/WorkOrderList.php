--- conflicted
+++ resolved
@@ -1367,12 +1367,8 @@
                             $true_sku = $item_platform_sku->where($whe_sku)->value('sku');
                             $whe['sku'] = $true_sku;
                             $barcodedata = $this->_product_bar_code_item->where($whe)->column('location_code');
-<<<<<<< HEAD
-                            if (!empty($barcodedata)){
-=======
 
                             if (!empty($barcodedata)) {
->>>>>>> 3b3a7d2a
                                 $count = $this->_inventory->alias('a')
                                     ->join(['fa_inventory_item' => 'b'], 'a.id=b.inventory_id')->where(['a.is_del' => 1, 'a.check_status' => ['in', [0, 1]], 'library_name' => ['in', $barcodedata], 'area_id' => '3'])
                                     ->count();
@@ -1973,15 +1969,11 @@
                 //配货完成时判断
                 //拣货区盘点时不能操作
                 //查询条形码库区库位
-                $whe_sku['platform_sku'] = ['in',$sku];
-                //转换sku
-                $item_platform_sku = new ItemPlatformSku();
-                $true_sku =  $item_platform_sku->where($whe_sku)->column('sku');
-                $whe['sku'] = ['in',$true_sku];
-                $barcodedata = $this->_product_bar_code_item->where($whe)->column('location_code');
+                $whe_sku['sku'] = $sku;
+                $barcodedata = $this->_product_bar_code_item->where($whe_sku)->column('location_code');
                 if (!empty($barcodedata)){
                     $count = $this->_inventory->alias('a')
-                        ->join(['fa_inventory_item' => 'b'], 'a.id=b.inventory_id')->where(['a.is_del' => 1, 'a.check_status' => ['in', [0, 1]], 'library_name' => ['in', $barcodedata],'area_id' => '3'])
+                        ->join(['fa_inventory_item' => 'b'], 'a.id=b.inventory_id')->where(['a.is_del' => 1, 'a.check_status' => ['in', [0, 1]], 'library_name' => ['in', $barcodedata]])
                         ->count();
                     if ($count > 0) {
                         return ['result' => false, 'msg' => '此'.$sku.'对应库位正在盘点,暂无法进行出入库操作'];
@@ -2000,11 +1992,6 @@
                 $stock = $res['stock'];
             }
             //判断库存是否足够
-            Log::write("判断库存是否足够");
-            Log::write($stock);
-            Log::write($num[$k]);
-            Log::write($sku);
-            Log::write($siteType);
             if ($stock < $num[$k]) {
                 // $params = ['sku'=>$sku,'siteType'=>$siteType,'stock'=>$stock,'num'=>$num[$k]];
                 // file_put_contents('/www/wwwroot/mojing/runtime/log/stock.txt',json_encode($params),FILE_APPEND);
@@ -2089,6 +2076,7 @@
 
                 //主单和子单全部的措施id
                 $all_choose_ids = [];
+
                 //检测主订单措施
                 if (!empty($measure_choose_id)) {
                     /**
@@ -2101,9 +2089,9 @@
                      */
 
                     $all_choose_ids = $measure_choose_id;
+
                     //主单取消
                     if (in_array(3, $measure_choose_id)) {
-
                         $_new_order = new NewOrder();
                         $order_id = $_new_order
                             ->where('increment_id', $params['platform_order'])
@@ -2319,6 +2307,7 @@
                             /*****************限制如果有盘点单未结束不能操作配货完成*******************/
                             //拣货区盘点时不能操作
                             //查询条形码库区库位
+
                             $whe_sku['platform_sku'] = $item['cancel_order']['sku'];
                             //转换sku
                             $item_platform_sku = new ItemPlatformSku();
