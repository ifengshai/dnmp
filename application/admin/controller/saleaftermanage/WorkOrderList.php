--- conflicted
+++ resolved
@@ -1249,7 +1249,7 @@
 
                         //校验库存
                         if ($original_sku) {
-                            $back_data = $this->skuIsStock(array_keys($original_sku), $params['work_platform'], array_values($original_sku),$platform_order);
+                            $back_data = $this->skuIsStock(array_keys($original_sku), $params['work_platform'], array_values($original_sku));
                             !$back_data['result'] && $this->error($back_data['msg']);
                         }
                     }
@@ -1374,22 +1374,10 @@
                             $whe['sku'] = $true_sku;
                             $whe['library_status'] = 1;
                             $barcodedata = $this->_product_bar_code_item->where($whe)->column('location_code');
-<<<<<<< HEAD
-                            Log::write("====输出code编码===");
-                            Log::write($barcodedata);
-=======
->>>>>>> a86d2194
                             if (!empty($barcodedata)) {
                                 $count = $this->_inventory->alias('a')
                                     ->join(['fa_inventory_item' => 'b'], 'a.id=b.inventory_id')->where(['a.is_del' => 1, 'a.check_status' => ['in', [0, 1]], 'library_name' => ['in', $barcodedata], 'area_id' => '3'])
                                     ->count();
-<<<<<<< HEAD
-                                $sql = $this->_inventory->alias('a')
-                                    ->join(['fa_inventory_item' => 'b'], 'a.id=b.inventory_id')->where(['a.is_del' => 1, 'a.check_status' => ['in', [0, 1]], 'library_name' => ['in', $barcodedata], 'area_id' => '3'])
-                                    ->fetchSql(true)->count();
-                                Log::write($sql);
-=======
->>>>>>> a86d2194
                                 if ($count > 0) {
                                     return ['result' => false, 'msg' => '此'.$item['cancel_order']['sku'].'对应库位正在盘点,暂无法进行出入库操作'];
                                 }
@@ -1963,7 +1951,7 @@
      * @param array $num 站点类型
      * @return array
      */
-    protected function skuIsStock($skus = [], $siteType, $num = [],$platform_order)
+    protected function skuIsStock($skus = [], $siteType, $num = [])
     {
         if (!array_filter($skus)) {
             return ['result' => false, 'msg' => 'SKU不能为空'];
@@ -1999,12 +1987,7 @@
                 /****************************end*****************************************/
             }
             //判断是否开启预售 并且预售时间是否满足 并且预售数量是否足够
-            if ($siteType == 13 || $siteType == 14) {
-                $itemPlatFormSkuWhere = ['platform_sku' => $sku, 'platform_type' => $siteType];
-            }else{
-                $itemPlatFormSkuWhere = ['outer_sku_status' => 1, 'platform_sku' => $sku, 'platform_type' => $siteType];
-            }
-            $res = $itemPlatFormSku->where($itemPlatFormSkuWhere)->find();
+            $res = $itemPlatFormSku->where(['outer_sku_status' => 1, 'platform_sku' => $sku, 'platform_type' => $siteType])->find();
             //判断是否开启预售
             if ($res['stock'] >= 0 && $res['presell_status'] == 1 && strtotime($res['presell_create_time']) <= time() && strtotime($res['presell_end_time']) >= time()) {
                 $stock = $res['stock'] + $res['presell_residue_num'];
@@ -2018,16 +2001,6 @@
                 // $params = ['sku'=>$sku,'siteType'=>$siteType,'stock'=>$stock,'num'=>$num[$k]];
                 // file_put_contents('/www/wwwroot/mojing/runtime/log/stock.txt',json_encode($params),FILE_APPEND);
                 return ['result' => false, 'msg' => $sku . '库存不足！！'];
-            }
-            //判断此sku是否在第三方平台
-            if ($siteType == 13 || $siteType == 14) {
-                $res = $this->model->httpRequest($siteType, 'api/mojing/check_sku', ['sku' =>$sku,'platform_order' =>$platform_order], 'POST');
-                if (empty($res[$sku])) {
-                    return ['result' => false, 'msg' => $sku . '不存在！！'];
-                }
-                if ($res[$sku] < $num[$k]) {
-                    return ['result' => false, 'msg' => $sku . '库存不足！！'];
-                }
             }
         }
         return ['result' => true, 'msg' => ''];
@@ -2062,6 +2035,7 @@
 
         if ($this->request->isPost()) {
             $params = $this->request->post("row/a");
+
             if ($params) {
                 $params = $this->preExcludeFields($params);
                 if ($this->dataLimit && $this->dataLimitFieldAutoFill) {
@@ -2214,7 +2188,7 @@
 
                         //校验库存
                         if ($original_sku) {
-                            $back_data = $this->skuIsStock(array_keys($original_sku), $params['work_platform'], array_values($original_sku),$platform_order);
+                            $back_data = $this->skuIsStock(array_keys($original_sku), $params['work_platform'], array_values($original_sku));
                             !$back_data['result'] && $this->error($back_data['msg']);
                         }
                     }
@@ -2380,7 +2354,7 @@
                             //更改镜框校验库存
                             !$item['change_frame']['change_sku'] && $this->error("子订单：{$key} 的新sku不能为空");
                             $item['change_frame']['change_sku'] = trim($item['change_frame']['change_sku']);
-                            $back_data = $this->skuIsStock([$item['change_frame']['change_sku']], $params['work_platform'], [1],$platform_order);
+                            $back_data = $this->skuIsStock([$item['change_frame']['change_sku']], $params['work_platform'], [1]);
                             !$back_data['result'] && $this->error($back_data['msg']);
                         } /*elseif (in_array(20, $item['item_choose'])) {//更改镜片
                             //检测之前是否处理过更改镜片措施
@@ -2953,21 +2927,12 @@
             $siteType = input('site_type');
             $prescriptionType = input('prescription_type', '');
             $key = $siteType . '_get_lens';
-            //$data = Cache::get($key);
+            $data = Cache::get($key);
             if (!$data) {
-                if ($siteType == 13 || $siteType == 14) {
-                    $data = $this->model->httpRequest($siteType, 'api/mojing/lens_data',['prescriptionType'=>$prescriptionType], 'POST');
-                }else{
-                    $data = $this->model->httpRequest($siteType, 'magic/product/lensData');
-                }
+                $data = $this->model->httpRequest($siteType, 'magic/product/lensData');
                 Cache::set($key, $data, 3600 * 24);
             }
-            if ($siteType == 13 || $siteType == 14) {
-                $lensType = $data;
-            }else{
-                $lensType = $data['lens_list'][$prescriptionType] ?: [];
-            }
-            
+            $lensType = $data['lens_list'][$prescriptionType] ?: [];
             $this->success('操作成功！！', '', $lensType);
         } else {
             $this->error('404 not found');
@@ -2985,7 +2950,7 @@
     public function ajax_get_order($ordertype = null, $order_number = null)
     {
         if ($this->request->isAjax()) {
-            if ($ordertype < 1 || $ordertype > 15) { //不在平台之内
+            if ($ordertype < 1 || $ordertype > 11) { //不在平台之内
                 return $this->error('选择平台错误,请重新选择', '', 'error', 0);
             }
             if (!$order_number) {
@@ -3034,7 +2999,7 @@
     public function ajax_edit_order($ordertype = null, $order_number = null, $work_id = null, $change_type = null)
     {
         if ($this->request->isAjax()) {
-            if ($ordertype < 1 || $ordertype > 15) { //不在平台之内
+            if ($ordertype < 1 || $ordertype > 11) { //不在平台之内
                 return $this->error('选择平台错误,请重新选择', '', 'error', 0);
             }
             if (!$order_number) {
@@ -3205,9 +3170,6 @@
             $order = new \app\admin\model\order\order\NewOrder();
             $order_currency_code = $order->where(['increment_id' => $row->platform_order])->value('order_currency_code');
             $url = config('url.' . $domain_list[$row->work_platform]) . 'price-difference?customer_email=' . $row->email . '&origin_order_number=' . $row->platform_order . '&order_amount=' . $row->replenish_money . '&sign=' . $row->id. '&order_currency_code=' . $order_currency_code;
-            if ($row->work_platform == 13 || $row->work_platform == 14) {
-                $url = '';
-            }
             $this->view->assign('url', $url);
         }
 
@@ -3279,7 +3241,7 @@
     public function ajax_change_order($work_id = null, $order_type = null, $order_number = null, $change_type = null, $operate_type = '', $item_order_number = null)
     {
         if ($this->request->isAjax()) {
-            (1 > $order_type || 15 < $order_type) && $this->error('选择平台错误,请重新选择', '', 'error', 0);
+            (1 > $order_type || 11 < $order_type) && $this->error('选择平台错误,请重新选择', '', 'error', 0);
             !$order_number && $this->error('订单号不存在，请重新选择', '', 'error', 0);
             !$work_id && $this->error('工单不存在，请重新选择', '', 'error', 0);
 
@@ -3492,12 +3454,9 @@
                                     if (empty($bar_code_info)) {
                                         $this->error("序号为".$i."的，赠品条形码不存在");
                                     }
-                                    if ($row['work_platform'] != 13 && $row['work_platform'] != 14) {
-                                        if ($bar_code_info['library_status'] == 2) {
-                                            $this->error("序号为".$i."的sku(".$change_sku.")，在库状态为否");
-                                        }
+                                    if ($bar_code_info['library_status'] == 2) {
+                                        $this->error("序号为".$i."的sku(".$change_sku.")，在库状态为否");
                                     }
-                                    
                                     if ($bar_code_info['sku'] != $platform_info_sku) {
                                         $this->error("序号为".$i."的sku(".$change_sku.")，条形码所绑定的sku与赠品sku不一致");
                                     }
@@ -4101,18 +4060,15 @@
             $arr[$k]['platform_type'] = $v['platform_type'];
         }
         $itemPlatFormSku = new \app\admin\model\itemmanage\ItemPlatformSku();
+
+
         //根据平台sku转sku
         $notEnough = [];
         foreach (array_filter($arr) as $v) {
             //转换sku
             $sku = trim($v['original_sku']);
-            if ($v['platform_type'] == 13 || $v['platform_type'] == 14) {
-                $itemPlatFormSkuWhere = ['platform_sku' => $sku, 'platform_type' => $v['platform_type']];
-            }else{
-                $itemPlatFormSkuWhere = ['outer_sku_status' => 1, 'platform_sku' => $sku, 'platform_type' => $v['platform_type']];
-            }
             //判断是否开启预售 并且预售时间是否满足 并且预售数量是否足够
-            $res = $itemPlatFormSku->where($itemPlatFormSkuWhere)->find();
+            $res = $itemPlatFormSku->where(['outer_sku_status' => 1, 'platform_sku' => $sku, 'platform_type' => $v['platform_type']])->find();
             //判断是否开启预售
             if ($res['stock'] >= 0 && $res['presell_status'] == 1 && strtotime($res['presell_create_time']) <= time() && strtotime($res['presell_end_time']) >= time()) {
                 $stock = $res['stock'] + $res['presell_residue_num'];
@@ -4121,6 +4077,7 @@
             } else {
                 $stock = $res['stock'];
             }
+
             //判断可用库存
             if ($stock < $v['original_number']) {
                 //判断没库存情况下 是否开启预售 并且预售时间是否满足 并且预售数量是否足够
