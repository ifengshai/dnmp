<?php

namespace app\admin\controller\saleaftermanage;

use app\admin\model\DistributionAbnormal;
use app\admin\model\DistributionLog;
use app\admin\model\order\order\LensData;
use app\admin\model\order\order\NewOrder;
use app\admin\model\order\order\NewOrderItemProcess;
use app\admin\model\order\order\NewOrderProcess;
use app\admin\model\order\order\Order;
use app\admin\model\saleaftermanage\WorkOrderNote;
use app\admin\model\warehouse\StockHouse;
use app\common\controller\Backend;
use fast\Excel;
use think\Cache;
use think\Db;
use think\Exception;
use app\admin\model\AuthGroupAccess;
use think\exception\PDOException;
use think\exception\ValidateException;
use Util\NihaoPrescriptionDetailHelper;
use Util\ZeeloolPrescriptionDetailHelper;
use Util\VooguemePrescriptionDetailHelper;
use Util\MeeloogPrescriptionDetailHelper;
use Util\WeseeopticalPrescriptionDetailHelper;
use Util\ZeeloolEsPrescriptionDetailHelper;
use Util\ZeeloolDePrescriptionDetailHelper;
use Util\ZeeloolJpPrescriptionDetailHelper;
use app\admin\model\saleaftermanage\WorkOrderMeasure;
use app\admin\model\saleaftermanage\WorkOrderChangeSku;
use app\admin\model\saleaftermanage\WorkOrderRecept;
use PhpOffice\PhpSpreadsheet\Spreadsheet;
use app\admin\model\Admin;
use think\Loader;
use Util\SKUHelper;
use PhpOffice\PhpSpreadsheet\Cell\Coordinate;
use PhpOffice\PhpSpreadsheet\Reader\Xlsx;
use PhpOffice\PhpSpreadsheet\Reader\Xls;
use PhpOffice\PhpSpreadsheet\Reader\Csv;
use app\admin\model\AuthGroup;
use app\admin\model\finance\FinanceCost;

/**
 * 售后工单列管理
 *
 * @icon fa fa-circle-o
 */
class WorkOrderList extends Backend
{
    protected $noNeedRight = ['getMeasureContent', 'batch_export_xls_bak', 'getProblemTypeContent', 'batch_export_xls', 'getDocumentaryRule'];
    /**
     * WorkOrderList模型对象
     * @var \app\admin\model\saleaftermanage\WorkOrderList
     */
    protected $model = null;
    protected $noNeedLogin = ['batch_export_xls_array','batch_export_xls_array_copy'];

    public function _initialize()
    {
        parent::_initialize();
        //设置工单的配置值
        ##### start ######
        //global $workOrderConfigValue;
        $workOrderConfigValue = $this->workOrderConfigValue = (new Workorderconfig)->getConfigInfo();
        //print_r($workOrderConfigValue);die;
        $this->assignconfig('workOrderConfigValue', $this->workOrderConfigValue);
        ###### end ######
        $this->model = new \app\admin\model\saleaftermanage\WorkOrderList;
        $this->step = new \app\admin\model\saleaftermanage\WorkOrderMeasure;
        $this->order_change = new \app\admin\model\saleaftermanage\WorkOrderChangeSku;
        $this->order_remark = new \app\admin\model\saleaftermanage\WorkOrderRemark;
        $this->work_order_note = new \app\admin\model\saleaftermanage\WorkOrderNote;
        //$this->view->assign('step', config('workorder.step')); //措施
        $this->view->assign('step', $workOrderConfigValue['step']);
        //$this->assignconfig('workorder', config('workorder')); //JS专用，整个配置文件
        $this->assignconfig('workorder', $workOrderConfigValue);

        //$this->view->assign('check_coupon', config('workorder.check_coupon')); //不需要审核的优惠券
        //$this->view->assign('need_check_coupon', config('workorder.need_check_coupon')); //需要审核的优惠券
        $this->view->assign('check_coupon', $workOrderConfigValue['check_coupon']);
        $this->view->assign('need_check_coupon', $workOrderConfigValue['need_check_coupon']);
        //获取所有的国家
        $country = json_decode(file_get_contents('assets/js/country.js'), true);
        $this->view->assign('country', $country);
        $this->recept = new \app\admin\model\saleaftermanage\WorkOrderRecept;
        $this->item = new \app\admin\model\itemmanage\Item;
        $this->item_platform_sku = new \app\admin\model\itemmanage\ItemPlatformSku;

        //获取当前登录用户所属主管id
        //$this->assign_user_id = searchForId(session('admin.id'), config('workorder.kefumanage'));
        $this->assign_user_id = searchForId(session('admin.id'), $workOrderConfigValue['kefumanage']);
        //选项卡
        $this->view->assign('getTabList', $this->model->getTabList());

        $this->assignconfig('admin_id', session('admin.id'));
        //查询用户id对应姓名
        $admin = new \app\admin\model\Admin();
        $this->users = $admin->where('status', 'normal')->column('nickname', 'id');
        //$this->users = $admin->column('nickname', 'id');
        $this->assignconfig('users', $this->users); //返回用户
        $this->assignconfig('userid', session('admin.id'));
        //查询当前登录用户所在A/B组
        $this->customer_group = session('admin.group_id') ?: 0;
    }

    /**
     * 默认生成的控制器所继承的父类中有index/add/edit/del/multi五个基础方法、destroy/restore/recyclebin三个回收站方法
     * 因此在当前控制器中可不用编写增删改查的代码,除非需要自己控制这部分逻辑
     * 需要将application/admin/library/traits/Backend.php中对应的方法复制到当前控制器,然后进行修改
     */

    //根据主记录id，获取措施相关信息
    protected function sel_order_recept($id)
    {
        $step = $this->step->where('work_id', $id)->select();
        $step_arr = collection($step)->toArray();

        foreach ($step_arr as $k => $v) {
            $recept = $this->recept->where('measure_id', $v['id'])->where('work_id', $id)->select();
            $recept_arr = collection($recept)->toArray();
            $step_arr[$k]['recept_user'] = implode(',', array_column($recept_arr, 'recept_person'));
            $step_arr[$k]['recept_person_id'] = implode(',', array_column($recept_arr, 'recept_person_id'));

            $step_arr[$k]['recept'] = $recept_arr;
        }
        return $step_arr ?: [];
    }

    /**
     * 查看
     */
    public function index()
    {
        $workOrderConfigValue = $this->workOrderConfigValue;
        $platform_order = input('platform_order');
        //设置过滤方法
        $this->request->filter(['strip_tags']);
        if ($this->request->isAjax()) {
            //如果发送的来源是Selectpage，则转发到Selectpage
            if ($this->request->request('keyField')) {
                return $this->selectpage();
            }
            $platform_order = input('platform_order');
            if ($platform_order) {
                $map['platform_order'] = $platform_order;
            }
            $work_id = input('work_id');
            if ($work_id) {
                $map['id'] = $work_id;
            }
            //选项卡我的任务切换
            $filter = json_decode($this->request->get('filter'), true);
            if ($filter['recept_person_id'] && !$filter['recept_person']) {
                //承接 经手 审核 包含用户id
                //获取当前用户所有的承接的工单id并且不是取消，新建的
                $workIds = WorkOrderRecept::where('recept_person_id', $filter['recept_person_id'])->column('work_id');
                //如果在我的任务选项卡中 点击了措施按钮
                if ($workIds) {
                    if (!empty($filter['measure_choose_id'])) {
                        $measuerWorkIds = WorkOrderMeasure::where('measure_choose_id', 'in', $filter['measure_choose_id'])->column('work_id');
                        $arr = implode(',', $measuerWorkIds);
                        //将两个数组相同的数据取出
                        $newWorkIds = array_intersect($workIds, $measuerWorkIds);
                        $newWorkIds = implode(',', $newWorkIds);
                        if (strlen($newWorkIds) > 0) {
                            //数据查询的条件
                            $map = "(id in ($newWorkIds) or after_user_id = {$filter['recept_person_id']} or find_in_set({$filter['recept_person_id']},all_after_user_id) or assign_user_id = {$filter['recept_person_id']}) and work_status not in (0,1,7) and id in ($arr)";
                        } else {
                            $map = "(after_user_id = {$filter['recept_person_id']} or find_in_set({$filter['recept_person_id']},all_after_user_id) or assign_user_id = {$filter['recept_person_id']}) and work_status not in (0,1,7) and id in ($arr)";
                        }
                    } else {
                        $map = "(id in (" . join(',', $workIds) . ") or after_user_id = {$filter['recept_person_id']} or find_in_set({$filter['recept_person_id']},all_after_user_id) or assign_user_id = {$filter['recept_person_id']}) and work_status not in (0,1,7)";
                    }
                } else {
                    $map = "(after_user_id = {$filter['recept_person_id']} or find_in_set({$filter['recept_person_id']},all_after_user_id) or assign_user_id = {$filter['recept_person_id']}) and work_status not in (0,1,7)";
                }
                unset($filter['recept_person_id']);
                unset($filter['measure_choose_id']);
            }
            if ($filter['recept_person']) {
                $workIds = WorkOrderRecept::where('recept_person_id', 'in', $filter['recept_person'])->column('work_id');
                $map['id'] = ['in', $workIds];
                unset($filter['recept_person']);
            }
            //筛选措施
            if ($filter['measure_choose_id']) {
                $measuerWorkIds = WorkOrderMeasure::where('measure_choose_id', 'in', $filter['measure_choose_id'])->column('work_id');
                if (!empty($map['id'])) {
                    $newWorkIds = array_intersect($workIds, $measuerWorkIds);
                    $map['id'] = ['in', $newWorkIds];
                } else {
                    $map['id'] = ['in', $measuerWorkIds];
                }
                unset($filter['measure_choose_id']);
            }
            if ($filter['payment_time']) {
                $createat = explode(' ', $filter['payment_time']);
                $map1['payment_time'] = ['between', [$createat[0] . ' ' . $createat[1], $createat[3] . ' ' . $createat[4]]];
                unset($filter['payment_time']);
            }

            $this->request->get(['filter' => json_encode($filter)]);
            list($where, $sort, $order, $offset, $limit) = $this->buildparams();
            $total = $this->model
                ->where($where)
                ->where($map)
                ->where($map1)
                ->order($sort, $order)
                ->count();
            $list = $this->model
                ->where($where)
                ->where($map)
                ->where($map1)
                ->order($sort, $order)
                ->limit($offset, $limit)
                ->select();
            $list = collection($list)->toArray();
            $fa_order = new NewOrder();
            //用户
            $user_list = $this->users;
            foreach ($list as $k => $v) {
                //排列sku
                if ($v['order_sku']) {
                    $list[$k]['order_sku_arr'] = explode(',', $v['order_sku']);
                }

                //取经手人
                if ($v['after_user_id'] != 0) {
                    $list[$k]['after_user_name'] = $user_list[$v['after_user_id']];
                }                //指定经手人
                if ($v['all_after_user_id'] != 0) {
                    $all_after_user_arr = explode(',', $v['all_after_user_id']);
                    foreach ($all_after_user_arr as $aa) {
                        if ($user_list[$aa] != NULL) {
                            $list[$k]['all_after_user_name'][] = $user_list[$aa];
                        }
                    }
                    $list[$k]['all_after_user_arr'] = $all_after_user_arr;
                } else {
                    $list[$k]['all_after_user_name'][] = $user_list[$v['after_user_id']];
                    $list[$k]['all_after_user_arr'] = [];
                }

                //工单类型
                if ($v['work_type'] == 1) {
                    $list[$k]['work_type_str'] = '客服工单';
                } else {
                    $list[$k]['work_type_str'] = '仓库工单';
                }

                //子单号
                $list[$k]['order_item_number_arr'] = explode(',', $v['order_item_numbers']);

                //是否审核
                if ($v['is_check'] == 1) {
                    $list[$k]['assign_user_name'] = $user_list[$v['assign_user_id']];
                    if ($v['operation_user_id'] != 0) {
                        $list[$k]['operation_user_name'] = $user_list[$v['operation_user_id']];
                    }
                }

                $recept = $this->sel_order_recept($v['id']); //获取措施相关记录
                $list[$k]['step_num'] = $recept;
                //是否有处理权限
                $receptPersonIds = explode(',', implode(',', array_column($recept, 'recept_person_id')));
                //跟单客服跟单处理之后不需要显示处理权限
                // if($v['after_user_id']){
                //     array_unshift($receptPersonIds,$v['after_user_id']);
                // }
                //跟单客服处理权限
                $documentaryIds = explode(',', $v['']);
                //仓库工单并且经手人未处理
                //1、仓库类型：经手人未处理||已处理未审核||
                if (($v['work_type'] == 2 && $v['is_after_deal_with'] == 0) || in_array($v['work_status'], [0, 1, 2, 4, 6, 7]) || !in_array(session('admin.id'), $receptPersonIds)) {
                    $list[$k]['has_recept'] = 0;
                } else {
                    $list[$k]['has_recept'] = 1;
                }
                $list[$k]['order_status'] = $fa_order->where('increment_id',$list[$k]['platform_order'])->value('status');
            }
            $result = array("total" => $total, "rows" => $list);

            return json($result);
        }
        //所有承接人的id
        //客服的所有承接人
        //$kefumanages = config('workorder.kefumanage');
        // $kefumanages = $workOrderConfigValue['kefumanage'];
        // foreach ($kefumanages as $key => $kefumanage) {
        //     $kefumanageIds[] = $key;
        //     foreach ($kefumanage as $k => $v) {
        //         $kefumanageIds[] = $v;
        //     }
        // }
        //array_unshift($kefumanageIds, config('workorder.customer_manager'));
        //array_unshift($kefumanageIds,$workOrderConfigValue['customer_manager']);
        // $receptPersonAllIds = array_merge(config('workorder.warehouse_group'), config('workorder.warehouse_lens_group'), config('workorder.cashier_group'), config('workorder.copy_group'), $kefumanageIds);
        //$admins = Admin::where('id', 'in', $receptPersonAllIds)->select();
        $receptPersonAllIds = $workOrderConfigValue['all_extend_person'];
        $admins = Admin::where('id', 'in', $receptPersonAllIds)->where('status', 'normal')->field('id,nickname')->select();
        $this->assign('admins', $admins);

        //获取用户ID和所在权限组
        $admin_id = session('admin.id');
        $_auth_group_access = new AuthGroupAccess();
        $user_group_access = $_auth_group_access->where(['uid' => $admin_id])->column('group_id');
        $warehouse_department_rule = $workOrderConfigValue['warehouse_department_rule'];
        $is_warehouse = array_intersect($user_group_access, $warehouse_department_rule);
        $this->assign('is_warehouse', $is_warehouse ? 1 : 0);

        $this->assignconfig('platform_order', $platform_order ?: '');
        return $this->view->fetch();
    }

    /**
     * 添加经过修改-弃用
     *
     * @Author lsw 1461069578@qq.com
     * @DateTime 2020-06-22 16:12:44
     * @param [type] $ids
     * @return void
     */
    public function addOLD($ids = null)
    {
        $workOrderConfigValue = $this->workOrderConfigValue;
        if ($this->request->isPost()) {
            $params = $this->request->post("row/a");
            if ($params) {
                $params = $this->preExcludeFields($params);
                if ($this->dataLimit && $this->dataLimitFieldAutoFill) {
                    $params[$this->dataLimitField] = $this->auth->id;
                }
                $result = false;
                Db::startTrans();
                try {

                    //是否采用模型验证
                    if ($this->modelValidate) {
                        $name = str_replace("\\model\\", "\\validate\\", get_class($this->model));
                        $validate = is_bool($this->modelValidate) ? ($this->modelSceneValidate ? $name . '.add' : $name) : $this->modelValidate;
                        $this->model->validateFailException(true)->validate($validate);
                    }
                    if (!$ids) {
                        //限制不能存在两个相同的未完成的工单
                        $count = $this->model->where(['platform_order' => $params['platform_order'], 'work_status' => ['in', [1, 2, 3, 5]]])->count();
                        if ($count > 0) {
                            throw new Exception("此订单存在未处理完成的工单");
                        }
                    }
                    if (!$params['platform_order']) {
                        throw new Exception("订单号不能为空");
                    }
                    if ($params['work_type'] == 1 && $params['work_status'] == 2) {
                        if (!$params['order_sku'][0]) {
                            throw new Exception("SKU不能为空");
                        }
                    }
                    if (!$params['order_pay_currency']) {
                        throw new Exception("请先点击载入数据");
                    }
                    if (!$params['address']['shipping_type'] && in_array(7, $params['measure_choose_id'])) {
                        throw new Exception("请先选择shipping method");
                    }
                    $params['platform_order'] = trim($params['platform_order']);
                    if (!$params['problem_description']) {
                        throw new Exception("问题描述不能为空");
                    }
                    //判断是否选择措施
                    if (!$params['problem_type_id'] && !$params['id']) {
                        throw new Exception("问题类型不能为空");
                    }

                    if (in_array($params['problem_type_id'], [11, 13, 14, 16]) && empty(array_filter($params['order_sku']))) {
                        throw new Exception("Sku不能为空");
                    }
                    $userId = session('admin.id');
                    $userGroupAccess = AuthGroupAccess::where(['uid' => $userId])->column('group_id');
                    //$warehouseArr = config('workorder.warehouse_department_rule');
                    $warehouseArr = $workOrderConfigValue['warehouse_department_rule'];
                    $checkIsWarehouse = array_intersect($userGroupAccess, $warehouseArr);
                    if (!empty($checkIsWarehouse)) {
                        if (count(array_filter($params['measure_choose_id'])) < 1 && $params['work_type'] == 1 && $params['work_status'] == 2) {
                            throw new Exception("措施不能为空");
                        }
                    } else {
                        if (count(array_filter($params['measure_choose_id'])) < 1 && $params['work_status'] == 2) {
                            throw new Exception("措施不能为空");
                        }
                    }
                    //判断是否选择措施
                    //更换镜框判断是否有库存
                    if ($params['change_frame'] && in_array(1, array_filter($params['measure_choose_id']))) {
                        //添加判断订单号是否已经质检
                        $check_info = $this->check_order_quality($params['work_platform'], $params['platform_order']);
                        if ($check_info) {
                            throw new Exception("该订单已出库，不能更换镜架");
                        }
                        $skus = $params['change_frame']['change_sku'];
                        $num = $params['change_frame']['change_number'];
                        if (count(array_filter($skus)) < 1) throw new Exception("SKU不能为空");
                        //判断SKU是否有库存
                        $back_data = $this->skuIsStock($skus, $params['work_platform'], $num);
                        !$back_data['result'] && $this->error($back_data['msg']);
                    }
                    //判断赠品是否有库存
                    //判断补发是否有库存
                    if (in_array(7, array_filter($params['measure_choose_id'])) || in_array(6, array_filter($params['measure_choose_id']))) {
                        if (in_array(7, array_filter($params['measure_choose_id']))) {
                            $originalSkus = $params['replacement']['original_sku'];
                            $originalNums = $params['replacement']['original_number'];
                        } else {
                            $originalSkus = $params['gift']['original_sku'];
                            $originalNums = $params['gift']['original_number'];
                        }

                        foreach ($originalSkus as $key => $originalSku) {
                            if (!$originalSku) exception('sku不能为空');
                            if (!$originalNums[$key]) exception('数量必须大于0');
                            $back_data = $this->skuIsStock([$originalSku], $params['work_platform'], [$originalNums[$key]]);
                            !$back_data['result'] && $this->error($back_data['msg']);
                        }
                    }
                    //所有的成员组
                    $all_group = $workOrderConfigValue['group'];
                    //判断工单类型 1客服 2仓库
                    if ($params['work_type'] == 1) {
                        //$params['problem_type_content'] = config('workorder.customer_problem_type')[$params['problem_type_id']];
                        $params['problem_type_content'] = $workOrderConfigValue['customer_problem_type'][$params['problem_type_id']];
                    } elseif ($params['work_type'] == 2) {
                        //$params['problem_type_content'] = config('workorder.warehouse_problem_type')[$params['problem_type_id']];
                        $params['problem_type_content'] = $workOrderConfigValue['warehouse_problem_type'][$params['problem_type_id']];
                        // 更改跟单规则 lsw end
                        //$params['after_user_id'] = implode(',', config('workorder.copy_group')); //经手人
                        //如果存在，则说明是在处理任务，不存在则是添加任务
                        if (!$params['id']) {
                            if (!empty(array_filter($params['all_after_user_id']))) {
                                $params['all_after_user_id'] = implode(',', array_filter($params['all_after_user_id']));
                            } else {
                                $this->error('找不到承接人,请重新选择');
                            }
                        }


                    }
                    //判断是否选择退款措施
                    if (!array_intersect([2, 15], array_filter($params['measure_choose_id']))) {
                        unset($params['refund_money']);
                    } else {
                        if (!$params['refund_money']) {
                            throw new Exception("退款金额不能为空");
                        }
                    }

                    //判断是否选择补价措施
                    if (!in_array(8, array_filter($params['measure_choose_id']))) {
                        unset($params['replenish_money']);
                    } else {
                        if (!$params['replenish_money']) {
                            throw new Exception("补差价金额不能为空");
                        }
                    }
                    //判断是否选择积分措施
                    if (!in_array(10, array_filter($params['measure_choose_id']))) {
                        unset($params['integral']);
                    } else {
                        if (!$params['integral']) {
                            throw new Exception("积分不能为空");
                        }
                        if (!is_numeric($params['integral'])) {
                            throw new Exception("积分只能是数字");
                        }
                    }

                    //判断是否选择退件措施
                    if (!in_array(11, array_filter($params['measure_choose_id']))) {
                        unset($params['refund_logistics_num']);
                    } else {
                        if (!$params['refund_logistics_num']) {
                            throw new Exception("退回物流单号不能为空");
                        }
                    }

                    //判断优惠券 不需要审核的优惠券
                    if ($params['coupon_id'] && in_array(9, array_filter($params['measure_choose_id']))) {

                        foreach ($workOrderConfigValue['check_coupon'] as $v) {
                            if ($v['id'] == $params['coupon_id']) {
                                $params['coupon_describe'] = $v['desc'];
                                break;
                            }
                        }
                    }
                    //判断优惠券 需要审核的优惠券
                    if ($params['need_coupon_id'] && in_array(9, array_filter($params['measure_choose_id']))) {
                        $params['coupon_id'] = $params['need_coupon_id'];
                        foreach ($workOrderConfigValue['need_check_coupon'] as $v) {
                            if ($v['id'] == $params['coupon_id']) {
                                $params['coupon_describe'] = $v['desc'];
                                break;
                            }
                        }
                        $params['is_check'] = 1;
                    }

                    //选择有优惠券时 值必须为真
                    if (in_array(9, array_filter($params['measure_choose_id'])) && !$params['coupon_id']) {
                        throw new Exception("优惠券不能为空");
                    }

                    //如果积分大于200需要审核
                    // if ($params['integral'] > 200) {
                    //     //需要审核
                    //     $params['is_check'] = 1;
                    //     //创建人对应主管
                    //     $params['assign_user_id'] = $this->assign_user_id;
                    // }

                    // //如果退款金额大于30 需要审核
                    // if ($params['refund_money'] > 30) {
                    //     $params['is_check'] = 1;
                    // }
                    //增加是否退款值
                    if ($params['refund_money'] > 0) {
                        $params['is_refund'] = 1;
                    }
                    //判断审核人
                    if ($params['is_check'] == 1 || $params['need_coupon_id']) {
                        /**
                         * 1、退款金额大于30 经理审核
                         * 2、赠品数量大于1 经理审核
                         * 3、补发数量大于1 经理审核
                         * 4、优惠券等于100% 经理审核  50%主管审核 固定额度无需审核
                         * 5、运营客服组的优惠券都由王伟审核
                         */
                        //查询当前用户的上级id
                        $up_group_id = Db::name('auth_group_access')->where('uid', session('admin.id'))->column('group_id');
                        //$coupon = config('workorder.need_check_coupon')[$params['need_coupon_id']]['sum'];
                        $coupon = $workOrderConfigValue['need_check_coupon'][$params['need_coupon_id']]['sum'];
                        if ($coupon == 100 || ($coupon > 0 && in_array(131, $up_group_id))) {
                            //客服经理
                            //$params['assign_user_id'] = config('workorder.customer_manager');
                            $params['assign_user_id'] = $workOrderConfigValue['customer_manager'];
                            // dump(session('admin.id'));
                            // dump($workOrderConfigValue['kefumanage']);
                            // dump(searchForId(session('admin.id'), $workOrderConfigValue['kefumanage']));
                            // exit;
                        } elseif ($coupon == 50) {
                            //创建人对应主管
                            $params['assign_user_id'] = $this->assign_user_id ?: session('admin.id');
                            // dump(session('admin.id'));
                            // dump($workOrderConfigValue['kefumanage']);
                            // dump(searchForId(session('admin.id'), $workOrderConfigValue['kefumanage']));
                            // exit;
                        }
                    }
                    //判断审核人表 lsw create start
                    $check_person_weight = $workOrderConfigValue['check_person_weight'];
                    $check_group_weight = $workOrderConfigValue['check_group_weight'];
                    //先核算团队的，在核算个人的
                    if (!empty($check_group_weight)) {
                        foreach ($check_group_weight as $gv) {
                            //所有的
                            $all_person = [];
                            $result = false;
                            $median_value = 0;
                            $info = (new AuthGroup)->getAllNextGroup($gv['work_create_person_id']);
                            if ($info) {
                                array_push($info, $gv['work_create_person_id']);
                                foreach ($info as $av) {
                                    if (is_array($all_group[$av])) {
                                        foreach ($all_group[$av] as $vk) {
                                            $all_person[] = $vk;
                                        }
                                    }

                                }
                            } else {
                                $all_person = $all_group[$gv['work_create_person_id']];
                            }
                            if ($all_person) {
                                $true_all_person = array_unique($all_person);
                                //如果符合创建组的话
                                if (in_array(session('admin.id'), $true_all_person)) {
                                    if (0 == $gv['step_id']) {
                                        //不需要判断措施只需要判断创建人
                                        $params['is_check'] = 1;
                                        $params['assign_user_id'] = $all_group[$gv['check_group_id']][0];
                                        break;
                                    } elseif ((2 == $gv['step_id']) && in_array(2, array_filter($params['measure_choose_id']))) { //退款
                                        //中间值
                                        $median_value = $params['refund_money'];
                                    } elseif ((3 == $gv['step_id']) && in_array(3, array_filter($params['measure_choose_id']))) { //取消
                                        $median_value = $params['refund_money'];

                                    } elseif (6 == $gv['step_id'] && in_array(6, array_filter($params['measure_choose_id']))) { //赠品
                                        $giftOriginalNumber = $params['gift']['original_number'] ?: [];
                                        $median_value = array_sum($giftOriginalNumber);

                                    } elseif (7 == $gv['step_id'] && in_array(7, array_filter($params['measure_choose_id']))) { //补发
                                        $replacementOriginalNumber = $params['replacement']['original_number'] ?: [];
                                        $median_value = array_sum($replacementOriginalNumber);


                                    } elseif (10 == $gv['step_id'] && in_array(10, array_filter($params['measure_choose_id']))) { //积分
                                        $median_value = $params['integral'];

                                    } elseif (15 == $gv['step_id'] && in_array(15, array_filter($params['measure_choose_id']))) { //vip退款
                                        $median_value = $params['refund_money'];
                                    }
                                    if (!empty($median_value)) {
                                        switch ($gv['symbol']) {
                                            case 'gt':
                                                $result = $median_value > $gv['step_value'];
                                                break;
                                            case 'eq':
                                                $result = $median_value = $gv['step_value'];
                                                break;
                                            case 'lt':
                                                $result = $median_value < $gv['step_value'];
                                                break;
                                            case 'egt':
                                                $result = $median_value >= $gv['step_value'];
                                                break;
                                            case 'elt':
                                                $result = $median_value <= $gv['step_value'];
                                                break;
                                        }
                                    } else {
                                        $result = false;
                                    }

                                    if ($result) {
                                        $params['is_check'] = 1;
                                        $params['assign_user_id'] = $all_group[$gv['check_group_id']][0];
                                        break;
                                    }
                                }
                            }
                        }

                    }
                    if (!empty($check_person_weight)) {
                        foreach ($check_person_weight as $wkv) {
                            if (session('admin.id') == $wkv['work_create_person_id']) {
                                $result = false;
                                $median_value = 0;
                                if (0 == $wkv['step_id']) {
                                    //不需要判断措施只需要判断创建人
                                    $params['is_check'] = 1;
                                    $params['assign_user_id'] = $all_group[$wkv['check_group_id']][0];
                                    break;
                                } elseif (2 == $wkv['step_id'] && in_array(2, array_filter($params['measure_choose_id']))) { //退款
                                    //中间值
                                    $median_value = $params['refund_money'];
                                } elseif (3 == $wkv['step_id'] && in_array(3, array_filter($params['measure_choose_id']))) { //取消
                                    $median_value = $params['refund_money'];

                                } elseif (6 == $wkv['step_id'] && in_array(6, array_filter($params['measure_choose_id']))) { //赠品
                                    $giftOriginalNumber = $params['gift']['original_number'] ?: [];
                                    $median_value = array_sum($giftOriginalNumber);

                                } elseif (7 == $wkv['step_id'] && in_array(7, array_filter($params['measure_choose_id']))) { //补发
                                    $replacementOriginalNumber = $params['replacement']['original_number'] ?: [];
                                    $median_value = array_sum($replacementOriginalNumber);


                                } elseif (10 == $wkv['step_id'] && in_array(10, array_filter($params['measure_choose_id']))) { //积分
                                    $median_value = $params['integral'];

                                } elseif (15 == $wkv['step_id'] && in_array(15, array_filter($params['measure_choose_id']))) {
                                    $median_value = $params['refund_money'];
                                }
                                if (!empty($median_value)) {
                                    switch ($wkv['symbol']) {
                                        case 'gt':
                                            $result = $median_value > $wkv['step_value'];
                                            break;
                                        case 'eq':
                                            $result = $median_value = $wkv['step_value'];
                                            break;
                                        case 'lt':
                                            $result = $median_value < $wkv['step_value'];
                                            break;
                                        case 'egt':
                                            $result = $median_value >= $wkv['step_value'];
                                            break;
                                        case 'elt':
                                            $result = $median_value <= $wkv['step_value'];
                                            break;
                                    }
                                } else {
                                    $result = false;
                                }

                                if ($result) {
                                    $params['is_check'] = 1;
                                    $params['assign_user_id'] = $all_group[$wkv['check_group_id']][0];
                                    break;
                                }
                            }

                        }
                    }
                    if (!$params['assign_user_id']) {
                        $params['is_check'] = 0;
                    }
                    //判断审核人 end
                    //提交时间
                    if ($params['work_status'] == 2) {
                        $params['submit_time'] = date('Y-m-d H:i:s');
                    }

                    //判断如果不需要审核 或者工单类型为仓库 工单状态默认为审核通过
                    if (($params['is_check'] == 0 && $params['work_status'] == 2) || ($params['work_type'] == 2 && $params['work_status'] == 2)) {
                        $params['work_status'] = 3;
                    }
                    if ($params['content']) {
                        //取出备注记录并且销毁
                        $content = $params['content'];
                        unset($params['content']);
                    }

                    //如果为真则为处理任务
                    if (!$params['id']) {
                        $params['recept_person_id'] = $params['recept_person_id'] ?: session('admin.id');
                        $params['create_user_name'] = session('admin.nickname');
                        $params['create_user_id'] = session('admin.id');
                        $params['create_time'] = date('Y-m-d H:i:s');
                        $params['order_sku'] = $params['order_sku'] ? implode(',', $params['order_sku']) : '';
                        $params['assign_user_id'] = $params['assign_user_id'] ?: 0;
                        $params['customer_group'] = $this->customer_group;
                        //如果不是客服人员则指定审核人为客服经理(只能是客服工单) start
                        // if(1 == $params['work_type']){
                        //     $customerKefu = config('workorder.kefumanage');
                        //     $customerArr = [];
                        //     foreach($customerKefu as $v){
                        //         foreach($v as $vv){
                        //             $customerArr[] =$vv;
                        //         }
                        //     }
                        //     if(!in_array(session('admin.id'),$customerArr)){
                        //         if(1 == $params['is_check']){
                        //             $params['assign_user_id'] = $workOrderConfigValue['customer_manager'];
                        //             //$params['assign_user_id'] = config('workorder.customer_manager');
                        //         }

                        //     }else{
                        //         $params['assign_user_id'] = $params['assign_user_id'] ?: 0;
                        //     }
                        // }
                        //如果不是客服人员则指定审核人为客服经理 end
                        if ($params['order_type'] == 100) {
                            $params['base_grand_total'] = $params['refund_money'];
                            $params['grand_total'] = $params['refund_money'];
                        }
                        $result = $this->model->allowField(true)->save($params);
                        if (false === $result) {
                            throw new Exception("添加失败！！");
                        }
                        $work_id = $this->model->id;
                    } else {
                        //如果需要审核 则修改状态为待审核
                        if ($params['is_check'] == 1) {
                            $params['work_status'] = 2;
                        }
                        $work_id = $params['id'];
                        unset($params['problem_type_content']);
                        unset($params['work_picture']);
                        unset($params['work_level']);
                        unset($params['order_sku']);
                        unset($params['problem_description']);
                        $params['is_after_deal_with'] = 1;
                        $result = $this->model->allowField(true)->save($params, ['id' => $work_id]);
                    }
                    if ($content) {
                        $noteData['note_time'] = date('Y-m-d H:i', time());
                        $noteData['note_user_id'] = session('admin.id');
                        $noteData['note_user_name'] = session('admin.nickname');
                        $noteData['work_id'] = $work_id;
                        $noteData['user_group_id'] = 0;
                        $noteData['content'] = $content;
                        $contentResult = $this->work_order_note->allowField(true)->save($noteData);
                        if (false === $contentResult) {
                            throw new Exception("备注添加失败！！");
                        }
                    }


                    $params['problem_type_id'] = $params['problem_type_id'] ?: $params['problem_id'];
                    //循环插入措施
                    if (count(array_filter($params['measure_choose_id'])) > 0) {
                        //措施
                        $integral_auto_complete = $coupon_auto_complete = $changeArr_auto_complete = 0;
                        foreach ($params['measure_choose_id'] as $k => $v) {
                            $measureList['work_id'] = $work_id;
                            $measureList['measure_choose_id'] = $v;
                            //$measureList['measure_content'] = config('workorder.step')[$v];
                            $measureList['measure_content'] = $workOrderConfigValue['step'][$v];
                            $measureList['create_time'] = date('Y-m-d H:i:s');

                            //插入措施表
                            $res = $this->step->insertGetId($measureList);
                            if (false === $res) {
                                throw new Exception("添加失败！！");
                            }

                            //根据措施读取承接组、承接人 默认是客服问题组配置,是否审核之后自动完成
                            $appoint_ids = $params['order_recept']['appoint_ids'][$v];
                            $appoint_users = $params['order_recept']['appoint_users'][$v];
                            $appoint_group = $params['order_recept']['appoint_group'][$v];
                            $auto_complete = $params['order_recept']['auto_complete'][$v];
                            if (10 == $v) {
                                $integral_auto_complete = $auto_complete;
                            } elseif (9 == $v) {
                                $coupon_auto_complete = $auto_complete;
                            } elseif (13 == $v) {
                                $changeArr_auto_complete = $auto_complete;
                            }
                            //循环插入承接人
                            $appointList = [];
                            if (is_array($appoint_ids) && count($appoint_ids) > 0) {
                                foreach ($appoint_ids as $key => $val) {
                                    if ($appoint_users[$key] == 'undefined') {
                                        continue;
                                    }
                                    $appointList[$key]['work_id'] = $work_id;
                                    $appointList[$key]['measure_id'] = $res;
                                    $appointList[$key]['is_auto_complete'] = $auto_complete;
                                    //如果没有承接人 默认为创建人

                                    if ($val == 'undefined') {
                                        $appointList[$key]['recept_group_id'] = $this->assign_user_id;
                                        $appointList[$key]['recept_person_id'] = session('admin.id');
                                        $appointList[$key]['recept_person'] = session('admin.nickname');
                                    } else {

                                        $appointList[$key]['recept_group_id'] = $appoint_group[$key];
                                        $appointList[$key]['recept_person_id'] = $val;
                                        $appointList[$key]['recept_person'] = $appoint_users[$key];
                                    }

                                    $appointList[$key]['create_time'] = date('Y-m-d H:i:s');
                                }
                            } else {
                                $appointList[0]['work_id'] = $work_id;
                                $appointList[0]['measure_id'] = $res;
                                $appointList[0]['recept_group_id'] = 0;
                                $appointList[0]['recept_person_id'] = session('admin.id');
                                $appointList[0]['recept_person'] = session('admin.nickname');
                                $appointList[0]['create_time'] = date('Y-m-d H:i:s');
                                $appointList[0]['is_auto_complete'] = $auto_complete;
                            }

                            //插入承接人表
                            $receptRes = $this->recept->saveAll($appointList);
                            if (false === $receptRes) {
                                throw new Exception("添加失败！！");
                            }

                            //更改镜片，补发，赠品，地址
                            $this->model->changeLens($params, $work_id, $v, $res);
                            $this->model->changeFrame($params, $work_id, $v, $res);
                            $this->model->cancelOrder($params, $work_id, $v, $res);

                        }
                    }

                    //非草稿状态进入审核阶段
                    if ($this->model->work_status != 1) {
                        $this->model->checkWork($work_id);
                    }
                    //不需要审核且是非草稿状态时直接发送积分，赠送优惠券
                    if ($params['is_check'] != 1 && $this->model->work_status != 1) {
                        //赠送积分
                        if (in_array(10, array_filter($params['measure_choose_id'])) && (1 == $integral_auto_complete)) {
                            $this->model->presentIntegral($work_id);
                        }
                        //直接发送优惠券
                        if (in_array(9, array_filter($params['measure_choose_id'])) && (1 == $coupon_auto_complete)) {
                            $this->model->presentCoupon($work_id);
                        }
                        //修改地址
                        if (in_array(13, array_filter($params['measure_choose_id'])) && (1 == $changeArr_auto_complete)) {
                            $this->model->changeAddress($params, $work_id, 13, $res);
                        }
                    }
                    Db::commit();
                } catch (ValidateException $e) {
                    Db::rollback();
                    $this->error($e->getMessage());
                } catch (PDOException $e) {
                    Db::rollback();
                    $this->error($e->getMessage());
                } catch (Exception $e) {
                    Db::rollback();
                    $this->error($e->getMessage());
                }
                if ($result !== false) {
                    //通知
                    if ($this->model->work_type == 1) {
                        if ($this->model->work_status == 2) {
                            //Ding::cc_ding($this->model->assign_user_id, '', '工单ID:' . $work_id . '😎😎😎😎有新工单需要你审核😎😎😎😎', '有新工单需要你审核');
                        } elseif ($this->model->work_status == 3) {
                            $usersId = explode(',', $this->model->recept_person_id);
                            //Ding::cc_ding($usersId, '', '工单ID:' . $work_id . '😎😎😎😎有新工单需要你处理😎😎😎😎', '有新工单需要你处理');
                        }
                    }

                    //经手人
                    if ($this->model->work_type == 2 && $this->model->work_status == 3 && !$params['id']) {

                        //Ding::cc_ding($this->model->after_user_id, '', '工单ID:' . $work_id . '😎😎😎😎有新工单需要你处理😎😎😎😎', '有新工单需要你处理');
                    }

                    //跟单处理
                    if ($this->model->work_type == 2 && $this->model->work_status == 3 && $params['id']) {

                        //Ding::cc_ding($params['recept_person_id'], '', '工单ID:' . $work_id . '😎😎😎😎有新工单需要你处理😎😎😎😎', '有新工单需要你处理');
                    }

                    $this->success();
                } else {
                    $this->error(__('No rows were inserted'));
                }
            }
            $this->error(__('Parameter %s can not be empty', ''));
        }
        if ($ids) {
            $row = $this->model->get($ids);
            //求出订单sku列表,传输到页面当中
            $skus = $this->model->getSkuList($row->work_platform, $row->platform_order);
            if (is_array($skus['sku'])) {
                $arrSkus = [];
                foreach ($skus['sku'] as $val) {
                    $arrSkus[$val] = $val;
                }
                // //查询用户id对应姓名
                // $admin = new \app\admin\model\Admin();
                // $users = $admin->where('status', 'normal')->column('nickname', 'id');
                $this->assignconfig('users', $this->users); //返回用户
                $this->view->assign('skus', $arrSkus);
            }

            if (1 == $row->work_type) { //判断工单类型，客服工单
                $this->view->assign('work_type', 1);
                $this->assignconfig('work_type', 1);
                //$this->view->assign('problem_type', config('workorder.customer_problem_type')); //客服问题类型
                $this->view->assign('problem_type', $workOrderConfigValue['customer_problem_type']);
            } else { //仓库工单
                $this->view->assign('work_type', 2);
                $this->assignconfig('work_type', 2);
                //$this->view->assign('problem_type', config('workorder.warehouse_problem_type')); //仓库问题类型
                $this->view->assign('problem_type', $workOrderConfigValue['warehouse_problem_type']);
            }

            //把问题类型传递到js页面
            if (!empty($row->problem_type_id)) {
                $this->assignconfig('problem_id', $row->problem_type_id);
            }
            $this->assignconfig('work_type', $row->work_type);

            $this->assignconfig('ids', $row->id);
            //求出工单选择的措施传递到js页面
            $measureList = WorkOrderMeasure::workMeasureList($row->id);
            // dump(!empty($measureList));
            // exit;
            if (!empty($measureList)) {
                $this->assignconfig('measureList', $measureList);
            }
            $this->view->assign('row', $row);
        } else {
            //获取用户ID和所在权限组
            $userId = session('admin.id');
            $userGroupAccess = AuthGroupAccess::where(['uid' => $userId])->column('group_id');
            //$warehouseArr = config('workorder.warehouse_department_rule');
            $warehouseArr = $workOrderConfigValue['warehouse_department_rule'];
            $checkIsWarehouse = array_intersect($userGroupAccess, $warehouseArr);
            if (!empty($checkIsWarehouse)) {
                $this->view->assign('work_type', 2);
                $this->assignconfig('work_type', 2);
                $this->view->assign('problem_type', $workOrderConfigValue['warehouse_problem_type']); //仓库问题类型
            } else {
                $this->view->assign('work_type', 1);
                $this->assignconfig('work_type', 1);
                $customer_problem_classifys = $workOrderConfigValue['customer_problem_classify'];
                unset($customer_problem_classifys['仓库问题']);
                $problem_types = $workOrderConfigValue['customer_problem_type'];
                $problem_type = [];
                $i = 0;
                foreach ($customer_problem_classifys as $key => $customer_problem_classify) {
                    $problem_type[$i]['name'] = $key;
                    foreach ($customer_problem_classify as $k => $v) {
                        $problem_type[$i]['type'][$k] = [
                            'id' => $v,
                            'name' => $problem_types[$v]
                        ];
                    }
                    $i++;
                }
                $this->view->assign('problem_type', $problem_type); //客服问题类型
            }
        }
        $this->assignconfig('userid', session('admin.id'));
        return $this->view->fetch();
    }

    /**
     * 添加/编辑/详情
     *
     * @Author lzh
     * @param mixed $ids
     * @return void
     */
    public function add($ids = null)
    {
        //获取工单配置信息
        $workOrderConfigValue = $this->workOrderConfigValue;
        
        //获取用户ID和所在权限组
        $admin_id = session('admin.id');
        $nickname = session('admin.nickname');
        $_auth_group_access = new AuthGroupAccess();
        $user_group_access = $_auth_group_access->where(['uid' => $admin_id])->column('group_id');
        $warehouse_department_rule = $workOrderConfigValue['warehouse_department_rule'];
        $is_warehouse = array_intersect($user_group_access, $warehouse_department_rule);

        if ($this->request->isPost()) {
            $params = $this->request->post("row/a");
            if ($params) {
                $params = $this->preExcludeFields($params);
                if ($this->dataLimit && $this->dataLimitFieldAutoFill) {
                    $params[$this->dataLimitField] = $this->auth->id;
                }

                //是否采用模型验证
                if ($this->modelValidate) {
                    $name = str_replace("\\model\\", "\\validate\\", get_class($this->model));
                    $validate = is_bool($this->modelValidate) ? ($this->modelSceneValidate ? $name . '.add' : $name) : $this->modelValidate;
                    $this->model->validateFailException(true)->validate($validate);
                }

                $platform_order = trim($params['platform_order']);//订单号
                $measure_choose_id = $params['measure_choose_id'] ? array_unique(array_filter($params['measure_choose_id'])) : [];//措施ID数组
                $work_type = $params['work_type'];//工单类型：1客服 2仓库
                $item_order_info = $params['item_order_info'];//子订单措施
                $order_sku = $params['order_sku'] ? implode(',', $params['order_sku']) : '';//sku列表

                //校验问题类型、问题描述
                $params['problem_type_id'] = $params['problem_type_id'] ?: $params['problem_id'];
                !$params['problem_type_id'] && $this->error("请选择问题类型");
                !$params['problem_description'] && $this->error("问题描述不能为空");
                !$platform_order && $this->error("订单号不能为空");

                if (!$ids) {
                    //校验是否有未处理工单
                    $count = $this->model->where(['platform_order' => $platform_order, 'work_status' => ['in', [1, 2, 3, 5]]])->count();
                    0 < $count && $this->error("此订单存在未处理完成的工单");

                    $flag = 0;
                    if (is_array($item_order_info)) {
                        $item_choose = array_column($item_order_info , 'item_choose');
                        if (!empty($item_choose)) {
                            foreach ($item_choose as $key => $value) {
                                if (!empty($item_choose[$key][0])) {
                                     $flag = 1;
                                }
                            }
                        }
                    }

                    //判断订单状态
                    $_new_order_process = new NewOrderProcess();
                    $check_status = $_new_order_process
                        ->where('increment_id', $platform_order)
                        ->value('check_status');
                    
                    $_new_order = new NewOrder();
                    $new_order_status = $_new_order
                        ->where('increment_id', $platform_order)
                        ->value('status');
                    //processing状态的判断审单状态
                    if ('processing' == $new_order_status) {
                        //已审单，包含主单取消、子单措施不能创建工单
                        1 == $check_status
                        &&
                        (
                            in_array(3, $measure_choose_id)
                            ||
                            $flag
                        )
                        && $this->error("已审单，不能创建工单");
                    }
                    

                    //指定问题类型校验sku下拉框是否勾选
                    in_array($params['problem_type_id'],[8,10,11,56,13,14,15,16,18,22,59])
                    && empty($order_sku)
                    && $this->error("请选择sku");

                    //校验工单类型
                    if (1 == $work_type) {
                        //客服
                        !empty($is_warehouse) && $this->error("当前账号不能创建客服工单");

                        //校验工单措施
                        empty($measure_choose_id) && empty($item_order_info) && $this->error("请选择实施措施");

                        $params['problem_type_content'] = $workOrderConfigValue['customer_problem_type'][$params['problem_type_id']];
                    } else {
                        //仓库
                        empty($is_warehouse) && $this->error("当前账号不能创建仓库工单");

                        $all_after_user_id = array_filter($params['all_after_user_id']);
                        empty($all_after_user_id) && $this->error("未找到对应承接人,请重新选择");
                        $params['all_after_user_id'] = implode(',', $all_after_user_id);
                        $params['problem_type_content'] = $workOrderConfigValue['warehouse_problem_type'][$params['problem_type_id']];
                    }
                } else {
                    //校验工单措施
                    empty($measure_choose_id) && empty($item_order_info) && $this->error("请选择实施措施");
                    //工单是否存在
                    $row = $this->model->get($ids);
                    !$row && $this->error(__('No Results were found'));

                    //跟单人ID
                    $params['after_user_id'] = $admin_id;
                }

                //主单和子单全部的措施id
                $all_choose_ids = [];

                //检测主订单措施
                if (!empty($measure_choose_id)) {
                    /**
                     * 审核判断条件
                     * 1、退款金额大于30 经理审核
                     * 2、赠品数量大于1 经理审核
                     * 3、补发数量大于1 经理审核
                     * 4、优惠券等于100% 经理审核  50%主管审核 固定额度无需审核
                     * 5、运营客服组的优惠券都由客服经理审核
                     */

                    $all_choose_ids = $measure_choose_id;

                    //校验退款、vip退款
                    if (array_intersect([2, 15], $measure_choose_id)) {
                        !$params['refund_money'] && $this->error("退款金额不能为空");
                        $params['is_refund'] = 1;
                    } else {
                        unset($params['refund_money']);
                    }

                    //校验赠品、补发库存
                    if (array_intersect([6, 7], $measure_choose_id)) {
                        $original_sku = [];

                        //赠品
                        if (in_array(6, $measure_choose_id)) {
                            $gift_sku = $params['gift']['original_sku'];
                            !$gift_sku && $this->error("赠品sku不能为空");

                            $gift_number = $params['gift']['original_number'];
                            !$gift_number && $this->error("赠品数量不能为空");

                            foreach ($gift_sku as $key => $sku) {
                                $num = $key + 1;
                                !$sku && $this->error("第{$num}个赠品sku不能为空");
                                !$gift_number[$key] && $this->error("第{$num}个赠品数量必须大于0");

                                if (isset($original_sku[$sku])) {
                                    $original_sku[$sku] += $gift_number[$key];
                                } else {
                                    $original_sku[$sku] = $gift_number[$key];
                                }
                            }
                        }

                        //补发
                        if (in_array(7, $measure_choose_id)) {
                            !$params['address']['shipping_type'] && $this->error("请选择Shipping Method");

                            $replacement_sku = $params['replacement']['original_sku'];
                            !$replacement_sku && $this->error("补发sku不能为空");

                            $replacement_number = $params['replacement']['original_number'];
                            !$replacement_number && $this->error("补发数量不能为空");

                            foreach ($replacement_sku as $key => $sku) {
                                $num = $key + 1;
                                !$sku && $this->error("第{$num}个补发sku不能为空");
                                !$replacement_number[$key] && $this->error("第{$num}个补发数量必须大于0");

                                if (isset($original_sku[$sku])) {
                                    $original_sku[$sku] += $replacement_number[$key];
                                } else {
                                    $original_sku[$sku] = $replacement_number[$key];
                                }
                            }
                        }

                        //校验库存
                        if ($original_sku) {
                            $back_data = $this->skuIsStock(array_keys($original_sku), $params['work_platform'], array_values($original_sku));
                            !$back_data['result'] && $this->error($back_data['msg']);
                        }
                    }

                    //校验补价措施
                    if (in_array(8, $measure_choose_id)) {
                        !$params['replenish_money'] && $this->error("补差价金额不能为空");
                    } else {
                        unset($params['replenish_money']);
                    }

                    //校验优惠券措施
                    if (in_array(9, $measure_choose_id)) {
                        !$params['coupon_id'] && !$params['need_coupon_id'] && $this->error("请选择优惠券");

                        //不需要审核的优惠券
                        if ($params['coupon_id']) {
                            $check_coupon = $workOrderConfigValue['check_coupon'];
                        } else {
                            //需要审核的优惠券
                            $params['is_check'] = 1;
                            $params['coupon_id'] = $params['need_coupon_id'];
                            $check_coupon = $workOrderConfigValue['need_check_coupon'];

                            //优惠券折扣
                            $discount = $workOrderConfigValue['need_check_coupon'][$params['need_coupon_id']]['sum'];
                            if (100 == $discount || (0 < $discount && in_array(131, $user_group_access))) {
                                //创建人上级经理
                                $params['assign_user_id'] = $workOrderConfigValue['customer_manager'];
                            } elseif (50 == $discount) {
                                //创建人上级主管
                                $params['assign_user_id'] = $this->assign_user_id ?: $admin_id;
                            }
                        }
                        foreach ($check_coupon as $v) {
                            if ($v['id'] == $params['coupon_id']) {
                                $params['coupon_describe'] = $v['desc'];
                                break;
                            }
                        }
                    }
                  
                    //判断是否选择积分措施
                    if (in_array(10, $measure_choose_id)) {
                        (!$params['integral'] || !is_numeric($params['integral']))
                        && $this->error("积分必须是数字");
                    } else {
                        unset($params['integral']);
                    }

                    //判断是否选择退件措施
                    if (in_array(11, $measure_choose_id)) {
                        !$params['refund_logistics_num'] && $this->error("退回物流单号不能为空");
                    } else {
                        unset($params['refund_logistics_num']);
                    }
                }

                //检测子订单措施
                if ($item_order_info) {
                    $item_order_info = array_filter($item_order_info);
                    //查询所有子单数量
                    $_new_order_process = new NewOrderProcess();
                    $order_id = $_new_order_process->where('increment_id', $platform_order)->value('order_id');
                    $_new_order_item_process = new NewOrderItemProcess();
                    $count_item_num = $_new_order_item_process->where('order_id', $order_id)->count();

                    1 > count($item_order_info) && $this->error("子订单号错误");
                    foreach ($item_order_info as $key => &$item) {
                        $item['item_choose'] = array_unique(array_filter($item['item_choose']));
                        if ($count_item_num != count($item_order_info)) {
                            empty($item['item_choose']) && $this->error("请选择子订单：{$key} 的实施措施");
                        }
                        $all_choose_ids = array_unique(array_merge($all_choose_ids, $item['item_choose']));

                        //获取子单之前处理成功的措施类型
                        $_work_order_change_sku = new WorkOrderChangeSku();
                        $change_type = $_work_order_change_sku
                            ->alias('a')
                            ->join(['fa_work_order_measure' => 'b'], 'a.measure_id=b.id')
                            ->where([
                                'a.item_order_number' => $key,
                                'b.operation_type' => 1
                            ])
                            ->column('a.change_type');

                        //子单取消
                        if (in_array(18, $item['item_choose'])) {
                            //检测之前是否处理过子单措施
                            array_intersect([1, 2, 3], $change_type) && $this->error("子订单：{$key} 措施已处理，不能取消");
                        } elseif (in_array(19, $item['item_choose'])) {//更改镜框
                            /*//检测之前是否处理过更改镜框措施
                            in_array(1, $change_type) && $this->error("子订单：{$key} 措施已处理，不能重复创建");*/

                            //更改镜框校验库存
                            !$item['change_frame']['change_sku'] && $this->error("子订单：{$key} 的新sku不能为空");
                            /*$back_data = $this->skuIsStock([$item['change_frame']['change_sku']], $params['work_platform'], [1]);
                            !$back_data['result'] && $this->error($back_data['msg']);*/
                        } /*elseif (in_array(20, $item['item_choose'])) {//更改镜片
                            //检测之前是否处理过更改镜片措施
                            in_array(2, $change_type) && $this->error("子订单：{$key} 措施已处理，不能重复创建");
                        }*/
                    }
                    unset($item);
                }

               

                /**获取审核人 start*/
                $check_person_weight = $workOrderConfigValue['check_person_weight'];//审核人列表
                $check_group_weight = $workOrderConfigValue['check_group_weight'];//审核组列表
                $all_group = $workOrderConfigValue['group'];//所有的成员组
                //核算审核组
                if (!empty($check_group_weight)) {
                    foreach ($check_group_weight as $gv) {
                        $all_person = [];
                        //获取当前组下的所有成员
                        $subordinate = (new AuthGroup)->getAllNextGroup($gv['work_create_person_id']);
                        if ($subordinate) {
                            array_push($subordinate, $gv['work_create_person_id']);
                            foreach ($subordinate as $av) {
                                if (is_array($all_group[$av])) {
                                    foreach ($all_group[$av] as $vk) {
                                        $all_person[] = $vk;
                                    }
                                }
                            }
                        } else {
                            $all_person = $all_group[$gv['work_create_person_id']];
                        }

                       
                        if (!empty($all_person)) {
                            //如果符合创建组
                            if (in_array($admin_id, array_unique($all_person))) {
                                if (!$this->weight_currency($gv, $all_choose_ids, $params)) {
                                    $params['is_check'] = 1;
                                    $params['assign_user_id'] = $all_group[$gv['check_group_id']][0];
                                    break;
                                }
                            }
                        }
                    }
                }
                //核算审核人
                if (!empty($check_person_weight)) {
                    foreach ($check_person_weight as $wkv) {
                        if ($admin_id == $wkv['work_create_person_id']) {
                            if (!$this->weight_currency($wkv, $all_choose_ids, $params)) {
                                $params['is_check'] = 1;
                                $params['assign_user_id'] = $all_group[$wkv['check_group_id']][0];
                                break;
                            }
                        }
                    }
                }
               
                //没有审核人则不需要审核
                if (!$params['assign_user_id']) {
                    $params['is_check'] = 0;
                }else{
                    if ($params['assign_user_id'] == 95 && $admin_id == 198){
                        $params['assign_user_id'] = 117;
                    }
                }

                /**获取审核人 end*/

                //点击提交按钮
                if (2 == $params['work_status']) {
                    //不需要审核或工单类型为仓库 工单状态默认为审核通过
                    if (0 == $params['is_check'] || 2 == $params['work_type']) {
                        $params['work_status'] = 3;
                    }
                    $params['submit_time'] = date('Y-m-d H:i:s');
                }

                //vip订单
                if (100 == $params['order_type']) {
                    $params['base_grand_total'] = $params['refund_money'];
                    $params['grand_total'] = $params['refund_money'];
                }
                $params['recept_person_id'] = $params['recept_person_id'] ?: $admin_id;

                //配货异常表
                $_distribution_abnormal = new DistributionAbnormal();

                //库位表
                $_stock_house = new StockHouse();

                //子单表
                $_new_order_item_process = new NewOrderItemProcess();

                if (!empty($row)) {
                    $row->startTrans();
                }
                $this->model->startTrans();
                $this->work_order_note->startTrans();
                $_distribution_abnormal->startTrans();
                $_new_order_item_process->startTrans();
                $_stock_house->startTrans();
                try {
                    //跟单处理
                    if (!empty($row)) {
                        //如果需要审核 则修改状态为待审核
                        if (1 == $params['is_check']) {
                            $params['work_status'] = 2;
                        }
                        $params['is_after_deal_with'] = 1;
                        $result = $row->allowField(true)->save($params);
                        if (false === $result) throw new Exception("跟单处理失败！！");
                        $work_id = $row->id;
                    } else {
                        //添加
                        $params['create_user_name'] = $nickname;
                        $params['create_user_id'] = $admin_id;
                        $params['create_time'] = date('Y-m-d H:i:s');
                        $params['order_sku'] = $order_sku;
                        $params['assign_user_id'] = $params['assign_user_id'] ?: 0;
                        $params['customer_group'] = $this->customer_group;

                        $result = $this->model->allowField(true)->save($params);
                        if (false === $result) throw new Exception("添加失败！！");
                        $work_id = $this->model->id;
                    }

                    //仓库工单判断未处理异常，有则绑定异常
                    if ($params['order_item_numbers'] || in_array(3, $measure_choose_id)) {
                        //主单取消：绑定该订单下所有子单异常
                        if (in_array(3, $measure_choose_id)) {
                            $item_process_where['b.increment_id'] = $platform_order;
                            $type = 16;
                        } else {
                            $item_process_where['a.item_order_number'] = ['in', $params['order_item_numbers']];
                            $type = 17;
                        }

                        //获取子单ID集
                        $item_process_ids = $_new_order_item_process
                            ->alias('a')
                            ->join(['fa_order' => 'b'], 'a.order_id=b.id')
                            ->where($item_process_where)
                            ->column('a.id');

                        //获取绑定异常子单ID集
                        $abnormal_binding_ids = $_distribution_abnormal
                            ->where(['item_process_id' => ['in', $item_process_ids], 'status' => 1])
                            ->column('item_process_id');

                        //已经标记异常的子单，绑定异常数据
                        if (!empty($abnormal_binding_ids)) {
                            $_distribution_abnormal
                                ->allowField(true)
                                ->save(['work_id' => $work_id], ['item_process_id' => ['in', $abnormal_binding_ids], 'status' => 1]);

                            //配货操作日志
                            DistributionLog::record((object)session('admin'), $item_process_ids, 0, "创建工单绑定异常");
                            $need_sign_ids = array_diff($item_process_ids, $abnormal_binding_ids);
                        } else {
                            $need_sign_ids = $item_process_ids;
                        }

                        //未标记异常子单，则标记异常
                        if (!empty($need_sign_ids)) {
                            foreach ($need_sign_ids as $val) {
                                //获取异常库位号
                                $stock_house_info = $_stock_house
                                    ->field('id,coding')
                                    ->where(['status' => 1, 'type' => 4, 'occupy' => ['<', 10000]])
                                    ->order('occupy', 'desc')
                                    ->find();
                                if (empty($stock_house_info)) throw new Exception("异常暂存架没有空余库位！！");

                                //创建异常
                                $abnormal_data = [
                                    'work_id' => $work_id,
                                    'item_process_id' => $val,
                                    'type' => $type,
                                    'status' => 1,
                                    'create_time' => time(),
                                    'create_person' => $nickname
                                ];
                                $_distribution_abnormal->allowField(true)->isUpdate(false)->data($abnormal_data)->save();

                                //子订单绑定异常库位号
                                $_new_order_item_process
                                    ->where(['id' => $val])
                                    ->update(['abnormal_house_id' => $stock_house_info['id']]);

                                //异常库位占用数量+1
                                $_stock_house
                                    ->where(['id' => $stock_house_info['id']])
                                    ->setInc('occupy', 1);

                                //配货日志
                                DistributionLog::record((object)session('admin'), $val, 9, "创建工单，异常暂存架{$stock_house_info['coding']}库位");
                            }
                        }
                    }

                    //工单备注
                    if (!empty($params['content'])) {
                        $noteData['note_time'] = date('Y-m-d H:i');
                        $noteData['note_user_id'] = $admin_id;
                        $noteData['note_user_name'] = $nickname;
                        $noteData['work_id'] = $work_id;
                        $noteData['user_group_id'] = 0;
                        $noteData['content'] = $params['content'];
                        $contentResult = $this->work_order_note->allowField(true)->save($noteData);
                        if (false === $contentResult) throw new Exception("备注添加失败！！");
                    }

                    //创建主订单措施、承接人数据
                    if (!empty($measure_choose_id)) {
                        foreach ($measure_choose_id as $v) {
                            //根据措施读取承接组、承接人 默认是客服问题组配置,是否审核之后自动完成
                            $appoint_ids = $params['order_recept']['appoint_ids'][$v];
                            $appoint_users = $params['order_recept']['appoint_users'][$v];
                            $appoint_group = $params['order_recept']['appoint_group'][$v];
                            $auto_complete = $params['order_recept']['auto_complete'][$v];

                            //插入措施、承接人数据
                            $res = $this->handle_measure($work_id, $v, $appoint_ids, $appoint_users, $appoint_group, $auto_complete, $this->assign_user_id, $admin_id, $nickname, $params, '');
                            if (!$res['result']) throw new Exception($res['msg']);
                        }
                    }

                    //创建子订单措施、承接人数据
                    if (!empty($item_order_info)) {
                        foreach ($item_order_info as $key => $item) {
                            if ($item['item_choose']) {
                                foreach ($item['item_choose'] as $v) {
                                    //根据措施读取承接组、承接人 默认是客服问题组配置,是否审核之后自动完成
                                    $appoint_ids = $item['appoint_ids'][$v];
                                    $appoint_users = $item['appoint_users'][$v];
                                    $appoint_group = $item['appoint_group'][$v];
                                    $auto_complete = $item['auto_complete'][$v];

                                    //插入措施、承接人数据
                                    $res = $this->handle_measure($work_id, $v, $appoint_ids, $appoint_users, $appoint_group, $auto_complete, $this->assign_user_id, $admin_id, $nickname, $params, $key);
                                    if (!$res['result']) throw new Exception($res['msg']);
                                }
                            }
                        }
                    }

                    //非草稿状态进入审核阶段
                    1 != $params['work_status'] && $this->model->checkWork($work_id);

                    if (!empty($row)) {
                        $row->commit();
                    }
                    $this->model->commit();
                    $this->work_order_note->commit();
                    $_distribution_abnormal->commit();
                    $_new_order_item_process->commit();
                    $_stock_house->commit();
                } catch (ValidateException $e) {
                    if (!empty($row)) {
                        $row->rollback();
                    }
                    $this->model->rollback();
                    $this->work_order_note->rollback();
                    $_distribution_abnormal->rollback();
                    $_new_order_item_process->rollback();
                    $_stock_house->rollback();
                    $this->error($e->getMessage());
                } catch (PDOException $e) {
                    if (!empty($row)) {
                        $row->rollback();
                    }
                    $this->model->rollback();
                    $this->work_order_note->rollback();
                    $_distribution_abnormal->rollback();
                    $_new_order_item_process->rollback();
                    $_stock_house->rollback();
                    $this->error($e->getMessage());
                } catch (Exception $e) {
                    if (!empty($row)) {
                        $row->rollback();
                    }
                    $this->model->rollback();
                    $this->work_order_note->rollback();
                    $_distribution_abnormal->rollback();
                    $_new_order_item_process->rollback();
                    $_stock_house->rollback();
                    $this->error($e->getMessage());
                }
                $this->success();
            }
            $this->error(__('Parameter %s can not be empty', ''));
        }

        //跟单处理
        $work_type = 1;//1客服 2仓库
        $problem_type = [];
        if ($ids) {
            //编辑、详情
            $row = $this->model->get($ids);
            $this->assignconfig('ids', $row->id);
            $this->assignconfig('problem_id', $row->problem_type_id);
            $this->view->assign('row', $row);

            //子订单措施及数据
            if (!empty($row->order_item_numbers)) {
                $order_data = $this->model->getOrderItem($row->platform_order, $row->order_item_numbers, $row->work_type, $row);
                unset($order_data['item_order_info']);
                $this->view->assign('order_item', $order_data);
            }

            //工单类型
            $work_type = $row->work_type;
        } else {
            //创建
            if (!empty($is_warehouse)) {
                $work_type = 2;
            }
        }

        //仓库创建工单
        $order_number = input('order_number');
        $order_item_numbers = input('order_item_numbers');
        if ($order_number && $order_item_numbers) {
            $order_item = $this->model->getOrderItem($order_number, $order_item_numbers, $work_type, []);
            $this->view->assign('order_item', $order_item);
        }

        //工单类型
        $this->view->assign('work_type', $work_type);
        $this->assignconfig('work_type', $work_type);

        //工单问题
        if (1 == $work_type) {
            $customer_problem_type = $workOrderConfigValue['customer_problem_type'];
            $customer_problem_classify = $workOrderConfigValue['customer_problem_classify'];
            unset($customer_problem_classify['仓库问题']);

            foreach ($customer_problem_classify as $key => $value) {
                $type = [];
                foreach ($value as $v) {
                    $type[] = ['id' => $v, 'name' => $customer_problem_type[$v]];
                }
                $problem_type[] = ['name' => $key, 'type' => $type];
            }
        } else {
            $problem_type = $workOrderConfigValue['warehouse_problem_type'];
        }
        $this->view->assign('problem_type', $problem_type);

        return $this->view->fetch();
    }

    /**
     * 判断是否审核并获取审核人ID
     *
     * @Author lzh
     * @param array $info 审核组|审核人
     * @param array $measure_choose_id 措施ID
     * @param array $params 提交参数
     * @return boolean
     */
    protected function weight_currency($info, $measure_choose_id, $params)
    {
        if (0 == $info['step_id']) {//不需要判断措施只需要判断创建人
            return false;
        } elseif (2 == $info['step_id'] && in_array(2, $measure_choose_id)) { //退款
            $median_value = $params['refund_money'];
        } elseif (3 == $info['step_id'] && in_array(3, $measure_choose_id)) { //取消
            $median_value = $params['refund_money'];
        } elseif (6 == $info['step_id'] && in_array(6, $measure_choose_id)) { //赠品
            $median_value = array_sum($params['gift']['original_number'] ?: []);
        } elseif (7 == $info['step_id'] && in_array(7, $measure_choose_id)) { //补发
            $median_value = array_sum($params['replacement']['original_number'] ?: []);
        } elseif (10 == $info['step_id'] && in_array(10, $measure_choose_id)) { //积分
            $median_value = $params['integral'];
        } elseif (15 == $info['step_id'] && in_array(15, $measure_choose_id)) {//VIP退款
            $median_value = $params['refund_money'];
        }

        $result = false;
        if (!empty($median_value)) {
            switch ($info['symbol']) {
                case 'gt':
                    $result = $median_value > $info['step_value'];
                    break;
                case 'eq':
                    $result = $median_value = $info['step_value'];
                    break;
                case 'lt':
                    $result = $median_value < $info['step_value'];
                    break;
                case 'egt':
                    $result = $median_value >= $info['step_value'];
                    break;
                case 'elt':
                    $result = $median_value <= $info['step_value'];
                    break;
            }
        }
        if ($result) {
            return false;
        }

        return true;
    }

    /**
     * 保存措施、承接人并处理相关流程
     *
     * @Author lzh
     * @param int $work_id 工单ID
     * @param int $choose_id 选择的措施ID
     * @param array $appoint_ids 承接人ID集合
     * @param array $appoint_users 承接人名称集合
     * @param array $appoint_group 承接人所在组集合
     * @param int $auto_complete 是否审核之后自动完成
     * @param int $assign_user_id 当前用户上级主管ID
     * @param int $admin_id 当前用户ID
     * @param string $nickname 当前用户名称
     * @param array $params 提交参数
     * @param string $item_order_number 子订单号
     * @return array
     */
    protected function handle_measure($work_id, $choose_id, $appoint_ids, $appoint_users, $appoint_group, $auto_complete, $assign_user_id, $admin_id, $nickname, $params, $item_order_number)
    {
        //获取工单配置信息
        $workOrderConfigValue = $this->workOrderConfigValue;

        //措施内容
        $measure_content = $workOrderConfigValue['step'][$choose_id] ?: '';

        //措施表
        $_work_order_measure = new WorkOrderMeasure();

        //承接人表
        $_work_order_recept = new WorkOrderRecept();

        $_work_order_measure->startTrans();
        $_work_order_recept->startTrans();
        try {
            //插入措施表
            $res = $_work_order_measure
                ->allowField(true)
                ->save([
                    'work_id' => $work_id,
                    'measure_choose_id' => $choose_id,
                    'measure_content' => $measure_content,
                    'item_order_number' => $item_order_number,
                    'create_time' => date('Y-m-d H:i:s')
                ]);
            if (false === $res) throw new Exception("添加措施失败！！");

            //工单措施表自增ID
            $measure_id = $_work_order_measure->id;

            //循环插入承接人
            $appoint_save = [];
            if (is_array($appoint_ids) && !empty($appoint_ids)) {
                foreach ($appoint_ids as $key => $val) {
                    if ($appoint_users[$key] == 'undefined') {
                        continue;
                    }
                    //如果没有承接人 默认为创建人
                    if ($val == 'undefined') {
                        $recept_group_id = $assign_user_id;
                        $recept_person_id = $admin_id;
                        $recept_person = $nickname;
                    } else {
                        $recept_group_id = $appoint_group[$key];
                        $recept_person_id = $val;
                        $recept_person = $appoint_users[$key];
                    }
                    $appoint_save[] = [
                        'work_id' => $work_id,
                        'measure_id' => $measure_id,
                        'is_auto_complete' => $auto_complete ?: 0,
                        'recept_group_id' => $recept_group_id,
                        'recept_person_id' => $recept_person_id,
                        'recept_person' => $recept_person,
                        'create_time' => date('Y-m-d H:i:s')
                    ];
                }
            } else {
                $appoint_save[] = [
                    'work_id' => $work_id,
                    'measure_id' => $measure_id,
                    'is_auto_complete' => $auto_complete ?: 0,
                    'recept_group_id' => 0,
                    'recept_person_id' => $admin_id,
                    'recept_person' => $nickname,
                    'create_time' => date('Y-m-d H:i:s')
                ];
            }

            //插入承接人表
            $recept_res = $_work_order_recept->allowField(true)->saveAll($appoint_save);
            if (false === $recept_res) throw new Exception("添加承接人失败！！");

            $_work_order_measure->commit();
            $_work_order_recept->commit();
        } catch (PDOException $e) {
            $_work_order_measure->rollback();
            $_work_order_recept->rollback();
            return ['result' => false, 'msg' => $e->getMessage()];
        } catch (Exception $e) {
            $_work_order_measure->rollback();
            $_work_order_recept->rollback();
            return ['result' => false, 'msg' => $e->getMessage()];
        }

        //更改镜片、赠品、补发
        if (in_array($choose_id, [6, 7, 20])) {
            $this->model->changeLens($params, $work_id, $choose_id, $measure_id, $item_order_number);
        } elseif (19 == $choose_id) {//更改镜框
            $this->model->changeFrame($params, $work_id, $choose_id, $measure_id, $item_order_number);
        } elseif (in_array($choose_id, [3, 18])) {//取消
            $this->model->cancelOrder($params, $work_id, $choose_id, $measure_id, $item_order_number);
        } elseif (13 == $choose_id) {//修改地址
            $this->model->changeAddress($params, $work_id, $choose_id, $measure_id);
        }

        return ['result' => true, 'msg' => ''];
    }

    /**
     * 判断sku是否有库存
     *
     * @Description
     * @author wpl 
     * @param array $skus sku列表
     * @param int $siteType 站点类型
     * @param array $num 站点类型
     * @return array
     */
    protected function skuIsStock($skus = [], $siteType, $num = [])
    {
        if (!array_filter($skus)) {
            return ['result' => false, 'msg' => 'SKU不能为空'];
        }

        $itemPlatFormSku = new \app\admin\model\itemmanage\ItemPlatformSku();
        //根据平台sku转sku
        foreach (array_filter($skus) as $k => $v) {
            //判断库存时去掉-s 等
            $arr = explode('-', $v);
            if (!empty($arr[1])) {
                $sku = $arr[0] . '-' . $arr[1];
            } else {
                $sku = trim($v);
            }

            //判断是否开启预售 并且预售时间是否满足 并且预售数量是否足够
            $res = $itemPlatFormSku->where(['outer_sku_status' => 1, 'platform_sku' => $sku, 'platform_type' => $siteType])->find();
            //判断是否开启预售
            if ($res['stock'] >= 0 && $res['presell_status'] == 1 && strtotime($res['presell_create_time']) <= time() && strtotime($res['presell_end_time']) >= time()) {
                $stock = $res['stock'] + $res['presell_residue_num'];
            } elseif ($res['stock'] < 0 && $res['presell_status'] == 1 && strtotime($res['presell_create_time']) <= time() && strtotime($res['presell_end_time']) >= time()) {
                $stock = $res['presell_residue_num'];
            } else {
                $stock = $res['stock'];
            }
            //判断库存是否足够
            if ($stock < $num[$k]) {
                // $params = ['sku'=>$sku,'siteType'=>$siteType,'stock'=>$stock,'num'=>$num[$k]];
                // file_put_contents('/www/wwwroot/mojing/runtime/log/stock.txt',json_encode($params),FILE_APPEND);
                return ['result' => false, 'msg' => $sku . '库存不足！！'];
            }
        }
        return ['result' => true, 'msg' => ''];
    }

    /**
     * 编辑
     *
     * @Author lzh
     * @DateTime 2020-11-23 11:29:24
     * @param [type] $ids
     * @return void
     */
    public function edit($ids = null)
    {
        //获取工单配置信息
        $workOrderConfigValue = $this->workOrderConfigValue;

        //校验工单信息
        $row = $this->model->get($ids);
        !$row && $this->error(__('No Results were found'));

        //校验用户权限
        $adminIds = $this->getDataLimitAdminIds();
        is_array($adminIds) && !in_array($row[$this->dataLimitField], $adminIds) && $this->error(__('You have no permission'));

        //获取用户ID和所在权限组
        $admin_id = session('admin.id');
        $nickname = session('admin.nickname');
        $_auth_group_access = new AuthGroupAccess();
        $user_group_access = $_auth_group_access->where(['uid' => $admin_id])->column('group_id');

        if ($this->request->isPost()) {
            $params = $this->request->post("row/a");
            if ($params) {
                $params = $this->preExcludeFields($params);
                if ($this->dataLimit && $this->dataLimitFieldAutoFill) {
                    $params[$this->dataLimitField] = $this->auth->id;
                }

                //是否采用模型验证
                if ($this->modelValidate) {
                    $name = str_replace("\\model\\", "\\validate\\", get_class($this->model));
                    $validate = is_bool($this->modelValidate) ? ($this->modelSceneValidate ? $name . '.edit' : $name) : $this->modelValidate;
                    $this->model->validateFailException(true)->validate($validate);
                }

                $platform_order = trim($params['platform_order']);//订单号
                $measure_choose_id = $params['measure_choose_id'] ? array_unique(array_filter($params['measure_choose_id'])) : [];//措施ID数组
                $work_type = $params['work_type'];//工单类型：1客服 2仓库
                $item_order_info = $params['item_order_info'];//子订单措施
                $params['order_sku'] = $params['order_sku'] ? implode(',', $params['order_sku']) : '';//sku列表

                //校验问题类型、问题描述
                $params['problem_type_id'] = $params['problem_type_id'] ?: $params['problem_id'];
                !$params['problem_type_id'] && $this->error("请选择问题类型");
                !$params['problem_description'] && $this->error("问题描述不能为空");
                !$platform_order && $this->error("订单号不能为空");

                //指定问题类型校验sku下拉框是否勾选
                in_array($params['problem_type_id'],[8,10,11,56,13,14,15,16,18,22,59])
                && empty($params['order_sku'])
                && $this->error("请选择sku");

                //校验工单类型
                if (1 == $work_type) {
                    //校验工单措施
                    empty($measure_choose_id) && empty($item_order_info) && $this->error("请选择实施措施");

                    $params['problem_type_content'] = $workOrderConfigValue['customer_problem_type'][$params['problem_type_id']];
                } else {
                    $all_after_user_id = array_filter($params['all_after_user_id']);
                    empty($all_after_user_id) && $this->error("未找到对应承接人,请重新选择");
                    $params['all_after_user_id'] = implode(',', $all_after_user_id);
                    $params['problem_type_content'] = $workOrderConfigValue['warehouse_problem_type'][$params['problem_type_id']];
                }

                //主单和子单全部的措施id
                $all_choose_ids = [];

                //检测主订单措施
                if (!empty($measure_choose_id)) {
                    /**
                     * 审核判断条件
                     * 1、退款金额大于30 经理审核
                     * 2、赠品数量大于1 经理审核
                     * 3、补发数量大于1 经理审核
                     * 4、优惠券等于100% 经理审核  50%主管审核 固定额度无需审核
                     * 5、运营客服组的优惠券都由客服经理审核
                     */

                    $all_choose_ids = $measure_choose_id;

                    //校验退款、vip退款
                    if (array_intersect([2, 15], $measure_choose_id)) {
                        !$params['refund_money'] && $this->error("退款金额不能为空");
                        $params['is_refund'] = 1;
                    } else {
                        unset($params['refund_money']);
                    }

                    //校验赠品、补发库存
                    if (array_intersect([6, 7], $measure_choose_id)) {
                        $original_sku = [];

                        //赠品
                        if (in_array(6, $measure_choose_id)) {
                            $gift_sku = $params['gift']['original_sku'];
                            !$gift_sku && $this->error("赠品sku不能为空");

                            $gift_number = $params['gift']['original_number'];
                            !$gift_number && $this->error("赠品数量不能为空");

                            foreach ($gift_sku as $key => $sku) {
                                $num = $key + 1;
                                !$sku && $this->error("第{$num}个赠品sku不能为空");
                                !$gift_number[$key] && $this->error("第{$num}个赠品数量必须大于0");

                                if (isset($original_sku[$sku])) {
                                    $original_sku[$sku] += $gift_number[$key];
                                } else {
                                    $original_sku[$sku] = $gift_number[$key];
                                }
                            }
                        }

                        //补发
                        if (in_array(7, $measure_choose_id)) {
                            !$params['address']['shipping_type'] && $this->error("请选择Shipping Method");

                            $replacement_sku = $params['replacement']['original_sku'];
                            !$replacement_sku && $this->error("补发sku不能为空");

                            $replacement_number = $params['replacement']['original_number'];
                            !$replacement_number && $this->error("补发数量不能为空");

                            foreach ($replacement_sku as $key => $sku) {
                                $num = $key + 1;
                                !$sku && $this->error("第{$num}个补发sku不能为空");
                                !$replacement_number[$key] && $this->error("第{$num}个补发数量必须大于0");

                                if (isset($original_sku[$sku])) {
                                    $original_sku[$sku] += $replacement_number[$key];
                                } else {
                                    $original_sku[$sku] = $replacement_number[$key];
                                }
                            }
                        }

                        //校验库存
                        if ($original_sku) {
                            $back_data = $this->skuIsStock(array_keys($original_sku), $params['work_platform'], array_values($original_sku));
                            !$back_data['result'] && $this->error($back_data['msg']);
                        }
                    }

                    //校验补价措施
                    if (in_array(8, $measure_choose_id)) {
                        !$params['replenish_money'] && $this->error("补差价金额不能为空");
                    } else {
                        unset($params['replenish_money']);
                    }

                    //校验优惠券措施
                    if (in_array(9, $measure_choose_id)) {
                        !$params['coupon_id'] && !$params['need_coupon_id'] && $this->error("请选择优惠券");

                        //不需要审核的优惠券
                        if ($params['coupon_id']) {
                            $check_coupon = $workOrderConfigValue['check_coupon'];
                        } else {
                            //需要审核的优惠券
                            $params['is_check'] = 1;
                            $params['coupon_id'] = $params['need_coupon_id'];
                            $check_coupon = $workOrderConfigValue['need_check_coupon'];

                            //优惠券折扣
                            $discount = $workOrderConfigValue['need_check_coupon'][$params['need_coupon_id']]['sum'];
                            if (100 == $discount || (0 < $discount && in_array(131, $user_group_access))) {
                                //创建人上级经理
                                $params['assign_user_id'] = $workOrderConfigValue['customer_manager'];
                            } elseif (50 == $discount) {
                                //创建人上级主管
                                $params['assign_user_id'] = $this->assign_user_id ?: $admin_id;
                            }
                        }
                        foreach ($check_coupon as $v) {
                            if ($v['id'] == $params['coupon_id']) {
                                $params['coupon_describe'] = $v['desc'];
                                break;
                            }
                        }
                    }

                    //判断是否选择积分措施
                    if (in_array(10, $measure_choose_id)) {
                        (!$params['integral'] || !is_numeric($params['integral']))
                        && $this->error("积分必须是数字");
                    } else {
                        unset($params['integral']);
                        unset($params['integral_describe']);
                    }

                    //判断是否选择退件措施
                    if (in_array(11, $measure_choose_id)) {
                        !$params['refund_logistics_num'] && $this->error("退回物流单号不能为空");
                    } else {
                        unset($params['refund_logistics_num']);
                    }
                }

                //子单sku变动表
                $_work_order_change_sku = new WorkOrderChangeSku();

                //检测子订单措施
                if ($item_order_info) {
                    $item_order_info = array_filter($item_order_info);
                    //查询所有子单数量
                    $_new_order_process = new NewOrderProcess();
                    $order_id = $_new_order_process->where('increment_id', $platform_order)->value('order_id');
                    $_new_order_item_process = new NewOrderItemProcess();
                    $count_item_num = $_new_order_item_process->where('order_id', $order_id)->count();

                    1 > count($item_order_info) && $this->error("子订单号错误");
                    foreach ($item_order_info as $key => &$item) {
                        $item['item_choose'] = array_unique(array_filter($item['item_choose']));
                        if ($count_item_num != count($item_order_info)) {
                            empty($item['item_choose']) && $this->error("请选择子订单：{$key} 的实施措施");
                        }
                        $all_choose_ids = array_unique(array_merge($all_choose_ids, $item['item_choose']));

                        //获取子单之前处理成功的措施类型
                        $change_type = $_work_order_change_sku
                            ->alias('a')
                            ->join(['fa_work_order_measure' => 'b'], 'a.measure_id=b.id')
                            ->where([
                                'a.item_order_number' => $key,
                                'b.operation_type' => 1
                            ])
                            ->order('a.id', 'desc')
                            ->group('a.item_order_number')
                            ->column('a.change_type');

                        //子单取消
                        if (in_array(18, $item['item_choose'])) {
                            //检测之前是否处理过子单措施
                            array_intersect([1, 2, 3], $change_type) && $this->error("子订单：{$key} 措施已处理，不能取消");
                        } elseif (in_array(19, $item['item_choose'])) {//更改镜框
                            //检测之前是否处理过更改镜框措施
                            in_array(1, $change_type) && $this->error("子订单：{$key} 措施已处理，不能重复创建");

                            //更改镜框校验库存
                            !$item['change_frame']['change_sku'] && $this->error("子订单：{$key} 的新sku不能为空");
                            $back_data = $this->skuIsStock([$item['change_frame']['change_sku']], $params['work_platform'], [1]);
                            !$back_data['result'] && $this->error($back_data['msg']);
                        } /*elseif (in_array(20, $item['item_choose'])) {//更改镜片
                            //检测之前是否处理过更改镜片措施
                            in_array(2, $change_type) && $this->error("子订单：{$key} 措施已处理，不能重复创建");
                        }*/
                    }
                    unset($item);
                }

                /**获取审核人 start*/
                $check_person_weight = $workOrderConfigValue['check_person_weight'];//审核人列表
                $check_group_weight = $workOrderConfigValue['check_group_weight'];//审核组列表
                $all_group = $workOrderConfigValue['group'];//所有的成员组

                //核算审核组
                if (!empty($check_group_weight)) {
                    foreach ($check_group_weight as $gv) {
                        $all_person = [];
                        //获取当前组下的所有成员
                        $subordinate = (new AuthGroup)->getAllNextGroup($gv['work_create_person_id']);
                        if ($subordinate) {
                            array_push($subordinate, $gv['work_create_person_id']);
                            foreach ($subordinate as $av) {
                                if (is_array($all_group[$av])) {
                                    foreach ($all_group[$av] as $vk) {
                                        $all_person[] = $vk;
                                    }
                                }
                            }
                        } else {
                            $all_person = $all_group[$gv['work_create_person_id']];
                        }
                        if (!empty($all_person)) {
                            //如果符合创建组
                            if (in_array($admin_id, array_unique($all_person))) {
                                if (!$this->weight_currency($gv, $all_choose_ids, $params)) {
                                    $params['is_check'] = 1;
                                    $params['assign_user_id'] = $all_group[$gv['check_group_id']][0];
                                    break;
                                }
                            }
                        }
                    }
                }

                //核算审核人
                if (!empty($check_person_weight)) {
                    foreach ($check_person_weight as $wkv) {
                        if ($admin_id == $wkv['work_create_person_id']) {
                            if (!$this->weight_currency($wkv, $all_choose_ids, $params)) {
                                $params['is_check'] = 1;
                                $params['assign_user_id'] = $all_group[$wkv['check_group_id']][0];
                                break;
                            }
                        }
                    }
                }

                //没有审核人则不需要审核
                if (!$params['assign_user_id']) {
                    $params['is_check'] = 0;
                }
                /**获取审核人 end*/

                //点击提交按钮
                if (2 == $params['work_status']) {
                    //不需要审核或工单类型为仓库 工单状态默认为审核通过
                    if (0 == $params['is_check'] || 2 == $params['work_type']) {
                        $params['work_status'] = 3;
                    }
                    $params['submit_time'] = date('Y-m-d H:i:s');
                }

                //vip订单
                if (100 == $params['order_type']) {
                    $params['base_grand_total'] = $params['refund_money'];
                    $params['grand_total'] = $params['refund_money'];
                }
                $params['recept_person_id'] = $params['recept_person_id'] ?: $admin_id;

                //措施表
                $_work_order_measure = new WorkOrderMeasure();

                //承接人表
                $_work_order_recept = new WorkOrderRecept();

                //子单表
                $_new_order_item_process = new NewOrderItemProcess();

                //配货异常表
                $_distribution_abnormal = new DistributionAbnormal();

                //库位表
                $_stock_house = new StockHouse();

                $row->startTrans();
                $_work_order_measure->startTrans();
                $_work_order_recept->startTrans();
                $_work_order_change_sku->startTrans();
                $_stock_house->startTrans();
                $_new_order_item_process->startTrans();
                $_distribution_abnormal->startTrans();
                try {
                    //更新之前清除部分字段
                    $update_data = [
                        'replenish_money' => '',
                        'replenish_increment_id' => '',
                        'coupon_id' => 0,
                        'coupon_describe' => '',
                        'coupon_str' => '',
                        'integral' => '',
                        'refund_logistics_num' => '',
                        'refund_money' => '',
                        'is_refund' => 0,
                        'replacement_order' => '',
                        'integral_describe' => '',
                    ];
                    $update_res = $row->allowField(true)->save($update_data);
                    if (false === $update_res) throw new Exception('更新失败!!');

                    //仓库工单判断未处理异常，有则绑定异常
                    if ($params['order_item_numbers'] || in_array(3, $measure_choose_id)) {
                        //主单取消：绑定该订单下所有子单异常
                        if (in_array(3, $measure_choose_id)) {
                            $item_process_where['b.increment_id'] = $platform_order;
                            $type = 16;
                        } else {
                            $item_process_where['a.item_order_number'] = ['in', $params['order_item_numbers']];
                            $type = 17;
                        }

                        //获取子单ID集
                        $item_process_ids = $_new_order_item_process
                            ->alias('a')
                            ->join(['fa_order' => 'b'], 'a.order_id=b.id')
                            ->where($item_process_where)
                            ->column('a.id', 'a.item_order_number');
                        $item_order_numbers = array_keys($item_process_ids);

                        //获取之前的子单列表
                        $bound_item_order_numbers = $_work_order_change_sku->where(['work_id' => $row->id])->column('item_order_number');
                        $remove_numbers = $bound_item_order_numbers ? array_diff($bound_item_order_numbers, $item_order_numbers) : [];

                        //清除之前的子单异常、解绑子单库位、异常库位减1
                        if ($remove_numbers) {
                            foreach ($remove_numbers as $val) {
                                //获取子单信息
                                $item_process_info = $_new_order_item_process
                                    ->field('id,abnormal_house_id')
                                    ->where(['item_order_number' => $val])
                                    ->find();

                                //删除异常
                                $check_abnormal = $_distribution_abnormal
                                    ->field('type,id')
                                    ->where(['work_id' => $row->id, 'item_process_id' => $item_process_info['id']])
                                    ->find();
                                if ($check_abnormal && in_array($check_abnormal['type'], [16, 17])) {
                                    $_distribution_abnormal->where(['id' => $check_abnormal['id']])->delete();

                                    //子订单解绑异常库位
                                    $_new_order_item_process
                                        ->where(['id' => $item_process_info['id']])
                                        ->update(['abnormal_house_id' => 0]);

                                    //异常库位占用数量-1
                                    if($item_process_info['abnormal_house_id']){
                                        $_stock_house
                                            ->where(['id' => $item_process_info['abnormal_house_id']])
                                            ->setDec('occupy', 1);
                                    }

                                    //配货日志
                                    DistributionLog::record((object)session('admin'), $val, 10, "编辑工单，解绑异常库位");
                                }
                            }
                        }

                        //获取绑定异常子单ID集
                        $abnormal_binding_ids = $_distribution_abnormal
                            ->where(['item_process_id' => ['in', $item_process_ids], 'status' => 1])
                            ->column('item_process_id');

                        //已经标记异常的子单，绑定异常数据
                        if (!empty($abnormal_binding_ids)) {
                            $_distribution_abnormal
                                ->allowField(true)
                                ->save(['work_id' => $row->id], ['item_process_id' => ['in', $abnormal_binding_ids], 'status' => 1]);

                            //配货操作日志
                            DistributionLog::record((object)session('admin'), $item_process_ids, 0, "编辑工单绑定异常");
                            $need_sign_ids = array_diff($item_process_ids, $abnormal_binding_ids);
                        } else {
                            $need_sign_ids = $item_process_ids;
                        }

                        //未标记异常子单，则标记异常
                        if (!empty($need_sign_ids)) {
                            foreach ($need_sign_ids as $val) {
                                //获取异常库位号
                                $stock_house_info = $_stock_house
                                    ->field('id,coding')
                                    ->where(['status' => 1, 'type' => 4, 'occupy' => ['<', 10000]])
                                    ->order('occupy', 'desc')
                                    ->find();
                                if (empty($stock_house_info)) throw new Exception("异常暂存架没有空余库位！！");

                                //创建异常
                                $abnormal_data = [
                                    'work_id' => $row->id,
                                    'item_process_id' => $val,
                                    'type' => $type,
                                    'status' => 1,
                                    'create_time' => time(),
                                    'create_person' => $nickname
                                ];
                                $_distribution_abnormal->allowField(true)->isUpdate(false)->data($abnormal_data)->save();

                                //子订单绑定异常库位号
                                $_new_order_item_process
                                    ->where(['id' => $val])
                                    ->update(['abnormal_house_id' => $stock_house_info['id']]);

                                //异常库位占用数量+1
                                $_stock_house
                                    ->where(['id' => $stock_house_info['id']])
                                    ->setInc('occupy', 1);

                                //配货日志
                                DistributionLog::record((object)session('admin'), $val, 9, "编辑工单，异常暂存架{$stock_house_info['coding']}库位");
                            }
                        }
                    }

                    //清除措施表、承接表、sku变动表
                    $_work_order_measure->where(['work_id' => $row->id])->delete();
                    $_work_order_recept->where(['work_id' => $row->id])->delete();
                    $_work_order_change_sku->where(['work_id' => $row->id])->delete();

                    //更新工单
                    $result = $row->allowField(true)->save($params);
                    if (false === $result) throw new Exception("编辑失败！！");

                    //创建主订单措施、承接人数据
                    if (!empty($measure_choose_id)) {
                        foreach ($measure_choose_id as $v) {
                            //根据措施读取承接组、承接人 默认是客服问题组配置,是否审核之后自动完成
                            $appoint_ids = $params['order_recept']['appoint_ids'][$v];
                            $appoint_users = $params['order_recept']['appoint_users'][$v];
                            $appoint_group = $params['order_recept']['appoint_group'][$v];
                            $auto_complete = $params['order_recept']['auto_complete'][$v];

                            //插入措施、承接人数据
                            $res = $this->handle_measure($row->id, $v, $appoint_ids, $appoint_users, $appoint_group, $auto_complete, $this->assign_user_id, $admin_id, $nickname, $params, '');
                            if (!$res['result']) throw new Exception($res['msg']);
                        }
                    }

                    //创建子订单措施、承接人数据
                    if (!empty($item_order_info)) {
                        foreach ($item_order_info as $key => $item) {
                            if ($item['item_choose']) {
                                foreach ($item['item_choose'] as $v) {
                                    //根据措施读取承接组、承接人 默认是客服问题组配置,是否审核之后自动完成
                                    $appoint_ids = $item['appoint_ids'][$v];
                                    $appoint_users = $item['appoint_users'][$v];
                                    $appoint_group = $item['appoint_group'][$v];
                                    $auto_complete = $item['auto_complete'][$v];

                                    //插入措施、承接人数据
                                    $res = $this->handle_measure($row->id, $v, $appoint_ids, $appoint_users, $appoint_group, $auto_complete, $this->assign_user_id, $admin_id, $nickname, $params, $key);
                                    if (!$res['result']) throw new Exception($res['msg']);
                                }
                            }
                        }
                    }

                    //非草稿状态进入审核阶段
                    1 != $params['work_status'] && $this->model->checkWork($row->id);

                    $row->commit();
                    $_work_order_measure->commit();
                    $_work_order_recept->commit();
                    $_work_order_change_sku->commit();
                    $_stock_house->commit();
                    $_new_order_item_process->commit();
                    $_distribution_abnormal->commit();
                } catch (ValidateException $e) {
                    $row->rollback();
                    $_work_order_measure->rollback();
                    $_work_order_recept->rollback();
                    $_work_order_change_sku->rollback();
                    $_stock_house->rollback();
                    $_new_order_item_process->rollback();
                    $_distribution_abnormal->rollback();
                    $this->error($e->getMessage());
                } catch (PDOException $e) {
                    $row->rollback();
                    $_work_order_measure->rollback();
                    $_work_order_recept->rollback();
                    $_work_order_change_sku->rollback();
                    $_stock_house->rollback();
                    $_new_order_item_process->rollback();
                    $_distribution_abnormal->rollback();
                    $this->error($e->getMessage());
                } catch (Exception $e) {
                    $row->rollback();
                    $_work_order_measure->rollback();
                    $_work_order_recept->rollback();
                    $_work_order_change_sku->rollback();
                    $_stock_house->rollback();
                    $_new_order_item_process->rollback();
                    $_distribution_abnormal->rollback();
                    $this->error($e->getMessage());
                }
                $this->success();
            }
            $this->error(__('Parameter %s can not be empty', ''));
        }

        //工单类型及状态
        $this->view->assign('row', $row);
        $this->assignconfig('work_type', $row->work_type);
        $this->assignconfig('work_status', $row->work_status);
        $this->assignconfig('create_user_id', $row->create_user_id);

        //子订单措施及数据
        $order_data = $this->model->getOrderItem($row->platform_order, $row->order_item_numbers, $row->work_type, $row);
        if(!empty($order_data['item_order_info'])){
            $this->assignconfig('item_order_info', $order_data['item_order_info']);
            unset($order_data['item_order_info']);
        }
        $this->assignconfig('order_item', $order_data);
        $this->view->assign('order_item', $order_data);

        //把问题类型传递到js页面
        $row->problem_type_id && $this->assignconfig('problem_type_id', $row->problem_type_id);

        //工单措施对应的措施配置表ID数组
        $measureList = WorkOrderMeasure::workMeasureList($row->id, 1);
        !empty($measureList) && $this->assignconfig('measureList', $measureList);

        //工单问题类型
        $problem_type = [];
        if (1 == $row->work_type) {
            $customer_problem_type = $workOrderConfigValue['customer_problem_type'];
            $customer_problem_classify = $workOrderConfigValue['customer_problem_classify'];
            unset($customer_problem_classify['仓库问题']);

            foreach ($customer_problem_classify as $key => $value) {
                $type = [];
                foreach ($value as $v) {
                    $type[] = ['id' => $v, 'name' => $customer_problem_type[$v]];
                }
                $problem_type[] = ['name' => $key, 'type' => $type];
            }
        } else {
            $problem_type = $workOrderConfigValue['warehouse_problem_type'];
        }
        $this->view->assign('problem_type', $problem_type);

        return $this->view->fetch();
    }

    /**
     * 获取订单sku数据
     *
     * @参数 string order_number  订单号
     * @author lzh
     * @return array
     */
    public function get_sku_list()
    {
        !request()->isAjax() && $this->error('404 not found');

        $order_number = request()->post('order_number');
        empty($order_number) && $this->error('订单号不能为空');

        $result = $this->model->getOrderItem($order_number, '', 0, [], 1);
        empty($result) && $this->error('未获取到数据');
        empty($result['sku_list']) && $this->error('未获取到子单数据');

        $this->success('', '', $result, 0);
    }

    /**
     * 根据处方获取地址信息以及处方信息
     * @throws \think\db\exception\DataNotFoundException
     * @throws \think\db\exception\ModelNotFoundException
     * @throws \think\exception\DbException
     */
    public function ajaxGetAddress()
    {
        if (request()->isAjax()) {
            $incrementId = input('increment_id');
            $siteType = input('site_type');
            $work_id = input('work_id');
            $measure_choose_id = input('measure_choose_id');

            $res = [];
            $lens = [];
            try {
                //获取网站数据库地址,获取地址信息
                $res = $this->model->getAddress($incrementId);
                !$res && $this->error('未获取到数据！！');

                //请求接口获取lens_type，coating_type，prescription_type等信息
                $lens = $this->model->getReissueLens($siteType, $res['showPrescriptions'], 1);

                //判断是否是新建或跟单处理
                if ($work_id && $measure_choose_id) {
                    $work_status = $this->model->where('id', $work_id)->value('work_status');
                    if (0 < $work_status) {
                        //获取魔晶数据库中地址
                        $_work_order_change_sku = new WorkOrderChangeSku();
                        $address = $_work_order_change_sku
                            ->alias('a')
                            ->join(['fa_work_order_measure' => 'b'], 'a.measure_id=b.id')
                            ->where(['a.work_id' => $work_id, 'b.measure_choose_id' => $measure_choose_id])
                            ->value('a.userinfo_option');
                        if ($address) {
                            $address = unserialize($address);
                            $address['address_type'] = $address['address_id'] == 0 ? 'shipping' : 'billing';
                            $res['address'] = $address;
                        }
                    }
                }
            } catch (\Exception $e) {
                $this->error($e->getMessage());
            }
            $this->success('操作成功！！', '', ['address' => $res, 'lens' => $lens]);
        }
        $this->error('404 not found');
    }

    /**
     * 根据country获取Province
     * @return array
     */
    public function ajaxGetProvince()
    {
        $countryId = input('country_id');
        $country = json_decode(file_get_contents('assets/js/country.js'), true);
        $province = $country[$countryId];
        return $province ?: [];
    }

    /**
     * 获取更改镜片的数据
     * @throws Exception
     */
    public function ajaxGetChangeLens()
    {
        if (request()->isAjax()) {
            $incrementId = input('increment_id');
            $siteType = input('site_type');
            $item_order_number = input('item_order_number', '');
            try {
                //获取地址、处方等信息
                $res = $this->model->getAddress($incrementId, $item_order_number);

                //获取更改镜片最新处方信息
                $_work_order_change_sku = new WorkOrderChangeSku();
                $change_lens = $_work_order_change_sku
                    ->alias('a')
                    ->field('a.od_sph,a.od_cyl,a.od_axis,a.od_add,a.pd_r,a.od_pv,a.od_bd,a.od_pv_r,a.od_bd_r,a.os_sph,a.os_cyl,a.os_axis,a.os_add,a.pd_l,a.os_pv,a.os_bd,a.os_pv_r,a.os_bd_r,a.lens_number,a.recipe_type as prescription_type,prescription_option')
                    ->join(['fa_work_order_measure' => 'b'], 'a.measure_id=b.id')
                    ->where([
                        'a.change_type' => 2,
                        'a.item_order_number' => $item_order_number,
                        'b.operation_type' => 1
                    ])
                    ->order('a.id', 'desc')
                    ->find();
                $change_lens = collection([$change_lens])->toArray();
                if ($change_lens[0]) {//之前更改过处方，获取最新的处方
                    $prescription_option = unserialize($change_lens[0]['prescription_option']);
                    //替换处方信息
                    $res['prescriptions'][0]['prescription_type'] = $prescription_option['prescription_type'];
                    $res['prescriptions'][0]['index_id'] = $prescription_option['lens_id'];
                    $res['prescriptions'][0]['index_type'] = $prescription_option['lens_type'];
                    $res['prescriptions'][0]['coating_id'] = $prescription_option['coating_id'];
                    $res['prescriptions'][0]['color_id'] = $prescription_option['color_id'];
                    $res['prescriptions'][0]['od_sph'] = $change_lens[0]['od_sph'];
                    $res['prescriptions'][0]['os_sph'] = $change_lens[0]['os_sph'];
                    $res['prescriptions'][0]['od_cyl'] = $change_lens[0]['od_cyl'];
                    $res['prescriptions'][0]['os_cyl'] = $change_lens[0]['os_cyl'];
                    $res['prescriptions'][0]['od_axis'] = $change_lens[0]['od_axis'];
                    $res['prescriptions'][0]['os_axis'] = $change_lens[0]['os_axis'];
                    if (!empty($change_lens[0]['pd_r']) && empty($change_lens[0]['pd_l'])) {
                        $res['prescriptions'][0]['pd'] = $change_lens[0]['pd_r'];
                    }
                    $res['prescriptions'][0]['pd_l'] = $change_lens[0]['pd_l'];
                    $res['prescriptions'][0]['pd_r'] = $change_lens[0]['pd_r'];
                    $res['prescriptions'][0]['os_add'] = $change_lens[0]['os_add'];
                    $res['prescriptions'][0]['od_add'] = $change_lens[0]['od_add'];
                    $res['prescriptions'][0]['od_pv'] = $change_lens[0]['od_pv'];
                    $res['prescriptions'][0]['os_pv'] = $change_lens[0]['os_pv'];
                    $res['prescriptions'][0]['od_pv_r'] = $change_lens[0]['od_pv_r'];
                    $res['prescriptions'][0]['os_pv_r'] = $change_lens[0]['os_pv_r'];
                    $res['prescriptions'][0]['od_bd'] = $change_lens[0]['od_bd'];
                    $res['prescriptions'][0]['os_bd'] = $change_lens[0]['os_bd'];
                    $res['prescriptions'][0]['od_bd_r'] = $change_lens[0]['od_bd_r'];
                    $res['prescriptions'][0]['os_bd_r'] = $change_lens[0]['os_bd_r'];
                    //获取更改镜框最新信息
                    $change_sku = $_work_order_change_sku
                        ->alias('a')
                        ->join(['fa_work_order_measure' => 'b'], 'a.measure_id=b.id')
                        ->where([
                            'a.change_type' => 1,
                            'a.item_order_number' => $item_order_number,
                            'b.operation_type' => 1
                        ])
                        ->order('a.id', 'desc')
                        ->value('a.change_sku');
                    if ($change_sku) {
                        $res['prescriptions'][0]['sku'] = $change_sku;
                    }
                }
                $lens = $this->model->getReissueLens($siteType, $res['prescriptions'], 2, $item_order_number);
            } catch (\Exception $e) {
                $this->error($e->getMessage());
            }
            if ($res) {
                $this->success('操作成功！！', '', $lens);
            } else {
                $this->error('未获取到数据！！');
            }
        }
        $this->error('404 not found');
    }

    /**
     * 赠品表单
     * @throws Exception
     * @throws \think\db\exception\DataNotFoundException
     * @throws \think\db\exception\ModelNotFoundException
     * @throws \think\exception\DbException
     */
    public function ajaxGetGiftLens()
    {
        if (request()->isAjax()) {
            $incrementId = input('increment_id');
            $siteType = input('site_type');
            try {
                //获取地址、处方等信息
                $res = $this->model->getAddress($incrementId);
                $lens = $this->model->getReissueLens($siteType, $res['prescriptions'], 3);
            } catch (\Exception $e) {
                $this->error($e->getMessage());
            }

            if ($res) {
                $this->success('操作成功！！', '', $lens);
            } else {
                $this->error('未获取到数据！！');
            }
        }
        $this->error('404 not found');
    }

    /**
     * ajax根据prescription_type获取镜片信息
     */
    public function ajaxGetLensType()
    {
        if (request()->isAjax()) {
            $siteType = input('site_type');
            $prescriptionType = input('prescription_type', '');
            $key = $siteType . '_get_lens';
            $data = Cache::get($key);
            if (!$data) {
                $data = $this->model->httpRequest($siteType, 'magic/product/lensData');
                Cache::set($key, $data, 3600 * 24);
            }
            $lensType = $data['lens_list'][$prescriptionType] ?: [];
            $this->success('操作成功！！', '', $lensType);
        } else {
            $this->error('404 not found');
        }
    }

    /**
     * 获取订单order的镜框等信息
     *
     * @Description
     * @author lsw
     * @since 2020/04/13 17:28:49
     * @return void
     */
    public function ajax_get_order($ordertype = null, $order_number = null)
    {
        if ($this->request->isAjax()) {
            if ($ordertype < 1 || $ordertype > 11) { //不在平台之内
                return $this->error('选择平台错误,请重新选择', '', 'error', 0);
            }
            if (!$order_number) {
                return $this->error('订单号不存在，请重新选择', '', 'error', 0);
            }
            if ($ordertype == 1) {
                $result = ZeeloolPrescriptionDetailHelper::get_one_by_increment_id($order_number);
            } elseif ($ordertype == 2) {
                $result = VooguemePrescriptionDetailHelper::get_one_by_increment_id($order_number);
            } elseif ($ordertype == 3) {
                $result = NihaoPrescriptionDetailHelper::get_one_by_increment_id(300035202);
            } elseif ($ordertype == 4) {
                $result = MeeloogPrescriptionDetailHelper::get_one_by_increment_id($order_number);
            } elseif ($ordertype == 5) {
                $result = WeseeopticalPrescriptionDetailHelper::get_one_by_increment_id($order_number);
            } elseif ($ordertype == 9) {
                $result = ZeeloolEsPrescriptionDetailHelper::get_one_by_increment_id($order_number);
            } elseif ($ordertype == 10) {
                $result = ZeeloolDePrescriptionDetailHelper::get_one_by_increment_id($order_number);
            } elseif ($ordertype == 11) {
                $result = ZeeloolJpPrescriptionDetailHelper::get_one_by_increment_id($order_number);
            }
            if (!$result) {
                $this->error('找不到这个订单,请重新尝试', '', 'error', 0);
            }
            $arr = [];
            foreach ($result as $val) {
                for ($i = 0; $i < $val['qty_ordered']; $i++) {
                    $arr[] = $val['sku'];
                }
            }
            return $this->success('', '', $arr, 0);
        } else {
            return $this->error('404 Not Found');
        }
    }

    /**
     * 获取已经添加工单中的订单信息-弃用
     *
     * @Description
     * @author lsw
     * @since 2020/04/16 10:29:02
     * @return void
     */
    public function ajax_edit_order($ordertype = null, $order_number = null, $work_id = null, $change_type = null)
    {
        if ($this->request->isAjax()) {
            if ($ordertype < 1 || $ordertype > 11) { //不在平台之内
                return $this->error('选择平台错误,请重新选择', '', 'error', 0);
            }
            if (!$order_number) {
                return $this->error('订单号不存在，请重新选择', '', 'error', 0);
            }
            if (!$work_id) {
                return $this->error('工单不存在，请重新选择', '', 'error', 0);
            }
            $result = WorkOrderChangeSku::getOrderChangeSku($work_id, $ordertype, $order_number, $change_type);
            if (!$result) {
                if ($ordertype == 1) {
                    $result = ZeeloolPrescriptionDetailHelper::get_one_by_increment_id($order_number);
                } elseif ($ordertype == 2) {
                    $result = VooguemePrescriptionDetailHelper::get_one_by_increment_id($order_number);
                } elseif ($ordertype == 3) {
                    $result = NihaoPrescriptionDetailHelper::get_one_by_increment_id($order_number);
                } elseif ($ordertype == 4) {
                    $result = MeeloogPrescriptionDetailHelper::get_one_by_increment_id($order_number);
                } elseif ($ordertype == 5) {
                    $result = WeseeopticalPrescriptionDetailHelper::get_one_by_increment_id($order_number);
                } elseif ($ordertype == 9) {
                    $result = ZeeloolEsPrescriptionDetailHelper::get_one_by_increment_id($order_number);
                } elseif ($ordertype == 10) {
                    $result = ZeeloolDePrescriptionDetailHelper::get_one_by_increment_id($order_number);
                } elseif ($ordertype == 11) {
                    $result = ZeeloolJpPrescriptionDetailHelper::get_one_by_increment_id($order_number);
                }
            } else {
                $result = collection($result)->toArray();
            }
            if (!$result) {
                $this->error('找不到这个订单,请重新尝试', '', 'error', 0);
            }
            $arr = [];
            foreach ($result as $key => $val) {
                if (!$val['qty_ordered']) {
                    $arr[$key]['original_sku'] = $val['original_sku'];
                    $arr[$key]['original_number'] = $val['original_number'];
                    $arr[$key]['change_sku'] = $val['change_sku'];
                    $arr[$key]['change_number'] = $val['change_number'];
                } else {
                    for ($i = 0; $i < $val['qty_ordered']; $i++) {
                        $arr[] = $val['sku'];
                    }
                }
            }
            return $this->success('', '', $arr, 0);
        } else {
            return $this->error('404 Not Found');
        }
    }

    /**
     * 测试
     * @throws \Exception
     */
    public function test()
    {
        //$this->model->presentCoupon(235);
        //$this->model->presentIntegral(233);
        //$this->model->createOrder(3, 338);
        $result = $this->model->deductionStock(496, 521);
        dump($result);
    }

    /**
     * 工单详情
     *
     * @Description
     * @author lzh
     * @since 2020/11/23 15:33:36
     * @param [type] $ids
     * @return void
     */
    public function detail($ids = null)
    {

        //获取工单配置信息
        $workOrderConfigValue = $this->workOrderConfigValue;

        //校验工单信息
        $row = $this->model->get($ids);
        !$row && $this->error(__('No Results were found'));

        //校验用户权限
        $adminIds = $this->getDataLimitAdminIds();
        is_array($adminIds) && !in_array($row[$this->dataLimitField], $adminIds) && $this->error(__('You have no permission'));

        //校验操作权限
        $operateType = input('operate_type', 0);
        $admin_id = session('admin.id');
        2 == $operateType
        &&
        (
            2 != $row->work_status
            || 1 != $row->is_check
            || !in_array($admin_id, [$row->assign_user_id, $workOrderConfigValue['customer_manager']])
        )
        && $this->error('没有审核权限');

        //工单类型及状态
        $this->view->assign('row', $row);
        $this->assignconfig('work_type', $row->work_type);
        $this->assignconfig('work_status', $row->work_status);

        //子订单措施及数据
        $order_data = $this->model->getOrderItem($row->platform_order, $row->order_item_numbers, $row->work_type, $row);

        if(!empty($order_data['item_order_info'])){
            $this->assignconfig('item_order_info', $order_data['item_order_info']);
            unset($order_data['item_order_info']);
        }
        $this->view->assign('order_item', $order_data);

        //把问题类型传递到js页面
        $row->problem_type_id && $this->assignconfig('problem_type_id', $row->problem_type_id);

        //回复内容
        $workOrderNote = WorkOrderNote::where('work_id', $ids)->select();
        $this->view->assign('workOrderNote', $workOrderNote);

        //工单措施数据
        $measureList = WorkOrderMeasure::workMeasureList($row->id, 1);
        if (!empty($measureList)) {
            $this->assignconfig('measureList', $measureList);
        }
        $this->assignconfig('operate_type', $operateType);

        //获取审核人名称
        if (2 <= $row->work_status) {
            $row->assign_user = Admin::where(['id' => $row->assign_user_id])->value('nickname');
        } else {
            $row->assign_user = Admin::where(['id' => $row->operation_user_id])->value('nickname');
        }
        $this->view->assign("row", $row);
        $this->assignconfig('work_status', $row->work_status);
        $this->assignconfig('create_user_id', $row->create_user_id);

        //工单问题类型
        $problem_type = [];
        if (1 == $row->work_type) {
            $customer_problem_type = $workOrderConfigValue['customer_problem_type'];
            $customer_problem_classify = $workOrderConfigValue['customer_problem_classify'];
            unset($customer_problem_classify['仓库问题']);

            foreach ($customer_problem_classify as $key => $value) {
                $type = [];
                foreach ($value as $v) {
                    $type[] = ['id' => $v, 'name' => $customer_problem_type[$v]];
                }
                $problem_type[] = ['name' => $key, 'type' => $type];
            }
        } else {
            $problem_type = $workOrderConfigValue['warehouse_problem_type'];
        }
        $this->view->assign('problem_type', $problem_type);

        //补差价链接
        if ($row->replenish_money) {
            $domain_list = [
                1 => 'new_zeelool_url',
                2 => 'new_voogueme_url',
                3 => 'new_nihao_url',
                4 => 'meeloog_url',
                9 => 'new_zeelooles_url',
                10 => 'new_zeeloolde_url',
                11 => 'new_zeelooljp_url'
            ];
            $url = config('url.' . $domain_list[$row->work_platform]) . 'price-difference?customer_email=' . $row->email . '&origin_order_number=' . $row->platform_order . '&order_amount=' . $row->replenish_money . '&sign=' . $row->id;
            $this->view->assign('url', $url);
        }

        //审核
        if (2 == $operateType) {
            return $this->view->fetch('saleaftermanage/work_order_list/check');
        }

        //获取承接表数据
        $recepts = WorkOrderRecept::where('fa_work_order_recept.work_id', $row->id)
        ->field('fa_work_order_recept.*,b.measure_choose_id,b.measure_content,b.operation_type,b.item_order_number,b.sku_change_type,b.operation_type,b.operation_time')
        ->join(['fa_work_order_measure' => 'b'], 'fa_work_order_recept.measure_id=b.id')
        ->group('recept_group_id,measure_id')
        ->select();
        $this->assignconfig('recepts', $recepts);
        $this->view->assign('recepts', $recepts);

        //处理
        if (3 == $operateType) {
            return $this->view->fetch('saleaftermanage/work_order_list/process');
        }

        //工单处理备注
        $remarkList = $this->order_remark->where('work_id', $ids)->select();
        $this->view->assign('remarkList', $remarkList);

        return $this->view->fetch();
    }

    /**
     * 审核
     * @throws \think\db\exception\DataNotFoundException
     * @throws \think\db\exception\ModelNotFoundException
     * @throws \think\exception\DbException
     */
    public function check()
    {
        $params = input('post.row/a');
        !$params['check_note'] && $this->error('审核意见不能为空');

        //开始审核
        try {
            $this->model->checkWork($params['id'], $params);
        } catch (Exception $e) {
            $this->error($e->getMessage());
        }
        $this->success('已审核');
    }

    /**
     * 获取工单的更改镜片、补发、赠品的信息
     *
     * @Description
     * @author lsw
     * @since 2020/04/16 16:49:21
     * @param [type] $work_id
     * @param [type] $order_number
     * @param [type] $change_type
     * @return void
     */
    public function ajax_change_order($work_id = null, $order_type = null, $order_number = null, $change_type = null, $operate_type = '', $item_order_number = null)
    {
        if ($this->request->isAjax()) {
            (1 > $order_type || 11 < $order_type) && $this->error('选择平台错误,请重新选择', '', 'error', 0);
            !$order_number && $this->error('订单号不存在，请重新选择', '', 'error', 0);
            !$work_id && $this->error('工单不存在，请重新选择', '', 'error', 0);

            //获取工单sku相关变动数据
            $result = WorkOrderChangeSku::getOrderChangeSku($work_id, $order_type, $order_number, $change_type, $item_order_number);
            if ($result) {
                $result = collection($result)->toArray();

                foreach ($result as $key => $val) {
                    $result[$key]['prescription_options'] = unserialize($val['prescription_option']);
                }

                $user_info_option = unserialize($result[0]['userinfo_option']);
                if (!empty($user_info_option)) {
                    $arr['userinfo_option'] = $user_info_option;
                }
                $arr['info'] = $result;
            }

            //编辑镜片信息html代码
            if (in_array($change_type, [2, 4, 5])) {
                $res = $this->model->getAddress($order_number, $item_order_number);
                if (2 == $change_type) { //更改镜片
                    $type = 2;
                    $showPrescriptions = $res['prescriptions'];
                } elseif (4 == $change_type) { //赠品
                    $type = 3;
                    $showPrescriptions = $res['prescriptions'];
                } elseif (5 == $change_type) { //补发
                    $type = 1;
                    $showPrescriptions = $res['showPrescriptions'];
                }
                $lens = $this->model->getEditReissueLens($order_type, $showPrescriptions, $type, !empty($arr) ? $result : [], $operate_type, $item_order_number);
                $lensForm = $this->model->getReissueLens($order_type, $showPrescriptions, $type, $item_order_number);

                if ($res) {
                    $back_data = ['lens' => $lens, 'lensform' => $lensForm];
                    if (5 == $change_type) {
                        $back_data['address'] = $res;
                        $back_data['arr'] = $user_info_option;
                    }
                    $this->success('操作成功！！', '', $back_data);
                } else {
                    $this->error('未获取到数据！！');
                }
            }
        } else {
            $this->error('404 Not Found');
        }
    }

    /**
     * 审核
     */
    public function checkWork($ids = null)
    {
        $params = input('post.row/a');
        try {
            $this->model->checkWork($ids, $params);
        } catch (Exception $e) {
            exception('操作失败，请重试');
        }
    }

    /**
     * 工单取消
     *
     * @Description
     * @author wpl
     * @since 2020/04/17 17:16:55 
     * @return void
     */
    public function setStatus($ids = null)
    {
        $row = $this->model->get($ids);
        if (!$row) {
            $this->error(__('No Results were found'));
        }

        if (request()->isAjax()) {
            $params['work_status'] = 0;
            $params['cancel_time'] = date('Y-m-d H:i:s');
            $params['cancel_person'] = session('admin.nickname');
            $result = $row->allowField(true)->save($params);

            //配货异常表
            $_distribution_abnormal = new DistributionAbnormal();

            //获取工单关联未处理异常数据
            $item_process_ids = $_distribution_abnormal
                ->where(['work_id' => $row->id, 'status' => 1])
                ->column('item_process_id');
            if ($item_process_ids) {
                //异常标记为已处理
                $_distribution_abnormal
                    ->allowField(true)
                    ->save(
                        ['status' => 2, 'do_time' => time(), 'do_person' => session('admin.nickname')],
                        ['work_id' => $row->id, 'status' => 1]
                    );

                //获取异常库位id集
                $_new_order_item_process = new NewOrderItemProcess();
                $abnormal_house_ids = $_new_order_item_process
                    ->field('abnormal_house_id')
                    ->where(['id' => ['in', $item_process_ids]])
                    ->select();
                if ($abnormal_house_ids) {
                    //异常库位号占用数量减1
                    $_stock_house = new StockHouse();
                    foreach ($abnormal_house_ids as $v) {
                        $_stock_house
                            ->where(['id' => $v['abnormal_house_id']])
                            ->setDec('occupy', 1);
                    }
                }

                //解绑子订单的异常库位ID
                $_new_order_item_process
                    ->allowField(true)
                    ->save(['abnormal_house_id' => 0], ['id' => ['in', $item_process_ids]]);

                //配货操作日志
                DistributionLog::record((object)session('admin'), $item_process_ids, 10, "工单取消，异常标记为已处理");
            }

            if (false !== $result) {
                $this->success('操作成功！！');
            } else {
                $this->error('操作失败！！');
            }
        }
        $this->error('404 not found');
    }

    /* 处理任务
     *
     * @Description
     * @author wpl
     * @since 2020/04/16 16:29:30 
     * @param [type] $ids
     * @return void
     */
    public function process()
    {
        if ($this->request->isPost()) {
            $params = $this->request->post("row/a");
            if ($params) {
                $row = $this->model->get($params['id']);
                if (!$row) {
                    $this->error(__('No Results were found'));
                }
                if (6 == $row['work_status']) {
                    $this->error(__('工单已经处理完成，请勿重复处理'));
                }
                $recept_id = $params['recept_id'];
                //获取所有可以处理的人
                $receptInfoArr = (new WorkOrderRecept())->getAllRecept($recept_id);
                //本次处理的人
                $receptInfo = (new WorkOrderRecept())->getOneRecept($recept_id, session('admin.id'));
                $result = false;
                if (empty($receptInfo)) {
                    $this->error(__('您无权限处理此工单'));
                }
                if (is_array($receptInfoArr)) {
                    if (!in_array(session('admin.id'), $receptInfoArr)) {
                        $this->error(__('您不能处理此工单'));
                    }

                    //当要处理成功时需要判断库存是否存在
                    if (1 == $params['success']) {
                        //判断该订单是否是vip订单
                        if ($row['order_type'] == 100) {
                            //vip订单,请求网站接口
                            $this->model->vipOrderRefund($row['work_platform'], $row['platform_order']);
                        } else {
                            //其他订单
                            $checkSku = $this->checkMeasure($receptInfo['measure_id']);
                            if ($checkSku) {
                                $this->error(__("以下sku库存不足{$checkSku},无法处理成功"));
                            }
                        }
                    }
                    $result = $this->model->handleRecept($receptInfo['id'], $receptInfo['work_id'], $receptInfo['measure_id'], $receptInfo['recept_group_id'], $params['success'], $params['note'], $receptInfo['is_auto_complete']);
                }
                if ($result !== false) {
                    //措施表
                    $_work_order_measure = new WorkOrderMeasure();
                    $measure_choose_id = $_work_order_measure->where('id',$receptInfo['measure_id'])->value('measure_choose_id');
                    if (3 == $measure_choose_id) { //主单取消收入核算冲减
                        $FinanceCost = new FinanceCost();
                        $FinanceCost->cancel_order_subtract($receptInfo['work_id']);
                    }
                    $this->success();
                } else {
                    $this->error(__('No rows were updated'));
                }
            }
            $this->error(__('Parameter %s can not be empty', ''));
        }
    }

    /**
     * 优惠券列表
     *
     * @Description
     * @author wpl
     * @since 2020/04/21 14:06:32 
     * @return void
     */
    public function couponList()
    {
        //设置过滤方法
        $this->request->filter(['strip_tags']);
        if ($this->request->isAjax()) {
            //如果发送的来源是Selectpage，则转发到Selectpage
            if ($this->request->request('keyField')) {
                return $this->selectpage();
            }
            list($where, $sort, $order, $offset, $limit) = $this->buildparams();
            $map['coupon_id'] = ['>', 0];
            $total = $this->model
                ->where($where)
                ->where($map)
                ->where('work_status', 'in', '5,6')
                ->order($sort, $order)
                ->count();

            $list = $this->model
                ->where($where)
                ->where($map)
                ->where('work_status', 'in', '5,6')
                ->order($sort, $order)
                ->limit($offset, $limit)
                ->select();
            $list = collection($list)->toArray();

            $result = array("total" => $total, "rows" => $list);

            return json($result);
        }
        return $this->view->fetch();
    }

    /**
     * 积分列表
     *
     * @Description
     * @author wpl
     * @since 2020/04/21 14:06:32 
     * @return void
     */
    public function integralList()
    {
        //设置过滤方法
        $this->request->filter(['strip_tags']);
        if ($this->request->isAjax()) {
            //如果发送的来源是Selectpage，则转发到Selectpage
            if ($this->request->request('keyField')) {
                return $this->selectpage();
            }
            list($where, $sort, $order, $offset, $limit) = $this->buildparams();
            $map['integral'] = ['>', 0];
            $total = $this->model
                ->where($where)
                ->where($map)
                ->where('work_status', 'in', '5,6')
                ->order($sort, $order)
                ->count();

            $list = $this->model
                ->where($where)
                ->where($map)
                ->where('work_status', 'in', '5,6')
                ->order($sort, $order)
                ->limit($offset, $limit)
                ->select();
            $list = collection($list)->toArray();

            $result = array("total" => $total, "rows" => $list);

            return json($result);
        }
        return $this->view->fetch();
    }

    /**
     * 批量打印标签-弃用
     *
     * @Description
     * @author wpl
     * @since 2020/04/22 17:23:47 
     * @return void
     */
    public function batch_print_labelOld()
    {
        ob_start();
        $ids = input('ids');
        $where['a.id'] = ['in', $ids];
        $where['b.change_type'] = 2;
        $list = $this->model->alias('a')->where($where)
            ->field('b.*')
            ->join(['fa_work_order_change_sku' => 'b'], 'a.id=b.work_id')
            ->select();
        $list = collection($list)->toArray();
        if (!$list) {
            $this->error('未找到更换镜片的数据');
        }
        $list = $this->qty_order_check($list);


        $file_header = <<<EOF
                <meta http-equiv="Content-Type" content="text/html; charset=utf-8" />
<style>
body{ margin:0; padding:0}
.single_box{margin:0 auto;width: 400px;padding:1mm;margin-bottom:2mm;}
table.addpro {clear: both;table-layout: fixed; margin-top:6px; border-top:1px solid #000;border-left:1px solid #000; font-size:12px;}
table.addpro .title {background: none repeat scroll 0 0 #f5f5f5; }
table.addpro .title  td {border-collapse: collapse;color: #000;text-align: center; font-weight:normal; }
table.addpro tbody td {word-break: break-all; text-align: center;border-bottom:1px solid #000;border-right:1px solid #000;}
table.addpro.re tbody td{ position:relative}
</style>
EOF;

        //查询产品货位号
        $store_sku = new \app\admin\model\warehouse\StockHouse;
        $cargo_number = $store_sku->alias('a')->where(['status' => 1, 'b.is_del' => 1])->join(['fa_store_sku' => 'b'], 'a.id=b.store_id')->column('coding', 'sku');

        //查询sku映射表
        $item = new \app\admin\model\itemmanage\ItemPlatformSku;
        $item_res = $item->cache(3600)->column('sku', 'platform_sku');

        $file_content = '';
        $temp_increment_id = 0;
        foreach ($list as $processing_value) {
            if ($temp_increment_id != $processing_value['increment_id']) {
                $temp_increment_id = $processing_value['increment_id'];

                $date = substr($processing_value['create_time'], 0, strpos($processing_value['create_time'], " "));
                $fileName = ROOT_PATH . "public" . DS . "uploads" . DS . "printOrder" . DS . "workorder" . DS . "$date" . DS . "$temp_increment_id.png";
                // dump($fileName);
                $dir = ROOT_PATH . "public" . DS . "uploads" . DS . "printOrder" . DS . "workorder" . DS . "$date";
                if (!file_exists($dir)) {
                    mkdir($dir, 0777, true);
                    // echo '创建文件夹$dir成功';
                } else {
                    // echo '需创建的文件夹$dir已经存在';
                }
                $img_url = "/uploads/printOrder/workorder/$date/$temp_increment_id.png";
                //生成条形码
                $this->generate_barcode($temp_increment_id, $fileName);
                // echo '<br>需要打印'.$temp_increment_id;
                $file_content .= "<div  class = 'single_box'>
                <table width='400mm' height='102px' border='0' cellspacing='0' cellpadding='0' class='addpro' style='margin:0px auto;margin-top:0px;padding:0px;'>
                <tr><td rowspan='5' colspan='2' style='padding:2px;width:20%'>" . str_replace(" ", "<br>", $processing_value['create_time']) . "</td>
                <td rowspan='5' colspan='3' style='padding:10px;'><img src='" . $img_url . "' height='80%'><br></td></tr>                
                </table></div>";
            }


            //处理ADD  当ReadingGlasses时 是 双ADD值
            if ($processing_value['recipe_type'] == 'ReadingGlasses' && strlen($processing_value['os_add']) > 0 && strlen($processing_value['od_add']) > 0) {
                // echo '双ADD值';
                $os_add = "<td>" . $processing_value['od_add'] . "</td> ";
                $od_add = "<td>" . $processing_value['os_add'] . "</td> ";
            } else {
                // echo '单ADD值';
                $od_add = "<td rowspan='2'>" . $processing_value['od_add'] . "</td>";
                $os_add = "";
            }

            //处理PD值
            if (strlen($processing_value['pd_r']) > 0 && strlen($processing_value['pd_l']) > 0) {
                // echo '双PD值';
                $od_pd = "<td>" . $processing_value['pd_r'] . "</td> ";
                $os_pd = "<td>" . $processing_value['pd_l'] . "</td> ";
            } else {
                // echo '单PD值';
                $od_pd = "<td rowspan='2'>" . $processing_value['pd_r'] . "</td>";
                $os_pd = "";
            }

            //处理斜视参数
            if ($processing_value['od_pv'] || $processing_value['os_pv']) {
                $prismcheck_title = "<td>Prism</td><td colspan=''>Direc</td><td>Prism</td><td colspan=''>Direc</td>";
                $prismcheck_od_value = "<td>" . $processing_value['od_pv'] . "</td><td colspan=''>" . $processing_value['od_bd'] . "</td>" . "<td>" . $processing_value['od_pv_r'] . "</td><td>" . $processing_value['od_bd_r'] . "</td>";
                $prismcheck_os_value = "<td>" . $processing_value['os_pv'] . "</td><td colspan=''>" . $processing_value['os_bd'] . "</td>" . "<td>" . $processing_value['os_pv_r'] . "</td><td>" . $processing_value['os_bd_r'] . "</td>";
                $coatiing_name = '';
            } else {
                $prismcheck_title = '';
                $prismcheck_od_value = '';
                $prismcheck_os_value = '';
                $coatiing_name = "<td colspan='4' rowspan='3' style='background-color:#fff;word-break: break-word;line-height: 12px;'>" . $processing_value['coating_type'] . "</td>";
            }

            //处方字符串截取
            $final_print['recipe_type'] = substr($processing_value['recipe_type'], 0, 15);

            //判断货号是否存在
            if ($item_res[$processing_value['original_sku']] && $cargo_number[$item_res[$processing_value['original_sku']]]) {
                $cargo_number_str = "<b>" . $cargo_number[$item_res[$processing_value['original_sku']]] . "</b><br>";
            } else {
                $cargo_number_str = "";
            }

            $file_content .= "<div  class = 'single_box'>
            <table width='400mm' height='102px' border='0' cellspacing='0' cellpadding='0' class='addpro' style='margin:0px auto;margin-top:0px;' >
            <tbody cellpadding='0'>
            <tr>
            <td colspan='10' style=' text-align:center;padding:0px 0px 0px 0px;'>                              
            <span>" . $processing_value['recipe_type'] . "</span>
            &nbsp;&nbsp;Order:" . $processing_value['increment_id'] . "
            <span style=' margin-left:5px;'>SKU:" . $processing_value['original_sku'] . "</span>
            <span style=' margin-left:5px;'>Num:<strong>" . $processing_value['original_number'] . "</strong></span>
            </td>
            </tr>  
            <tr class='title'>      
            <td></td>  
            <td>SPH</td>
            <td>CYL</td>
            <td>AXI</td>
            " . $prismcheck_title . "
            <td>ADD</td>
            <td>PD</td> 
            " . $coatiing_name . "
            </tr>   
            <tr>  
            <td>Right</td>      
            <td>" . $processing_value['od_sph'] . "</td> 
            <td>" . $processing_value['od_cyl'] . "</td>
            <td>" . $processing_value['od_axis'] . "</td>    
            " . $prismcheck_od_value . $od_add . $od_pd .
                "</tr>
            <tr>
            <td>Left</td> 
            <td>" . $processing_value['os_sph'] . "</td>    
            <td>" . $processing_value['os_cyl'] . "</td>  
            <td>" . $processing_value['os_axis'] . "</td> 
            " . $prismcheck_os_value . $os_add . $os_pd .
                " </tr>
            <tr>
            <td colspan='2'>" . $cargo_number_str . SKUHelper::sku_filter($processing_value['original_sku']) . "</td>
            <td colspan='8' style=' text-align:center'>Lens：" . $processing_value['lens_type'] . "</td>
            </tr>  
            </tbody></table></div>";
        }
        echo $file_header . $file_content;
    }

    /**
     * 批量打印标签
     *
     * @Description
     * @author lzh
     * @since 2020/11/1 10:36:22 
     * @return void
     */
    public function batch_print_label()
    {
        //禁用默认模板
        $this->view->engine->layout(false);
        ob_start();

        $ids = input('ids');
        !$ids && $this->error('请选择要打印的数据');

        //获取更改镜框最新信息
        $change_sku = $this->order_change
            ->alias('a')
            ->join(['fa_work_order_measure' => 'b'], 'a.measure_id=b.id')
            ->where([
                'a.change_type' => 1,
                'a.work_id' => ['in', $ids],
                'b.operation_type' => 1
            ])
            ->order('a.id', 'desc')
            ->group('a.item_order_number')
            ->column('a.change_sku', 'a.item_order_number');

        //获取更改镜片最新处方信息
        $change_lens = $this->order_change
            ->alias('a')
            ->join(['fa_work_order_measure' => 'b'], 'a.measure_id=b.id')
            ->where([
                'a.change_type' => 2,
                'a.work_id' => ['in', $ids],
                'b.operation_type' => 1
            ])
            ->order('a.id', 'desc')
            ->group('a.item_order_number')
            ->column('a.od_sph,a.od_cyl,a.od_axis,a.od_add,a.pd_r,a.od_pv,a.od_bd,a.od_pv_r,a.od_bd_r,a.os_sph,a.os_cyl,a.os_axis,a.os_add,a.pd_l,a.os_pv,a.os_bd,a.os_pv_r,a.os_bd_r,a.lens_number,a.recipe_type as prescription_type', 'a.item_order_number');
        if ($change_lens) {
            foreach ($change_lens as $key => $val) {
                if ($val['pd_l'] && $val['pd_r']) {
                    $change_lens[$key]['pd'] = '';
                    $change_lens[$key]['pdcheck'] = 'on';
                } else {
                    $change_lens[$key]['pd'] = $val['pd_r'] ?: $val['pd_l'];
                    $change_lens[$key]['pdcheck'] = '';
                }
            }
        }

        //获取子单号集合
        $item_order_numbers = array_unique(array_merge(array_keys($change_sku), array_keys($change_lens)));
        !$item_order_numbers && $this->error('未找到更换镜片或更改镜框的数据');

        //获取子订单列表
        $_new_order_item_process = new NewOrderItemProcess();
        $list = $_new_order_item_process
            ->alias('a')
            ->field('a.item_order_number,a.order_id,a.created_at,b.os_add,b.od_add,b.pdcheck,b.prismcheck,b.pd_r,b.pd_l,b.pd,b.od_pv,b.os_pv,b.od_bd,b.os_bd,b.od_bd_r,b.os_bd_r,b.od_pv_r,b.os_pv_r,b.index_name,b.coating_name,b.prescription_type,b.sku,b.od_sph,b.od_cyl,b.od_axis,b.os_sph,b.os_cyl,b.os_axis,b.lens_number')
            ->join(['fa_order_item_option' => 'b'], 'a.option_id=b.id')
            ->where(['a.item_order_number' => ['in', $item_order_numbers]])
            ->select();
        $list = collection($list)->toArray();
        $order_ids = array_column($list, 'order_id');
        $sku_arr = array_column($list, 'sku');

        //查询sku映射表
        $item_res = $this->item_platform_sku->cache(3600)->where(['platform_sku' => ['in', array_unique($sku_arr)]])->column('sku', 'platform_sku');

        //获取订单数据
        $_new_order = new NewOrder();
        $order_list = $_new_order->where(['id' => ['in', array_unique($order_ids)]])->column('total_qty_ordered,increment_id', 'id');

        //查询产品货位号
        $_stock_house = new StockHouse();
        $cargo_number = $_stock_house
            ->alias('a')
            ->where(['status' => 1, 'b.is_del' => 1, 'a.type' => 1])
            ->join(['fa_store_sku' => 'b'], 'a.id=b.store_id')
            ->column('coding', 'sku');

        //获取镜片编码及名称
        $_lens_data = new LensData();
        $lens_list = $_lens_data->column('lens_name', 'lens_number');

        $data = [];
        foreach ($list as $k => $v) {
            //更改镜框最新sku
            if ($change_sku[$v['item_order_number']]) {
                $v['sku'] = $change_sku[$v['item_order_number']];
            }

            //更改镜片最新数据
            if ($change_lens[$v['item_order_number']]) {
                $v = array_merge($v, $change_lens[$v['item_order_number']]);
            }

            $item_order_number = $v['item_order_number'];
            $fileName = ROOT_PATH . "public" . DS . "uploads" . DS . "printOrder" . DS . "distribution" . DS . "new" . DS . "$item_order_number.png";
            $dir = ROOT_PATH . "public" . DS . "uploads" . DS . "printOrder" . DS . "distribution" . DS . "new";
            if (!file_exists($dir)) {
                mkdir($dir, 0777, true);
            }
            $img_url = "/uploads/printOrder/distribution/new/$item_order_number.png";

            //生成条形码
            $this->generate_barcode($item_order_number, $fileName);
            $v['created_at'] = date('Y-m-d H:i:s', $v['created_at']);
            $v['img_url'] = $img_url;

            //序号
            $serial = explode('-', $item_order_number);
            $v['serial'] = $serial[1];
            $v['total_qty_ordered'] = $order_list[$v['order_id']]['total_qty_ordered'];
            $v['increment_id'] = $order_list[$v['order_id']]['increment_id'];

            //库位号
            $v['coding'] = $cargo_number[$item_res[$v['sku']]];

            //判断双ADD逻辑
            if ($v['os_add'] && $v['od_add'] && (float)$v['os_add'] * 1 != 0 && (float)$v['od_add'] * 1 != 0) {
                $v['total_add'] = '';
            } else {
                if ($v['os_add'] && (float)$v['os_add'] * 1 != 0) {
                    $v['total_add'] = $v['os_add'];
                } else {
                    $v['total_add'] = $v['od_add'];
                }
            }

            //获取镜片名称
            $v['lens_name'] = $lens_list[$v['lens_number']] ?: '';

            $data[] = $v;
        }
        $this->assign('list', $data);
        $html = $this->view->fetch('print_label');
        echo $html;
    }

    /**
     * 生成条形码
     */
    protected function generate_barcode($text, $fileName)
    {
        // 引用barcode文件夹对应的类
        Loader::import('BCode.BCGFontFile', EXTEND_PATH);
        //Loader::import('BCode.BCGColor',EXTEND_PATH);
        Loader::import('BCode.BCGDrawing', EXTEND_PATH);
        // 条形码的编码格式
        // Loader::import('BCode.BCGcode39',EXTEND_PATH,'.barcode.php');
        Loader::import('BCode.BCGcode128', EXTEND_PATH, '.barcode.php');

        // $code = '';
        // 加载字体大小
        $font = new \BCGFontFile(EXTEND_PATH . '/BCode/font/Arial.ttf', 18);
        //颜色条形码
        $color_black = new \BCGColor(0, 0, 0);
        $color_white = new \BCGColor(255, 255, 255);
        $label = new \BCGLabel();
        $label->setPosition(\BCGLabel::POSITION_TOP);
        $label->setText('');
        $label->setFont($font);
        $drawException = null;
        try {
            // $code = new \BCGcode39();
            $code = new \BCGcode128();
            $code->setScale(4);
            $code->setThickness(18); // 条形码的厚度
            $code->setForegroundColor($color_black); // 条形码颜色
            $code->setBackgroundColor($color_white); // 空白间隙颜色
            $code->setFont(0); //设置字体
            $code->addLabel($label); //设置字体
            $code->parse($text); // 条形码需要的数据内容
        } catch (\Exception $exception) {
            $drawException = $exception;
        }
        //根据以上条件绘制条形码
        $drawing = new \BCGDrawing('', $color_white);
        if ($drawException) {
            $drawing->drawException($drawException);
        } else {
            $drawing->setBarcode($code);
            if ($fileName) {
                // echo 'setFilename<br>';
                $drawing->setFilename($fileName);
            }
            $drawing->draw();
        }
        // 生成PNG格式的图片
        header('Content-Type: image/png');
        // header('Content-Disposition:attachment; filename="barcode.png"'); //自动下载
        $drawing->finish(\BCGDrawing::IMG_FORMAT_PNG);
    }

    /**
     * 根据SKU数量平铺标签
     *
     * @Description
     * @author wpl
     * @since 2020/04/22 17:24:01 
     * @param [type] $origin_order_item
     * @return void
     */
    protected function qty_order_check($origin_order_item = [])
    {
        foreach ($origin_order_item as $origin_order_key => $origin_order_value) {
            if ($origin_order_value['original_number'] > 1 && strpos($origin_order_value['original_sku'], 'Price') === false) {
                unset($origin_order_item[$origin_order_key]);
                for ($i = 0; $i < $origin_order_value['original_number']; $i++) {
                    $tmp_order_value = $origin_order_value;
                    $tmp_order_value['num'] = 1;
                    array_push($origin_order_item, $tmp_order_value);
                }
                unset($tmp_order_value);
            }
        }

        $origin_order_item = $this->arraySequence($origin_order_item, 'original_number');
        return array_values($origin_order_item);
    }

    /**
     * 按个数排序
     *
     * @Description
     * @author wpl
     * @since 2020/04/22 17:24:23 
     * @param [type] $array
     * @param [type] $field
     * @param string $sort
     * @return void
     */
    protected function arraySequence($array, $field, $sort = 'SORT_ASC')
    {
        $arrSort = array();
        foreach ($array as $uniqid => $row) {
            foreach ($row as $key => $value) {
                $arrSort[$key][$uniqid] = $value;
            }
        }
        array_multisort($arrSort[$field], constant($sort), $array);
        return $array;
    }

    /**
     * 判断措施当中的扣减库存是否存在
     *
     * @Description
     * @author lsw
     * @since 2020/04/24 09:30:03
     * @param array $receptInfo
     * @return void
     */
    protected function checkMeasure($measure_id)
    {
        //1.求出措施的类型
        $measuerInfo = WorkOrderMeasure::where(['id' => $measure_id])->value('sku_change_type');
        //没有扣减库存的措施
        if ($measuerInfo < 1) {
            return false;
        }
        //求出措施类型
        if (!in_array($measuerInfo, [1, 4, 5])) {
            return false;
        }
        $whereMeasure['measure_id'] = $measure_id;
        $whereMeasure['change_type'] = $measuerInfo;
        $result = WorkOrderChangeSku::where($whereMeasure)->field('platform_type,original_sku,original_number,change_sku,change_number')->select();
        $result = collection($result)->toArray();
        //更改镜片
        $arr = [];
        foreach ($result as $k => $v) {
            $arr[$k]['original_sku'] = $v['change_sku'];
            $arr[$k]['original_number'] = $v['change_number'];
            $arr[$k]['platform_type'] = $v['platform_type'];
        }
        $itemPlatFormSku = new \app\admin\model\itemmanage\ItemPlatformSku();


        //根据平台sku转sku
        $notEnough = [];
        foreach (array_filter($arr) as $v) {
            //转换sku
            $sku = trim($v['original_sku']);
            //判断是否开启预售 并且预售时间是否满足 并且预售数量是否足够
            $res = $itemPlatFormSku->where(['outer_sku_status' => 1, 'platform_sku' => $sku, 'platform_type' => $v['platform_type']])->find();
            //判断是否开启预售
            if ($res['stock'] >= 0 && $res['presell_status'] == 1 && strtotime($res['presell_create_time']) <= time() && strtotime($res['presell_end_time']) >= time()) {
                $stock = $res['stock'] + $res['presell_residue_num'];
            } elseif ($res['stock'] < 0 && $res['presell_status'] == 1 && strtotime($res['presell_create_time']) <= time() && strtotime($res['presell_end_time']) >= time()) {
                $stock = $res['presell_residue_num'];
            } else {
                $stock = $res['stock'];
            }

            //判断可用库存
            if ($stock < $v['original_number']) {
                //判断没库存情况下 是否开启预售 并且预售时间是否满足 并且预售数量是否足够
                $notEnough[] = $sku;
            }
        }
        if ($notEnough) {
            $str = implode(',', $notEnough);
        }
        return $notEnough ? $str : false;
    }

    /**
     * 问题类型筛选的下拉列表
     * @return array
     */
    public function getProblemTypeContent()
    {
        //return array_merge(config('workorder.warehouse_problem_type'), config('workorder.customer_problem_type'));
        return array_merge($this->workOrderConfigValue['warehouse_problem_type'], $this->workOrderConfigValue['customer_problem_type']);
    }

    /**
     * 措施筛选下拉列表
     *
     * @Description
     * @author lsw
     * @since 2020/05/26 14:01:15
     * @return void
     */
    public function getMeasureContent()
    {
        //return config('workorder.step');
        return $this->workOrderConfigValue['step'];
    }

    /**
     * 工单备注
     */

    public function workordernote($ids = null)
    {
        $workOrderConfigValue = $this->workOrderConfigValue;
        if ($this->request->isPost()) {
            $params = $this->request->post("row/a");
            if ($params) {
                $data['note_time'] = date('Y-m-d H:i', time());
                $data['note_user_id'] = session('admin.id');
                $data['note_user_name'] = session('admin.nickname');
                $data['work_id'] = $params['work_id'];
                $data['user_group_id'] = 0;
                $data['content'] = $params['content'];
                Db::startTrans();
                try {
                    $res_status = WorkOrderNote::create($data);
                    //查询用户的角色组id
                    $authGroupIds = AuthGroupAccess::where('uid', session('admin.id'))->column('group_id');
                    $work = $this->model->find($params['work_id']);
                    $work_order_note_status = $work->work_order_note_status;

                    // if (array_intersect($authGroupIds, config('workorder.customer_department_rule'))) {
                    //     //客服组
                    //     $work_order_note_status = 1;
                    // }
                    // if (array_intersect($authGroupIds, config('workorder.warehouse_department_rule'))) {
                    //     //仓库部
                    //     $work_order_note_status = 2;
                    // }
                    // if (array_intersect($authGroupIds, config('workorder.finance_department_rule'))) {
                    //     //财务组
                    //     $work_order_note_status = 3;
                    // }
                    if (array_intersect($authGroupIds, $workOrderConfigValue['customer_department_rule'])) {
                        //客服组
                        $work_order_note_status = 1;
                    }
                    if (array_intersect($authGroupIds, $workOrderConfigValue['warehouse_department_rule'])) {
                        //仓库部
                        $work_order_note_status = 2;
                    }
                    if (array_intersect($authGroupIds, $workOrderConfigValue['finance_department_rule'])) {
                        //财务组
                        $work_order_note_status = 3;
                    }
                    $work->work_order_note_status = $work_order_note_status;
                    $work->save();
                    Db::commit();
                } catch (\Exception $e) {
                    echo 2;
                    echo $e->getMessage();
                    Db::rollback();
                }
                if ($res_status) {
                    $this->success('成功');
                } else {
                    $this->error('失败');
                }
            }
            $this->error(__('Parameter %s can not be empty', ''));
        }
        $row = WorkOrderNote::where(['work_id' => $ids])->order('id desc')->select();
        $this->view->assign("row", $row);
        $this->view->assign('work_id', $ids);
        return $this->view->fetch('work_order_note');
    }

    /**
     * 导出工单
     *
     * @Description
     * @author lsw
     * @since 2020/04/30 09:34:48
     * @return void
     */
    public function batch_export_xls_yuan()
    {
        set_time_limit(0);
        ini_set('memory_limit', '1024M');
        $ids = input('ids');
        $addWhere = '1=1';
        if ($ids) {
            $addWhere .= " AND id IN ({$ids})";
        }
        $filter = json_decode($this->request->get('filter'), true);
        $map = [];
        if ($filter['recept_person']) {
            $workIds = WorkOrderRecept::where('recept_person_id', 'in', $filter['recept_person'])->column('work_id');
            $map['id'] = ['in', $workIds];
            unset($filter['recept_person']);
        }
        //筛选措施
        if ($filter['measure_choose_id']) {
            $measuerWorkIds = WorkOrderMeasure::where('measure_choose_id', 'in', $filter['measure_choose_id'])->column('work_id');
            if (!empty($map['id'])) {
                $newWorkIds = array_intersect($workIds, $measuerWorkIds);
                $map['id'] = ['in', $newWorkIds];
            } else {
                $map['id'] = ['in', $measuerWorkIds];
            }
            unset($filter['measure_choose_id']);
        }
        $this->request->get(['filter' => json_encode($filter)]);
        list($where) = $this->buildparams();
        $list = $this->model
            ->where($where)
            ->where($map)
            ->where($addWhere)
            ->where($map)
            ->select();
        $list = collection($list)->toArray();
        //查询用户id对应姓名
        $admin = new \app\admin\model\Admin();
        $users = $admin->where('status', 'normal')->column('nickname', 'id');
        $arr = [];
        foreach ($list as $vals) {
            $arr[] = $vals['id'];
        }
        //求出所有的措施
        $info = $this->step->fetchMeasureRecord($arr);
        if ($info) {
            $info = collection($info)->toArray();
        } else {
            $info = [];
        }
        //求出所有的承接详情
        $this->recept = new \app\admin\model\saleaftermanage\WorkOrderRecept;
        $receptInfo = $this->recept->fetchReceptRecord($arr);
        if ($receptInfo) {
            $receptInfo = collection($receptInfo)->toArray();
        } else {
            $receptInfo = [];
        }
        //求出所有的回复
        $noteInfo = $this->work_order_note->fetchNoteRecord($arr);
        if ($noteInfo) {
            $noteInfo = collection($noteInfo)->toArray();
        } else {
            $noteInfo = [];
        }
        //根据平台sku求出商品sku
        $itemPlatFormSku = new \app\admin\model\itemmanage\ItemPlatformSku();
        //求出配置里面信息
        $workOrderConfigValue = $this->workOrderConfigValue;
        //求出配置里面的大分类信息
        $customer_problem_classify = $workOrderConfigValue['customer_problem_classify'];
        //从数据库查询需要的数据
        $spreadsheet = new Spreadsheet();
        //常规方式：利用setCellValue()填充数据
        $spreadsheet->setActiveSheetIndex(0)->setCellValue("A1", "工单平台")
            ->setCellValue("B1", "工单类型")
            ->setCellValue("C1", "平台订单号");   //利用setCellValues()填充数据
        $spreadsheet->setActiveSheetIndex(0)->setCellValue("D1", "订单支付的货币类型")
            ->setCellValue("E1", "订单的支付方式");
        $spreadsheet->setActiveSheetIndex(0)->setCellValue("F1", "订单中的sku")
            ->setCellValue("G1", "工单状态");
        $spreadsheet->setActiveSheetIndex(0)->setCellValue("H1", "工单级别")
            ->setCellValue("I1", "问题类型")
            ->setCellValue("J1", "工单问题描述");
        $spreadsheet->setActiveSheetIndex(0)->setCellValue("K1", "工单图片")
            ->setCellValue("L1", "工单创建人")
            ->setCellValue("M1", "工单经手人")
            ->setCellValue("N1", "经手人是否处理")
            ->setCellValue("O1", "工单是否需要审核")
            ->setCellValue("P1", "指派工单审核人")
            ->setCellValue("Q1", "实际审核人")
            ->setCellValue("R1", "审核人备注")
            ->setCellValue("S1", "新建状态时间")
            ->setCellValue("T1", "开始走流程时间")
            ->setCellValue("U1", "工单审核时间")
            ->setCellValue("V1", "经手人处理时间")
            ->setCellValue("W1", "工单完成时间")
            ->setCellValue("X1", "取消、撤销时间")
            ->setCellValue("Y1", "取消、撤销操作人")
            ->setCellValue("Z1", "补差价的金额")
            ->setCellValue("AA1", "补差价的订单号")
            ->setCellValue("AB1", "优惠券类型")
            ->setCellValue("AC1", "优惠券描述")
            ->setCellValue("AD1", "优惠券")
            ->setCellValue("AE1", "积分")
            ->setCellValue("AF1", "客户邮箱")
            ->setCellValue("AG1", "退回物流单号")
            ->setCellValue("AH1", "退款金额")
            ->setCellValue("AI1", "退款方式")
            ->setCellValue("AJ1", "积分描述")
            ->setCellValue("AK1", "补发订单号")
            ->setCellValue("AL1", "措施")
            ->setCellValue("AM1", "措施详情")
            ->setCellValue("AN1", "承接详情")
            ->setCellValue("AO1", "工单回复备注")
            ->setCellValue("AP1", "对应商品sku")
            ->setCellValue("AQ1", "问题大分类");
        $spreadsheet->setActiveSheetIndex(0)->setTitle('工单数据');
        foreach ($list as $key => $value) {
            if ($value['after_user_id']) {
                $value['after_user_id'] = $users[$value['after_user_id']];
            }
            if ($value['assign_user_id']) {
                $value['assign_user_id'] = $users[$value['assign_user_id']];
            }
            if ($value['operation_user_id']) {
                $value['operation_user_id'] = $users[$value['operation_user_id']];
            }
            switch ($value['work_platform']) {
                case 2:
                    $work_platform = 'voogueme';
                    break;
                case 3:
                    $work_platform = 'nihao';
                    break;
                case 4:
                    $work_platform = 'meeloog';
                    break;
                case 5:
                    $work_platform = 'wesee';
                    break;
                case 9:
                    $work_platform = 'zeelool_es';
                    break;
                case 10:
                    $work_platform = 'zeelool_de';
                    break;
                case 11:
                    $work_platform = 'zeelool_jp';
                    break;
                default:
                    $work_platform = 'zeelool';
                    break;
            }
            $spreadsheet->getActiveSheet()->setCellValue("A" . ($key * 1 + 2), $work_platform);
            $spreadsheet->getActiveSheet()->setCellValue("B" . ($key * 1 + 2), $value['work_type'] == 1 ? '客服工单' : '仓库工单');
            $spreadsheet->getActiveSheet()->setCellValue("C" . ($key * 1 + 2), $value['platform_order']);
            $spreadsheet->getActiveSheet()->setCellValue("D" . ($key * 1 + 2), $value['order_pay_currency']);
            $spreadsheet->getActiveSheet()->setCellValue("E" . ($key * 1 + 2), $value['order_pay_method']);
            $spreadsheet->getActiveSheet()->setCellValue("F" . ($key * 1 + 2), $value['order_sku']);
            switch ($value['work_status']) {
                case 1:
                    $value['work_status'] = '新建';
                    break;
                case 2:
                    $value['work_status'] = '待审核';
                    break;
                case 3:
                    $value['work_status'] = '待处理';
                    break;
                case 4:
                    $value['work_status'] = '审核拒绝';
                    break;
                case 5:
                    $value['work_status'] = '部分处理';
                    break;
                case 0:
                    $value['work_status'] = '已取消';
                    break;
                default:
                    $value['work_status'] = '已处理';
                    break;
            }
            $spreadsheet->getActiveSheet()->setCellValue("G" . ($key * 1 + 2), $value['work_status']);
            switch ($value['work_level']) {
                case 1:
                    $value['work_level'] = '低';
                    break;
                case 2:
                    $value['work_level'] = '中';
                    break;
                case 3:
                    $value['work_level'] = '高';
                    break;
            }
            $spreadsheet->getActiveSheet()->setCellValue("H" . ($key * 1 + 2), $value['work_level']);
            $spreadsheet->getActiveSheet()->setCellValue("I" . ($key * 1 + 2), $value['problem_type_content']);
            $spreadsheet->getActiveSheet()->setCellValue("J" . ($key * 1 + 2), $value['problem_description']);
            $spreadsheet->getActiveSheet()->setCellValue("K" . ($key * 1 + 2), $value['work_picture']);
            $spreadsheet->getActiveSheet()->setCellValue("L" . ($key * 1 + 2), $value['create_user_name']);
            $spreadsheet->getActiveSheet()->setCellValue("M" . ($key * 1 + 2), $value['after_user_id']);
            $spreadsheet->getActiveSheet()->setCellValue("N" . ($key * 1 + 2), $value['is_after_deal_with'] == 1 ? '是' : '否');
            $spreadsheet->getActiveSheet()->setCellValue("O" . ($key * 1 + 2), $value['is_check'] == 1 ? '是' : '否');
            $spreadsheet->getActiveSheet()->setCellValue("P" . ($key * 1 + 2), $value['assign_user_id']);
            $spreadsheet->getActiveSheet()->setCellValue("Q" . ($key * 1 + 2), $value['operation_user_id']);
            $spreadsheet->getActiveSheet()->setCellValue("R" . ($key * 1 + 2), $value['check_note']);
            $spreadsheet->getActiveSheet()->setCellValue("S" . ($key * 1 + 2), $value['create_time']);
            $spreadsheet->getActiveSheet()->setCellValue("T" . ($key * 1 + 2), $value['submit_time']);
            $spreadsheet->getActiveSheet()->setCellValue("U" . ($key * 1 + 2), $value['check_time']);
            $spreadsheet->getActiveSheet()->setCellValue("V" . ($key * 1 + 2), $value['after_deal_with_time']);
            $spreadsheet->getActiveSheet()->setCellValue("W" . ($key * 1 + 2), $value['complete_time']);
            $spreadsheet->getActiveSheet()->setCellValue("X" . ($key * 1 + 2), $value['cancel_time']);
            $spreadsheet->getActiveSheet()->setCellValue("Y" . ($key * 1 + 2), $value['cancel_person']);
            $spreadsheet->getActiveSheet()->setCellValue("Z" . ($key * 1 + 2), $value['replenish_money']);
            $spreadsheet->getActiveSheet()->setCellValue("AA" . ($key * 1 + 2), $value['replenish_increment_id']);
            $spreadsheet->getActiveSheet()->setCellValue("AB" . ($key * 1 + 2), $value['coupon_id']);
            $spreadsheet->getActiveSheet()->setCellValue("AC" . ($key * 1 + 2), $value['coupon_describe']);
            $spreadsheet->getActiveSheet()->setCellValue("AD" . ($key * 1 + 2), $value['coupon_str']);
            $spreadsheet->getActiveSheet()->setCellValue("AE" . ($key * 1 + 2), $value['integral']);
            $spreadsheet->getActiveSheet()->setCellValue("AF" . ($key * 1 + 2), $value['email']);
            $spreadsheet->getActiveSheet()->setCellValue("AG" . ($key * 1 + 2), $value['refund_logistics_num']);
            $spreadsheet->getActiveSheet()->setCellValue("AH" . ($key * 1 + 2), $value['refund_money']);
            $spreadsheet->getActiveSheet()->setCellValue("AI" . ($key * 1 + 2), $value['refund_way']);
            $spreadsheet->getActiveSheet()->setCellValue("AJ" . ($key * 1 + 2), $value['integral_describe']);
            $spreadsheet->getActiveSheet()->setCellValue("AK" . ($key * 1 + 2), $value['replacement_order']);
            //措施
            if ($info['step'] && array_key_exists($value['id'], $info['step'])) {
                $spreadsheet->getActiveSheet()->setCellValue("AL" . ($key * 1 + 2), $info['step'][$value['id']]);
            } else {
                $spreadsheet->getActiveSheet()->setCellValue("AL" . ($key * 1 + 2), '');
            }
            //措施详情
            if ($info['detail'] && array_key_exists($value['id'], $info['detail'])) {
                $spreadsheet->getActiveSheet()->setCellValue("AM" . ($key * 1 + 2), $info['detail'][$value['id']]);
            } else {
                $spreadsheet->getActiveSheet()->setCellValue("AM" . ($key * 1 + 2), '');
            }
            //承接
            if ($receptInfo && array_key_exists($value['id'], $receptInfo)) {

                $value['result'] = $receptInfo[$value['id']];
                $spreadsheet->getActiveSheet()->setCellValue("AN" . ($key * 1 + 2), $value['result']);
            } else {
                $spreadsheet->getActiveSheet()->setCellValue("AN" . ($key * 1 + 2), '');
            }
            //回复
            if ($noteInfo && array_key_exists($value['id'], $noteInfo)) {
                $value['note'] = $noteInfo[$value['id']];
                $spreadsheet->getActiveSheet()->setCellValue("AO" . ($key * 1 + 2), $value['note']);
            } else {
                $spreadsheet->getActiveSheet()->setCellValue("AO" . ($key * 1 + 2), '');
            }
            //对应商品的sku
            if ($value['order_sku']) {
                $order_arr_sku = explode(',', $value['order_sku']);
                if (is_array($order_arr_sku)) {
                    $true_sku = [];
                    foreach ($order_arr_sku as $t_sku) {
                        $true_sku[] = $aa = $itemPlatFormSku->getTrueSku($t_sku, $value['work_platform']);
                    }
                    $true_sku_string = implode(',', $true_sku);
                    $spreadsheet->getActiveSheet()->setCellValue("AP" . ($key * 1 + 2), $true_sku_string);
                } else {
                    $spreadsheet->getActiveSheet()->setCellValue("AP" . ($key * 1 + 2), '');
                }
            } else {
                $spreadsheet->getActiveSheet()->setCellValue("AP" . ($key * 1 + 2), '');
            }
            //对应的问题类型大的分类
            $one_category = '';
            foreach ($customer_problem_classify as $problem => $classify) {
                if (in_array($value['problem_type_id'], $classify)) {
                    $one_category = $problem;
                    break;
                }
            }
            $spreadsheet->getActiveSheet()->setCellValue("AQ" . ($key * 1 + 2), $one_category);
        }

        //设置宽度
        $spreadsheet->getActiveSheet()->getColumnDimension('A')->setWidth(30);
        $spreadsheet->getActiveSheet()->getColumnDimension('B')->setWidth(12);
        $spreadsheet->getActiveSheet()->getColumnDimension('C')->setWidth(30);
        $spreadsheet->getActiveSheet()->getColumnDimension('D')->setWidth(12);
        $spreadsheet->getActiveSheet()->getColumnDimension('E')->setWidth(30);
        $spreadsheet->getActiveSheet()->getColumnDimension('F')->setWidth(12);
        $spreadsheet->getActiveSheet()->getColumnDimension('G')->setWidth(40);
        $spreadsheet->getActiveSheet()->getColumnDimension('H')->setWidth(40);
        $spreadsheet->getActiveSheet()->getColumnDimension('I')->setWidth(20);
        $spreadsheet->getActiveSheet()->getColumnDimension('J')->setWidth(20);
        $spreadsheet->getActiveSheet()->getColumnDimension('K')->setWidth(14);
        $spreadsheet->getActiveSheet()->getColumnDimension('L')->setWidth(16);
        $spreadsheet->getActiveSheet()->getColumnDimension('M')->setWidth(16);
        $spreadsheet->getActiveSheet()->getColumnDimension('N')->setWidth(50);
        $spreadsheet->getActiveSheet()->getColumnDimension('N')->setWidth(50);
        $spreadsheet->getActiveSheet()->getColumnDimension('O')->setWidth(50);
        $spreadsheet->getActiveSheet()->getColumnDimension('P')->setWidth(20);
        $spreadsheet->getActiveSheet()->getColumnDimension('Q')->setWidth(20);
        $spreadsheet->getActiveSheet()->getColumnDimension('R')->setWidth(20);
        $spreadsheet->getActiveSheet()->getColumnDimension('S')->setWidth(20);
        $spreadsheet->getActiveSheet()->getColumnDimension('T')->setWidth(20);
        $spreadsheet->getActiveSheet()->getColumnDimension('U')->setWidth(20);
        $spreadsheet->getActiveSheet()->getColumnDimension('V')->setWidth(20);
        $spreadsheet->getActiveSheet()->getColumnDimension('W')->setWidth(20);
        $spreadsheet->getActiveSheet()->getColumnDimension('X')->setWidth(20);
        $spreadsheet->getActiveSheet()->getColumnDimension('Y')->setWidth(20);
        $spreadsheet->getActiveSheet()->getColumnDimension('Z')->setWidth(20);
        $spreadsheet->getActiveSheet()->getColumnDimension('AA')->setWidth(20);
        $spreadsheet->getActiveSheet()->getColumnDimension('AB')->setWidth(20);
        $spreadsheet->getActiveSheet()->getColumnDimension('AC')->setWidth(20);
        $spreadsheet->getActiveSheet()->getColumnDimension('AD')->setWidth(20);
        $spreadsheet->getActiveSheet()->getColumnDimension('AE')->setWidth(20);
        $spreadsheet->getActiveSheet()->getColumnDimension('AF')->setWidth(20);
        $spreadsheet->getActiveSheet()->getColumnDimension('AG')->setWidth(20);
        $spreadsheet->getActiveSheet()->getColumnDimension('AH')->setWidth(20);
        $spreadsheet->getActiveSheet()->getColumnDimension('AI')->setWidth(20);
        $spreadsheet->getActiveSheet()->getColumnDimension('AJ')->setWidth(20);
        $spreadsheet->getActiveSheet()->getColumnDimension('AK')->setWidth(20);
        $spreadsheet->getActiveSheet()->getColumnDimension('AL')->setWidth(100);
        $spreadsheet->getActiveSheet()->getColumnDimension('AM')->setWidth(200);
        $spreadsheet->getActiveSheet()->getColumnDimension('AN')->setWidth(200);
        $spreadsheet->getActiveSheet()->getColumnDimension('AO')->setWidth(200);
        $spreadsheet->getActiveSheet()->getColumnDimension('AP')->setWidth(40);
        $spreadsheet->getActiveSheet()->getColumnDimension('AQ')->setWidth(40);
        //设置边框
        $border = [
            'borders' => [
                'allBorders' => [
                    'borderStyle' => \PhpOffice\PhpSpreadsheet\Style\Border::BORDER_THIN, // 设置border样式
                    'color' => ['argb' => 'FF000000'], // 设置border颜色
                ],
            ],
        ];

        $spreadsheet->getDefaultStyle()->getFont()->setName('微软雅黑')->setSize(12);


        $setBorder = 'A1:' . $spreadsheet->getActiveSheet()->getHighestColumn() . $spreadsheet->getActiveSheet()->getHighestRow();
        $spreadsheet->getActiveSheet()->getStyle($setBorder)->applyFromArray($border);

        $spreadsheet->getActiveSheet()->getStyle('A1:P' . $spreadsheet->getActiveSheet()->getHighestRow())->getAlignment()->setHorizontal(\PhpOffice\PhpSpreadsheet\Style\Alignment::HORIZONTAL_CENTER);


        $spreadsheet->setActiveSheetIndex(0);
        // return exportExcel($spreadsheet, 'xls', '登陆日志');
        $format = 'csv';
        $savename = '工单数据' . date("YmdHis", time());;
        // dump($spreadsheet);

        // if (!$spreadsheet) return false;
        if ($format == 'xls') {
            //输出Excel03版本
            header('Content-Type:application/vnd.ms-excel');
            $class = "\PhpOffice\PhpSpreadsheet\Writer\Xls";
        } elseif ($format == 'xlsx') {
            //输出07Excel版本
            header('Content-Type: application/vnd.openxmlformats-officedocument.spreadsheetml.sheet');
            $class = "\PhpOffice\PhpSpreadsheet\Writer\Xlsx";
        } elseif ($format == 'csv') {
            //输出07Excel版本
            header('Content-Type: application/vnd.openxmlformats-officedocument.spreadsheetml.sheet');
            $class = "\PhpOffice\PhpSpreadsheet\Writer\Csv";
        }


        //输出名称
        header('Content-Disposition: attachment;filename="' . $savename . '.' . $format . '"');
        //禁止缓存
        header('Cache-Control: max-age=0');
        $writer = new $class($spreadsheet);
        $writer->setPreCalculateFormulas(false);
        $writer->save('php://output');
    }

    /**
     * 修改排序之后
     *
     * @Author lsw 1461069578@qq.com
     * @DateTime 2020-09-26 10:51:10
     * @return void
     */
    public function batch_export_xls()
    {
        set_time_limit(0);
        ini_set('memory_limit', '1024M');
        $ids = input('ids');
        $addWhere = '1=1';
        if ($ids) {
            $addWhere .= " AND id IN ({$ids})";
        }
        $filter = json_decode($this->request->get('filter'), true);
        $map = [];
        if ($filter['recept_person']) {
            $workIds = WorkOrderRecept::where('recept_person_id', 'in', $filter['recept_person'])->column('work_id');
            $map['id'] = ['in', $workIds];
            unset($filter['recept_person']);
        }
        //筛选措施
        if ($filter['measure_choose_id']) {
            $measuerWorkIds = WorkOrderMeasure::where('measure_choose_id', 'in', $filter['measure_choose_id'])->column('work_id');
            if (!empty($map['id'])) {
                $newWorkIds = array_intersect($workIds, $measuerWorkIds);
                $map['id'] = ['in', $newWorkIds];
            } else {
                $map['id'] = ['in', $measuerWorkIds];
            }
            unset($filter['measure_choose_id']);
        }
        $this->request->get(['filter' => json_encode($filter)]);
        list($where) = $this->buildparams();
        $list = $this->model
            ->where($where)
            ->where($map)
            ->where($addWhere)
            ->where($map)
            ->select();
        $list = collection($list)->toArray();

        foreach ($list as $key=>$item){
            $_new_order = new NewOrder();
            $result_id = $_new_order
                ->where('increment_id', $item['platform_order'])
                ->value('id');
            $order_item_where['order_id'] = $result_id;
            if(!empty($item['order_item_numbers']) && 2 == $item['work_type']){
                if(empty($work)){
                    $select_number = explode(',',$item['order_item_numbers']);
                }
                $order_item_where['item_order_number'] = ['in',$item['order_item_numbers']];
            }
            $_new_order_item_process = new NewOrderItemProcess();
            $order_item_list = $_new_order_item_process
                ->where($order_item_where)
                ->column('sku','item_order_number')
            ;

            if ($order_item_list){
                $list[$key]['son_number']  = implode('/',array_keys($order_item_list));
            }
            if (!empty($item['order_sku'])){
                $order_sku = explode(',',$item['order_sku']);
                foreach($order_sku as $ct=>$val){
                    if(strpos($val,'/') !== false){
                        $sku_str = explode('/',$val)[1];
                    }else{
                        $sku_str = $val;
                    }
                    if (in_array($sku_str,$order_item_list)){
                        $cat[$ct]['number'] = array_search($sku_str,$order_item_list);
                        $cat[$ct]['sku'] = $sku_str;
                    }
<<<<<<< HEAD
                    $number_sku[$ct] = implode(',',array_reduce($cat,'array_merge',[]));
                }
            }
=======
                    $number_sku[$ct] = implode(':',array_reduce($cat,'array_merge',[]));
                }
            }

            if ($number_sku){
                $list[$key]['number_sku']  = implode('/',$number_sku);
            }
        }
>>>>>>> 5cc3028b

            if ($number_sku){
                $list[$key]['number_sku']  = implode('/',$number_sku);
            }
        }
        
        //查询用户id对应姓名
        $admin = new \app\admin\model\Admin();
        $users = $admin->where('status', 'normal')->column('nickname', 'id');
        $arr = [];
        foreach ($list as $vals) {
            $arr[] = $vals['id'];
        }
        //求出所有的措施
        $info = $this->step->fetchMeasureRecord($arr);
        if ($info) {
            $info = collection($info)->toArray();
        } else {
            $info = [];
        }
        //求出所有的承接详情
        $this->recept = new \app\admin\model\saleaftermanage\WorkOrderRecept;
        $receptInfo = $this->recept->fetchReceptRecord($arr);
        if ($receptInfo) {
            $receptInfo = collection($receptInfo)->toArray();
        } else {
            $receptInfo = [];
        }
        //求出所有的回复
        $noteInfo = $this->work_order_note->fetchNoteRecord($arr);
        if ($noteInfo) {
            $noteInfo = collection($noteInfo)->toArray();
        } else {
            $noteInfo = [];
        }
        //根据平台sku求出商品sku
        $itemPlatFormSku = new \app\admin\model\itemmanage\ItemPlatformSku();
        //求出配置里面信息
        $workOrderConfigValue = $this->workOrderConfigValue;
        //求出配置里面的大分类信息
        $customer_problem_classify = $workOrderConfigValue['customer_problem_classify'];
        //从数据库查询需要的数据
        $spreadsheet = new Spreadsheet();
        //常规方式：利用setCellValue()填充数据
        $spreadsheet->setActiveSheetIndex(0)->setCellValue("A1", "工单平台")
            ->setCellValue("B1", "工单类型")
            ->setCellValue("C1", "平台订单号");   //利用setCellValues()填充数据
        $spreadsheet->setActiveSheetIndex(0)->setCellValue("D1", "客户邮箱")
            ->setCellValue("E1", "订单金额");
        $spreadsheet->setActiveSheetIndex(0)->setCellValue("F1", "订单支付的货币类型")
            ->setCellValue("G1", "订单的支付方式");
        $spreadsheet->setActiveSheetIndex(0)->setCellValue("H1", "订单中的sku")
            ->setCellValue("I1", "对应商品sku")
            ->setCellValue("J1", "工单状态");
        $spreadsheet->setActiveSheetIndex(0)->setCellValue("K1", "问题大分类")
            ->setCellValue("L1", "问题类型")
            ->setCellValue("M1", "工单问题描述")
            ->setCellValue("N1", "工单图片")
            ->setCellValue("O1", "工单创建人")
            ->setCellValue("P1", "工单是否需要审核")
            ->setCellValue("Q1", "指派工单审核人")
            ->setCellValue("R1", "实际审核人")
            ->setCellValue("S1", "审核人备注")
            ->setCellValue("T1", "新建状态时间")
            ->setCellValue("U1", "开始走流程时间")
            ->setCellValue("V1", "工单审核时间")
            ->setCellValue("W1", "经手人处理时间")
            ->setCellValue("X1", "工单完成时间")
            ->setCellValue("Y1", "补差价的金额")
            ->setCellValue("Z1", "补差价的订单号")
            ->setCellValue("AA1", "优惠券类型")
            ->setCellValue("AB1", "优惠券描述")
            ->setCellValue("AC1", "优惠券")
            ->setCellValue("AD1", "积分")
            ->setCellValue("AE1", "退回物流单号")
            ->setCellValue("AF1", "退款金额")
            ->setCellValue("AG1", "退款百分比")
            ->setCellValue("AH1", "措施")
            ->setCellValue("AI1", "措施详情")
            ->setCellValue("AJ1", "承接详情")
            ->setCellValue("AK1", "工单回复备注")
            ->setCellValue("AL1", "订单支付时间")
            ->setCellValue("AM1", "补发订单号")
            ->setCellValue("AN1", "子单号")
            ->setCellValue("AO1", "子单号/SKU")
        ;
        $spreadsheet->setActiveSheetIndex(0)->setTitle('工单数据');
        foreach ($list as $key => $value) {
            if ($value['after_user_id']) {
                $value['after_user_id'] = $users[$value['after_user_id']];
            }
            if ($value['assign_user_id']) {
                $value['assign_user_id'] = $users[$value['assign_user_id']];
            }
            if ($value['operation_user_id']) {
                $value['operation_user_id'] = $users[$value['operation_user_id']];
            }
            switch ($value['work_platform']) {
                case 2:
                    $work_platform = 'voogueme';
                    break;
                case 3:
                    $work_platform = 'nihao';
                    break;
                case 4:
                    $work_platform = 'meeloog';
                    break;
                case 5:
                    $work_platform = 'wesee';
                    break;
                case 9:
                    $work_platform = 'zeelool_es';
                    break;
                case 10:
                    $work_platform = 'zeelool_de';
                    break;
                case 11:
                    $work_platform = 'zeelool_jp';
                    break;
                default:
                    $work_platform = 'zeelool';
                    break;
            }
            $spreadsheet->getActiveSheet()->setCellValue("A" . ($key * 1 + 2), $work_platform);
            $spreadsheet->getActiveSheet()->setCellValue("B" . ($key * 1 + 2), $value['work_type'] == 1 ? '客服工单' : '仓库工单');
            $spreadsheet->getActiveSheet()->setCellValue("C" . ($key * 1 + 2), $value['platform_order']);
            $spreadsheet->getActiveSheet()->setCellValue("D" . ($key * 1 + 2), $value['email']);
            $spreadsheet->getActiveSheet()->setCellValue("E" . ($key * 1 + 2), $value['base_grand_total']);
            $spreadsheet->getActiveSheet()->setCellValue("F" . ($key * 1 + 2), $value['order_pay_currency']);
            $spreadsheet->getActiveSheet()->setCellValue("G" . ($key * 1 + 2), $value['order_pay_method']);
            $spreadsheet->getActiveSheet()->setCellValue("H" . ($key * 1 + 2), $value['order_sku']);
            //求出对应商品的sku
            if ($value['order_sku']) {
                $order_arr_sku = explode(',', $value['order_sku']);
                if (is_array($order_arr_sku)) {
                    $true_sku = [];
                    foreach ($order_arr_sku as $t_sku) {
                        $true_sku[] = $aa = $itemPlatFormSku->getTrueSku($t_sku, $value['work_platform']);
                    }
                    $true_sku_string = implode(',', $true_sku);
                    $spreadsheet->getActiveSheet()->setCellValue("I" . ($key * 1 + 2), $true_sku_string);
                } else {
                    $spreadsheet->getActiveSheet()->setCellValue("I" . ($key * 1 + 2), '');
                }
            } else {
                $spreadsheet->getActiveSheet()->setCellValue("I" . ($key * 1 + 2), '');
            }
            switch ($value['work_status']) {
                case 1:
                    $value['work_status'] = '新建';
                    break;
                case 2:
                    $value['work_status'] = '待审核';
                    break;
                case 3:
                    $value['work_status'] = '待处理';
                    break;
                case 4:
                    $value['work_status'] = '审核拒绝';
                    break;
                case 5:
                    $value['work_status'] = '部分处理';
                    break;
                case 0:
                    $value['work_status'] = '已取消';
                    break;
                default:
                    $value['work_status'] = '已处理';
                    break;
            }
            $spreadsheet->getActiveSheet()->setCellValue("J" . ($key * 1 + 2), $value['work_status']);
            //对应的问题类型大的分类
            $one_category = '';
            foreach ($customer_problem_classify as $problem => $classify) {
                if (in_array($value['problem_type_id'], $classify)) {
                    $one_category = $problem;
                    break;
                }
            }
            $spreadsheet->getActiveSheet()->setCellValue("K" . ($key * 1 + 2), $one_category);
            $spreadsheet->getActiveSheet()->setCellValue("L" . ($key * 1 + 2), $value['problem_type_content']);
            $spreadsheet->getActiveSheet()->setCellValue("M" . ($key * 1 + 2), $value['problem_description']);
            $spreadsheet->getActiveSheet()->setCellValue("N" . ($key * 1 + 2), $value['work_picture']);
            $spreadsheet->getActiveSheet()->setCellValue("O" . ($key * 1 + 2), $value['create_user_name']);
            $spreadsheet->getActiveSheet()->setCellValue("P" . ($key * 1 + 2), $value['is_after_deal_with'] == 1 ? '是' : '否');
            $spreadsheet->getActiveSheet()->setCellValue("Q" . ($key * 1 + 2), $value['assign_user_id']);
            $spreadsheet->getActiveSheet()->setCellValue("R" . ($key * 1 + 2), $value['operation_user_id']);
            $spreadsheet->getActiveSheet()->setCellValue("S" . ($key * 1 + 2), $value['check_note']);
            $spreadsheet->getActiveSheet()->setCellValue("T" . ($key * 1 + 2), $value['create_time']);
            $spreadsheet->getActiveSheet()->setCellValue("U" . ($key * 1 + 2), $value['submit_time']);
            $spreadsheet->getActiveSheet()->setCellValue("V" . ($key * 1 + 2), $value['check_time']);
            $spreadsheet->getActiveSheet()->setCellValue("W" . ($key * 1 + 2), $value['after_deal_with_time']);
            $spreadsheet->getActiveSheet()->setCellValue("X" . ($key * 1 + 2), $value['complete_time']);
            $spreadsheet->getActiveSheet()->setCellValue("Y" . ($key * 1 + 2), $value['replenish_money']);
            $spreadsheet->getActiveSheet()->setCellValue("Z" . ($key * 1 + 2), $value['replenish_increment_id']);
            $spreadsheet->getActiveSheet()->setCellValue("AA" . ($key * 1 + 2), $value['coupon_id']);
            $spreadsheet->getActiveSheet()->setCellValue("AB" . ($key * 1 + 2), $value['coupon_describe']);
            $spreadsheet->getActiveSheet()->setCellValue("AC" . ($key * 1 + 2), $value['coupon_str']);
            $spreadsheet->getActiveSheet()->setCellValue("AD" . ($key * 1 + 2), $value['integral']);
            $spreadsheet->getActiveSheet()->setCellValue("AE" . ($key * 1 + 2), $value['refund_logistics_num']);
            $spreadsheet->getActiveSheet()->setCellValue("AF" . ($key * 1 + 2), $value['refund_money']);
            //退款百分比
            if ((0 < $value['base_grand_total']) && (is_numeric($value['refund_money']))) {
                $spreadsheet->getActiveSheet()->setCellValue("AG" . ($key * 1 + 2), round($value['refund_money'] / $value['base_grand_total'], 2));
            } else {
                $spreadsheet->getActiveSheet()->setCellValue("AG" . ($key * 1 + 2), 0);
            }
            //措施
            if ($info['step'] && array_key_exists($value['id'], $info['step'])) {
                $spreadsheet->getActiveSheet()->setCellValue("AH" . ($key * 1 + 2), $info['step'][$value['id']]);
            } else {
                $spreadsheet->getActiveSheet()->setCellValue("AH" . ($key * 1 + 2), '');
            }
            //措施详情
            if ($info['detail'] && array_key_exists($value['id'], $info['detail'])) {
                $spreadsheet->getActiveSheet()->setCellValue("AI" . ($key * 1 + 2), $info['detail'][$value['id']]);
            } else {
                $spreadsheet->getActiveSheet()->setCellValue("AI" . ($key * 1 + 2), '');
            }
            //承接
            if ($receptInfo && array_key_exists($value['id'], $receptInfo)) {

                $value['result'] = $receptInfo[$value['id']];
                $spreadsheet->getActiveSheet()->setCellValue("AJ" . ($key * 1 + 2), $value['result']);
            } else {
                $spreadsheet->getActiveSheet()->setCellValue("AJ" . ($key * 1 + 2), '');
            }

            //回复
            if ($noteInfo && array_key_exists($value['id'], $noteInfo)) {
                $value['note'] = $noteInfo[$value['id']];
                $spreadsheet->getActiveSheet()->setCellValue("AK" . ($key * 1 + 2), $value['note']);
            } else {
                $spreadsheet->getActiveSheet()->setCellValue("AK" . ($key * 1 + 2), '');
            }
            $spreadsheet->getActiveSheet()->setCellValue("AL" . ($key * 1 + 2), $value['payment_time']);
            $spreadsheet->getActiveSheet()->setCellValue("AM" . ($key * 1 + 2), $value['replacement_order']);
            $spreadsheet->getActiveSheet()->setCellValue("AN" . ($key * 1 + 2), $value['number_sku']);
            $spreadsheet->getActiveSheet()->setCellValue("AO" . ($key * 1 + 2), $value['number_sku']);
        }

        //设置宽度
        $spreadsheet->getActiveSheet()->getColumnDimension('A')->setWidth(30);
        $spreadsheet->getActiveSheet()->getColumnDimension('B')->setWidth(12);
        $spreadsheet->getActiveSheet()->getColumnDimension('C')->setWidth(30);
        $spreadsheet->getActiveSheet()->getColumnDimension('D')->setWidth(12);
        $spreadsheet->getActiveSheet()->getColumnDimension('E')->setWidth(30);
        $spreadsheet->getActiveSheet()->getColumnDimension('F')->setWidth(12);
        $spreadsheet->getActiveSheet()->getColumnDimension('G')->setWidth(40);
        $spreadsheet->getActiveSheet()->getColumnDimension('H')->setWidth(40);
        $spreadsheet->getActiveSheet()->getColumnDimension('I')->setWidth(20);
        $spreadsheet->getActiveSheet()->getColumnDimension('J')->setWidth(20);
        $spreadsheet->getActiveSheet()->getColumnDimension('K')->setWidth(14);
        $spreadsheet->getActiveSheet()->getColumnDimension('L')->setWidth(16);
        $spreadsheet->getActiveSheet()->getColumnDimension('M')->setWidth(16);
        $spreadsheet->getActiveSheet()->getColumnDimension('N')->setWidth(50);
        $spreadsheet->getActiveSheet()->getColumnDimension('N')->setWidth(50);
        $spreadsheet->getActiveSheet()->getColumnDimension('O')->setWidth(50);
        $spreadsheet->getActiveSheet()->getColumnDimension('P')->setWidth(20);
        $spreadsheet->getActiveSheet()->getColumnDimension('Q')->setWidth(20);
        $spreadsheet->getActiveSheet()->getColumnDimension('R')->setWidth(20);
        $spreadsheet->getActiveSheet()->getColumnDimension('S')->setWidth(20);
        $spreadsheet->getActiveSheet()->getColumnDimension('T')->setWidth(20);
        $spreadsheet->getActiveSheet()->getColumnDimension('U')->setWidth(20);
        $spreadsheet->getActiveSheet()->getColumnDimension('V')->setWidth(20);
        $spreadsheet->getActiveSheet()->getColumnDimension('W')->setWidth(20);
        $spreadsheet->getActiveSheet()->getColumnDimension('X')->setWidth(20);
        $spreadsheet->getActiveSheet()->getColumnDimension('Y')->setWidth(20);
        $spreadsheet->getActiveSheet()->getColumnDimension('Z')->setWidth(20);
        $spreadsheet->getActiveSheet()->getColumnDimension('AA')->setWidth(20);
        $spreadsheet->getActiveSheet()->getColumnDimension('AB')->setWidth(20);
        $spreadsheet->getActiveSheet()->getColumnDimension('AC')->setWidth(20);
        $spreadsheet->getActiveSheet()->getColumnDimension('AD')->setWidth(20);
        $spreadsheet->getActiveSheet()->getColumnDimension('AE')->setWidth(20);
        $spreadsheet->getActiveSheet()->getColumnDimension('AF')->setWidth(20);
        $spreadsheet->getActiveSheet()->getColumnDimension('AG')->setWidth(20);
        $spreadsheet->getActiveSheet()->getColumnDimension('AH')->setWidth(20);
        $spreadsheet->getActiveSheet()->getColumnDimension('AI')->setWidth(20);
        $spreadsheet->getActiveSheet()->getColumnDimension('AJ')->setWidth(20);
        $spreadsheet->getActiveSheet()->getColumnDimension('AK')->setWidth(20);
        $spreadsheet->getActiveSheet()->getColumnDimension('AL')->setWidth(100);
        $spreadsheet->getActiveSheet()->getColumnDimension('AM')->setWidth(200);
        $spreadsheet->getActiveSheet()->getColumnDimension('AN')->setWidth(200);
        $spreadsheet->getActiveSheet()->getColumnDimension('AO')->setWidth(200);
//        $spreadsheet->getActiveSheet()->getColumnDimension('AP')->setWidth(400);
//        $spreadsheet->getActiveSheet()->getColumnDimension('AQ')->setWidth(400);
        //设置边框
        $border = [
            'borders' => [
                'allBorders' => [
                    'borderStyle' => \PhpOffice\PhpSpreadsheet\Style\Border::BORDER_THIN, // 设置border样式
                    'color' => ['argb' => 'FF000000'], // 设置border颜色
                ],
            ],
        ];

        $spreadsheet->getDefaultStyle()->getFont()->setName('微软雅黑')->setSize(12);


        $setBorder = 'A1:' . $spreadsheet->getActiveSheet()->getHighestColumn() . $spreadsheet->getActiveSheet()->getHighestRow();
        $spreadsheet->getActiveSheet()->getStyle($setBorder)->applyFromArray($border);

        $spreadsheet->getActiveSheet()->getStyle('A1:AO' . $spreadsheet->getActiveSheet()->getHighestRow())->getAlignment()->setHorizontal(\PhpOffice\PhpSpreadsheet\Style\Alignment::HORIZONTAL_CENTER);


        $spreadsheet->setActiveSheetIndex(0);
        // return exportExcel($spreadsheet, 'xls', '登陆日志');
        $format = 'csv';
        $savename = '工单数据' . date("YmdHis", time());;
        // dump($spreadsheet);

        // if (!$spreadsheet) return false;
        if ($format == 'xls') {
            //输出Excel03版本
            header('Content-Type:application/vnd.ms-excel');
            $class = "\PhpOffice\PhpSpreadsheet\Writer\Xls";
        } elseif ($format == 'xlsx') {
            //输出07Excel版本
            header('Content-Type: application/vnd.openxmlformats-officedocument.spreadsheetml.sheet');
            $class = "\PhpOffice\PhpSpreadsheet\Writer\Xlsx";
        } elseif ($format == 'csv') {
            //输出07Excel版本
            header('Content-Type: application/vnd.openxmlformats-officedocument.spreadsheetml.sheet');
            $class = "\PhpOffice\PhpSpreadsheet\Writer\Csv";
        }


        //输出名称
        header('Content-Disposition: attachment;filename="' . $savename . '.' . $format . '"');
        //禁止缓存
        header('Cache-Control: max-age=0');
        $writer = new $class($spreadsheet);
        $writer->setPreCalculateFormulas(false);
        $writer->save('php://output');
    }

    public function batch_export_xls_array()
    {


        set_time_limit(0);
        ini_set('memory_limit', '1024M');

        $map['create_time'] =['between',['2020-01-01 00:00:00','2020-12-31 23:59:59']];
//        $map['id'] = ['lt',5212];
//        $map['work_status'] = array('in', '2,3,5');
//        0: '已取消', 1: '新建', 2: '待审核', 4: '审核拒绝', 3: '待处理', 5: '部分处理', 6: '已处理'
        $list = $this->model
            ->where($map)
            ->field('id,work_platform,base_grand_total,email,work_type,platform_order,order_pay_currency,order_sku,work_status,problem_type_id,problem_type_content,problem_description
            ,create_user_name,after_user_id,create_time,complete_time,replenish_money,replenish_increment_id,coupon_describe,integral,refund_money,replacement_order
            ')
            ->order('id desc')
            ->limit(11000)
            ->select();
        $list = collection($list)->toArray();


        //查询用户id对应姓名
        $admin = new \app\admin\model\Admin();
        $users = $admin->where('status', 'normal')->column('nickname', 'id');
        $arr = [];
        foreach ($list as $vals) {
            $arr[] = $vals['id'];
        }
        //求出所有的措施
        $info = $this->step->fetchMeasureRecord($arr);
        if ($info) {
            $info = collection($info)->toArray();
        } else {
            $info = [];
        }
//        //求出所有的承接详情
//        $this->recept = new \app\admin\model\saleaftermanage\WorkOrderRecept;
//        $receptInfo = $this->recept->fetchReceptRecord($arr);
//        if ($receptInfo) {
//            $receptInfo = collection($receptInfo)->toArray();
//        } else {
//            $receptInfo = [];
//        }
//        //求出所有的回复
//        $noteInfo = $this->work_order_note->fetchNoteRecord($arr);
//        if ($noteInfo) {
//            $noteInfo = collection($noteInfo)->toArray();
//        } else {
//            $noteInfo = [];
//        }
        //根据平台sku求出商品sku
        $itemPlatFormSku = new \app\admin\model\itemmanage\ItemPlatformSku();
        //求出配置里面信息
        $workOrderConfigValue = $this->workOrderConfigValue;
        //求出配置里面的大分类信息
        $customer_problem_classify = $workOrderConfigValue['customer_problem_classify'];

        foreach ($list as $key => $value) {
            if ($value['after_user_id']) {
                $value['after_user_id'] = $users[$value['after_user_id']];
            }
            if ($value['assign_user_id']) {
                $value['assign_user_id'] = $users[$value['assign_user_id']];
            }
            if ($value['operation_user_id']) {
                $value['operation_user_id'] = $users[$value['operation_user_id']];
            }

            switch ($value['work_status']) {
                case 1:
                    $work_status = '新建';
                    break;
                case 2:
                    $work_status = '待审核';
                    break;
                case 3:
                    $work_status = '待处理';
                    break;
                case 4:
                    $work_status = '审核拒绝';
                    break;
                case 5:
                    $work_status = '部分处理';
                    break;
                case 0:
                    $work_status = '已取消';
                    break;
                default:
                    $work_status = '已处理';
                    break;
            }


//            //级别
//            switch ($value['work_level']) {
//                case 1:
//                    $work_level = '低';
//                    break;
//                case  2:
//                    $work_level = '中';
//                    break;
//                case  3:
//                    $work_level = '高';
//                    break;
//            }


            switch ($value['work_platform']) {
                case 2:
                    $work_platform = 'voogueme';
                    break;
                case 3:
                    $work_platform = 'nihao';
                    break;
                case 4:
                    $work_platform = 'meeloog';
                    break;
                case 5:
                    $work_platform = 'wesee';
                    break;
                case 9:
                    $work_platform = 'zeelool_es';
                    break;
                case 10:
                    $work_platform = 'zeelool_de';
                    break;
                case 11:
                    $work_platform = 'zeelool_jp';
                    break;
                default:
                    $work_platform = 'zeelool';
                    break;
            }
            $csv[$key]['work_platform'] = $work_platform; // 工单平台
            $csv[$key]['work_type'] = $value['work_type'] == 1 ? '客服工单' : '仓库工单'; //工单类型
            $csv[$key]['work_status'] = $work_status; //工单状态
//            $csv[$key]['work_level'] = $work_level;   //工单级别
            $csv[$key]['platform_order'] = $value['platform_order'];  //平台订单号
            $csv[$key]['email'] = $value['email'];  //客户邮箱
            $csv[$key]['base_grand_total'] = $value['base_grand_total']; //订单金额
            $csv[$key]['order_pay_currency'] = $value['order_pay_currency']; //订单支付货币类型
//            $csv[$key]['order_pay_method'] = $value['order_pay_method']; //订单支付方式
            $csv[$key]['order_sku'] = $value['order_sku']; //订单中的sku

            //求出对应商品的sku
            if ($value['order_sku']) {
                $order_arr_sku = explode(',', $value['order_sku']);
                if (is_array($order_arr_sku)) {
                    $true_sku = [];
                    foreach ($order_arr_sku as $t_sku) {
                        $true_sku[] = $aa = $itemPlatFormSku->getTrueSku($t_sku, $value['work_platform']);
                    }
                    $true_sku_string = implode(',', $true_sku);
                    $csv[$key]['true_sku_string'] = $true_sku_string;
                } else {
                    $csv[$key]['true_sku_string'] = '暂无';
                }
            } else {
                $csv[$key]['true_sku_string'] = '暂无';
            }

            //对应的问题类型大的分类
            $one_category = '';
            foreach ($customer_problem_classify as $problem => $classify) {
                if (in_array($value['problem_type_id'], $classify)) {
                    $one_category = $problem;
                    break;
                }
            }
            $csv[$key]['one_category'] = $one_category;  //问题大分类
            $csv[$key]['problem_type_content'] = $value['problem_type_content']; //问题类型
            $csv[$key]['problem_description'] = $value['problem_description']; //工单问题描述
//            $csv[$key]['work_picture'] = $value['work_picture']; //工单图片
            $csv[$key]['create_user_name'] = $value['create_user_name']; //工单创建人
//            $csv[$key]['is_after_deal_with'] = $value['is_after_deal_with'] == 1 ? '是' : '否'; //工单是否需要审核
//            $csv[$key]['assign_user_id'] = $value['assign_user_id'];
//            $csv[$key]['operation_user_id'] = $value['operation_user_id']; //实际审核人
//            $csv[$key]['check_note'] = $value['check_note']; //审核人备注
            $csv[$key]['create_time'] = $value['create_time'];//新建状态时间
//            $csv[$key]['submit_time'] = $value['submit_time'];//开始走流程时间
//            $csv[$key]['check_time'] = $value['check_time'];//工单审核时间
//            $csv[$key]['after_deal_with_time'] = $value['after_deal_with_time'];//经手人处理时间
            $csv[$key]['complete_time'] = $value['complete_time'];//工单完成时间
            $csv[$key]['replenish_money'] = $value['replenish_money'];//补差价金额
//            $csv[$key]['replenish_increment_id'] = $value['replenish_increment_id'];//补差价订单号
//            $csv[$key]['coupon_id'] = $value['coupon_id'];//优惠券类型
            $csv[$key]['coupon_describe'] = $value['coupon_describe'];//优惠券描述
//            $csv[$key]['coupon_str'] = $value['coupon_str'];//优惠券
            $csv[$key]['integral'] = $value['integral'];//积分
//            $csv[$key]['refund_logistics_num'] = $value['refund_logistics_num'];//退回物流单号
            $csv[$key]['refund_money'] = $value['refund_money'];//退款金额


            //退款百分比
//            if ((0 < $value['base_grand_total']) && (is_numeric($value['refund_money']))) {
//                $csv[$key]['refund_money_base_grand_total'] = round($value['refund_money'] / $value['base_grand_total'], 2);
//
//            } else {
//                $csv[$key]['refund_money_base_grand_total'] = '';
//            }
            //措施
            if ($info['step'] && array_key_exists($value['id'], $info['step'])) {
                $csv[$key]['step_id'] = $info['step'][$value['id']];
            } else {
                $csv[$key]['step_id'] = '';

            }
//            //措施详情
//            if ($info['detail'] && array_key_exists($value['id'], $info['detail'])) {
//                $csv[$key]['detail'] = $info['detail'][$value['id']];
//            } else {
//                $csv[$key]['detail'] = '';
//            }
//            //承接详情
//            if ($receptInfo && array_key_exists($value['id'], $receptInfo)) {
//                $csv[$key]['result'] = $receptInfo[$value['id']];
//            } else {
//                $csv[$key]['result'] = '';
//            }

//            //工单回复备注
//            if ($noteInfo && array_key_exists($value['id'], $noteInfo)) {
//                $csv[$key]['note'] = $noteInfo[$value['id']];
//            } else {
//                $csv[$key]['note'] = '';
//            }
//            $csv[$key]['payment_time'] = $value['payment_time']; //订单支付时间
            $csv[$key]['replacement_order'] = $value['replacement_order'];//补发订单号
            $csv[$key]['id'] = $value['id'];//补发订单号

        }

        $headlist = [
//            '工单平台', '工单类型', '工单状态', '工单级别', '平台订单号',
            '工单平台', '工单类型', '工单状态', '平台订单号',
//            '客户邮箱', '订单金额', '订单支付的货币类型', '订单的支付方式', '订单中的sku',
            '客户邮箱', '订单金额', '订单支付的货币类型', '订单中的sku',
//            '对应商品sku', '问题大分类', '问题类型', '工单问题描述', '工单图片',
            '对应商品sku', '问题大分类', '问题类型', '工单问题描述',
//            '工单创建人', '工单是否需要审核', '实际审核人', '审核人备注', '新建状态时间',
            '工单创建人',  '新建状态时间,','工单完成时间','补差价的金额','优惠券描述','积分','退款金额','措施','补发订单号','id'
//            '开始走流程时间', '工单审核时间', '经手人处理时间', '工单完成时间', '补差价的金额',
//            '补差价的订单号', '优惠券类型', '优惠券描述', '优惠券', '积分',
//            '退回物流单号', '退款金额', '退款百分比', '措施', '措施详情',
//            '承接详情', '工单回复备注', '订单支付时间', '补发订单号'
        ];
        $path = "/uploads/";
        $fileName = '工单数据2020-001导出';
        Excel::writeCsv($csv, $headlist, $path . $fileName);
    }

    public function batch_export_xls_array_copy()
    {


        set_time_limit(0);
        ini_set('memory_limit', '1024M');

        $map['create_time'] =['between',['2020-01-01 00:00:00','2020-12-31 23:59:59']];
//        $map['id'] = ['lt',5212];
//        $map['work_status'] = array('in', '2,3,5');
//        0: '已取消', 1: '新建', 2: '待审核', 4: '审核拒绝', 3: '待处理', 5: '部分处理', 6: '已处理'
        $list = $this->model
            ->where($map)
            ->field('id,base_grand_total,email')
            ->order('id desc')
            ->select();
        $list = collection($list)->toArray();




        foreach ($list as $key => $value) {

            $csv[$key]['email'] = $value['email'];  //客户邮箱
            $csv[$key]['base_grand_total'] = $value['base_grand_total']; //订单金额
            $csv[$key]['id'] = $value['id']; //订单金额

        }

        $headlist = [
            '客户邮箱', '订单金额','id'
        ];
        $path = "/uploads/";
        $fileName = '工单数据2020-单独字段导出';
        Excel::writeCsv($csv, $headlist, $path . $fileName);
    }


    /**
     * 导出工单
     *
     * @Description
     * @author wpl
     * @since 2020/08/14 14:42:55 
     * @return void
     */
    public function batch_export_xls_bak()
    {
        set_time_limit(0);
        ini_set('memory_limit', '1024M');
        $ids = input('ids');
        $addWhere = '1=1';
        if ($ids) {
            $addWhere .= " AND id IN ({$ids})";
        }
        $filter = json_decode($this->request->get('filter'), true);
        $map = [];
        if ($filter['recept_person']) {
            $workIds = WorkOrderRecept::where('recept_person_id', 'in', $filter['recept_person'])->column('work_id');
            $map['id'] = ['in', $workIds];
            unset($filter['recept_person']);
        }
        //筛选措施
        if ($filter['measure_choose_id']) {
            $measuerWorkIds = WorkOrderMeasure::where('measure_choose_id', 'in', $filter['measure_choose_id'])->column('work_id');
            if (!empty($map['id'])) {
                $newWorkIds = array_intersect($workIds, $measuerWorkIds);
                $map['id'] = ['in', $newWorkIds];
            } else {
                $map['id'] = ['in', $measuerWorkIds];
            }
            unset($filter['measure_choose_id']);
        }
        $this->request->get(['filter' => json_encode($filter)]);
        list($where) = $this->buildparams();
        $list = $this->model->field('id,platform_order,work_platform,work_status,email,refund_money,problem_type_content,problem_description,create_time,create_user_name')
            ->where($where)
            ->where($map)
            ->where($addWhere)
            ->select();
        $list = collection($list)->toArray();
        $arr = array_column($list, 'id');
        //求出所有的措施
        $info = $this->step->fetchMeasureRecord($arr);

        //从数据库查询需要的数据
        $spreadsheet = new Spreadsheet();
        //常规方式：利用setCellValue()填充数据
        $spreadsheet->setActiveSheetIndex(0)->setCellValue("A1", "工单ID")
            ->setCellValue("B1", "订单号")
            ->setCellValue("C1", "订单平台");   //利用setCellValues()填充数据
        $spreadsheet->setActiveSheetIndex(0)->setCellValue("D1", "工单状态")
            ->setCellValue("E1", "客户邮箱")
            ->setCellValue("F1", "退款金额");
        $spreadsheet->setActiveSheetIndex(0)->setCellValue("G1", "问题分类")
            ->setCellValue("H1", "问题描述")
            ->setCellValue("I1", "解决方案");
        $spreadsheet->setActiveSheetIndex(0)->setCellValue("J1", "创建时间")
            ->setCellValue("K1", "创建人");
        $spreadsheet->setActiveSheetIndex(0)->setTitle('工单数据');
        foreach ($list as $key => $value) {

            switch ($value['work_platform']) {
                case 2:
                    $value['work_platform'] = 'voogueme';
                    break;
                case 3:
                    $value['work_platform'] = 'nihao';
                    break;
                case 4:
                    $value['work_platform'] = 'meeloog';
                    break;
                case 5:
                    $value['work_platform'] = 'wesee';
                    break;
                case 9:
                    $value['work_platform'] = 'zeelool_es';
                    break;
                case 10:
                    $value['work_platform'] = 'zeelool_de';
                    break;
                case 11:
                    $value['work_platform'] = 'zeelool_jp';
                    break;
                default:
                    $value['work_platform'] = 'zeelool';
                    break;
            }
            $spreadsheet->getActiveSheet()->setCellValue("A" . ($key * 1 + 2), $value['id']);
            $spreadsheet->getActiveSheet()->setCellValue("B" . ($key * 1 + 2), $value['platform_order']);
            $spreadsheet->getActiveSheet()->setCellValue("C" . ($key * 1 + 2), $value['work_platform']);
            switch ($value['work_status']) {
                case 1:
                    $value['work_status'] = '新建';
                    break;
                case 2:
                    $value['work_status'] = '待审核';
                    break;
                case 3:
                    $value['work_status'] = '待处理';
                    break;
                case 4:
                    $value['work_status'] = '审核拒绝';
                    break;
                case 5:
                    $value['work_status'] = '部分处理';
                    break;
                case 0:
                    $value['work_status'] = '已取消';
                    break;
                default:
                    $value['work_status'] = '已处理';
                    break;
            }
            $spreadsheet->getActiveSheet()->setCellValue("D" . ($key * 1 + 2), $value['work_status']);
            $spreadsheet->getActiveSheet()->setCellValue("E" . ($key * 1 + 2), $value['email']);
            $spreadsheet->getActiveSheet()->setCellValue("F" . ($key * 1 + 2), $value['refund_money']);
            $spreadsheet->getActiveSheet()->setCellValue("G" . ($key * 1 + 2), $value['problem_type_content']);
            $spreadsheet->getActiveSheet()->setCellValue("H" . ($key * 1 + 2), $value['problem_description']);
            //措施
            if ($info['step'] && array_key_exists($value['id'], $info['step'])) {
                $spreadsheet->getActiveSheet()->setCellValue("I" . ($key * 1 + 2), $info['step'][$value['id']]);
            } else {
                $spreadsheet->getActiveSheet()->setCellValue("I" . ($key * 1 + 2), '');
            }
            $spreadsheet->getActiveSheet()->setCellValue("J" . ($key * 1 + 2), $value['create_time']);
            $spreadsheet->getActiveSheet()->setCellValue("K" . ($key * 1 + 2), $value['create_user_name']);

        }

        //设置宽度
        $spreadsheet->getActiveSheet()->getColumnDimension('A')->setWidth(10);
        $spreadsheet->getActiveSheet()->getColumnDimension('B')->setWidth(12);
        $spreadsheet->getActiveSheet()->getColumnDimension('C')->setWidth(10);
        $spreadsheet->getActiveSheet()->getColumnDimension('D')->setWidth(12);
        $spreadsheet->getActiveSheet()->getColumnDimension('E')->setWidth(30);
        $spreadsheet->getActiveSheet()->getColumnDimension('F')->setWidth(12);
        $spreadsheet->getActiveSheet()->getColumnDimension('G')->setWidth(20);
        $spreadsheet->getActiveSheet()->getColumnDimension('H')->setWidth(40);
        $spreadsheet->getActiveSheet()->getColumnDimension('I')->setWidth(20);
        $spreadsheet->getActiveSheet()->getColumnDimension('J')->setWidth(30);
        $spreadsheet->getActiveSheet()->getColumnDimension('K')->setWidth(20);

        //设置边框
        $border = [
            'borders' => [
                'allBorders' => [
                    'borderStyle' => \PhpOffice\PhpSpreadsheet\Style\Border::BORDER_THIN, // 设置border样式
                    'color' => ['argb' => 'FF000000'], // 设置border颜色
                ],
            ],
        ];

        $spreadsheet->getDefaultStyle()->getFont()->setName('微软雅黑')->setSize(12);


        $setBorder = 'A1:' . $spreadsheet->getActiveSheet()->getHighestColumn() . $spreadsheet->getActiveSheet()->getHighestRow();
        $spreadsheet->getActiveSheet()->getStyle($setBorder)->applyFromArray($border);

        $spreadsheet->getActiveSheet()->getStyle('A1:k' . $spreadsheet->getActiveSheet()->getHighestRow())->getAlignment()->setHorizontal(\PhpOffice\PhpSpreadsheet\Style\Alignment::HORIZONTAL_CENTER);


        $spreadsheet->setActiveSheetIndex(0);
        // return exportExcel($spreadsheet, 'xls', '登陆日志');
        $format = 'csv';
        $savename = '工单数据' . date("YmdHis", time());;
        // dump($spreadsheet);

        // if (!$spreadsheet) return false;
        if ($format == 'xls') {
            //输出Excel03版本
            header('Content-Type:application/vnd.ms-excel');
            $class = "\PhpOffice\PhpSpreadsheet\Writer\Xls";
        } elseif ($format == 'xlsx') {
            //输出07Excel版本
            header('Content-Type: application/vnd.openxmlformats-officedocument.spreadsheetml.sheet');
            $class = "\PhpOffice\PhpSpreadsheet\Writer\Xlsx";
        } elseif ($format == 'csv') {
            //输出07Excel版本
            header('Content-Type: application/vnd.openxmlformats-officedocument.spreadsheetml.sheet');
            $class = "\PhpOffice\PhpSpreadsheet\Writer\Csv";
        }

        //输出名称
        header('Content-Disposition: attachment;filename="' . $savename . '.' . $format . '"');
        //禁止缓存
        header('Cache-Control: max-age=0');
        $writer = new $class($spreadsheet);
        $writer->setPreCalculateFormulas(false);
        $writer->save('php://output');

        // $fp = fopen('php://output', 'a');//打开output流
        // fputcsv($fp, $list);//将数据格式化为csv格式并写入到output流中
        // $dataNum = count( $list );
        // $perSize = 1000;//每次导出的条数
        // $pages = ceil($dataNum / $perSize);

        // for ($i = 1; $i <= $pages; $i++) {
        //     foreach ($list as $item) {
        //         fputcsv($fp, $item);
        //     }
        //     //刷新输出缓冲到浏览器
        //     ob_flush();
        //     flush();//必须同时使用 ob_flush() 和flush() 函数来刷新输出缓冲。
        // }
        // fclose($fp);
        // exit();

    }


    /**
     * 批量导入
     */
    public function import()
    {
        $file = $this->request->request('file');
        if (!$file) {
            $this->error(__('Parameter %s can not be empty', 'file'));
        }
        $filePath = ROOT_PATH . DS . 'public' . DS . $file;
        if (!is_file($filePath)) {
            $this->error(__('No results were found'));
        }
        //实例化reader
        $ext = pathinfo($filePath, PATHINFO_EXTENSION);
        if (!in_array($ext, ['csv', 'xls', 'xlsx'])) {
            $this->error(__('Unknown data format'));
        }
        if ($ext === 'csv') {
            $file = fopen($filePath, 'r');
            $filePath = tempnam(sys_get_temp_dir(), 'import_csv');
            $fp = fopen($filePath, "w");
            $n = 0;
            while ($line = fgets($file)) {
                $line = rtrim($line, "\n\r\0");
                $encoding = mb_detect_encoding($line, ['utf-8', 'gbk', 'latin1', 'big5']);
                if ($encoding != 'utf-8') {
                    $line = mb_convert_encoding($line, 'utf-8', $encoding);
                }
                if ($n == 0 || preg_match('/^".*"$/', $line)) {
                    fwrite($fp, $line . "\n");
                } else {
                    fwrite($fp, '"' . str_replace(['"', ','], ['""', '","'], $line) . "\"\n");
                }
                $n++;
            }
            fclose($file) || fclose($fp);

            $reader = new Csv();
        } elseif ($ext === 'xls') {
            $reader = new Xls();
        } else {
            $reader = new Xlsx();
        }

        //导入文件首行类型,默认是注释,如果需要使用字段名称请使用name
        //$importHeadType = isset($this->importHeadType) ? $this->importHeadType : 'comment';
        //模板文件列名
        $listName = ['订单号', '差额', 'SKU', '货币'];
        try {
            if (!$PHPExcel = $reader->load($filePath)) {
                $this->error(__('Unknown data format'));
            }
            $currentSheet = $PHPExcel->getSheet(0);  //读取文件中的第一个工作表
            $allColumn = $currentSheet->getHighestDataColumn(); //取得最大的列号
            $allRow = $currentSheet->getHighestRow(); //取得一共有多少行
            $maxColumnNumber = Coordinate::columnIndexFromString($allColumn);

            $fields = [];
            for ($currentRow = 1; $currentRow <= 1; $currentRow++) {
                for ($currentColumn = 1; $currentColumn <= $maxColumnNumber; $currentColumn++) {
                    $val = $currentSheet->getCellByColumnAndRow($currentColumn, $currentRow)->getValue();
                    $fields[] = $val;
                }
            }

            //模板文件不正确
            if ($listName !== $fields) {
                throw new Exception("模板文件不正确！！");
            }

            $data = [];
            for ($currentRow = 2; $currentRow <= $allRow; $currentRow++) {
                for ($currentColumn = 1; $currentColumn <= $maxColumnNumber; $currentColumn++) {
                    $val = $currentSheet->getCellByColumnAndRow($currentColumn, $currentRow)->getValue();
                    $data[$currentRow - 2][$currentColumn - 1] = is_null($val) ? '' : $val;
                }
            }
        } catch (Exception $exception) {
            $this->error($exception->getMessage());
        }

        $work_measure = new \app\admin\model\saleaftermanage\WorkOrderMeasure();
        $order_recept = new \app\admin\model\saleaftermanage\WorkOrderRecept();
        foreach ($data as $k => $v) {
            $params['work_platform'] = 3;
            $params['work_type'] = 1;
            $params['platform_order'] = $v[0];
            $params['order_pay_currency'] = $v[3];
            $params['order_pay_method'] = 'paypal_express';
            $params['order_sku'] = $v[2];
            $params['work_status'] = 3;
            $params['problem_type_id'] = 23;
            $params['problem_type_content'] = '其他';
            $params['problem_description'] = '网站bug 镜片折扣未生效 退款';
            $params['create_user_id'] = 75;
            $params['create_user_name'] = '王伟';
            $params['is_check'] = 1;
            $params['assign_user_id'] = 75;
            $params['operation_user_id'] = 75;
            $params['check_note'] = '网站bug 镜片折扣未生效 退款';
            $params['create_time'] = date('Y-m-d H:i:s');
            $params['submit_time'] = date('Y-m-d H:i:s');
            $params['check_time'] = date('Y-m-d H:i:s');
            $params['refund_money'] = $v[1];
            $params['refund_way'] = 'paypal_express';
            $params['recept_person_id'] = 169;
            $result = $this->model->isUpdate(false)->data($params)->save($params);
            if ($result) {
                $list['work_id'] = $this->model->id;
                $list['measure_choose_id'] = 2;
                $list['measure_content'] = '退款';
                $list['create_time'] = date('Y-m-d H:i:s');
                $work_measure->isUpdate(false)->data($list)->save($list);

                $rlist['work_id'] = $this->model->id;
                $rlist['measure_id'] = $work_measure->id;
                $rlist['recept_group_id'] = 'cashier_group';
                $rlist['recept_person_id'] = 169;
                $rlist['recept_person'] = '李亚芳';
                $rlist['create_time'] = date('Y-m-d H:i:s');
                $order_recept->insert($rlist);
            }
        }
        echo 'ok';
    }

    /**
     *
     *
     * @Description
     * @author lsw
     * @since 2020/06/19 11:45:50
     * @return void
     */
    public function ceshi()
    {
        dump(session('admin'));

    }

    /**
     * 获取跟单规则
     *
     * @Author lsw 1461069578@qq.com
     * @DateTime 2020-06-30 10:11:23
     * @return void
     */
    public function getDocumentaryRule()
    {
        if ($this->request->isAjax()) {
            $workOrderConfigValue = $this->workOrderConfigValue;
            $all_group = $workOrderConfigValue['group'];
            $documentary_group = $workOrderConfigValue['documentary_group'];
            //创建人跟单
            $documentary_person = $workOrderConfigValue['documentary_person'];
            // dump($documentary_group);
            // dump($documentary_person);
            // exit;
            if (!empty($documentary_group)) {
                foreach ($documentary_group as $dgv) {
                    $documentary_info = (new AuthGroup)->getAllNextGroup($dgv['create_id']);
                    if ($documentary_info) {
                        array_push($documentary_info, $dgv['create_id']);
                        foreach ($documentary_info as $av) {
                            if (is_array($all_group[$av])) {
                                foreach ($all_group[$av] as $vk) {
                                    $documentary_all_person[] = $vk;
                                }
                            }

                        }
                    } else {
                        $documentary_all_person = $all_group[$dgv['create_id']];
                    }
                    if (count(array_filter($documentary_all_person)) >= 1) {
                        $documentary_true_all_person = array_unique($documentary_all_person);
                        if (in_array(session('admin.id'), $documentary_true_all_person)) {
                            if (is_array($all_group[$dgv['documentary_group_id']])) {
                                $all_after_user_id = $all_group[$dgv['documentary_group_id']];
                                //$this->success('','',$all_after_user_id);
                                break;
                            }
                        }
                    }
                }
            }
            if (!empty($documentary_person)) {
                foreach ($documentary_person as $dpv) {
                    if (session('admin.id') == $dpv['create_id']) {
                        if (is_array($all_group[$dpv['documentary_group_id']])) {
                            $all_after_user_id = $all_group[$dpv['documentary_group_id']];
                            //$this->success('','',$all_after_user_id);
                            break;
                        }
                    }
                }
            }
            if ($all_after_user_id) {
                $this->success('', '', $all_after_user_id);
            } else {
                $this->error('选择的跟单部门没有人，请重新选择');
            }
        }

    }

    /**
     * 判断订单是否已质检
     *
     * @Author lsw 1461069578@qq.com
     * @DateTime 2020-08-13 18:21:10
     * @return void
     */
    public function check_order_quality($platform, $order)
    {
        switch ($platform) {
            case 1:
                $model = Db::connect('database.db_zeelool');
                break;
            case 2:
                $model = Db::connect('database.db_voogueme');
                break;
            case 3:
                $model = Db::connect('database.db_nihao');
                break;
            case 4:
                $model = Db::connect('database.db_meeloog');
                break;
            case 9:
                $model = Db::connect('database.db_zeelool_es');
                break;
            case 10:
                $model = Db::connect('database.db_zeelool_de');
                break;
            case 11:
                $model = Db::connect('database.db_zeelool_jp');
                break;
            default:
                $model = false;
                break;
        }
        if ($platform == 4) {
            $info = $model->table('sales_flat_order')->where('increment_id', $order)->value('custom_is_delivery');
        } else {
            $info = $model->table('sales_flat_order')->where('increment_id', $order)->value('custom_is_delivery_new');
        }
        if ($info == 1) {
            return true;
        } else {
            return false;
        }
    }
}<|MERGE_RESOLUTION|>--- conflicted
+++ resolved
@@ -8,7 +8,6 @@
 use app\admin\model\order\order\NewOrder;
 use app\admin\model\order\order\NewOrderItemProcess;
 use app\admin\model\order\order\NewOrderProcess;
-use app\admin\model\order\order\Order;
 use app\admin\model\saleaftermanage\WorkOrderNote;
 use app\admin\model\warehouse\StockHouse;
 use app\common\controller\Backend;
@@ -39,7 +38,6 @@
 use PhpOffice\PhpSpreadsheet\Reader\Xls;
 use PhpOffice\PhpSpreadsheet\Reader\Csv;
 use app\admin\model\AuthGroup;
-use app\admin\model\finance\FinanceCost;
 
 /**
  * 售后工单列管理
@@ -1074,7 +1072,7 @@
                     $check_status = $_new_order_process
                         ->where('increment_id', $platform_order)
                         ->value('check_status');
-                    
+
                     $_new_order = new NewOrder();
                     $new_order_status = $_new_order
                         ->where('increment_id', $platform_order)
@@ -1091,7 +1089,6 @@
                         )
                         && $this->error("已审单，不能创建工单");
                     }
-                    
 
                     //指定问题类型校验sku下拉框是否勾选
                     in_array($params['problem_type_id'],[8,10,11,56,13,14,15,16,18,22,59])
@@ -1119,6 +1116,7 @@
                 } else {
                     //校验工单措施
                     empty($measure_choose_id) && empty($item_order_info) && $this->error("请选择实施措施");
+
                     //工单是否存在
                     $row = $this->model->get($ids);
                     !$row && $this->error(__('No Results were found'));
@@ -1292,15 +1290,15 @@
                         if (in_array(18, $item['item_choose'])) {
                             //检测之前是否处理过子单措施
                             array_intersect([1, 2, 3], $change_type) && $this->error("子订单：{$key} 措施已处理，不能取消");
-                        } elseif (in_array(19, $item['item_choose'])) {//更改镜框
-                            /*//检测之前是否处理过更改镜框措施
-                            in_array(1, $change_type) && $this->error("子订单：{$key} 措施已处理，不能重复创建");*/
+                        } /*elseif (in_array(19, $item['item_choose'])) {//更改镜框
+                            //检测之前是否处理过更改镜框措施
+                            in_array(1, $change_type) && $this->error("子订单：{$key} 措施已处理，不能重复创建");
 
                             //更改镜框校验库存
                             !$item['change_frame']['change_sku'] && $this->error("子订单：{$key} 的新sku不能为空");
-                            /*$back_data = $this->skuIsStock([$item['change_frame']['change_sku']], $params['work_platform'], [1]);
-                            !$back_data['result'] && $this->error($back_data['msg']);*/
-                        } /*elseif (in_array(20, $item['item_choose'])) {//更改镜片
+                            $back_data = $this->skuIsStock([$item['change_frame']['change_sku']], $params['work_platform'], [1]);
+                            !$back_data['result'] && $this->error($back_data['msg']);
+                        } elseif (in_array(20, $item['item_choose'])) {//更改镜片
                             //检测之前是否处理过更改镜片措施
                             in_array(2, $change_type) && $this->error("子订单：{$key} 措施已处理，不能重复创建");
                         }*/
@@ -3184,13 +3182,6 @@
                     $result = $this->model->handleRecept($receptInfo['id'], $receptInfo['work_id'], $receptInfo['measure_id'], $receptInfo['recept_group_id'], $params['success'], $params['note'], $receptInfo['is_auto_complete']);
                 }
                 if ($result !== false) {
-                    //措施表
-                    $_work_order_measure = new WorkOrderMeasure();
-                    $measure_choose_id = $_work_order_measure->where('id',$receptInfo['measure_id'])->value('measure_choose_id');
-                    if (3 == $measure_choose_id) { //主单取消收入核算冲减
-                        $FinanceCost = new FinanceCost();
-                        $FinanceCost->cancel_order_subtract($receptInfo['work_id']);
-                    }
                     $this->success();
                 } else {
                     $this->error(__('No rows were updated'));
@@ -4312,11 +4303,6 @@
                         $cat[$ct]['number'] = array_search($sku_str,$order_item_list);
                         $cat[$ct]['sku'] = $sku_str;
                     }
-<<<<<<< HEAD
-                    $number_sku[$ct] = implode(',',array_reduce($cat,'array_merge',[]));
-                }
-            }
-=======
                     $number_sku[$ct] = implode(':',array_reduce($cat,'array_merge',[]));
                 }
             }
@@ -4325,13 +4311,7 @@
                 $list[$key]['number_sku']  = implode('/',$number_sku);
             }
         }
->>>>>>> 5cc3028b
-
-            if ($number_sku){
-                $list[$key]['number_sku']  = implode('/',$number_sku);
-            }
-        }
-        
+
         //查询用户id对应姓名
         $admin = new \app\admin\model\Admin();
         $users = $admin->where('status', 'normal')->column('nickname', 'id');
