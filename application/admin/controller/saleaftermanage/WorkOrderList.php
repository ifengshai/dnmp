<?php

namespace app\admin\controller\saleaftermanage;

use app\common\controller\Backend;
use think\Cache;
use think\Db;
use think\Exception;
use app\admin\model\AuthGroupAccess;
use think\exception\PDOException;
use think\exception\ValidateException;
use Util\NihaoPrescriptionDetailHelper;
use Util\ZeeloolPrescriptionDetailHelper;
use Util\VooguemePrescriptionDetailHelper;
use Util\WeseeopticalPrescriptionDetailHelper;
use app\admin\model\saleaftermanage\WorkOrderMeasure;
use app\admin\model\saleaftermanage\WorkOrderChangeSku;

/**
 * 售后工单列管理
 *
 * @icon fa fa-circle-o
 */
class WorkOrderList extends Backend
{

    /**
     * WorkOrderList模型对象
     * @var \app\admin\model\saleaftermanage\WorkOrderList
     */
    protected $model = null;

    public function _initialize()
    {
        parent::_initialize();
        $this->model = new \app\admin\model\saleaftermanage\WorkOrderList;
        $this->step = new \app\admin\model\saleaftermanage\WorkOrderMeasure;
        $this->order_change = new \app\admin\model\saleaftermanage\WorkOrderChangeSku;
        $this->view->assign('step', config('workorder.step')); //措施
        $this->assignconfig('workorder', config('workorder')); //JS专用，整个配置文件

        $this->view->assign('check_coupon', config('workorder.check_coupon')); //不需要审核的优惠券
        $this->view->assign('need_check_coupon', config('workorder.need_check_coupon')); //需要审核的优惠券

        //获取所有的国家
        $country = json_decode(file_get_contents('assets/js/country.js'), true);
        $this->view->assign('country', $country);
        $this->recept = new \app\admin\model\saleaftermanage\WorkOrderRecept;
        $this->item = new \app\admin\model\itemmanage\Item;

        //获取当前登录用户所属主管id
        $this->assign_user_id = searchForId(session('admin.id'), config('workorder.kefumanage'));
        //选项卡
        $this->view->assign('getTabList',$this->model->getTabList());
    }

    /**
     * 默认生成的控制器所继承的父类中有index/add/edit/del/multi五个基础方法、destroy/restore/recyclebin三个回收站方法
     * 因此在当前控制器中可不用编写增删改查的代码,除非需要自己控制这部分逻辑
     * 需要将application/admin/library/traits/Backend.php中对应的方法复制到当前控制器,然后进行修改
     */

    //根据主记录id，获取措施相关信息
    protected function sel_order_recept($id)
    {
        $step = $this->step->where('work_id', $id)->select();
        $step_arr = collection($step)->toArray();
        foreach ($step_arr as $k => $v) {
            $recept = $this->recept->where('measure_id', $v['id'])->where('work_id', $id)->select();
            $recept_arr = collection($recept)->toArray();
            $step_arr[$k]['recept_user'] = implode(',', array_column($recept_arr, 'recept_person'));
            $step_arr[$k]['recept'] = $recept_arr;
        }
        return $step_arr;
    }

    /**
     * 查看
     */
    public function index()
    {
        //设置过滤方法
        $this->request->filter(['strip_tags']);
        if ($this->request->isAjax()) {
            //如果发送的来源是Selectpage，则转发到Selectpage
            if ($this->request->request('keyField')) {
                return $this->selectpage();
            }
            list($where, $sort, $order, $offset, $limit) = $this->buildparams();
            $total = $this->model
                ->where($where)
                ->order($sort, $order)
                ->count();

            $list = $this->model
                ->where($where)
                ->order($sort, $order)
                ->limit($offset, $limit)
                ->select();

            $list = collection($list)->toArray();

            $admin = new \app\admin\model\Admin();
            $user_list = $admin->where('status', 'normal')->column('nickname', 'id');
            
            foreach ($list as $k => $v) {
                //排列sku
                if ($v['order_sku']) {
                    $list[$k]['order_sku_arr'] = explode(',', $v['order_sku']);
                }

                //取经手人
                if ($v['after_user_id'] != 0) {
                    $list[$k]['after_user_name'] = $user_list[$v['after_user_id']];
                }

                //工单类型
                if ($v['work_type'] == 1) {
                    $list[$k]['work_type_str'] = '客服工单';
                } else {
                    $list[$k]['work_type_str'] = '仓库工单';
                }

                //是否审核
                if ($v['is_check'] == 1) {
                    $list[$k]['assign_user_name'] = $user_list[$v['assign_user_id']];
                    if ($v['operation_user_id'] != 0) {
                        $list[$k]['operation_user_name'] = $user_list[$v['operation_user_id']];
                    }
                }

                $list[$k]['step_num'] = $this->sel_order_recept($v['id']); //获取措施相关记录

                //格式化时间
                $list[$k]['create_time'] = date('Y-m-d H:i', strtotime($v['create_time']));
            }

            $result = array("total" => $total, "rows" => $list);

            return json($result);
        }
        return $this->view->fetch();
    }

    /**
     * 添加
     */
    public function add()
    {
        if ($this->request->isPost()) {
            $params = $this->request->post("row/a");
            if ($params) {
                $params = $this->preExcludeFields($params);
                if ($this->dataLimit && $this->dataLimitFieldAutoFill) {
                    $params[$this->dataLimitField] = $this->auth->id;
                }
                $result = false;
                Db::startTrans();
                try {

                    //是否采用模型验证
                    if ($this->modelValidate) {
                        $name = str_replace("\\model\\", "\\validate\\", get_class($this->model));
                        $validate = is_bool($this->modelValidate) ? ($this->modelSceneValidate ? $name . '.add' : $name) : $this->modelValidate;
                        $this->model->validateFailException(true)->validate($validate);
                    }
                    //判断是否选择措施
                    if (count(array_filter($params['measure_choose_id'])) < 1 && $params['work_type'] == 1) {
                        throw new Exception("措施不能为空");
                    }

                    //更换镜框判断是否有库存
                    if ($params['change_frame'] && $params['problem_type_id'] == 1) {
                        //判断SKU是否有库存
                        $skus = $params['change_frame']['change_sku'];

                        $this->skuIsStock($skus, $params['work_type']);
                    }

                    //判断工单类型 1客服 2仓库
                    if ($params['work_type'] == 1) {
                        $params['problem_type_content'] = config('workorder.customer_problem_type')[$params['problem_type_id']];
                    } elseif ($params['work_type'] == 2) {
                        $params['problem_type_content'] = config('workorder.warehouse_problem_type')[$params['problem_type_id']];
                        $params['after_user_id'] = implode(',', config('workorder.copy_group')); //经手人
                    }
                    //判断是否选择退款措施
                    if (!in_array(2, array_filter($params['measure_choose_id']))) {
                        unset($params['refund_money']);
                        unset($params['refund_way']);
                    }

                    //判断是否选择补价措施
                    if (!in_array(8, array_filter($params['measure_choose_id']))) {
                        unset($params['replenish_increment_id']);
                        unset($params['replenish_money']);
                    }

                    //判断是否选择积分措施
                    if (!in_array(10, array_filter($params['measure_choose_id']))) {
                        unset($params['integral']);
                    }

                    //判断是否选择退件措施
                    if (!in_array(11, array_filter($params['measure_choose_id']))) {
                        unset($params['refund_logistics_num']);
                    }

                    //如果积分大于200需要审核
                    if ($params['integral'] > 200) {
                        //需要审核
                        $params['is_check'] = 1;
                        //创建人对应主管
                        $params['assign_user_id'] = $this->assign_user_id;
                    }

                    //判断优惠券 不需要审核的优惠券
                    if ($params['coupon_id'] && in_array(9, array_filter($params['measure_choose_id']))) {
                        $params['coupon_describe'] = config('workorder.check_coupon')[$params['coupon_id']]['desc'];
                    }
                    //判断优惠券 需要审核的优惠券
                    if ($params['need_coupon_id'] && in_array(9, array_filter($params['measure_choose_id']))) {
                        $params['coupon_id'] = $params['need_coupon_id'];
                        $params['coupon_describe'] = config('workorder.check_coupon')[$params['need_coupon_id']]['desc'];
                    }

                    //判断审核人
                    if ($params['is_check'] == 1 || $params['need_coupon_id']) {
                        /**
                         * 1、退款金额大于30 经理审核
                         * 2、赠品数量大于1 经理审核
                         * 3、补发数量大于1 经理审核
                         * 4、优惠券等于100% 经理审核  50%主管审核 固定额度无需审核
                         */
                        $coupon = config('workorder.need_check_coupon')[$params['need_coupon_id']]['sum'];
                        if ($params['refund_money'] > 30 || array_sum($params['gift']['original_sku']) > 1 || array_sum($params['replacement']['original_number']) > 1 || $coupon == 100) {
                            //客服经理
                            $params['assign_user_id'] = config('workorder.customer_manager');
                        } else {
                            //创建人对应主管
                            $params['assign_user_id'] = $this->assign_user_id;
                        }
                    }

                    $params['create_user_name'] = session('admin.nickname');
                    $params['create_user_id'] = session('admin.id');
                    $params['create_time'] = date('Y-m-d H:i:s');
                    $params['order_sku'] = implode(',', $params['order_sku']);
                    $result = $this->model->allowField(true)->save($params);
                    if (false === $result) {
                        throw new Exception("添加失败！！");
                    }
                    //修改镜架操作
                     //$this->model->changeLens($params, $this->model->getLastInsID());

                    //循环插入措施
                    if (count(array_filter($params['measure_choose_id'])) > 0) {

                        //措施
                        foreach ($params['measure_choose_id'] as $k => $v) {
                            $measureList['work_id'] = $this->model->id;
                            $measureList['measure_choose_id'] = $v;
                            $measureList['measure_content'] = config('workorder.step')[$v];
                            $measureList['create_time'] = date('Y-m-d H:i:s');

                            //插入措施表
                            $res = $this->step->insertGetId($measureList);
                            if (false === $res) {
                                throw new Exception("添加失败！！");
                            }

                            //根据措施读取承接组、承接人 默认是客服问题组配置
                            $appoint_ids = $params['order_recept']['appoint_ids'][$v];
                            $appoint_users = $params['order_recept']['appoint_users'][$v];
                            $appoint_group = $params['order_recept']['appoint_group'][$v];
                            //循环插入承接人
                            $appointList = [];
                            foreach ($appoint_ids as $key => $val) {
                                $appointList[$key]['work_id'] = $this->model->id;
                                $appointList[$key]['measure_id'] = $res;
                                //如果没有承接人 默认为创建人
                                if ($val == 'undefined') {
                                    $appointList[$key]['recept_group_id'] = $this->assign_user_id;
                                    $appointList[$key]['recept_person_id'] = session('admin.id');
                                    $appointList[$key]['recept_person'] = session('admin.nickname');
                                } else {

                                    $appointList[$key]['recept_group_id'] = $appoint_group[$key];
                                    $appointList[$key]['recept_person_id'] = $val;
                                    $appointList[$key]['recept_person'] = $appoint_users[$key];
                                }

                                $appointList[$key]['create_time'] = date('Y-m-d H:i:s');
                            }
                            //插入承接人表
                            $receptRes = $this->recept->saveAll($appointList);
                            if (false === $receptRes) {
                                throw new Exception("添加失败！！");
                            }
                        }
                    }

                    //循环插入更换镜框数据
                    $orderChangeList = [];
                    //判断是否选中更改镜框问题类型
                    if ($params['change_frame'] && $params['problem_type_id'] == 1) {
                        $original_sku = $params['change_frame']['original_sku'];
                        $original_number = $params['change_frame']['original_number'];
                        $change_sku = $params['change_frame']['change_sku'];
                        $change_number = $params['change_frame']['change_number'];
                        foreach ($change_sku as $k => $v) {
                            if (!$v) {
                                continue;
                            }
                            $orderChangeList[$k]['work_id'] = $this->model->id;
                            $orderChangeList[$k]['increment_id'] = $params['platform_order'];
                            $orderChangeList[$k]['platform_type'] = $params['work_type'];
                            $orderChangeList[$k]['original_sku'] = $original_sku[$k];
                            $orderChangeList[$k]['original_number'] = $original_number[$k];
                            $orderChangeList[$k]['change_sku'] = $v;
                            $orderChangeList[$k]['change_number'] = $change_number[$k];
                            $orderChangeList[$k]['change_type'] = 1;
                            $orderChangeList[$k]['create_person'] = session('admin.nickname');
                            $orderChangeList[$k]['create_time'] = date('Y-m-d H:i:s');
                            $orderChangeList[$k]['update_time'] = date('Y-m-d H:i:s');
                        }
                        $orderChangeRes = $this->order_change->saveAll($orderChangeList);
                        if (false === $orderChangeRes) {
                            throw new Exception("添加失败！！");
                        }
                    }

                    //循环插入取消订单数据
                    $orderChangeList = [];
                    //判断是否选中取消措施
                    if ($params['cancel_order'] && in_array(3, array_filter($params['measure_choose_id']))) {

                        foreach ($params['cancel_order']['original_sku'] as $k => $v) {

                            $orderChangeList[$k]['work_id'] = $this->model->id;
                            $orderChangeList[$k]['increment_id'] = $params['platform_order'];
                            $orderChangeList[$k]['platform_type'] = $params['work_type'];
                            $orderChangeList[$k]['original_sku'] = $v;
                            $orderChangeList[$k]['original_number'] = $params['cancel_order']['original_number'][$k];
                            $orderChangeList[$k]['change_type'] = 3;
                            $orderChangeList[$k]['create_person'] = session('admin.nickname');
                            $orderChangeList[$k]['create_time'] = date('Y-m-d H:i:s');
                            $orderChangeList[$k]['update_time'] = date('Y-m-d H:i:s');
                        }
                        $cancelOrderRes = $this->order_change->saveAll($orderChangeList);
                        if (false === $cancelOrderRes) {
                            throw new Exception("添加失败！！");
                        }
                    }


                    Db::commit();
                } catch (ValidateException $e) {
                    Db::rollback();
                    $this->error($e->getMessage());
                } catch (PDOException $e) {
                    Db::rollback();
                    $this->error($e->getMessage());
                } catch (Exception $e) {
                    Db::rollback();
                    $this->error($e->getMessage());
                }
                if ($result !== false) {
                    $this->success();
                } else {
                    $this->error(__('No rows were inserted'));
                }
            }
            $this->error(__('Parameter %s can not be empty', ''));
        }
        //获取用户ID和所在权限组
        $userId = session('admin.id');
        $userGroupAccess = AuthGroupAccess::where(['uid' => $userId])->column('group_id');
        $warehouseArr = config('workorder.warehouse_department_rule');
        $checkIsWarehouse = array_intersect($userGroupAccess, $warehouseArr);
        if (!empty($checkIsWarehouse)) {
            $this->view->assign('work_type', 2);
            $this->assignconfig('work_type', 2);
            $this->view->assign('problem_type', config('workorder.warehouse_problem_type')); //仓库问题类型       
        } else {
            $this->view->assign('work_type', 1);
            $this->assignconfig('work_type', 1);
            $this->view->assign('problem_type', config('workorder.customer_problem_type')); //客服问题类型
        }

        //查询用户id对应姓名
        $admin = new \app\admin\model\Admin();
        $users = $admin->where('status', 'normal')->column('nickname', 'id');
        $this->assignconfig('users', $users); //返回用户
        return $this->view->fetch();
    }

    /**
     * 判断sku是否有库存
     *
     * @Description
     * @author wpl
     * @since 2020/04/16 10:59:53 
     * @param [type] $skus sku数组
     * @param [type] $siteType 站点类型
     * @return void
     */
    protected function skuIsStock($skus = [], $siteType)
    {
        if (!array_filter($skus)) {
            throw new Exception("SKU不能为空");
        }

        $itemPlatFormSku = new \app\admin\model\itemmanage\ItemPlatformSku();
        //根据平台sku转sku
        foreach (array_filter($skus) as $v) {
            //转换sku
            $sku = $itemPlatFormSku->getTrueSku($v, $siteType);
            //查询库存
            $stock = $this->item->where(['is_open' => 1, 'is_del' => 1, 'sku' => $sku])->value('available_stock');
            if ($stock <= 0) {
                throw new Exception($v . '暂无库存！！');
            }
        }
        return true;
    }

    /**
     * 编辑
     *
     * @Description
     * @author lsw
     * @since 2020/04/14 15:00:19 
     * @param [type] $ids
     * @return void
     */
    public function edit($ids = null)
    {
        $row = $this->model->get($ids);
        if (!$row) {
            $this->error(__('No Results were found'));
        }
        if ($row['create_user_id'] != session('admin.id')) {
            return $this->error(__('非本人创建不能编辑'));
        }
        $adminIds = $this->getDataLimitAdminIds();
        if (is_array($adminIds)) {
            if (!in_array($row[$this->dataLimitField], $adminIds)) {
                $this->error(__('You have no permission'));
            }
        }
        if ($this->request->isPost()) {
            $params = $this->request->post("row/a");
            if ($params) {
                if ($params['order_sku']) {
                    $params['order_sku'] = implode(',', $params['order_sku']);
                }
                $params = $this->preExcludeFields($params);
                $result = false;
                Db::startTrans();
                try {
                    //是否采用模型验证
                    if ($this->modelValidate) {
                        $name = str_replace("\\model\\", "\\validate\\", get_class($this->model));
                        $validate = is_bool($this->modelValidate) ? ($this->modelSceneValidate ? $name . '.edit' : $name) : $this->modelValidate;
                        $row->validateFailException(true)->validate($validate);
                    }
                    $result = $row->allowField(true)->save($params);
                    Db::commit();
                } catch (ValidateException $e) {
                    Db::rollback();
                    $this->error($e->getMessage());
                } catch (PDOException $e) {
                    Db::rollback();
                    $this->error($e->getMessage());
                } catch (Exception $e) {
                    Db::rollback();
                    $this->error($e->getMessage());
                }
                if ($result !== false) {
                    $this->success();
                } else {
                    $this->error(__('No rows were updated'));
                }
            }
            $this->error(__('Parameter %s can not be empty', ''));
        }
        $this->view->assign("row", $row);
        if (1 == $row->work_type) { //判断工单类型，客服工单
            $this->view->assign('work_type', 1);
            $this->assignconfig('work_type', 1);
            $this->view->assign('problem_type', config('workorder.customer_problem_type')); //客服问题类型          
        } else { //仓库工单
            $this->view->assign('work_type', 2);
            $this->assignconfig('work_type', 2);
            $this->view->assign('problem_type', config('workorder.warehouse_problem_type')); //仓库问题类型
        }
        //求出订单sku列表,传输到页面当中
        $skus = $this->model->getSkuList($row->work_platform, $row->platform_order);
        if (is_array($skus['sku'])) {
            $arrSkus = [];
            foreach ($skus['sku'] as $val) {
                $arrSkus[$val] = $val;
            }
            //查询用户id对应姓名
            $admin = new \app\admin\model\Admin();
            $users = $admin->where('status', 'normal')->column('nickname', 'id');
            $this->assignconfig('users', $users); //返回用户            
            return $this->view->fetch();
            $this->view->assign('skus', $arrSkus);
        }
        //把问题类型传递到js页面
        if (!empty($row->problem_type_id)) {
            $this->assignconfig('problem_type_id', $row->problem_type_id);
        }

        //求出工单选择的措施传递到js页面
        $measureList = WorkOrderMeasure::workMeasureList($row->id);
        // dump(!empty($measureList));
        // exit;
        if (!empty($measureList)) {
            $this->assignconfig('measureList', $measureList);
        }
        return $this->view->fetch();
    }

    /**
     * 获取订单sku数据
     *
     * @Description
     * @author wpl
     * @since 2020/04/10 15:41:09 
     * @return void
     */
    public function get_sku_list()
    {
        if (request()->isAjax()) {
            $sitetype = input('sitetype');
            $order_number = input('order_number');
            $skus = $this->model->getSkuList($sitetype, $order_number);
            if ($skus) {
                $this->success('操作成功！！', '', $skus);
            } else {
                $this->error('未获取到数据！！');
            }
        }
        $this->error('404 not found');
    }

    /**
     * 根据处方获取地址信息以及处方信息
     * @throws \think\db\exception\DataNotFoundException
     * @throws \think\db\exception\ModelNotFoundException
     * @throws \think\exception\DbException
     */
    public function ajaxGetAddress()
    {
        if (request()->isAjax()) {
            $incrementId = input('increment_id');
            $siteType = input('site_type');
            //获取地址、处方等信息
            $res = $this->model->getAddress($siteType, $incrementId);
            //请求接口获取lens_type，coating_type，prescription_type等信息
            $lens = $this->model->getReissueLens($siteType, $res['showPrescriptions']);
            if ($res) {
                $this->success('操作成功！！', '', ['address' => $res, 'lens' => $lens]);
            } else {
                $this->error('未获取到数据！！');
            }
        }
        $this->error('404 not found');
    }

    /**
     * 根据country获取Province
     * @return array
     */
    public function ajaxGetProvince()
    {
        $countryId = input('country_id');
        $country = json_decode(file_get_contents('assets/js/country.js'), true);
        $province = $country[$countryId];
        return $province ?: [];
    }

    /**
     * 获取更改镜片的数据
     * @throws Exception
     */
    public function ajaxGetChangeLens()
    {
        if (request()->isAjax()) {
            $incrementId = input('increment_id');
            $siteType = input('site_type');
            //获取地址、处方等信息
            $res = $this->model->getAddress($siteType, $incrementId);
            $lens = $this->model->getReissueLens($siteType, $res['prescriptions'], 2);
            if ($res) {
                $this->success('操作成功！！', '', $lens);
            } else {
                $this->error('未获取到数据！！');
            }
        }
        $this->error('404 not found');
    }

    /**
     * 赠品表单
     * @throws Exception
     * @throws \think\db\exception\DataNotFoundException
     * @throws \think\db\exception\ModelNotFoundException
     * @throws \think\exception\DbException
     */
    public function ajaxGetGiftLens()
    {
        if (request()->isAjax()) {
            $incrementId = input('increment_id');
            $siteType = input('site_type');
            //获取地址、处方等信息
            $res = $this->model->getAddress($siteType, $incrementId);
            $lens = $this->model->getReissueLens($siteType, $res['prescriptions'], 3);
            if ($res) {
                $this->success('操作成功！！', '', $lens);
            } else {
                $this->error('未获取到数据！！');
            }
        }
        $this->error('404 not found');
    }

    /**
     * ajax根据prescription_type获取镜片信息
     */
    public function ajaxGetLensType()
    {
        if (request()->isAjax()) {
            $siteType = input('site_type');
            $prescriptionType = input('prescription_type', '');
            $color_id = input('color_id', '');
            $key = $siteType . '_getlens';
            $data = Cache::get($key);
            if (!$data) {
<<<<<<< HEAD
                $data = $this->model->httpRequest($siteType,'magic/product/lensData');
                Cache::set($key, $data, 3600*24);
=======
                $data = $this->model->getLensData($siteType);
                Cache::set($key, $data, 3600 * 24);
>>>>>>> e5fdfcc8
            }
            if ($color_id) {
                $lensType = $data['lens_color_list'] ?: [];
            } else {
                $lensType = $data['lens_list'][$prescriptionType] ?: [];
            }
            if ($lensType) {
                $this->success('操作成功！！', '', $lensType);
            } else {
                $this->error('未获取到数据！！');
            }
        }
        $this->error('404 not found');
    }
    /**
     * 获取订单order的镜框等信息
     *
     * @Description
     * @author lsw
     * @since 2020/04/13 17:28:49 
     * @return void
     */
    public function ajax_get_order($ordertype = null, $order_number = null)
    {
        if ($this->request->isAjax()) {
            if ($ordertype < 1 || $ordertype > 5) { //不在平台之内
                return $this->error('选择平台错误,请重新选择', '', 'error', 0);
            }
            if (!$order_number) {
                return  $this->error('订单号不存在，请重新选择', '', 'error', 0);
            }
            if ($ordertype == 1) {
                $result = ZeeloolPrescriptionDetailHelper::get_one_by_increment_id($order_number);
            } elseif ($ordertype == 2) {
                $result = VooguemePrescriptionDetailHelper::get_one_by_increment_id($order_number);
            } elseif ($ordertype == 3) {
                $result = NihaoPrescriptionDetailHelper::get_one_by_increment_id($order_number);
            } elseif (5 == $ordertype) {
                $result = WeseeopticalPrescriptionDetailHelper::get_one_by_increment_id($order_number);
            }
            if (!$result) {
                $this->error('找不到这个订单,请重新尝试', '', 'error', 0);
            }
            $arr = [];
            foreach ($result as $val) {
                for ($i = 0; $i < $val['qty_ordered']; $i++) {
                    $arr[] = $val['sku'];
                }
            }
            return $this->success('', '', $arr, 0);
        } else {
            return $this->error('404 Not Found');
        }
    }
<<<<<<< HEAD
    public function test()
    {
        $this->model->createOrder(1,224);
=======
    /**
     * 获取已经添加工单中的订单信息
     *
     * @Description
     * @author lsw
     * @since 2020/04/16 10:29:02 
     * @return void
     */
    public function ajax_edit_order($ordertype = null, $order_number = null, $work_id = null)
    {
        if ($this->request->isAjax()) {
            if ($ordertype < 1 || $ordertype > 5) { //不在平台之内
                return $this->error('选择平台错误,请重新选择', '', 'error', 0);
            }
            if (!$order_number) {
                return  $this->error('订单号不存在，请重新选择', '', 'error', 0);
            }
            if (!$work_id) {
                return $this->error('工单不存在，请重新选择', '', 'error', 0);
            }
            $result = WorkOrderChangeSku::getOrderChangeSku($work_id, $ordertype, $order_number);
            if (!$result) {
                if ($ordertype == 1) {
                    $result = ZeeloolPrescriptionDetailHelper::get_one_by_increment_id($order_number);
                } elseif ($ordertype == 2) {
                    $result = VooguemePrescriptionDetailHelper::get_one_by_increment_id($order_number);
                } elseif ($ordertype == 3) {
                    $result = NihaoPrescriptionDetailHelper::get_one_by_increment_id($order_number);
                } elseif (5 == $ordertype) {
                    $result = WeseeopticalPrescriptionDetailHelper::get_one_by_increment_id($order_number);
                }
            } else {
                $result = collection($result)->toArray();
            }
            if (!$result) {
                $this->error('找不到这个订单,请重新尝试', '', 'error', 0);
            }
            $arr = [];
            foreach ($result as $key => $val) {
                if (!$val['qty_ordered']) {
                    $arr[$key]['original_sku'] = $val['original_sku'];
                    $arr[$key]['original_number'] = $val['original_number'];
                    $arr[$key]['change_sku'] = $val['change_sku'];
                    $arr[$key]['change_number'] = $val['change_number'];
                } else {
                    for ($i = 0; $i < $val['qty_ordered']; $i++) {
                        $arr[] = $val['sku'];
                    }
                }
            }
            return $this->success('', '', $arr, 0);
        } else {
            return $this->error('404 Not Found');
        }
>>>>>>> e5fdfcc8
    }
}<|MERGE_RESOLUTION|>--- conflicted
+++ resolved
@@ -640,13 +640,8 @@
             $key = $siteType . '_getlens';
             $data = Cache::get($key);
             if (!$data) {
-<<<<<<< HEAD
                 $data = $this->model->httpRequest($siteType,'magic/product/lensData');
                 Cache::set($key, $data, 3600*24);
-=======
-                $data = $this->model->getLensData($siteType);
-                Cache::set($key, $data, 3600 * 24);
->>>>>>> e5fdfcc8
             }
             if ($color_id) {
                 $lensType = $data['lens_color_list'] ?: [];
@@ -701,11 +696,6 @@
             return $this->error('404 Not Found');
         }
     }
-<<<<<<< HEAD
-    public function test()
-    {
-        $this->model->createOrder(1,224);
-=======
     /**
      * 获取已经添加工单中的订单信息
      *
@@ -760,6 +750,5 @@
         } else {
             return $this->error('404 Not Found');
         }
->>>>>>> e5fdfcc8
     }
 }