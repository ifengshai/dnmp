<?php

namespace app\admin\controller\saleaftermanage;

use app\admin\model\saleaftermanage\WorkOrderNote;
use app\common\controller\Backend;
use think\Cache;
use think\Db;
use think\Exception;
use app\admin\model\AuthGroupAccess;
use think\exception\PDOException;
use think\exception\ValidateException;
use Util\NihaoPrescriptionDetailHelper;
use Util\ZeeloolPrescriptionDetailHelper;
use Util\VooguemePrescriptionDetailHelper;
use Util\WeseeopticalPrescriptionDetailHelper;
use app\admin\model\saleaftermanage\WorkOrderMeasure;
use app\admin\model\saleaftermanage\WorkOrderChangeSku;
use app\admin\model\saleaftermanage\WorkOrderRecept;
use app\admin\model\saleAfterManage\WorkOrderRemark;
use PhpOffice\PhpSpreadsheet\Spreadsheet;
use app\admin\model\Admin;
use think\Loader;
use Util\SKUHelper;
use app\admin\controller\saleaftermanage\Workorderconfig;
use PhpOffice\PhpSpreadsheet\Cell\Coordinate;
use PhpOffice\PhpSpreadsheet\Reader\Xlsx;
use PhpOffice\PhpSpreadsheet\Reader\Xls;
use PhpOffice\PhpSpreadsheet\Reader\Csv;
use app\api\controller\Ding;
use app\admin\model\AuthGroup;
/**
 * 售后工单列管理
 *
 * @icon fa fa-circle-o
 */
class WorkOrderList extends Backend
{
    protected $noNeedRight = ['getMeasureContent', 'getProblemTypeContent', 'batch_export_xls','getDocumentaryRule'];
    /**
     * WorkOrderList模型对象
     * @var \app\admin\model\saleaftermanage\WorkOrderList
     */
    protected $model = null;

    public function _initialize()
    {
        parent::_initialize();
        //设置工单的配置值
        ##### start ######
        //global $workOrderConfigValue;
        $workOrderConfigValue = $this->workOrderConfigValue = (new Workorderconfig)->getConfigInfo();
        $this->assignconfig('workOrderConfigValue',$this->workOrderConfigValue);
        ###### end ######
        $this->model = new \app\admin\model\saleaftermanage\WorkOrderList;
        $this->step = new \app\admin\model\saleaftermanage\WorkOrderMeasure;
        $this->order_change = new \app\admin\model\saleaftermanage\WorkOrderChangeSku;
        $this->order_remark = new \app\admin\model\saleaftermanage\WorkOrderRemark;
        $this->work_order_note = new \app\admin\model\saleaftermanage\WorkOrderNote; 
        //$this->view->assign('step', config('workorder.step')); //措施
        $this->view->assign('step',$workOrderConfigValue['step']);
        //$this->assignconfig('workorder', config('workorder')); //JS专用，整个配置文件
        $this->assignconfig('workorder',$workOrderConfigValue);
        
        //$this->view->assign('check_coupon', config('workorder.check_coupon')); //不需要审核的优惠券
        //$this->view->assign('need_check_coupon', config('workorder.need_check_coupon')); //需要审核的优惠券
        $this->view->assign('check_coupon',$workOrderConfigValue['check_coupon']);
        $this->view->assign('need_check_coupon',$workOrderConfigValue['need_check_coupon']);
        //获取所有的国家
        $country = json_decode(file_get_contents('assets/js/country.js'), true);
        $this->view->assign('country', $country);
        $this->recept = new \app\admin\model\saleaftermanage\WorkOrderRecept;
        $this->item = new \app\admin\model\itemmanage\Item;

        //获取当前登录用户所属主管id
        //$this->assign_user_id = searchForId(session('admin.id'), config('workorder.kefumanage'));
        $this->assign_user_id = searchForId(session('admin.id'), $workOrderConfigValue['kefumanage']);
        //选项卡
        $this->view->assign('getTabList', $this->model->getTabList());

        $this->assignconfig('admin_id', session('admin.id'));
        //查询用户id对应姓名
        $admin = new \app\admin\model\Admin();
        $this->users = $admin->where('status','normal')->column('nickname', 'id');
        //$this->users = $admin->column('nickname', 'id');
        $this->assignconfig('users', $this->users); //返回用户
        $this->assignconfig('userid', session('admin.id'));
        //查询当前登录用户所在A/B组
        $this->customer_group = session('admin.group_id') ?: 0;
    }

    /**
     * 默认生成的控制器所继承的父类中有index/add/edit/del/multi五个基础方法、destroy/restore/recyclebin三个回收站方法
     * 因此在当前控制器中可不用编写增删改查的代码,除非需要自己控制这部分逻辑
     * 需要将application/admin/library/traits/Backend.php中对应的方法复制到当前控制器,然后进行修改
     */

    //根据主记录id，获取措施相关信息
    protected function sel_order_recept($id)
    {
        $step = $this->step->where('work_id', $id)->select();
        $step_arr = collection($step)->toArray();

        foreach ($step_arr as $k => $v) {
            $recept = $this->recept->where('measure_id', $v['id'])->where('work_id', $id)->select();
            $recept_arr = collection($recept)->toArray();
            $step_arr[$k]['recept_user'] = implode(',', array_column($recept_arr, 'recept_person'));
            $step_arr[$k]['recept_person_id'] = implode(',', array_column($recept_arr, 'recept_person_id'));

            $step_arr[$k]['recept'] = $recept_arr;
        }
        return $step_arr ?: [];
    }

    /**
     * 查看
     */
    public function index()
    {
        $workOrderConfigValue = $this->workOrderConfigValue;
        $platform_order = input('platform_order');
        //设置过滤方法
        $this->request->filter(['strip_tags']);
        if ($this->request->isAjax()) {
            //如果发送的来源是Selectpage，则转发到Selectpage
            if ($this->request->request('keyField')) {
                return $this->selectpage();
            }
            $platform_order = input('platform_order');
            if ($platform_order) {
                $map['platform_order'] = $platform_order;
            }
            $work_id = input('work_id');
            if ($work_id) {
                $map['id'] = $work_id;
            }
            //选项卡我的任务切换
            $filter = json_decode($this->request->get('filter'), true);
            if ($filter['recept_person_id'] && !$filter['recept_person']) {
                //承接 经手 审核 包含用户id
                //获取当前用户所有的承接的工单id并且不是取消，新建的
                $workIds = WorkOrderRecept::where('recept_person_id', $filter['recept_person_id'])->column('work_id');
                //如果在我的任务选项卡中 点击了措施按钮
                if ($workIds) {
                    if (!empty($filter['measure_choose_id'])) {
                        $measuerWorkIds = WorkOrderMeasure::where('measure_choose_id', 'in', $filter['measure_choose_id'])->column('work_id');
                        $arr = implode(',',$measuerWorkIds);
                        //将两个数组相同的数据取出
                        $newWorkIds = array_intersect($workIds, $measuerWorkIds);
                        $newWorkIds = implode(',',$newWorkIds);
                        if (strlen($newWorkIds) > 0) {
                            //数据查询的条件
                            $map = "(id in ($newWorkIds) or after_user_id = {$filter['recept_person_id']} or find_in_set({$filter['recept_person_id']},all_after_user_id) or assign_user_id = {$filter['recept_person_id']}) and work_status not in (0,1,7) and id in ($newWorkIds)";
                        } else {
                            $map = "(after_user_id = {$filter['recept_person_id']} or find_in_set({$filter['recept_person_id']},all_after_user_id) or assign_user_id = {$filter['recept_person_id']}) and work_status not in (0,1,7) and id in ($arr)";
                        }
                    } else {
                        $map = "(id in (" . join(',', $workIds) . ") or after_user_id = {$filter['recept_person_id']} or find_in_set({$filter['recept_person_id']},all_after_user_id) or assign_user_id = {$filter['recept_person_id']}) and work_status not in (0,1,7)";
                    }
                } else {
                    $map = "(after_user_id = {$filter['recept_person_id']} or find_in_set({$filter['recept_person_id']},all_after_user_id) or assign_user_id = {$filter['recept_person_id']}) and work_status not in (0,1,7)";
                }
                unset($filter['recept_person_id']);
                unset($filter['measure_choose_id']);
            }
            if ($filter['recept_person']) {
                $workIds = WorkOrderRecept::where('recept_person_id', 'in', $filter['recept_person'])->column('work_id');
                $map['id'] = ['in', $workIds];
                unset($filter['recept_person']);
            }
            //筛选措施
            if ($filter['measure_choose_id']) {
                $measuerWorkIds = WorkOrderMeasure::where('measure_choose_id', 'in', $filter['measure_choose_id'])->column('work_id');
                if (!empty($map['id'])) {
                    $newWorkIds = array_intersect($workIds, $measuerWorkIds);
                    $map['id']  = ['in', $newWorkIds];
                } else {
                    $map['id']  = ['in', $measuerWorkIds];
                }
                unset($filter['measure_choose_id']);
            }

            $this->request->get(['filter' => json_encode($filter)]);
            list($where, $sort, $order, $offset, $limit) = $this->buildparams();
            $total = $this->model
                ->where($where)
                ->where($map)
                ->order($sort, $order)
                ->count();
            $list = $this->model
                ->where($where)
                ->where($map)
                ->order($sort, $order)
                ->limit($offset, $limit)
                ->select();
            $list = collection($list)->toArray();
            //用户
            $user_list = $this->users;
            foreach ($list as $k => $v) {
                //排列sku
                if ($v['order_sku']) {
                    $list[$k]['order_sku_arr'] = explode(',', $v['order_sku']);
                }

                //取经手人
                if ($v['after_user_id'] != 0) {
                    $list[$k]['after_user_name'] = $user_list[$v['after_user_id']];
                }
                //指定经手人
                if($v['all_after_user_id'] !=0){
                    $all_after_user_arr = explode(',',$v['all_after_user_id']);
                    foreach($all_after_user_arr as $aa){
                        $list[$k]['all_after_user_name'][] = $user_list[$aa]; 
                    }
                    $list[$k]['all_after_user_arr'] = $all_after_user_arr;
                }else{
                    $list[$k]['all_after_user_name'][] = $user_list[$v['after_user_id']];
                    $list[$k]['all_after_user_arr'] = [];
                }
                //工单类型
                if ($v['work_type'] == 1) {
                    $list[$k]['work_type_str'] = '客服工单';
                } else {
                    $list[$k]['work_type_str'] = '仓库工单';
                }

                //是否审核
                if ($v['is_check'] == 1) {
                    $list[$k]['assign_user_name'] = $user_list[$v['assign_user_id']];
                    if ($v['operation_user_id'] != 0) {
                        $list[$k]['operation_user_name'] = $user_list[$v['operation_user_id']];
                    }
                }

                $recept = $this->sel_order_recept($v['id']); //获取措施相关记录
                $list[$k]['step_num'] = $recept;
                //是否有处理权限
                $receptPersonIds = explode(',', implode(',',array_column($recept, 'recept_person_id')));
                //跟单客服跟单处理之后不需要显示处理权限
                // if($v['after_user_id']){
                //     array_unshift($receptPersonIds,$v['after_user_id']);
                // }
                //跟单客服处理权限
                $documentaryIds = explode(',',$v['']);    
                //仓库工单并且经手人未处理
                //1、仓库类型：经手人未处理||已处理未审核||
                if (($v['work_type'] == 2 && $v['is_after_deal_with'] == 0) || in_array($v['work_status'], [0, 1, 2, 4, 6, 7]) || !in_array(session('admin.id'), $receptPersonIds)) {
                    $list[$k]['has_recept'] = 0;
                } else {
                    $list[$k]['has_recept'] = 1;
                }
            }
            $result = array("total" => $total, "rows" => $list);

            return json($result);
        }
        //所有承接人的id
        //客服的所有承接人
        //$kefumanages = config('workorder.kefumanage');
        // $kefumanages = $workOrderConfigValue['kefumanage'];
        // foreach ($kefumanages as $key => $kefumanage) {
        //     $kefumanageIds[] = $key;
        //     foreach ($kefumanage as $k => $v) {
        //         $kefumanageIds[] = $v;
        //     }
        // }
        //array_unshift($kefumanageIds, config('workorder.customer_manager'));
        //array_unshift($kefumanageIds,$workOrderConfigValue['customer_manager']);
       // $receptPersonAllIds = array_merge(config('workorder.warehouse_group'), config('workorder.warehouse_lens_group'), config('workorder.cashier_group'), config('workorder.copy_group'), $kefumanageIds);
        //$admins = Admin::where('id', 'in', $receptPersonAllIds)->select();
        $receptPersonAllIds = $workOrderConfigValue['all_extend_person'];
        $admins = Admin::where('id', 'in', $receptPersonAllIds)->where('status','normal')->field('id,nickname')->select();
        $this->assign('admins', $admins);
        $this->assignconfig('platform_order', $platform_order ?: '');
        return $this->view->fetch();
    }

    /**
     * 添加(原先)
     */
    public function add_yuan($ids = null)
    {
        if ($this->request->isPost()) {
            $params = $this->request->post("row/a");
            if ($params) {
                $params = $this->preExcludeFields($params);
                if ($this->dataLimit && $this->dataLimitFieldAutoFill) {
                    $params[$this->dataLimitField] = $this->auth->id;
                }
                $result = false;
                Db::startTrans();
                try {

                    //是否采用模型验证
                    if ($this->modelValidate) {
                        $name = str_replace("\\model\\", "\\validate\\", get_class($this->model));
                        $validate = is_bool($this->modelValidate) ? ($this->modelSceneValidate ? $name . '.add' : $name) : $this->modelValidate;
                        $this->model->validateFailException(true)->validate($validate);
                    }

                    if (!$ids) {
                        //限制不能存在两个相同的未完成的工单
                        $count = $this->model->where(['platform_order' => $params['platform_order'], 'work_status' => ['in', [1, 2, 3, 5]]])->count();
                        if ($count > 0) {
                            throw new Exception("此订单存在未处理完成的工单");
                        }
                    }

                    if (!$params['platform_order']) {
                        throw new Exception("订单号不能为空");
                    }

                    if (!$params['order_pay_currency']) {
                        throw new Exception("请先点击载入数据");
                    }

                    $params['platform_order'] = trim($params['platform_order']);
                    if (!$params['problem_description']) {
                        throw new Exception("问题描述不能为空");
                    }
                    //判断是否选择措施
                    if (!$params['problem_type_id'] && !$params['id']) {
                        throw new Exception("问题类型不能为空");
                    }

                    if (in_array($params['problem_type_id'], [11, 13, 14, 16]) && empty(array_filter($params['order_sku']))) {
                        throw new Exception("Sku不能为空");
                    }
                    $userId = session('admin.id');
                    $userGroupAccess = AuthGroupAccess::where(['uid' => $userId])->column('group_id');
                    $warehouseArr = config('workorder.warehouse_department_rule');
                    $checkIsWarehouse = array_intersect($userGroupAccess, $warehouseArr);
                    if (!empty($checkIsWarehouse)) {
                        if (count(array_filter($params['measure_choose_id'])) < 1 && $params['work_type'] == 1 && $params['work_status'] == 2) {
                            throw new Exception("措施不能为空");
                        }
                    } else {
                        if (count(array_filter($params['measure_choose_id'])) < 1 && $params['work_status'] == 2) {
                            throw new Exception("措施不能为空");
                        }
                    }
                    //判断是否选择措施

                    //更换镜框判断是否有库存 
                    if (($params['change_frame'] && $params['problem_type_id'] == 1  && $params['work_type'] == 1) || ($params['change_frame'] && $params['work_type'] == 2 && in_array($params['problem_id'], [2, 3]))) {
                        $skus = $params['change_frame']['change_sku'];
                        $num = $params['change_frame']['change_number'];
                        if (count(array_filter($skus)) < 1) throw new Exception("SKU不能为空");
                        //判断SKU是否有库存
                        $this->skuIsStock($skus, $params['work_platform'], $num);
                    }

                    //判断赠品是否有库存
                    //判断补发是否有库存
                    if (in_array(7, array_filter($params['measure_choose_id'])) || in_array(6, array_filter($params['measure_choose_id']))) {
                        if (in_array(7, array_filter($params['measure_choose_id']))) {
                            $originalSkus = $params['replacement']['original_sku'];
                            $originalNums = $params['replacement']['original_number'];
                        } else {
                            $originalSkus = $params['gift']['original_sku'];
                            $originalNums = $params['gift']['original_number'];
                        }

                        foreach ($originalSkus as $key => $originalSku) {
                            if (!$originalSku) exception('sku不能为空');
                            if (!$originalNums[$key]) exception('数量必须大于0');
                            $this->skuIsStock([$originalSku], $params['work_platform'], [$originalNums[$key]]);
                        }
                    }

                    //判断工单类型 1客服 2仓库
                    if ($params['work_type'] == 1) {
                        $params['problem_type_content'] = config('workorder.customer_problem_type')[$params['problem_type_id']];
                    } elseif ($params['work_type'] == 2) {
                        $params['problem_type_content'] = config('workorder.warehouse_problem_type')[$params['problem_type_id']];
                        $params['after_user_id'] = implode(',', config('workorder.copy_group')); //经手人
                    }
                    //判断是否选择退款措施
                    if (!in_array(2, array_filter($params['measure_choose_id']))) {
                        unset($params['refund_money']);
                    } else {
                        if (!$params['refund_money']) {
                            throw new Exception("退款金额不能为空");
                        }
                    }
                    //判断是否选择补价措施
                    if (!in_array(8, array_filter($params['measure_choose_id']))) {
                        unset($params['replenish_money']);
                    } else {
                        if (!$params['replenish_money']) {
                            throw new Exception("补差价金额不能为空");
                        }
                    }

                    //判断是否选择积分措施
                    if (!in_array(10, array_filter($params['measure_choose_id']))) {
                        unset($params['integral']);
                    } else {
                        if (!$params['integral']) {
                            throw new Exception("积分不能为空");
                        }
                        if(!is_numeric($params['integral'])){
                            throw new Exception("积分只能是数字");
                        }
                    }

                    //判断是否选择退件措施
                    if (!in_array(11, array_filter($params['measure_choose_id']))) {
                        unset($params['refund_logistics_num']);
                    } else {
                        if (!$params['refund_logistics_num']) {
                            throw new Exception("退回物流单号不能为空");
                        }
                    }

                    //判断优惠券 不需要审核的优惠券
                    if ($params['coupon_id'] && in_array(9, array_filter($params['measure_choose_id']))) {

                        foreach (config('workorder.check_coupon') as $v) {
                            if ($v['id'] == $params['coupon_id']) {
                                $params['coupon_describe'] = $v['desc'];
                                break;
                            }
                        }
                    }
                    //判断优惠券 需要审核的优惠券
                    if ($params['need_coupon_id'] && in_array(9, array_filter($params['measure_choose_id']))) {
                        $params['coupon_id'] = $params['need_coupon_id'];
                        foreach (config('workorder.need_check_coupon') as $v) {
                            if ($v['id'] == $params['coupon_id']) {
                                $params['coupon_describe'] = $v['desc'];
                                break;
                            }
                        }
                        $params['is_check'] = 1;
                    }

                    //选择有优惠券时 值必须为真
                    if (in_array(9, array_filter($params['measure_choose_id'])) && !$params['coupon_id']) {
                        throw new Exception("优惠券不能为空");
                    }

                    //如果积分大于200需要审核
                    if ($params['integral'] > 200) {
                        //需要审核
                        $params['is_check'] = 1;
                        //创建人对应主管
                        $params['assign_user_id'] = $this->assign_user_id;
                    }

                    //如果退款金额大于30 需要审核
                    if ($params['refund_money'] > 30) {
                        $params['is_check'] = 1;
                    }
                    //增加是否退款值
                    if ($params['refund_money'] > 0) {
                        $params['is_refund'] = 1;
                    }
                    //判断审核人
                    if ($params['is_check'] == 1 || $params['need_coupon_id']) {
                        /**
                         * 1、退款金额大于30 经理审核
                         * 2、赠品数量大于1 经理审核
                         * 3、补发数量大于1 经理审核
                         * 4、优惠券等于100% 经理审核  50%主管审核 固定额度无需审核
                         */
                        $coupon = config('workorder.need_check_coupon')[$params['need_coupon_id']]['sum'];
                        $giftOriginalNumber = $params['gift']['original_number'] ?: [];
                        $replacementOriginalNumber = $params['replacement']['original_number'] ?: [];
                        if ($params['refund_money'] > 30 || array_sum($giftOriginalNumber) > 1 || array_sum($replacementOriginalNumber) > 1 || $coupon == 100) {
                            //客服经理
                            $params['assign_user_id'] = config('workorder.customer_manager');
                        } else {
                            //创建人对应主管
                            $params['assign_user_id'] = $this->assign_user_id ?: session('admin.id');
                        }
                    }
                    //提交时间
                    if ($params['work_status'] == 2) {
                        $params['submit_time'] = date('Y-m-d H:i:s');
                    }

                    //判断如果不需要审核 或者工单类型为仓库 工单状态默认为审核通过
                    if (($params['is_check'] == 0 && $params['work_status'] == 2) || ($params['work_type'] == 2 && $params['work_status'] == 2)) {
                        $params['work_status'] = 3;
                    }
                    if ($params['content']) {
                        //取出备注记录并且销毁
                        $content = $params['content'];
                        unset($params['content']);
                    }

                    //如果为真则为处理任务
                    if (!$params['id']) {
                        $params['recept_person_id'] = $params['recept_person_id'] ?: session('admin.id');
                        $params['create_user_name'] = session('admin.nickname');
                        $params['create_user_id'] = session('admin.id');
                        $params['create_time'] = date('Y-m-d H:i:s');
                        $params['order_sku'] = implode(',', $params['order_sku']);
                        $params['assign_user_id'] = $params['assign_user_id'] ?: 0;
                        //如果不是客服人员则指定审核人为客服经理(只能是客服工单) start
                        if (1 == $params['work_type']) {
                            $customerKefu = config('workorder.kefumanage');
                            $customerArr = [];
                            foreach ($customerKefu as $v) {
                                foreach ($v as $vv) {
                                    $customerArr[] = $vv;
                                }
                            }
                            if (!in_array(session('admin.id'), $customerArr)) {
                                if (1 == $params['is_check']) {
                                    $params['assign_user_id'] = config('workorder.customer_manager');
                                }
                            } else {
                                $params['assign_user_id'] = $params['assign_user_id'] ?: 0;
                            }
                        }
                        //如果不是客服人员则指定审核人为客服经理 end
                        $result = $this->model->allowField(true)->save($params);
                        if (false === $result) {
                            throw new Exception("添加失败！！");
                        }
                        $work_id = $this->model->id;
                    } else {
                        //如果需要审核 则修改状态为待审核
                        if ($params['is_check'] == 1) {
                            $params['work_status'] = 2;
                        }
                        $work_id = $params['id'];
                        unset($params['problem_type_content']);
                        unset($params['work_picture']);
                        unset($params['work_level']);
                        unset($params['order_sku']);
                        unset($params['problem_description']);
                        $params['is_after_deal_with'] = 1;
                        $result = $this->model->allowField(true)->save($params, ['id' => $work_id]);
                    }
                    if ($content) {
                        $noteData['note_time'] =  date('Y-m-d H:i', time());
                        $noteData['note_user_id'] =  session('admin.id');
                        $noteData['note_user_name'] =  session('admin.nickname');
                        $noteData['work_id'] =  $work_id;
                        $noteData['user_group_id'] =  0;
                        $noteData['content'] =  $content;
                        $contentResult = $this->work_order_note->allowField(true)->save($noteData);
                        if (false === $contentResult) {
                            throw new Exception("备注添加失败！！");
                        }
                    }


                    $params['problem_type_id'] = $params['problem_type_id'] ?: $params['problem_id'];

                    //循环插入措施
                    if (count(array_filter($params['measure_choose_id'])) > 0) {
                        //措施
                        foreach ($params['measure_choose_id'] as $k => $v) {
                            $measureList['work_id'] = $work_id;
                            $measureList['measure_choose_id'] = $v;
                            $measureList['measure_content'] = config('workorder.step')[$v];
                            $measureList['create_time'] = date('Y-m-d H:i:s');

                            //插入措施表
                            $res = $this->step->insertGetId($measureList);
                            if (false === $res) {
                                throw new Exception("添加失败！！");
                            }

                            //根据措施读取承接组、承接人 默认是客服问题组配置
                            $appoint_ids = $params['order_recept']['appoint_ids'][$v];
                            $appoint_users = $params['order_recept']['appoint_users'][$v];
                            $appoint_group = $params['order_recept']['appoint_group'][$v];
                            //循环插入承接人
                            $appointList = [];
                            foreach ($appoint_ids as $key => $val) {
                                $appointList[$key]['work_id'] = $work_id;
                                $appointList[$key]['measure_id'] = $res;
                                //如果没有承接人 默认为创建人
                                if ($val == 'undefined') {
                                    $appointList[$key]['recept_group_id'] = $this->assign_user_id;
                                    $appointList[$key]['recept_person_id'] = session('admin.id');
                                    $appointList[$key]['recept_person'] = session('admin.nickname');
                                } else {

                                    $appointList[$key]['recept_group_id'] = $appoint_group[$key];
                                    $appointList[$key]['recept_person_id'] = $val;
                                    $appointList[$key]['recept_person'] = $appoint_users[$key];
                                }

                                $appointList[$key]['create_time'] = date('Y-m-d H:i:s');
                            }
                            //插入承接人表
                            $receptRes = $this->recept->saveAll($appointList);
                            if (false === $receptRes) {
                                throw new Exception("添加失败！！");
                            }

                            //更改镜片，补发，赠品
                            $this->model->changeLens($params, $work_id, $v, $res);
                            $this->model->changeFrame($params, $work_id, $v, $res);
                            $this->model->cancelOrder($params, $work_id, $v, $res);
                        }
                    }


                    //不需要审核且是非草稿状态时直接发送积分，赠送优惠券
                    if ($params['is_check'] != 1 && $this->model->work_status != 1) {
                        //赠送积分
                        if (in_array(10, array_filter($params['measure_choose_id']))) {
                            $this->model->presentIntegral($work_id);
                        }
                        //直接发送优惠券
                        if (in_array(9, array_filter($params['measure_choose_id']))) {
                            $this->model->presentCoupon($work_id);
                        }
                    }
                    //非草稿状态进入审核阶段
                    if ($this->model->work_status != 1) {
                        $this->model->checkWork($work_id);
                    }

                    Db::commit();
                } catch (ValidateException $e) {
                    Db::rollback();
                    $this->error($e->getMessage());
                } catch (PDOException $e) {
                    Db::rollback();
                    $this->error($e->getMessage());
                } catch (Exception $e) {
                    Db::rollback();
                    $this->error($e->getMessage());
                }
                if ($result !== false) {
                    //通知
                    if ($this->model->work_type == 1) {
                        if ($this->model->work_status == 2) {
                            Ding::cc_ding($this->model->assign_user_id, '', '工单ID:' . $work_id . '😎😎😎😎有新工单需要你审核😎😎😎😎', '有新工单需要你审核');
                        } elseif ($this->model->work_status == 3) {
                            $usersId = explode(',', $this->model->recept_person_id);
                            Ding::cc_ding($usersId, '', '工单ID:' . $work_id . '😎😎😎😎有新工单需要你处理😎😎😎😎', '有新工单需要你处理');
                        }
                    }

                    //经手人
                    if ($this->model->work_type == 2 && $this->model->work_status == 3 && !$params['id']) {

                        Ding::cc_ding($this->model->after_user_id, '', '工单ID:' . $work_id . '😎😎😎😎有新工单需要你处理😎😎😎😎', '有新工单需要你处理');
                    }

                    //跟单处理
                    if ($this->model->work_type == 2 && $this->model->work_status == 3 && $params['id']) {

                        Ding::cc_ding($params['recept_person_id'], '', '工单ID:' . $work_id . '😎😎😎😎有新工单需要你处理😎😎😎😎', '有新工单需要你处理');
                    }

                    $this->success();
                } else {
                    $this->error(__('No rows were inserted'));
                }
            }
            $this->error(__('Parameter %s can not be empty', ''));
        }
        if ($ids) {
            $row = $this->model->get($ids);
            //求出订单sku列表,传输到页面当中
            $skus = $this->model->getSkuList($row->work_platform, $row->platform_order);
            if (is_array($skus['sku'])) {
                $arrSkus = [];
                foreach ($skus['sku'] as $val) {
                    $arrSkus[$val] = $val;
                }
                //查询用户id对应姓名
                // $admin = new \app\admin\model\Admin();
                // $users = $admin->column('nickname', 'id');
                $this->assignconfig('users', $this->users); //返回用户            
                $this->view->assign('skus', $arrSkus);
            }

            if (1 == $row->work_type) { //判断工单类型，客服工单
                $this->view->assign('work_type', 1);
                $this->assignconfig('work_type', 1);
                $this->view->assign('problem_type', config('workorder.customer_problem_type')); //客服问题类型          
            } else { //仓库工单
                $this->view->assign('work_type', 2);
                $this->assignconfig('work_type', 2);
                $this->view->assign('problem_type', config('workorder.warehouse_problem_type')); //仓库问题类型
            }

            //把问题类型传递到js页面
            if (!empty($row->problem_type_id)) {
                $this->assignconfig('problem_id', $row->problem_type_id);
            }
            $this->assignconfig('work_type', $row->work_type);

            $this->assignconfig('ids', $row->id);
            //求出工单选择的措施传递到js页面
            $measureList = WorkOrderMeasure::workMeasureList($row->id);
            // dump(!empty($measureList));
            // exit;
            if (!empty($measureList)) {
                $this->assignconfig('measureList', $measureList);
            }
            $this->view->assign('row', $row);
        } else {
            //获取用户ID和所在权限组
            $userId = session('admin.id');
            $userGroupAccess = AuthGroupAccess::where(['uid' => $userId])->column('group_id');
            $warehouseArr = config('workorder.warehouse_department_rule');
            $checkIsWarehouse = array_intersect($userGroupAccess, $warehouseArr);
            if (!empty($checkIsWarehouse)) {
                $this->view->assign('work_type', 2);
                $this->assignconfig('work_type', 2);
                $this->view->assign('problem_type', config('workorder.warehouse_problem_type')); //仓库问题类型   
            } else {
                $this->view->assign('work_type', 1);
                $this->assignconfig('work_type', 1);
                $customer_problem_classifys = config('workorder.customer_problem_classify');
                $problem_types = config('workorder.customer_problem_type');
                $problem_type = [];
                $i = 0;
                foreach ($customer_problem_classifys as $key => $customer_problem_classify) {
                    $problem_type[$i]['name'] = $key;
                    foreach ($customer_problem_classify as $k => $v) {
                        $problem_type[$i]['type'][$k] = [
                            'id' => $v,
                            'name' => $problem_types[$v]
                        ];
                    }
                    $i++;
                }
                $this->view->assign('problem_type', $problem_type); //客服问题类型
            }
        }

        $this->assignconfig('userid', session('admin.id'));
        return $this->view->fetch();
    }
    /**
     * 添加经过修改
     *
     * @Author lsw 1461069578@qq.com
     * @DateTime 2020-06-22 16:12:44
     * @param [type] $ids
     * @return void
     */
    public function add($ids = null)
    {
         $workOrderConfigValue = $this->workOrderConfigValue;
        if ($this->request->isPost()) {
            $params = $this->request->post("row/a");
            if ($params) {
                $params = $this->preExcludeFields($params);
                if ($this->dataLimit && $this->dataLimitFieldAutoFill) {
                    $params[$this->dataLimitField] = $this->auth->id;
                }
                $result = false;
                Db::startTrans();
                try {

                    //是否采用模型验证
                    if ($this->modelValidate) {
                        $name = str_replace("\\model\\", "\\validate\\", get_class($this->model));
                        $validate = is_bool($this->modelValidate) ? ($this->modelSceneValidate ? $name . '.add' : $name) : $this->modelValidate;
                        $this->model->validateFailException(true)->validate($validate);
                    }

                    if (!$ids) {
                        //限制不能存在两个相同的未完成的工单
                        $count = $this->model->where(['platform_order' => $params['platform_order'], 'work_status' => ['in', [1, 2, 3, 5]]])->count();
                        if ($count > 0) {
                            throw new Exception("此订单存在未处理完成的工单");
                        }
                    }

                    if (!$params['platform_order']) {
                        throw new Exception("订单号不能为空");
                    }

                    if (!$params['order_pay_currency']) {
                        throw new Exception("请先点击载入数据");
                    }

                    $params['platform_order'] = trim($params['platform_order']);
                    if (!$params['problem_description']) {
                        throw new Exception("问题描述不能为空");
                    }
                    //判断是否选择措施
                    if (!$params['problem_type_id'] && !$params['id']) {
                        throw new Exception("问题类型不能为空");
                    }

                    if (in_array($params['problem_type_id'], [11, 13, 14, 16]) && empty(array_filter($params['order_sku']))) {
                        throw new Exception("Sku不能为空");
                    }
                    $userId = session('admin.id');
                    $userGroupAccess = AuthGroupAccess::where(['uid' => $userId])->column('group_id');
                    //$warehouseArr = config('workorder.warehouse_department_rule');
                    $warehouseArr = $workOrderConfigValue['warehouse_department_rule'];
                    $checkIsWarehouse = array_intersect($userGroupAccess, $warehouseArr);
                    if (!empty($checkIsWarehouse)) {
                        if (count(array_filter($params['measure_choose_id'])) < 1 && $params['work_type'] == 1 && $params['work_status'] == 2) {
                            throw new Exception("措施不能为空");
                        }
                    } else {
                        if (count(array_filter($params['measure_choose_id'])) < 1 && $params['work_status'] == 2) {
                            throw new Exception("措施不能为空");
                        }
                    }
                    
                    //判断是否选择措施
                    //更换镜框判断是否有库存 
                    if ($params['change_frame'] && in_array(1,array_filter($params['measure_choose_id']))) {
                        //添加判断订单号是否已经质检
                        $check_info = $this->check_order_quality($params['work_platform'],$params['platform_order']);
                        if($check_info){
                            throw new Exception("该订单已出库，不能更换镜架");
                        }
                        $skus = $params['change_frame']['change_sku'];
                        $num = $params['change_frame']['change_number'];
                        if (count(array_filter($skus)) < 1) throw new Exception("SKU不能为空");
                        //判断SKU是否有库存
                        $this->skuIsStock($skus, $params['work_platform'], $num);
                    }

                    //判断赠品是否有库存
                    //判断补发是否有库存
                    if (in_array(7, array_filter($params['measure_choose_id'])) || in_array(6, array_filter($params['measure_choose_id']))) {
                        if (in_array(7, array_filter($params['measure_choose_id']))) {
                            $originalSkus = $params['replacement']['original_sku'];
                            $originalNums = $params['replacement']['original_number'];
                        } else {
                            $originalSkus = $params['gift']['original_sku'];
                            $originalNums = $params['gift']['original_number'];
                        }

                        foreach ($originalSkus as $key => $originalSku) {
                            if (!$originalSku) exception('sku不能为空');
                            if (!$originalNums[$key]) exception('数量必须大于0');
                            $this->skuIsStock([$originalSku], $params['work_platform'], [$originalNums[$key]]);
                        }
                    }
                    //所有的成员组
                    $all_group  = $workOrderConfigValue['group'];
                    //判断工单类型 1客服 2仓库
                    if ($params['work_type'] == 1) {
                        //$params['problem_type_content'] = config('workorder.customer_problem_type')[$params['problem_type_id']];
                        $params['problem_type_content'] = $workOrderConfigValue['customer_problem_type'][$params['problem_type_id']];
                    } elseif ($params['work_type'] == 2) {
                        //$params['problem_type_content'] = config('workorder.warehouse_problem_type')[$params['problem_type_id']];
                        $params['problem_type_content'] = $workOrderConfigValue['warehouse_problem_type'][$params['problem_type_id']];
                        // 更改跟单规则 lsw end 
                        //$params['after_user_id'] = implode(',', config('workorder.copy_group')); //经手人
                        //如果存在，则说明是在处理任务，不存在则是添加任务
                        if(!$params['id']){
                            if(!empty(array_filter($params['all_after_user_id']))){
                                $params['all_after_user_id'] = implode(',',array_filter($params['all_after_user_id']));
                            }else{
                                $this->error('找不到承接人,请重新选择');
                            }
                        }

                        
                    }
                    //判断是否选择退款措施
                    if (!array_intersect([2,15], array_filter($params['measure_choose_id']))) {
                        unset($params['refund_money']);
                    } else {
                        if (!$params['refund_money']) {
                            throw new Exception("退款金额不能为空");
                        }
                    }

                    //判断是否选择补价措施
                    if (!in_array(8, array_filter($params['measure_choose_id']))) {
                        unset($params['replenish_money']);
                    } else {
                        if (!$params['replenish_money']) {
                            throw new Exception("补差价金额不能为空");
                        }
                    }

                    //判断是否选择积分措施
                    if (!in_array(10, array_filter($params['measure_choose_id']))) {
                        unset($params['integral']);
                    } else {
                        if (!$params['integral']) {
                            throw new Exception("积分不能为空");
                        }
                        if(!is_numeric($params['integral'])){
                            throw new Exception("积分只能是数字");
                        }
                    }

                    //判断是否选择退件措施
                    if (!in_array(11, array_filter($params['measure_choose_id']))) {
                        unset($params['refund_logistics_num']);
                    } else {
                        if (!$params['refund_logistics_num']) {
                            throw new Exception("退回物流单号不能为空");
                        }
                    }

                    //判断优惠券 不需要审核的优惠券
                    if ($params['coupon_id'] && in_array(9, array_filter($params['measure_choose_id']))) {

                        foreach ($workOrderConfigValue['check_coupon'] as $v) {
                            if ($v['id'] == $params['coupon_id']) {
                                $params['coupon_describe'] = $v['desc'];
                                break;
                            }
                        }
                    }
                    //判断优惠券 需要审核的优惠券
                    if ($params['need_coupon_id'] && in_array(9, array_filter($params['measure_choose_id']))) {
                        $params['coupon_id'] = $params['need_coupon_id'];
                        foreach ($workOrderConfigValue['need_check_coupon'] as $v) {
                            if ($v['id'] == $params['coupon_id']) {
                                $params['coupon_describe'] = $v['desc'];
                                break;
                            }
                        }
                        $params['is_check'] = 1;
                    }

                    //选择有优惠券时 值必须为真
                    if (in_array(9, array_filter($params['measure_choose_id'])) && !$params['coupon_id']) {
                        throw new Exception("优惠券不能为空");
                    }

                    //如果积分大于200需要审核
                    // if ($params['integral'] > 200) {
                    //     //需要审核
                    //     $params['is_check'] = 1;
                    //     //创建人对应主管
                    //     $params['assign_user_id'] = $this->assign_user_id;
                    // }

                    // //如果退款金额大于30 需要审核
                    // if ($params['refund_money'] > 30) {
                    //     $params['is_check'] = 1;
                    // }
                    //增加是否退款值
                    if ($params['refund_money'] > 0) {
                        $params['is_refund'] = 1;
                    }
                    //判断审核人
                    if ($params['is_check'] == 1 || $params['need_coupon_id']) {
                        /**
                         * 1、退款金额大于30 经理审核
                         * 2、赠品数量大于1 经理审核
                         * 3、补发数量大于1 经理审核
                         * 4、优惠券等于100% 经理审核  50%主管审核 固定额度无需审核
                         */
                        //$coupon = config('workorder.need_check_coupon')[$params['need_coupon_id']]['sum'];
                        $coupon = $workOrderConfigValue['need_check_coupon'][$params['need_coupon_id']]['sum'];
                        if ($coupon == 100) {
                            //客服经理
                            //$params['assign_user_id'] = config('workorder.customer_manager');
                            $params['assign_user_id'] = $workOrderConfigValue['customer_manager'];
                            // dump(session('admin.id'));
                            // dump($workOrderConfigValue['kefumanage']);
                            // dump(searchForId(session('admin.id'), $workOrderConfigValue['kefumanage']));
                            // exit;
                        } elseif($coupon == 50) {
                            //创建人对应主管
                            $params['assign_user_id'] = $this->assign_user_id ?: session('admin.id');
                            // dump(session('admin.id'));
                            // dump($workOrderConfigValue['kefumanage']);
                            // dump(searchForId(session('admin.id'), $workOrderConfigValue['kefumanage']));
                            // exit;
                        }
                    }
                    //判断审核人表 lsw create start
                    $check_person_weight = $workOrderConfigValue['check_person_weight'];
                    $check_group_weight = $workOrderConfigValue['check_group_weight'];
                    //先核算团队的，在核算个人的
                    if(!empty($check_group_weight)){
                        foreach($check_group_weight as $gv){
                            //所有的
                            $all_person = [];
                            $result = false;
                            $median_value = 0;
                            $info = (new AuthGroup)->getAllNextGroup($gv['work_create_person_id']);
                            if($info){
                                  array_push($info,$gv['work_create_person_id']);
                                foreach($info as $av){
                                    if(is_array($all_group[$av])){
                                        foreach($all_group[$av] as $vk){
                                            $all_person[] = $vk;
                                        }
                                    }
                                    
                                }  
                            }else{
                                $all_person = $all_group[$gv['work_create_person_id']];
                            }
                            if($all_person){
                                $true_all_person = array_unique($all_person);
                                //如果符合创建组的话
                                if(in_array(session('admin.id'),$true_all_person)){
                                    if(0 == $gv['step_id']){
                                        //不需要判断措施只需要判断创建人
                                        $params['is_check'] = 1;
                                        $params['assign_user_id'] = $all_group[$gv['check_group_id']][0];
                                        break;    
                                    }elseif((2 == $gv['step_id']) && in_array(2, array_filter($params['measure_choose_id']))){ //退款
                                        //中间值
                                        $median_value = $params['refund_money']; 
                                    }elseif((3 == $gv['step_id']) && in_array(3, array_filter($params['measure_choose_id']))){ //取消
                                        $median_value = $params['refund_money'];
                
                                    }elseif(6 == $gv['step_id'] && in_array(6, array_filter($params['measure_choose_id']))){ //赠品
                                        $giftOriginalNumber = $params['gift']['original_number'] ?: [];
                                        $median_value = array_sum($giftOriginalNumber); 
                
                                    }elseif(7 == $gv['step_id'] && in_array(7, array_filter($params['measure_choose_id']))){ //补发
                                        $replacementOriginalNumber = $params['replacement']['original_number'] ?: [];
                                        $median_value = array_sum($replacementOriginalNumber);
                
                
                                    }elseif(10 == $gv['step_id'] && in_array(10, array_filter($params['measure_choose_id']))){ //积分
                                        $median_value = $params['integral'];
                
                                    }elseif(15 == $gv['step_id'] && in_array(15, array_filter($params['measure_choose_id']))){ //vip退款
                                        $median_value = $params['refund_money']; 
                                    }
                                    if(!empty($median_value)){
                                        switch ($gv['symbol']){
                                            case 'gt':
                                                $result = $median_value > $gv['step_value'];
                                                break;
                                            case 'eq':
                                                $result = $median_value = $gv['step_value'];
                                                break;
                                            case 'lt':
                                                $result = $median_value < $gv['step_value'];
                                                break;
                                            case 'egt':
                                                $result = $median_value >= $gv['step_value'];
                                                break;
                                            case 'elt':
                                                $result = $median_value <= $gv['step_value'];
                                                break;
                                        }
                                    }else{
                                        $result = false;
                                    }
    
                                   if($result){
                                       $params['is_check'] = 1;
                                       $params['assign_user_id'] = $all_group[$gv['check_group_id']][0];
                                       break;
                                   }
                                }
                            }
                        }
        
                    }
                    if(!empty($check_person_weight)){
                        foreach($check_person_weight as $wkv){
                            if(session('admin.id') == $wkv['work_create_person_id']){
                                $result = false;
                                $median_value = 0;
                                if(0 == $wkv['step_id']){
                                    //不需要判断措施只需要判断创建人
                                    $params['is_check'] = 1;
                                    $params['assign_user_id'] = $all_group[$wkv['check_group_id']][0];
                                    break;    
                                }elseif(2 == $wkv['step_id'] && in_array(2, array_filter($params['measure_choose_id']))){ //退款
                                    //中间值
                                    $median_value = $params['refund_money']; 
                                }elseif(3 == $wkv['step_id'] && in_array(3, array_filter($params['measure_choose_id']))){ //取消
                                    $median_value = $params['refund_money'];
            
                                }elseif(6 == $wkv['step_id'] && in_array(6, array_filter($params['measure_choose_id']))){ //赠品
                                    $giftOriginalNumber = $params['gift']['original_number'] ?: [];
                                    $median_value = array_sum($giftOriginalNumber); 
            
                                }elseif(7 == $wkv['step_id'] && in_array(7, array_filter($params['measure_choose_id']))){ //补发
                                    $replacementOriginalNumber = $params['replacement']['original_number'] ?: [];
                                    $median_value = array_sum($replacementOriginalNumber);
            
            
                                }elseif(10 == $wkv['step_id'] && in_array(10, array_filter($params['measure_choose_id']))){ //积分
                                    $median_value = $params['integral'];
            
                                }elseif(15 == $wkv['step_id'] && in_array(15, array_filter($params['measure_choose_id']))){
                                    $median_value = $params['refund_money'];
                                }
                                if(!empty($median_value)){
                                    switch ($wkv['symbol']){
                                        case 'gt':
                                            $result = $median_value > $wkv['step_value'];
                                            break;
                                        case 'eq':
                                            $result = $median_value = $wkv['step_value'];
                                            break;
                                        case 'lt':
                                            $result = $median_value < $wkv['step_value'];
                                            break;
                                        case 'egt':
                                            $result = $median_value >= $wkv['step_value'];
                                            break;
                                        case 'elt':
                                            $result = $median_value <= $wkv['step_value'];
                                            break;
                                    }
                                }else{
                                    $result = false;
                                }

                               if($result){
                                   $params['is_check'] = 1;
                                   $params['assign_user_id'] = $all_group[$wkv['check_group_id']][0];
                                   break;
                               }
                            }
            
                        }   
                    }
                    if(!$params['assign_user_id']){
                        $params['is_check'] = 0;
                    }
                    //判断审核人 end
                    //提交时间
                    if ($params['work_status'] == 2) {
                        $params['submit_time'] = date('Y-m-d H:i:s');
                    }

                    //判断如果不需要审核 或者工单类型为仓库 工单状态默认为审核通过
                    if (($params['is_check'] == 0 && $params['work_status'] == 2) || ($params['work_type'] == 2 && $params['work_status'] == 2)) {
                        $params['work_status'] = 3;
                    }
                    if ($params['content']) {
                        //取出备注记录并且销毁
                        $content = $params['content'];
                        unset($params['content']);
                    }
                    
                    //如果为真则为处理任务
                    if (!$params['id']) {
                        $params['recept_person_id'] = $params['recept_person_id'] ?: session('admin.id');
                        $params['create_user_name'] = session('admin.nickname');
                        $params['create_user_id'] = session('admin.id');
                        $params['create_time'] = date('Y-m-d H:i:s');
                        $params['order_sku'] = implode(',', $params['order_sku']);
                        $params['assign_user_id'] = $params['assign_user_id'] ?: 0;
                        $params['customer_group'] = $this->customer_group;
                        //如果不是客服人员则指定审核人为客服经理(只能是客服工单) start
                        // if(1 == $params['work_type']){
                        //     $customerKefu = config('workorder.kefumanage');
                        //     $customerArr = []; 
                        //     foreach($customerKefu as $v){
                        //         foreach($v as $vv){
                        //             $customerArr[] =$vv;
                        //         }
                        //     }
                        //     if(!in_array(session('admin.id'),$customerArr)){
                        //         if(1 == $params['is_check']){
                        //             $params['assign_user_id'] = $workOrderConfigValue['customer_manager'];
                        //             //$params['assign_user_id'] = config('workorder.customer_manager');
                        //         }
                                
                        //     }else{
                        //         $params['assign_user_id'] = $params['assign_user_id'] ?: 0;
                        //     }
                        // }
                        //如果不是客服人员则指定审核人为客服经理 end
                        if($params['order_type'] == 100){
                            $params['base_grand_total'] = $params['refund_money'];
                            $params['grand_total'] = $params['refund_money'];
                        }
                        $result = $this->model->allowField(true)->save($params);
                        if (false === $result) {
                            throw new Exception("添加失败！！");
                        }
                        $work_id = $this->model->id;
                    } else {
                        //如果需要审核 则修改状态为待审核
                        if ($params['is_check'] == 1) {
                            $params['work_status'] = 2;
                        }
                        $work_id = $params['id'];
                        unset($params['problem_type_content']);
                        unset($params['work_picture']);
                        unset($params['work_level']);
                        unset($params['order_sku']);
                        unset($params['problem_description']);
                        $params['is_after_deal_with'] = 1;
                        $result = $this->model->allowField(true)->save($params, ['id' => $work_id]);
                    }
                    if ($content) {
                        $noteData['note_time'] =  date('Y-m-d H:i', time());
                        $noteData['note_user_id'] =  session('admin.id');
                        $noteData['note_user_name'] =  session('admin.nickname');
                        $noteData['work_id'] =  $work_id;
                        $noteData['user_group_id'] =  0;
                        $noteData['content'] =  $content;
                        $contentResult = $this->work_order_note->allowField(true)->save($noteData);
                        if (false === $contentResult) {
                            throw new Exception("备注添加失败！！");
                        }
                    }


                    $params['problem_type_id'] = $params['problem_type_id'] ?: $params['problem_id'];
                    //循环插入措施
                    if (count(array_filter($params['measure_choose_id'])) > 0) {
                        //措施
                        $integral_auto_complete = $coupon_auto_complete = $changeArr_auto_complete = 0;
                        foreach ($params['measure_choose_id'] as $k => $v) {
                            $measureList['work_id'] = $work_id;
                            $measureList['measure_choose_id'] = $v;
                            //$measureList['measure_content'] = config('workorder.step')[$v];
                            $measureList['measure_content'] = $workOrderConfigValue['step'][$v];
                            $measureList['create_time'] = date('Y-m-d H:i:s');

                            //插入措施表
                            $res = $this->step->insertGetId($measureList);
                            if (false === $res) {
                                throw new Exception("添加失败！！");
                            }

                            //根据措施读取承接组、承接人 默认是客服问题组配置,是否审核之后自动完成
                            $appoint_ids = $params['order_recept']['appoint_ids'][$v];
                            $appoint_users = $params['order_recept']['appoint_users'][$v];
                            $appoint_group = $params['order_recept']['appoint_group'][$v];
                            $auto_complete = $params['order_recept']['auto_complete'][$v];
                            if(10 == $v){
                                $integral_auto_complete = $auto_complete; 
                            }elseif( 9 == $v){
                                $coupon_auto_complete   = $auto_complete;
                            }elseif(13 == $v){
                                $changeArr_auto_complete = $auto_complete; 
                            }
                            //循环插入承接人
                            $appointList = [];
                            if(is_array($appoint_ids) && count($appoint_ids)>0){
                                foreach ($appoint_ids as $key => $val) {
                                    if($appoint_users[$key] == 'undefined'){
                                        continue;
                                    }
                                    $appointList[$key]['work_id'] = $work_id;
                                    $appointList[$key]['measure_id'] = $res;
                                    $appointList[$key]['is_auto_complete'] = $auto_complete;
                                    //如果没有承接人 默认为创建人
    
                                    if ($val == 'undefined') {
                                        $appointList[$key]['recept_group_id'] = $this->assign_user_id;
                                        $appointList[$key]['recept_person_id'] = session('admin.id');
                                        $appointList[$key]['recept_person'] = session('admin.nickname');
                                    } else {
    
                                        $appointList[$key]['recept_group_id'] = $appoint_group[$key];
                                        $appointList[$key]['recept_person_id'] = $val;
                                        $appointList[$key]['recept_person'] = $appoint_users[$key];
                                    }
    
                                    $appointList[$key]['create_time'] = date('Y-m-d H:i:s');
                                }
                            }else{
                                $appointList[0]['work_id'] = $work_id;
                                $appointList[0]['measure_id'] = $res;
                                $appointList[0]['recept_group_id'] = 0;
                                $appointList[0]['recept_person_id'] = session('admin.id');
                                $appointList[0]['recept_person'] = session('admin.nickname');
                                $appointList[0]['create_time'] = date('Y-m-d H:i:s');
                                $appointList[0]['is_auto_complete'] = $auto_complete;
                            }

                            //插入承接人表
                            $receptRes = $this->recept->saveAll($appointList);
                            if (false === $receptRes) {
                                throw new Exception("添加失败！！");
                            }
                            
                            //更改镜片，补发，赠品，地址
                            $this->model->changeLens($params, $work_id, $v, $res);
                            $this->model->changeFrame($params, $work_id, $v, $res);
                            $this->model->cancelOrder($params, $work_id, $v, $res);
                            
                        }
                    }
                    

                    //不需要审核且是非草稿状态时直接发送积分，赠送优惠券
                    if ($params['is_check'] != 1 && $this->model->work_status != 1) {
                        //赠送积分
                        if (in_array(10, array_filter($params['measure_choose_id'])) && (1 == $integral_auto_complete)) {
                            $this->model->presentIntegral($work_id);
                        }
                        //直接发送优惠券
                        if (in_array(9, array_filter($params['measure_choose_id'])) && (1 == $coupon_auto_complete)) {
                            $this->model->presentCoupon($work_id);
                        }
                        //修改地址
                        if (in_array(13, array_filter($params['measure_choose_id'])) && (1 == $changeArr_auto_complete)) {
                            $this->model->changeAddress($params, $work_id, $v, $res);
                        }

                    }
                    //非草稿状态进入审核阶段
                    if ($this->model->work_status != 1) {
                        $this->model->checkWork($work_id);
                    }

                    Db::commit();
                } catch (ValidateException $e) {
                    Db::rollback();
                    $this->error($e->getMessage());
                } catch (PDOException $e) {
                    Db::rollback();
                    $this->error($e->getMessage());
                } catch (Exception $e) {
                    Db::rollback();
                    $this->error($e->getMessage());
                }
                if ($result !== false) {
                    //通知
                    if ($this->model->work_type == 1) {
                        if ($this->model->work_status == 2) {
                            //Ding::cc_ding($this->model->assign_user_id, '', '工单ID:' . $work_id . '😎😎😎😎有新工单需要你审核😎😎😎😎', '有新工单需要你审核');
                        } elseif ($this->model->work_status == 3) {
                            $usersId = explode(',', $this->model->recept_person_id);
                            //Ding::cc_ding($usersId, '', '工单ID:' . $work_id . '😎😎😎😎有新工单需要你处理😎😎😎😎', '有新工单需要你处理');
                        }
                    }

                    //经手人
                    if ($this->model->work_type == 2 && $this->model->work_status == 3 && !$params['id']) {

                        //Ding::cc_ding($this->model->after_user_id, '', '工单ID:' . $work_id . '😎😎😎😎有新工单需要你处理😎😎😎😎', '有新工单需要你处理');
                    }

                    //跟单处理
                    if ($this->model->work_type == 2 && $this->model->work_status == 3 && $params['id']) {

                        //Ding::cc_ding($params['recept_person_id'], '', '工单ID:' . $work_id . '😎😎😎😎有新工单需要你处理😎😎😎😎', '有新工单需要你处理');
                    }

                    $this->success();
                } else {
                    $this->error(__('No rows were inserted'));
                }
            }
            $this->error(__('Parameter %s can not be empty', ''));
        }
        if ($ids) {
            $row = $this->model->get($ids);
            //求出订单sku列表,传输到页面当中
            $skus = $this->model->getSkuList($row->work_platform, $row->platform_order);
            if (is_array($skus['sku'])) {
                $arrSkus = [];
                foreach ($skus['sku'] as $val) {
                    $arrSkus[$val] = $val;
                }
                // //查询用户id对应姓名
                // $admin = new \app\admin\model\Admin();
                // $users = $admin->where('status', 'normal')->column('nickname', 'id');
                $this->assignconfig('users', $this->users); //返回用户            
                $this->view->assign('skus', $arrSkus);
            }

            if (1 == $row->work_type) { //判断工单类型，客服工单
                $this->view->assign('work_type', 1);
                $this->assignconfig('work_type', 1);
                //$this->view->assign('problem_type', config('workorder.customer_problem_type')); //客服问题类型
                $this->view->assign('problem_type',$workOrderConfigValue['customer_problem_type']);          
            } else { //仓库工单
                $this->view->assign('work_type', 2);
                $this->assignconfig('work_type', 2);
                //$this->view->assign('problem_type', config('workorder.warehouse_problem_type')); //仓库问题类型
                $this->view->assign('problem_type',$workOrderConfigValue['warehouse_problem_type']);
            }

            //把问题类型传递到js页面
            if (!empty($row->problem_type_id)) {
                $this->assignconfig('problem_id', $row->problem_type_id);
            }
            $this->assignconfig('work_type', $row->work_type);

            $this->assignconfig('ids', $row->id);
            //求出工单选择的措施传递到js页面
            $measureList = WorkOrderMeasure::workMeasureList($row->id);
            // dump(!empty($measureList));
            // exit;
            if (!empty($measureList)) {
                $this->assignconfig('measureList', $measureList);
            }
            $this->view->assign('row', $row);
        } else {
            //获取用户ID和所在权限组
            $userId = session('admin.id');
            $userGroupAccess = AuthGroupAccess::where(['uid' => $userId])->column('group_id');
            //$warehouseArr = config('workorder.warehouse_department_rule');
            $warehouseArr = $workOrderConfigValue['warehouse_department_rule'];
            $checkIsWarehouse = array_intersect($userGroupAccess, $warehouseArr);
            if (!empty($checkIsWarehouse)) {
                $this->view->assign('work_type', 2);
                $this->assignconfig('work_type', 2);
                $this->view->assign('problem_type', $workOrderConfigValue['warehouse_problem_type']); //仓库问题类型   
            } else {
                $this->view->assign('work_type', 1);
                $this->assignconfig('work_type', 1);
                $customer_problem_classifys = $workOrderConfigValue['customer_problem_classify'];
                unset($customer_problem_classifys['仓库问题']);
                $problem_types = $workOrderConfigValue['customer_problem_type'];
                $problem_type = [];
                $i = 0;
                foreach ($customer_problem_classifys as $key => $customer_problem_classify) {
                    $problem_type[$i]['name'] = $key;
                    foreach ($customer_problem_classify as $k => $v) {
                        $problem_type[$i]['type'][$k] = [
                            'id' => $v,
                            'name' => $problem_types[$v]
                        ];
                    }
                    $i++;
                }
                $this->view->assign('problem_type', $problem_type); //客服问题类型
            }
        }

        $this->assignconfig('userid', session('admin.id'));
        return $this->view->fetch();
    }
    /**
     * 判断sku是否有库存
     *
     * @Description
     * @author wpl
     * @since 2020/04/16 10:59:53 
     * @param [type] $skus sku数组
     * @param [type] $siteType 站点类型
     * @return void
     */
    protected function skuIsStock($skus = [], $siteType, $num = [])
    {
        if (!array_filter($skus)) {
            throw new Exception("SKU不能为空");
        }

        $itemPlatFormSku = new \app\admin\model\itemmanage\ItemPlatformSku();
        //根据平台sku转sku
        foreach (array_filter($skus) as $k => $v) {
            //判断库存时去掉-s 等
            $arr = explode('-', $v);
            if(!empty($arr[1])){
                $sku = $arr[0] . '-' . $arr[1];
            }else{
                $sku = trim($v);
            }
         
            //判断是否开启预售 并且预售时间是否满足 并且预售数量是否足够
            $res = $itemPlatFormSku->where(['outer_sku_status' => 1, 'platform_sku' => $sku,'platform_type' => $siteType])->find();
            //判断是否开启预售
            if ($res['stock'] >= 0 && $res['presell_status'] == 1 && strtotime($res['presell_create_time']) <= time() && strtotime($res['presell_end_time']) >= time()) {
                $stock = $res['stock'] + $res['presell_residue_num'];
            } elseif($res['stock'] < 0 && $res['presell_status'] == 1 && strtotime($res['presell_create_time']) <= time() && strtotime($res['presell_end_time']) >= time()) {
                $stock = $res['presell_residue_num'];
            } else {
                $stock = $res['stock'];
            }

            //判断库存是否足够
            if ($stock < $num[$k]) {
                throw new Exception($sku . '库存不足！！');
            }
        }
        return true;
    }

    /**
     * 编辑
     *
     * @Description
     * @author lsw
     * @since 2020/04/14 15:00:19 
     * @param [type] $ids
     * @return void
     */
    public function edit_yuan($ids = null)
    {
        $row = $this->model->get($ids);
        if (!$row) {
            $this->error(__('No Results were found'));
        }

        $adminIds = $this->getDataLimitAdminIds();
        if (is_array($adminIds)) {
            if (!in_array($row[$this->dataLimitField], $adminIds)) {
                $this->error(__('You have no permission'));
            }
        }
        if ($this->request->isPost()) {
            $params = $this->request->post("row/a");
            if ($params) {
                $params = $this->preExcludeFields($params);
                $result = false;
                Db::startTrans();
                try {
                    //是否采用模型验证
                    if ($this->modelValidate) {
                        $name = str_replace("\\model\\", "\\validate\\", get_class($this->model));
                        $validate = is_bool($this->modelValidate) ? ($this->modelSceneValidate ? $name . '.edit' : $name) : $this->modelValidate;
                        $row->validateFailException(true)->validate($validate);
                    }
                    if (!$params['problem_description']) {
                        throw new Exception("问题描述不能为空");
                    }
                    if (in_array($params['problem_type_id'], [11, 13, 14, 16]) && empty(array_filter($params['order_sku']))) {
                        throw new Exception("Sku不能为空");
                    }
                    //判断是否选择措施
                    $params['measure_choose_id'] = $params['measure_choose_id'] ?? [];

                    $userId = session('admin.id');
                    $userGroupAccess = AuthGroupAccess::where(['uid' => $userId])->column('group_id');
                    $warehouseArr = config('workorder.warehouse_department_rule');
                    $checkIsWarehouse = array_intersect($userGroupAccess, $warehouseArr);
                    if (!empty($checkIsWarehouse)) {
                        if (count(array_filter($params['measure_choose_id'])) < 1 && $params['work_type'] == 1 && $params['work_status'] == 2) {
                            throw new Exception("措施不能为空");
                        }
                    } else {
                        if (count(array_filter($params['measure_choose_id'])) < 1 && $params['work_status'] == 2) {
                            throw new Exception("措施不能为空");
                        }
                    }

                    //更换镜框判断是否有库存
                    if ($params['change_frame'] && $params['problem_type_id'] == 1) {
                        $skus = $params['change_frame']['change_sku'];
                        $num = $params['change_frame']['change_number'];
                        if (count(array_filter($skus)) < 1) throw new Exception("SKU不能为空");
                        //判断SKU是否有库存
                        $this->skuIsStock($skus, $params['work_platform'], $num);
                    }
                    //判断赠品是否有库存
                    //判断补发是否有库存
                    if (in_array(7, array_filter($params['measure_choose_id'])) || in_array(6, array_filter($params['measure_choose_id']))) {
                        if (in_array(7, array_filter($params['measure_choose_id']))) {
                            $originalSkus = $params['replacement']['original_sku'];
                            $originalNums = $params['replacement']['original_number'];
                        } else {
                            $originalSkus = $params['gift']['original_sku'];
                            $originalNums = $params['gift']['original_number'];
                        }

                        foreach ($originalSkus as $key => $originalSku) {
                            if (!$originalSku) exception('sku不能为空');
                            if (!$originalNums[$key]) exception('数量必须大于0');
                            $this->skuIsStock([$originalSku], $params['work_platform'], [$originalNums[$key]]);
                        }
                    }

                    //判断工单类型 1客服 2仓库
                    if ($params['work_type'] == 1) {
                        $params['problem_type_content'] = config('workorder.customer_problem_type')[$params['problem_type_id']];
                    } elseif ($params['work_type'] == 2) {
                        $params['problem_type_content'] = config('workorder.warehouse_problem_type')[$params['problem_type_id']];
                        $params['after_user_id'] = implode(',', config('workorder.copy_group')); //经手人
                    }
                    //判断是否选择退款措施
                    if (!in_array(2, array_filter($params['measure_choose_id']))) {
                        unset($params['refund_money']);
                    } else {
                        if (!$params['refund_money']) {
                            throw new Exception("退款金额不能为空");
                        }
                    }

                    //判断是否选择补价措施
                    if (!in_array(8, array_filter($params['measure_choose_id']))) {
                        unset($params['replenish_money']);
                    } else {
                        if (!$params['replenish_money']) {
                            throw new Exception("补差价金额不能为空");
                        }
                    }

                    //判断是否选择积分措施
                    if (!in_array(10, array_filter($params['measure_choose_id']))) {
                        unset($params['integral']);
                        unset($params['integral_describe']);
                    } else {
                        if (!$params['integral']) {
                            throw new Exception("积分不能为空");
                        }
                        if(!is_numeric($params['integral'])){
                            throw new Exception("积分只能是数字");
                        }
                    }

                    //判断是否选择退件措施
                    if (!in_array(11, array_filter($params['measure_choose_id']))) {
                        unset($params['refund_logistics_num']);
                    } else {
                        if (!$params['refund_logistics_num']) {
                            throw new Exception("退回物流单号不能为空");
                        }
                    }

                    //判断优惠券 不需要审核的优惠券
                    if ($params['coupon_id'] && in_array(9, array_filter($params['measure_choose_id']))) {
                        foreach (config('workorder.check_coupon') as $v) {
                            if ($v['id'] == $params['coupon_id']) {
                                $params['coupon_describe'] = $v['desc'];
                                break;
                            }
                        }
                    }
                    //判断优惠券 需要审核的优惠券
                    if ($params['need_coupon_id'] && in_array(9, array_filter($params['measure_choose_id']))) {
                        $params['coupon_id'] = $params['need_coupon_id'];
                        foreach (config('workorder.need_check_coupon') as $v) {
                            if ($v['id'] == $params['coupon_id']) {
                                $params['coupon_describe'] = $v['desc'];
                                break;
                            }
                        }
                        $params['is_check'] = 1;
                    }

                    //选择有优惠券时 值必须为真
                    if (in_array(9, array_filter($params['measure_choose_id'])) && !$params['coupon_id']) {
                        throw new Exception("优惠券不能为空");
                    }

                    //如果积分大于200需要审核
                    if ($params['integral'] > 200) {
                        //需要审核
                        $params['is_check'] = 1;
                        //创建人对应主管
                        $params['assign_user_id'] = $this->assign_user_id;
                    }

                    //如果退款金额大于30 需要审核
                    if ($params['refund_money'] > 30) {
                        $params['is_check'] = 1;
                    }
                    if ($params['refund_money'] > 0) {
                        $params['is_refund'] = 1;
                    }
                    //判断审核人
                    if ($params['is_check'] == 1 || $params['need_coupon_id']) {
                        /**
                         * 1、退款金额大于30 经理审核
                         * 2、赠品数量大于1 经理审核
                         * 3、补发数量大于1 经理审核
                         * 4、优惠券等于100% 经理审核  50%主管审核 固定额度无需审核
                         */
                        $coupon = config('workorder.need_check_coupon')[$params['need_coupon_id']]['sum'];
                        $giftOriginalNumber = $params['gift']['original_number'] ?: [];
                        $replacementOriginalNumber = $params['replacement']['original_number'] ?: [];
                        if ($params['refund_money'] > 30 || array_sum($giftOriginalNumber) > 1 || array_sum($replacementOriginalNumber) > 1 || $coupon == 100) {
                            //客服经理
                            $params['assign_user_id'] = config('workorder.customer_manager');
                        } else {
                            //创建人对应主管
                            $params['assign_user_id'] = $this->assign_user_id ?: session('admin.id');
                        }
                    }

                    //提交时间
                    if ($params['work_status'] == 2) {
                        $params['submit_time'] = date('Y-m-d H:i:s');
                    }

                    $params['recept_person_id'] = $params['recept_person_id'] ?: session('admin.id');
                    //更新之前的措施全部去掉
                    $updateData['replenish_money'] = '';
                    $updateData['replenish_increment_id'] = '';
                    $updateData['coupon_id'] = 0;
                    $updateData['coupon_describe'] = '';
                    $updateData['coupon_str'] = '';
                    $updateData['integral'] = '';
                    $updateData['refund_logistics_num'] = '';
                    $updateData['refund_money'] = '';
                    $updateData['is_refund'] = 0;
                    $updateData['replacement_order'] = '';
                    $updateData['integral_describe'] = '';
                    $updateInfo = $row->allowField(true)->save($updateData);
                    if (false === $updateInfo) {
                        throw new Exception('更新失败!!');
                    }
                    //如果不是客服人员则指定审核人为客服经理(只能客服工单) start
                    if (1 == $params['work_type']) {
                        $customerKefu = config('workorder.kefumanage');
                        $customerArr = [];
                        foreach ($customerKefu as $v) {
                            foreach ($v as $vv) {
                                $customerArr[] = $vv;
                            }
                        }
                        if (!in_array(session('admin.id'), $customerArr)) {
                            if (1 == $params['is_check']) {
                                $params['assign_user_id'] = config('workorder.customer_manager');
                            }
                        } else {
                            $params['assign_user_id'] = $params['assign_user_id'] ?: 0;
                        }
                    }
                    //如果不是客服人员则指定审核人为客服经理 end
                    $result = $row->allowField(true)->save($params);
                    if (false === $result) {
                        throw new Exception("编辑失败！！");
                    }
                    //循环插入措施
                    if (count(array_filter($params['measure_choose_id'])) > 0) {

                        //措施
                        WorkOrderMeasure::where(['work_id' => $row->id])->delete();
                        WorkOrderRecept::where(['work_id' => $row->id])->delete();
                        WorkOrderChangeSku::where(['work_id' => $row->id])->delete();
                        foreach ($params['measure_choose_id'] as $k => $v) {
                            $measureList['work_id'] = $row->id;
                            $measureList['measure_choose_id'] = $v;
                            $measureList['measure_content'] = config('workorder.step')[$v];
                            $measureList['create_time']     = date('Y-m-d H:i:s');
                            //插入措施表
                            $res = $this->step->insertGetId($measureList);
                            if (false === $res) {
                                throw new Exception("添加失败！！");
                            }

                            //根据措施读取承接组、承接人 默认是客服问题组配置
                            $appoint_ids = $params['order_recept']['appoint_ids'][$v];
                            $appoint_users = $params['order_recept']['appoint_users'][$v];
                            $appoint_group = $params['order_recept']['appoint_group'][$v];
                            //循环插入承接人
                            $appointList = [];
                            foreach ($appoint_ids as $key => $val) {
                                $appointList[$key]['work_id'] = $row->id;
                                $appointList[$key]['measure_id'] = $res;
                                //如果没有承接人 默认为创建人
                                if ($val == 'undefined') {
                                    $appointList[$key]['recept_group_id'] = $this->assign_user_id;
                                    $appointList[$key]['recept_person_id'] = session('admin.id');
                                    $appointList[$key]['recept_person'] = session('admin.nickname');
                                } else {

                                    $appointList[$key]['recept_group_id'] = $appoint_group[$key];
                                    $appointList[$key]['recept_person_id'] = $val;
                                    $appointList[$key]['recept_person'] = $appoint_users[$key];
                                }

                                $appointList[$key]['create_time'] = date('Y-m-d H:i:s');
                            }
                            //插入承接人表
                            $receptRes = $this->recept->saveAll($appointList);
                            if (false === $receptRes) {
                                throw new Exception("添加失败！！");
                            }
                            //更改镜片，补发，赠品
                            $this->model->changeLens($params, $row->id, $v, $res);
                            $this->model->changeFrame($params, $row->id, $v, $res);
                            $this->model->cancelOrder($params, $row->id, $v, $res);
                        }
                    }


                    //不需要审核时直接发送积分，赠送优惠券
                    if (!$params['is_check']  && $params['work_status'] != 1) {
                        //赠送积分
                        if (in_array(10, array_filter($params['measure_choose_id']))) {
                            $this->model->presentIntegral($row->id);
                        }
                        //直接发送优惠券
                        if (in_array(9, array_filter($params['measure_choose_id']))) {
                            $this->model->presentCoupon($row->id);
                        }
                    }
                    //非草稿状态进入审核阶段
                    if ($params['work_status'] != 1) {
                        $this->model->checkWork($row->id);
                    }
                    Db::commit();
                } catch (ValidateException $e) {
                    Db::rollback();
                    $this->error($e->getMessage());
                } catch (PDOException $e) {
                    Db::rollback();
                    $this->error($e->getMessage());
                } catch (Exception $e) {
                    Db::rollback();
                    $this->error($e->getMessage());
                }
                if ($result !== false) {

                    //通知
                    if ($row->work_type == 1) {
                        if ($row->work_status == 2) {
                            Ding::cc_ding($row->assign_user_id, '', '工单ID:' . $row->id . '😎😎😎😎有新工单需要你审核😎😎😎😎', '有新工单需要你审核');
                        } elseif ($row->work_status == 3) {
                            $usersId = explode(',', $row->recept_person_id);
                            Ding::cc_ding($usersId, '', '工单ID:' . $row->id . '😎😎😎😎有新工单需要你处理😎😎😎😎', '有新工单需要你处理');
                        }
                    }
                    //经手人
                    if ($row->work_type == 2 && $row->work_status == 3) {

                        Ding::cc_ding($row->after_user_id, '', '工单ID:' . $row->id . '😎😎😎😎有新工单需要你处理😎😎😎😎', '有新工单需要你处理');
                    }

                    $this->success();
                } else {
                    $this->error(__('No rows were updated'));
                }
            }
            $this->error(__('Parameter %s can not be empty', ''));
        }
        $this->view->assign("row", $row);
        if (1 == $row->work_type) { //判断工单类型，客服工单
            $this->view->assign('work_type', 1);
            $this->assignconfig('work_type', 1);
            $customer_problem_classifys = config('workorder.customer_problem_classify');
            $problem_types = config('workorder.customer_problem_type');
            $problem_type = [];
            $i = 0;
            foreach ($customer_problem_classifys as $key => $customer_problem_classify) {
                $problem_type[$i]['name'] = $key;
                foreach ($customer_problem_classify as $k => $v) {
                    $problem_type[$i]['type'][$k] = [
                        'id' => $v,
                        'name' => $problem_types[$v]
                    ];
                }
                $i++;
            }
            $this->view->assign('problem_type', $problem_type); //客服问题类型
        } else { //仓库工单
            $this->view->assign('work_type', 2);
            $this->assignconfig('work_type', 2);
            $this->view->assign('problem_type', config('workorder.warehouse_problem_type')); //仓库问题类型
        }
        //求出订单sku列表,传输到页面当中
        $skus = $this->model->getSkuList($row->work_platform, $row->platform_order);
        if (is_array($skus['sku'])) {
            $arrSkus = [];
            foreach ($skus['sku'] as $val) {
                $arrSkus[$val] = $val;
            }
            //查询用户id对应姓名
            $admin = new \app\admin\model\Admin();
            $users = $admin->where('status', 'normal')->column('nickname', 'id');
            $this->assignconfig('users', $users); //返回用户            
            $this->view->assign('skus', $arrSkus);
        }
        //把问题类型传递到js页面
        if (!empty($row->problem_type_id)) {
            $this->assignconfig('problem_type_id', $row->problem_type_id);
        }

        //求出工单选择的措施传递到js页面
        $measureList = WorkOrderMeasure::workMeasureList($row->id);
        if (!empty($measureList)) {
            $this->assignconfig('measureList', $measureList);
        }
        return $this->view->fetch();
    }
    /**
     * 修改之后的编辑
     *
     * @Author lsw 1461069578@qq.com
     * @DateTime 2020-07-01 11:29:24
     * @param [type] $ids
     * @return void
     */
    public function edit($ids = null)
    {
        $workOrderConfigValue = $this->workOrderConfigValue;
        $row = $this->model->get($ids);
        if (!$row) {
            $this->error(__('No Results were found'));
        }

        $adminIds = $this->getDataLimitAdminIds();
        if (is_array($adminIds)) {
            if (!in_array($row[$this->dataLimitField], $adminIds)) {
                $this->error(__('You have no permission'));
            }
        }
        if ($this->request->isPost()) {
            $params = $this->request->post("row/a");
            if ($params) {
                $params = $this->preExcludeFields($params);
                $result = false;
                Db::startTrans();
                try {
                    //是否采用模型验证
                    if ($this->modelValidate) {
                        $name = str_replace("\\model\\", "\\validate\\", get_class($this->model));
                        $validate = is_bool($this->modelValidate) ? ($this->modelSceneValidate ? $name . '.edit' : $name) : $this->modelValidate;
                        $row->validateFailException(true)->validate($validate);
                    }
                    if (!$params['problem_description']) {
                        throw new Exception("问题描述不能为空");
                    }
                    if (in_array($params['problem_type_id'], [11, 13, 14, 16]) && empty(array_filter($params['order_sku']))) {
                        throw new Exception("Sku不能为空");
                    }
                    //判断是否选择措施
                    $params['measure_choose_id'] = $params['measure_choose_id'] ?? [];

                    $userId = session('admin.id');
                    $userGroupAccess = AuthGroupAccess::where(['uid' => $userId])->column('group_id');
                    //$warehouseArr = config('workorder.warehouse_department_rule');
                    $warehouseArr = $workOrderConfigValue['warehouse_department_rule'];
                    $checkIsWarehouse = array_intersect($userGroupAccess, $warehouseArr);
                    if (!empty($checkIsWarehouse)) {
                        if (count(array_filter($params['measure_choose_id'])) < 1 && $params['work_type'] == 1 && $params['work_status'] == 2) {
                            throw new Exception("措施不能为空");
                        }
                    } else {
                        if (count(array_filter($params['measure_choose_id'])) < 1 && $params['work_status'] == 2) {
                            throw new Exception("措施不能为空");
                        }
                    }

                    //更换镜框判断是否有库存
                    if ($params['change_frame'] && in_array(1, array_filter($params['measure_choose_id']))) {
                        //添加判断订单号是否已经质检
                        $check_info = $this->check_order_quality($params['work_platform'],$params['platform_order']);
                        if($check_info){
                            throw new Exception("该订单已出库，不能更换镜架");
                        }
                        $skus = $params['change_frame']['change_sku'];
                        $num = $params['change_frame']['change_number'];
                        if (count(array_filter($skus)) < 1) throw new Exception("SKU不能为空");
                        //判断SKU是否有库存
                        $this->skuIsStock($skus, $params['work_platform'], $num);
                    }
                    //判断赠品是否有库存
                    //判断补发是否有库存
                    if (in_array(7, array_filter($params['measure_choose_id'])) || in_array(6, array_filter($params['measure_choose_id']))) {
                        if (in_array(7, array_filter($params['measure_choose_id']))) {
                            $originalSkus = $params['replacement']['original_sku'];
                            $originalNums = $params['replacement']['original_number'];
                        } else {
                            $originalSkus = $params['gift']['original_sku'];
                            $originalNums = $params['gift']['original_number'];
                        }

                        foreach ($originalSkus as $key => $originalSku) {
                            if (!$originalSku) exception('sku不能为空');
                            if (!$originalNums[$key]) exception('数量必须大于0');
                            $this->skuIsStock([$originalSku], $params['work_platform'], [$originalNums[$key]]);
                        }
                    }
                    //所有的成员组
                    $all_group  = $workOrderConfigValue['group'];
                    //判断工单类型 1客服 2仓库
                    if ($params['work_type'] == 1) {
                        //$params['problem_type_content'] = config('workorder.customer_problem_type')[$params['problem_type_id']];
                        $params['problem_type_content'] = $workOrderConfigValue['customer_problem_type'][$params['problem_type_id']];
                    } elseif ($params['work_type'] == 2) {
                        //$params['problem_type_content'] = config('workorder.warehouse_problem_type')[$params['problem_type_id']];
                        $params['problem_type_content'] = $workOrderConfigValue['warehouse_problem_type'][$params['problem_type_id']];
                        //$params['after_user_id'] = implode(',', config('workorder.copy_group')); //经手人
                        if(!$params['id']){
                            if(!empty(array_filter($params['all_after_user_id']))){
                                $params['all_after_user_id'] = implode(',',array_filter($params['all_after_user_id']));
                            }else{
                                $this->error('找不到承接人,请重新选择');
                            }
                        }
                    }
                    //判断是否选择退款措施
                    if (!array_intersect([2,15], array_filter($params['measure_choose_id']))) {
                        unset($params['refund_money']);
                    } else {
                        if (!$params['refund_money']) {
                            throw new Exception("退款金额不能为空");
                        }
                    }

                    //判断是否选择补价措施
                    if (!in_array(8, array_filter($params['measure_choose_id']))) {
                        unset($params['replenish_money']);
                    } else {
                        if (!$params['replenish_money']) {
                            throw new Exception("补差价金额不能为空");
                        }
                    }

                    //判断是否选择积分措施
                    if (!in_array(10, array_filter($params['measure_choose_id']))) {
                        unset($params['integral']);
                        unset($params['integral_describe']);
                    } else {
                        if (!$params['integral']) {
                            throw new Exception("积分不能为空");
                        }
                        if(!is_numeric($params['integral'])){
                            throw new Exception("积分只能是数字");
                        }
                    }

                    //判断是否选择退件措施
                    if (!in_array(11, array_filter($params['measure_choose_id']))) {
                        unset($params['refund_logistics_num']);
                    } else {
                        if (!$params['refund_logistics_num']) {
                            throw new Exception("退回物流单号不能为空");
                        }
                    }

                    //判断优惠券 不需要审核的优惠券
                    if ($params['coupon_id'] && in_array(9, array_filter($params['measure_choose_id']))) {
                        // foreach (config('workorder.check_coupon') as $v) {
                        //     if ($v['id'] == $params['coupon_id']) {
                        //         $params['coupon_describe'] = $v['desc'];
                        //         break;
                        //     }
                        // }
                        foreach($workOrderConfigValue['check_coupon'] as $v){
                             if ($v['id'] == $params['coupon_id']) {
                                $params['coupon_describe'] = $v['desc'];
                                break;
                            }                           
                        }
                    }
                    //判断优惠券 需要审核的优惠券
                    if ($params['need_coupon_id'] && in_array(9, array_filter($params['measure_choose_id']))) {
                        $params['coupon_id'] = $params['need_coupon_id'];
                        // foreach (config('workorder.need_check_coupon') as $v) {
                        //     if ($v['id'] == $params['coupon_id']) {
                        //         $params['coupon_describe'] = $v['desc'];
                        //         break;
                        //     }
                        // }
                        foreach ($workOrderConfigValue['need_check_coupon'] as $v) {
                            if ($v['id'] == $params['coupon_id']) {
                                $params['coupon_describe'] = $v['desc'];
                                break;
                            }
                        }
                        $params['is_check'] = 1;
                    }

                    //选择有优惠券时 值必须为真
                    if (in_array(9, array_filter($params['measure_choose_id'])) && !$params['coupon_id']) {
                        throw new Exception("优惠券不能为空");
                    }

                    //如果积分大于200需要审核
                    // if ($params['integral'] > 200) {
                    //     //需要审核
                    //     $params['is_check'] = 1;
                    //     //创建人对应主管
                    //     $params['assign_user_id'] = $this->assign_user_id;
                    // }

                    //如果退款金额大于30 需要审核
                    // if ($params['refund_money'] > 30) {
                    //     $params['is_check'] = 1;
                    // }
                    if ($params['refund_money'] > 0) {
                        $params['is_refund'] = 1;
                    }
                    //判断审核人
                    if ($params['is_check'] == 1 || $params['need_coupon_id']) {
                        /**
                         * 1、退款金额大于30 经理审核
                         * 2、赠品数量大于1 经理审核
                         * 3、补发数量大于1 经理审核
                         * 4、优惠券等于100% 经理审核  50%主管审核 固定额度无需审核
                         */
                        //$coupon = config('workorder.need_check_coupon')[$params['need_coupon_id']]['sum'];
                        $coupon = $workOrderConfigValue['need_check_coupon'][$params['need_coupon_id']]['sum'];
                        //$giftOriginalNumber = $params['gift']['original_number'] ?: [];
                        //$replacementOriginalNumber = $params['replacement']['original_number'] ?: [];
                        if ($coupon == 100) {
                            //客服经理
                            //$params['assign_user_id'] = config('workorder.customer_manager');
                            $params['assign_user_id'] = $workOrderConfigValue['customer_manager'];
                        } elseif($coupon == 50) {
                            //创建人对应主管
                            $params['assign_user_id'] = $this->assign_user_id ?: session('admin.id');
                        }
                    }
                    //判断审核人表 lsw create start
                    $check_person_weight = $workOrderConfigValue['check_person_weight'];
                    $check_group_weight = $workOrderConfigValue['check_group_weight'];
                    //先核算团队的，在核算个人的
                    if(!empty($check_group_weight)){
                        foreach($check_group_weight as $gv){
                            //所有的
                            $all_person = [];
                            $result = false;
                            $median_value = 0;
                            $info = (new AuthGroup)->getAllNextGroup($gv['work_create_person_id']);
                            if($info){
                                    array_push($info,$gv['work_create_person_id']);
                                foreach($info as $av){
                                    if(is_array($all_group[$av])){
                                        foreach($all_group[$av] as $vk){
                                            $all_person[] = $vk;
                                        }
                                    }
                                    
                                }  
                            }else{
                                $all_person = $all_group[$gv['work_create_person_id']];
                            }
                            if($all_group){
                                $true_all_person = array_unique($all_person);
                                //如果符合创建组的话
                                if(in_array(session('admin.id'),$true_all_person)){
                                    if(0 == $gv['step_id']){
                                        //不需要判断措施只需要判断创建人
                                        $params['is_check'] = 1;
                                        $params['assign_user_id'] = $all_group[$gv['check_group_id']][0];
                                        break;    
                                    }elseif((2 == $gv['step_id']) && in_array(2, array_filter($params['measure_choose_id']))){ //退款
                                        //中间值
                                        $median_value = $params['refund_money']; 
                                    }elseif((3 == $gv['step_id']) && in_array(3, array_filter($params['measure_choose_id']))){ //取消
                                        $median_value = $params['refund_money'];
                
                                    }elseif(6 == $gv['step_id'] && in_array(6, array_filter($params['measure_choose_id']))){ //赠品
                                        $giftOriginalNumber = $params['gift']['original_number'] ?: [];
                                        $median_value = array_sum($giftOriginalNumber); 
                
                                    }elseif(7 == $gv['step_id'] && in_array(7, array_filter($params['measure_choose_id']))){ //补发
                                        $replacementOriginalNumber = $params['replacement']['original_number'] ?: [];
                                        $median_value = array_sum($replacementOriginalNumber);
                
                
                                    }elseif(10 == $gv['step_id'] && in_array(10, array_filter($params['measure_choose_id']))){ //积分
                                        $median_value = $params['integral'];
                
                                    }elseif(15 == $gv['step_id'] && in_array(15, array_filter($params['measure_choose_id']))){
                                        $median_value = $params['refund_money']; 
                                    }
                                    if(!empty($median_value)){
                                        switch ($gv['symbol']){
                                            case 'gt':
                                                $result = $median_value > $gv['step_value'];
                                                break;
                                            case 'eq':
                                                $result = $median_value = $gv['step_value'];
                                                break;
                                            case 'lt':
                                                $result = $median_value < $gv['step_value'];
                                                break;
                                            case 'egt':
                                                $result = $median_value >= $gv['step_value'];
                                                break;
                                            case 'elt':
                                                $result = $median_value <= $gv['step_value'];
                                                break;
                                        }
                                    }else{
                                        $result = false;
                                    }
    
                                    if($result){
                                        $params['is_check'] = 1;
                                        $params['assign_user_id'] = $all_group[$gv['check_group_id']][0];
                                        break;
                                    }
                                }
                            }
                        }
        
                    }
                    if(!empty($check_person_weight)){
                        foreach($check_person_weight as $wkv){
                            if(session('admin.id') == $wkv['work_create_person_id']){
                                $result = false;
                                $median_value = 0;
                                if(0 == $wkv['step_id']){
                                    //不需要判断措施只需要判断创建人
                                    $params['is_check'] = 1;
                                    $params['assign_user_id'] = $all_group[$wkv['check_group_id']][0];
                                    break;    
                                }elseif(2 == $wkv['step_id'] && in_array(2, array_filter($params['measure_choose_id']))){ //退款
                                    //中间值
                                    $median_value = $params['refund_money']; 
                                }elseif(3 == $wkv['step_id'] && in_array(3, array_filter($params['measure_choose_id']))){ //取消
                                    $median_value = $params['refund_money'];
            
                                }elseif(6 == $wkv['step_id'] && in_array(6, array_filter($params['measure_choose_id']))){ //赠品
                                    $giftOriginalNumber = $params['gift']['original_number'] ?: [];
                                    $median_value = array_sum($giftOriginalNumber); 
            
                                }elseif(7 == $wkv['step_id'] && in_array(7, array_filter($params['measure_choose_id']))){ //补发
                                    $replacementOriginalNumber = $params['replacement']['original_number'] ?: [];
                                    $median_value = array_sum($replacementOriginalNumber);
            
            
                                }elseif(10 == $wkv['step_id'] && in_array(10, array_filter($params['measure_choose_id']))){ //积分
                                    $median_value = $params['integral'];
            
                                }elseif(15 == $wkv['step_id'] && in_array(15,array_filter($params['measure_choose_id']))){
                                    $median_value = $params['refund_money']; 
                                }
                                if(!empty($median_value)){
                                    switch ($wkv['symbol']){
                                        case 'gt':
                                            $result = $median_value > $wkv['step_value'];
                                            break;
                                        case 'eq':
                                            $result = $median_value = $wkv['step_value'];
                                            break;
                                        case 'lt':
                                            $result = $median_value < $wkv['step_value'];
                                            break;
                                        case 'egt':
                                            $result = $median_value >= $wkv['step_value'];
                                            break;
                                        case 'elt':
                                            $result = $median_value <= $wkv['step_value'];
                                            break;
                                    }
                                }else{
                                    $result = false;
                                }

                                if($result){
                                    $params['is_check'] = 1;
                                    $params['assign_user_id'] = $all_group[$wkv['check_group_id']][0];
                                    break;
                                }
                            }
            
                        }   
                    }
                    if(!$params['assign_user_id']){
                        $params['is_check'] = 0;
                    }
                    //提交时间
                    if ($params['work_status'] == 2) {
                        $params['submit_time'] = date('Y-m-d H:i:s');
                    }

                    $params['recept_person_id'] = $params['recept_person_id'] ?: session('admin.id');
                    //更新之前的措施全部去掉
                    $updateData['replenish_money'] = '';
                    $updateData['replenish_increment_id'] = '';
                    $updateData['coupon_id'] = 0;
                    $updateData['coupon_describe'] = '';
                    $updateData['coupon_str'] = '';
                    $updateData['integral'] = '';
                    $updateData['refund_logistics_num'] = '';
                    $updateData['refund_money'] = '';
                    $updateData['is_refund'] = 0;
                    $updateData['replacement_order'] = '';
                    $updateData['integral_describe'] = '';
                    $updateInfo = $row->allowField(true)->save($updateData);
                    if (false === $updateInfo) {
                        throw new Exception('更新失败!!');
                    }
                    //如果不是客服人员则指定审核人为客服经理(只能客服工单) start
                    // if (1 == $params['work_type']) {
                    //     //$customerKefu = config('workorder.kefumanage');
                    //     $customerKefu = $workOrderConfigValue['kefumanage'];
                    //     $customerArr = [];
                    //     foreach ($customerKefu as $v) {
                    //         foreach ($v as $vv) {
                    //             $customerArr[] = $vv;
                    //         }
                    //     }
                    //     if (!in_array(session('admin.id'), $customerArr)) {
                    //         if (1 == $params['is_check']) {
                    //             $params['assign_user_id'] = config('workorder.customer_manager');
                    //         }
                    //     } else {
                    //         $params['assign_user_id'] = $params['assign_user_id'] ?: 0;
                    //     }
                    // }
                    //如果不是客服人员则指定审核人为客服经理 end
                    // dump($params);
                    // exit;
                    if($params['order_type'] == 100){
                        $params['base_grand_total'] = $params['refund_money'];
                        $params['grand_total'] = $params['refund_money'];
                    }
                    $result = $row->allowField(true)->save($params);
                    if (false === $result) {
                        throw new Exception("编辑失败！！");
                    }
                    //循环插入措施
                    if (count(array_filter($params['measure_choose_id'])) > 0) {

                        //措施
                        WorkOrderMeasure::where(['work_id' => $row->id])->delete();
                        WorkOrderRecept::where(['work_id' => $row->id])->delete();
                        WorkOrderChangeSku::where(['work_id' => $row->id])->delete();
                        // dump($params['measure_choose_id']);
                        // exit;
                        $integral_auto_complete = $coupon_auto_complete = $changeArr_auto_complete = 0;
                        foreach ($params['measure_choose_id'] as $k => $v) {
                            $measureList['work_id'] = $row->id;
                            $measureList['measure_choose_id'] = $v;
                            //$measureList['measure_content'] = config('workorder.step')[$v];
                            $measureList['measure_content'] = $workOrderConfigValue['step'][$v];
                            $measureList['create_time']     = date('Y-m-d H:i:s');
                            //插入措施表
                            $res = $this->step->insertGetId($measureList);
                            if (false === $res) {
                                throw new Exception("添加失败！！");
                            }

                            // //根据措施读取承接组、承接人 默认是客服问题组配置
                            // $appoint_ids = $params['order_recept']['appoint_ids'][$v];
                            // $appoint_users = $params['order_recept']['appoint_users'][$v];
                            // $appoint_group = $params['order_recept']['appoint_group'][$v];
                            // //循环插入承接人
                            // $appointList = [];
                            // foreach ($appoint_ids as $key => $val) {
                            //     $appointList[$key]['work_id'] = $row->id;
                            //     $appointList[$key]['measure_id'] = $res;
                            //     //如果没有承接人 默认为创建人
                            //     if ($val == 'undefined') {
                            //         $appointList[$key]['recept_group_id'] = $this->assign_user_id;
                            //         $appointList[$key]['recept_person_id'] = session('admin.id');
                            //         $appointList[$key]['recept_person'] = session('admin.nickname');
                            //     } else {

                            //         $appointList[$key]['recept_group_id'] = $appoint_group[$key];
                            //         $appointList[$key]['recept_person_id'] = $val;
                            //         $appointList[$key]['recept_person'] = $appoint_users[$key];
                            //     }

                            //     $appointList[$key]['create_time'] = date('Y-m-d H:i:s');
                            // }
                            //根据措施读取承接组、承接人 默认是客服问题组配置,是否审核之后自动完成
                            $appoint_ids = $params['order_recept']['appoint_ids'][$v];
                            $appoint_users = $params['order_recept']['appoint_users'][$v];
                            $appoint_group = $params['order_recept']['appoint_group'][$v];
                            $auto_complete = $params['order_recept']['auto_complete'][$v];
                            if(10 == $v){
                                $integral_auto_complete = $auto_complete; 
                            }elseif( 9 == $v){
                                $coupon_auto_complete   = $auto_complete;
                            }elseif(13 == $v){
                                $changeArr_auto_complete = $auto_complete; 
                            }
                            //循环插入承接人
                            $appointList = [];
                            if(is_array($appoint_ids) && count($appoint_ids)>0){
                                foreach ($appoint_ids as $key => $val) {
                                    if($appoint_users[$key] == 'undefined'){
                                        continue;
                                    }
                                    $appointList[$key]['work_id'] = $row->id;
                                    $appointList[$key]['measure_id'] = $res;
                                    $appointList[$key]['is_auto_complete'] = $auto_complete;
                                    //如果没有承接人 默认为创建人
    
                                    if ($val == 'undefined') {
                                        $appointList[$key]['recept_group_id'] = $this->assign_user_id;
                                        $appointList[$key]['recept_person_id'] = session('admin.id');
                                        $appointList[$key]['recept_person'] = session('admin.nickname');
                                    } else {
    
                                        $appointList[$key]['recept_group_id'] = $appoint_group[$key];
                                        $appointList[$key]['recept_person_id'] = $val;
                                        $appointList[$key]['recept_person'] = $appoint_users[$key];
                                    }
    
                                    $appointList[$key]['create_time'] = date('Y-m-d H:i:s');
                                }
                            }else{
                                $appointList[0]['work_id'] = $row->id;
                                $appointList[0]['measure_id'] = $res;
                                $appointList[0]['recept_group_id'] = 0;
                                $appointList[0]['recept_person_id'] = session('admin.id');
                                $appointList[0]['recept_person'] = session('admin.nickname');
                                $appointList[0]['create_time'] = date('Y-m-d H:i:s');
                                $appointList[0]['is_auto_complete'] = $auto_complete;
                            }
                            //插入承接人表
                            $receptRes = $this->recept->saveAll($appointList);
                            if (false === $receptRes) {
                                throw new Exception("添加失败！！");
                            }
                            //更改镜片，补发，赠品
                            $this->model->changeLens($params, $row->id, $v, $res);
                            $this->model->changeFrame($params, $row->id, $v, $res);
                            $this->model->cancelOrder($params, $row->id, $v, $res);
                            $this->model->changeAddress($params, $row->id, $v, $res);
                        }
                    }


                    //不需要审核时直接发送积分，赠送优惠券
                    if (!$params['is_check']  && $params['work_status'] != 1) {
                        // //赠送积分
                        // if (in_array(10, array_filter($params['measure_choose_id']))) {
                        //     $this->model->presentIntegral($row->id);
                        // }
                        // //直接发送优惠券
                        // if (in_array(9, array_filter($params['measure_choose_id']))) {
                        //     $this->model->presentCoupon($row->id);
                        // }
                        //赠送积分
                        if (in_array(10, array_filter($params['measure_choose_id'])) && (1 == $integral_auto_complete)) {
                            $this->model->presentIntegral($row->id);
                        }
                        //直接发送优惠券
                        if (in_array(9, array_filter($params['measure_choose_id'])) && (1 == $coupon_auto_complete)) {
                            $this->model->presentCoupon($row->id);
                        }
                        //修改地址
                        if (in_array(13, array_filter($params['measure_choose_id'])) && (1 == $changeArr_auto_complete)) {
                            $this->model->changeAddress($params, $row->id, $v, $res);
                        }
                    }
                    //非草稿状态进入审核阶段
                    if ($params['work_status'] != 1) {
                        $this->model->checkWork($row->id);
                    }
                    Db::commit();
                } catch (ValidateException $e) {
                    Db::rollback();
                    $this->error($e->getMessage());
                } catch (PDOException $e) {
                    Db::rollback();
                    $this->error($e->getMessage());
                } catch (Exception $e) {
                    Db::rollback();
                    $this->error($e->getMessage());
                }
                if ($result !== false) {

                    //通知
                    if ($row->work_type == 1) {
                        if ($row->work_status == 2) {
                            //Ding::cc_ding($row->assign_user_id, '', '工单ID:' . $row->id . '😎😎😎😎有新工单需要你审核😎😎😎😎', '有新工单需要你审核');
                        } elseif ($row->work_status == 3) {
                            $usersId = explode(',', $row->recept_person_id);
                            //Ding::cc_ding($usersId, '', '工单ID:' . $row->id . '😎😎😎😎有新工单需要你处理😎😎😎😎', '有新工单需要你处理');
                        }
                    }
                    //经手人
                    if ($row->work_type == 2 && $row->work_status == 3) {

                        //Ding::cc_ding($row->after_user_id, '', '工单ID:' . $row->id . '😎😎😎😎有新工单需要你处理😎😎😎😎', '有新工单需要你处理');
                    }

                    $this->success();
                } else {
                    $this->error(__('No rows were updated'));
                }
            }
            $this->error(__('Parameter %s can not be empty', ''));
        }
        $this->view->assign("row", $row);
        if (1 == $row->work_type) { //判断工单类型，客服工单
            $this->view->assign('work_type', 1);
            $this->assignconfig('work_type', 1);

            //$customer_problem_classifys = config('workorder.customer_problem_classify');
            $customer_problem_classifys = $workOrderConfigValue['customer_problem_classify'];
            unset($customer_problem_classifys['仓库问题']);
            //$problem_types = config('workorder.customer_problem_type');
            $problem_types = $workOrderConfigValue['customer_problem_type'];
            $problem_type = [];
            $i = 0;
            foreach ($customer_problem_classifys as $key => $customer_problem_classify) {
                $problem_type[$i]['name'] = $key;
                foreach ($customer_problem_classify as $k => $v) {
                    $problem_type[$i]['type'][$k] = [
                        'id' => $v,
                        'name' => $problem_types[$v]
                    ];
                }
                $i++;
            }
            $this->view->assign('problem_type', $problem_type); //客服问题类型
        } else { //仓库工单
            $this->view->assign('work_type', 2);
            $this->assignconfig('work_type', 2);
            //$this->view->assign('problem_type', config('workorder.warehouse_problem_type')); //仓库问题类型
            $this->view->assign('problem_type',$workOrderConfigValue['warehouse_problem_type']);
        }
        //求出订单sku列表,传输到页面当中
        $skus = $this->model->getSkuList($row->work_platform, $row->platform_order);
        if (is_array($skus['sku'])) {
            $arrSkus = [];
            foreach ($skus['sku'] as $val) {
                $arrSkus[$val] = $val;
            }
            // //查询用户id对应姓名
            // $admin = new \app\admin\model\Admin();
            // $users = $admin->where('status', 'normal')->column('nickname', 'id');
            $this->assignconfig('users', $this->users); //返回用户            
            $this->view->assign('skus', $arrSkus);
        }
        //把问题类型传递到js页面
        if (!empty($row->problem_type_id)) {
            $this->assignconfig('problem_type_id', $row->problem_type_id);
        }

        //求出工单选择的措施传递到js页面
        $measureList = WorkOrderMeasure::workMeasureList($row->id);
        if (!empty($measureList)) {
            $this->assignconfig('measureList', $measureList);
        }
        $this->assignconfig('work_status',$row->work_status);
        return $this->view->fetch();
    }
    /**
     * 获取订单sku数据
     *
     * @Description
     * @author wpl
     * @since 2020/04/10 15:41:09 
     * @return void
     */
    public function get_sku_list()
    {
        if (request()->isAjax()) {
            $sitetype = input('sitetype');
            $order_number = input('order_number');
            $skus = $this->model->getSkuList($sitetype, $order_number);
            if ($skus) {
                $this->success('操作成功！！', '', $skus);
            } else {
                $this->error('未获取到数据！！');
            }
        }
        $this->error('404 not found');
    }

    /**
     * 根据处方获取地址信息以及处方信息
     * @throws \think\db\exception\DataNotFoundException
     * @throws \think\db\exception\ModelNotFoundException
     * @throws \think\exception\DbException
     */
    public function ajaxGetAddress()
    {
        if (request()->isAjax()) {
            $incrementId = input('increment_id');
            $siteType = input('site_type');
            $isNewVersion = input('is_new_version');
            $work_id = input('work_id');

            try {
                //获取网站数据库地址,获取地址信息
                $res = $this->model->getAddress($siteType, $incrementId);
                //请求接口获取lens_type，coating_type，prescription_type等信息
                $lens = $this->model->getReissueLens($siteType, $res['showPrescriptions'],1,$isNewVersion);
                //判断是否是新建状态
                $work_status = $this->model->where('id',$work_id)->value('work_status');
                if($work_status == 1){
                    //获取魔晶数据库中地址
                    $address = Db::name('work_order_change_sku')->where('work_id',$work_id)->value('userinfo_option');
                    $address = unserialize($address);
                    $res['address'][$address['address_id']] = $address;
                    $address_type = $address['address_id'] == 0 ? 'shipping' : 'billing';
                    $res['address'][$address['address_id']]['address_type'] = $address_type;
                }
            } catch (\Exception $e) {
                $this->error($e->getMessage());
            }

            if ($res) {
                $this->success('操作成功！！', '', ['address' => $res,'lens' => $lens]);
            } else {
                $this->error('未获取到数据！！');
            }
        }
        $this->error('404 not found');
    }

    /**
     * 根据country获取Province
     * @return array
     */
    public function ajaxGetProvince()
    {
        $countryId = input('country_id');
        $country = json_decode(file_get_contents('assets/js/country.js'), true);
        $province = $country[$countryId];
        return $province ?: [];
    }

    /**
     * 获取更改镜片的数据
     * @throws Exception
     */
    public function ajaxGetChangeLens()
    {
        if (request()->isAjax()) {
            $incrementId = input('increment_id');
            $siteType = input('site_type');
            $isNewVersion = input('is_new_version',0);
            try {
                //获取地址、处方等信息
                $res = $this->model->getAddress($siteType, $incrementId);
                $lens = $this->model->getReissueLens($siteType, $res['prescriptions'], 2,$isNewVersion);
            } catch (\Exception $e) {
                $this->error($e->getMessage());
            }
            if ($res) {
                $this->success('操作成功！！', '', $lens);
            } else {
                $this->error('未获取到数据！！');
            }
        }
        $this->error('404 not found');
    }

    /**
     * 赠品表单
     * @throws Exception
     * @throws \think\db\exception\DataNotFoundException
     * @throws \think\db\exception\ModelNotFoundException
     * @throws \think\exception\DbException
     */
    public function ajaxGetGiftLens()
    {
        if (request()->isAjax()) {
            $incrementId = input('increment_id');
            $siteType = input('site_type');
            $isNewVersion = input('is_new_version', 0);
            try {
                //获取地址、处方等信息
                $res = $this->model->getAddress($siteType, $incrementId);
                $lens = $this->model->getReissueLens($siteType, $res['prescriptions'], 3,$isNewVersion);
            } catch (\Exception $e) {
                $this->error($e->getMessage());
            }

            if ($res) {
                $this->success('操作成功！！', '', $lens);
            } else {
                $this->error('未获取到数据！！');
            }
        }
        $this->error('404 not found');
    }

    /**
     * ajax根据prescription_type获取镜片信息
     */
    public function ajaxGetLensType()
    {
        if (request()->isAjax()) {
            $siteType = input('site_type');
            $prescriptionType = input('prescription_type', '');
            $isNewVersion = input('is_new_version', 0);
            $color_id = input('color_id', '');
            $key = $siteType . '_getlens_' . $isNewVersion;
            $data = Cache::get($key);
            if (!$data) {
                if($isNewVersion == 1){
                    $url = 'magic/product/newLensData';
                }else{
                    $url = 'magic/product/lensData';
                }
                $data = $this->model->httpRequest($siteType, $url);
                Cache::set($key, $data, 3600 * 24);
            }
            if ($color_id) {
                $lensType = $data['lens_color_list'] ?: [];
            } else {
                $lensType = $data['lens_list'][$prescriptionType] ?: [];
            }
            if ($lensType) {
                $this->success('操作成功！！', '', $lensType);
            } else {
                $this->error('未获取到数据！！');
            }
        }
        $this->error('404 not found');
    }
    /**
     * 获取订单order的镜框等信息
     *
     * @Description
     * @author lsw
     * @since 2020/04/13 17:28:49 
     * @return void
     */
    public function ajax_get_order($ordertype = null, $order_number = null)
    {
        if ($this->request->isAjax()) {
            if ($ordertype < 1 || $ordertype > 5) { //不在平台之内
                return $this->error('选择平台错误,请重新选择', '', 'error', 0);
            }
            if (!$order_number) {
                return  $this->error('订单号不存在，请重新选择', '', 'error', 0);
            }
            if ($ordertype == 1) {
                $result = ZeeloolPrescriptionDetailHelper::get_one_by_increment_id($order_number);
            } elseif ($ordertype == 2) {
                $result = VooguemePrescriptionDetailHelper::get_one_by_increment_id($order_number);
            } elseif ($ordertype == 3) {
                $result = NihaoPrescriptionDetailHelper::get_one_by_increment_id($order_number);
            } elseif (5 == $ordertype) {
                $result = WeseeopticalPrescriptionDetailHelper::get_one_by_increment_id($order_number);
            }
            if (!$result) {
                $this->error('找不到这个订单,请重新尝试', '', 'error', 0);
            }
            $arr = [];
            foreach ($result as $val) {
                for ($i = 0; $i < $val['qty_ordered']; $i++) {
                    $arr[] = $val['sku'];
                }
            }
            return $this->success('', '', $arr, 0);
        } else {
            return $this->error('404 Not Found');
        }
    }
    /**
     * 获取已经添加工单中的订单信息
     *
     * @Description
     * @author lsw
     * @since 2020/04/16 10:29:02 
     * @return void
     */
    public function ajax_edit_order($ordertype = null, $order_number = null, $work_id = null, $change_type = null)
    {
        if ($this->request->isAjax()) {
            if ($ordertype < 1 || $ordertype > 5) { //不在平台之内
                return $this->error('选择平台错误,请重新选择', '', 'error', 0);
            }
            if (!$order_number) {
                return  $this->error('订单号不存在，请重新选择', '', 'error', 0);
            }
            if (!$work_id) {
                return $this->error('工单不存在，请重新选择', '', 'error', 0);
            }
            $result = WorkOrderChangeSku::getOrderChangeSku($work_id, $ordertype, $order_number, $change_type);
            if (!$result) {
                if ($ordertype == 1) {
                    $result = ZeeloolPrescriptionDetailHelper::get_one_by_increment_id($order_number);
                } elseif ($ordertype == 2) {
                    $result = VooguemePrescriptionDetailHelper::get_one_by_increment_id($order_number);
                } elseif ($ordertype == 3) {
                    $result = NihaoPrescriptionDetailHelper::get_one_by_increment_id($order_number);
                } elseif (5 == $ordertype) {
                    $result = WeseeopticalPrescriptionDetailHelper::get_one_by_increment_id($order_number);
                }
            } else {
                $result = collection($result)->toArray();
            }
            if (!$result) {
                $this->error('找不到这个订单,请重新尝试', '', 'error', 0);
            }
            $arr = [];
            foreach ($result as $key => $val) {
                if (!$val['qty_ordered']) {
                    $arr[$key]['original_sku'] = $val['original_sku'];
                    $arr[$key]['original_number'] = $val['original_number'];
                    $arr[$key]['change_sku'] = $val['change_sku'];
                    $arr[$key]['change_number'] = $val['change_number'];
                } else {
                    for ($i = 0; $i < $val['qty_ordered']; $i++) {
                        $arr[] = $val['sku'];
                    }
                }
            }
            return $this->success('', '', $arr, 0);
        } else {
            return $this->error('404 Not Found');
        }
    }

    /**
     * 测试
     * @throws \Exception
     */
    public function test()
    {
        //$this->model->presentCoupon(235);
        //$this->model->presentIntegral(233);
        //$this->model->createOrder(3, 338);
        $result = $this->model->deductionStock(496, 521);
        dump($result);
    }
    /**
     * 工单详情
     *
     * @Description
     * @author lsw
     * @since 2020/04/16 15:33:36 
     * @param [type] $ids
     * @return void
     */
    public function detail($ids = null)
    {
        $row = $this->model->get($ids);
        $workOrderConfigValue = $this->workOrderConfigValue;
        $operateType = input('operate_type', 0);
        if (!$row) {
            $this->error(__('No Results were found'));
        }

        if ($operateType == 2) {
            if ($row->work_status != 2 || $row->is_check != 1 || !in_array(session('admin.id'), [$row->assign_user_id, $workOrderConfigValue['customer_manager']])) {
                $this->error('没有审核权限');
            }
        }
        
        // elseif ($operateType == 3) {
        //     //找出工单的所有承接人
        //     $receptPersonIds = explode(',', $row->recept_person_id);
        //     if ($row->after_user_id) {
        //         array_unshift($receptPersonIds, $row->after_user_id);
        //     }
        //     //仓库工单并且经手人未处理
        //     //1、仓库类型：经手人未处理||已处理未审核||
        //     if (($row->work_type == 2 && $row->is_after_deal_with == 0) || in_array($row->work_status, [0, 1, 2, 4, 6, 7]) || !in_array(session('admin.id'), $receptPersonIds)) {
        //         $this->error('没有处理的权限');
        //     }
        // }

        $adminIds = $this->getDataLimitAdminIds();
        if (is_array($adminIds)) {
            if (!in_array($row[$this->dataLimitField], $adminIds)) {
                $this->error(__('You have no permission'));
            }
        }

        if (1 == $row->work_type) { //判断工单类型，客服工单
            $this->view->assign('work_type', 1);
            $this->assignconfig('work_type', 1);
            $customer_problem_classifys = $workOrderConfigValue['customer_problem_classify'];
            unset($customer_problem_classifys['仓库问题']);
            $problem_types = $workOrderConfigValue['customer_problem_type'];
            $problem_type = [];
            $i = 0;
            foreach ($customer_problem_classifys as $key => $customer_problem_classify) {
                $problem_type[$i]['name'] = $key;
                foreach ($customer_problem_classify as $k => $v) {
                    $problem_type[$i]['type'][$k] = [
                        'id' => $v,
                        'name' => $problem_types[$v]
                    ];
                }
                $i++;
            }
            $this->view->assign('problem_type', $problem_type); //客服问题类型
        } else { //仓库工单
            $this->view->assign('work_type', 2);
            $this->assignconfig('work_type', 2);
           
            //$this->view->assign('problem_type', config('workorder.warehouse_problem_type')); //仓库问题类型
            $this->view->assign('problem_type', $workOrderConfigValue['warehouse_problem_type']);
        }
        //求出订单sku列表,传输到页面当中
        $skus = $this->model->getSkuList($row->work_platform, $row->platform_order);
        if (is_array($skus['sku'])) {
            $arrSkus = [];
            foreach ($skus['sku'] as $val) {
                $arrSkus[$val] = $val;
            }
            // //查询用户id对应姓名
            // $admin = new \app\admin\model\Admin();
            // $users = $admin->where('status', 'normal')->column('nickname', 'id');
            $this->assignconfig('users', $this->users); //返回用户            
            $this->view->assign('skus', $arrSkus);
        }
        //把问题类型传递到js页面
        if (!empty($row->problem_type_id)) {
            $this->assignconfig('problem_type_id', $row->problem_type_id);
        }
        //$ids = 520;
        $workOrderNote = WorkOrderNote::where('work_id', $ids)->select(); //回复内容
        $this->view->assign('workOrderNote', $workOrderNote);



        //求出工单选择的措施传递到js页面
        $measureList = WorkOrderMeasure::workMeasureList($row->id);
        if (!empty($measureList)) {
            $this->assignconfig('measureList', $measureList);
        }
        $this->assignconfig('operate_type', $operateType);
        if (2 <= $row->work_status) {
            $row->assign_user = Admin::where(['id' => $row->assign_user_id])->value('nickname');
        } else {
            $row->assign_user  = Admin::where(['id' => $row->operation_user_id])->value('nickname');
        }
        $this->view->assign("row", $row);
        if ($operateType == 2) { //审核
            return $this->view->fetch('saleaftermanage/work_order_list/check');
        }
        if ($operateType == 3) { //处理
            //获取处理的措施
            $recepts = WorkOrderRecept::where('work_id', $row->id)->with('measure')->group('recept_group_id,measure_id')->select();
            $this->view->assign('recepts', $recepts);
            return $this->view->fetch('saleaftermanage/work_order_list/process');
        }

        //查询工单处理备注
        $remarkList = $this->order_remark->where('work_id', $ids)->select();
        //获取处理的措施
        $recepts = WorkOrderRecept::where('work_id', $row->id)->with('measure')->group('recept_group_id,measure_id')->select();
        $this->view->assign('recepts', $recepts);
        //判断站点
        if ($row['work_platform'] == 1 && $row['replenish_money']) {
            $url = config('url.zeelool_url') . 'ios/activity/price_difference?customer_email=' . $row['email'] . '&origin_order_number=' . $row['platform_order'] . '&order_amount=' . $row['replenish_money'] . '&sign='. $row->id;
        } elseif ($row['work_platform'] == 2 && $row['replenish_money']) {
            $url = config('url.new_voogueme_url') . 'price-difference?customer_email=' . $row['email'] . '&origin_order_number=' . $row['platform_order'] . '&order_amount=' . $row['replenish_money'] . '&sign=' . $row->id;
        } elseif ($row['work_platform'] == 3 && $row['replenish_money']) {
<<<<<<< HEAD
            $url = config('url.nihao_url') . 'common/Differenceprice/difference_price?customer_email=' . $row['email'] . '&origin_order_number=' . $row['platform_order'] . '&order_amount=' . $row['replenish_money'] . '&sign='  . $row->id;
=======
            $url = config('url.nihao_url') . 'price-difference?customer_email=' . $row['email'] . '&origin_order_number=' . $row['platform_order'] . '&order_amount=' . $row['replenish_money'] . '&sign='  . $row->id;
>>>>>>> c7c95e71
        }

        $this->view->assign('url', $url);
        $this->view->assign('remarkList', $remarkList);
        $this->assignconfig('work_status',$row->work_status);
        $this->assignconfig('create_user_id',$row->create_user_id);
        return $this->view->fetch();
    }

    /**
     * 审核
     * @throws \think\db\exception\DataNotFoundException
     * @throws \think\db\exception\ModelNotFoundException
     * @throws \think\exception\DbException
     */
    public function check()
    {
        $params = input('post.row/a');
        $workId = $params['id'];
        $workType = $params['work_type'];
        $success = $params['success'];
        if (!$params['check_note']) {
            $this->error('审核意见不能为空');
        }
        $work = $this->model->find($workId);
        if (!$work) {
            $this->error('工单不存在');
        }
        //开始审核
        try {
            $this->model->checkWork($workId, $params);
        } catch (Exception $e) {
            $this->error($e->getMessage());
        }
        $this->success('已审核');
    }
    /**
     * 获取工单的更改镜片、补发、赠品的信息
     *
     * @Description
     * @author lsw
     * @since 2020/04/16 16:49:21 
     * @param [type] $work_id
     * @param [type] $order_number
     * @param [type] $change_type
     * @return void
     */
    public function ajax_change_order($work_id = null, $order_type = null, $order_number = null, $change_type = null, $operate_type = '',$is_new_version = 0)
    {
        if ($this->request->isAjax()) {
            if ($order_type < 1 || $order_type > 5) { //不在平台之内
                return $this->error('选择平台错误,请重新选择', '', 'error', 0);
            }
            if (!$order_number) {
                return  $this->error('订单号不存在，请重新选择', '', 'error', 0);
            }
            if (!$work_id) {
                return $this->error('工单不存在，请重新选择', '', 'error', 0);
            }
            $result = WorkOrderChangeSku::getOrderChangeSku($work_id, $order_type, $order_number, $change_type);
            if ($result) {
                $result = collection($result)->toArray();
                $userinfo_option = unserialize($result[0]['userinfo_option']);
                $arr = [];
                foreach ($result as $keys => $val) {
                    $result[$keys]['prescription_options'] = unserialize($val['prescription_option']);
                }
                if (!empty($userinfo_option)) {
                    $arr['userinfo_option'] = $userinfo_option;
                }
                $arr['info']            = $result;
            }
            if (5 == $change_type) { //补发信息
                //获取地址、处方等信息
                $res = $this->model->getAddress($order_type, $order_number);
                //请求接口获取lens_type，coating_type，prescription_type等信息
                if (isset($arr) && !empty($arr)) {
                    $lens = $this->model->getEditReissueLens($order_type, $res['showPrescriptions'], 1, $result, $operate_type,$is_new_version);
                } else {
                    $lens = $this->model->getEditReissueLens($order_type, $res['showPrescriptions'], 1, [], $operate_type,$is_new_version);
                }
                $lensForm = $this->model->getReissueLens($order_type, $res['showPrescriptions'], 1,$is_new_version);
            } elseif (2 == $change_type) { //更改镜片信息
                $res = $this->model->getAddress($order_type, $order_number);
                if (isset($arr) && !empty($arr)) {
                    $lens = $this->model->getEditReissueLens($order_type, $res['prescriptions'], 2, $result, $operate_type,$is_new_version);
                } else {
                    $lens = $this->model->getEditReissueLens($order_type, $res['prescriptions'], 2, [], $operate_type,$is_new_version);
                }
                $lensForm = $this->model->getReissueLens($order_type, $res['prescriptions'], 2,$is_new_version);
            } elseif (4 == $change_type) { //赠品信息
                $res = $this->model->getAddress($order_type, $order_number);
                if (isset($arr) && !empty($arr)) {
                    $lens = $this->model->getEditReissueLens($order_type, $res['prescriptions'], 3, $result, $operate_type,$is_new_version);
                } else {
                    $lens = $this->model->getEditReissueLens($order_type, $res['prescriptions'], 3, [], $operate_type,$is_new_version);
                }
                $lensForm = $this->model->getReissueLens($order_type, $res['prescriptions'], 3,$is_new_version);
            }
            if ($res) {
                if (5 == $change_type) {
                    $this->success('操作成功！！', '', ['address' => $res, 'lens' => $lens, 'arr' => $userinfo_option, 'lensform' => $lensForm]);
                } else {
                    $this->success('操作成功！！', '', ['lens' => $lens, 'lensform' => $lensForm]);
                }
            } else {
                $this->error('未获取到数据！！');
            }
        } else {
            return $this->error('404 Not Found');
        }
    }
    /**
     * 审核
     */
    public function checkWork($ids = null)
    {
        $params = input('post.row/a');
        try {
            $this->model->checkWork($ids, $params);
        } catch (Exception $e) {
            exception('操作失败，请重试');
        }
    }

    /**
     * 修改工单状态
     *
     * @Description
     * @author wpl
     * @since 2020/04/17 17:16:55 
     * @return void
     */
    public function setStatus($ids = null)
    {
        $row = $this->model->get($ids);
        if (!$row) {
            $this->error(__('No Results were found'));
        }

        if (request()->isAjax()) {
            $params['work_status'] = 0;
            $params['cancel_time'] = date('Y-m-d H:i:s');
            $params['cancel_person'] = session('admin.nickname');
            $result = $row->allowField(true)->save($params);
            if (false !== $result) {
                $this->success('操作成功！！');
            } else {
                $this->error('操作失败！！');
            }
        }
        $this->error('404 not found');
    }

    /* 处理任务
     *
     * @Description
     * @author wpl
     * @since 2020/04/16 16:29:30 
     * @param [type] $ids
     * @return void
     */
    public function process()
    {
        if ($this->request->isPost()) {
            $params = $this->request->post("row/a");
            if ($params) {
                $row = $this->model->get($params['id']);
                if (!$row) {
                    $this->error(__('No Results were found'));
                }
                if (6 == $row['work_status']) {
                    $this->error(__('工单已经处理完成，请勿重复处理'));
                }
                $recept_id = $params['recept_id'];
                //获取所有可以处理的人
                $receptInfoArr =  (new WorkOrderRecept())->getAllRecept($recept_id);
                //本次处理的人
                $receptInfo    = (new WorkOrderRecept())->getOneRecept($recept_id,session('admin.id'));
                $result = false;
                if(empty($receptInfo)){
                    $this->error(__('您无权限处理此工单'));
                }
                if (is_array($receptInfoArr)) {
                    if (!in_array(session('admin.id'),$receptInfoArr)) {
                        $this->error(__('您不能处理此工单'));
                    }
                    
                    //当要处理成功时需要判断库存是否存在
                    if (1 == $params['success']) {
                        //判断该订单是否是vip订单
                        if($row['order_type'] == 100){
                            //vip订单,请求网站接口
                            $this->model->vipOrderRefund($row['work_platform'], $row['platform_order']);
                        }else{
                            //其他订单
                            $checkSku = $this->checkMeasure($receptInfo['measure_id']);
                            if ($checkSku) {
                                $this->error(__("以下sku库存不足{$checkSku},无法处理成功"));
                            }
                        }
                    }
                    $result = $this->model->handleRecept($receptInfo['id'], $receptInfo['work_id'], $receptInfo['measure_id'], $receptInfo['recept_group_id'], $params['success'], $params['note'],$receptInfo['is_auto_complete']);
                    
                }
                if ($result !== false) {
                    $this->success();
                } else {
                    $this->error(__('No rows were updated'));
                }
            }
            $this->error(__('Parameter %s can not be empty', ''));
        }
    }

    /**
     * 优惠券列表
     *
     * @Description
     * @author wpl
     * @since 2020/04/21 14:06:32 
     * @return void
     */
    public function couponList()
    {
        //设置过滤方法
        $this->request->filter(['strip_tags']);
        if ($this->request->isAjax()) {
            //如果发送的来源是Selectpage，则转发到Selectpage
            if ($this->request->request('keyField')) {
                return $this->selectpage();
            }
            list($where, $sort, $order, $offset, $limit) = $this->buildparams();
            $map['coupon_id'] = ['>', 0];
            $total = $this->model
                ->where($where)
                ->where($map)
                ->where('work_status', 'in', '5,6')
                ->order($sort, $order)
                ->count();

            $list = $this->model
                ->where($where)
                ->where($map)
                ->where('work_status', 'in', '5,6')
                ->order($sort, $order)
                ->limit($offset, $limit)
                ->select();
            $list = collection($list)->toArray();

            $result = array("total" => $total, "rows" => $list);

            return json($result);
        }
        return $this->view->fetch();
    }

    /**
     * 积分列表
     *
     * @Description
     * @author wpl
     * @since 2020/04/21 14:06:32 
     * @return void
     */
    public function integralList()
    {
        //设置过滤方法
        $this->request->filter(['strip_tags']);
        if ($this->request->isAjax()) {
            //如果发送的来源是Selectpage，则转发到Selectpage
            if ($this->request->request('keyField')) {
                return $this->selectpage();
            }
            list($where, $sort, $order, $offset, $limit) = $this->buildparams();
            $map['integral'] = ['>', 0];
            $total = $this->model
                ->where($where)
                ->where($map)
                ->where('work_status', 'in', '5,6')
                ->order($sort, $order)
                ->count();

            $list = $this->model
                ->where($where)
                ->where($map)
                ->where('work_status', 'in', '5,6')
                ->order($sort, $order)
                ->limit($offset, $limit)
                ->select();
            $list = collection($list)->toArray();

            $result = array("total" => $total, "rows" => $list);

            return json($result);
        }
        return $this->view->fetch();
    }

    /**
     * 批量打印标签
     *
     * @Description
     * @author wpl
     * @since 2020/04/22 17:23:47 
     * @return void
     */
    public function batch_print_label()
    {
        ob_start();
        $ids = input('ids');
        $where['a.id'] = ['in', $ids];
        $where['b.change_type'] = 2;
        $list = $this->model->alias('a')->where($where)
            ->field('b.*')
            ->join(['fa_work_order_change_sku' => 'b'], 'a.id=b.work_id')
            ->select();
        $list = collection($list)->toArray();
        if (!$list) {
            $this->error('未找到更换镜片的数据');
        }
        $list = $this->qty_order_check($list);


        $file_header = <<<EOF
                <meta http-equiv="Content-Type" content="text/html; charset=utf-8" />
<style>
body{ margin:0; padding:0}
.single_box{margin:0 auto;width: 400px;padding:1mm;margin-bottom:2mm;}
table.addpro {clear: both;table-layout: fixed; margin-top:6px; border-top:1px solid #000;border-left:1px solid #000; font-size:12px;}
table.addpro .title {background: none repeat scroll 0 0 #f5f5f5; }
table.addpro .title  td {border-collapse: collapse;color: #000;text-align: center; font-weight:normal; }
table.addpro tbody td {word-break: break-all; text-align: center;border-bottom:1px solid #000;border-right:1px solid #000;}
table.addpro.re tbody td{ position:relative}
</style>
EOF;

        //查询产品货位号
        $store_sku = new \app\admin\model\warehouse\StockHouse;
        $cargo_number = $store_sku->alias('a')->where(['status' => 1, 'b.is_del' => 1])->join(['fa_store_sku' => 'b'], 'a.id=b.store_id')->column('coding', 'sku');

        //查询sku映射表
        $item = new \app\admin\model\itemmanage\ItemPlatformSku;
        $item_res = $item->cache(3600)->column('sku', 'platform_sku');

        $file_content = '';
        $temp_increment_id = 0;
        foreach ($list as $processing_value) {
            if ($temp_increment_id != $processing_value['increment_id']) {
                $temp_increment_id = $processing_value['increment_id'];

                $date = substr($processing_value['create_time'], 0, strpos($processing_value['create_time'], " "));
                $fileName = ROOT_PATH . "public" . DS . "uploads" . DS . "printOrder" . DS . "workorder" . DS . "$date" . DS . "$temp_increment_id.png";
                // dump($fileName);
                $dir = ROOT_PATH . "public" . DS . "uploads" . DS . "printOrder" . DS . "workorder" . DS . "$date";
                if (!file_exists($dir)) {
                    mkdir($dir, 0777, true);
                    // echo '创建文件夹$dir成功';
                } else {
                    // echo '需创建的文件夹$dir已经存在';
                }
                $img_url = "/uploads/printOrder/workorder/$date/$temp_increment_id.png";
                //生成条形码
                $this->generate_barcode($temp_increment_id, $fileName);
                // echo '<br>需要打印'.$temp_increment_id;
                $file_content .= "<div  class = 'single_box'>
                <table width='400mm' height='102px' border='0' cellspacing='0' cellpadding='0' class='addpro' style='margin:0px auto;margin-top:0px;padding:0px;'>
                <tr><td rowspan='5' colspan='2' style='padding:2px;width:20%'>" . str_replace(" ", "<br>", $processing_value['create_time']) . "</td>
                <td rowspan='5' colspan='3' style='padding:10px;'><img src='" . $img_url . "' height='80%'><br></td></tr>                
                </table></div>";
            }


            //处理ADD  当ReadingGlasses时 是 双ADD值
            if ($processing_value['recipe_type'] == 'ReadingGlasses' && strlen($processing_value['os_add']) > 0 && strlen($processing_value['od_add']) > 0) {
                // echo '双ADD值';
                $os_add = "<td>" . $processing_value['od_add'] . "</td> ";
                $od_add = "<td>" . $processing_value['os_add'] . "</td> ";
            } else {
                // echo '单ADD值';
                $od_add = "<td rowspan='2'>" . $processing_value['od_add'] . "</td>";
                $os_add = "";
            }

            //处理PD值
            if (strlen($processing_value['pd_r']) > 0 && strlen($processing_value['pd_l']) > 0) {
                // echo '双PD值';
                $od_pd = "<td>" . $processing_value['pd_r'] . "</td> ";
                $os_pd = "<td>" . $processing_value['pd_l'] . "</td> ";
            } else {
                // echo '单PD值';
                $od_pd = "<td rowspan='2'>" . $processing_value['pd_r'] . "</td>";
                $os_pd = "";
            }

            //处理斜视参数
            if ($processing_value['od_pv'] || $processing_value['os_pv']) {
                $prismcheck_title = "<td>Prism</td><td colspan=''>Direc</td><td>Prism</td><td colspan=''>Direc</td>";
                $prismcheck_od_value = "<td>" . $processing_value['od_pv'] . "</td><td colspan=''>" . $processing_value['od_bd'] . "</td>" . "<td>" . $processing_value['od_pv_r'] . "</td><td>" . $processing_value['od_bd_r'] . "</td>";
                $prismcheck_os_value = "<td>" . $processing_value['os_pv'] . "</td><td colspan=''>" . $processing_value['os_bd'] . "</td>" . "<td>" . $processing_value['os_pv_r'] . "</td><td>" . $processing_value['os_bd_r'] . "</td>";
                $coatiing_name = '';
            } else {
                $prismcheck_title = '';
                $prismcheck_od_value = '';
                $prismcheck_os_value = '';
                $coatiing_name = "<td colspan='4' rowspan='3' style='background-color:#fff;word-break: break-word;line-height: 12px;'>" . $processing_value['coating_type'] . "</td>";
            }

            //处方字符串截取
            $final_print['recipe_type'] = substr($processing_value['recipe_type'], 0, 15);

            //判断货号是否存在
            if ($item_res[$processing_value['original_sku']] && $cargo_number[$item_res[$processing_value['original_sku']]]) {
                $cargo_number_str = "<b>" . $cargo_number[$item_res[$processing_value['original_sku']]] . "</b><br>";
            } else {
                $cargo_number_str = "";
            }

            $file_content .= "<div  class = 'single_box'>
            <table width='400mm' height='102px' border='0' cellspacing='0' cellpadding='0' class='addpro' style='margin:0px auto;margin-top:0px;' >
            <tbody cellpadding='0'>
            <tr>
            <td colspan='10' style=' text-align:center;padding:0px 0px 0px 0px;'>                              
            <span>" . $processing_value['recipe_type'] . "</span>
            &nbsp;&nbsp;Order:" . $processing_value['increment_id'] . "
            <span style=' margin-left:5px;'>SKU:" . $processing_value['original_sku'] . "</span>
            <span style=' margin-left:5px;'>Num:<strong>" . $processing_value['original_number'] . "</strong></span>
            </td>
            </tr>  
            <tr class='title'>      
            <td></td>  
            <td>SPH</td>
            <td>CYL</td>
            <td>AXI</td>
            " . $prismcheck_title . "
            <td>ADD</td>
            <td>PD</td> 
            " . $coatiing_name . "
            </tr>   
            <tr>  
            <td>Right</td>      
            <td>" . $processing_value['od_sph'] . "</td> 
            <td>" . $processing_value['od_cyl'] . "</td>
            <td>" . $processing_value['od_axis'] . "</td>    
            " . $prismcheck_od_value . $od_add . $od_pd .
                "</tr>
            <tr>
            <td>Left</td> 
            <td>" . $processing_value['os_sph'] . "</td>    
            <td>" . $processing_value['os_cyl'] . "</td>  
            <td>" . $processing_value['os_axis'] . "</td> 
            " . $prismcheck_os_value . $os_add . $os_pd .
                " </tr>
            <tr>
            <td colspan='2'>" . $cargo_number_str . SKUHelper::sku_filter($processing_value['original_sku']) . "</td>
            <td colspan='8' style=' text-align:center'>Lens：" . $processing_value['lens_type'] . "</td>
            </tr>  
            </tbody></table></div>";
        }
        echo $file_header . $file_content;
    }

    /**
     * 生成条形码
     */
    protected function generate_barcode($text, $fileName)
    {
        // 引用barcode文件夹对应的类
        Loader::import('BCode.BCGFontFile', EXTEND_PATH);
        //Loader::import('BCode.BCGColor',EXTEND_PATH);
        Loader::import('BCode.BCGDrawing', EXTEND_PATH);
        // 条形码的编码格式
        // Loader::import('BCode.BCGcode39',EXTEND_PATH,'.barcode.php');
        Loader::import('BCode.BCGcode128', EXTEND_PATH, '.barcode.php');

        // $code = '';
        // 加载字体大小
        $font = new \BCGFontFile(EXTEND_PATH . '/BCode/font/Arial.ttf', 18);
        //颜色条形码
        $color_black = new \BCGColor(0, 0, 0);
        $color_white = new \BCGColor(255, 255, 255);
        $drawException = null;
        try {
            // $code = new \BCGcode39();
            $code = new \BCGcode128();
            $code->setScale(3);
            $code->setThickness(25); // 条形码的厚度
            $code->setForegroundColor($color_black); // 条形码颜色
            $code->setBackgroundColor($color_white); // 空白间隙颜色
            $code->setFont($font); //设置字体
            $code->parse($text); // 条形码需要的数据内容
        } catch (\Exception $exception) {
            $drawException = $exception;
        }
        //根据以上条件绘制条形码
        $drawing = new \BCGDrawing('', $color_white);
        if ($drawException) {
            $drawing->drawException($drawException);
        } else {
            $drawing->setBarcode($code);
            if ($fileName) {
                // echo 'setFilename<br>';
                $drawing->setFilename($fileName);
            }
            $drawing->draw();
        }
        // 生成PNG格式的图片
        header('Content-Type: image/png');
        // header('Content-Disposition:attachment; filename="barcode.png"'); //自动下载
        $drawing->finish(\BCGDrawing::IMG_FORMAT_PNG);
    }

    /**
     * 根据SKU数量平铺标签
     *
     * @Description
     * @author wpl
     * @since 2020/04/22 17:24:01 
     * @param [type] $origin_order_item
     * @return void
     */
    protected function qty_order_check($origin_order_item = [])
    {
        foreach ($origin_order_item as $origin_order_key => $origin_order_value) {
            if ($origin_order_value['original_number'] > 1 && strpos($origin_order_value['original_sku'], 'Price') === false) {
                unset($origin_order_item[$origin_order_key]);
                for ($i = 0; $i < $origin_order_value['original_number']; $i++) {
                    $tmp_order_value = $origin_order_value;
                    $tmp_order_value['num'] = 1;
                    array_push($origin_order_item, $tmp_order_value);
                }
                unset($tmp_order_value);
            }
        }

        $origin_order_item = $this->arraySequence($origin_order_item, 'original_number');
        return array_values($origin_order_item);
    }

    /**
     * 按个数排序
     *
     * @Description
     * @author wpl
     * @since 2020/04/22 17:24:23 
     * @param [type] $array
     * @param [type] $field
     * @param string $sort
     * @return void
     */
    protected function arraySequence($array, $field, $sort = 'SORT_ASC')
    {
        $arrSort = array();
        foreach ($array as $uniqid => $row) {
            foreach ($row as $key => $value) {
                $arrSort[$key][$uniqid] = $value;
            }
        }
        array_multisort($arrSort[$field], constant($sort), $array);
        return $array;
    }
    /**
     * 判断措施当中的扣减库存是否存在
     *
     * @Description
     * @author lsw
     * @since 2020/04/24 09:30:03 
     * @param array $receptInfo
     * @return void
     */
    protected function checkMeasure($measure_id)
    {
        //1.求出措施的类型
        $measuerInfo = WorkOrderMeasure::where(['id' => $measure_id])->value('sku_change_type');
        //没有扣减库存的措施
        if ($measuerInfo < 1) {
            return false;
        }
        //求出措施类型
        if (!in_array($measuerInfo, [1, 4, 5])) {
            return false;
        }
        $whereMeasure['measure_id'] = $measure_id;
        $whereMeasure['change_type'] = $measuerInfo;
        $result = WorkOrderChangeSku::where($whereMeasure)->field('platform_type,original_sku,original_number,change_sku,change_number')->select();
        $result = collection($result)->toArray();
        //更改镜片
        $arr = [];
        foreach ($result as $k => $v) {
            $arr[$k]['original_sku'] = $v['change_sku'];
            $arr[$k]['original_number'] = $v['change_number'];
            $arr[$k]['platform_type']   = $v['platform_type'];
        }
        $itemPlatFormSku = new \app\admin\model\itemmanage\ItemPlatformSku();


        //根据平台sku转sku
        $notEnough = [];
        foreach (array_filter($arr) as $v) {
            //转换sku
            $sku = trim($v['original_sku']);
            //判断是否开启预售 并且预售时间是否满足 并且预售数量是否足够
            $res = $itemPlatFormSku->where(['outer_sku_status' => 1, 'platform_sku' => $sku,'platform_type' => $v['platform_type']])->find();
            //判断是否开启预售
            if ($res['stock'] >= 0 && $res['presell_status'] == 1 && strtotime($res['presell_create_time']) <= time() && strtotime($res['presell_end_time']) >= time()) {
                $stock = $res['stock'] + $res['presell_residue_num'];
            } elseif($res['stock'] < 0 && $res['presell_status'] == 1 && strtotime($res['presell_create_time']) <= time() && strtotime($res['presell_end_time']) >= time()) {
                $stock = $res['presell_residue_num'];
            } else {
                $stock = $res['stock'];
            }

            //判断可用库存
            if ($stock < $v['original_number']) {
                //判断没库存情况下 是否开启预售 并且预售时间是否满足 并且预售数量是否足够
                $notEnough[] = $sku;
            }
        }
        if ($notEnough) {
            $str = implode(',', $notEnough);
        }
        return $notEnough ? $str : false;
    }

    /**
     * 问题类型筛选的下拉列表
     * @return array
     */
    public function getProblemTypeContent()
    {
        //return array_merge(config('workorder.warehouse_problem_type'), config('workorder.customer_problem_type'));
        return  array_merge($this->workOrderConfigValue['warehouse_problem_type'],$this->workOrderConfigValue['customer_problem_type']);
    }

    /**
     * 措施筛选下拉列表
     *
     * @Description
     * @author lsw
     * @since 2020/05/26 14:01:15 
     * @return void
     */
    public function getMeasureContent()
    {
        //return config('workorder.step');
        return $this->workOrderConfigValue['step'];
    }
    /**
     * 工单备注
     */

    public function workordernote($ids = null)
    {
        $workOrderConfigValue = $this->workOrderConfigValue;
        if ($this->request->isPost()) {
            $params = $this->request->post("row/a");
            if ($params) {
                $data['note_time'] =  date('Y-m-d H:i', time());
                $data['note_user_id'] =  session('admin.id');
                $data['note_user_name'] =  session('admin.nickname');
                $data['work_id'] =  $params['work_id'];
                $data['user_group_id'] =  0;
                $data['content'] =  $params['content'];
                Db::startTrans();
                try {
                    $res_status = WorkOrderNote::create($data);
                    //查询用户的角色组id
                    $authGroupIds = AuthGroupAccess::where('uid', session('admin.id'))->column('group_id');
                    $work = $this->model->find($params['work_id']);
                    $work_order_note_status = $work->work_order_note_status;

                    // if (array_intersect($authGroupIds, config('workorder.customer_department_rule'))) {
                    //     //客服组
                    //     $work_order_note_status = 1;
                    // }
                    // if (array_intersect($authGroupIds, config('workorder.warehouse_department_rule'))) {
                    //     //仓库部
                    //     $work_order_note_status = 2;
                    // }
                    // if (array_intersect($authGroupIds, config('workorder.finance_department_rule'))) {
                    //     //财务组
                    //     $work_order_note_status = 3;
                    // }
                    if (array_intersect($authGroupIds, $workOrderConfigValue['customer_department_rule'])) {
                        //客服组
                        $work_order_note_status = 1;
                    }
                    if (array_intersect($authGroupIds, $workOrderConfigValue['warehouse_department_rule'])) {
                        //仓库部
                        $work_order_note_status = 2;
                    }
                    if (array_intersect($authGroupIds, $workOrderConfigValue['finance_department_rule'])) {
                        //财务组
                        $work_order_note_status = 3;
                    }
                    $work->work_order_note_status = $work_order_note_status;
                    $work->save();
                    Db::commit();
                } catch (\Exception $e) {
                    echo 2;
                    echo $e->getMessage();
                    Db::rollback();
                }
                if ($res_status) {
                    $this->success('成功');
                } else {
                    $this->error('失败');
                }
            }
            $this->error(__('Parameter %s can not be empty', ''));
        }
        $row = WorkOrderNote::where(['work_id' => $ids])->order('id desc')->select();
        $this->view->assign("row", $row);
        $this->view->assign('work_id', $ids);
        return $this->view->fetch('work_order_note');
    }
    /**
     * 导出工单
     *
     * @Description
     * @author lsw
     * @since 2020/04/30 09:34:48 
     * @return void
     */
    public function batch_export_xls()
    {
        set_time_limit(0);
        ini_set('memory_limit', '1024M');
        $ids = input('ids');
        $addWhere = '1=1';
        if ($ids) {
            $addWhere .= " AND id IN ({$ids})";
        }
        $filter = json_decode($this->request->get('filter'), true);
        $map = [];
        if ($filter['recept_person']) {
            $workIds = WorkOrderRecept::where('recept_person_id', 'in', $filter['recept_person'])->column('work_id');
            $map['id'] = ['in', $workIds];
            unset($filter['recept_person']);
        }
        //筛选措施
        if ($filter['measure_choose_id']) {
            $measuerWorkIds = WorkOrderMeasure::where('measure_choose_id', 'in', $filter['measure_choose_id'])->column('work_id');
            if (!empty($map['id'])) {
                $newWorkIds = array_intersect($workIds, $measuerWorkIds);
                $map['id']  = ['in', $newWorkIds];
            } else {
                $map['id']  = ['in', $measuerWorkIds];
            }
            unset($filter['measure_choose_id']);
        }
        $this->request->get(['filter' => json_encode($filter)]);
        list($where) = $this->buildparams();
        $list = $this->model
            ->where($where)
            ->where($map)
            ->where($addWhere)
            ->where($map)
            ->select();
        $list = collection($list)->toArray();
        //查询用户id对应姓名
        $admin = new \app\admin\model\Admin();
        $users = $admin->where('status', 'normal')->column('nickname', 'id');
        $arr = [];
        foreach ($list as $vals) {
            $arr[] = $vals['id'];
        }
        //求出所有的措施
        $info = $this->step->fetchMeasureRecord($arr);
        if ($info) {
            $info = collection($info)->toArray();
        } else {
            $info = [];
        }
        //求出所有的承接详情
        $this->recept = new \app\admin\model\saleaftermanage\WorkOrderRecept;
        $receptInfo = $this->recept->fetchReceptRecord($arr);
        if ($receptInfo) {
            $receptInfo = collection($receptInfo)->toArray();
        } else {
            $receptInfo = [];
        }
        //求出所有的回复
        $noteInfo = $this->work_order_note->fetchNoteRecord($arr);
        if ($noteInfo) {
            $noteInfo = collection($noteInfo)->toArray();
        } else {
            $noteInfo = [];
        }
        //从数据库查询需要的数据
        $spreadsheet = new Spreadsheet();
        //常规方式：利用setCellValue()填充数据
        $spreadsheet->setActiveSheetIndex(0)->setCellValue("A1", "工单平台")
            ->setCellValue("B1", "工单类型")
            ->setCellValue("C1", "平台订单号");   //利用setCellValues()填充数据
        $spreadsheet->setActiveSheetIndex(0)->setCellValue("D1", "订单支付的货币类型")
            ->setCellValue("E1", "订单的支付方式");
        $spreadsheet->setActiveSheetIndex(0)->setCellValue("F1", "订单中的sku")
            ->setCellValue("G1", "工单状态");
        $spreadsheet->setActiveSheetIndex(0)->setCellValue("H1", "工单级别")
            ->setCellValue("I1", "问题类型")
            ->setCellValue("J1", "工单问题描述");
        $spreadsheet->setActiveSheetIndex(0)->setCellValue("K1", "工单图片")
            ->setCellValue("L1", "工单创建人")
            ->setCellValue("M1", "工单经手人")
            ->setCellValue("N1", "经手人是否处理")
            ->setCellValue("O1", "工单是否需要审核")
            ->setCellValue("P1", "指派工单审核人")
            ->setCellValue("Q1", "实际审核人")
            ->setCellValue("R1", "审核人备注")
            ->setCellValue("S1", "新建状态时间")
            ->setCellValue("T1", "开始走流程时间")
            ->setCellValue("U1", "工单审核时间")
            ->setCellValue("V1", "经手人处理时间")
            ->setCellValue("W1", "工单完成时间")
            ->setCellValue("X1", "取消、撤销时间")
            ->setCellValue("Y1", "取消、撤销操作人")
            ->setCellValue("Z1", "补差价的金额")
            ->setCellValue("AA1", "补差价的订单号")
            ->setCellValue("AB1", "优惠券类型")
            ->setCellValue("AC1", "优惠券描述")
            ->setCellValue("AD1", "优惠券")
            ->setCellValue("AE1", "积分")
            ->setCellValue("AF1", "客户邮箱")
            ->setCellValue("AG1", "退回物流单号")
            ->setCellValue("AH1", "退款金额")
            ->setCellValue("AI1", "退款方式")
            ->setCellValue("AJ1", "积分描述")
            ->setCellValue("AK1", "补发订单号")
            ->setCellValue("AL1", "措施")
            ->setCellValue("AM1", "措施详情")
            ->setCellValue("AN1", "承接详情")
            ->setCellValue("AO1", "工单回复备注");
        $spreadsheet->setActiveSheetIndex(0)->setTitle('工单数据');
        foreach ($list as $key => $value) {
            if ($value['after_user_id']) {
                $value['after_user_id'] = $users[$value['after_user_id']];
            }
            if ($value['assign_user_id']) {
                $value['assign_user_id'] = $users[$value['assign_user_id']];
            }
            if ($value['operation_user_id']) {
                $value['operation_user_id'] = $users[$value['operation_user_id']];
            }
            switch ($value['work_platform']) {
                case 2:
                    $value['work_platform'] = 'voogueme';
                    break;
                case 3:
                    $value['work_platform'] = 'nihao';
                    break;
                case 4:
                    $value['work_platform'] = 'meeloog';
                    break;
                case 5:
                    $value['work_platform'] = 'wesee';
                    break;
                default:
                    $value['work_platform'] = 'zeelool';
                    break;
            }
            $spreadsheet->getActiveSheet()->setCellValue("A" . ($key * 1 + 2), $value['work_platform']);
            $spreadsheet->getActiveSheet()->setCellValue("B" . ($key * 1 + 2), $value['work_type'] == 1 ? '客服工单' : '仓库工单');
            $spreadsheet->getActiveSheet()->setCellValue("C" . ($key * 1 + 2), $value['platform_order']);
            $spreadsheet->getActiveSheet()->setCellValue("D" . ($key * 1 + 2), $value['order_pay_currency']);
            $spreadsheet->getActiveSheet()->setCellValue("E" . ($key * 1 + 2), $value['order_pay_method']);
            $spreadsheet->getActiveSheet()->setCellValue("F" . ($key * 1 + 2), $value['order_sku']);
            switch ($value['work_status']) {
                case 1:
                    $value['work_status'] = '新建';
                    break;
                case 2:
                    $value['work_status'] = '待审核';
                    break;
                case 3:
                    $value['work_status'] = '待处理';
                    break;
                case 4:
                    $value['work_status'] = '审核拒绝';
                    break;
                case 5:
                    $value['work_status'] = '部分处理';
                    break;
                case 0:
                    $value['work_status'] = '已取消';
                    break;
                default:
                    $value['work_status'] = '已处理';
                    break;
            }
            $spreadsheet->getActiveSheet()->setCellValue("G" . ($key * 1 + 2), $value['work_status']);
            switch ($value['work_level']) {
                case 1:
                    $value['work_level'] = '低';
                    break;
                case 2:
                    $value['work_level'] = '中';
                    break;
                case 3:    
                    $value['work_level'] = '高';
                    break;
            }
            $spreadsheet->getActiveSheet()->setCellValue("H" . ($key * 1 + 2), $value['work_level']);
            $spreadsheet->getActiveSheet()->setCellValue("I" . ($key * 1 + 2), $value['problem_type_content']);
            $spreadsheet->getActiveSheet()->setCellValue("J" . ($key * 1 + 2), $value['problem_description']);
            $spreadsheet->getActiveSheet()->setCellValue("K" . ($key * 1 + 2), $value['work_picture']);
            $spreadsheet->getActiveSheet()->setCellValue("L" . ($key * 1 + 2), $value['create_user_name']);
            $spreadsheet->getActiveSheet()->setCellValue("M" . ($key * 1 + 2), $value['after_user_id']);
            $spreadsheet->getActiveSheet()->setCellValue("N" . ($key * 1 + 2), $value['is_after_deal_with'] == 1 ? '是' : '否');
            $spreadsheet->getActiveSheet()->setCellValue("O" . ($key * 1 + 2), $value['is_check'] == 1 ? '是' : '否');
            $spreadsheet->getActiveSheet()->setCellValue("P" . ($key * 1 + 2), $value['assign_user_id']);
            $spreadsheet->getActiveSheet()->setCellValue("Q" . ($key * 1 + 2), $value['operation_user_id']);
            $spreadsheet->getActiveSheet()->setCellValue("R" . ($key * 1 + 2), $value['check_note']);
            $spreadsheet->getActiveSheet()->setCellValue("S" . ($key * 1 + 2), $value['create_time']);
            $spreadsheet->getActiveSheet()->setCellValue("T" . ($key * 1 + 2), $value['submit_time']);
            $spreadsheet->getActiveSheet()->setCellValue("U" . ($key * 1 + 2), $value['check_time']);
            $spreadsheet->getActiveSheet()->setCellValue("V" . ($key * 1 + 2), $value['after_deal_with_time']);
            $spreadsheet->getActiveSheet()->setCellValue("W" . ($key * 1 + 2), $value['complete_time']);
            $spreadsheet->getActiveSheet()->setCellValue("X" . ($key * 1 + 2), $value['cancel_time']);
            $spreadsheet->getActiveSheet()->setCellValue("Y" . ($key * 1 + 2), $value['cancel_person']);
            $spreadsheet->getActiveSheet()->setCellValue("Z" . ($key * 1 + 2), $value['replenish_money']);
            $spreadsheet->getActiveSheet()->setCellValue("AA" . ($key * 1 + 2), $value['replenish_increment_id']);
            $spreadsheet->getActiveSheet()->setCellValue("AB" . ($key * 1 + 2), $value['coupon_id']);
            $spreadsheet->getActiveSheet()->setCellValue("AC" . ($key * 1 + 2), $value['coupon_describe']);
            $spreadsheet->getActiveSheet()->setCellValue("AD" . ($key * 1 + 2), $value['coupon_str']);
            $spreadsheet->getActiveSheet()->setCellValue("AE" . ($key * 1 + 2), $value['integral']);
            $spreadsheet->getActiveSheet()->setCellValue("AF" . ($key * 1 + 2), $value['email']);
            $spreadsheet->getActiveSheet()->setCellValue("AG" . ($key * 1 + 2), $value['refund_logistics_num']);
            $spreadsheet->getActiveSheet()->setCellValue("AH" . ($key * 1 + 2), $value['refund_money']);
            $spreadsheet->getActiveSheet()->setCellValue("AI" . ($key * 1 + 2), $value['refund_way']);
            $spreadsheet->getActiveSheet()->setCellValue("AJ" . ($key * 1 + 2), $value['integral_describe']);
            $spreadsheet->getActiveSheet()->setCellValue("AK" . ($key * 1 + 2), $value['replacement_order']);
            //措施
            if ($info['step'] && array_key_exists($value['id'], $info['step'])) {
                $spreadsheet->getActiveSheet()->setCellValue("AL" . ($key * 1 + 2), $info['step'][$value['id']]);
            } else {
                $spreadsheet->getActiveSheet()->setCellValue("AL" . ($key * 1 + 2), '');
            }
            //措施详情
            if ($info['detail'] && array_key_exists($value['id'], $info['detail'])) {
                $spreadsheet->getActiveSheet()->setCellValue("AM" . ($key * 1 + 2), $info['detail'][$value['id']]);
            } else {
                $spreadsheet->getActiveSheet()->setCellValue("AM" . ($key * 1 + 2), '');
            }
            //承接
            if ($receptInfo && array_key_exists($value['id'], $receptInfo)) {

                $value['result'] = $receptInfo[$value['id']];
                $spreadsheet->getActiveSheet()->setCellValue("AN" . ($key * 1 + 2), $value['result']);
            } else {
                $spreadsheet->getActiveSheet()->setCellValue("AN" . ($key * 1 + 2), '');
            }
            //回复
            if ($noteInfo && array_key_exists($value['id'], $noteInfo)) {
                $value['note'] = $noteInfo[$value['id']];
                $spreadsheet->getActiveSheet()->setCellValue("AO" . ($key * 1 + 2), $value['note']);
            } else {
                $spreadsheet->getActiveSheet()->setCellValue("AO" . ($key * 1 + 2), '');
            }
        }

        //设置宽度
        $spreadsheet->getActiveSheet()->getColumnDimension('A')->setWidth(30);
        $spreadsheet->getActiveSheet()->getColumnDimension('B')->setWidth(12);
        $spreadsheet->getActiveSheet()->getColumnDimension('C')->setWidth(30);
        $spreadsheet->getActiveSheet()->getColumnDimension('D')->setWidth(12);
        $spreadsheet->getActiveSheet()->getColumnDimension('E')->setWidth(30);
        $spreadsheet->getActiveSheet()->getColumnDimension('F')->setWidth(12);
        $spreadsheet->getActiveSheet()->getColumnDimension('G')->setWidth(40);
        $spreadsheet->getActiveSheet()->getColumnDimension('H')->setWidth(40);
        $spreadsheet->getActiveSheet()->getColumnDimension('I')->setWidth(20);
        $spreadsheet->getActiveSheet()->getColumnDimension('J')->setWidth(20);
        $spreadsheet->getActiveSheet()->getColumnDimension('K')->setWidth(14);
        $spreadsheet->getActiveSheet()->getColumnDimension('L')->setWidth(16);
        $spreadsheet->getActiveSheet()->getColumnDimension('M')->setWidth(16);
        $spreadsheet->getActiveSheet()->getColumnDimension('N')->setWidth(50);
        $spreadsheet->getActiveSheet()->getColumnDimension('N')->setWidth(50);
        $spreadsheet->getActiveSheet()->getColumnDimension('O')->setWidth(50);
        $spreadsheet->getActiveSheet()->getColumnDimension('P')->setWidth(20);
        $spreadsheet->getActiveSheet()->getColumnDimension('Q')->setWidth(20);
        $spreadsheet->getActiveSheet()->getColumnDimension('R')->setWidth(20);
        $spreadsheet->getActiveSheet()->getColumnDimension('S')->setWidth(20);
        $spreadsheet->getActiveSheet()->getColumnDimension('T')->setWidth(20);
        $spreadsheet->getActiveSheet()->getColumnDimension('U')->setWidth(20);
        $spreadsheet->getActiveSheet()->getColumnDimension('V')->setWidth(20);
        $spreadsheet->getActiveSheet()->getColumnDimension('W')->setWidth(20);
        $spreadsheet->getActiveSheet()->getColumnDimension('X')->setWidth(20);
        $spreadsheet->getActiveSheet()->getColumnDimension('Y')->setWidth(20);
        $spreadsheet->getActiveSheet()->getColumnDimension('Z')->setWidth(20);
        $spreadsheet->getActiveSheet()->getColumnDimension('AA')->setWidth(20);
        $spreadsheet->getActiveSheet()->getColumnDimension('AB')->setWidth(20);
        $spreadsheet->getActiveSheet()->getColumnDimension('AC')->setWidth(20);
        $spreadsheet->getActiveSheet()->getColumnDimension('AD')->setWidth(20);
        $spreadsheet->getActiveSheet()->getColumnDimension('AE')->setWidth(20);
        $spreadsheet->getActiveSheet()->getColumnDimension('AF')->setWidth(20);
        $spreadsheet->getActiveSheet()->getColumnDimension('AG')->setWidth(20);
        $spreadsheet->getActiveSheet()->getColumnDimension('AH')->setWidth(20);
        $spreadsheet->getActiveSheet()->getColumnDimension('AI')->setWidth(20);
        $spreadsheet->getActiveSheet()->getColumnDimension('AJ')->setWidth(20);
        $spreadsheet->getActiveSheet()->getColumnDimension('AK')->setWidth(20);
        $spreadsheet->getActiveSheet()->getColumnDimension('AL')->setWidth(100);
        $spreadsheet->getActiveSheet()->getColumnDimension('AM')->setWidth(100);
        $spreadsheet->getActiveSheet()->getColumnDimension('AN')->setWidth(100);
        $spreadsheet->getActiveSheet()->getColumnDimension('AO')->setWidth(100);
        //设置边框
        $border = [
            'borders' => [
                'allBorders' => [
                    'borderStyle' => \PhpOffice\PhpSpreadsheet\Style\Border::BORDER_THIN, // 设置border样式
                    'color'       => ['argb' => 'FF000000'], // 设置border颜色
                ],
            ],
        ];

        $spreadsheet->getDefaultStyle()->getFont()->setName('微软雅黑')->setSize(12);


        $setBorder = 'A1:' . $spreadsheet->getActiveSheet()->getHighestColumn() . $spreadsheet->getActiveSheet()->getHighestRow();
        $spreadsheet->getActiveSheet()->getStyle($setBorder)->applyFromArray($border);

        $spreadsheet->getActiveSheet()->getStyle('A1:P' . $spreadsheet->getActiveSheet()->getHighestRow())->getAlignment()->setHorizontal(\PhpOffice\PhpSpreadsheet\Style\Alignment::HORIZONTAL_CENTER);


        $spreadsheet->setActiveSheetIndex(0);
        // return exportExcel($spreadsheet, 'xls', '登陆日志');
        $format = 'xlsx';
        $savename = '工单数据' . date("YmdHis", time());;
        // dump($spreadsheet);

        // if (!$spreadsheet) return false;
        if ($format == 'xls') {
            //输出Excel03版本
            header('Content-Type:application/vnd.ms-excel');
            $class = "\PhpOffice\PhpSpreadsheet\Writer\Xls";
        } elseif ($format == 'xlsx') {
            //输出07Excel版本
            header('Content-Type: application/vnd.openxmlformats-officedocument.spreadsheetml.sheet');
            $class = "\PhpOffice\PhpSpreadsheet\Writer\Xlsx";
        }

        //输出名称
        header('Content-Disposition: attachment;filename="' . $savename . '.' . $format . '"');
        //禁止缓存
        header('Cache-Control: max-age=0');
        $writer = new $class($spreadsheet);

        $writer->save('php://output');
    }


    /**
     * 导出工单
     *
     * @Description
     * @author wpl
     * @since 2020/08/14 14:42:55 
     * @return void
     */
    public function batch_export_xls_bak()
    {
        set_time_limit(0);
        ini_set('memory_limit', '1024M');
        $ids = input('ids');
        $addWhere = '1=1';
        if ($ids) {
            $addWhere .= " AND id IN ({$ids})";
        }
        $filter = json_decode($this->request->get('filter'), true);
        $map = [];
        if ($filter['recept_person']) {
            $workIds = WorkOrderRecept::where('recept_person_id', 'in', $filter['recept_person'])->column('work_id');
            $map['id'] = ['in', $workIds];
            unset($filter['recept_person']);
        }
        //筛选措施
        if ($filter['measure_choose_id']) {
            $measuerWorkIds = WorkOrderMeasure::where('measure_choose_id', 'in', $filter['measure_choose_id'])->column('work_id');
            if (!empty($map['id'])) {
                $newWorkIds = array_intersect($workIds, $measuerWorkIds);
                $map['id']  = ['in', $newWorkIds];
            } else {
                $map['id']  = ['in', $measuerWorkIds];
            }
            unset($filter['measure_choose_id']);
        }
        $this->request->get(['filter' => json_encode($filter)]);
        list($where) = $this->buildparams();
        $list = $this->model->field('id,platform_order,work_platform,work_status,email,refund_money,problem_type_content,problem_description,create_time,create_user_name')
            ->where($where)
            ->where($map)
            ->where($addWhere)
            ->select();
        $list = collection($list)->toArray();
        $arr = array_column($list,'id');
        //求出所有的措施
        $info = $this->step->fetchMeasureRecord($arr);
       
        //从数据库查询需要的数据
        $spreadsheet = new Spreadsheet();
        //常规方式：利用setCellValue()填充数据
        $spreadsheet->setActiveSheetIndex(0)->setCellValue("A1", "工单ID")
            ->setCellValue("B1", "订单号")
            ->setCellValue("C1", "订单平台");   //利用setCellValues()填充数据
        $spreadsheet->setActiveSheetIndex(0)->setCellValue("D1", "工单状态")
            ->setCellValue("E1", "客户邮箱")
            ->setCellValue("F1", "退款金额");
        $spreadsheet->setActiveSheetIndex(0)->setCellValue("G1", "问题分类")
            ->setCellValue("H1", "问题描述")
            ->setCellValue("I1", "解决方案");
        $spreadsheet->setActiveSheetIndex(0)->setCellValue("J1", "创建时间")
            ->setCellValue("K1", "创建人");
        $spreadsheet->setActiveSheetIndex(0)->setTitle('工单数据');
        foreach ($list as $key => $value) {
           
            switch ($value['work_platform']) {
                case 2:
                    $value['work_platform'] = 'voogueme';
                    break;
                case 3:
                    $value['work_platform'] = 'nihao';
                    break;
                case 4:
                    $value['work_platform'] = 'meeloog';
                    break;
                case 5:
                    $value['work_platform'] = 'wesee';
                    break;
                default:
                    $value['work_platform'] = 'zeelool';
                    break;
            }
            $spreadsheet->getActiveSheet()->setCellValue("A" . ($key * 1 + 2), $value['id']);
            $spreadsheet->getActiveSheet()->setCellValue("B" . ($key * 1 + 2), $value['platform_order']);
            $spreadsheet->getActiveSheet()->setCellValue("C" . ($key * 1 + 2), $value['work_platform']);
            switch ($value['work_status']) {
                case 1:
                    $value['work_status'] = '新建';
                    break;
                case 2:
                    $value['work_status'] = '待审核';
                    break;
                case 3:
                    $value['work_status'] = '待处理';
                    break;
                case 4:
                    $value['work_status'] = '审核拒绝';
                    break;
                case 5:
                    $value['work_status'] = '部分处理';
                    break;
                case 0:
                    $value['work_status'] = '已取消';
                    break;
                default:
                    $value['work_status'] = '已处理';
                    break;
            }
            $spreadsheet->getActiveSheet()->setCellValue("D" . ($key * 1 + 2), $value['work_status']);
            $spreadsheet->getActiveSheet()->setCellValue("E" . ($key * 1 + 2), $value['email']);
            $spreadsheet->getActiveSheet()->setCellValue("F" . ($key * 1 + 2), $value['refund_money']);
            $spreadsheet->getActiveSheet()->setCellValue("G" . ($key * 1 + 2), $value['problem_type_content']);
            $spreadsheet->getActiveSheet()->setCellValue("H" . ($key * 1 + 2), $value['problem_description']);
            //措施
            if ($info['step'] && array_key_exists($value['id'], $info['step'])) {
                $spreadsheet->getActiveSheet()->setCellValue("I" . ($key * 1 + 2), $info['step'][$value['id']]);
            } else {
                $spreadsheet->getActiveSheet()->setCellValue("I" . ($key * 1 + 2), '');
            }
            $spreadsheet->getActiveSheet()->setCellValue("J" . ($key * 1 + 2), $value['create_time']);
            $spreadsheet->getActiveSheet()->setCellValue("K" . ($key * 1 + 2), $value['create_user_name']);

        }

        //设置宽度
        $spreadsheet->getActiveSheet()->getColumnDimension('A')->setWidth(10);
        $spreadsheet->getActiveSheet()->getColumnDimension('B')->setWidth(12);
        $spreadsheet->getActiveSheet()->getColumnDimension('C')->setWidth(10);
        $spreadsheet->getActiveSheet()->getColumnDimension('D')->setWidth(12);
        $spreadsheet->getActiveSheet()->getColumnDimension('E')->setWidth(30);
        $spreadsheet->getActiveSheet()->getColumnDimension('F')->setWidth(12);
        $spreadsheet->getActiveSheet()->getColumnDimension('G')->setWidth(20);
        $spreadsheet->getActiveSheet()->getColumnDimension('H')->setWidth(40);
        $spreadsheet->getActiveSheet()->getColumnDimension('I')->setWidth(20);
        $spreadsheet->getActiveSheet()->getColumnDimension('J')->setWidth(30);
        $spreadsheet->getActiveSheet()->getColumnDimension('K')->setWidth(20);
   
        //设置边框
        $border = [
            'borders' => [
                'allBorders' => [
                    'borderStyle' => \PhpOffice\PhpSpreadsheet\Style\Border::BORDER_THIN, // 设置border样式
                    'color'       => ['argb' => 'FF000000'], // 设置border颜色
                ],
            ],
        ];

        $spreadsheet->getDefaultStyle()->getFont()->setName('微软雅黑')->setSize(12);


        $setBorder = 'A1:' . $spreadsheet->getActiveSheet()->getHighestColumn() . $spreadsheet->getActiveSheet()->getHighestRow();
        $spreadsheet->getActiveSheet()->getStyle($setBorder)->applyFromArray($border);

        $spreadsheet->getActiveSheet()->getStyle('A1:k' . $spreadsheet->getActiveSheet()->getHighestRow())->getAlignment()->setHorizontal(\PhpOffice\PhpSpreadsheet\Style\Alignment::HORIZONTAL_CENTER);


        $spreadsheet->setActiveSheetIndex(0);
        // return exportExcel($spreadsheet, 'xls', '登陆日志');
        $format = 'csv';
        $savename = '工单数据' . date("YmdHis", time());;
        // dump($spreadsheet);

        // if (!$spreadsheet) return false;
        if ($format == 'xls') {
            //输出Excel03版本
            header('Content-Type:application/vnd.ms-excel');
            $class = "\PhpOffice\PhpSpreadsheet\Writer\Xls";
        } elseif ($format == 'xlsx') {
            //输出07Excel版本
            header('Content-Type: application/vnd.openxmlformats-officedocument.spreadsheetml.sheet');
            $class = "\PhpOffice\PhpSpreadsheet\Writer\Xlsx";
        }  elseif ($format == 'csv') {
            //输出07Excel版本
            header('Content-Type: application/vnd.openxmlformats-officedocument.spreadsheetml.sheet');
            $class = "\PhpOffice\PhpSpreadsheet\Writer\Csv";
        }

        //输出名称
        header('Content-Disposition: attachment;filename="' . $savename . '.' . $format . '"');
        //禁止缓存
        header('Cache-Control: max-age=0');
        $writer = new $class($spreadsheet);
        $writer->setPreCalculateFormulas(false);
        $writer->save('php://output');

        // $fp = fopen('php://output', 'a');//打开output流
        // fputcsv($fp, $list);//将数据格式化为csv格式并写入到output流中
        // $dataNum = count( $list );
        // $perSize = 1000;//每次导出的条数
        // $pages = ceil($dataNum / $perSize);

        // for ($i = 1; $i <= $pages; $i++) {
        //     foreach ($list as $item) {
        //         fputcsv($fp, $item);
        //     }
        //     //刷新输出缓冲到浏览器
        //     ob_flush();
        //     flush();//必须同时使用 ob_flush() 和flush() 函数来刷新输出缓冲。
        // }
        // fclose($fp);
        // exit();

    }



    /**
     * 批量导入
     */
    public function import()
    {
        $file = $this->request->request('file');
        if (!$file) {
            $this->error(__('Parameter %s can not be empty', 'file'));
        }
        $filePath = ROOT_PATH . DS . 'public' . DS . $file;
        if (!is_file($filePath)) {
            $this->error(__('No results were found'));
        }
        //实例化reader
        $ext = pathinfo($filePath, PATHINFO_EXTENSION);
        if (!in_array($ext, ['csv', 'xls', 'xlsx'])) {
            $this->error(__('Unknown data format'));
        }
        if ($ext === 'csv') {
            $file = fopen($filePath, 'r');
            $filePath = tempnam(sys_get_temp_dir(), 'import_csv');
            $fp = fopen($filePath, "w");
            $n = 0;
            while ($line = fgets($file)) {
                $line = rtrim($line, "\n\r\0");
                $encoding = mb_detect_encoding($line, ['utf-8', 'gbk', 'latin1', 'big5']);
                if ($encoding != 'utf-8') {
                    $line = mb_convert_encoding($line, 'utf-8', $encoding);
                }
                if ($n == 0 || preg_match('/^".*"$/', $line)) {
                    fwrite($fp, $line . "\n");
                } else {
                    fwrite($fp, '"' . str_replace(['"', ','], ['""', '","'], $line) . "\"\n");
                }
                $n++;
            }
            fclose($file) || fclose($fp);

            $reader = new Csv();
        } elseif ($ext === 'xls') {
            $reader = new Xls();
        } else {
            $reader = new Xlsx();
        }

        //导入文件首行类型,默认是注释,如果需要使用字段名称请使用name
        //$importHeadType = isset($this->importHeadType) ? $this->importHeadType : 'comment';
        //模板文件列名
        $listName = ['订单号', '差额',  'SKU', '货币'];
        try {
            if (!$PHPExcel = $reader->load($filePath)) {
                $this->error(__('Unknown data format'));
            }
            $currentSheet = $PHPExcel->getSheet(0);  //读取文件中的第一个工作表
            $allColumn = $currentSheet->getHighestDataColumn(); //取得最大的列号
            $allRow = $currentSheet->getHighestRow(); //取得一共有多少行
            $maxColumnNumber = Coordinate::columnIndexFromString($allColumn);

            $fields = [];
            for ($currentRow = 1; $currentRow <= 1; $currentRow++) {
                for ($currentColumn = 1; $currentColumn <= $maxColumnNumber; $currentColumn++) {
                    $val = $currentSheet->getCellByColumnAndRow($currentColumn, $currentRow)->getValue();
                    $fields[] = $val;
                }
            }

            //模板文件不正确
            if ($listName !== $fields) {
                throw new Exception("模板文件不正确！！");
            }

            $data = [];
            for ($currentRow = 2; $currentRow <= $allRow; $currentRow++) {
                for ($currentColumn = 1; $currentColumn <= $maxColumnNumber; $currentColumn++) {
                    $val = $currentSheet->getCellByColumnAndRow($currentColumn, $currentRow)->getValue();
                    $data[$currentRow - 2][$currentColumn - 1] = is_null($val) ? '' : $val;
                }
            }
        } catch (Exception $exception) {
            $this->error($exception->getMessage());
        }

        $work_measure = new \app\admin\model\saleaftermanage\WorkOrderMeasure();
        $order_recept = new \app\admin\model\saleaftermanage\WorkOrderRecept();
        foreach ($data as $k => $v) {
            $params['work_platform'] = 3;
            $params['work_type'] = 1;
            $params['platform_order'] = $v[0];
            $params['order_pay_currency'] = $v[3];
            $params['order_pay_method'] = 'paypal_express';
            $params['order_sku'] = $v[2];
            $params['work_status'] = 3;
            $params['problem_type_id'] = 23;
            $params['problem_type_content'] = '其他';
            $params['problem_description'] = '网站bug 镜片折扣未生效 退款';
            $params['create_user_id'] = 75;
            $params['create_user_name'] = '王伟';
            $params['is_check'] = 1;
            $params['assign_user_id'] = 75;
            $params['operation_user_id'] = 75;
            $params['check_note'] = '网站bug 镜片折扣未生效 退款';
            $params['create_time'] = date('Y-m-d H:i:s');
            $params['submit_time'] = date('Y-m-d H:i:s');
            $params['check_time'] = date('Y-m-d H:i:s');
            $params['refund_money'] = $v[1];
            $params['refund_way'] = 'paypal_express';
            $params['recept_person_id'] = 169;
            $result = $this->model->isUpdate(false)->data($params)->save($params);
            if ($result) {
                $list['work_id'] = $this->model->id;
                $list['measure_choose_id'] = 2;
                $list['measure_content'] = '退款';
                $list['create_time'] = date('Y-m-d H:i:s');
                $work_measure->isUpdate(false)->data($list)->save($list);

                $rlist['work_id'] = $this->model->id;
                $rlist['measure_id'] = $work_measure->id;
                $rlist['recept_group_id'] = 'cashier_group';
                $rlist['recept_person_id'] = 169;
                $rlist['recept_person'] = '李亚芳';
                $rlist['create_time'] = date('Y-m-d H:i:s');
                $order_recept->insert($rlist);
            }
        }
        echo 'ok';
    }
    /**
     * 
     *
     * @Description
     * @author lsw
     * @since 2020/06/19 11:45:50 
     * @return void
     */
    public function ceshi(){
        dump(session('admin'));

    }
    /**
     * 获取跟单规则
     *
     * @Author lsw 1461069578@qq.com
     * @DateTime 2020-06-30 10:11:23
     * @return void
     */
    public function getDocumentaryRule()
    {   
        if($this->request->isAjax()){
            $workOrderConfigValue = $this->workOrderConfigValue;
            $all_group = $workOrderConfigValue['group'];
            $documentary_group  = $workOrderConfigValue['documentary_group'];
            //创建人跟单
            $documentary_person = $workOrderConfigValue['documentary_person'];
            // dump($documentary_group);
            // dump($documentary_person);
            // exit;
            if(!empty($documentary_group)){
                foreach($documentary_group as $dgv){
                    $documentary_info = (new AuthGroup)->getAllNextGroup($dgv['create_id']);
                    if($documentary_info){
                           array_push($documentary_info, $dgv['create_id']);
                        foreach($documentary_info as $av){
                            if(is_array($all_group[$av])){
                                foreach($all_group[$av] as $vk){
                                    $documentary_all_person[] = $vk;
                                }
                            }
                            
                        }  
                    }else{
                        $documentary_all_person = $all_group[$dgv['create_id']];
                    }
                    if(count(array_filter($documentary_all_person))>=1){
                        $documentary_true_all_person = array_unique($documentary_all_person);
                        if(in_array(session('admin.id'),$documentary_true_all_person)){
                            if(is_array($all_group[$dgv['documentary_group_id']])){
                                $all_after_user_id = $all_group[$dgv['documentary_group_id']];
                                //$this->success('','',$all_after_user_id);
                                break;
                            }
                        }
                    }
                }
            }
            if(!empty($documentary_person)){
                foreach($documentary_person as $dpv){
                    if(session('admin.id') ==$dpv['create_id']){
                        if(is_array($all_group[$dpv['documentary_group_id']])){
                            $all_after_user_id = $all_group[$dpv['documentary_group_id']];
                            //$this->success('','',$all_after_user_id);
                            break; 
                        }                        
                    }
                }
            }
            if($all_after_user_id){
                $this->success('','',$all_after_user_id);
            }else{
                $this->error('选择的跟单部门没有人，请重新选择');
            }    
        }

    }
    /**
     * 判断订单是否已质检
     *
     * @Author lsw 1461069578@qq.com
     * @DateTime 2020-08-13 18:21:10
     * @return void
     */
    public function check_order_quality($platform,$order)
    {
        switch ($platform) {
            case 1:
                $model = Db::connect('database.db_zeelool');
                break;
            case 2:
                $model = Db::connect('database.db_voogueme');
                break;
            case 3:
                $model = Db::connect('database.db_nihao');
                break;
            case 4:
                $model = Db::connect('database.db_meeloog');
                break;
            default:
                $model = false;
                break;
        }
        if($platform == 4){
            $info = $model->table('sales_flat_order')->where('increment_id',$order)->value('custom_is_delivery');
        }else{
            $info = $model->table('sales_flat_order')->where('increment_id',$order)->value('custom_is_delivery_new');
        }
        if($info == 1){
            return true;
        }else{
            return false;
        }
    }
}<|MERGE_RESOLUTION|>--- conflicted
+++ resolved
@@ -2905,11 +2905,7 @@
         } elseif ($row['work_platform'] == 2 && $row['replenish_money']) {
             $url = config('url.new_voogueme_url') . 'price-difference?customer_email=' . $row['email'] . '&origin_order_number=' . $row['platform_order'] . '&order_amount=' . $row['replenish_money'] . '&sign=' . $row->id;
         } elseif ($row['work_platform'] == 3 && $row['replenish_money']) {
-<<<<<<< HEAD
-            $url = config('url.nihao_url') . 'common/Differenceprice/difference_price?customer_email=' . $row['email'] . '&origin_order_number=' . $row['platform_order'] . '&order_amount=' . $row['replenish_money'] . '&sign='  . $row->id;
-=======
             $url = config('url.nihao_url') . 'price-difference?customer_email=' . $row['email'] . '&origin_order_number=' . $row['platform_order'] . '&order_amount=' . $row['replenish_money'] . '&sign='  . $row->id;
->>>>>>> c7c95e71
         }
 
         $this->view->assign('url', $url);
