--- conflicted
+++ resolved
@@ -1411,65 +1411,17 @@
                 if (!$row) {
                     $this->error(__('No Results were found'));
                 }
-<<<<<<< HEAD
-                //求出本条工单所有的承接人
-                $receptList = WorkOrderRecept::getWorkOrderReceptPerson($row->id);
-                if($receptList){
-                    //对象转化为数组
-                    $receptListArr = collection($receptList)->toArray();
-                    //定义一个数组，存储承接表中的措施ID
-                    $arr = [];
-                    foreach($receptListArr as $v){
-                        //如果本条工单的承接人是登录用户人,并且没有被处理
-                        if(($v['recept_person_id'] == session('admin.id')) &&( 1 == $v['recept_status'])){
-                                $this->model->handleRecept($v['id'],$v['work_id'],$v['measure_id'],$v['recept_group_id'],$params['success'],$params['process_note']);
-                        }
-                        $arr[] = $v['measure_id'];
-                    }
-                }
-
-                if(1 == $params['success']){ //本条措施处理成功
-=======
-                if (1 == $params['success']) { //本条措施处理成功
->>>>>>> 7def4072
-
-                } elseif (2 == $params['']) { //本条措施处理失败
-
-                }
-                dump($params['success']);
-                exit;
-                $params = $this->preExcludeFields($params);
-                $result = false;
-                Db::startTrans();
-                try {
-                    //是否采用模型验证
-                    if ($this->modelValidate) {
-                        $name = str_replace("\\model\\", "\\validate\\", get_class($this->model));
-                        $validate = is_bool($this->modelValidate) ? ($this->modelSceneValidate ? $name . '.edit' : $name) : $this->modelValidate;
-                        $row->validateFailException(true)->validate($validate);
-                    }
-                    $result = $row->allowField(true)->save($params);
-                    if ($result !== false) {
-                        $remarkData = [
-                            'work_id' => $row->id,
-                            'remark_type' => 3,
-                            'remark_record' => $params['process_note'],
-                            'create_person_id' => session('admin.id'),
-                            'create_person' => session('admin.nickname'),
-                            'create_time' => date('Y-m-d H:i:s')
-                        ];
-                        WorkOrderRemark::create($remarkData);
-                    }
-                    Db::commit();
-                } catch (ValidateException $e) {
-                    Db::rollback();
-                    $this->error($e->getMessage());
-                } catch (PDOException $e) {
-                    Db::rollback();
-                    $this->error($e->getMessage());
-                } catch (Exception $e) {
-                    Db::rollback();
-                    $this->error($e->getMessage());
+                if(6 == $row['work_status']){
+                    $this->error(__('工单已经处理完成，请勿重复处理'));
+                }
+                $recept_id = $params['recept_id'];
+                $receptInfo =  (new WorkOrderRecept())->getOneRecept($recept_id);
+                $result=false;
+                if($receptInfo){
+                    if($receptInfo['recept_person_id'] !=session('admin.id')){
+                        $this->error(__('您不能处理此工单'));
+                    }
+                    $result = $this->model->handleRecept($receptInfo['id'],$receptInfo['work_id'],$receptInfo['measure_id'],$receptInfo['recept_group_id'],$params['success'],$params['note']);
                 }
                 if ($result !== false) {
                     $this->success();
