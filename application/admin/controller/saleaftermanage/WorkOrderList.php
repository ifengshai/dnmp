--- conflicted
+++ resolved
@@ -60,15 +60,9 @@
     {
         $step = $this->step->where('work_id', $id)->select();
         $step_arr = collection($step)->toArray();
-<<<<<<< HEAD
-        foreach ($step_arr as $k => $v){
-            $recept = $this->recept->where('measure_id',$v['id'])->where('work_id',$id)->select();
-=======
         foreach ($step_arr as $k => $v) {
             $recept = $this->recept->where('measure_id', $v['id'])->select();
->>>>>>> 6edb63a2
             $recept_arr = collection($recept)->toArray();
-            $step_arr[$k]['recept_user'] = implode(',',array_column($recept_arr, 'recept_person'));
             $step_arr[$k]['recept'] = $recept_arr;
         }
         return $step_arr;
@@ -106,50 +100,18 @@
 
 
 
-<<<<<<< HEAD
-            foreach ($list as $k => $v){
-                //排列sku
-                if($v['order_sku']){
-                    $list[$k]['order_sku_arr'] = explode(',',$v['order_sku']);
-                }
-
-                //取经手人
-                if($v['after_user_id'] != 0){
-                    $list[$k]['after_user_name'] = $user_list[$v['after_user_id']];
-                }
-
-                //工单类型
-                if($v['work_type'] == 1){
-=======
             foreach ($list as $k => $v) {
                 if ($v['work_type'] == 1) {
->>>>>>> 6edb63a2
                     $list[$k]['work_type_str'] = '客服工单';
                 } else {
                     $list[$k]['work_type_str'] = '仓库工单';
                 }
 
-<<<<<<< HEAD
-                //是否审核
-                if($v['is_check'] == 1){
-=======
                 if ($v['is_check'] == 1) {
->>>>>>> 6edb63a2
                     $list[$k]['assign_user_name'] = $user_list[$v['assign_user_id']];
-                    if($v['operation_user_id'] != 0){
-                        $list[$k]['operation_user_name'] = $user_list[$v['operation_user_id']];
-                    }
-                }
-
-<<<<<<< HEAD
-                $list[$k]['step_num'] = $this->sel_order_recept($v['id']);//获取措施相关记录
-
-                //格式化时间
-                $list[$k]['create_time'] = date('Y-m-d H:i',strtotime($v['create_time']));
-
-=======
+                }
+
                 $list[$k]['step_num'] = $this->sel_order_recept($v['id']);
->>>>>>> 6edb63a2
             }
 
 
