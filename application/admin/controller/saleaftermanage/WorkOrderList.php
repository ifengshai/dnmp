<?php

namespace app\admin\controller\saleaftermanage;

use app\admin\model\DistributionAbnormal;
use app\admin\model\DistributionLog;
use app\admin\model\order\order\LensData;
use app\admin\model\order\order\NewOrder;
use app\admin\model\order\order\NewOrderItemProcess;
use app\admin\model\order\order\NewOrderProcess;
use app\admin\model\saleaftermanage\WorkOrderNote;
use app\admin\model\warehouse\Inventory;
use app\admin\model\warehouse\StockHouse;
use app\common\controller\Backend;
use fast\Excel;
use think\Cache;
use think\Db;
use think\Exception;
use app\admin\model\AuthGroupAccess;
use think\exception\PDOException;
use think\exception\ValidateException;
use Think\Log;
use Util\NihaoPrescriptionDetailHelper;
use Util\ZeeloolPrescriptionDetailHelper;
use Util\VooguemePrescriptionDetailHelper;
use Util\MeeloogPrescriptionDetailHelper;
use Util\WeseeopticalPrescriptionDetailHelper;
use Util\ZeeloolEsPrescriptionDetailHelper;
use Util\ZeeloolDePrescriptionDetailHelper;
use Util\ZeeloolJpPrescriptionDetailHelper;
use app\admin\model\saleaftermanage\WorkOrderMeasure;
use app\admin\model\saleaftermanage\WorkOrderChangeSku;
use app\admin\model\saleaftermanage\WorkOrderRecept;
use PhpOffice\PhpSpreadsheet\Spreadsheet;
use app\admin\model\Admin;
use think\Loader;
use Util\SKUHelper;
use PhpOffice\PhpSpreadsheet\Cell\Coordinate;
use PhpOffice\PhpSpreadsheet\Reader\Xlsx;
use PhpOffice\PhpSpreadsheet\Reader\Xls;
use PhpOffice\PhpSpreadsheet\Reader\Csv;
use app\admin\model\AuthGroup;
use app\admin\model\warehouse\ProductBarCodeItem;
use app\admin\model\itemmanage\ItemPlatformSku;
use app\admin\model\finance\FinanceCost;

/**
 * 售后工单列管理
 *
 * @icon fa fa-circle-o
 */
class WorkOrderList extends Backend
{


    protected $noNeedRight = ['getMeasureContent', 'batch_export_xls_bak', 'getProblemTypeContent', 'batch_export_xls', 'getDocumentaryRule'];
    /**
     * WorkOrderList模型对象
     * @var \app\admin\model\saleaftermanage\WorkOrderList
     */
    protected $model = null;
    protected $noNeedLogin = ['batch_export_xls_array','batch_export_xls_array_copy'];



    public function _initialize()
    {
        parent::_initialize();
        //设置工单的配置值
        ##### start ######
        //global $workOrderConfigValue;
        $workOrderConfigValue = $this->workOrderConfigValue = (new Workorderconfig)->getConfigInfo();
        //print_r($workOrderConfigValue);die;
        $this->assignconfig('workOrderConfigValue', $this->workOrderConfigValue);
        ###### end ######
        $this->model = new \app\admin\model\saleaftermanage\WorkOrderList;
        $this->step = new \app\admin\model\saleaftermanage\WorkOrderMeasure;
        $this->order_change = new \app\admin\model\saleaftermanage\WorkOrderChangeSku;
        $this->order_remark = new \app\admin\model\saleaftermanage\WorkOrderRemark;
        $this->work_order_note = new \app\admin\model\saleaftermanage\WorkOrderNote;
        $this->_product_bar_code_item = new ProductBarCodeItem();
        $this->_inventory = new Inventory();
        //$this->view->assign('step', config('workorder.step')); //措施
        $this->view->assign('step', $workOrderConfigValue['step']);
        //$this->assignconfig('workorder', config('workorder')); //JS专用，整个配置文件
        $this->assignconfig('workorder', $workOrderConfigValue);
        $this->_product_bar_code_item = new ProductBarCodeItem();
        $this->_inventory = new Inventory();
        //$this->view->assign('check_coupon', config('workorder.check_coupon')); //不需要审核的优惠券
        //$this->view->assign('need_check_coupon', config('workorder.need_check_coupon')); //需要审核的优惠券
        $this->view->assign('check_coupon', $workOrderConfigValue['check_coupon']);
        $this->view->assign('need_check_coupon', $workOrderConfigValue['need_check_coupon']);
        //获取所有的国家
        $country = json_decode(file_get_contents('assets/js/country.js'), true);
        $this->view->assign('country', $country);
        $this->recept = new \app\admin\model\saleaftermanage\WorkOrderRecept;
        $this->item = new \app\admin\model\itemmanage\Item;
        $this->item_platform_sku = new \app\admin\model\itemmanage\ItemPlatformSku;

        //获取当前登录用户所属主管id
        //$this->assign_user_id = searchForId(session('admin.id'), config('workorder.kefumanage'));
        $this->assign_user_id = searchForId(session('admin.id'), $workOrderConfigValue['kefumanage']);
        //选项卡
        $this->view->assign('getTabList', $this->model->getTabList());

        $this->assignconfig('admin_id', session('admin.id'));
        //查询用户id对应姓名
        $admin = new \app\admin\model\Admin();
        $this->users = $admin->where('status', 'normal')->column('nickname', 'id');
        //$this->users = $admin->column('nickname', 'id');
        $this->assignconfig('users', $this->users); //返回用户
        $this->assignconfig('userid', session('admin.id'));
        //查询当前登录用户所在A/B组
        $this->customer_group = session('admin.group_id') ?: 0;

    }

    /**
     * 默认生成的控制器所继承的父类中有index/add/edit/del/multi五个基础方法、destroy/restore/recyclebin三个回收站方法
     * 因此在当前控制器中可不用编写增删改查的代码,除非需要自己控制这部分逻辑
     * 需要将application/admin/library/traits/Backend.php中对应的方法复制到当前控制器,然后进行修改
     */

    //根据主记录id，获取措施相关信息
    protected function sel_order_recept($id)
    {
        $step = $this->step->where('work_id', $id)->select();
        $step_arr = collection($step)->toArray();

        foreach ($step_arr as $k => $v) {
            $recept = $this->recept->where('measure_id', $v['id'])->where('work_id', $id)->select();
            $recept_arr = collection($recept)->toArray();
            $step_arr[$k]['recept_user'] = implode(',', array_column($recept_arr, 'recept_person'));
            $step_arr[$k]['recept_person_id'] = implode(',', array_column($recept_arr, 'recept_person_id'));

            $step_arr[$k]['recept'] = $recept_arr;
        }
        return $step_arr ?: [];
    }

    /**
     * 查看
     */
    public function index()
    {
        $workOrderConfigValue = $this->workOrderConfigValue;
        $platform_order = input('platform_order');
        //设置过滤方法
        $this->request->filter(['strip_tags']);
        if ($this->request->isAjax()) {
            //如果发送的来源是Selectpage，则转发到Selectpage
            if ($this->request->request('keyField')) {
                return $this->selectpage();
            }
            $platform_order = input('platform_order');
            if ($platform_order) {
                $map['platform_order'] = $platform_order;
            }
            $work_id = input('work_id');
            if ($work_id) {
                $map['id'] = $work_id;
            }
            //选项卡我的任务切换
            $filter = json_decode($this->request->get('filter'), true);
            if ($filter['recept_person_id'] && !$filter['recept_person']) {
                //承接 经手 审核 包含用户id
                //获取当前用户所有的承接的工单id并且不是取消，新建的
                $workIds = WorkOrderRecept::where('recept_person_id', $filter['recept_person_id'])->column('work_id');
                //如果在我的任务选项卡中 点击了措施按钮
                if ($workIds) {
                    if (!empty($filter['measure_choose_id'])) {
                        $measuerWorkIds = WorkOrderMeasure::where('measure_choose_id', 'in', $filter['measure_choose_id'])->column('work_id');
                        $arr = implode(',', $measuerWorkIds);
                        //将两个数组相同的数据取出
                        $newWorkIds = array_intersect($workIds, $measuerWorkIds);
                        $newWorkIds = implode(',', $newWorkIds);
                        if (strlen($newWorkIds) > 0) {
                            //数据查询的条件
                            $map = "(id in ($newWorkIds) or after_user_id = {$filter['recept_person_id']} or find_in_set({$filter['recept_person_id']},all_after_user_id) or assign_user_id = {$filter['recept_person_id']}) and work_status not in (0,1,7) and id in ($arr)";
                        } else {
                            $map = "(after_user_id = {$filter['recept_person_id']} or find_in_set({$filter['recept_person_id']},all_after_user_id) or assign_user_id = {$filter['recept_person_id']}) and work_status not in (0,1,7) and id in ($arr)";
                        }
                    } else {
                        $map = "(id in (" . join(',', $workIds) . ") or after_user_id = {$filter['recept_person_id']} or find_in_set({$filter['recept_person_id']},all_after_user_id) or assign_user_id = {$filter['recept_person_id']}) and work_status not in (0,1,7)";
                    }
                } else {
                    $map = "(after_user_id = {$filter['recept_person_id']} or find_in_set({$filter['recept_person_id']},all_after_user_id) or assign_user_id = {$filter['recept_person_id']}) and work_status not in (0,1,7)";
                }
                unset($filter['recept_person_id']);
                unset($filter['measure_choose_id']);
            }
            if ($filter['recept_person']) {
                $workIds = WorkOrderRecept::where('recept_person_id', 'in', $filter['recept_person'])->column('work_id');
                $map['id'] = ['in', $workIds];
                unset($filter['recept_person']);
            }
            //筛选措施
            if ($filter['measure_choose_id']) {
                $measuerWorkIds = WorkOrderMeasure::where('measure_choose_id', 'in', $filter['measure_choose_id'])->column('work_id');
                if (!empty($map['id'])) {
                    $newWorkIds = array_intersect($workIds, $measuerWorkIds);
                    $map['id'] = ['in', $newWorkIds];
                } else {
                    $map['id'] = ['in', $measuerWorkIds];
                }
                unset($filter['measure_choose_id']);
            }
            if ($filter['payment_time']) {
                $createat = explode(' ', $filter['payment_time']);
                $map1['payment_time'] = ['between', [$createat[0] . ' ' . $createat[1], $createat[3] . ' ' . $createat[4]]];
                unset($filter['payment_time']);
            }

            $this->request->get(['filter' => json_encode($filter)]);
            list($where, $sort, $order, $offset, $limit) = $this->buildparams();
            $total = $this->model
                ->where($where)
                ->where($map)
                ->where($map1)
                ->order($sort, $order)
                ->count();
            $list = $this->model
                ->where($where)
                ->where($map)
                ->where($map1)
                ->order($sort, $order)
                ->limit($offset, $limit)
                ->select();
            $list = collection($list)->toArray();
            $fa_order = new NewOrder();
            //用户
            $user_list = $this->users;
            foreach ($list as $k => $v) {
                //排列sku
                if ($v['order_sku']) {
                    $list[$k]['order_sku_arr'] = explode(',', $v['order_sku']);
                }

                //取经手人
                if ($v['after_user_id'] != 0) {
                    $list[$k]['after_user_name'] = $user_list[$v['after_user_id']];
                }                //指定经手人
                if ($v['all_after_user_id'] != 0) {
                    $all_after_user_arr = explode(',', $v['all_after_user_id']);
                    foreach ($all_after_user_arr as $aa) {
                        if ($user_list[$aa] != NULL) {
                            $list[$k]['all_after_user_name'][] = $user_list[$aa];
                        }
                    }
                    $list[$k]['all_after_user_arr'] = $all_after_user_arr;
                } else {
                    $list[$k]['all_after_user_name'][] = $user_list[$v['after_user_id']];
                    $list[$k]['all_after_user_arr'] = [];
                }

                //工单类型
                if ($v['work_type'] == 1) {
                    $list[$k]['work_type_str'] = '客服工单';
                } else {
                    $list[$k]['work_type_str'] = '仓库工单';
                }

                //子单号
                $list[$k]['order_item_number_arr'] = explode(',', $v['order_item_numbers']);

                //是否审核
                if ($v['is_check'] == 1) {
                    $list[$k]['assign_user_name'] = $user_list[$v['assign_user_id']];
                    if ($v['operation_user_id'] != 0) {
                        $list[$k]['operation_user_name'] = $user_list[$v['operation_user_id']];
                    }
                }

                $recept = $this->sel_order_recept($v['id']); //获取措施相关记录
                $list[$k]['step_num'] = $recept;
                //是否有处理权限
                $receptPersonIds = explode(',', implode(',', array_column($recept, 'recept_person_id')));
                //跟单客服跟单处理之后不需要显示处理权限
                // if($v['after_user_id']){
                //     array_unshift($receptPersonIds,$v['after_user_id']);
                // }
                //跟单客服处理权限
                $documentaryIds = explode(',', $v['']);
                //仓库工单并且经手人未处理
                //1、仓库类型：经手人未处理||已处理未审核||
                if (($v['work_type'] == 2 && $v['is_after_deal_with'] == 0) || in_array($v['work_status'], [0, 1, 2, 4, 6, 7]) || !in_array(session('admin.id'), $receptPersonIds)) {
                    $list[$k]['has_recept'] = 0;
                } else {
                    $list[$k]['has_recept'] = 1;
                }
                $list[$k]['order_status'] = $fa_order->where('increment_id',$list[$k]['platform_order'])->value('status');
            }
            $result = array("total" => $total, "rows" => $list);

            return json($result);
        }
        //所有承接人的id
        //客服的所有承接人
        //$kefumanages = config('workorder.kefumanage');
        // $kefumanages = $workOrderConfigValue['kefumanage'];
        // foreach ($kefumanages as $key => $kefumanage) {
        //     $kefumanageIds[] = $key;
        //     foreach ($kefumanage as $k => $v) {
        //         $kefumanageIds[] = $v;
        //     }
        // }
        //array_unshift($kefumanageIds, config('workorder.customer_manager'));
        //array_unshift($kefumanageIds,$workOrderConfigValue['customer_manager']);
        // $receptPersonAllIds = array_merge(config('workorder.warehouse_group'), config('workorder.warehouse_lens_group'), config('workorder.cashier_group'), config('workorder.copy_group'), $kefumanageIds);
        //$admins = Admin::where('id', 'in', $receptPersonAllIds)->select();
        $receptPersonAllIds = $workOrderConfigValue['all_extend_person'];
        $admins = Admin::where('id', 'in', $receptPersonAllIds)->where('status', 'normal')->field('id,nickname')->select();
        $this->assign('admins', $admins);

        //获取用户ID和所在权限组
        $admin_id = session('admin.id');
        $_auth_group_access = new AuthGroupAccess();
        $user_group_access = $_auth_group_access->where(['uid' => $admin_id])->column('group_id');
        $warehouse_department_rule = $workOrderConfigValue['warehouse_department_rule'];
        $is_warehouse = array_intersect($user_group_access, $warehouse_department_rule);
        $this->assign('is_warehouse', $is_warehouse ? 1 : 0);

        $this->assignconfig('platform_order', $platform_order ?: '');
        return $this->view->fetch();
    }

    /**
     * 添加经过修改-弃用
     *
     * @Author lsw 1461069578@qq.com
     * @DateTime 2020-06-22 16:12:44
     * @param [type] $ids
     * @return void
     */
    public function addOLD($ids = null)
    {
        $workOrderConfigValue = $this->workOrderConfigValue;
        if ($this->request->isPost()) {
            $params = $this->request->post("row/a");
            if ($params) {
                $params = $this->preExcludeFields($params);
                if ($this->dataLimit && $this->dataLimitFieldAutoFill) {
                    $params[$this->dataLimitField] = $this->auth->id;
                }
                $result = false;
                Db::startTrans();
                try {

                    //是否采用模型验证
                    if ($this->modelValidate) {
                        $name = str_replace("\\model\\", "\\validate\\", get_class($this->model));
                        $validate = is_bool($this->modelValidate) ? ($this->modelSceneValidate ? $name . '.add' : $name) : $this->modelValidate;
                        $this->model->validateFailException(true)->validate($validate);
                    }
                    if (!$ids) {
                        //限制不能存在两个相同的未完成的工单
                        $count = $this->model->where(['platform_order' => $params['platform_order'], 'work_status' => ['in', [1, 2, 3, 5]]])->count();
                        if ($count > 0) {
                            throw new Exception("此订单存在未处理完成的工单");
                        }
                    }
                    if (!$params['platform_order']) {
                        throw new Exception("订单号不能为空");
                    }
                    if ($params['work_type'] == 1 && $params['work_status'] == 2) {
                        if (!$params['order_sku'][0]) {
                            throw new Exception("SKU不能为空");
                        }
                    }
                    if (!$params['order_pay_currency']) {
                        throw new Exception("请先点击载入数据");
                    }
                    if (!$params['address']['shipping_type'] && in_array(7, $params['measure_choose_id'])) {
                        throw new Exception("请先选择shipping method");
                    }
                    $params['platform_order'] = trim($params['platform_order']);
                    if (!$params['problem_description']) {
                        throw new Exception("问题描述不能为空");
                    }
                    //判断是否选择措施
                    if (!$params['problem_type_id'] && !$params['id']) {
                        throw new Exception("问题类型不能为空");
                    }

                    if (in_array($params['problem_type_id'], [11, 13, 14, 16]) && empty(array_filter($params['order_sku']))) {
                        throw new Exception("Sku不能为空");
                    }
                    $userId = session('admin.id');
                    $userGroupAccess = AuthGroupAccess::where(['uid' => $userId])->column('group_id');
                    //$warehouseArr = config('workorder.warehouse_department_rule');
                    $warehouseArr = $workOrderConfigValue['warehouse_department_rule'];
                    $checkIsWarehouse = array_intersect($userGroupAccess, $warehouseArr);
                    if (!empty($checkIsWarehouse)) {
                        if (count(array_filter($params['measure_choose_id'])) < 1 && $params['work_type'] == 1 && $params['work_status'] == 2) {
                            throw new Exception("措施不能为空");
                        }
                    } else {
                        if (count(array_filter($params['measure_choose_id'])) < 1 && $params['work_status'] == 2) {
                            throw new Exception("措施不能为空");
                        }
                    }
                    //判断是否选择措施
                    //更换镜框判断是否有库存
                    if ($params['change_frame'] && in_array(1, array_filter($params['measure_choose_id']))) {
                        //添加判断订单号是否已经质检
                        $check_info = $this->check_order_quality($params['work_platform'], $params['platform_order']);
                        if ($check_info) {
                            throw new Exception("该订单已出库，不能更换镜架");
                        }
                        $skus = $params['change_frame']['change_sku'];
                        $num = $params['change_frame']['change_number'];
                        if (count(array_filter($skus)) < 1) throw new Exception("SKU不能为空");
                        //判断SKU是否有库存
                        $back_data = $this->skuIsStock($skus, $params['work_platform'], $num);
                        !$back_data['result'] && $this->error($back_data['msg']);
                    }
                    //判断赠品是否有库存
                    //判断补发是否有库存
                    if (in_array(7, array_filter($params['measure_choose_id'])) || in_array(6, array_filter($params['measure_choose_id']))) {
                        if (in_array(7, array_filter($params['measure_choose_id']))) {
                            $originalSkus = $params['replacement']['original_sku'];
                            $originalNums = $params['replacement']['original_number'];
                        } else {
                            $originalSkus = $params['gift']['original_sku'];
                            $originalNums = $params['gift']['original_number'];
                        }

                        foreach ($originalSkus as $key => $originalSku) {
                            if (!$originalSku) exception('sku不能为空');
                            if (!$originalNums[$key]) exception('数量必须大于0');
                            $back_data = $this->skuIsStock([$originalSku], $params['work_platform'], [$originalNums[$key]]);
                            !$back_data['result'] && $this->error($back_data['msg']);
                        }
                    }
                    //所有的成员组
                    $all_group = $workOrderConfigValue['group'];
                    //判断工单类型 1客服 2仓库
                    if ($params['work_type'] == 1) {
                        //$params['problem_type_content'] = config('workorder.customer_problem_type')[$params['problem_type_id']];
                        $params['problem_type_content'] = $workOrderConfigValue['customer_problem_type'][$params['problem_type_id']];
                    } elseif ($params['work_type'] == 2) {
                        //$params['problem_type_content'] = config('workorder.warehouse_problem_type')[$params['problem_type_id']];
                        $params['problem_type_content'] = $workOrderConfigValue['warehouse_problem_type'][$params['problem_type_id']];
                        // 更改跟单规则 lsw end
                        //$params['after_user_id'] = implode(',', config('workorder.copy_group')); //经手人
                        //如果存在，则说明是在处理任务，不存在则是添加任务
                        if (!$params['id']) {
                            if (!empty(array_filter($params['all_after_user_id']))) {
                                $params['all_after_user_id'] = implode(',', array_filter($params['all_after_user_id']));
                            } else {
                                $this->error('找不到承接人,请重新选择');
                            }
                        }


                    }
                    //判断是否选择退款措施
                    if (!array_intersect([2, 15], array_filter($params['measure_choose_id']))) {
                        unset($params['refund_money']);
                    } else {
                        if (!$params['refund_money']) {
                            throw new Exception("退款金额不能为空");
                        }
                    }

                    //判断是否选择补价措施
                    if (!in_array(8, array_filter($params['measure_choose_id']))) {
                        unset($params['replenish_money']);
                    } else {
                        if (!$params['replenish_money']) {
                            throw new Exception("补差价金额不能为空");
                        }
                    }
                    //判断是否选择积分措施
                    if (!in_array(10, array_filter($params['measure_choose_id']))) {
                        unset($params['integral']);
                    } else {
                        if (!$params['integral']) {
                            throw new Exception("积分不能为空");
                        }
                        if (!is_numeric($params['integral'])) {
                            throw new Exception("积分只能是数字");
                        }
                    }

                    //判断是否选择退件措施
                    if (!in_array(11, array_filter($params['measure_choose_id']))) {
                        unset($params['refund_logistics_num']);
                    } else {
                        if (!$params['refund_logistics_num']) {
                            throw new Exception("退回物流单号不能为空");
                        }
                    }

                    //判断优惠券 不需要审核的优惠券
                    if ($params['coupon_id'] && in_array(9, array_filter($params['measure_choose_id']))) {

                        foreach ($workOrderConfigValue['check_coupon'] as $v) {
                            if ($v['id'] == $params['coupon_id']) {
                                $params['coupon_describe'] = $v['desc'];
                                break;
                            }
                        }
                    }
                    //判断优惠券 需要审核的优惠券
                    if ($params['need_coupon_id'] && in_array(9, array_filter($params['measure_choose_id']))) {
                        $params['coupon_id'] = $params['need_coupon_id'];
                        foreach ($workOrderConfigValue['need_check_coupon'] as $v) {
                            if ($v['id'] == $params['coupon_id']) {
                                $params['coupon_describe'] = $v['desc'];
                                break;
                            }
                        }
                        $params['is_check'] = 1;
                    }

                    //选择有优惠券时 值必须为真
                    if (in_array(9, array_filter($params['measure_choose_id'])) && !$params['coupon_id']) {
                        throw new Exception("优惠券不能为空");
                    }

                    //如果积分大于200需要审核
                    // if ($params['integral'] > 200) {
                    //     //需要审核
                    //     $params['is_check'] = 1;
                    //     //创建人对应主管
                    //     $params['assign_user_id'] = $this->assign_user_id;
                    // }

                    // //如果退款金额大于30 需要审核
                    // if ($params['refund_money'] > 30) {
                    //     $params['is_check'] = 1;
                    // }
                    //增加是否退款值
                    if ($params['refund_money'] > 0) {
                        $params['is_refund'] = 1;
                    }
                    //判断审核人
                    if ($params['is_check'] == 1 || $params['need_coupon_id']) {
                        /**
                         * 1、退款金额大于30 经理审核
                         * 2、赠品数量大于1 经理审核
                         * 3、补发数量大于1 经理审核
                         * 4、优惠券等于100% 经理审核  50%主管审核 固定额度无需审核
                         * 5、运营客服组的优惠券都由王伟审核
                         */
                        //查询当前用户的上级id
                        $up_group_id = Db::name('auth_group_access')->where('uid', session('admin.id'))->column('group_id');
                        //$coupon = config('workorder.need_check_coupon')[$params['need_coupon_id']]['sum'];
                        $coupon = $workOrderConfigValue['need_check_coupon'][$params['need_coupon_id']]['sum'];
                        if ($coupon == 100 || ($coupon > 0 && in_array(131, $up_group_id))) {
                            //客服经理
                            //$params['assign_user_id'] = config('workorder.customer_manager');
                            $params['assign_user_id'] = $workOrderConfigValue['customer_manager'];
                            // dump(session('admin.id'));
                            // dump($workOrderConfigValue['kefumanage']);
                            // dump(searchForId(session('admin.id'), $workOrderConfigValue['kefumanage']));
                            // exit;
                        } elseif ($coupon == 50) {
                            //创建人对应主管
                            $params['assign_user_id'] = $this->assign_user_id ?: session('admin.id');
                            // dump(session('admin.id'));
                            // dump($workOrderConfigValue['kefumanage']);
                            // dump(searchForId(session('admin.id'), $workOrderConfigValue['kefumanage']));
                            // exit;
                        }
                    }
                    //判断审核人表 lsw create start
                    $check_person_weight = $workOrderConfigValue['check_person_weight'];
                    $check_group_weight = $workOrderConfigValue['check_group_weight'];
                    //先核算团队的，在核算个人的
                    if (!empty($check_group_weight)) {
                        foreach ($check_group_weight as $gv) {
                            //所有的
                            $all_person = [];
                            $result = false;
                            $median_value = 0;
                            $info = (new AuthGroup)->getAllNextGroup($gv['work_create_person_id']);
                            if ($info) {
                                array_push($info, $gv['work_create_person_id']);
                                foreach ($info as $av) {
                                    if (is_array($all_group[$av])) {
                                        foreach ($all_group[$av] as $vk) {
                                            $all_person[] = $vk;
                                        }
                                    }

                                }
                            } else {
                                $all_person = $all_group[$gv['work_create_person_id']];
                            }
                            if ($all_person) {
                                $true_all_person = array_unique($all_person);
                                //如果符合创建组的话
                                if (in_array(session('admin.id'), $true_all_person)) {
                                    if (0 == $gv['step_id']) {
                                        //不需要判断措施只需要判断创建人
                                        $params['is_check'] = 1;
                                        $params['assign_user_id'] = $all_group[$gv['check_group_id']][0];
                                        break;
                                    } elseif ((2 == $gv['step_id']) && in_array(2, array_filter($params['measure_choose_id']))) { //退款
                                        //中间值
                                        $median_value = $params['refund_money'];
                                    } elseif ((3 == $gv['step_id']) && in_array(3, array_filter($params['measure_choose_id']))) { //取消
                                        $median_value = $params['refund_money'];

                                    } elseif (6 == $gv['step_id'] && in_array(6, array_filter($params['measure_choose_id']))) { //赠品
                                        $giftOriginalNumber = $params['gift']['original_number'] ?: [];
                                        $median_value = array_sum($giftOriginalNumber);

                                    } elseif (7 == $gv['step_id'] && in_array(7, array_filter($params['measure_choose_id']))) { //补发
                                        $replacementOriginalNumber = $params['replacement']['original_number'] ?: [];
                                        $median_value = array_sum($replacementOriginalNumber);


                                    } elseif (10 == $gv['step_id'] && in_array(10, array_filter($params['measure_choose_id']))) { //积分
                                        $median_value = $params['integral'];

                                    } elseif (15 == $gv['step_id'] && in_array(15, array_filter($params['measure_choose_id']))) { //vip退款
                                        $median_value = $params['refund_money'];
                                    }
                                    if (!empty($median_value)) {
                                        switch ($gv['symbol']) {
                                            case 'gt':
                                                $result = $median_value > $gv['step_value'];
                                                break;
                                            case 'eq':
                                                $result = $median_value = $gv['step_value'];
                                                break;
                                            case 'lt':
                                                $result = $median_value < $gv['step_value'];
                                                break;
                                            case 'egt':
                                                $result = $median_value >= $gv['step_value'];
                                                break;
                                            case 'elt':
                                                $result = $median_value <= $gv['step_value'];
                                                break;
                                        }
                                    } else {
                                        $result = false;
                                    }

                                    if ($result) {
                                        $params['is_check'] = 1;
                                        $params['assign_user_id'] = $all_group[$gv['check_group_id']][0];
                                        break;
                                    }
                                }
                            }
                        }

                    }
                    if (!empty($check_person_weight)) {
                        foreach ($check_person_weight as $wkv) {
                            if (session('admin.id') == $wkv['work_create_person_id']) {
                                $result = false;
                                $median_value = 0;
                                if (0 == $wkv['step_id']) {
                                    //不需要判断措施只需要判断创建人
                                    $params['is_check'] = 1;
                                    $params['assign_user_id'] = $all_group[$wkv['check_group_id']][0];
                                    break;
                                } elseif (2 == $wkv['step_id'] && in_array(2, array_filter($params['measure_choose_id']))) { //退款
                                    //中间值
                                    $median_value = $params['refund_money'];
                                } elseif (3 == $wkv['step_id'] && in_array(3, array_filter($params['measure_choose_id']))) { //取消
                                    $median_value = $params['refund_money'];

                                } elseif (6 == $wkv['step_id'] && in_array(6, array_filter($params['measure_choose_id']))) { //赠品
                                    $giftOriginalNumber = $params['gift']['original_number'] ?: [];
                                    $median_value = array_sum($giftOriginalNumber);

                                } elseif (7 == $wkv['step_id'] && in_array(7, array_filter($params['measure_choose_id']))) { //补发
                                    $replacementOriginalNumber = $params['replacement']['original_number'] ?: [];
                                    $median_value = array_sum($replacementOriginalNumber);


                                } elseif (10 == $wkv['step_id'] && in_array(10, array_filter($params['measure_choose_id']))) { //积分
                                    $median_value = $params['integral'];

                                } elseif (15 == $wkv['step_id'] && in_array(15, array_filter($params['measure_choose_id']))) {
                                    $median_value = $params['refund_money'];
                                }
                                if (!empty($median_value)) {
                                    switch ($wkv['symbol']) {
                                        case 'gt':
                                            $result = $median_value > $wkv['step_value'];
                                            break;
                                        case 'eq':
                                            $result = $median_value = $wkv['step_value'];
                                            break;
                                        case 'lt':
                                            $result = $median_value < $wkv['step_value'];
                                            break;
                                        case 'egt':
                                            $result = $median_value >= $wkv['step_value'];
                                            break;
                                        case 'elt':
                                            $result = $median_value <= $wkv['step_value'];
                                            break;
                                    }
                                } else {
                                    $result = false;
                                }

                                if ($result) {
                                    $params['is_check'] = 1;
                                    $params['assign_user_id'] = $all_group[$wkv['check_group_id']][0];
                                    break;
                                }
                            }

                        }
                    }
                    if (!$params['assign_user_id']) {
                        $params['is_check'] = 0;
                    }
                    //判断审核人 end
                    //提交时间
                    if ($params['work_status'] == 2) {
                        $params['submit_time'] = date('Y-m-d H:i:s');
                    }

                    //判断如果不需要审核 或者工单类型为仓库 工单状态默认为审核通过
                    if (($params['is_check'] == 0 && $params['work_status'] == 2) || ($params['work_type'] == 2 && $params['work_status'] == 2)) {
                        $params['work_status'] = 3;
                    }
                    if ($params['content']) {
                        //取出备注记录并且销毁
                        $content = $params['content'];
                        unset($params['content']);
                    }

                    //如果为真则为处理任务
                    if (!$params['id']) {
                        $params['recept_person_id'] = $params['recept_person_id'] ?: session('admin.id');
                        $params['create_user_name'] = session('admin.nickname');
                        $params['create_user_id'] = session('admin.id');
                        $params['create_time'] = date('Y-m-d H:i:s');
                        $params['order_sku'] = $params['order_sku'] ? implode(',', $params['order_sku']) : '';
                        $params['assign_user_id'] = $params['assign_user_id'] ?: 0;
                        $params['customer_group'] = $this->customer_group;
                        //如果不是客服人员则指定审核人为客服经理(只能是客服工单) start
                        // if(1 == $params['work_type']){
                        //     $customerKefu = config('workorder.kefumanage');
                        //     $customerArr = [];
                        //     foreach($customerKefu as $v){
                        //         foreach($v as $vv){
                        //             $customerArr[] =$vv;
                        //         }
                        //     }
                        //     if(!in_array(session('admin.id'),$customerArr)){
                        //         if(1 == $params['is_check']){
                        //             $params['assign_user_id'] = $workOrderConfigValue['customer_manager'];
                        //             //$params['assign_user_id'] = config('workorder.customer_manager');
                        //         }

                        //     }else{
                        //         $params['assign_user_id'] = $params['assign_user_id'] ?: 0;
                        //     }
                        // }
                        //如果不是客服人员则指定审核人为客服经理 end
                        if ($params['order_type'] == 100) {
                            $params['base_grand_total'] = $params['refund_money'];
                            $params['grand_total'] = $params['refund_money'];
                        }
                        $result = $this->model->allowField(true)->save($params);
                        if (false === $result) {
                            throw new Exception("添加失败！！");
                        }
                        $work_id = $this->model->id;
                    } else {
                        //如果需要审核 则修改状态为待审核
                        if ($params['is_check'] == 1) {
                            $params['work_status'] = 2;
                        }
                        $work_id = $params['id'];
                        unset($params['problem_type_content']);
                        unset($params['work_picture']);
                        unset($params['work_level']);
                        unset($params['order_sku']);
                        unset($params['problem_description']);
                        $params['is_after_deal_with'] = 1;
                        $result = $this->model->allowField(true)->save($params, ['id' => $work_id]);
                    }
                    if ($content) {
                        $noteData['note_time'] = date('Y-m-d H:i', time());
                        $noteData['note_user_id'] = session('admin.id');
                        $noteData['note_user_name'] = session('admin.nickname');
                        $noteData['work_id'] = $work_id;
                        $noteData['user_group_id'] = 0;
                        $noteData['content'] = $content;
                        $contentResult = $this->work_order_note->allowField(true)->save($noteData);
                        if (false === $contentResult) {
                            throw new Exception("备注添加失败！！");
                        }
                    }


                    $params['problem_type_id'] = $params['problem_type_id'] ?: $params['problem_id'];
                    //循环插入措施
                    if (count(array_filter($params['measure_choose_id'])) > 0) {
                        //措施
                        $integral_auto_complete = $coupon_auto_complete = $changeArr_auto_complete = 0;
                        foreach ($params['measure_choose_id'] as $k => $v) {
                            $measureList['work_id'] = $work_id;
                            $measureList['measure_choose_id'] = $v;
                            //$measureList['measure_content'] = config('workorder.step')[$v];
                            $measureList['measure_content'] = $workOrderConfigValue['step'][$v];
                            $measureList['create_time'] = date('Y-m-d H:i:s');

                            //插入措施表
                            $res = $this->step->insertGetId($measureList);
                            if (false === $res) {
                                throw new Exception("添加失败！！");
                            }

                            //根据措施读取承接组、承接人 默认是客服问题组配置,是否审核之后自动完成
                            $appoint_ids = $params['order_recept']['appoint_ids'][$v];
                            $appoint_users = $params['order_recept']['appoint_users'][$v];
                            $appoint_group = $params['order_recept']['appoint_group'][$v];
                            $auto_complete = $params['order_recept']['auto_complete'][$v];
                            if (10 == $v) {
                                $integral_auto_complete = $auto_complete;
                            } elseif (9 == $v) {
                                $coupon_auto_complete = $auto_complete;
                            } elseif (13 == $v) {
                                $changeArr_auto_complete = $auto_complete;
                            }
                            //循环插入承接人
                            $appointList = [];
                            if (is_array($appoint_ids) && count($appoint_ids) > 0) {
                                foreach ($appoint_ids as $key => $val) {
                                    if ($appoint_users[$key] == 'undefined') {
                                        continue;
                                    }
                                    $appointList[$key]['work_id'] = $work_id;
                                    $appointList[$key]['measure_id'] = $res;
                                    $appointList[$key]['is_auto_complete'] = $auto_complete;
                                    //如果没有承接人 默认为创建人

                                    if ($val == 'undefined') {
                                        $appointList[$key]['recept_group_id'] = $this->assign_user_id;
                                        $appointList[$key]['recept_person_id'] = session('admin.id');
                                        $appointList[$key]['recept_person'] = session('admin.nickname');
                                    } else {

                                        $appointList[$key]['recept_group_id'] = $appoint_group[$key];
                                        $appointList[$key]['recept_person_id'] = $val;
                                        $appointList[$key]['recept_person'] = $appoint_users[$key];
                                    }

                                    $appointList[$key]['create_time'] = date('Y-m-d H:i:s');
                                }
                            } else {
                                $appointList[0]['work_id'] = $work_id;
                                $appointList[0]['measure_id'] = $res;
                                $appointList[0]['recept_group_id'] = 0;
                                $appointList[0]['recept_person_id'] = session('admin.id');
                                $appointList[0]['recept_person'] = session('admin.nickname');
                                $appointList[0]['create_time'] = date('Y-m-d H:i:s');
                                $appointList[0]['is_auto_complete'] = $auto_complete;
                            }

                            //插入承接人表
                            $receptRes = $this->recept->saveAll($appointList);
                            if (false === $receptRes) {
                                throw new Exception("添加失败！！");
                            }

                            //更改镜片，补发，赠品，地址
                            $this->model->changeLens($params, $work_id, $v, $res);
                            $this->model->changeFrame($params, $work_id, $v, $res);
                            $this->model->cancelOrder($params, $work_id, $v, $res);

                        }
                    }

                    //非草稿状态进入审核阶段
                    if ($this->model->work_status != 1) {
                        $this->model->checkWork($work_id);
                    }
                    //不需要审核且是非草稿状态时直接发送积分，赠送优惠券
                    if ($params['is_check'] != 1 && $this->model->work_status != 1) {
                        //赠送积分
                        if (in_array(10, array_filter($params['measure_choose_id'])) && (1 == $integral_auto_complete)) {
                            $this->model->presentIntegral($work_id);
                        }
                        //直接发送优惠券
                        if (in_array(9, array_filter($params['measure_choose_id'])) && (1 == $coupon_auto_complete)) {
                            $this->model->presentCoupon($work_id);
                        }
                        //修改地址
                        if (in_array(13, array_filter($params['measure_choose_id'])) && (1 == $changeArr_auto_complete)) {
                            $this->model->changeAddress($params, $work_id, 13, $res);
                        }
                    }
                    Db::commit();
                } catch (ValidateException $e) {
                    Db::rollback();
                    $this->error($e->getMessage());
                } catch (PDOException $e) {
                    Db::rollback();
                    $this->error($e->getMessage());
                } catch (Exception $e) {
                    Db::rollback();
                    $this->error($e->getMessage());
                }
                if ($result !== false) {
                    //通知
                    if ($this->model->work_type == 1) {
                        if ($this->model->work_status == 2) {
                            //Ding::cc_ding($this->model->assign_user_id, '', '工单ID:' . $work_id . '😎😎😎😎有新工单需要你审核😎😎😎😎', '有新工单需要你审核');
                        } elseif ($this->model->work_status == 3) {
                            $usersId = explode(',', $this->model->recept_person_id);
                            //Ding::cc_ding($usersId, '', '工单ID:' . $work_id . '😎😎😎😎有新工单需要你处理😎😎😎😎', '有新工单需要你处理');
                        }
                    }

                    //经手人
                    if ($this->model->work_type == 2 && $this->model->work_status == 3 && !$params['id']) {

                        //Ding::cc_ding($this->model->after_user_id, '', '工单ID:' . $work_id . '😎😎😎😎有新工单需要你处理😎😎😎😎', '有新工单需要你处理');
                    }

                    //跟单处理
                    if ($this->model->work_type == 2 && $this->model->work_status == 3 && $params['id']) {

                        //Ding::cc_ding($params['recept_person_id'], '', '工单ID:' . $work_id . '😎😎😎😎有新工单需要你处理😎😎😎😎', '有新工单需要你处理');
                    }

                    $this->success();
                } else {
                    $this->error(__('No rows were inserted'));
                }
            }
            $this->error(__('Parameter %s can not be empty', ''));
        }
        if ($ids) {
            $row = $this->model->get($ids);
            //求出订单sku列表,传输到页面当中
            $skus = $this->model->getSkuList($row->work_platform, $row->platform_order);
            if (is_array($skus['sku'])) {
                $arrSkus = [];
                foreach ($skus['sku'] as $val) {
                    $arrSkus[$val] = $val;
                }
                // //查询用户id对应姓名
                // $admin = new \app\admin\model\Admin();
                // $users = $admin->where('status', 'normal')->column('nickname', 'id');
                $this->assignconfig('users', $this->users); //返回用户
                $this->view->assign('skus', $arrSkus);
            }

            if (1 == $row->work_type) { //判断工单类型，客服工单
                $this->view->assign('work_type', 1);
                $this->assignconfig('work_type', 1);
                //$this->view->assign('problem_type', config('workorder.customer_problem_type')); //客服问题类型
                $this->view->assign('problem_type', $workOrderConfigValue['customer_problem_type']);
            } else { //仓库工单
                $this->view->assign('work_type', 2);
                $this->assignconfig('work_type', 2);
                //$this->view->assign('problem_type', config('workorder.warehouse_problem_type')); //仓库问题类型
                $this->view->assign('problem_type', $workOrderConfigValue['warehouse_problem_type']);
            }

            //把问题类型传递到js页面
            if (!empty($row->problem_type_id)) {
                $this->assignconfig('problem_id', $row->problem_type_id);
            }
            $this->assignconfig('work_type', $row->work_type);

            $this->assignconfig('ids', $row->id);
            //求出工单选择的措施传递到js页面
            $measureList = WorkOrderMeasure::workMeasureList($row->id);
            // dump(!empty($measureList));
            // exit;
            if (!empty($measureList)) {
                $this->assignconfig('measureList', $measureList);
            }
            $this->view->assign('row', $row);
        } else {
            //获取用户ID和所在权限组
            $userId = session('admin.id');
            $userGroupAccess = AuthGroupAccess::where(['uid' => $userId])->column('group_id');
            //$warehouseArr = config('workorder.warehouse_department_rule');
            $warehouseArr = $workOrderConfigValue['warehouse_department_rule'];
            $checkIsWarehouse = array_intersect($userGroupAccess, $warehouseArr);
            if (!empty($checkIsWarehouse)) {
                $this->view->assign('work_type', 2);
                $this->assignconfig('work_type', 2);
                $this->view->assign('problem_type', $workOrderConfigValue['warehouse_problem_type']); //仓库问题类型
            } else {
                $this->view->assign('work_type', 1);
                $this->assignconfig('work_type', 1);
                $customer_problem_classifys = $workOrderConfigValue['customer_problem_classify'];
                unset($customer_problem_classifys['仓库问题']);
                $problem_types = $workOrderConfigValue['customer_problem_type'];
                $problem_type = [];
                $i = 0;
                foreach ($customer_problem_classifys as $key => $customer_problem_classify) {
                    $problem_type[$i]['name'] = $key;
                    foreach ($customer_problem_classify as $k => $v) {
                        $problem_type[$i]['type'][$k] = [
                            'id' => $v,
                            'name' => $problem_types[$v]
                        ];
                    }
                    $i++;
                }
                $this->view->assign('problem_type', $problem_type); //客服问题类型
            }
        }
        $this->assignconfig('userid', session('admin.id'));
        return $this->view->fetch();
    }

    /**
     * 添加/编辑/详情
     *
     * @Author lzh
     * @param mixed $ids
     * @return void
     */
    public function add($ids = null)
    {
        //获取工单配置信息
        $workOrderConfigValue = $this->workOrderConfigValue;

        //获取用户ID和所在权限组
        $admin_id = session('admin.id');
        $nickname = session('admin.nickname');
        $_auth_group_access = new AuthGroupAccess();
        $user_group_access = $_auth_group_access->where(['uid' => $admin_id])->column('group_id');
        $warehouse_department_rule = $workOrderConfigValue['warehouse_department_rule'];
        $is_warehouse = array_intersect($user_group_access, $warehouse_department_rule);

        if ($this->request->isPost()) {
            $params = $this->request->post("row/a");
            if ($params) {
                $params = $this->preExcludeFields($params);
                if ($this->dataLimit && $this->dataLimitFieldAutoFill) {
                    $params[$this->dataLimitField] = $this->auth->id;
                }

                //是否采用模型验证
                if ($this->modelValidate) {
                    $name = str_replace("\\model\\", "\\validate\\", get_class($this->model));
                    $validate = is_bool($this->modelValidate) ? ($this->modelSceneValidate ? $name . '.add' : $name) : $this->modelValidate;
                    $this->model->validateFailException(true)->validate($validate);
                }

                $platform_order = trim($params['platform_order']);//订单号
                $measure_choose_id = $params['measure_choose_id'] ? array_unique(array_filter($params['measure_choose_id'])) : [];//措施ID数组
                $work_type = $params['work_type'];//工单类型：1客服 2仓库
                $item_order_info = $params['item_order_info'];//子订单措施
                $order_sku = $params['order_sku'] ? implode(',', $params['order_sku']) : '';//sku列表

                //校验问题类型、问题描述
                $params['problem_type_id'] = $params['problem_type_id'] ?: $params['problem_id'];
                !$params['problem_type_id'] && $this->error("请选择问题类型");
                !$params['problem_description'] && $this->error("问题描述不能为空");
                !$platform_order && $this->error("订单号不能为空");

                if (!$ids) {
                    //校验是否有未处理工单
                    $count = $this->model->where(['platform_order' => $platform_order, 'work_status' => ['in', [1, 2, 3, 5]]])->count();
                    0 < $count && $this->error("此订单存在未处理完成的工单");

                    $flag = 0;
                    if (is_array($item_order_info)) {
                        $item_choose = array_column($item_order_info , 'item_choose');
                        if (!empty($item_choose)) {
                            foreach ($item_choose as $key => $value) {
                                if (!empty($item_choose[$key][0])) {
                                    $flag = 1;
                                }
                            }
                        }
                    }

                    //判断订单状态
                    $_new_order_process = new NewOrderProcess();
                    $check_status = $_new_order_process
                        ->where('increment_id', $platform_order)
                        ->value('check_status');

                    $_new_order = new NewOrder();
                    $new_order_status = $_new_order
                        ->where('increment_id', $platform_order)
                        ->value('status');
                    //processing状态的判断审单状态
                    if ('processing' == $new_order_status) {
                        //已审单，包含主单取消、子单措施不能创建工单
                        1 == $check_status
                        &&
                        (
                            in_array(3, $measure_choose_id)
                            ||
                            $flag
                        )
                        && $this->error("已审单，不能创建工单");
                    }

                    //指定问题类型校验sku下拉框是否勾选
                    in_array($params['problem_type_id'],[8,10,11,56,13,14,15,16,18,22,59])
                    && empty($order_sku)
                    && $this->error("请选择sku");

                    //校验工单类型
                    if (1 == $work_type) {
                        //客服
                        !empty($is_warehouse) && $this->error("当前账号不能创建客服工单");

                        //校验工单措施
                        empty($measure_choose_id) && empty($item_order_info) && $this->error("请选择实施措施");

                        $params['problem_type_content'] = $workOrderConfigValue['customer_problem_type'][$params['problem_type_id']];
                    } else {
                        //仓库
                        empty($is_warehouse) && $this->error("当前账号不能创建仓库工单");

                        $all_after_user_id = array_filter($params['all_after_user_id']);
                        empty($all_after_user_id) && $this->error("未找到对应承接人,请重新选择");
                        $params['all_after_user_id'] = implode(',', $all_after_user_id);
                        $params['problem_type_content'] = $workOrderConfigValue['warehouse_problem_type'][$params['problem_type_id']];
                    }
                } else {
                    //校验工单措施
                    empty($measure_choose_id) && empty($item_order_info) && $this->error("请选择实施措施");

                    //工单是否存在
                    $row = $this->model->get($ids);
                    !$row && $this->error(__('No Results were found'));

                    //跟单人ID
                    $params['after_user_id'] = $admin_id;
                }

                //主单和子单全部的措施id
                $all_choose_ids = [];

                //检测主订单措施
                if (!empty($measure_choose_id)) {
                    /**
                     * 审核判断条件
                     * 1、退款金额大于30 经理审核
                     * 2、赠品数量大于1 经理审核
                     * 3、补发数量大于1 经理审核
                     * 4、优惠券等于100% 经理审核  50%主管审核 固定额度无需审核
                     * 5、运营客服组的优惠券都由客服经理审核
                     */

                    $all_choose_ids = $measure_choose_id;

                    //校验退款、vip退款
                    if (array_intersect([2, 15], $measure_choose_id)) {
                        !$params['refund_money'] && $this->error("退款金额不能为空");
                        $params['is_refund'] = 1;
                    } else {
                        unset($params['refund_money']);
                    }

                    //校验赠品、补发库存
                    if (array_intersect([6, 7], $measure_choose_id)) {
                        $original_sku = [];

                        //赠品
                        if (in_array(6, $measure_choose_id)) {
                            $gift_sku = $params['gift']['original_sku'];
                            !$gift_sku && $this->error("赠品sku不能为空");

                            $gift_number = $params['gift']['original_number'];
                            !$gift_number && $this->error("赠品数量不能为空");

                            foreach ($gift_sku as $key => $sku) {
                                $num = $key + 1;
                                !$sku && $this->error("第{$num}个赠品sku不能为空");
                                !$gift_number[$key] && $this->error("第{$num}个赠品数量必须大于0");

                                if (isset($original_sku[$sku])) {
                                    $original_sku[$sku] += $gift_number[$key];
                                } else {
                                    $original_sku[$sku] = $gift_number[$key];
                                }
                            }
                        }

                        //补发
                        if (in_array(7, $measure_choose_id)) {
                            !$params['address']['shipping_type'] && $this->error("请选择Shipping Method");

                            $replacement_sku = $params['replacement']['original_sku'];
                            !$replacement_sku && $this->error("补发sku不能为空");

                            $replacement_number = $params['replacement']['original_number'];
                            !$replacement_number && $this->error("补发数量不能为空");

                            foreach ($replacement_sku as $key => $sku) {
                                $num = $key + 1;
                                !$sku && $this->error("第{$num}个补发sku不能为空");
                                !$replacement_number[$key] && $this->error("第{$num}个补发数量必须大于0");

                                if (isset($original_sku[$sku])) {
                                    $original_sku[$sku] += $replacement_number[$key];
                                } else {
                                    $original_sku[$sku] = $replacement_number[$key];
                                }
                            }
                        }

                        //校验库存
                        if ($original_sku) {
                            $back_data = $this->skuIsStock(array_keys($original_sku), $params['work_platform'], array_values($original_sku));
                            !$back_data['result'] && $this->error($back_data['msg']);
                        }
                    }

                    //校验补价措施
                    if (in_array(8, $measure_choose_id)) {
                        !$params['replenish_money'] && $this->error("补差价金额不能为空");
                    } else {
                        unset($params['replenish_money']);
                    }

                    //校验优惠券措施
                    if (in_array(9, $measure_choose_id)) {
                        !$params['coupon_id'] && !$params['need_coupon_id'] && $this->error("请选择优惠券");

                        //不需要审核的优惠券
                        if ($params['coupon_id']) {
                            $check_coupon = $workOrderConfigValue['check_coupon'];
                        } else {
                            //需要审核的优惠券
                            $params['is_check'] = 1;
                            $params['coupon_id'] = $params['need_coupon_id'];
                            $check_coupon = $workOrderConfigValue['need_check_coupon'];

                            //优惠券折扣
                            $discount = $workOrderConfigValue['need_check_coupon'][$params['need_coupon_id']]['sum'];
                            if (100 == $discount || (0 < $discount && in_array(131, $user_group_access))) {
                                //创建人上级经理
                                $params['assign_user_id'] = $workOrderConfigValue['customer_manager'];
                            } elseif (50 == $discount) {
                                //创建人上级主管
                                $params['assign_user_id'] = $this->assign_user_id ?: $admin_id;
                            }
                        }
                        foreach ($check_coupon as $v) {
                            if ($v['id'] == $params['coupon_id']) {
                                $params['coupon_describe'] = $v['desc'];
                                break;
                            }
                        }
                    }

                    //判断是否选择积分措施
                    if (in_array(10, $measure_choose_id)) {
                        (!$params['integral'] || !is_numeric($params['integral']))
                        && $this->error("积分必须是数字");
                    } else {
                        unset($params['integral']);
                    }

                    //判断是否选择退件措施
                    if (in_array(11, $measure_choose_id)) {
                        !$params['refund_logistics_num'] && $this->error("退回物流单号不能为空");
                    } else {
                        unset($params['refund_logistics_num']);
                    }
                }

                //检测子订单措施
                if ($item_order_info) {
                    $item_order_info = array_filter($item_order_info);
                    //查询所有子单数量
                    $_new_order_process = new NewOrderProcess();
                    $order_id = $_new_order_process->where('increment_id', $platform_order)->value('order_id');
                    $_new_order_item_process = new NewOrderItemProcess();
                    $count_item_num = $_new_order_item_process->where('order_id', $order_id)->count();

                    1 > count($item_order_info) && $this->error("子订单号错误");
                    foreach ($item_order_info as $key => &$item) {
                        $item['item_choose'] = array_unique(array_filter($item['item_choose']));
                        if ($count_item_num != count($item_order_info)) {
                            empty($item['item_choose']) && $this->error("请选择子订单：{$key} 的实施措施");
                        }
                        $all_choose_ids = array_unique(array_merge($all_choose_ids, $item['item_choose']));

                        //获取子单之前处理成功的措施类型
                        $_work_order_change_sku = new WorkOrderChangeSku();
                        $change_type = $_work_order_change_sku
                            ->alias('a')
                            ->join(['fa_work_order_measure' => 'b'], 'a.measure_id=b.id')
                            ->where([
                                'a.item_order_number' => $key,
                                'b.operation_type' => 1
                            ])
                            ->column('a.change_type');

                        //子单取消
                        if (in_array(18, $item['item_choose'])) {
                            //检测之前是否处理过子单措施
                            array_intersect([3], $change_type) && $this->error("子订单：{$key} 措施已处理，不能取消");
                        } /*elseif (in_array(19, $item['item_choose'])) {//更改镜框
                            //检测之前是否处理过更改镜框措施
                            in_array(1, $change_type) && $this->error("子订单：{$key} 措施已处理，不能重复创建");

                            //更改镜框校验库存
                            !$item['change_frame']['change_sku'] && $this->error("子订单：{$key} 的新sku不能为空");
                            $back_data = $this->skuIsStock([$item['change_frame']['change_sku']], $params['work_platform'], [1]);
                            !$back_data['result'] && $this->error($back_data['msg']);
                        } elseif (in_array(20, $item['item_choose'])) {//更改镜片
                            //检测之前是否处理过更改镜片措施
                            in_array(2, $change_type) && $this->error("子订单：{$key} 措施已处理，不能重复创建");
                        }*/
                    }
                    unset($item);
                }



                /**获取审核人 start*/
                $check_person_weight = $workOrderConfigValue['check_person_weight'];//审核人列表
                $check_group_weight = $workOrderConfigValue['check_group_weight'];//审核组列表
                $all_group = $workOrderConfigValue['group'];//所有的成员组
                //核算审核组
                if (!empty($check_group_weight)) {
                    foreach ($check_group_weight as $gv) {
                        $all_person = [];
                        //获取当前组下的所有成员
                        $subordinate = (new AuthGroup)->getAllNextGroup($gv['work_create_person_id']);
                        if ($subordinate) {
                            array_push($subordinate, $gv['work_create_person_id']);
                            foreach ($subordinate as $av) {
                                if (is_array($all_group[$av])) {
                                    foreach ($all_group[$av] as $vk) {
                                        $all_person[] = $vk;
                                    }
                                }
                            }
                        } else {
                            $all_person = $all_group[$gv['work_create_person_id']];
                        }


                        if (!empty($all_person)) {
                            //如果符合创建组
                            if (in_array($admin_id, array_unique($all_person))) {
                                if (!$this->weight_currency($gv, $all_choose_ids, $params)) {
                                    $params['is_check'] = 1;
                                    $params['assign_user_id'] = $all_group[$gv['check_group_id']][0];
                                    break;
                                }
                            }
                        }
                    }
                }
                //核算审核人
                if (!empty($check_person_weight)) {
                    foreach ($check_person_weight as $wkv) {
                        if ($admin_id == $wkv['work_create_person_id']) {
                            if (!$this->weight_currency($wkv, $all_choose_ids, $params)) {
                                $params['is_check'] = 1;
                                $params['assign_user_id'] = $all_group[$wkv['check_group_id']][0];
                                break;
                            }
                        }
                    }
                }

                //没有审核人则不需要审核
                if (!$params['assign_user_id']) {
                    $params['is_check'] = 0;
                }else{
                    if ($params['assign_user_id'] == 95 && $admin_id == 198){
                        $params['assign_user_id'] = 117;
                    }
                }

                /**获取审核人 end*/

                //点击提交按钮
                if (2 == $params['work_status']) {
                    //不需要审核或工单类型为仓库 工单状态默认为审核通过
                    if (0 == $params['is_check'] || 2 == $params['work_type']) {
                        $params['work_status'] = 3;
                    }
                    $params['submit_time'] = date('Y-m-d H:i:s');
                }

                //vip订单
                if (100 == $params['order_type']) {
                    $params['base_grand_total'] = $params['refund_money'];
                    $params['grand_total'] = $params['refund_money'];
                    $params['payment_time'] = date('Y-m-d H:i:s');
                }
                $params['recept_person_id'] = $params['recept_person_id'] ?: $admin_id;

                //配货异常表
                $_distribution_abnormal = new DistributionAbnormal();

                //库位表
                $_stock_house = new StockHouse();

                //子单表
                $_new_order_item_process = new NewOrderItemProcess();

                if (!empty($row)) {
                    $row->startTrans();
                }
                $this->model->startTrans();
                $this->work_order_note->startTrans();
                $_distribution_abnormal->startTrans();
                $_new_order_item_process->startTrans();
                $_stock_house->startTrans();
                try {
                    //跟单处理
                    if (!empty($row)) {
                        //如果需要审核 则修改状态为待审核
                        if (1 == $params['is_check']) {
                            $params['work_status'] = 2;
                        }
                        $params['is_after_deal_with'] = 1;
                        $result = $row->allowField(true)->save($params);
                        if (false === $result) throw new Exception("跟单处理失败！！");
                        $work_id = $row->id;
                    } else {
                        //添加
                        $params['create_user_name'] = $nickname;
                        $params['create_user_id'] = $admin_id;
                        $params['create_time'] = date('Y-m-d H:i:s');
                        $params['order_sku'] = $order_sku;
                        $params['assign_user_id'] = $params['assign_user_id'] ?: 0;
                        $params['customer_group'] = $this->customer_group;

                        $result = $this->model->allowField(true)->save($params);
                        if (false === $result) throw new Exception("添加失败！！");
                        $work_id = $this->model->id;
                    }

                    //仓库工单判断未处理异常，有则绑定异常
                    if ($params['order_item_numbers'] || in_array(3, $measure_choose_id)) {
                        //主单取消：绑定该订单下所有子单异常
                        if (in_array(3, $measure_choose_id)) {
                            $item_process_where['b.increment_id'] = $platform_order;
                            $type = 16;
                        } else {
                            $item_process_where['a.item_order_number'] = ['in', $params['order_item_numbers']];
                            $type = 17;
                        }

                        //获取子单ID集
                        $item_process_ids = $_new_order_item_process
                            ->alias('a')
                            ->join(['fa_order' => 'b'], 'a.order_id=b.id')
                            ->where($item_process_where)
                            ->column('a.id');

                        //获取绑定异常子单ID集
                        $abnormal_binding_ids = $_distribution_abnormal
                            ->where(['item_process_id' => ['in', $item_process_ids], 'status' => 1])
                            ->column('item_process_id');

                        //已经标记异常的子单，绑定异常数据
                        if (!empty($abnormal_binding_ids)) {
                            $_distribution_abnormal
                                ->allowField(true)
                                ->save(['work_id' => $work_id], ['item_process_id' => ['in', $abnormal_binding_ids], 'status' => 1]);

                            //配货操作日志
                            DistributionLog::record((object)session('admin'), $item_process_ids, 0, "创建工单绑定异常");
                            $need_sign_ids = array_diff($item_process_ids, $abnormal_binding_ids);
                        } else {
                            $need_sign_ids = $item_process_ids;
                        }

                        //未标记异常子单，则标记异常
                        if (!empty($need_sign_ids)) {
                            foreach ($need_sign_ids as $val) {
                                //获取异常库位号
                                $stock_house_info = $_stock_house
                                    ->field('id,coding')
                                    ->where(['status' => 1, 'type' => 4, 'occupy' => ['<', 10000]])
                                    ->order('occupy', 'desc')
                                    ->find();
                                if (empty($stock_house_info)) throw new Exception("异常暂存架没有空余库位！！");

                                //创建异常
                                $abnormal_data = [
                                    'work_id' => $work_id,
                                    'item_process_id' => $val,
                                    'type' => $type,
                                    'status' => 1,
                                    'create_time' => time(),
                                    'create_person' => $nickname
                                ];
                                $_distribution_abnormal->allowField(true)->isUpdate(false)->data($abnormal_data)->save();

                                //子订单绑定异常库位号
                                $_new_order_item_process
                                    ->where(['id' => $val])
                                    ->update(['abnormal_house_id' => $stock_house_info['id']]);

                                //异常库位占用数量+1
                                $_stock_house
                                    ->where(['id' => $stock_house_info['id']])
                                    ->setInc('occupy', 1);

                                //配货日志
                                DistributionLog::record((object)session('admin'), $val, 9, "创建工单，异常暂存架{$stock_house_info['coding']}库位");
                            }
                        }
                    }

                    //工单备注
                    if (!empty($params['content'])) {
                        $noteData['note_time'] = date('Y-m-d H:i');
                        $noteData['note_user_id'] = $admin_id;
                        $noteData['note_user_name'] = $nickname;
                        $noteData['work_id'] = $work_id;
                        $noteData['user_group_id'] = 0;
                        $noteData['content'] = $params['content'];
                        $contentResult = $this->work_order_note->allowField(true)->save($noteData);
                        if (false === $contentResult) throw new Exception("备注添加失败！！");
                    }

                    //创建主订单措施、承接人数据
                    if (!empty($measure_choose_id)) {
                        foreach ($measure_choose_id as $v) {
                            //根据措施读取承接组、承接人 默认是客服问题组配置,是否审核之后自动完成
                            $appoint_ids = $params['order_recept']['appoint_ids'][$v];
                            $appoint_users = $params['order_recept']['appoint_users'][$v];
                            $appoint_group = $params['order_recept']['appoint_group'][$v];
                            $auto_complete = $params['order_recept']['auto_complete'][$v];

                            //插入措施、承接人数据
                            $res = $this->handle_measure($work_id, $v, $appoint_ids, $appoint_users, $appoint_group, $auto_complete, $this->assign_user_id, $admin_id, $nickname, $params, '');
                            if (!$res['result']) throw new Exception($res['msg']);
                        }
                    }

                    //创建子订单措施、承接人数据
                    if (!empty($item_order_info)) {
                        foreach ($item_order_info as $key => $item) {
                            if ($item['item_choose']) {
                                foreach ($item['item_choose'] as $v) {
                                    //根据措施读取承接组、承接人 默认是客服问题组配置,是否审核之后自动完成
                                    $appoint_ids = $item['appoint_ids'][$v];
                                    $appoint_users = $item['appoint_users'][$v];
                                    $appoint_group = $item['appoint_group'][$v];
                                    $auto_complete = $item['auto_complete'][$v];

                                    //插入措施、承接人数据
                                    $res = $this->handle_measure($work_id, $v, $appoint_ids, $appoint_users, $appoint_group, $auto_complete, $this->assign_user_id, $admin_id, $nickname, $params, $key);
                                    if (!$res['result']) throw new Exception($res['msg']);
                                }
                            }
                        }
                    }

                    //非草稿状态进入审核阶段
                    1 != $params['work_status'] && $this->model->checkWork($work_id);

                    if (!empty($row)) {
                        $row->commit();
                    }
                    $this->model->commit();
                    $this->work_order_note->commit();
                    $_distribution_abnormal->commit();
                    $_new_order_item_process->commit();
                    $_stock_house->commit();
                } catch (ValidateException $e) {
                    if (!empty($row)) {
                        $row->rollback();
                    }
                    $this->model->rollback();
                    $this->work_order_note->rollback();
                    $_distribution_abnormal->rollback();
                    $_new_order_item_process->rollback();
                    $_stock_house->rollback();
                    $this->error($e->getMessage());
                } catch (PDOException $e) {
                    if (!empty($row)) {
                        $row->rollback();
                    }
                    $this->model->rollback();
                    $this->work_order_note->rollback();
                    $_distribution_abnormal->rollback();
                    $_new_order_item_process->rollback();
                    $_stock_house->rollback();
                    $this->error($e->getMessage());
                } catch (Exception $e) {
                    if (!empty($row)) {
                        $row->rollback();
                    }
                    $this->model->rollback();
                    $this->work_order_note->rollback();
                    $_distribution_abnormal->rollback();
                    $_new_order_item_process->rollback();
                    $_stock_house->rollback();
                    $this->error($e->getMessage());
                }
                $this->success();
            }
            $this->error(__('Parameter %s can not be empty', ''));
        }

        //跟单处理
        $work_type = 1;//1客服 2仓库
        $problem_type = [];
        if ($ids) {
            //编辑、详情
            $row = $this->model->get($ids);
            $this->assignconfig('ids', $row->id);
            $this->assignconfig('problem_id', $row->problem_type_id);
            $this->view->assign('row', $row);

            //子订单措施及数据
            if (!empty($row->order_item_numbers)) {
                $order_data = $this->model->getOrderItem($row->platform_order, $row->order_item_numbers, $row->work_type, $row);
                unset($order_data['item_order_info']);
                $this->view->assign('order_item', $order_data);
            }

            //工单类型
            $work_type = $row->work_type;
        } else {
            //创建
            if (!empty($is_warehouse)) {
                $work_type = 2;
            }
        }

        //仓库创建工单
        $order_number = input('order_number');
        $order_item_numbers = input('order_item_numbers');
        if ($order_number && $order_item_numbers) {
            $order_item = $this->model->getOrderItem($order_number, $order_item_numbers, $work_type, []);
            $this->view->assign('order_item', $order_item);
        }

        //工单类型
        $this->view->assign('work_type', $work_type);
        $this->assignconfig('work_type', $work_type);

        //工单问题
        if (1 == $work_type) {
            $customer_problem_type = $workOrderConfigValue['customer_problem_type'];
            $customer_problem_classify = $workOrderConfigValue['customer_problem_classify'];
            unset($customer_problem_classify['仓库问题']);

            foreach ($customer_problem_classify as $key => $value) {
                $type = [];
                foreach ($value as $v) {
                    $type[] = ['id' => $v, 'name' => $customer_problem_type[$v]];
                }
                $problem_type[] = ['name' => $key, 'type' => $type];
            }
        } else {
            $problem_type = $workOrderConfigValue['warehouse_problem_type'];
        }
        $this->view->assign('problem_type', $problem_type);

        return $this->view->fetch();
    }

    /**
     * 判断是否审核并获取审核人ID
     *
     * @Author lzh
     * @param array $info 审核组|审核人
     * @param array $measure_choose_id 措施ID
     * @param array $params 提交参数
     * @return boolean
     */
    protected function weight_currency($info, $measure_choose_id, $params)
    {
        if (0 == $info['step_id']) {//不需要判断措施只需要判断创建人
            return false;
        } elseif (2 == $info['step_id'] && in_array(2, $measure_choose_id)) { //退款
            $median_value = $params['refund_money'];
        } elseif (3 == $info['step_id'] && in_array(3, $measure_choose_id)) { //取消
            $median_value = $params['refund_money'];
        } elseif (6 == $info['step_id'] && in_array(6, $measure_choose_id)) { //赠品
            $median_value = array_sum($params['gift']['original_number'] ?: []);
        } elseif (7 == $info['step_id'] && in_array(7, $measure_choose_id)) { //补发
            $median_value = array_sum($params['replacement']['original_number'] ?: []);
        } elseif (10 == $info['step_id'] && in_array(10, $measure_choose_id)) { //积分
            $median_value = $params['integral'];
        } elseif (15 == $info['step_id'] && in_array(15, $measure_choose_id)) {//VIP退款
            $median_value = $params['refund_money'];
        }

        $result = false;
        if (!empty($median_value)) {
            switch ($info['symbol']) {
                case 'gt':
                    $result = $median_value > $info['step_value'];
                    break;
                case 'eq':
                    $result = $median_value = $info['step_value'];
                    break;
                case 'lt':
                    $result = $median_value < $info['step_value'];
                    break;
                case 'egt':
                    $result = $median_value >= $info['step_value'];
                    break;
                case 'elt':
                    $result = $median_value <= $info['step_value'];
                    break;
            }
        }
        if ($result) {
            return false;
        }

        return true;
    }

    /**
     * 保存措施、承接人并处理相关流程
     *
     * @Author lzh
     * @param int $work_id 工单ID
     * @param int $choose_id 选择的措施ID
     * @param array $appoint_ids 承接人ID集合
     * @param array $appoint_users 承接人名称集合
     * @param array $appoint_group 承接人所在组集合
     * @param int $auto_complete 是否审核之后自动完成
     * @param int $assign_user_id 当前用户上级主管ID
     * @param int $admin_id 当前用户ID
     * @param string $nickname 当前用户名称
     * @param array $params 提交参数
     * @param string $item_order_number 子订单号
     * @return array
     */
    protected function handle_measure($work_id, $choose_id, $appoint_ids, $appoint_users, $appoint_group, $auto_complete, $assign_user_id, $admin_id, $nickname, $params, $item_order_number)
    {
        //获取工单配置信息
        $workOrderConfigValue = $this->workOrderConfigValue;

        //措施内容
        $measure_content = $workOrderConfigValue['step'][$choose_id] ?: '';

        //措施表
        $_work_order_measure = new WorkOrderMeasure();

        //承接人表
        $_work_order_recept = new WorkOrderRecept();

        $_work_order_measure->startTrans();
        $_work_order_recept->startTrans();
        try {
            //插入措施表
            $res = $_work_order_measure
                ->allowField(true)
                ->save([
                    'work_id' => $work_id,
                    'measure_choose_id' => $choose_id,
                    'measure_content' => $measure_content,
                    'item_order_number' => $item_order_number,
                    'create_time' => date('Y-m-d H:i:s')
                ]);
            if (false === $res) throw new Exception("添加措施失败！！");

            //工单措施表自增ID
            $measure_id = $_work_order_measure->id;

            //循环插入承接人
            $appoint_save = [];
            if (is_array($appoint_ids) && !empty($appoint_ids)) {
                foreach ($appoint_ids as $key => $val) {
                    if ($appoint_users[$key] == 'undefined') {
                        continue;
                    }
                    //如果没有承接人 默认为创建人
                    if ($val == 'undefined') {
                        $recept_group_id = $assign_user_id;
                        $recept_person_id = $admin_id;
                        $recept_person = $nickname;
                    } else {
                        $recept_group_id = $appoint_group[$key];
                        $recept_person_id = $val;
                        $recept_person = $appoint_users[$key];
                    }
                    $appoint_save[] = [
                        'work_id' => $work_id,
                        'measure_id' => $measure_id,
                        'is_auto_complete' => $auto_complete ?: 0,
                        'recept_group_id' => $recept_group_id,
                        'recept_person_id' => $recept_person_id,
                        'recept_person' => $recept_person,
                        'create_time' => date('Y-m-d H:i:s')
                    ];
                }
            } else {
                $appoint_save[] = [
                    'work_id' => $work_id,
                    'measure_id' => $measure_id,
                    'is_auto_complete' => $auto_complete ?: 0,
                    'recept_group_id' => 0,
                    'recept_person_id' => $admin_id,
                    'recept_person' => $nickname,
                    'create_time' => date('Y-m-d H:i:s')
                ];
            }

            //插入承接人表
            $recept_res = $_work_order_recept->allowField(true)->saveAll($appoint_save);
            if (false === $recept_res) throw new Exception("添加承接人失败！！");

            $_work_order_measure->commit();
            $_work_order_recept->commit();
        } catch (PDOException $e) {
            $_work_order_measure->rollback();
            $_work_order_recept->rollback();
            return ['result' => false, 'msg' => $e->getMessage()];
        } catch (Exception $e) {
            $_work_order_measure->rollback();
            $_work_order_recept->rollback();
            return ['result' => false, 'msg' => $e->getMessage()];
        }

        //更改镜片、赠品、补发
        if (in_array($choose_id, [6, 7, 20])) {
            $this->model->changeLens($params, $work_id, $choose_id, $measure_id, $item_order_number);
        } elseif (19 == $choose_id) {//更改镜框
            $this->model->changeFrame($params, $work_id, $choose_id, $measure_id, $item_order_number);
        } elseif (in_array($choose_id, [3, 18])) {//取消
            $this->model->cancelOrder($params, $work_id, $choose_id, $measure_id, $item_order_number);
        } elseif (13 == $choose_id) {//修改地址
            $this->model->changeAddress($params, $work_id, $choose_id, $measure_id);
        }

        return ['result' => true, 'msg' => ''];
    }

    /**
     * 判断sku是否有库存
     *
     * @Description
     * @author wpl 
     * @param array $skus sku列表
     * @param int $siteType 站点类型
     * @param array $num 站点类型
     * @return array
     */
    protected function skuIsStock($skus = [], $siteType, $num = [])
    {
        if (!array_filter($skus)) {
            return ['result' => false, 'msg' => 'SKU不能为空'];
        }

        $itemPlatFormSku = new \app\admin\model\itemmanage\ItemPlatformSku();
        //根据平台sku转sku
        foreach (array_filter($skus) as $k => $v) {
            //判断库存时去掉-s 等
            $arr = explode('-', $v);
            if (!empty($arr[1])) {
                $sku = $arr[0] . '-' . $arr[1];
            } else {
                $sku = trim($v);
            }
<<<<<<< HEAD
            /*****************限制如果有盘点单未结束不能操作配货完成*******************/
            //配货完成时判断
            //拣货区盘点时不能操作
            //查询条形码库区库位
            $barcodedata = $this->_product_bar_code_item->where(['sku' => $sku])->column('location_code');

            $count = $this->_inventory->alias('a')
                ->join(['fa_inventory_item' => 'b'], 'a.id=b.inventory_id')->where(['a.is_del' => 1, 'a.check_status' => ['in', [0, 1]], 'library_name' => ['in', $barcodedata]])
                ->count();
            if ($count > 0) {
                return ['result' => false, 'msg' => '此'.$sku.'对应库位正在盘点,暂无法进行出入库操作'];
            }
            /****************************end*****************************************/



=======
           
            if(!empty($sku)){
                /*****************限制如果有盘点单未结束不能操作配货完成*******************/
                //配货完成时判断
                //拣货区盘点时不能操作
                //查询条形码库区库位
                $whe_sku['sku'] = $sku;
                $barcodedata = $this->_product_bar_code_item->where($whe_sku)->column('location_code');
                if (!empty($barcodedata)){
                    $count = $this->_inventory->alias('a')
                        ->join(['fa_inventory_item' => 'b'], 'a.id=b.inventory_id')->where(['a.is_del' => 1, 'a.check_status' => ['in', [0, 1]], 'library_name' => ['in', $barcodedata]])
                        ->count();
                    if ($count > 0) {
                        return ['result' => false, 'msg' => '此'.$sku.'对应库位正在盘点,暂无法进行出入库操作'];
                    }
                }
                /****************************end*****************************************/
            }
>>>>>>> 9e757695
            //判断是否开启预售 并且预售时间是否满足 并且预售数量是否足够
            $res = $itemPlatFormSku->where(['outer_sku_status' => 1, 'platform_sku' => $sku, 'platform_type' => $siteType])->find();
            //判断是否开启预售
            if ($res['stock'] >= 0 && $res['presell_status'] == 1 && strtotime($res['presell_create_time']) <= time() && strtotime($res['presell_end_time']) >= time()) {
                $stock = $res['stock'] + $res['presell_residue_num'];
            } elseif ($res['stock'] < 0 && $res['presell_status'] == 1 && strtotime($res['presell_create_time']) <= time() && strtotime($res['presell_end_time']) >= time()) {
                $stock = $res['presell_residue_num'];
            } else {
                $stock = $res['stock'];
            }
            //判断库存是否足够
            if ($stock < $num[$k]) {
                // $params = ['sku'=>$sku,'siteType'=>$siteType,'stock'=>$stock,'num'=>$num[$k]];
                // file_put_contents('/www/wwwroot/mojing/runtime/log/stock.txt',json_encode($params),FILE_APPEND);
                return ['result' => false, 'msg' => $sku . '库存不足！！'];
            }
        }
        return ['result' => true, 'msg' => ''];
    }

    /**
     * 编辑
     *
     * @Author lzh
     * @DateTime 2020-11-23 11:29:24
     * @param [type] $ids
     * @return void
     */
    public function edit($ids = null)
    {
        //获取工单配置信息
        $workOrderConfigValue = $this->workOrderConfigValue;

        //校验工单信息
        $row = $this->model->get($ids);
        !$row && $this->error(__('No Results were found'));

        //校验用户权限
        $adminIds = $this->getDataLimitAdminIds();
        is_array($adminIds) && !in_array($row[$this->dataLimitField], $adminIds) && $this->error(__('You have no permission'));

        //获取用户ID和所在权限组
        $admin_id = session('admin.id');
        $nickname = session('admin.nickname');
        $_auth_group_access = new AuthGroupAccess();
        $user_group_access = $_auth_group_access->where(['uid' => $admin_id])->column('group_id');

        if ($this->request->isPost()) {
            $params = $this->request->post("row/a");
            if ($params) {
                $params = $this->preExcludeFields($params);
                if ($this->dataLimit && $this->dataLimitFieldAutoFill) {
                    $params[$this->dataLimitField] = $this->auth->id;
                }

                //是否采用模型验证
                if ($this->modelValidate) {
                    $name = str_replace("\\model\\", "\\validate\\", get_class($this->model));
                    $validate = is_bool($this->modelValidate) ? ($this->modelSceneValidate ? $name . '.edit' : $name) : $this->modelValidate;
                    $this->model->validateFailException(true)->validate($validate);
                }

                $platform_order = trim($params['platform_order']);//订单号
                $measure_choose_id = $params['measure_choose_id'] ? array_unique(array_filter($params['measure_choose_id'])) : [];//措施ID数组
                $work_type = $params['work_type'];//工单类型：1客服 2仓库
                $item_order_info = $params['item_order_info'];//子订单措施
                $params['order_sku'] = $params['order_sku'] ? implode(',', $params['order_sku']) : '';//sku列表

                //校验问题类型、问题描述
                $params['problem_type_id'] = $params['problem_type_id'] ?: $params['problem_id'];
                !$params['problem_type_id'] && $this->error("请选择问题类型");
                !$params['problem_description'] && $this->error("问题描述不能为空");
                !$platform_order && $this->error("订单号不能为空");

                //指定问题类型校验sku下拉框是否勾选
                in_array($params['problem_type_id'],[8,10,11,56,13,14,15,16,18,22,59])
                && empty($params['order_sku'])
                && $this->error("请选择sku");

                //校验工单类型
                if (1 == $work_type) {
                    //校验工单措施
                    empty($measure_choose_id) && empty($item_order_info) && $this->error("请选择实施措施");

                    $params['problem_type_content'] = $workOrderConfigValue['customer_problem_type'][$params['problem_type_id']];
                } else {
                    $all_after_user_id = array_filter($params['all_after_user_id']);
                    empty($all_after_user_id) && $this->error("未找到对应承接人,请重新选择");
                    $params['all_after_user_id'] = implode(',', $all_after_user_id);
                    $params['problem_type_content'] = $workOrderConfigValue['warehouse_problem_type'][$params['problem_type_id']];
                }

                //主单和子单全部的措施id
                $all_choose_ids = [];

                //检测主订单措施
                if (!empty($measure_choose_id)) {
                    /**
                     * 审核判断条件
                     * 1、退款金额大于30 经理审核
                     * 2、赠品数量大于1 经理审核
                     * 3、补发数量大于1 经理审核
                     * 4、优惠券等于100% 经理审核  50%主管审核 固定额度无需审核
                     * 5、运营客服组的优惠券都由客服经理审核
                     */

                    $all_choose_ids = $measure_choose_id;

                    //校验退款、vip退款
                    if (array_intersect([2, 15], $measure_choose_id)) {
                        !$params['refund_money'] && $this->error("退款金额不能为空");
                        $params['is_refund'] = 1;
                    } else {
                        unset($params['refund_money']);
                    }

                    //校验赠品、补发库存
                    if (array_intersect([6, 7], $measure_choose_id)) {
                        $original_sku = [];
                        //赠品
                        if (in_array(6, $measure_choose_id)) {
                            $gift_sku = $params['gift']['original_sku'];
                            !$gift_sku && $this->error("赠品sku不能为空");

                            $gift_number = $params['gift']['original_number'];
                            !$gift_number && $this->error("赠品数量不能为空");

                            foreach ($gift_sku as $key => $sku) {
                                $num = $key + 1;
                                !$sku && $this->error("第{$num}个赠品sku不能为空");
                                !$gift_number[$key] && $this->error("第{$num}个赠品数量必须大于0");

                                if (isset($original_sku[$sku])) {
                                    $original_sku[$sku] += $gift_number[$key];
                                } else {
                                    $original_sku[$sku] = $gift_number[$key];
                                }
                            }
                        }

                        //补发
                        if (in_array(7, $measure_choose_id)) {
//                            !$params['address']['shipping_type'] && $this->error("请选择Shipping Method");

                            $replacement_sku = $params['replacement']['original_sku'];
                            !$replacement_sku && $this->error("补发sku不能为空");

                            $replacement_number = $params['replacement']['original_number'];
                            !$replacement_number && $this->error("补发数量不能为空");

                            foreach ($replacement_sku as $key => $sku) {
                                $num = $key + 1;
                                !$sku && $this->error("第{$num}个补发sku不能为空");
                                !$replacement_number[$key] && $this->error("第{$num}个补发数量必须大于0");

                                if (isset($original_sku[$sku])) {
                                    $original_sku[$sku] += $replacement_number[$key];
                                } else {
                                    $original_sku[$sku] = $replacement_number[$key];
                                }
                            }
                        }
                        //校验库存
                        if ($original_sku) {
                            $back_data = $this->skuIsStock(array_keys($original_sku), $params['work_platform'], array_values($original_sku));
                            !$back_data['result'] && $this->error($back_data['msg']);
                        }
                    }

                    //校验补价措施
                    if (in_array(8, $measure_choose_id)) {
                        !$params['replenish_money'] && $this->error("补差价金额不能为空");
                    } else {
                        unset($params['replenish_money']);
                    }

                    //校验优惠券措施
                    if (in_array(9, $measure_choose_id)) {
                        !$params['coupon_id'] && !$params['need_coupon_id'] && $this->error("请选择优惠券");

                        //不需要审核的优惠券
                        if ($params['coupon_id']) {
                            $check_coupon = $workOrderConfigValue['check_coupon'];
                        } else {
                            //需要审核的优惠券
                            $params['is_check'] = 1;
                            $params['coupon_id'] = $params['need_coupon_id'];
                            $check_coupon = $workOrderConfigValue['need_check_coupon'];

                            //优惠券折扣
                            $discount = $workOrderConfigValue['need_check_coupon'][$params['need_coupon_id']]['sum'];
                            if (100 == $discount || (0 < $discount && in_array(131, $user_group_access))) {
                                //创建人上级经理
                                $params['assign_user_id'] = $workOrderConfigValue['customer_manager'];
                            } elseif (50 == $discount) {
                                //创建人上级主管
                                $params['assign_user_id'] = $this->assign_user_id ?: $admin_id;
                            }
                        }
                        foreach ($check_coupon as $v) {
                            if ($v['id'] == $params['coupon_id']) {
                                $params['coupon_describe'] = $v['desc'];
                                break;
                            }
                        }
                    }

                    //判断是否选择积分措施
                    if (in_array(10, $measure_choose_id)) {
                        (!$params['integral'] || !is_numeric($params['integral']))
                        && $this->error("积分必须是数字");
                    } else {
                        unset($params['integral']);
                        unset($params['integral_describe']);
                    }

                    //判断是否选择退件措施
                    if (in_array(11, $measure_choose_id)) {
                        !$params['refund_logistics_num'] && $this->error("退回物流单号不能为空");
                    } else {
                        unset($params['refund_logistics_num']);
                    }
                }

                //子单sku变动表
                $_work_order_change_sku = new WorkOrderChangeSku();

                //检测子订单措施
                if ($item_order_info) {
                    $item_order_info = array_filter($item_order_info);
                    //查询所有子单数量
                    $_new_order_process = new NewOrderProcess();
                    $order_id = $_new_order_process->where('increment_id', $platform_order)->value('order_id');
                    $_new_order_item_process = new NewOrderItemProcess();
                    $count_item_num = $_new_order_item_process->where('order_id', $order_id)->count();

                    1 > count($item_order_info) && $this->error("子订单号错误");
                    foreach ($item_order_info as $key => &$item) {
                        $item['item_choose'] = array_unique(array_filter($item['item_choose']));
                        if ($count_item_num != count($item_order_info)) {
                            empty($item['item_choose']) && $this->error("请选择子订单：{$key} 的实施措施");
                        }
                        $all_choose_ids = array_unique(array_merge($all_choose_ids, $item['item_choose']));

                        //获取子单之前处理成功的措施类型
                        $change_type = $_work_order_change_sku
                            ->alias('a')
                            ->join(['fa_work_order_measure' => 'b'], 'a.measure_id=b.id')
                            ->where([
                                'a.item_order_number' => $key,
                                'b.operation_type' => 1
                            ])
                            ->order('a.id', 'desc')
                            ->group('a.item_order_number')
                            ->column('a.change_type');

                        //子单取消
                        if (in_array(18, $item['item_choose'])) {
                            //检测之前是否处理过子单措施
                            array_intersect([1, 2, 3], $change_type) && $this->error("子订单：{$key} 措施已处理，不能取消");
                        } elseif (in_array(19, $item['item_choose'])) {//更改镜框
                            //检测之前是否处理过更改镜框措施
                            in_array(1, $change_type) && $this->error("子订单：{$key} 措施已处理，不能重复创建");

                            //更改镜框校验库存
                            !$item['change_frame']['change_sku'] && $this->error("子订单：{$key} 的新sku不能为空");
                            $item['change_frame']['change_sku'] = trim($item['change_frame']['change_sku']);
                            $back_data = $this->skuIsStock([$item['change_frame']['change_sku']], $params['work_platform'], [1]);
                            !$back_data['result'] && $this->error($back_data['msg']);
                        } /*elseif (in_array(20, $item['item_choose'])) {//更改镜片
                            //检测之前是否处理过更改镜片措施
                            in_array(2, $change_type) && $this->error("子订单：{$key} 措施已处理，不能重复创建");
                        }*/
                    }
                    unset($item);
                }

                /**获取审核人 start*/
                $check_person_weight = $workOrderConfigValue['check_person_weight'];//审核人列表
                $check_group_weight = $workOrderConfigValue['check_group_weight'];//审核组列表
                $all_group = $workOrderConfigValue['group'];//所有的成员组

                //核算审核组
                if (!empty($check_group_weight)) {
                    foreach ($check_group_weight as $gv) {
                        $all_person = [];
                        //获取当前组下的所有成员
                        $subordinate = (new AuthGroup)->getAllNextGroup($gv['work_create_person_id']);
                        if ($subordinate) {
                            array_push($subordinate, $gv['work_create_person_id']);
                            foreach ($subordinate as $av) {
                                if (is_array($all_group[$av])) {
                                    foreach ($all_group[$av] as $vk) {
                                        $all_person[] = $vk;
                                    }
                                }
                            }
                        } else {
                            $all_person = $all_group[$gv['work_create_person_id']];
                        }
                        if (!empty($all_person)) {
                            //如果符合创建组
                            if (in_array($admin_id, array_unique($all_person))) {
                                if (!$this->weight_currency($gv, $all_choose_ids, $params)) {
                                    $params['is_check'] = 1;
                                    $params['assign_user_id'] = $all_group[$gv['check_group_id']][0];
                                    break;
                                }
                            }
                        }
                    }
                }

                //核算审核人
                if (!empty($check_person_weight)) {
                    foreach ($check_person_weight as $wkv) {
                        if ($admin_id == $wkv['work_create_person_id']) {
                            if (!$this->weight_currency($wkv, $all_choose_ids, $params)) {
                                $params['is_check'] = 1;
                                $params['assign_user_id'] = $all_group[$wkv['check_group_id']][0];
                                break;
                            }
                        }
                    }
                }

                //没有审核人则不需要审核
                if (!$params['assign_user_id']) {
                    $params['is_check'] = 0;
                }
                /**获取审核人 end*/

                //点击提交按钮
                if (2 == $params['work_status']) {
                    //不需要审核或工单类型为仓库 工单状态默认为审核通过
                    if (0 == $params['is_check'] || 2 == $params['work_type']) {
                        $params['work_status'] = 3;
                    }
                    $params['submit_time'] = date('Y-m-d H:i:s');
                }

                //vip订单
                if (100 == $params['order_type']) {
                    $params['base_grand_total'] = $params['refund_money'];
                    $params['grand_total'] = $params['refund_money'];
                }
                $params['recept_person_id'] = $params['recept_person_id'] ?: $admin_id;

                //措施表
                $_work_order_measure = new WorkOrderMeasure();

                //承接人表
                $_work_order_recept = new WorkOrderRecept();

                //子单表
                $_new_order_item_process = new NewOrderItemProcess();

                //配货异常表
                $_distribution_abnormal = new DistributionAbnormal();

                //库位表
                $_stock_house = new StockHouse();

                $row->startTrans();
                $_work_order_measure->startTrans();
                $_work_order_recept->startTrans();
                $_work_order_change_sku->startTrans();
                $_stock_house->startTrans();
                $_new_order_item_process->startTrans();
                $_distribution_abnormal->startTrans();
                try {
                    //更新之前清除部分字段
                    $update_data = [
                        'replenish_money' => '',
                        'replenish_increment_id' => '',
                        'coupon_id' => 0,
                        'coupon_describe' => '',
                        'coupon_str' => '',
                        'integral' => '',
                        'refund_logistics_num' => '',
                        'refund_money' => '',
                        'is_refund' => 0,
                        'replacement_order' => '',
                        'integral_describe' => '',
                    ];
                    $update_res = $row->allowField(true)->save($update_data);
                    if (false === $update_res) throw new Exception('更新失败!!');

                    //仓库工单判断未处理异常，有则绑定异常
                    if ($params['order_item_numbers'] || in_array(3, $measure_choose_id)) {
                        //主单取消：绑定该订单下所有子单异常
                        if (in_array(3, $measure_choose_id)) {
                            $item_process_where['b.increment_id'] = $platform_order;
                            $type = 16;
                        } else {
                            $item_process_where['a.item_order_number'] = ['in', $params['order_item_numbers']];
                            $type = 17;
                        }

                        //获取子单ID集
                        $item_process_ids = $_new_order_item_process
                            ->alias('a')
                            ->join(['fa_order' => 'b'], 'a.order_id=b.id')
                            ->where($item_process_where)
                            ->column('a.id', 'a.item_order_number');
                        $item_order_numbers = array_keys($item_process_ids);

                        //获取之前的子单列表
                        $bound_item_order_numbers = $_work_order_change_sku->where(['work_id' => $row->id])->column('item_order_number');
                        $remove_numbers = $bound_item_order_numbers ? array_diff($bound_item_order_numbers, $item_order_numbers) : [];

                        //清除之前的子单异常、解绑子单库位、异常库位减1
                        if ($remove_numbers) {
                            foreach ($remove_numbers as $val) {
                                //获取子单信息
                                $item_process_info = $_new_order_item_process
                                    ->field('id,abnormal_house_id')
                                    ->where(['item_order_number' => $val])
                                    ->find();

                                //删除异常
                                $check_abnormal = $_distribution_abnormal
                                    ->field('type,id')
                                    ->where(['work_id' => $row->id, 'item_process_id' => $item_process_info['id']])
                                    ->find();
                                if ($check_abnormal && in_array($check_abnormal['type'], [16, 17])) {
                                    $_distribution_abnormal->where(['id' => $check_abnormal['id']])->delete();

                                    //子订单解绑异常库位
                                    $_new_order_item_process
                                        ->where(['id' => $item_process_info['id']])
                                        ->update(['abnormal_house_id' => 0]);

                                    //异常库位占用数量-1
                                    if($item_process_info['abnormal_house_id']){
                                        $_stock_house
                                            ->where(['id' => $item_process_info['abnormal_house_id']])
                                            ->setDec('occupy', 1);
                                    }

                                    //配货日志
                                    DistributionLog::record((object)session('admin'), $val, 10, "编辑工单，解绑异常库位");
                                }
                            }
                        }

                        //获取绑定异常子单ID集
                        $abnormal_binding_ids = $_distribution_abnormal
                            ->where(['item_process_id' => ['in', $item_process_ids], 'status' => 1])
                            ->column('item_process_id');

                        //已经标记异常的子单，绑定异常数据
                        if (!empty($abnormal_binding_ids)) {
                            $_distribution_abnormal
                                ->allowField(true)
                                ->save(['work_id' => $row->id], ['item_process_id' => ['in', $abnormal_binding_ids], 'status' => 1]);

                            //配货操作日志
                            DistributionLog::record((object)session('admin'), $item_process_ids, 0, "编辑工单绑定异常");
                            $need_sign_ids = array_diff($item_process_ids, $abnormal_binding_ids);
                        } else {
                            $need_sign_ids = $item_process_ids;
                        }

                        //未标记异常子单，则标记异常
                        if (!empty($need_sign_ids)) {
                            foreach ($need_sign_ids as $val) {
                                //获取异常库位号
                                $stock_house_info = $_stock_house
                                    ->field('id,coding')
                                    ->where(['status' => 1, 'type' => 4, 'occupy' => ['<', 10000]])
                                    ->order('occupy', 'desc')
                                    ->find();
                                if (empty($stock_house_info)) throw new Exception("异常暂存架没有空余库位！！");

                                //创建异常
                                $abnormal_data = [
                                    'work_id' => $row->id,
                                    'item_process_id' => $val,
                                    'type' => $type,
                                    'status' => 1,
                                    'create_time' => time(),
                                    'create_person' => $nickname
                                ];
                                $_distribution_abnormal->allowField(true)->isUpdate(false)->data($abnormal_data)->save();

                                //子订单绑定异常库位号
                                $_new_order_item_process
                                    ->where(['id' => $val])
                                    ->update(['abnormal_house_id' => $stock_house_info['id']]);

                                //异常库位占用数量+1
                                $_stock_house
                                    ->where(['id' => $stock_house_info['id']])
                                    ->setInc('occupy', 1);

                                //配货日志
                                DistributionLog::record((object)session('admin'), $val, 9, "编辑工单，异常暂存架{$stock_house_info['coding']}库位");
                            }
                        }
                    }

                    //清除措施表、承接表、sku变动表
                    $_work_order_measure->where(['work_id' => $row->id])->delete();
                    $_work_order_recept->where(['work_id' => $row->id])->delete();
                    $_work_order_change_sku->where(['work_id' => $row->id])->delete();

                    //更新工单
                    $result = $row->allowField(true)->save($params);
                    if (false === $result) throw new Exception("编辑失败！！");

                    //创建主订单措施、承接人数据
                    if (!empty($measure_choose_id)) {
                        foreach ($measure_choose_id as $v) {
                            //根据措施读取承接组、承接人 默认是客服问题组配置,是否审核之后自动完成
                            $appoint_ids = $params['order_recept']['appoint_ids'][$v];
                            $appoint_users = $params['order_recept']['appoint_users'][$v];
                            $appoint_group = $params['order_recept']['appoint_group'][$v];
                            $auto_complete = $params['order_recept']['auto_complete'][$v];

                            //插入措施、承接人数据
                            $res = $this->handle_measure($row->id, $v, $appoint_ids, $appoint_users, $appoint_group, $auto_complete, $this->assign_user_id, $admin_id, $nickname, $params, '');
                            if (!$res['result']) throw new Exception($res['msg']);
                        }
                    }

                    //创建子订单措施、承接人数据
                    if (!empty($item_order_info)) {
                        foreach ($item_order_info as $key => $item) {
                            if ($item['item_choose']) {
                                foreach ($item['item_choose'] as $v) {
                                    //根据措施读取承接组、承接人 默认是客服问题组配置,是否审核之后自动完成
                                    $appoint_ids = $item['appoint_ids'][$v];
                                    $appoint_users = $item['appoint_users'][$v];
                                    $appoint_group = $item['appoint_group'][$v];
                                    $auto_complete = $item['auto_complete'][$v];

                                    //插入措施、承接人数据
                                    $res = $this->handle_measure($row->id, $v, $appoint_ids, $appoint_users, $appoint_group, $auto_complete, $this->assign_user_id, $admin_id, $nickname, $params, $key);
                                    if (!$res['result']) throw new Exception($res['msg']);
                                }
                            }
                        }
                    }

                    //非草稿状态进入审核阶段
                    1 != $params['work_status'] && $this->model->checkWork($row->id);

                    $row->commit();
                    $_work_order_measure->commit();
                    $_work_order_recept->commit();
                    $_work_order_change_sku->commit();
                    $_stock_house->commit();
                    $_new_order_item_process->commit();
                    $_distribution_abnormal->commit();
                } catch (ValidateException $e) {
                    $row->rollback();
                    $_work_order_measure->rollback();
                    $_work_order_recept->rollback();
                    $_work_order_change_sku->rollback();
                    $_stock_house->rollback();
                    $_new_order_item_process->rollback();
                    $_distribution_abnormal->rollback();
                    $this->error($e->getMessage());
                } catch (PDOException $e) {
                    $row->rollback();
                    $_work_order_measure->rollback();
                    $_work_order_recept->rollback();
                    $_work_order_change_sku->rollback();
                    $_stock_house->rollback();
                    $_new_order_item_process->rollback();
                    $_distribution_abnormal->rollback();
                    $this->error($e->getMessage());
                } catch (Exception $e) {
                    $row->rollback();
                    $_work_order_measure->rollback();
                    $_work_order_recept->rollback();
                    $_work_order_change_sku->rollback();
                    $_stock_house->rollback();
                    $_new_order_item_process->rollback();
                    $_distribution_abnormal->rollback();
                    $this->error($e->getMessage());
                }
                $this->success();
            }
            $this->error(__('Parameter %s can not be empty', ''));
        }

        //工单类型及状态
        $this->view->assign('row', $row);
        $this->assignconfig('work_type', $row->work_type);
        $this->assignconfig('work_status', $row->work_status);
        $this->assignconfig('create_user_id', $row->create_user_id);

        //子订单措施及数据
        $order_data = $this->model->getOrderItem($row->platform_order, $row->order_item_numbers, $row->work_type, $row);
        if(!empty($order_data['item_order_info'])){
            $this->assignconfig('item_order_info', $order_data['item_order_info']);
            unset($order_data['item_order_info']);
        }
        $this->assignconfig('order_item', $order_data);
        $this->view->assign('order_item', $order_data);

        //把问题类型传递到js页面
        $row->problem_type_id && $this->assignconfig('problem_type_id', $row->problem_type_id);

        //工单措施对应的措施配置表ID数组
        $measureList = WorkOrderMeasure::workMeasureList($row->id, 1);
        !empty($measureList) && $this->assignconfig('measureList', $measureList);

        //工单问题类型
        $problem_type = [];
        if (1 == $row->work_type) {
            $customer_problem_type = $workOrderConfigValue['customer_problem_type'];
            $customer_problem_classify = $workOrderConfigValue['customer_problem_classify'];
            unset($customer_problem_classify['仓库问题']);

            foreach ($customer_problem_classify as $key => $value) {
                $type = [];
                foreach ($value as $v) {
                    $type[] = ['id' => $v, 'name' => $customer_problem_type[$v]];
                }
                $problem_type[] = ['name' => $key, 'type' => $type];
            }
        } else {
            $problem_type = $workOrderConfigValue['warehouse_problem_type'];
        }
        $this->view->assign('problem_type', $problem_type);

        return $this->view->fetch();
    }

    /**
     * 获取订单sku数据
     *
     * @参数 string order_number  订单号
     * @author lzh
     * @return array
     */
    public function get_sku_list()
    {
        !request()->isAjax() && $this->error('404 not found');

        $order_number = request()->post('order_number');
        empty($order_number) && $this->error('订单号不能为空');

        $result = $this->model->getOrderItem($order_number, '', 0, [], 1);
        empty($result) && $this->error('未获取到数据');
        empty($result['sku_list']) && $this->error('未获取到子单数据');

        $this->success('', '', $result, 0);
    }

    /**
     * 根据处方获取地址信息以及处方信息
     * @throws \think\db\exception\DataNotFoundException
     * @throws \think\db\exception\ModelNotFoundException
     * @throws \think\exception\DbException
     */
    public function ajaxGetAddress()
    {
        if (request()->isAjax()) {
            $incrementId = input('increment_id');
            $siteType = input('site_type');
            $work_id = input('work_id');
            $measure_choose_id = input('measure_choose_id');

            $res = [];
            $lens = [];
            try {
                //获取网站数据库地址,获取地址信息
                $res = $this->model->getAddress($incrementId);
                !$res && $this->error('未获取到数据！！');

                //请求接口获取lens_type，coating_type，prescription_type等信息
                $lens = $this->model->getReissueLens($siteType, $res['showPrescriptions'], 1);

                //判断是否是新建或跟单处理
                if ($work_id && $measure_choose_id) {
                    $work_status = $this->model->where('id', $work_id)->value('work_status');
                    if (0 < $work_status) {
                        //获取魔晶数据库中地址
                        $_work_order_change_sku = new WorkOrderChangeSku();
                        $address = $_work_order_change_sku
                            ->alias('a')
                            ->join(['fa_work_order_measure' => 'b'], 'a.measure_id=b.id')
                            ->where(['a.work_id' => $work_id, 'b.measure_choose_id' => $measure_choose_id])
                            ->value('a.userinfo_option');
                        if ($address) {
                            $address = unserialize($address);
                            $address['address_type'] = $address['address_id'] == 0 ? 'shipping' : 'billing';
                            $res['address'] = $address;
                        }
                    }
                }
            } catch (\Exception $e) {
                $this->error($e->getMessage());
            }
            $this->success('操作成功！！', '', ['address' => $res, 'lens' => $lens]);
        }
        $this->error('404 not found');
    }

    /**
     * 根据country获取Province
     * @return array
     */
    public function ajaxGetProvince()
    {
        $countryId = input('country_id');
        $country = json_decode(file_get_contents('assets/js/country.js'), true);
        $province = $country[$countryId];
        return $province ?: [];
    }

    /**
     * 获取更改镜片的数据
     * @throws Exception
     */
    public function ajaxGetChangeLens()
    {
        if (request()->isAjax()) {
            $incrementId = input('increment_id');
            $siteType = input('site_type');
            $item_order_number = input('item_order_number', '');
            try {
                //获取地址、处方等信息
                $res = $this->model->getAddress($incrementId, $item_order_number);

                //获取更改镜片最新处方信息
                $_work_order_change_sku = new WorkOrderChangeSku();
                $change_lens = $_work_order_change_sku
                    ->alias('a')
                    ->field('a.od_sph,a.od_cyl,a.od_axis,a.od_add,a.pd_r,a.od_pv,a.od_bd,a.od_pv_r,a.od_bd_r,a.os_sph,a.os_cyl,a.os_axis,a.os_add,a.pd_l,a.os_pv,a.os_bd,a.os_pv_r,a.os_bd_r,a.lens_number,a.recipe_type as prescription_type,prescription_option')
                    ->join(['fa_work_order_measure' => 'b'], 'a.measure_id=b.id')
                    ->where([
                        'a.change_type' => 2,
                        'a.item_order_number' => $item_order_number,
                        'b.operation_type' => 1
                    ])
                    ->order('a.id', 'desc')
                    ->find();
                $change_lens = collection([$change_lens])->toArray();
                if ($change_lens[0]) {//之前更改过处方，获取最新的处方
                    $prescription_option = unserialize($change_lens[0]['prescription_option']);
                    //替换处方信息
                    $res['prescriptions'][0]['prescription_type'] = $prescription_option['prescription_type'];
                    $res['prescriptions'][0]['index_id'] = $prescription_option['lens_id'];
                    $res['prescriptions'][0]['index_type'] = $prescription_option['lens_type'];
                    $res['prescriptions'][0]['coating_id'] = $prescription_option['coating_id'];
                    $res['prescriptions'][0]['color_id'] = $prescription_option['color_id'];
                    $res['prescriptions'][0]['od_sph'] = $change_lens[0]['od_sph'];
                    $res['prescriptions'][0]['os_sph'] = $change_lens[0]['os_sph'];
                    $res['prescriptions'][0]['od_cyl'] = $change_lens[0]['od_cyl'];
                    $res['prescriptions'][0]['os_cyl'] = $change_lens[0]['os_cyl'];
                    $res['prescriptions'][0]['od_axis'] = $change_lens[0]['od_axis'];
                    $res['prescriptions'][0]['os_axis'] = $change_lens[0]['os_axis'];
                    if (!empty($change_lens[0]['pd_r']) && empty($change_lens[0]['pd_l'])) {
                        $res['prescriptions'][0]['pd'] = $change_lens[0]['pd_r'];
                    }
                    $res['prescriptions'][0]['pd_l'] = $change_lens[0]['pd_l'];
                    $res['prescriptions'][0]['pd_r'] = $change_lens[0]['pd_r'];
                    $res['prescriptions'][0]['os_add'] = $change_lens[0]['os_add'];
                    $res['prescriptions'][0]['od_add'] = $change_lens[0]['od_add'];
                    $res['prescriptions'][0]['od_pv'] = $change_lens[0]['od_pv'];
                    $res['prescriptions'][0]['os_pv'] = $change_lens[0]['os_pv'];
                    $res['prescriptions'][0]['od_pv_r'] = $change_lens[0]['od_pv_r'];
                    $res['prescriptions'][0]['os_pv_r'] = $change_lens[0]['os_pv_r'];
                    $res['prescriptions'][0]['od_bd'] = $change_lens[0]['od_bd'];
                    $res['prescriptions'][0]['os_bd'] = $change_lens[0]['os_bd'];
                    $res['prescriptions'][0]['od_bd_r'] = $change_lens[0]['od_bd_r'];
                    $res['prescriptions'][0]['os_bd_r'] = $change_lens[0]['os_bd_r'];
                    //获取更改镜框最新信息
                    $change_sku = $_work_order_change_sku
                        ->alias('a')
                        ->join(['fa_work_order_measure' => 'b'], 'a.measure_id=b.id')
                        ->where([
                            'a.change_type' => 1,
                            'a.item_order_number' => $item_order_number,
                            'b.operation_type' => 1
                        ])
                        ->order('a.id', 'desc')
                        ->value('a.change_sku');
                    if ($change_sku) {
                        $res['prescriptions'][0]['sku'] = $change_sku;
                    }
                }
                $lens = $this->model->getReissueLens($siteType, $res['prescriptions'], 2, $item_order_number);
            } catch (\Exception $e) {
                $this->error($e->getMessage());
            }
            if ($res) {
                $this->success('操作成功！！', '', $lens);
            } else {
                $this->error('未获取到数据！！');
            }
        }
        $this->error('404 not found');
    }

    /**
     * 赠品表单
     * @throws Exception
     * @throws \think\db\exception\DataNotFoundException
     * @throws \think\db\exception\ModelNotFoundException
     * @throws \think\exception\DbException
     */
    public function ajaxGetGiftLens()
    {
        if (request()->isAjax()) {
            $incrementId = input('increment_id');
            $siteType = input('site_type');
            try {
                //获取地址、处方等信息
                $res = $this->model->getAddress($incrementId);
                $lens = $this->model->getReissueLens($siteType, $res['prescriptions'], 3);
            } catch (\Exception $e) {
                $this->error($e->getMessage());
            }

            if ($res) {
                $this->success('操作成功！！', '', $lens);
            } else {
                $this->error('未获取到数据！！');
            }
        }
        $this->error('404 not found');
    }

    /**
     * ajax根据prescription_type获取镜片信息
     */
    public function ajaxGetLensType()
    {
        if (request()->isAjax()) {
            $siteType = input('site_type');
            $prescriptionType = input('prescription_type', '');
            $key = $siteType . '_get_lens';
            $data = Cache::get($key);
            if (!$data) {
                $data = $this->model->httpRequest($siteType, 'magic/product/lensData');
                Cache::set($key, $data, 3600 * 24);
            }
            $lensType = $data['lens_list'][$prescriptionType] ?: [];
            $this->success('操作成功！！', '', $lensType);
        } else {
            $this->error('404 not found');
        }
    }

    /**
     * 获取订单order的镜框等信息
     *
     * @Description
     * @author lsw
     * @since 2020/04/13 17:28:49
     * @return void
     */
    public function ajax_get_order($ordertype = null, $order_number = null)
    {
        if ($this->request->isAjax()) {
            if ($ordertype < 1 || $ordertype > 11) { //不在平台之内
                return $this->error('选择平台错误,请重新选择', '', 'error', 0);
            }
            if (!$order_number) {
                return $this->error('订单号不存在，请重新选择', '', 'error', 0);
            }
            if ($ordertype == 1) {
                $result = ZeeloolPrescriptionDetailHelper::get_one_by_increment_id($order_number);
            } elseif ($ordertype == 2) {
                $result = VooguemePrescriptionDetailHelper::get_one_by_increment_id($order_number);
            } elseif ($ordertype == 3) {
                $result = NihaoPrescriptionDetailHelper::get_one_by_increment_id(300035202);
            } elseif ($ordertype == 4) {
                $result = MeeloogPrescriptionDetailHelper::get_one_by_increment_id($order_number);
            } elseif ($ordertype == 5) {
                $result = WeseeopticalPrescriptionDetailHelper::get_one_by_increment_id($order_number);
            } elseif ($ordertype == 9) {
                $result = ZeeloolEsPrescriptionDetailHelper::get_one_by_increment_id($order_number);
            } elseif ($ordertype == 10) {
                $result = ZeeloolDePrescriptionDetailHelper::get_one_by_increment_id($order_number);
            } elseif ($ordertype == 11) {
                $result = ZeeloolJpPrescriptionDetailHelper::get_one_by_increment_id($order_number);
            }
            if (!$result) {
                $this->error('找不到这个订单,请重新尝试', '', 'error', 0);
            }
            $arr = [];
            foreach ($result as $val) {
                for ($i = 0; $i < $val['qty_ordered']; $i++) {
                    $arr[] = $val['sku'];
                }
            }
            return $this->success('', '', $arr, 0);
        } else {
            return $this->error('404 Not Found');
        }
    }

    /**
     * 获取已经添加工单中的订单信息-弃用
     *
     * @Description
     * @author lsw
     * @since 2020/04/16 10:29:02
     * @return void
     */
    public function ajax_edit_order($ordertype = null, $order_number = null, $work_id = null, $change_type = null)
    {
        if ($this->request->isAjax()) {
            if ($ordertype < 1 || $ordertype > 11) { //不在平台之内
                return $this->error('选择平台错误,请重新选择', '', 'error', 0);
            }
            if (!$order_number) {
                return $this->error('订单号不存在，请重新选择', '', 'error', 0);
            }
            if (!$work_id) {
                return $this->error('工单不存在，请重新选择', '', 'error', 0);
            }
            $result = WorkOrderChangeSku::getOrderChangeSku($work_id, $ordertype, $order_number, $change_type);
            if (!$result) {
                if ($ordertype == 1) {
                    $result = ZeeloolPrescriptionDetailHelper::get_one_by_increment_id($order_number);
                } elseif ($ordertype == 2) {
                    $result = VooguemePrescriptionDetailHelper::get_one_by_increment_id($order_number);
                } elseif ($ordertype == 3) {
                    $result = NihaoPrescriptionDetailHelper::get_one_by_increment_id($order_number);
                } elseif ($ordertype == 4) {
                    $result = MeeloogPrescriptionDetailHelper::get_one_by_increment_id($order_number);
                } elseif ($ordertype == 5) {
                    $result = WeseeopticalPrescriptionDetailHelper::get_one_by_increment_id($order_number);
                } elseif ($ordertype == 9) {
                    $result = ZeeloolEsPrescriptionDetailHelper::get_one_by_increment_id($order_number);
                } elseif ($ordertype == 10) {
                    $result = ZeeloolDePrescriptionDetailHelper::get_one_by_increment_id($order_number);
                } elseif ($ordertype == 11) {
                    $result = ZeeloolJpPrescriptionDetailHelper::get_one_by_increment_id($order_number);
                }
            } else {
                $result = collection($result)->toArray();
            }
            if (!$result) {
                $this->error('找不到这个订单,请重新尝试', '', 'error', 0);
            }
            $arr = [];
            foreach ($result as $key => $val) {
                if (!$val['qty_ordered']) {
                    $arr[$key]['original_sku'] = $val['original_sku'];
                    $arr[$key]['original_number'] = $val['original_number'];
                    $arr[$key]['change_sku'] = $val['change_sku'];
                    $arr[$key]['change_number'] = $val['change_number'];
                } else {
                    for ($i = 0; $i < $val['qty_ordered']; $i++) {
                        $arr[] = $val['sku'];
                    }
                }
            }
            return $this->success('', '', $arr, 0);
        } else {
            return $this->error('404 Not Found');
        }
    }

    /**
     * 测试
     * @throws \Exception
     */
    public function test()
    {
        //$this->model->presentCoupon(235);
        //$this->model->presentIntegral(233);
        //$this->model->createOrder(3, 338);
        $result = $this->model->deductionStock(496, 521);
        dump($result);
    }

    /**
     * 工单详情
     *
     * @Description
     * @author lzh
     * @since 2020/11/23 15:33:36
     * @param [type] $ids
     * @return void
     */
    public function detail($ids = null)
    {
        //获取工单配置信息
        $workOrderConfigValue = $this->workOrderConfigValue;

        //校验工单信息
        $row = $this->model->get($ids);
        !$row && $this->error(__('No Results were found'));

        //校验用户权限
        $adminIds = $this->getDataLimitAdminIds();
        is_array($adminIds) && !in_array($row[$this->dataLimitField], $adminIds) && $this->error(__('You have no permission'));

        //校验操作权限
        $operateType = input('operate_type', 0);
        $admin_id = session('admin.id');
        2 == $operateType
        &&
        (
            2 != $row->work_status
            || 1 != $row->is_check
            || !in_array($admin_id, [$row->assign_user_id, $workOrderConfigValue['customer_manager']])
        )
        && $this->error('没有审核权限');

        //工单类型及状态
        $this->view->assign('row', $row);
        $this->assignconfig('work_type', $row->work_type);
        $this->assignconfig('work_status', $row->work_status);

        //子订单措施及数据
        $order_data = $this->model->getOrderItem($row->platform_order, $row->order_item_numbers, $row->work_type, $row);
        if(!empty($order_data['item_order_info'])){
            $this->assignconfig('item_order_info', $order_data['item_order_info']);
            unset($order_data['item_order_info']);
        }
        $this->view->assign('order_item', $order_data);

        //把问题类型传递到js页面
        $row->problem_type_id && $this->assignconfig('problem_type_id', $row->problem_type_id);

        //回复内容
        $workOrderNote = WorkOrderNote::where('work_id', $ids)->select();
        $this->view->assign('workOrderNote', $workOrderNote);

        //工单措施数据
        $measureList = WorkOrderMeasure::workMeasureList($row->id, 1);
        if (!empty($measureList)) {
            $this->assignconfig('measureList', $measureList);
        }
        $this->assignconfig('operate_type', $operateType);

        //获取审核人名称
        if (2 <= $row->work_status) {
            $row->assign_user = Admin::where(['id' => $row->assign_user_id])->value('nickname');
        } else {
            $row->assign_user = Admin::where(['id' => $row->operation_user_id])->value('nickname');
        }
        $this->view->assign("row", $row);
        $this->assignconfig('work_status', $row->work_status);
        $this->assignconfig('create_user_id', $row->create_user_id);

        //工单问题类型
        $problem_type = [];
        if (1 == $row->work_type) {
            $customer_problem_type = $workOrderConfigValue['customer_problem_type'];
            $customer_problem_classify = $workOrderConfigValue['customer_problem_classify'];
            unset($customer_problem_classify['仓库问题']);

            foreach ($customer_problem_classify as $key => $value) {
                $type = [];
                foreach ($value as $v) {
                    $type[] = ['id' => $v, 'name' => $customer_problem_type[$v]];
                }
                $problem_type[] = ['name' => $key, 'type' => $type];
            }
        } else {
            $problem_type = $workOrderConfigValue['warehouse_problem_type'];
        }
        $this->view->assign('problem_type', $problem_type);

        //补差价链接
        if ($row->replenish_money) {
            $domain_list = [
                1 => 'new_zeelool_url',
                2 => 'new_voogueme_url',
                3 => 'new_nihao_url',
                4 => 'meeloog_url',
                9 => 'new_zeelooles_url',
                10 => 'new_zeeloolde_url',
                11 => 'new_zeelooljp_url'
            ];
            //查询币种
            $order = new \app\admin\model\order\order\NewOrder();
            $order_currency_code = $order->where(['increment_id' => $row->platform_order])->value('order_currency_code');
            $url = config('url.' . $domain_list[$row->work_platform]) . 'price-difference?customer_email=' . $row->email . '&origin_order_number=' . $row->platform_order . '&order_amount=' . $row->replenish_money . '&sign=' . $row->id. '&order_currency_code=' . $order_currency_code;
            $this->view->assign('url', $url);
        }

        //审核
        if (2 == $operateType) {
            return $this->view->fetch('saleaftermanage/work_order_list/check');
        }

        //获取承接表数据
        $recepts = WorkOrderRecept::where('fa_work_order_recept.work_id', $row->id)
            ->field('fa_work_order_recept.*,b.measure_choose_id,b.measure_content,b.operation_type,b.item_order_number,b.sku_change_type,b.operation_type,b.operation_time')
            ->join(['fa_work_order_measure' => 'b'], 'fa_work_order_recept.measure_id=b.id')
            ->group('recept_group_id,measure_id')
            ->select();
        $this->assignconfig('recepts', $recepts);
        $this->view->assign('recepts', $recepts);

        //处理
        if (3 == $operateType) {
            //查询赠品sku
            $gift_status = 0;
            $gift_sku = $this->order_change->field('id,change_sku,change_number')->where(['work_id' => $ids,'change_type' => 4])->select();
            if (!empty($gift_sku)) {
                $gift_status = 1;
            }
            $this->view->assign('gift_status', $gift_status);
            $this->view->assign('gift_sku', $gift_sku);
            return $this->view->fetch('saleaftermanage/work_order_list/process');
        }

        //工单处理备注
        $remarkList = $this->order_remark->where('work_id', $ids)->select();
        $this->view->assign('remarkList', $remarkList);

        return $this->view->fetch();
    }

    /**
     * 审核
     * @throws \think\db\exception\DataNotFoundException
     * @throws \think\db\exception\ModelNotFoundException
     * @throws \think\exception\DbException
     */
    public function check()
    {
        $params = input('post.row/a');
        !$params['check_note'] && $this->error('审核意见不能为空');

        //开始审核
        try {
            $this->model->checkWork($params['id'], $params);
        } catch (Exception $e) {
            $this->error($e->getMessage());
        }
        $this->success('已审核');
    }

    /**
     * 获取工单的更改镜片、补发、赠品的信息
     *
     * @Description
     * @author lsw
     * @since 2020/04/16 16:49:21
     * @param [type] $work_id
     * @param [type] $order_number
     * @param [type] $change_type
     * @return void
     */
    public function ajax_change_order($work_id = null, $order_type = null, $order_number = null, $change_type = null, $operate_type = '', $item_order_number = null)
    {
        if ($this->request->isAjax()) {
            (1 > $order_type || 11 < $order_type) && $this->error('选择平台错误,请重新选择', '', 'error', 0);
            !$order_number && $this->error('订单号不存在，请重新选择', '', 'error', 0);
            !$work_id && $this->error('工单不存在，请重新选择', '', 'error', 0);

            //获取工单sku相关变动数据
            $result = WorkOrderChangeSku::getOrderChangeSku($work_id, $order_type, $order_number, $change_type, $item_order_number);
            if ($result) {
                $result = collection($result)->toArray();

                foreach ($result as $key => $val) {
                    $result[$key]['prescription_options'] = unserialize($val['prescription_option']);
                }

                $user_info_option = unserialize($result[0]['userinfo_option']);
                if (!empty($user_info_option)) {
                    $arr['userinfo_option'] = $user_info_option;
                }
                $arr['info'] = $result;
            }

            //编辑镜片信息html代码
            if (in_array($change_type, [2, 4, 5])) {
                $res = $this->model->getAddress($order_number, $item_order_number);
                if (2 == $change_type) { //更改镜片
                    $type = 2;
                    $showPrescriptions = $res['prescriptions'];
                } elseif (4 == $change_type) { //赠品
                    $type = 3;
                    $showPrescriptions = $res['prescriptions'];
                } elseif (5 == $change_type) { //补发
                    $type = 1;
                    $showPrescriptions = $res['showPrescriptions'];
                }
                $lens = $this->model->getEditReissueLens($order_type, $showPrescriptions, $type, !empty($arr) ? $result : [], $operate_type, $item_order_number);
                $lensForm = $this->model->getReissueLens($order_type, $showPrescriptions, $type, $item_order_number);

                if ($res) {
                    $back_data = ['lens' => $lens, 'lensform' => $lensForm];
                    if (5 == $change_type) {
                        $back_data['address'] = $res;
                        $back_data['arr'] = $user_info_option;
                    }
                    $this->success('操作成功！！', '', $back_data);
                } else {
                    $this->error('未获取到数据！！');
                }
            }
        } else {
            $this->error('404 Not Found');
        }
    }

    /**
     * 审核
     */
    public function checkWork($ids = null)
    {
        $params = input('post.row/a');
        try {
            $this->model->checkWork($ids, $params);
        } catch (Exception $e) {
            exception('操作失败，请重试');
        }
    }

    /**
     * 工单取消
     *
     * @Description
     * @author wpl
     * @since 2020/04/17 17:16:55 
     * @return void
     */
    public function setStatus($ids = null)
    {
        $row = $this->model->get($ids);
        if (!$row) {
            $this->error(__('No Results were found'));
        }

        if (request()->isAjax()) {
            $params['work_status'] = 0;
            $params['cancel_time'] = date('Y-m-d H:i:s');
            $params['cancel_person'] = session('admin.nickname');
            $result = $row->allowField(true)->save($params);

            //配货异常表
            $_distribution_abnormal = new DistributionAbnormal();

            //获取工单关联未处理异常数据
            $item_process_ids = $_distribution_abnormal
                ->where(['work_id' => $row->id, 'status' => 1])
                ->column('item_process_id');
            if ($item_process_ids) {
                //异常标记为已处理
                $_distribution_abnormal
                    ->allowField(true)
                    ->save(
                        ['status' => 2, 'do_time' => time(), 'do_person' => session('admin.nickname')],
                        ['work_id' => $row->id, 'status' => 1]
                    );

                //获取异常库位id集
                $_new_order_item_process = new NewOrderItemProcess();
                $abnormal_house_ids = $_new_order_item_process
                    ->field('abnormal_house_id')
                    ->where(['id' => ['in', $item_process_ids]])
                    ->select();
                if ($abnormal_house_ids) {
                    //异常库位号占用数量减1
                    $_stock_house = new StockHouse();
                    foreach ($abnormal_house_ids as $v) {
                        $_stock_house
                            ->where(['id' => $v['abnormal_house_id']])
                            ->setDec('occupy', 1);
                    }
                }

                //解绑子订单的异常库位ID
                $_new_order_item_process
                    ->allowField(true)
                    ->save(['abnormal_house_id' => 0], ['id' => ['in', $item_process_ids]]);

                //配货操作日志
                DistributionLog::record((object)session('admin'), $item_process_ids, 10, "工单取消，异常标记为已处理");
            }

            if (false !== $result) {
                $this->success('操作成功！！');
            } else {
                $this->error('操作失败！！');
            }
        }
        $this->error('404 not found');
    }

    /* 处理任务
     *
     * @Description
     * @author wpl
     * @since 2020/04/16 16:29:30 
     * @param [type] $ids
     * @return void
     */
    public function process()
    {
        if ($this->request->isPost()) {
            $params = $this->request->post("row/a");
            if ($params) {
                $row = $this->model->get($params['id']);
                if (!$row) {
                    $this->error(__('No Results were found'));
                }
                if (6 == $row['work_status']) {
                    $this->error(__('工单已经处理完成，请勿重复处理'));
                }
                $recept_id = $params['recept_id'];
                //获取所有可以处理的人
                $receptInfoArr = (new WorkOrderRecept())->getAllRecept($recept_id);
                //本次处理的人
                $receptInfo = (new WorkOrderRecept())->getOneRecept($recept_id, session('admin.id'));
                $result = false;
                if (empty($receptInfo)) {
                    $this->error(__('您无权限处理此工单'));
                }
                if (is_array($receptInfoArr)) {
                    if (!in_array(session('admin.id'), $receptInfoArr)) {
                        $this->error(__('您不能处理此工单'));
                    }

                    //当要处理成功时需要判断库存是否存在
                    if (1 == $params['success']) {
                        //判断该订单是否是vip订单
                        if ($row['order_type'] == 100) {
                            //vip订单,请求网站接口
                            $this->model->vipOrderRefund($row['work_platform'], $row['platform_order']);
                        } else {
                            //其他订单
                            $checkSku = $this->checkMeasure($receptInfo['measure_id']);
                            if ($checkSku) {
                                $this->error(__("以下sku库存不足{$checkSku},无法处理成功"));
                            }
                        }
                    }
                    //赠品绑定条码
                    $_work_order_measure = new WorkOrderMeasure();
                    $measure_choose_id = $_work_order_measure->where('id',$receptInfo['measure_id'])->value('measure_choose_id');
                    if(6 == $measure_choose_id && 1 == $params['success']){
                        $barcode = $params['barcode'];
                        $product_bar_code_item = new ProductBarCodeItem();
                        $work_order_change_sku = new WorkOrderChangeSku();
                        $item_platform_sku = new ItemPlatformSku();
                        $gift_sku = $work_order_change_sku->field('id,change_sku,change_number')->where(['work_id' => $receptInfo['work_id'],'change_type' => 4])->select();
                        if (!empty($gift_sku)) {
                            $gift_sku = collection($gift_sku)->toArray();
                            foreach ($gift_sku as $key => $value) {
                                for ($i=1; $i <= $value['change_number']; $i++) {
                                    $change_sku = $value['change_sku'];
                                    if (empty($barcode[$value['change_sku'].'_'.$i])) {
                                        $this->error("序号为".$i."的sku(".$value['change_sku'].")，条形码不能为空");
                                    }
                                    //仓库sku
                                    $platform_info = $item_platform_sku
                                        ->field('sku,stock')
                                        ->where(['platform_sku' => $value['change_sku'], 'platform_type' => $row['work_platform']])
                                        ->find();
                                    if ($platform_info['sku']) {
                                        $platform_info_sku = $platform_info['sku'];
                                    }
                                    $bar_code_info = $product_bar_code_item->where(['code' => $barcode[$change_sku.'_'.$i]])->find();
                                    if (empty($bar_code_info)) {
                                        $this->error("序号为".$i."的，赠品条形码不存在");
                                    }
                                    if ($bar_code_info['library_status'] == 2) {
                                        $this->error("序号为".$i."的sku(".$change_sku.")，在库状态为否");
                                    }
                                    if ($bar_code_info['sku'] != $platform_info_sku) {
                                        $this->error("序号为".$i."的sku(".$change_sku.")，条形码所绑定的sku与赠品sku不一致");
                                    }
                                }
                            }
                        }
                    }
                    $result = $this->model->handleRecept($receptInfo['id'], $receptInfo['work_id'], $receptInfo['measure_id'], $receptInfo['recept_group_id'], $params['success'], $params['note'], $receptInfo['is_auto_complete'], $params['barcode']);
                }
                if ($result !== false) {
                    //措施表
                    $_work_order_measure = new WorkOrderMeasure();
                    $measure_choose_id = $_work_order_measure->where('id',$receptInfo['measure_id'])->value('measure_choose_id');
                    if (3 == $measure_choose_id) {
                        //主单取消收入核算冲减
                        $FinanceCost = new FinanceCost();
                        $FinanceCost->cancel_order_subtract($receptInfo['work_id']);
                    }
                    if (15 == $measure_choose_id) {
                        //vip退款收入核算冲减
                        $FinanceCost = new FinanceCost();
                        $FinanceCost->vip_order_subtract($receptInfo['work_id']);
                    }
                    if (19 == $measure_choose_id || 18 == $measure_choose_id) {
                        switch ($measure_choose_id) {
                            case 18://子单取消
                                $change_type = 3;
                                break;

                            case 19://更改镜框
                                $change_type = 1;
                                break;
                        }
                        //更改镜框解绑子单所绑定的条形码
                        $ProductBarCodeItem = new ProductBarCodeItem();
                        //查询子单号
                        $item_order_number = $this->order_change->where(['work_id' => $receptInfo['work_id'],'change_type' => $change_type])->value('item_order_number');
                        if (!empty($item_order_number)) {
                            $ProductBarCodeItem->where(['item_order_number'=>$item_order_number])->update(['item_order_number' => '','library_status' => 1,'out_stock_time' => null,'out_stock_id' => 0]);
                        }
                    }
                    if (8 == $measure_choose_id) {
                        //补价收入核算增加
                        $FinanceCost = new FinanceCost();
                        $FinanceCost->return_order_subtract($receptInfo['work_id'],3);
                    }
                    if (11 == $measure_choose_id) {
                        //退件退款收入核算冲减
                        $FinanceCost = new FinanceCost();
                        $FinanceCost->return_order_subtract($receptInfo['work_id'],4);
                    }
                    $this->success();
                } else {
                    $this->error(__('No rows were updated'));
                }
            }
            $this->error(__('Parameter %s can not be empty', ''));
        }
    }

    /**
     * 优惠券列表
     *
     * @Description
     * @author wpl
     * @since 2020/04/21 14:06:32 
     * @return void
     */
    public function couponList()
    {
        //设置过滤方法
        $this->request->filter(['strip_tags']);
        if ($this->request->isAjax()) {
            //如果发送的来源是Selectpage，则转发到Selectpage
            if ($this->request->request('keyField')) {
                return $this->selectpage();
            }
            list($where, $sort, $order, $offset, $limit) = $this->buildparams();
            $map['coupon_id'] = ['>', 0];
            $total = $this->model
                ->where($where)
                ->where($map)
                ->where('work_status', 'in', '5,6')
                ->order($sort, $order)
                ->count();

            $list = $this->model
                ->where($where)
                ->where($map)
                ->where('work_status', 'in', '5,6')
                ->order($sort, $order)
                ->limit($offset, $limit)
                ->select();
            $list = collection($list)->toArray();

            $result = array("total" => $total, "rows" => $list);

            return json($result);
        }
        return $this->view->fetch();
    }

    /**
     * 积分列表
     *
     * @Description
     * @author wpl
     * @since 2020/04/21 14:06:32 
     * @return void
     */
    public function integralList()
    {
        //设置过滤方法
        $this->request->filter(['strip_tags']);
        if ($this->request->isAjax()) {
            //如果发送的来源是Selectpage，则转发到Selectpage
            if ($this->request->request('keyField')) {
                return $this->selectpage();
            }
            list($where, $sort, $order, $offset, $limit) = $this->buildparams();
            $map['integral'] = ['>', 0];
            $total = $this->model
                ->where($where)
                ->where($map)
                ->where('work_status', 'in', '5,6')
                ->order($sort, $order)
                ->count();

            $list = $this->model
                ->where($where)
                ->where($map)
                ->where('work_status', 'in', '5,6')
                ->order($sort, $order)
                ->limit($offset, $limit)
                ->select();
            $list = collection($list)->toArray();

            $result = array("total" => $total, "rows" => $list);

            return json($result);
        }
        return $this->view->fetch();
    }

    /**
     * 批量打印标签-弃用
     *
     * @Description
     * @author wpl
     * @since 2020/04/22 17:23:47 
     * @return void
     */
    public function batch_print_labelOld()
    {
        ob_start();
        $ids = input('ids');
        $where['a.id'] = ['in', $ids];
        $where['b.change_type'] = 2;
        $list = $this->model->alias('a')->where($where)
            ->field('b.*')
            ->join(['fa_work_order_change_sku' => 'b'], 'a.id=b.work_id')
            ->select();
        $list = collection($list)->toArray();
        if (!$list) {
            $this->error('未找到更换镜片的数据');
        }
        $list = $this->qty_order_check($list);


        $file_header = <<<EOF
                <meta http-equiv="Content-Type" content="text/html; charset=utf-8" />
<style>
body{ margin:0; padding:0}
.single_box{margin:0 auto;width: 400px;padding:1mm;margin-bottom:2mm;}
table.addpro {clear: both;table-layout: fixed; margin-top:6px; border-top:1px solid #000;border-left:1px solid #000; font-size:12px;}
table.addpro .title {background: none repeat scroll 0 0 #f5f5f5; }
table.addpro .title  td {border-collapse: collapse;color: #000;text-align: center; font-weight:normal; }
table.addpro tbody td {word-break: break-all; text-align: center;border-bottom:1px solid #000;border-right:1px solid #000;}
table.addpro.re tbody td{ position:relative}
</style>
EOF;

        //查询产品货位号
        $store_sku = new \app\admin\model\warehouse\StockHouse;
        $cargo_number = $store_sku->alias('a')->where(['status' => 1, 'b.is_del' => 1])->join(['fa_store_sku' => 'b'], 'a.id=b.store_id')->column('coding', 'sku');

        //查询sku映射表
        $item = new \app\admin\model\itemmanage\ItemPlatformSku;
        $item_res = $item->cache(3600)->column('sku', 'platform_sku');

        $file_content = '';
        $temp_increment_id = 0;
        foreach ($list as $processing_value) {
            if ($temp_increment_id != $processing_value['increment_id']) {
                $temp_increment_id = $processing_value['increment_id'];

                $date = substr($processing_value['create_time'], 0, strpos($processing_value['create_time'], " "));
                $fileName = ROOT_PATH . "public" . DS . "uploads" . DS . "printOrder" . DS . "workorder" . DS . "$date" . DS . "$temp_increment_id.png";
                // dump($fileName);
                $dir = ROOT_PATH . "public" . DS . "uploads" . DS . "printOrder" . DS . "workorder" . DS . "$date";
                if (!file_exists($dir)) {
                    mkdir($dir, 0777, true);
                    // echo '创建文件夹$dir成功';
                } else {
                    // echo '需创建的文件夹$dir已经存在';
                }
                $img_url = "/uploads/printOrder/workorder/$date/$temp_increment_id.png";
                //生成条形码
                $this->generate_barcode($temp_increment_id, $fileName);
                // echo '<br>需要打印'.$temp_increment_id;
                $file_content .= "<div  class = 'single_box'>
                <table width='400mm' height='102px' border='0' cellspacing='0' cellpadding='0' class='addpro' style='margin:0px auto;margin-top:0px;padding:0px;'>
                <tr><td rowspan='5' colspan='2' style='padding:2px;width:20%'>" . str_replace(" ", "<br>", $processing_value['create_time']) . "</td>
                <td rowspan='5' colspan='3' style='padding:10px;'><img src='" . $img_url . "' height='80%'><br></td></tr>                
                </table></div>";
            }


            //处理ADD  当ReadingGlasses时 是 双ADD值
            if ($processing_value['recipe_type'] == 'ReadingGlasses' && strlen($processing_value['os_add']) > 0 && strlen($processing_value['od_add']) > 0) {
                // echo '双ADD值';
                $os_add = "<td>" . $processing_value['od_add'] . "</td> ";
                $od_add = "<td>" . $processing_value['os_add'] . "</td> ";
            } else {
                // echo '单ADD值';
                $od_add = "<td rowspan='2'>" . $processing_value['od_add'] . "</td>";
                $os_add = "";
            }

            //处理PD值
            if (strlen($processing_value['pd_r']) > 0 && strlen($processing_value['pd_l']) > 0) {
                // echo '双PD值';
                $od_pd = "<td>" . $processing_value['pd_r'] . "</td> ";
                $os_pd = "<td>" . $processing_value['pd_l'] . "</td> ";
            } else {
                // echo '单PD值';
                $od_pd = "<td rowspan='2'>" . $processing_value['pd_r'] . "</td>";
                $os_pd = "";
            }

            //处理斜视参数
            if ($processing_value['od_pv'] || $processing_value['os_pv']) {
                $prismcheck_title = "<td>Prism</td><td colspan=''>Direc</td><td>Prism</td><td colspan=''>Direc</td>";
                $prismcheck_od_value = "<td>" . $processing_value['od_pv'] . "</td><td colspan=''>" . $processing_value['od_bd'] . "</td>" . "<td>" . $processing_value['od_pv_r'] . "</td><td>" . $processing_value['od_bd_r'] . "</td>";
                $prismcheck_os_value = "<td>" . $processing_value['os_pv'] . "</td><td colspan=''>" . $processing_value['os_bd'] . "</td>" . "<td>" . $processing_value['os_pv_r'] . "</td><td>" . $processing_value['os_bd_r'] . "</td>";
                $coatiing_name = '';
            } else {
                $prismcheck_title = '';
                $prismcheck_od_value = '';
                $prismcheck_os_value = '';
                $coatiing_name = "<td colspan='4' rowspan='3' style='background-color:#fff;word-break: break-word;line-height: 12px;'>" . $processing_value['coating_type'] . "</td>";
            }

            //处方字符串截取
            $final_print['recipe_type'] = substr($processing_value['recipe_type'], 0, 15);

            //判断货号是否存在
            if ($item_res[$processing_value['original_sku']] && $cargo_number[$item_res[$processing_value['original_sku']]]) {
                $cargo_number_str = "<b>" . $cargo_number[$item_res[$processing_value['original_sku']]] . "</b><br>";
            } else {
                $cargo_number_str = "";
            }

            $file_content .= "<div  class = 'single_box'>
            <table width='400mm' height='102px' border='0' cellspacing='0' cellpadding='0' class='addpro' style='margin:0px auto;margin-top:0px;' >
            <tbody cellpadding='0'>
            <tr>
            <td colspan='10' style=' text-align:center;padding:0px 0px 0px 0px;'>                              
            <span>" . $processing_value['recipe_type'] . "</span>
            &nbsp;&nbsp;Order:" . $processing_value['increment_id'] . "
            <span style=' margin-left:5px;'>SKU:" . $processing_value['original_sku'] . "</span>
            <span style=' margin-left:5px;'>Num:<strong>" . $processing_value['original_number'] . "</strong></span>
            </td>
            </tr>  
            <tr class='title'>      
            <td></td>  
            <td>SPH</td>
            <td>CYL</td>
            <td>AXI</td>
            " . $prismcheck_title . "
            <td>ADD</td>
            <td>PD</td> 
            " . $coatiing_name . "
            </tr>   
            <tr>  
            <td>Right</td>      
            <td>" . $processing_value['od_sph'] . "</td> 
            <td>" . $processing_value['od_cyl'] . "</td>
            <td>" . $processing_value['od_axis'] . "</td>    
            " . $prismcheck_od_value . $od_add . $od_pd .
                "</tr>
            <tr>
            <td>Left</td> 
            <td>" . $processing_value['os_sph'] . "</td>    
            <td>" . $processing_value['os_cyl'] . "</td>  
            <td>" . $processing_value['os_axis'] . "</td> 
            " . $prismcheck_os_value . $os_add . $os_pd .
                " </tr>
            <tr>
            <td colspan='2'>" . $cargo_number_str . SKUHelper::sku_filter($processing_value['original_sku']) . "</td>
            <td colspan='8' style=' text-align:center'>Lens：" . $processing_value['lens_type'] . "</td>
            </tr>  
            </tbody></table></div>";
        }
        echo $file_header . $file_content;
    }

    /**
     * 批量打印标签
     *
     * @Description
     * @author lzh
     * @since 2020/11/1 10:36:22 
     * @return void
     */
    public function batch_print_label()
    {
        //禁用默认模板
        $this->view->engine->layout(false);
        ob_start();

        $ids = input('ids');
        !$ids && $this->error('请选择要打印的数据');

        //获取更改镜框最新信息
        $change_sku = $this->order_change
            ->alias('a')
            ->join(['fa_work_order_measure' => 'b'], 'a.measure_id=b.id')
            ->where([
                'a.change_type' => 1,
                'a.work_id' => ['in', $ids],
                'b.operation_type' => 1
            ])
            ->order('a.id', 'desc')
            ->group('a.item_order_number')
            ->column('a.change_sku', 'a.item_order_number');

        //获取更改镜片最新处方信息
        $change_lens = $this->order_change
            ->alias('a')
            ->join(['fa_work_order_measure' => 'b'], 'a.measure_id=b.id')
            ->where([
                'a.change_type' => 2,
                'a.work_id' => ['in', $ids],
                'b.operation_type' => 1
            ])
            ->order('a.id', 'desc')
            ->group('a.item_order_number')
            ->column('a.od_sph,a.od_cyl,a.od_axis,a.od_add,a.pd_r,a.od_pv,a.od_bd,a.od_pv_r,a.od_bd_r,a.os_sph,a.os_cyl,a.os_axis,a.os_add,a.pd_l,a.os_pv,a.os_bd,a.os_pv_r,a.os_bd_r,a.lens_number,a.recipe_type as prescription_type', 'a.item_order_number');
        if ($change_lens) {
            foreach ($change_lens as $key => $val) {
                if ($val['pd_l'] && $val['pd_r']) {
                    $change_lens[$key]['pd'] = '';
                    $change_lens[$key]['pdcheck'] = 'on';
                } else {
                    $change_lens[$key]['pd'] = $val['pd_r'] ?: $val['pd_l'];
                    $change_lens[$key]['pdcheck'] = '';
                }
            }
        }

        //获取子单号集合
        $item_order_numbers = array_unique(array_merge(array_keys($change_sku), array_keys($change_lens)));
        !$item_order_numbers && $this->error('未找到更换镜片或更改镜框的数据');

        //获取子订单列表
        $_new_order_item_process = new NewOrderItemProcess();
        $list = $_new_order_item_process
            ->alias('a')
            ->field('a.item_order_number,a.order_id,a.created_at,b.os_add,b.od_add,b.pdcheck,b.prismcheck,b.pd_r,b.pd_l,b.pd,b.od_pv,b.os_pv,b.od_bd,b.os_bd,b.od_bd_r,b.os_bd_r,b.od_pv_r,b.os_pv_r,b.index_name,b.coating_name,b.prescription_type,b.sku,b.od_sph,b.od_cyl,b.od_axis,b.os_sph,b.os_cyl,b.os_axis,b.lens_number')
            ->join(['fa_order_item_option' => 'b'], 'a.option_id=b.id')
            ->where(['a.item_order_number' => ['in', $item_order_numbers]])
            ->select();
        $list = collection($list)->toArray();
        $order_ids = array_column($list, 'order_id');
        $sku_arr = array_column($list, 'sku');

        //查询sku映射表
        $item_res = $this->item_platform_sku->cache(3600)->where(['platform_sku' => ['in', array_unique($sku_arr)]])->column('sku', 'platform_sku');

        //获取订单数据
        $_new_order = new NewOrder();
        $order_list = $_new_order->where(['id' => ['in', array_unique($order_ids)]])->column('total_qty_ordered,increment_id', 'id');

        //查询产品货位号
        $_stock_house = new StockHouse();
        $cargo_number = $_stock_house
            ->alias('a')
            ->where(['status' => 1, 'b.is_del' => 1, 'a.type' => 1])
            ->join(['fa_store_sku' => 'b'], 'a.id=b.store_id')
            ->column('coding', 'sku');

        //获取镜片编码及名称
        $_lens_data = new LensData();
        $lens_list = $_lens_data->column('lens_name', 'lens_number');

        $data = [];
        foreach ($list as $k => $v) {
            //更改镜框最新sku
            if ($change_sku[$v['item_order_number']]) {
                $v['sku'] = $change_sku[$v['item_order_number']];
            }

            //更改镜片最新数据
            if ($change_lens[$v['item_order_number']]) {
                $v = array_merge($v, $change_lens[$v['item_order_number']]);
            }

            $item_order_number = $v['item_order_number'];
            $fileName = ROOT_PATH . "public" . DS . "uploads" . DS . "printOrder" . DS . "distribution" . DS . "new" . DS . "$item_order_number.png";
            $dir = ROOT_PATH . "public" . DS . "uploads" . DS . "printOrder" . DS . "distribution" . DS . "new";
            if (!file_exists($dir)) {
                mkdir($dir, 0777, true);
            }
            $img_url = "/uploads/printOrder/distribution/new/$item_order_number.png";

            //生成条形码
            $this->generate_barcode($item_order_number, $fileName);
            $v['created_at'] = date('Y-m-d H:i:s', $v['created_at']);
            $v['img_url'] = $img_url;

            //序号
            $serial = explode('-', $item_order_number);
            $v['serial'] = $serial[1];
            $v['total_qty_ordered'] = $order_list[$v['order_id']]['total_qty_ordered'];
            $v['increment_id'] = $order_list[$v['order_id']]['increment_id'];

            //库位号
            $v['coding'] = $cargo_number[$item_res[$v['sku']]];

            //判断双ADD逻辑
            if ($v['os_add'] && $v['od_add'] && (float)$v['os_add'] * 1 != 0 && (float)$v['od_add'] * 1 != 0) {
                $v['total_add'] = '';
            } else {
                if ($v['os_add'] && (float)$v['os_add'] * 1 != 0) {
                    $v['total_add'] = $v['os_add'];
                } else {
                    $v['total_add'] = $v['od_add'];
                }
            }

            //获取镜片名称
            $v['lens_name'] = $lens_list[$v['lens_number']] ?: '';

            $data[] = $v;
        }
        $this->assign('list', $data);
        $html = $this->view->fetch('print_label');
        echo $html;
    }

    /**
     * 生成条形码
     */
    protected function generate_barcode($text, $fileName)
    {
        // 引用barcode文件夹对应的类
        Loader::import('BCode.BCGFontFile', EXTEND_PATH);
        //Loader::import('BCode.BCGColor',EXTEND_PATH);
        Loader::import('BCode.BCGDrawing', EXTEND_PATH);
        // 条形码的编码格式
        // Loader::import('BCode.BCGcode39',EXTEND_PATH,'.barcode.php');
        Loader::import('BCode.BCGcode128', EXTEND_PATH, '.barcode.php');

        // $code = '';
        // 加载字体大小
        $font = new \BCGFontFile(EXTEND_PATH . '/BCode/font/Arial.ttf', 18);
        //颜色条形码
        $color_black = new \BCGColor(0, 0, 0);
        $color_white = new \BCGColor(255, 255, 255);
        $label = new \BCGLabel();
        $label->setPosition(\BCGLabel::POSITION_TOP);
        $label->setText('');
        $label->setFont($font);
        $drawException = null;
        try {
            // $code = new \BCGcode39();
            $code = new \BCGcode128();
            $code->setScale(4);
            $code->setThickness(18); // 条形码的厚度
            $code->setForegroundColor($color_black); // 条形码颜色
            $code->setBackgroundColor($color_white); // 空白间隙颜色
            $code->setFont(0); //设置字体
            $code->addLabel($label); //设置字体
            $code->parse($text); // 条形码需要的数据内容
        } catch (\Exception $exception) {
            $drawException = $exception;
        }
        //根据以上条件绘制条形码
        $drawing = new \BCGDrawing('', $color_white);
        if ($drawException) {
            $drawing->drawException($drawException);
        } else {
            $drawing->setBarcode($code);
            if ($fileName) {
                // echo 'setFilename<br>';
                $drawing->setFilename($fileName);
            }
            $drawing->draw();
        }
        // 生成PNG格式的图片
        header('Content-Type: image/png');
        // header('Content-Disposition:attachment; filename="barcode.png"'); //自动下载
        $drawing->finish(\BCGDrawing::IMG_FORMAT_PNG);
    }

    /**
     * 根据SKU数量平铺标签
     *
     * @Description
     * @author wpl
     * @since 2020/04/22 17:24:01 
     * @param [type] $origin_order_item
     * @return void
     */
    protected function qty_order_check($origin_order_item = [])
    {
        foreach ($origin_order_item as $origin_order_key => $origin_order_value) {
            if ($origin_order_value['original_number'] > 1 && strpos($origin_order_value['original_sku'], 'Price') === false) {
                unset($origin_order_item[$origin_order_key]);
                for ($i = 0; $i < $origin_order_value['original_number']; $i++) {
                    $tmp_order_value = $origin_order_value;
                    $tmp_order_value['num'] = 1;
                    array_push($origin_order_item, $tmp_order_value);
                }
                unset($tmp_order_value);
            }
        }

        $origin_order_item = $this->arraySequence($origin_order_item, 'original_number');
        return array_values($origin_order_item);
    }

    /**
     * 按个数排序
     *
     * @Description
     * @author wpl
     * @since 2020/04/22 17:24:23 
     * @param [type] $array
     * @param [type] $field
     * @param string $sort
     * @return void
     */
    protected function arraySequence($array, $field, $sort = 'SORT_ASC')
    {
        $arrSort = array();
        foreach ($array as $uniqid => $row) {
            foreach ($row as $key => $value) {
                $arrSort[$key][$uniqid] = $value;
            }
        }
        array_multisort($arrSort[$field], constant($sort), $array);
        return $array;
    }

    /**
     * 判断措施当中的扣减库存是否存在
     *
     * @Description
     * @author lsw
     * @since 2020/04/24 09:30:03
     * @param array $receptInfo
     * @return void
     */
    protected function checkMeasure($measure_id)
    {
        //1.求出措施的类型
        $measuerInfo = WorkOrderMeasure::where(['id' => $measure_id])->value('sku_change_type');
        //没有扣减库存的措施
        if ($measuerInfo < 1) {
            return false;
        }
        //求出措施类型
        if (!in_array($measuerInfo, [1, 4, 5])) {
            return false;
        }
        $whereMeasure['measure_id'] = $measure_id;
        $whereMeasure['change_type'] = $measuerInfo;
        $result = WorkOrderChangeSku::where($whereMeasure)->field('platform_type,original_sku,original_number,change_sku,change_number')->select();
        $result = collection($result)->toArray();
        //更改镜片
        $arr = [];
        foreach ($result as $k => $v) {
            $arr[$k]['original_sku'] = $v['change_sku'];
            $arr[$k]['original_number'] = $v['change_number'];
            $arr[$k]['platform_type'] = $v['platform_type'];
        }
        $itemPlatFormSku = new \app\admin\model\itemmanage\ItemPlatformSku();


        //根据平台sku转sku
        $notEnough = [];
        foreach (array_filter($arr) as $v) {
            //转换sku
            $sku = trim($v['original_sku']);
            //判断是否开启预售 并且预售时间是否满足 并且预售数量是否足够
            $res = $itemPlatFormSku->where(['outer_sku_status' => 1, 'platform_sku' => $sku, 'platform_type' => $v['platform_type']])->find();
            //判断是否开启预售
            if ($res['stock'] >= 0 && $res['presell_status'] == 1 && strtotime($res['presell_create_time']) <= time() && strtotime($res['presell_end_time']) >= time()) {
                $stock = $res['stock'] + $res['presell_residue_num'];
            } elseif ($res['stock'] < 0 && $res['presell_status'] == 1 && strtotime($res['presell_create_time']) <= time() && strtotime($res['presell_end_time']) >= time()) {
                $stock = $res['presell_residue_num'];
            } else {
                $stock = $res['stock'];
            }

            //判断可用库存
            if ($stock < $v['original_number']) {
                //判断没库存情况下 是否开启预售 并且预售时间是否满足 并且预售数量是否足够
                $notEnough[] = $sku;
            }
        }
        if ($notEnough) {
            $str = implode(',', $notEnough);
        }
        return $notEnough ? $str : false;
    }

    /**
     * 问题类型筛选的下拉列表
     * @return array
     */
    public function getProblemTypeContent()
    {
        //return array_merge(config('workorder.warehouse_problem_type'), config('workorder.customer_problem_type'));
        return array_merge($this->workOrderConfigValue['warehouse_problem_type'], $this->workOrderConfigValue['customer_problem_type']);
    }

    /**
     * 措施筛选下拉列表
     *
     * @Description
     * @author lsw
     * @since 2020/05/26 14:01:15
     * @return void
     */
    public function getMeasureContent()
    {
        //return config('workorder.step');
        return $this->workOrderConfigValue['step'];
    }

    /**
     * 工单备注
     */

    public function workordernote($ids = null)
    {
        $workOrderConfigValue = $this->workOrderConfigValue;
        if ($this->request->isPost()) {
            $params = $this->request->post("row/a");
            if ($params) {
                $data['note_time'] = date('Y-m-d H:i', time());
                $data['note_user_id'] = session('admin.id');
                $data['note_user_name'] = session('admin.nickname');
                $data['work_id'] = $params['work_id'];
                $data['user_group_id'] = 0;
                $data['content'] = $params['content'];
                Db::startTrans();
                try {
                    $res_status = WorkOrderNote::create($data);
                    //查询用户的角色组id
                    $authGroupIds = AuthGroupAccess::where('uid', session('admin.id'))->column('group_id');
                    /*Log::write("角色组");
                    Log::write($authGroupIds);
                    Log::write($workOrderConfigValue['warehouse_department_rule']);*/

                    $work = $this->model->find($params['work_id']);
                    $work_order_note_status = $work->work_order_note_status;

                    // if (array_intersect($authGroupIds, config('workorder.customer_department_rule'))) {
                    //     //客服组
                    //     $work_order_note_status = 1;
                    // }
                    // if (array_intersect($authGroupIds, config('workorder.warehouse_department_rule'))) {
                    //     //仓库部
                    //     $work_order_note_status = 2;
                    // }
                    // if (array_intersect($authGroupIds, config('workorder.finance_department_rule'))) {
                    //     //财务组
                    //     $work_order_note_status = 3;
                    // }
                    if (array_intersect($authGroupIds, $workOrderConfigValue['customer_department_rule'])) {
                        //客服组
                        $work_order_note_status = 1;
                    }
                    if (array_intersect($authGroupIds, $workOrderConfigValue['warehouse_department_rule'])) {
                        //仓库部
                        $work_order_note_status = 2;
                    }
                    if (array_intersect($authGroupIds, $workOrderConfigValue['finance_department_rule'])) {
                        //财务组
                        $work_order_note_status = 3;
                    }
                    $work->work_order_note_status = $work_order_note_status;

                    /*Log::write("是否包含");
                    Log::write($work_order_note_status);*/
                    $work->save();
                    Db::commit();
                } catch (\Exception $e) {
                    echo 2;
                    echo $e->getMessage();
                    Db::rollback();
                }
                if ($res_status) {
                    $this->success('成功');
                } else {
                    $this->error('失败');
                }
            }
            $this->error(__('Parameter %s can not be empty', ''));
        }
        $row = WorkOrderNote::where(['work_id' => $ids])->order('id desc')->select();
        $this->view->assign("row", $row);
        $this->view->assign('work_id', $ids);
        return $this->view->fetch('work_order_note');
    }

    /**
     * 导出工单
     *
     * @Description
     * @author lsw
     * @since 2020/04/30 09:34:48
     * @return void
     */
    public function batch_export_xls_yuan()
    {
        set_time_limit(0);
        ini_set('memory_limit', '1024M');
        $ids = input('ids');
        $addWhere = '1=1';
        if ($ids) {
            $addWhere .= " AND id IN ({$ids})";
        }
        $filter = json_decode($this->request->get('filter'), true);
        $map = [];
        if ($filter['recept_person']) {
            $workIds = WorkOrderRecept::where('recept_person_id', 'in', $filter['recept_person'])->column('work_id');
            $map['id'] = ['in', $workIds];
            unset($filter['recept_person']);
        }
        //筛选措施
        if ($filter['measure_choose_id']) {
            $measuerWorkIds = WorkOrderMeasure::where('measure_choose_id', 'in', $filter['measure_choose_id'])->column('work_id');
            if (!empty($map['id'])) {
                $newWorkIds = array_intersect($workIds, $measuerWorkIds);
                $map['id'] = ['in', $newWorkIds];
            } else {
                $map['id'] = ['in', $measuerWorkIds];
            }
            unset($filter['measure_choose_id']);
        }
        $this->request->get(['filter' => json_encode($filter)]);
        list($where) = $this->buildparams();
        $list = $this->model
            ->where($where)
            ->where($map)
            ->where($addWhere)
            ->where($map)
            ->select();
        $list = collection($list)->toArray();
        //查询用户id对应姓名
        $admin = new \app\admin\model\Admin();
        $users = $admin->where('status', 'normal')->column('nickname', 'id');
        $arr = [];
        foreach ($list as $vals) {
            $arr[] = $vals['id'];
        }
        //求出所有的措施
        $info = $this->step->fetchMeasureRecord($arr);
        if ($info) {
            $info = collection($info)->toArray();
        } else {
            $info = [];
        }
        //求出所有的承接详情
        $this->recept = new \app\admin\model\saleaftermanage\WorkOrderRecept;
        $receptInfo = $this->recept->fetchReceptRecord($arr);
        if ($receptInfo) {
            $receptInfo = collection($receptInfo)->toArray();
        } else {
            $receptInfo = [];
        }
        //求出所有的回复
        $noteInfo = $this->work_order_note->fetchNoteRecord($arr);
        if ($noteInfo) {
            $noteInfo = collection($noteInfo)->toArray();
        } else {
            $noteInfo = [];
        }
        //根据平台sku求出商品sku
        $itemPlatFormSku = new \app\admin\model\itemmanage\ItemPlatformSku();
        //求出配置里面信息
        $workOrderConfigValue = $this->workOrderConfigValue;
        //求出配置里面的大分类信息
        $customer_problem_classify = $workOrderConfigValue['customer_problem_classify'];
        //从数据库查询需要的数据
        $spreadsheet = new Spreadsheet();
        //常规方式：利用setCellValue()填充数据
        $spreadsheet->setActiveSheetIndex(0)->setCellValue("A1", "工单平台")
            ->setCellValue("B1", "工单类型")
            ->setCellValue("C1", "平台订单号");   //利用setCellValues()填充数据
        $spreadsheet->setActiveSheetIndex(0)->setCellValue("D1", "订单支付的货币类型")
            ->setCellValue("E1", "订单的支付方式");
        $spreadsheet->setActiveSheetIndex(0)->setCellValue("F1", "订单中的sku")
            ->setCellValue("G1", "工单状态");
        $spreadsheet->setActiveSheetIndex(0)->setCellValue("H1", "工单级别")
            ->setCellValue("I1", "问题类型")
            ->setCellValue("J1", "工单问题描述");
        $spreadsheet->setActiveSheetIndex(0)->setCellValue("K1", "工单图片")
            ->setCellValue("L1", "工单创建人")
            ->setCellValue("M1", "工单经手人")
            ->setCellValue("N1", "经手人是否处理")
            ->setCellValue("O1", "工单是否需要审核")
            ->setCellValue("P1", "指派工单审核人")
            ->setCellValue("Q1", "实际审核人")
            ->setCellValue("R1", "审核人备注")
            ->setCellValue("S1", "新建状态时间")
            ->setCellValue("T1", "开始走流程时间")
            ->setCellValue("U1", "工单审核时间")
            ->setCellValue("V1", "经手人处理时间")
            ->setCellValue("W1", "工单完成时间")
            ->setCellValue("X1", "取消、撤销时间")
            ->setCellValue("Y1", "取消、撤销操作人")
            ->setCellValue("Z1", "补差价的金额")
            ->setCellValue("AA1", "补差价的订单号")
            ->setCellValue("AB1", "优惠券类型")
            ->setCellValue("AC1", "优惠券描述")
            ->setCellValue("AD1", "优惠券")
            ->setCellValue("AE1", "积分")
            ->setCellValue("AF1", "客户邮箱")
            ->setCellValue("AG1", "退回物流单号")
            ->setCellValue("AH1", "退款金额")
            ->setCellValue("AI1", "退款方式")
            ->setCellValue("AJ1", "积分描述")
            ->setCellValue("AK1", "补发订单号")
            ->setCellValue("AL1", "措施")
            ->setCellValue("AM1", "措施详情")
            ->setCellValue("AN1", "承接详情")
            ->setCellValue("AO1", "工单回复备注")
            ->setCellValue("AP1", "对应商品sku")
            ->setCellValue("AQ1", "问题大分类");
        $spreadsheet->setActiveSheetIndex(0)->setTitle('工单数据');
        foreach ($list as $key => $value) {
            if ($value['after_user_id']) {
                $value['after_user_id'] = $users[$value['after_user_id']];
            }
            if ($value['assign_user_id']) {
                $value['assign_user_id'] = $users[$value['assign_user_id']];
            }
            if ($value['operation_user_id']) {
                $value['operation_user_id'] = $users[$value['operation_user_id']];
            }
            switch ($value['work_platform']) {
                case 2:
                    $work_platform = 'voogueme';
                    break;
                case 3:
                    $work_platform = 'nihao';
                    break;
                case 4:
                    $work_platform = 'meeloog';
                    break;
                case 5:
                    $work_platform = 'wesee';
                    break;
                case 9:
                    $work_platform = 'zeelool_es';
                    break;
                case 10:
                    $work_platform = 'zeelool_de';
                    break;
                case 11:
                    $work_platform = 'zeelool_jp';
                    break;
                default:
                    $work_platform = 'zeelool';
                    break;
            }
            $spreadsheet->getActiveSheet()->setCellValue("A" . ($key * 1 + 2), $work_platform);
            $spreadsheet->getActiveSheet()->setCellValue("B" . ($key * 1 + 2), $value['work_type'] == 1 ? '客服工单' : '仓库工单');
            $spreadsheet->getActiveSheet()->setCellValue("C" . ($key * 1 + 2), $value['platform_order']);
            $spreadsheet->getActiveSheet()->setCellValue("D" . ($key * 1 + 2), $value['order_pay_currency']);
            $spreadsheet->getActiveSheet()->setCellValue("E" . ($key * 1 + 2), $value['order_pay_method']);
            $spreadsheet->getActiveSheet()->setCellValue("F" . ($key * 1 + 2), $value['order_sku']);
            switch ($value['work_status']) {
                case 1:
                    $value['work_status'] = '新建';
                    break;
                case 2:
                    $value['work_status'] = '待审核';
                    break;
                case 3:
                    $value['work_status'] = '待处理';
                    break;
                case 4:
                    $value['work_status'] = '审核拒绝';
                    break;
                case 5:
                    $value['work_status'] = '部分处理';
                    break;
                case 0:
                    $value['work_status'] = '已取消';
                    break;
                default:
                    $value['work_status'] = '已处理';
                    break;
            }
            $spreadsheet->getActiveSheet()->setCellValue("G" . ($key * 1 + 2), $value['work_status']);
            switch ($value['work_level']) {
                case 1:
                    $value['work_level'] = '低';
                    break;
                case 2:
                    $value['work_level'] = '中';
                    break;
                case 3:
                    $value['work_level'] = '高';
                    break;
            }
            $spreadsheet->getActiveSheet()->setCellValue("H" . ($key * 1 + 2), $value['work_level']);
            $spreadsheet->getActiveSheet()->setCellValue("I" . ($key * 1 + 2), $value['problem_type_content']);
            $spreadsheet->getActiveSheet()->setCellValue("J" . ($key * 1 + 2), $value['problem_description']);
            $spreadsheet->getActiveSheet()->setCellValue("K" . ($key * 1 + 2), $value['work_picture']);
            $spreadsheet->getActiveSheet()->setCellValue("L" . ($key * 1 + 2), $value['create_user_name']);
            $spreadsheet->getActiveSheet()->setCellValue("M" . ($key * 1 + 2), $value['after_user_id']);
            $spreadsheet->getActiveSheet()->setCellValue("N" . ($key * 1 + 2), $value['is_after_deal_with'] == 1 ? '是' : '否');
            $spreadsheet->getActiveSheet()->setCellValue("O" . ($key * 1 + 2), $value['is_check'] == 1 ? '是' : '否');
            $spreadsheet->getActiveSheet()->setCellValue("P" . ($key * 1 + 2), $value['assign_user_id']);
            $spreadsheet->getActiveSheet()->setCellValue("Q" . ($key * 1 + 2), $value['operation_user_id']);
            $spreadsheet->getActiveSheet()->setCellValue("R" . ($key * 1 + 2), $value['check_note']);
            $spreadsheet->getActiveSheet()->setCellValue("S" . ($key * 1 + 2), $value['create_time']);
            $spreadsheet->getActiveSheet()->setCellValue("T" . ($key * 1 + 2), $value['submit_time']);
            $spreadsheet->getActiveSheet()->setCellValue("U" . ($key * 1 + 2), $value['check_time']);
            $spreadsheet->getActiveSheet()->setCellValue("V" . ($key * 1 + 2), $value['after_deal_with_time']);
            $spreadsheet->getActiveSheet()->setCellValue("W" . ($key * 1 + 2), $value['complete_time']);
            $spreadsheet->getActiveSheet()->setCellValue("X" . ($key * 1 + 2), $value['cancel_time']);
            $spreadsheet->getActiveSheet()->setCellValue("Y" . ($key * 1 + 2), $value['cancel_person']);
            $spreadsheet->getActiveSheet()->setCellValue("Z" . ($key * 1 + 2), $value['replenish_money']);
            $spreadsheet->getActiveSheet()->setCellValue("AA" . ($key * 1 + 2), $value['replenish_increment_id']);
            $spreadsheet->getActiveSheet()->setCellValue("AB" . ($key * 1 + 2), $value['coupon_id']);
            $spreadsheet->getActiveSheet()->setCellValue("AC" . ($key * 1 + 2), $value['coupon_describe']);
            $spreadsheet->getActiveSheet()->setCellValue("AD" . ($key * 1 + 2), $value['coupon_str']);
            $spreadsheet->getActiveSheet()->setCellValue("AE" . ($key * 1 + 2), $value['integral']);
            $spreadsheet->getActiveSheet()->setCellValue("AF" . ($key * 1 + 2), $value['email']);
            $spreadsheet->getActiveSheet()->setCellValue("AG" . ($key * 1 + 2), $value['refund_logistics_num']);
            $spreadsheet->getActiveSheet()->setCellValue("AH" . ($key * 1 + 2), $value['refund_money']);
            $spreadsheet->getActiveSheet()->setCellValue("AI" . ($key * 1 + 2), $value['refund_way']);
            $spreadsheet->getActiveSheet()->setCellValue("AJ" . ($key * 1 + 2), $value['integral_describe']);
            $spreadsheet->getActiveSheet()->setCellValue("AK" . ($key * 1 + 2), $value['replacement_order']);
            //措施
            if ($info['step'] && array_key_exists($value['id'], $info['step'])) {
                $spreadsheet->getActiveSheet()->setCellValue("AL" . ($key * 1 + 2), $info['step'][$value['id']]);
            } else {
                $spreadsheet->getActiveSheet()->setCellValue("AL" . ($key * 1 + 2), '');
            }
            //措施详情
            if ($info['detail'] && array_key_exists($value['id'], $info['detail'])) {
                $spreadsheet->getActiveSheet()->setCellValue("AM" . ($key * 1 + 2), $info['detail'][$value['id']]);
            } else {
                $spreadsheet->getActiveSheet()->setCellValue("AM" . ($key * 1 + 2), '');
            }
            //承接
            if ($receptInfo && array_key_exists($value['id'], $receptInfo)) {

                $value['result'] = $receptInfo[$value['id']];
                $spreadsheet->getActiveSheet()->setCellValue("AN" . ($key * 1 + 2), $value['result']);
            } else {
                $spreadsheet->getActiveSheet()->setCellValue("AN" . ($key * 1 + 2), '');
            }
            //回复
            if ($noteInfo && array_key_exists($value['id'], $noteInfo)) {
                $value['note'] = $noteInfo[$value['id']];
                $spreadsheet->getActiveSheet()->setCellValue("AO" . ($key * 1 + 2), $value['note']);
            } else {
                $spreadsheet->getActiveSheet()->setCellValue("AO" . ($key * 1 + 2), '');
            }
            //对应商品的sku
            if ($value['order_sku']) {
                $order_arr_sku = explode(',', $value['order_sku']);
                if (is_array($order_arr_sku)) {
                    $true_sku = [];
                    foreach ($order_arr_sku as $t_sku) {
                        $true_sku[] = $aa = $itemPlatFormSku->getTrueSku($t_sku, $value['work_platform']);
                    }
                    $true_sku_string = implode(',', $true_sku);
                    $spreadsheet->getActiveSheet()->setCellValue("AP" . ($key * 1 + 2), $true_sku_string);
                } else {
                    $spreadsheet->getActiveSheet()->setCellValue("AP" . ($key * 1 + 2), '');
                }
            } else {
                $spreadsheet->getActiveSheet()->setCellValue("AP" . ($key * 1 + 2), '');
            }
            //对应的问题类型大的分类
            $one_category = '';
            foreach ($customer_problem_classify as $problem => $classify) {
                if (in_array($value['problem_type_id'], $classify)) {
                    $one_category = $problem;
                    break;
                }
            }
            $spreadsheet->getActiveSheet()->setCellValue("AQ" . ($key * 1 + 2), $one_category);
        }

        //设置宽度
        $spreadsheet->getActiveSheet()->getColumnDimension('A')->setWidth(30);
        $spreadsheet->getActiveSheet()->getColumnDimension('B')->setWidth(12);
        $spreadsheet->getActiveSheet()->getColumnDimension('C')->setWidth(30);
        $spreadsheet->getActiveSheet()->getColumnDimension('D')->setWidth(12);
        $spreadsheet->getActiveSheet()->getColumnDimension('E')->setWidth(30);
        $spreadsheet->getActiveSheet()->getColumnDimension('F')->setWidth(12);
        $spreadsheet->getActiveSheet()->getColumnDimension('G')->setWidth(40);
        $spreadsheet->getActiveSheet()->getColumnDimension('H')->setWidth(40);
        $spreadsheet->getActiveSheet()->getColumnDimension('I')->setWidth(20);
        $spreadsheet->getActiveSheet()->getColumnDimension('J')->setWidth(20);
        $spreadsheet->getActiveSheet()->getColumnDimension('K')->setWidth(14);
        $spreadsheet->getActiveSheet()->getColumnDimension('L')->setWidth(16);
        $spreadsheet->getActiveSheet()->getColumnDimension('M')->setWidth(16);
        $spreadsheet->getActiveSheet()->getColumnDimension('N')->setWidth(50);
        $spreadsheet->getActiveSheet()->getColumnDimension('N')->setWidth(50);
        $spreadsheet->getActiveSheet()->getColumnDimension('O')->setWidth(50);
        $spreadsheet->getActiveSheet()->getColumnDimension('P')->setWidth(20);
        $spreadsheet->getActiveSheet()->getColumnDimension('Q')->setWidth(20);
        $spreadsheet->getActiveSheet()->getColumnDimension('R')->setWidth(20);
        $spreadsheet->getActiveSheet()->getColumnDimension('S')->setWidth(20);
        $spreadsheet->getActiveSheet()->getColumnDimension('T')->setWidth(20);
        $spreadsheet->getActiveSheet()->getColumnDimension('U')->setWidth(20);
        $spreadsheet->getActiveSheet()->getColumnDimension('V')->setWidth(20);
        $spreadsheet->getActiveSheet()->getColumnDimension('W')->setWidth(20);
        $spreadsheet->getActiveSheet()->getColumnDimension('X')->setWidth(20);
        $spreadsheet->getActiveSheet()->getColumnDimension('Y')->setWidth(20);
        $spreadsheet->getActiveSheet()->getColumnDimension('Z')->setWidth(20);
        $spreadsheet->getActiveSheet()->getColumnDimension('AA')->setWidth(20);
        $spreadsheet->getActiveSheet()->getColumnDimension('AB')->setWidth(20);
        $spreadsheet->getActiveSheet()->getColumnDimension('AC')->setWidth(20);
        $spreadsheet->getActiveSheet()->getColumnDimension('AD')->setWidth(20);
        $spreadsheet->getActiveSheet()->getColumnDimension('AE')->setWidth(20);
        $spreadsheet->getActiveSheet()->getColumnDimension('AF')->setWidth(20);
        $spreadsheet->getActiveSheet()->getColumnDimension('AG')->setWidth(20);
        $spreadsheet->getActiveSheet()->getColumnDimension('AH')->setWidth(20);
        $spreadsheet->getActiveSheet()->getColumnDimension('AI')->setWidth(20);
        $spreadsheet->getActiveSheet()->getColumnDimension('AJ')->setWidth(20);
        $spreadsheet->getActiveSheet()->getColumnDimension('AK')->setWidth(20);
        $spreadsheet->getActiveSheet()->getColumnDimension('AL')->setWidth(100);
        $spreadsheet->getActiveSheet()->getColumnDimension('AM')->setWidth(200);
        $spreadsheet->getActiveSheet()->getColumnDimension('AN')->setWidth(200);
        $spreadsheet->getActiveSheet()->getColumnDimension('AO')->setWidth(200);
        $spreadsheet->getActiveSheet()->getColumnDimension('AP')->setWidth(40);
        $spreadsheet->getActiveSheet()->getColumnDimension('AQ')->setWidth(40);
        //设置边框
        $border = [
            'borders' => [
                'allBorders' => [
                    'borderStyle' => \PhpOffice\PhpSpreadsheet\Style\Border::BORDER_THIN, // 设置border样式
                    'color' => ['argb' => 'FF000000'], // 设置border颜色
                ],
            ],
        ];

        $spreadsheet->getDefaultStyle()->getFont()->setName('微软雅黑')->setSize(12);


        $setBorder = 'A1:' . $spreadsheet->getActiveSheet()->getHighestColumn() . $spreadsheet->getActiveSheet()->getHighestRow();
        $spreadsheet->getActiveSheet()->getStyle($setBorder)->applyFromArray($border);

        $spreadsheet->getActiveSheet()->getStyle('A1:P' . $spreadsheet->getActiveSheet()->getHighestRow())->getAlignment()->setHorizontal(\PhpOffice\PhpSpreadsheet\Style\Alignment::HORIZONTAL_CENTER);


        $spreadsheet->setActiveSheetIndex(0);
        // return exportExcel($spreadsheet, 'xls', '登陆日志');
        $format = 'csv';
        $savename = '工单数据' . date("YmdHis", time());;
        // dump($spreadsheet);

        // if (!$spreadsheet) return false;
        if ($format == 'xls') {
            //输出Excel03版本
            header('Content-Type:application/vnd.ms-excel');
            $class = "\PhpOffice\PhpSpreadsheet\Writer\Xls";
        } elseif ($format == 'xlsx') {
            //输出07Excel版本
            header('Content-Type: application/vnd.openxmlformats-officedocument.spreadsheetml.sheet');
            $class = "\PhpOffice\PhpSpreadsheet\Writer\Xlsx";
        } elseif ($format == 'csv') {
            //输出07Excel版本
            header('Content-Type: application/vnd.openxmlformats-officedocument.spreadsheetml.sheet');
            $class = "\PhpOffice\PhpSpreadsheet\Writer\Csv";
        }


        //输出名称
        header('Content-Disposition: attachment;filename="' . $savename . '.' . $format . '"');
        //禁止缓存
        header('Cache-Control: max-age=0');
        $writer = new $class($spreadsheet);
        $writer->setPreCalculateFormulas(false);
        $writer->save('php://output');
    }

    /**
     * 修改排序之后
     *
     * @Author lsw 1461069578@qq.com
     * @DateTime 2020-09-26 10:51:10
     * @return void
     */
    public function batch_export_xls()
    {
        set_time_limit(0);
        ini_set('memory_limit', '1024M');
        $ids = input('ids');
        $addWhere = '1=1';
        if ($ids) {
            $addWhere .= " AND id IN ({$ids})";
        }
        $filter = json_decode($this->request->get('filter'), true);
        $map = [];
        if ($filter['recept_person']) {
            $workIds = WorkOrderRecept::where('recept_person_id', 'in', $filter['recept_person'])->column('work_id');
            $map['id'] = ['in', $workIds];
            unset($filter['recept_person']);
        }
        //筛选措施
        if ($filter['measure_choose_id']) {
            $measuerWorkIds = WorkOrderMeasure::where('measure_choose_id', 'in', $filter['measure_choose_id'])->column('work_id');
            if (!empty($map['id'])) {
                $newWorkIds = array_intersect($workIds, $measuerWorkIds);
                $map['id'] = ['in', $newWorkIds];
            } else {
                $map['id'] = ['in', $measuerWorkIds];
            }
            unset($filter['measure_choose_id']);
        }
        $this->request->get(['filter' => json_encode($filter)]);
        list($where) = $this->buildparams();
        $list = $this->model
            ->where($where)
            ->where($map)
            ->where($addWhere)
            ->where($map)
            ->select();
        $list = collection($list)->toArray();

        foreach ($list as $key=>$item){
            $_new_order = new NewOrder();
            $result_id = $_new_order
                ->where('increment_id', $item['platform_order'])
                ->value('id');
            $order_item_where['order_id'] = $result_id;
            if(!empty($item['order_item_numbers']) && 2 == $item['work_type']){
                if(empty($work)){
                    $select_number = explode(',',$item['order_item_numbers']);
                }
                $order_item_where['item_order_number'] = ['in',$item['order_item_numbers']];
            }
            $_new_order_item_process = new NewOrderItemProcess();
            $order_item_list = $_new_order_item_process
                ->where($order_item_where)
                ->column('sku','item_order_number')
            ;

            if (!empty($order_item_list)){
                $son_number = array_keys($order_item_list);
                $son_sku = array_values($order_item_list);

                if($item['order_item_numbers']){
                    $select_number = explode(',',$item['order_item_numbers']);
                    foreach($select_number as $e=>$v){
                        if($v == $son_number[$e]){
                            $son_number_array[] = $v.'/'.$son_sku[$e];
                        }
                    }}

//                $list[$key]['son_number']  = implode('/',array_keys($order_item_list));
//                $list[$key]['son_sku']  = implode('/',array_values($order_item_list));
                if (!empty($son_number_array)){
                    $list[$key]['son_number'] = implode(',',$son_number_array);
                }

                unset($order_item_list);
                unset($son_number_array);
            }






//            if (!empty($item['order_sku'])){
//                $order_sku = explode(',',$item['order_sku']);
//                foreach($order_sku as $ct=>$val){
//                    if(strpos($val,'/') !== false){
//                        $sku_str = explode('/',$val)[1];
//                    }else{
//                        $sku_str = $val;
//                    }
//                    if (in_array($sku_str,$order_item_list)){
//                        $cat[$ct]['number'] = array_search($sku_str,$order_item_list);
//                        $cat[$ct]['sku'] = $sku_str;
//                    }
//                    $number_sku[$ct] = implode(':',array_reduce($cat,'array_merge',[]));
//                }
//                if ($number_sku){
//                    $list[$key]['number_sku']  = implode('/',$number_sku);
//                }
//            }


        }

        //查询用户id对应姓名
        $admin = new \app\admin\model\Admin();
        $users = $admin->where('status', 'normal')->column('nickname', 'id');
        $arr = [];
        foreach ($list as $vals) {
            $arr[] = $vals['id'];
        }
        //求出所有的措施
        $info = $this->step->fetchMeasureRecord($arr);
        if ($info) {
            $info = collection($info)->toArray();
        } else {
            $info = [];
        }
        //求出所有的承接详情
        $this->recept = new \app\admin\model\saleaftermanage\WorkOrderRecept;
        $receptInfo = $this->recept->fetchReceptRecord($arr);
        if ($receptInfo) {
            $receptInfo = collection($receptInfo)->toArray();
        } else {
            $receptInfo = [];
        }
        //求出所有的回复
        $noteInfo = $this->work_order_note->fetchNoteRecord($arr);
        if ($noteInfo) {
            $noteInfo = collection($noteInfo)->toArray();
        } else {
            $noteInfo = [];
        }
        //根据平台sku求出商品sku
        $itemPlatFormSku = new \app\admin\model\itemmanage\ItemPlatformSku();
        //求出配置里面信息
        $workOrderConfigValue = $this->workOrderConfigValue;
        //求出配置里面的大分类信息
        $customer_problem_classify = $workOrderConfigValue['customer_problem_classify'];
        //从数据库查询需要的数据
        $spreadsheet = new Spreadsheet();
        //常规方式：利用setCellValue()填充数据
        $spreadsheet->setActiveSheetIndex(0)->setCellValue("A1", "工单平台")
            ->setCellValue("B1", "工单类型")
            ->setCellValue("C1", "平台订单号");   //利用setCellValues()填充数据
        $spreadsheet->setActiveSheetIndex(0)->setCellValue("D1", "客户邮箱")
            ->setCellValue("E1", "订单金额");
        $spreadsheet->setActiveSheetIndex(0)->setCellValue("F1", "订单支付的货币类型")
            ->setCellValue("G1", "订单的支付方式");
        $spreadsheet->setActiveSheetIndex(0)->setCellValue("H1", "订单中的sku")
            ->setCellValue("I1", "对应商品sku")
            ->setCellValue("J1", "工单状态");
        $spreadsheet->setActiveSheetIndex(0)->setCellValue("K1", "问题大分类")
            ->setCellValue("L1", "问题类型")
            ->setCellValue("M1", "工单问题描述")
            ->setCellValue("N1", "工单图片")
            ->setCellValue("O1", "工单创建人")
            ->setCellValue("P1", "工单是否需要审核")
            ->setCellValue("Q1", "指派工单审核人")
            ->setCellValue("R1", "实际审核人")
            ->setCellValue("S1", "审核人备注")
            ->setCellValue("T1", "新建状态时间")
            ->setCellValue("U1", "开始走流程时间")
            ->setCellValue("V1", "工单审核时间")
            ->setCellValue("W1", "经手人处理时间")
            ->setCellValue("X1", "工单完成时间")
            ->setCellValue("Y1", "补差价的金额")
            ->setCellValue("Z1", "补差价的订单号")
            ->setCellValue("AA1", "优惠券类型")
            ->setCellValue("AB1", "优惠券描述")
            ->setCellValue("AC1", "优惠券")
            ->setCellValue("AD1", "积分")
            ->setCellValue("AE1", "退回物流单号")
            ->setCellValue("AF1", "退款金额")
            ->setCellValue("AG1", "退款百分比")
            ->setCellValue("AH1", "措施详情")
            ->setCellValue("AI1", "工单回复备注")
            ->setCellValue("AJ1", "订单支付时间")
            ->setCellValue("AK1", "补发订单号")
            ->setCellValue("AL1", "子单号/SKU");

        ;
        $spreadsheet->setActiveSheetIndex(0)->setTitle('工单数据');
        foreach ($list as $key => $value) {
            if ($value['after_user_id']) {
                $value['after_user_id'] = $users[$value['after_user_id']];
            }
            if ($value['assign_user_id']) {
                $value['assign_user_id'] = $users[$value['assign_user_id']];
            }
            if ($value['operation_user_id']) {
                $value['operation_user_id'] = $users[$value['operation_user_id']];
            }
            switch ($value['work_platform']) {
                case 2:
                    $work_platform = 'voogueme';
                    break;
                case 3:
                    $work_platform = 'nihao';
                    break;
                case 4:
                    $work_platform = 'meeloog';
                    break;
                case 5:
                    $work_platform = 'wesee';
                    break;
                case 9:
                    $work_platform = 'zeelool_es';
                    break;
                case 10:
                    $work_platform = 'zeelool_de';
                    break;
                case 11:
                    $work_platform = 'zeelool_jp';
                    break;
                default:
                    $work_platform = 'zeelool';
                    break;
            }
            $spreadsheet->getActiveSheet()->setCellValue("A" . ($key * 1 + 2), $work_platform);
            $spreadsheet->getActiveSheet()->setCellValue("B" . ($key * 1 + 2), $value['work_type'] == 1 ? '客服工单' : '仓库工单');
            $spreadsheet->getActiveSheet()->setCellValue("C" . ($key * 1 + 2), $value['platform_order']);
            $spreadsheet->getActiveSheet()->setCellValue("D" . ($key * 1 + 2), $value['email']);
            $spreadsheet->getActiveSheet()->setCellValue("E" . ($key * 1 + 2), $value['base_grand_total']);
            $spreadsheet->getActiveSheet()->setCellValue("F" . ($key * 1 + 2), $value['order_pay_currency']);
            $spreadsheet->getActiveSheet()->setCellValue("G" . ($key * 1 + 2), $value['order_pay_method']);
            $spreadsheet->getActiveSheet()->setCellValue("H" . ($key * 1 + 2), $value['order_sku']);
            //求出对应商品的sku
            if ($value['order_sku']) {
                $order_arr_sku = explode(',', $value['order_sku']);
                if (is_array($order_arr_sku)) {
                    $true_sku = [];
                    foreach ($order_arr_sku as $t_sku) {
                        $true_sku[] = $aa = $itemPlatFormSku->getTrueSku($t_sku, $value['work_platform']);
                    }
                    $true_sku_string = implode(',', $true_sku);
                    $spreadsheet->getActiveSheet()->setCellValue("I" . ($key * 1 + 2), $true_sku_string);
                } else {
                    $spreadsheet->getActiveSheet()->setCellValue("I" . ($key * 1 + 2), '');
                }
            } else {
                $spreadsheet->getActiveSheet()->setCellValue("I" . ($key * 1 + 2), '');
            }
            switch ($value['work_status']) {
                case 1:
                    $value['work_status'] = '新建';
                    break;
                case 2:
                    $value['work_status'] = '待审核';
                    break;
                case 3:
                    $value['work_status'] = '待处理';
                    break;
                case 4:
                    $value['work_status'] = '审核拒绝';
                    break;
                case 5:
                    $value['work_status'] = '部分处理';
                    break;
                case 0:
                    $value['work_status'] = '已取消';
                    break;
                default:
                    $value['work_status'] = '已处理';
                    break;
            }
            $spreadsheet->getActiveSheet()->setCellValue("J" . ($key * 1 + 2), $value['work_status']);
            //对应的问题类型大的分类
            $one_category = '';
            foreach ($customer_problem_classify as $problem => $classify) {
                if (in_array($value['problem_type_id'], $classify)) {
                    $one_category = $problem;
                    break;
                }
            }
            $spreadsheet->getActiveSheet()->setCellValue("K" . ($key * 1 + 2), $one_category);
            $spreadsheet->getActiveSheet()->setCellValue("L" . ($key * 1 + 2), $value['problem_type_content']);
            $spreadsheet->getActiveSheet()->setCellValue("M" . ($key * 1 + 2), $value['problem_description']);
            $spreadsheet->getActiveSheet()->setCellValue("N" . ($key * 1 + 2), $value['work_picture']);
            $spreadsheet->getActiveSheet()->setCellValue("O" . ($key * 1 + 2), $value['create_user_name']);
            $spreadsheet->getActiveSheet()->setCellValue("P" . ($key * 1 + 2), $value['is_after_deal_with'] == 1 ? '是' : '否');
            $spreadsheet->getActiveSheet()->setCellValue("Q" . ($key * 1 + 2), $value['assign_user_id']);
            $spreadsheet->getActiveSheet()->setCellValue("R" . ($key * 1 + 2), $value['operation_user_id']);
            $spreadsheet->getActiveSheet()->setCellValue("S" . ($key * 1 + 2), $value['check_note']);
            $spreadsheet->getActiveSheet()->setCellValue("T" . ($key * 1 + 2), $value['create_time']);
            $spreadsheet->getActiveSheet()->setCellValue("U" . ($key * 1 + 2), $value['submit_time']);
            $spreadsheet->getActiveSheet()->setCellValue("V" . ($key * 1 + 2), $value['check_time']);
            $spreadsheet->getActiveSheet()->setCellValue("W" . ($key * 1 + 2), $value['after_deal_with_time']);
            $spreadsheet->getActiveSheet()->setCellValue("X" . ($key * 1 + 2), $value['complete_time']);
            $spreadsheet->getActiveSheet()->setCellValue("Y" . ($key * 1 + 2), $value['replenish_money']);
            $spreadsheet->getActiveSheet()->setCellValue("Z" . ($key * 1 + 2), $value['replenish_increment_id']);
            $spreadsheet->getActiveSheet()->setCellValue("AA" . ($key * 1 + 2), $value['coupon_id']);
            $spreadsheet->getActiveSheet()->setCellValue("AB" . ($key * 1 + 2), $value['coupon_describe']);
            $spreadsheet->getActiveSheet()->setCellValue("AC" . ($key * 1 + 2), $value['coupon_str']);
            $spreadsheet->getActiveSheet()->setCellValue("AD" . ($key * 1 + 2), $value['integral']);
            $spreadsheet->getActiveSheet()->setCellValue("AE" . ($key * 1 + 2), $value['refund_logistics_num']);
            $spreadsheet->getActiveSheet()->setCellValue("AF" . ($key * 1 + 2), $value['refund_money']);
            //退款百分比
            if ((0 < $value['base_grand_total']) && (is_numeric($value['refund_money']))) {
                $spreadsheet->getActiveSheet()->setCellValue("AG" . ($key * 1 + 2), round($value['refund_money'] / $value['base_grand_total'], 2));
            } else {
                $spreadsheet->getActiveSheet()->setCellValue("AG" . ($key * 1 + 2), 0);
            }
            //措施
            if ($info['step'] && array_key_exists($value['id'], $info['step'])) {
                $spreadsheet->getActiveSheet()->setCellValue("AH" . ($key * 1 + 2), $info['step'][$value['id']].$info['detail'][$value['id']].$value['result']);
            } else {
                $spreadsheet->getActiveSheet()->setCellValue("AH" . ($key * 1 + 2), '');
            }
//            //措施详情
//            if ($info['detail'] && array_key_exists($value['id'], $info['detail'])) {
//                $spreadsheet->getActiveSheet()->setCellValue("AI" . ($key * 1 + 2), $info['detail'][$value['id']]);
//            } else {
//                $spreadsheet->getActiveSheet()->setCellValue("AI" . ($key * 1 + 2), '');
//            }
//            //承接
//            if ($receptInfo && array_key_exists($value['id'], $receptInfo)) {
//
//                $value['result'] = $receptInfo[$value['id']];
//                $spreadsheet->getActiveSheet()->setCellValue("AJ" . ($key * 1 + 2), $value['result']);
//            } else {
//                $spreadsheet->getActiveSheet()->setCellValue("AJ" . ($key * 1 + 2), '');
//            }

            if ($noteInfo && array_key_exists($value['id'], $noteInfo)) {
                $value['note'] = $noteInfo[$value['id']];
                $spreadsheet->getActiveSheet()->setCellValue("AI" . ($key * 1 + 2), $value['note']);
            } else {
                $spreadsheet->getActiveSheet()->setCellValue("AI" . ($key * 1 + 2), '');
            }
            $spreadsheet->getActiveSheet()->setCellValue("AJ" . ($key * 1 + 2), $value['payment_time']);
            $spreadsheet->getActiveSheet()->setCellValue("AK" . ($key * 1 + 2), $value['replacement_order']);
            $spreadsheet->getActiveSheet()->setCellValue("AL" . ($key * 1 + 2), $value['son_number'].'/'.$value['son_sku']);

        }

        //设置宽度
        $spreadsheet->getActiveSheet()->getColumnDimension('A')->setWidth(30);
        $spreadsheet->getActiveSheet()->getColumnDimension('B')->setWidth(12);
        $spreadsheet->getActiveSheet()->getColumnDimension('C')->setWidth(30);
        $spreadsheet->getActiveSheet()->getColumnDimension('D')->setWidth(12);
        $spreadsheet->getActiveSheet()->getColumnDimension('E')->setWidth(30);
        $spreadsheet->getActiveSheet()->getColumnDimension('F')->setWidth(12);
        $spreadsheet->getActiveSheet()->getColumnDimension('G')->setWidth(40);
        $spreadsheet->getActiveSheet()->getColumnDimension('H')->setWidth(40);
        $spreadsheet->getActiveSheet()->getColumnDimension('I')->setWidth(20);
        $spreadsheet->getActiveSheet()->getColumnDimension('J')->setWidth(20);
        $spreadsheet->getActiveSheet()->getColumnDimension('K')->setWidth(14);
        $spreadsheet->getActiveSheet()->getColumnDimension('L')->setWidth(16);
        $spreadsheet->getActiveSheet()->getColumnDimension('M')->setWidth(16);
        $spreadsheet->getActiveSheet()->getColumnDimension('N')->setWidth(50);
        $spreadsheet->getActiveSheet()->getColumnDimension('N')->setWidth(50);
        $spreadsheet->getActiveSheet()->getColumnDimension('O')->setWidth(50);
        $spreadsheet->getActiveSheet()->getColumnDimension('P')->setWidth(20);
        $spreadsheet->getActiveSheet()->getColumnDimension('Q')->setWidth(20);
        $spreadsheet->getActiveSheet()->getColumnDimension('R')->setWidth(20);
        $spreadsheet->getActiveSheet()->getColumnDimension('S')->setWidth(20);
        $spreadsheet->getActiveSheet()->getColumnDimension('T')->setWidth(20);
        $spreadsheet->getActiveSheet()->getColumnDimension('U')->setWidth(20);
        $spreadsheet->getActiveSheet()->getColumnDimension('V')->setWidth(20);
        $spreadsheet->getActiveSheet()->getColumnDimension('W')->setWidth(20);
        $spreadsheet->getActiveSheet()->getColumnDimension('X')->setWidth(20);
        $spreadsheet->getActiveSheet()->getColumnDimension('Y')->setWidth(20);
        $spreadsheet->getActiveSheet()->getColumnDimension('Z')->setWidth(20);
        $spreadsheet->getActiveSheet()->getColumnDimension('AA')->setWidth(20);
        $spreadsheet->getActiveSheet()->getColumnDimension('AB')->setWidth(20);
        $spreadsheet->getActiveSheet()->getColumnDimension('AC')->setWidth(20);
        $spreadsheet->getActiveSheet()->getColumnDimension('AD')->setWidth(20);
        $spreadsheet->getActiveSheet()->getColumnDimension('AE')->setWidth(20);
        $spreadsheet->getActiveSheet()->getColumnDimension('AF')->setWidth(20);
        $spreadsheet->getActiveSheet()->getColumnDimension('AG')->setWidth(20);
        $spreadsheet->getActiveSheet()->getColumnDimension('AH')->setWidth(20);
        $spreadsheet->getActiveSheet()->getColumnDimension('AI')->setWidth(20);
        $spreadsheet->getActiveSheet()->getColumnDimension('AJ')->setWidth(20);
        $spreadsheet->getActiveSheet()->getColumnDimension('AK')->setWidth(20);
        $spreadsheet->getActiveSheet()->getColumnDimension('AL')->setWidth(100);
//        $spreadsheet->getActiveSheet()->getColumnDimension('AM')->setWidth(200);
//        $spreadsheet->getActiveSheet()->getColumnDimension('AN')->setWidth(200);
//        $spreadsheet->getActiveSheet()->getColumnDimension('AO')->setWidth(200);
//        $spreadsheet->getActiveSheet()->getColumnDimension('AP')->setWidth(400);
//        $spreadsheet->getActiveSheet()->getColumnDimension('AQ')->setWidth(400);
        //设置边框
        $border = [
            'borders' => [
                'allBorders' => [
                    'borderStyle' => \PhpOffice\PhpSpreadsheet\Style\Border::BORDER_THIN, // 设置border样式
                    'color' => ['argb' => 'FF000000'], // 设置border颜色
                ],
            ],
        ];

        $spreadsheet->getDefaultStyle()->getFont()->setName('微软雅黑')->setSize(12);


        $setBorder = 'A1:' . $spreadsheet->getActiveSheet()->getHighestColumn() . $spreadsheet->getActiveSheet()->getHighestRow();
        $spreadsheet->getActiveSheet()->getStyle($setBorder)->applyFromArray($border);

        $spreadsheet->getActiveSheet()->getStyle('A1:AL' . $spreadsheet->getActiveSheet()->getHighestRow())->getAlignment()->setHorizontal(\PhpOffice\PhpSpreadsheet\Style\Alignment::HORIZONTAL_CENTER);


        $spreadsheet->setActiveSheetIndex(0);
        // return exportExcel($spreadsheet, 'xls', '登陆日志');
        $format = 'csv';
        $savename = '工单数据' . date("YmdHis", time());;
        // dump($spreadsheet);

        // if (!$spreadsheet) return false;
        if ($format == 'xls') {
            //输出Excel03版本
            header('Content-Type:application/vnd.ms-excel');
            $class = "\PhpOffice\PhpSpreadsheet\Writer\Xls";
        } elseif ($format == 'xlsx') {
            //输出07Excel版本
            header('Content-Type: application/vnd.openxmlformats-officedocument.spreadsheetml.sheet');
            $class = "\PhpOffice\PhpSpreadsheet\Writer\Xlsx";
        } elseif ($format == 'csv') {
            //输出07Excel版本
            header('Content-Type: application/vnd.openxmlformats-officedocument.spreadsheetml.sheet');
            $class = "\PhpOffice\PhpSpreadsheet\Writer\Csv";
        }


        //输出名称
        header('Content-Disposition: attachment;filename="' . $savename . '.' . $format . '"');
        //禁止缓存
        header('Cache-Control: max-age=0');
        $writer = new $class($spreadsheet);
        $writer->setPreCalculateFormulas(false);
        $writer->save('php://output');
    }

    public function batch_export_xls_array()
    {
        set_time_limit(0);
        ini_set('memory_limit', '1024M');

        $map['create_time'] =['between',['2020-01-01 00:00:00','2020-12-31 23:59:59']];
//        $map['id'] = ['lt',5212];
//        $map['work_status'] = array('in', '2,3,5');
//        0: '已取消', 1: '新建', 2: '待审核', 4: '审核拒绝', 3: '待处理', 5: '部分处理', 6: '已处理'
        $list = $this->model
            ->where($map)
            ->field('id,work_platform,base_grand_total,email,work_type,platform_order,order_pay_currency,order_sku,work_status,problem_type_id,problem_type_content,problem_description
            ,create_user_name,after_user_id,create_time,complete_time,replenish_money,replenish_increment_id,coupon_describe,integral,refund_money,replacement_order
            ')
            ->order('id desc')
            ->limit(11000)
            ->select();
        $list = collection($list)->toArray();


        //查询用户id对应姓名
        $admin = new \app\admin\model\Admin();
        $users = $admin->where('status', 'normal')->column('nickname', 'id');
        $arr = [];
        foreach ($list as $vals) {
            $arr[] = $vals['id'];
        }
        //求出所有的措施
        $info = $this->step->fetchMeasureRecord($arr);
        if ($info) {
            $info = collection($info)->toArray();
        } else {
            $info = [];
        }
//        //求出所有的承接详情
//        $this->recept = new \app\admin\model\saleaftermanage\WorkOrderRecept;
//        $receptInfo = $this->recept->fetchReceptRecord($arr);
//        if ($receptInfo) {
//            $receptInfo = collection($receptInfo)->toArray();
//        } else {
//            $receptInfo = [];
//        }
//        //求出所有的回复
//        $noteInfo = $this->work_order_note->fetchNoteRecord($arr);
//        if ($noteInfo) {
//            $noteInfo = collection($noteInfo)->toArray();
//        } else {
//            $noteInfo = [];
//        }
        //根据平台sku求出商品sku
        $itemPlatFormSku = new \app\admin\model\itemmanage\ItemPlatformSku();
        //求出配置里面信息
        $workOrderConfigValue = $this->workOrderConfigValue;
        //求出配置里面的大分类信息
        $customer_problem_classify = $workOrderConfigValue['customer_problem_classify'];

        foreach ($list as $key => $value) {
            if ($value['after_user_id']) {
                $value['after_user_id'] = $users[$value['after_user_id']];
            }
            if ($value['assign_user_id']) {
                $value['assign_user_id'] = $users[$value['assign_user_id']];
            }
            if ($value['operation_user_id']) {
                $value['operation_user_id'] = $users[$value['operation_user_id']];
            }

            switch ($value['work_status']) {
                case 1:
                    $work_status = '新建';
                    break;
                case 2:
                    $work_status = '待审核';
                    break;
                case 3:
                    $work_status = '待处理';
                    break;
                case 4:
                    $work_status = '审核拒绝';
                    break;
                case 5:
                    $work_status = '部分处理';
                    break;
                case 0:
                    $work_status = '已取消';
                    break;
                default:
                    $work_status = '已处理';
                    break;
            }


//            //级别
//            switch ($value['work_level']) {
//                case 1:
//                    $work_level = '低';
//                    break;
//                case  2:
//                    $work_level = '中';
//                    break;
//                case  3:
//                    $work_level = '高';
//                    break;
//            }


            switch ($value['work_platform']) {
                case 2:
                    $work_platform = 'voogueme';
                    break;
                case 3:
                    $work_platform = 'nihao';
                    break;
                case 4:
                    $work_platform = 'meeloog';
                    break;
                case 5:
                    $work_platform = 'wesee';
                    break;
                case 9:
                    $work_platform = 'zeelool_es';
                    break;
                case 10:
                    $work_platform = 'zeelool_de';
                    break;
                case 11:
                    $work_platform = 'zeelool_jp';
                    break;
                default:
                    $work_platform = 'zeelool';
                    break;
            }
            $csv[$key]['submit_time'] = $value['submit_time'];//开始走流程时间
            $csv[$key]['work_platform'] = $work_platform; // 工单平台
            $csv[$key]['work_type'] = $value['work_type'] == 1 ? '客服工单' : '仓库工单'; //工单类型
            $csv[$key]['work_status'] = $work_status; //工单状态
//            $csv[$key]['work_level'] = $work_level;   //工单级别
            $csv[$key]['platform_order'] = $value['platform_order'];  //平台订单号
            $csv[$key]['email'] = $value['email'];  //客户邮箱
            $csv[$key]['base_grand_total'] = $value['base_grand_total']; //订单金额
            $csv[$key]['order_pay_currency'] = $value['order_pay_currency']; //订单支付货币类型
//            $csv[$key]['order_pay_method'] = $value['order_pay_method']; //订单支付方式
            $csv[$key]['order_sku'] = $value['order_sku']; //订单中的sku

            //求出对应商品的sku
            if ($value['order_sku']) {
                $order_arr_sku = explode(',', $value['order_sku']);
                if (is_array($order_arr_sku)) {
                    $true_sku = [];
                    foreach ($order_arr_sku as $t_sku) {
                        $true_sku[] = $aa = $itemPlatFormSku->getTrueSku($t_sku, $value['work_platform']);
                    }
                    $true_sku_string = implode(',', $true_sku);
                    $csv[$key]['true_sku_string'] = $true_sku_string;
                } else {
                    $csv[$key]['true_sku_string'] = '暂无';
                }
            } else {
                $csv[$key]['true_sku_string'] = '暂无';
            }

            //对应的问题类型大的分类
            $one_category = '';
            foreach ($customer_problem_classify as $problem => $classify) {
                if (in_array($value['problem_type_id'], $classify)) {
                    $one_category = $problem;
                    break;
                }
            }
            $csv[$key]['one_category'] = $one_category;  //问题大分类
            $csv[$key]['problem_type_content'] = $value['problem_type_content']; //问题类型
            $csv[$key]['problem_description'] = $value['problem_description']; //工单问题描述
//            $csv[$key]['work_picture'] = $value['work_picture']; //工单图片
            $csv[$key]['create_user_name'] = $value['create_user_name']; //工单创建人
//            $csv[$key]['is_after_deal_with'] = $value['is_after_deal_with'] == 1 ? '是' : '否'; //工单是否需要审核
//            $csv[$key]['assign_user_id'] = $value['assign_user_id'];
//            $csv[$key]['operation_user_id'] = $value['operation_user_id']; //实际审核人
//            $csv[$key]['check_note'] = $value['check_note']; //审核人备注
            $csv[$key]['create_time'] = $value['create_time'];//新建状态时间
//            $csv[$key]['submit_time'] = $value['submit_time'];//开始走流程时间
//            $csv[$key]['check_time'] = $value['check_time'];//工单审核时间
//            $csv[$key]['after_deal_with_time'] = $value['after_deal_with_time'];//经手人处理时间
            $csv[$key]['complete_time'] = $value['complete_time'];//工单完成时间
            $csv[$key]['replenish_money'] = $value['replenish_money'];//补差价金额
//            $csv[$key]['replenish_increment_id'] = $value['replenish_increment_id'];//补差价订单号
//            $csv[$key]['coupon_id'] = $value['coupon_id'];//优惠券类型
            $csv[$key]['coupon_describe'] = $value['coupon_describe'];//优惠券描述
//            $csv[$key]['coupon_str'] = $value['coupon_str'];//优惠券
            $csv[$key]['integral'] = $value['integral'];//积分
//            $csv[$key]['refund_logistics_num'] = $value['refund_logistics_num'];//退回物流单号
            $csv[$key]['refund_money'] = $value['refund_money'];//退款金额


            //退款百分比
//            if ((0 < $value['base_grand_total']) && (is_numeric($value['refund_money']))) {
//                $csv[$key]['refund_money_base_grand_total'] = round($value['refund_money'] / $value['base_grand_total'], 2);
//
//            } else {
//                $csv[$key]['refund_money_base_grand_total'] = '';
//            }
            //措施
            if ($info['step'] && array_key_exists($value['id'], $info['step'])) {
                $csv[$key]['step_id'] = $info['step'][$value['id']];
            } else {
                $csv[$key]['step_id'] = '';

            }
//            //措施详情
//            if ($info['detail'] && array_key_exists($value['id'], $info['detail'])) {
//                $csv[$key]['detail'] = $info['detail'][$value['id']];
//            } else {
//                $csv[$key]['detail'] = '';
//            }
//            //承接详情
//            if ($receptInfo && array_key_exists($value['id'], $receptInfo)) {
//                $csv[$key]['result'] = $receptInfo[$value['id']];
//            } else {
//                $csv[$key]['result'] = '';
//            }

//            //工单回复备注
//            if ($noteInfo && array_key_exists($value['id'], $noteInfo)) {
//                $csv[$key]['note'] = $noteInfo[$value['id']];
//            } else {
//                $csv[$key]['note'] = '';
//            }
//            $csv[$key]['payment_time'] = $value['payment_time']; //订单支付时间
            $csv[$key]['replacement_order'] = $value['replacement_order'];//补发订单号
            $csv[$key]['id'] = $value['id'];//补发订单号

        }

        $headlist = [
//            '工单平台', '工单类型', '工单状态', '工单级别', '平台订单号',
            '开始走流程时间','工单平台', '工单类型', '工单状态', '平台订单号',
//            '客户邮箱', '订单金额', '订单支付的货币类型', '订单的支付方式', '订单中的sku',
            '客户邮箱', '订单金额', '订单支付的货币类型', '订单中的sku',
//            '对应商品sku', '问题大分类', '问题类型', '工单问题描述', '工单图片',
            '对应商品sku', '问题大分类', '问题类型', '工单问题描述',
//            '工单创建人', '工单是否需要审核', '实际审核人', '审核人备注', '新建状态时间',
            '工单创建人',  '新建状态时间,','工单完成时间','补差价的金额','优惠券描述','积分','退款金额','措施','补发订单号','id'
//            '开始走流程时间', '工单审核时间', '经手人处理时间', '工单完成时间', '补差价的金额',
//            '补差价的订单号', '优惠券类型', '优惠券描述', '优惠券', '积分',
//            '退回物流单号', '退款金额', '退款百分比', '措施', '措施详情',
//            '承接详情', '工单回复备注', '订单支付时间', '补发订单号'
        ];
        $path = "/uploads/";
        $fileName = '工单数据2020-001导出';
        Excel::writeCsv($csv, $headlist, $path . $fileName);
    }

    public function batch_export_xls_array_copy()
    {


        set_time_limit(0);
        ini_set('memory_limit', '1024M');

        $map['create_time'] =['between',['2020-01-01 00:00:00','2020-12-31 23:59:59']];
//        $map['id'] = ['lt',5212];
//        $map['work_status'] = array('in', '2,3,5');
//        0: '已取消', 1: '新建', 2: '待审核', 4: '审核拒绝', 3: '待处理', 5: '部分处理', 6: '已处理'
        $list = $this->model
            ->where($map)
            ->field('id,base_grand_total,email')
            ->order('id desc')
            ->select();
        $list = collection($list)->toArray();




        foreach ($list as $key => $value) {

            $csv[$key]['email'] = $value['email'];  //客户邮箱
            $csv[$key]['base_grand_total'] = $value['base_grand_total']; //订单金额
            $csv[$key]['id'] = $value['id']; //订单金额

        }

        $headlist = [
            '客户邮箱', '订单金额','id'
        ];
        $path = "/uploads/";
        $fileName = '工单数据2020-单独字段导出';
        Excel::writeCsv($csv, $headlist, $path . $fileName);
    }


    /**
     * 导出工单
     *
     * @Description
     * @author wpl
     * @since 2020/08/14 14:42:55 
     * @return void
     */
    public function batch_export_xls_bak()
    {
        set_time_limit(0);
        ini_set('memory_limit', '1024M');
        $ids = input('ids');
        $addWhere = '1=1';
        if ($ids) {
            $addWhere .= " AND id IN ({$ids})";
        }
        $filter = json_decode($this->request->get('filter'), true);
        $map = [];
        if ($filter['recept_person']) {
            $workIds = WorkOrderRecept::where('recept_person_id', 'in', $filter['recept_person'])->column('work_id');
            $map['id'] = ['in', $workIds];
            unset($filter['recept_person']);
        }
        //筛选措施
        if ($filter['measure_choose_id']) {
            $measuerWorkIds = WorkOrderMeasure::where('measure_choose_id', 'in', $filter['measure_choose_id'])->column('work_id');
            if (!empty($map['id'])) {
                $newWorkIds = array_intersect($workIds, $measuerWorkIds);
                $map['id'] = ['in', $newWorkIds];
            } else {
                $map['id'] = ['in', $measuerWorkIds];
            }
            unset($filter['measure_choose_id']);
        }
        $this->request->get(['filter' => json_encode($filter)]);
        list($where) = $this->buildparams();
        $list = $this->model->field('id,platform_order,work_platform,work_status,email,refund_money,problem_type_content,problem_description,create_time,create_user_name')
            ->where($where)
            ->where($map)
            ->where($addWhere)
            ->select();
        $list = collection($list)->toArray();
        $arr = array_column($list, 'id');
        //求出所有的措施
        $info = $this->step->fetchMeasureRecord($arr);

        //从数据库查询需要的数据
        $spreadsheet = new Spreadsheet();
        //常规方式：利用setCellValue()填充数据
        $spreadsheet->setActiveSheetIndex(0)->setCellValue("A1", "工单ID")
            ->setCellValue("B1", "订单号")
            ->setCellValue("C1", "订单平台");   //利用setCellValues()填充数据
        $spreadsheet->setActiveSheetIndex(0)->setCellValue("D1", "工单状态")
            ->setCellValue("E1", "客户邮箱")
            ->setCellValue("F1", "退款金额");
        $spreadsheet->setActiveSheetIndex(0)->setCellValue("G1", "问题分类")
            ->setCellValue("H1", "问题描述")
            ->setCellValue("I1", "解决方案");
        $spreadsheet->setActiveSheetIndex(0)->setCellValue("J1", "创建时间")
            ->setCellValue("K1", "创建人");
        $spreadsheet->setActiveSheetIndex(0)->setTitle('工单数据');
        foreach ($list as $key => $value) {

            switch ($value['work_platform']) {
                case 2:
                    $value['work_platform'] = 'voogueme';
                    break;
                case 3:
                    $value['work_platform'] = 'nihao';
                    break;
                case 4:
                    $value['work_platform'] = 'meeloog';
                    break;
                case 5:
                    $value['work_platform'] = 'wesee';
                    break;
                case 9:
                    $value['work_platform'] = 'zeelool_es';
                    break;
                case 10:
                    $value['work_platform'] = 'zeelool_de';
                    break;
                case 11:
                    $value['work_platform'] = 'zeelool_jp';
                    break;
                default:
                    $value['work_platform'] = 'zeelool';
                    break;
            }
            $spreadsheet->getActiveSheet()->setCellValue("A" . ($key * 1 + 2), $value['id']);
            $spreadsheet->getActiveSheet()->setCellValue("B" . ($key * 1 + 2), $value['platform_order']);
            $spreadsheet->getActiveSheet()->setCellValue("C" . ($key * 1 + 2), $value['work_platform']);
            switch ($value['work_status']) {
                case 1:
                    $value['work_status'] = '新建';
                    break;
                case 2:
                    $value['work_status'] = '待审核';
                    break;
                case 3:
                    $value['work_status'] = '待处理';
                    break;
                case 4:
                    $value['work_status'] = '审核拒绝';
                    break;
                case 5:
                    $value['work_status'] = '部分处理';
                    break;
                case 0:
                    $value['work_status'] = '已取消';
                    break;
                default:
                    $value['work_status'] = '已处理';
                    break;
            }
            $spreadsheet->getActiveSheet()->setCellValue("D" . ($key * 1 + 2), $value['work_status']);
            $spreadsheet->getActiveSheet()->setCellValue("E" . ($key * 1 + 2), $value['email']);
            $spreadsheet->getActiveSheet()->setCellValue("F" . ($key * 1 + 2), $value['refund_money']);
            $spreadsheet->getActiveSheet()->setCellValue("G" . ($key * 1 + 2), $value['problem_type_content']);
            $spreadsheet->getActiveSheet()->setCellValue("H" . ($key * 1 + 2), $value['problem_description']);
            //措施
            if ($info['step'] && array_key_exists($value['id'], $info['step'])) {
                $spreadsheet->getActiveSheet()->setCellValue("I" . ($key * 1 + 2), $info['step'][$value['id']]);
            } else {
                $spreadsheet->getActiveSheet()->setCellValue("I" . ($key * 1 + 2), '');
            }
            $spreadsheet->getActiveSheet()->setCellValue("J" . ($key * 1 + 2), $value['create_time']);
            $spreadsheet->getActiveSheet()->setCellValue("K" . ($key * 1 + 2), $value['create_user_name']);

        }

        //设置宽度
        $spreadsheet->getActiveSheet()->getColumnDimension('A')->setWidth(10);
        $spreadsheet->getActiveSheet()->getColumnDimension('B')->setWidth(12);
        $spreadsheet->getActiveSheet()->getColumnDimension('C')->setWidth(10);
        $spreadsheet->getActiveSheet()->getColumnDimension('D')->setWidth(12);
        $spreadsheet->getActiveSheet()->getColumnDimension('E')->setWidth(30);
        $spreadsheet->getActiveSheet()->getColumnDimension('F')->setWidth(12);
        $spreadsheet->getActiveSheet()->getColumnDimension('G')->setWidth(20);
        $spreadsheet->getActiveSheet()->getColumnDimension('H')->setWidth(40);
        $spreadsheet->getActiveSheet()->getColumnDimension('I')->setWidth(20);
        $spreadsheet->getActiveSheet()->getColumnDimension('J')->setWidth(30);
        $spreadsheet->getActiveSheet()->getColumnDimension('K')->setWidth(20);

        //设置边框
        $border = [
            'borders' => [
                'allBorders' => [
                    'borderStyle' => \PhpOffice\PhpSpreadsheet\Style\Border::BORDER_THIN, // 设置border样式
                    'color' => ['argb' => 'FF000000'], // 设置border颜色
                ],
            ],
        ];

        $spreadsheet->getDefaultStyle()->getFont()->setName('微软雅黑')->setSize(12);


        $setBorder = 'A1:' . $spreadsheet->getActiveSheet()->getHighestColumn() . $spreadsheet->getActiveSheet()->getHighestRow();
        $spreadsheet->getActiveSheet()->getStyle($setBorder)->applyFromArray($border);

        $spreadsheet->getActiveSheet()->getStyle('A1:k' . $spreadsheet->getActiveSheet()->getHighestRow())->getAlignment()->setHorizontal(\PhpOffice\PhpSpreadsheet\Style\Alignment::HORIZONTAL_CENTER);


        $spreadsheet->setActiveSheetIndex(0);
        // return exportExcel($spreadsheet, 'xls', '登陆日志');
        $format = 'csv';
        $savename = '工单数据' . date("YmdHis", time());;
        // dump($spreadsheet);

        // if (!$spreadsheet) return false;
        if ($format == 'xls') {
            //输出Excel03版本
            header('Content-Type:application/vnd.ms-excel');
            $class = "\PhpOffice\PhpSpreadsheet\Writer\Xls";
        } elseif ($format == 'xlsx') {
            //输出07Excel版本
            header('Content-Type: application/vnd.openxmlformats-officedocument.spreadsheetml.sheet');
            $class = "\PhpOffice\PhpSpreadsheet\Writer\Xlsx";
        } elseif ($format == 'csv') {
            //输出07Excel版本
            header('Content-Type: application/vnd.openxmlformats-officedocument.spreadsheetml.sheet');
            $class = "\PhpOffice\PhpSpreadsheet\Writer\Csv";
        }

        //输出名称
        header('Content-Disposition: attachment;filename="' . $savename . '.' . $format . '"');
        //禁止缓存
        header('Cache-Control: max-age=0');
        $writer = new $class($spreadsheet);
        $writer->setPreCalculateFormulas(false);
        $writer->save('php://output');

        // $fp = fopen('php://output', 'a');//打开output流
        // fputcsv($fp, $list);//将数据格式化为csv格式并写入到output流中
        // $dataNum = count( $list );
        // $perSize = 1000;//每次导出的条数
        // $pages = ceil($dataNum / $perSize);

        // for ($i = 1; $i <= $pages; $i++) {
        //     foreach ($list as $item) {
        //         fputcsv($fp, $item);
        //     }
        //     //刷新输出缓冲到浏览器
        //     ob_flush();
        //     flush();//必须同时使用 ob_flush() 和flush() 函数来刷新输出缓冲。
        // }
        // fclose($fp);
        // exit();

    }


    /**
     * 批量导入
     */
    public function import()
    {
        $file = $this->request->request('file');
        if (!$file) {
            $this->error(__('Parameter %s can not be empty', 'file'));
        }
        $filePath = ROOT_PATH . DS . 'public' . DS . $file;
        if (!is_file($filePath)) {
            $this->error(__('No results were found'));
        }
        //实例化reader
        $ext = pathinfo($filePath, PATHINFO_EXTENSION);
        if (!in_array($ext, ['csv', 'xls', 'xlsx'])) {
            $this->error(__('Unknown data format'));
        }
        if ($ext === 'csv') {
            $file = fopen($filePath, 'r');
            $filePath = tempnam(sys_get_temp_dir(), 'import_csv');
            $fp = fopen($filePath, "w");
            $n = 0;
            while ($line = fgets($file)) {
                $line = rtrim($line, "\n\r\0");
                $encoding = mb_detect_encoding($line, ['utf-8', 'gbk', 'latin1', 'big5']);
                if ($encoding != 'utf-8') {
                    $line = mb_convert_encoding($line, 'utf-8', $encoding);
                }
                if ($n == 0 || preg_match('/^".*"$/', $line)) {
                    fwrite($fp, $line . "\n");
                } else {
                    fwrite($fp, '"' . str_replace(['"', ','], ['""', '","'], $line) . "\"\n");
                }
                $n++;
            }
            fclose($file) || fclose($fp);

            $reader = new Csv();
        } elseif ($ext === 'xls') {
            $reader = new Xls();
        } else {
            $reader = new Xlsx();
        }

        //导入文件首行类型,默认是注释,如果需要使用字段名称请使用name
        //$importHeadType = isset($this->importHeadType) ? $this->importHeadType : 'comment';
        //模板文件列名
        $listName = ['订单号', '差额', 'SKU', '货币'];
        try {
            if (!$PHPExcel = $reader->load($filePath)) {
                $this->error(__('Unknown data format'));
            }
            $currentSheet = $PHPExcel->getSheet(0);  //读取文件中的第一个工作表
            $allColumn = $currentSheet->getHighestDataColumn(); //取得最大的列号
            $allRow = $currentSheet->getHighestRow(); //取得一共有多少行
            $maxColumnNumber = Coordinate::columnIndexFromString($allColumn);

            $fields = [];
            for ($currentRow = 1; $currentRow <= 1; $currentRow++) {
                for ($currentColumn = 1; $currentColumn <= $maxColumnNumber; $currentColumn++) {
                    $val = $currentSheet->getCellByColumnAndRow($currentColumn, $currentRow)->getValue();
                    $fields[] = $val;
                }
            }

            //模板文件不正确
            if ($listName !== $fields) {
                throw new Exception("模板文件不正确！！");
            }

            $data = [];
            for ($currentRow = 2; $currentRow <= $allRow; $currentRow++) {
                for ($currentColumn = 1; $currentColumn <= $maxColumnNumber; $currentColumn++) {
                    $val = $currentSheet->getCellByColumnAndRow($currentColumn, $currentRow)->getValue();
                    $data[$currentRow - 2][$currentColumn - 1] = is_null($val) ? '' : $val;
                }
            }
        } catch (Exception $exception) {
            $this->error($exception->getMessage());
        }

        $work_measure = new \app\admin\model\saleaftermanage\WorkOrderMeasure();
        $order_recept = new \app\admin\model\saleaftermanage\WorkOrderRecept();
        foreach ($data as $k => $v) {
            $params['work_platform'] = 3;
            $params['work_type'] = 1;
            $params['platform_order'] = $v[0];
            $params['order_pay_currency'] = $v[3];
            $params['order_pay_method'] = 'paypal_express';
            $params['order_sku'] = $v[2];
            $params['work_status'] = 3;
            $params['problem_type_id'] = 23;
            $params['problem_type_content'] = '其他';
            $params['problem_description'] = '网站bug 镜片折扣未生效 退款';
            $params['create_user_id'] = 75;
            $params['create_user_name'] = '王伟';
            $params['is_check'] = 1;
            $params['assign_user_id'] = 75;
            $params['operation_user_id'] = 75;
            $params['check_note'] = '网站bug 镜片折扣未生效 退款';
            $params['create_time'] = date('Y-m-d H:i:s');
            $params['submit_time'] = date('Y-m-d H:i:s');
            $params['check_time'] = date('Y-m-d H:i:s');
            $params['refund_money'] = $v[1];
            $params['refund_way'] = 'paypal_express';
            $params['recept_person_id'] = 169;
            $result = $this->model->isUpdate(false)->data($params)->save($params);
            if ($result) {
                $list['work_id'] = $this->model->id;
                $list['measure_choose_id'] = 2;
                $list['measure_content'] = '退款';
                $list['create_time'] = date('Y-m-d H:i:s');
                $work_measure->isUpdate(false)->data($list)->save($list);

                $rlist['work_id'] = $this->model->id;
                $rlist['measure_id'] = $work_measure->id;
                $rlist['recept_group_id'] = 'cashier_group';
                $rlist['recept_person_id'] = 169;
                $rlist['recept_person'] = '李亚芳';
                $rlist['create_time'] = date('Y-m-d H:i:s');
                $order_recept->insert($rlist);
            }
        }
        echo 'ok';
    }

    /**
     *
     *
     * @Description
     * @author lsw
     * @since 2020/06/19 11:45:50
     * @return void
     */
    public function ceshi()
    {
        dump(session('admin'));

    }

    /**
     * 获取跟单规则
     *
     * @Author lsw 1461069578@qq.com
     * @DateTime 2020-06-30 10:11:23
     * @return void
     */
    public function getDocumentaryRule()
    {
        if ($this->request->isAjax()) {
            $workOrderConfigValue = $this->workOrderConfigValue;
            $all_group = $workOrderConfigValue['group'];
            $documentary_group = $workOrderConfigValue['documentary_group'];
            //创建人跟单
            $documentary_person = $workOrderConfigValue['documentary_person'];
            // dump($documentary_group);
            // dump($documentary_person);
            // exit;
            if (!empty($documentary_group)) {
                foreach ($documentary_group as $dgv) {
                    $documentary_info = (new AuthGroup)->getAllNextGroup($dgv['create_id']);
                    if ($documentary_info) {
                        array_push($documentary_info, $dgv['create_id']);
                        foreach ($documentary_info as $av) {
                            if (is_array($all_group[$av])) {
                                foreach ($all_group[$av] as $vk) {
                                    $documentary_all_person[] = $vk;
                                }
                            }

                        }
                    } else {
                        $documentary_all_person = $all_group[$dgv['create_id']];
                    }
                    if (count(array_filter($documentary_all_person)) >= 1) {
                        $documentary_true_all_person = array_unique($documentary_all_person);
                        if (in_array(session('admin.id'), $documentary_true_all_person)) {
                            if (is_array($all_group[$dgv['documentary_group_id']])) {
                                $all_after_user_id = $all_group[$dgv['documentary_group_id']];
                                //$this->success('','',$all_after_user_id);
                                break;
                            }
                        }
                    }
                }
            }
            if (!empty($documentary_person)) {
                foreach ($documentary_person as $dpv) {
                    if (session('admin.id') == $dpv['create_id']) {
                        if (is_array($all_group[$dpv['documentary_group_id']])) {
                            $all_after_user_id = $all_group[$dpv['documentary_group_id']];
                            //$this->success('','',$all_after_user_id);
                            break;
                        }
                    }
                }
            }
            if ($all_after_user_id) {
                $this->success('', '', $all_after_user_id);
            } else {
                $this->error('选择的跟单部门没有人，请重新选择');
            }
        }

    }

    /**
     * 判断订单是否已质检
     *
     * @Author lsw 1461069578@qq.com
     * @DateTime 2020-08-13 18:21:10
     * @return void
     */
    public function check_order_quality($platform, $order)
    {
        switch ($platform) {
            case 1:
                $model = Db::connect('database.db_zeelool');
                break;
            case 2:
                $model = Db::connect('database.db_voogueme');
                break;
            case 3:
                $model = Db::connect('database.db_nihao');
                break;
            case 4:
                $model = Db::connect('database.db_meeloog');
                break;
            case 9:
                $model = Db::connect('database.db_zeelool_es');
                break;
            case 10:
                $model = Db::connect('database.db_zeelool_de');
                break;
            case 11:
                $model = Db::connect('database.db_zeelool_jp');
                break;
            default:
                $model = false;
                break;
        }
        if ($platform == 4) {
            $info = $model->table('sales_flat_order')->where('increment_id', $order)->value('custom_is_delivery');
        } else {
            $info = $model->table('sales_flat_order')->where('increment_id', $order)->value('custom_is_delivery_new');
        }
        if ($info == 1) {
            return true;
        } else {
            return false;
        }
    }
}<|MERGE_RESOLUTION|>--- conflicted
+++ resolved
@@ -44,6 +44,7 @@
 use app\admin\model\itemmanage\ItemPlatformSku;
 use app\admin\model\finance\FinanceCost;
 
+
 /**
  * 售后工单列管理
  *
@@ -51,8 +52,6 @@
  */
 class WorkOrderList extends Backend
 {
-
-
     protected $noNeedRight = ['getMeasureContent', 'batch_export_xls_bak', 'getProblemTypeContent', 'batch_export_xls', 'getDocumentaryRule'];
     /**
      * WorkOrderList模型对象
@@ -60,8 +59,6 @@
      */
     protected $model = null;
     protected $noNeedLogin = ['batch_export_xls_array','batch_export_xls_array_copy'];
-
-
 
     public function _initialize()
     {
@@ -78,8 +75,6 @@
         $this->order_change = new \app\admin\model\saleaftermanage\WorkOrderChangeSku;
         $this->order_remark = new \app\admin\model\saleaftermanage\WorkOrderRemark;
         $this->work_order_note = new \app\admin\model\saleaftermanage\WorkOrderNote;
-        $this->_product_bar_code_item = new ProductBarCodeItem();
-        $this->_inventory = new Inventory();
         //$this->view->assign('step', config('workorder.step')); //措施
         $this->view->assign('step', $workOrderConfigValue['step']);
         //$this->assignconfig('workorder', config('workorder')); //JS专用，整个配置文件
@@ -112,7 +107,6 @@
         $this->assignconfig('userid', session('admin.id'));
         //查询当前登录用户所在A/B组
         $this->customer_group = session('admin.group_id') ?: 0;
-
     }
 
     /**
@@ -1027,7 +1021,7 @@
     {
         //获取工单配置信息
         $workOrderConfigValue = $this->workOrderConfigValue;
-
+        
         //获取用户ID和所在权限组
         $admin_id = session('admin.id');
         $nickname = session('admin.nickname');
@@ -1074,7 +1068,7 @@
                         if (!empty($item_choose)) {
                             foreach ($item_choose as $key => $value) {
                                 if (!empty($item_choose[$key][0])) {
-                                    $flag = 1;
+                                     $flag = 1;
                                 }
                             }
                         }
@@ -1254,7 +1248,7 @@
                             }
                         }
                     }
-
+                  
                     //判断是否选择积分措施
                     if (in_array(10, $measure_choose_id)) {
                         (!$params['integral'] || !is_numeric($params['integral']))
@@ -1319,7 +1313,7 @@
                     unset($item);
                 }
 
-
+               
 
                 /**获取审核人 start*/
                 $check_person_weight = $workOrderConfigValue['check_person_weight'];//审核人列表
@@ -1344,7 +1338,7 @@
                             $all_person = $all_group[$gv['work_create_person_id']];
                         }
 
-
+                       
                         if (!empty($all_person)) {
                             //如果符合创建组
                             if (in_array($admin_id, array_unique($all_person))) {
@@ -1369,7 +1363,7 @@
                         }
                     }
                 }
-
+               
                 //没有审核人则不需要审核
                 if (!$params['assign_user_id']) {
                     $params['is_check'] = 0;
@@ -1864,24 +1858,6 @@
             } else {
                 $sku = trim($v);
             }
-<<<<<<< HEAD
-            /*****************限制如果有盘点单未结束不能操作配货完成*******************/
-            //配货完成时判断
-            //拣货区盘点时不能操作
-            //查询条形码库区库位
-            $barcodedata = $this->_product_bar_code_item->where(['sku' => $sku])->column('location_code');
-
-            $count = $this->_inventory->alias('a')
-                ->join(['fa_inventory_item' => 'b'], 'a.id=b.inventory_id')->where(['a.is_del' => 1, 'a.check_status' => ['in', [0, 1]], 'library_name' => ['in', $barcodedata]])
-                ->count();
-            if ($count > 0) {
-                return ['result' => false, 'msg' => '此'.$sku.'对应库位正在盘点,暂无法进行出入库操作'];
-            }
-            /****************************end*****************************************/
-
-
-
-=======
            
             if(!empty($sku)){
                 /*****************限制如果有盘点单未结束不能操作配货完成*******************/
@@ -1900,7 +1876,6 @@
                 }
                 /****************************end*****************************************/
             }
->>>>>>> 9e757695
             //判断是否开启预售 并且预售时间是否满足 并且预售数量是否足够
             $res = $itemPlatFormSku->where(['outer_sku_status' => 1, 'platform_sku' => $sku, 'platform_type' => $siteType])->find();
             //判断是否开启预售
@@ -2020,6 +1995,7 @@
                     //校验赠品、补发库存
                     if (array_intersect([6, 7], $measure_choose_id)) {
                         $original_sku = [];
+
                         //赠品
                         if (in_array(6, $measure_choose_id)) {
                             $gift_sku = $params['gift']['original_sku'];
@@ -2043,7 +2019,7 @@
 
                         //补发
                         if (in_array(7, $measure_choose_id)) {
-//                            !$params['address']['shipping_type'] && $this->error("请选择Shipping Method");
+                            !$params['address']['shipping_type'] && $this->error("请选择Shipping Method");
 
                             $replacement_sku = $params['replacement']['original_sku'];
                             !$replacement_sku && $this->error("补发sku不能为空");
@@ -2063,6 +2039,7 @@
                                 }
                             }
                         }
+
                         //校验库存
                         if ($original_sku) {
                             $back_data = $this->skuIsStock(array_keys($original_sku), $params['work_platform'], array_values($original_sku));
@@ -2992,10 +2969,10 @@
 
         //获取承接表数据
         $recepts = WorkOrderRecept::where('fa_work_order_recept.work_id', $row->id)
-            ->field('fa_work_order_recept.*,b.measure_choose_id,b.measure_content,b.operation_type,b.item_order_number,b.sku_change_type,b.operation_type,b.operation_time')
-            ->join(['fa_work_order_measure' => 'b'], 'fa_work_order_recept.measure_id=b.id')
-            ->group('recept_group_id,measure_id')
-            ->select();
+        ->field('fa_work_order_recept.*,b.measure_choose_id,b.measure_content,b.operation_type,b.item_order_number,b.sku_change_type,b.operation_type,b.operation_time')
+        ->join(['fa_work_order_measure' => 'b'], 'fa_work_order_recept.measure_id=b.id')
+        ->group('recept_group_id,measure_id')
+        ->select();
         $this->assignconfig('recepts', $recepts);
         $this->view->assign('recepts', $recepts);
 
@@ -3249,7 +3226,7 @@
                         if (!empty($gift_sku)) {
                             $gift_sku = collection($gift_sku)->toArray();
                             foreach ($gift_sku as $key => $value) {
-                                for ($i=1; $i <= $value['change_number']; $i++) {
+                                for ($i=1; $i <= $value['change_number']; $i++) { 
                                     $change_sku = $value['change_sku'];
                                     if (empty($barcode[$value['change_sku'].'_'.$i])) {
                                         $this->error("序号为".$i."的sku(".$value['change_sku'].")，条形码不能为空");
@@ -3260,7 +3237,7 @@
                                         ->where(['platform_sku' => $value['change_sku'], 'platform_type' => $row['work_platform']])
                                         ->find();
                                     if ($platform_info['sku']) {
-                                        $platform_info_sku = $platform_info['sku'];
+                                         $platform_info_sku = $platform_info['sku'];
                                     }
                                     $bar_code_info = $product_bar_code_item->where(['code' => $barcode[$change_sku.'_'.$i]])->find();
                                     if (empty($bar_code_info)) {
@@ -3279,15 +3256,16 @@
                     $result = $this->model->handleRecept($receptInfo['id'], $receptInfo['work_id'], $receptInfo['measure_id'], $receptInfo['recept_group_id'], $params['success'], $params['note'], $receptInfo['is_auto_complete'], $params['barcode']);
                 }
                 if ($result !== false) {
+
                     //措施表
                     $_work_order_measure = new WorkOrderMeasure();
                     $measure_choose_id = $_work_order_measure->where('id',$receptInfo['measure_id'])->value('measure_choose_id');
-                    if (3 == $measure_choose_id) {
+                    if (3 == $measure_choose_id) { 
                         //主单取消收入核算冲减
                         $FinanceCost = new FinanceCost();
                         $FinanceCost->cancel_order_subtract($receptInfo['work_id']);
                     }
-                    if (15 == $measure_choose_id) {
+                    if (15 == $measure_choose_id) { 
                         //vip退款收入核算冲减
                         $FinanceCost = new FinanceCost();
                         $FinanceCost->vip_order_subtract($receptInfo['work_id']);
@@ -3297,7 +3275,7 @@
                             case 18://子单取消
                                 $change_type = 3;
                                 break;
-
+                            
                             case 19://更改镜框
                                 $change_type = 1;
                                 break;
@@ -3310,12 +3288,12 @@
                             $ProductBarCodeItem->where(['item_order_number'=>$item_order_number])->update(['item_order_number' => '','library_status' => 1,'out_stock_time' => null,'out_stock_id' => 0]);
                         }
                     }
-                    if (8 == $measure_choose_id) {
+                    if (8 == $measure_choose_id) { 
                         //补价收入核算增加
                         $FinanceCost = new FinanceCost();
                         $FinanceCost->return_order_subtract($receptInfo['work_id'],3);
                     }
-                    if (11 == $measure_choose_id) {
+                    if (11 == $measure_choose_id) { 
                         //退件退款收入核算冲减
                         $FinanceCost = new FinanceCost();
                         $FinanceCost->return_order_subtract($receptInfo['work_id'],4);
