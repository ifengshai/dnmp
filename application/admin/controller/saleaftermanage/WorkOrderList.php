<?php

namespace app\admin\controller\saleaftermanage;

use app\common\controller\Backend;
use think\Cache;
use think\Db;
use think\Exception;
use app\admin\model\AuthGroupAccess;
use think\exception\PDOException;
use think\exception\ValidateException;
use Util\NihaoPrescriptionDetailHelper;
use Util\ZeeloolPrescriptionDetailHelper;
use Util\VooguemePrescriptionDetailHelper;
use Util\WeseeopticalPrescriptionDetailHelper;
use app\admin\model\saleaftermanage\WorkOrderMeasure;
use app\admin\model\saleaftermanage\WorkOrderChangeSku;
use app\admin\model\saleaftermanage\WorkOrderRecept;
use app\admin\model\saleAfterManage\WorkOrderRemark;

/**
 * 售后工单列管理
 *
 * @icon fa fa-circle-o
 */
class WorkOrderList extends Backend
{

    /**
     * WorkOrderList模型对象
     * @var \app\admin\model\saleaftermanage\WorkOrderList
     */
    protected $model = null;

    public function _initialize()
    {
        parent::_initialize();
        $this->model = new \app\admin\model\saleaftermanage\WorkOrderList;
        $this->step = new \app\admin\model\saleaftermanage\WorkOrderMeasure;
        $this->order_change = new \app\admin\model\saleaftermanage\WorkOrderChangeSku;
        $this->order_remark = new \app\admin\model\saleaftermanage\WorkOrderRemark;
        $this->view->assign('step', config('workorder.step')); //措施
        $this->assignconfig('workorder', config('workorder')); //JS专用，整个配置文件

        $this->view->assign('check_coupon', config('workorder.check_coupon')); //不需要审核的优惠券
        $this->view->assign('need_check_coupon', config('workorder.need_check_coupon')); //需要审核的优惠券

        //获取所有的国家
        $country = json_decode(file_get_contents('assets/js/country.js'), true);
        $this->view->assign('country', $country);
        $this->recept = new \app\admin\model\saleaftermanage\WorkOrderRecept;
        $this->item = new \app\admin\model\itemmanage\Item;

        //获取当前登录用户所属主管id
        $this->assign_user_id = searchForId(session('admin.id'), config('workorder.kefumanage'));
        //选项卡
        $this->view->assign('getTabList', $this->model->getTabList());

        $this->assignconfig('admin_id', session('admin.id'));
        //查询用户id对应姓名
        $admin = new \app\admin\model\Admin();
        $this->users = $admin->where('status', 'normal')->column('nickname', 'id');
        $this->assignconfig('users', $this->users); //返回用户
        $this->assignconfig('userid', session('admin.id'));
    }

    /**
     * 默认生成的控制器所继承的父类中有index/add/edit/del/multi五个基础方法、destroy/restore/recyclebin三个回收站方法
     * 因此在当前控制器中可不用编写增删改查的代码,除非需要自己控制这部分逻辑
     * 需要将application/admin/library/traits/Backend.php中对应的方法复制到当前控制器,然后进行修改
     */

    //根据主记录id，获取措施相关信息
    protected function sel_order_recept($id)
    {
        $step = $this->step->where('work_id', $id)->select();
        $step_arr = collection($step)->toArray();
        foreach ($step_arr as $k => $v) {
            $recept = $this->recept->where('measure_id', $v['id'])->where('work_id', $id)->select();
            $recept_arr = collection($recept)->toArray();
            $step_arr[$k]['recept_user'] = implode(',', array_column($recept_arr, 'recept_person'));
            $step_arr[$k]['has_recept']  = 0;
            //是否有审核的权限
            if (in_array(session('admin.id'), array_column($recept_arr, 'recept_person_id'))) {
                $step_arr[$k]['has_recept'] = 1;
            }

            $step_arr[$k]['recept'] = $recept_arr;
        }
        return $step_arr;
    }

    /**
     * 查看
     */
    public function index()
    {
        //设置过滤方法
        $this->request->filter(['strip_tags']);
        if ($this->request->isAjax()) {
            //如果发送的来源是Selectpage，则转发到Selectpage
            if ($this->request->request('keyField')) {
                return $this->selectpage();
            }

            //选项卡我的任务切换
            $filter = json_decode($this->request->get('filter'), true);
            if ($filter['recept_person_id']) {
                //承接 经手 审核 包含用户id
                $map[] = ['exp', Db::raw("FIND_IN_SET( {$filter['recept_person_id']}, recept_person_id ) or after_user_id = {$filter['recept_person_id']} or assign_user_id = {$filter['recept_person_id']}")];
                unset($filter['recept_person_id']);
                $this->request->get(['filter' => json_encode($filter)]);
            }

            list($where, $sort, $order, $offset, $limit) = $this->buildparams();
            $total = $this->model
                ->where($where)
                ->where($map)
                ->order($sort, $order)
                ->count();

            $list = $this->model
                ->where($where)
                ->where($map)
                ->order($sort, $order)
                ->limit($offset, $limit)
                ->select();
            $list = collection($list)->toArray();

            //用户
            $user_list = $this->users;
            foreach ($list as $k => $v) {
                //排列sku
                if ($v['order_sku']) {
                    $list[$k]['order_sku_arr'] = explode(',', $v['order_sku']);
                }

                //取经手人
                if ($v['after_user_id'] != 0) {
                    $list[$k]['after_user_name'] = $user_list[$v['after_user_id']];
                }

                //工单类型
                if ($v['work_type'] == 1) {
                    $list[$k]['work_type_str'] = '客服工单';
                } else {
                    $list[$k]['work_type_str'] = '仓库工单';
                }

                //是否审核
                if ($v['is_check'] == 1) {
                    $list[$k]['assign_user_name'] = $user_list[$v['assign_user_id']];
                    if ($v['operation_user_id'] != 0) {
                        $list[$k]['operation_user_name'] = $user_list[$v['operation_user_id']];
                    }
                }

                $list[$k]['step_num'] = $this->sel_order_recept($v['id']); //获取措施相关记录
            }

            $result = array("total" => $total, "rows" => $list);

            return json($result);
        }
        return $this->view->fetch();
    }

    /**
     * 添加
     */
    public function add($ids = null)
    {
        if ($this->request->isPost()) {
            $params = $this->request->post("row/a");
            if ($params) {
                $params = $this->preExcludeFields($params);
                if ($this->dataLimit && $this->dataLimitFieldAutoFill) {
                    $params[$this->dataLimitField] = $this->auth->id;
                }
                $result = false;
                Db::startTrans();
                try {

                    //是否采用模型验证
                    if ($this->modelValidate) {
                        $name = str_replace("\\model\\", "\\validate\\", get_class($this->model));
                        $validate = is_bool($this->modelValidate) ? ($this->modelSceneValidate ? $name . '.add' : $name) : $this->modelValidate;
                        $this->model->validateFailException(true)->validate($validate);
                    }
                    if (!$params['platform_order']) {
                        throw new Exception("订单号不能为空");
                    }
                    //判断是否选择措施
                    if (!$params['problem_type_id'] && !$params['id']) {
                        throw new Exception("问题类型不能为空");
                    }

                    //判断是否选择措施
                    if (count(array_filter($params['measure_choose_id'])) < 1 && $params['work_type'] == 1) {
                        throw new Exception("措施不能为空");
                    }

                    //更换镜框判断是否有库存
                    if ($params['change_frame'] && $params['problem_type_id'] == 1) {
                        //判断SKU是否有库存
                        $skus = $params['change_frame']['change_sku'];

                        $this->skuIsStock($skus, $params['work_type']);
                    }
                    //判断赠品是否有库存
                    //判断补发是否有库存
                    if (in_array(7, array_filter($params['measure_choose_id'])) || in_array(6, array_filter($params['measure_choose_id']))) {
                        if (in_array(7, array_filter($params['measure_choose_id']))) {
                            $originalSkus = $params['replacement']['original_sku'];
                            $originalNums = $params['replacement']['original_number'];
                        } else {
                            $originalSkus = $params['gift']['original_sku'];
                            $originalNums = $params['gift']['original_number'];
                        }

                        foreach ($originalSkus as $key => $originalSku) {
                            if (!$originalSku) exception('sku不能为空');
                            if (!$originalNums[$key]) exception('数量必须大于0');
                            $this->skuIsStock([$originalSku], $params['work_type'], $originalNums[$key]);
                        }
                    }

                    //判断工单类型 1客服 2仓库
                    if ($params['work_type'] == 1) {
                        $params['problem_type_content'] = config('workorder.customer_problem_type')[$params['problem_type_id']];
                    } elseif ($params['work_type'] == 2) {
                        $params['problem_type_content'] = config('workorder.warehouse_problem_type')[$params['problem_type_id']];
                        $params['after_user_id'] = implode(',', config('workorder.copy_group')); //经手人
                    }
                    //判断是否选择退款措施
                    if (!in_array(2, array_filter($params['measure_choose_id']))) {
                        unset($params['refund_money']);
                    } else {
                        if (!$params['refund_money']) {
                            throw new Exception("退款金额不能为空");
                        }
                    }

                    //判断是否选择补价措施
                    if (!in_array(8, array_filter($params['measure_choose_id']))) {
                        unset($params['replenish_increment_id']);
                        unset($params['replenish_money']);
                    } else {
                        if (!$params['replenish_increment_id'] || !$params['replenish_money']) {
                            throw new Exception("补差价订单号和金额不能为空");
                        }
                    }

                    //判断是否选择积分措施
                    if (!in_array(10, array_filter($params['measure_choose_id']))) {
                        unset($params['integral']);
                    } else {
                        if (!$params['integral'] || !$params['email']) {
                            throw new Exception("积分和邮箱不能为空");
                        }
                    }

                    //判断是否选择退件措施
                    if (!in_array(11, array_filter($params['measure_choose_id']))) {
                        unset($params['refund_logistics_num']);
                    } else {
                        if (!$params['refund_logistics_num']) {
                            throw new Exception("退回物流单号不能为空");
                        }
                    }

                    //判断优惠券 不需要审核的优惠券
                    if ($params['coupon_id'] && in_array(9, array_filter($params['measure_choose_id']))) {
                        $params['coupon_describe'] = config('workorder.check_coupon')[$params['coupon_id']]['desc'];
                    }
                    //判断优惠券 需要审核的优惠券
                    if ($params['need_coupon_id'] && in_array(9, array_filter($params['measure_choose_id']))) {
                        $params['coupon_id'] = $params['need_coupon_id'];
                        $params['coupon_describe'] = config('workorder.need_check_coupon')[$params['need_coupon_id']]['desc'];
                        $params['is_check'] = 1;
                    }

                    //选择有优惠券时 值必须为真
                    if (in_array(9, array_filter($params['measure_choose_id'])) && !$params['coupon_id']) {
                        throw new Exception("优惠券不能为空");
                    }

                    //如果积分大于200需要审核
                    if ($params['integral'] > 200) {
                        //需要审核
                        $params['is_check'] = 1;
                        //创建人对应主管
                        $params['assign_user_id'] = $this->assign_user_id;
                    }

                    //判断审核人
                    if ($params['is_check'] == 1 || $params['need_coupon_id']) {
                        /**
                         * 1、退款金额大于30 经理审核
                         * 2、赠品数量大于1 经理审核
                         * 3、补发数量大于1 经理审核
                         * 4、优惠券等于100% 经理审核  50%主管审核 固定额度无需审核
                         */
                        $coupon = config('workorder.need_check_coupon')[$params['need_coupon_id']]['sum'];
                        if ($params['refund_money'] > 30 || array_sum($params['gift']['original_sku']) > 1 || array_sum($params['replacement']['original_number']) > 1 || $coupon == 100) {
                            //客服经理
                            $params['assign_user_id'] = config('workorder.customer_manager');
                        } else {
                            //创建人对应主管
                            $params['assign_user_id'] = $this->assign_user_id;
                        }
                    }
                    //提交时间
                    if ($params['work_status'] == 2) {
                        $params['submit_time'] = date('Y-m-d H:i:s');
                    }

                    //判断如果不需要审核 或者工单类型为仓库 工单状态默认为审核通过
                    if (($params['is_check'] == 0 && $params['work_status'] == 2) || ($params['work_type'] == 2 && $params['work_status'] == 2)) {
                        $params['work_status'] = 3;
                    }

                    //如果为真则为处理任务
                    if (!$params['id']) {
                        $params['recept_person_id'] = $params['recept_person_id'] ?: session('admin.id');
                        $params['create_user_name'] = session('admin.nickname');
                        $params['create_user_id'] = session('admin.id');
                        $params['create_time'] = date('Y-m-d H:i:s');
                        $params['order_sku'] = implode(',', $params['order_sku']);
                        $result = $this->model->allowField(true)->save($params);
                        if (false === $result) {
                            throw new Exception("添加失败！！");
                        }
                        $work_id = $this->model->id;
                    } else {

                        $work_id = $params['id'];
                        unset($params['id']);
                        unset($params['problem_type_content']);
                        unset($params['work_picture']);
                        unset($params['work_level']);
                        unset($params['order_sku']);
                        unset($params['problem_description']);
                        $params['is_after_deal_with'] = 1;
                        $result = $this->model->allowField(true)->save($params, ['id' => $work_id]);
                    }

                    $params['problem_type_id'] = $params['problem_type_id'] ?: $params['problem_id'];

                    //循环插入措施
                    if (count(array_filter($params['measure_choose_id'])) > 0) {
                        //措施
                        foreach ($params['measure_choose_id'] as $k => $v) {
                            $measureList['work_id'] = $work_id;
                            $measureList['measure_choose_id'] = $v;
                            $measureList['measure_content'] = config('workorder.step')[$v];
                            $measureList['create_time'] = date('Y-m-d H:i:s');

                            //插入措施表
                            $res = $this->step->insertGetId($measureList);
                            if (false === $res) {
                                throw new Exception("添加失败！！");
                            }

                            //根据措施读取承接组、承接人 默认是客服问题组配置
                            $appoint_ids = $params['order_recept']['appoint_ids'][$v];
                            $appoint_users = $params['order_recept']['appoint_users'][$v];
                            $appoint_group = $params['order_recept']['appoint_group'][$v];
                            //循环插入承接人
                            $appointList = [];
                            foreach ($appoint_ids as $key => $val) {
                                $appointList[$key]['work_id'] = $work_id;
                                $appointList[$key]['measure_id'] = $res;
                                //如果没有承接人 默认为创建人
                                if ($val == 'undefined') {
                                    $appointList[$key]['recept_group_id'] = $this->assign_user_id;
                                    $appointList[$key]['recept_person_id'] = session('admin.id');
                                    $appointList[$key]['recept_person'] = session('admin.nickname');
                                } else {

                                    $appointList[$key]['recept_group_id'] = $appoint_group[$key];
                                    $appointList[$key]['recept_person_id'] = $val;
                                    $appointList[$key]['recept_person'] = $appoint_users[$key];
                                }

                                $appointList[$key]['create_time'] = date('Y-m-d H:i:s');
                            }
                            //插入承接人表
                            $receptRes = $this->recept->saveAll($appointList);
                            if (false === $receptRes) {
                                throw new Exception("添加失败！！");
                            }

                            //更改镜片，补发，赠品
                            $this->model->changeLens($params, $this->model, $v);
                        }
                    }

                    //循环插入更换镜框数据
                    $orderChangeList = [];

                    //判断是否选中更改镜框问题类型
                    if ($params['change_frame']) {

                        if (($params['problem_type_id'] == 1 && $params['work_type'] == 1) || ($params['problem_type_id'] == 2 && $params['work_type'] == 2) || ($params['problem_type_id'] == 3 && $params['work_type'] == 2)) {
                            $original_sku = $params['change_frame']['original_sku'];
                            $original_number = $params['change_frame']['original_number'];
                            $change_sku = $params['change_frame']['change_sku'];
                            $change_number = $params['change_frame']['change_number'];
                            foreach ($change_sku as $k => $v) {
                                if (!$v) {
                                    continue;
                                }
                                $orderChangeList[$k]['work_id'] = $work_id;
                                $orderChangeList[$k]['increment_id'] = $params['platform_order'];
                                $orderChangeList[$k]['platform_type'] = $params['work_platform'];
                                $orderChangeList[$k]['original_sku'] = $original_sku[$k];
                                $orderChangeList[$k]['original_number'] = $original_number[$k];
                                $orderChangeList[$k]['change_sku'] = $v;
                                $orderChangeList[$k]['change_number'] = $change_number[$k];
                                $orderChangeList[$k]['change_type'] = 1;
                                $orderChangeList[$k]['create_person'] = session('admin.nickname');
                                $orderChangeList[$k]['create_time'] = date('Y-m-d H:i:s');
                                $orderChangeList[$k]['update_time'] = date('Y-m-d H:i:s');
                            }
                            $orderChangeRes = $this->order_change->saveAll($orderChangeList);
                            if (false === $orderChangeRes) {
                                throw new Exception("添加失败！！");
                            }
                        }
                    }

                    //循环插入取消订单数据
                    $orderChangeList = [];
                    //判断是否选中取消措施
                    if ($params['cancel_order'] && in_array(3, array_filter($params['measure_choose_id']))) {

                        foreach ($params['cancel_order']['original_sku'] as $k => $v) {

                            $orderChangeList[$k]['work_id'] = $work_id;
                            $orderChangeList[$k]['increment_id'] = $params['platform_order'];
                            $orderChangeList[$k]['platform_type'] = $params['work_platform'];
                            $orderChangeList[$k]['original_sku'] = $v;
                            $orderChangeList[$k]['original_number'] = $params['cancel_order']['original_number'][$k];
                            $orderChangeList[$k]['change_type'] = 3;
                            $orderChangeList[$k]['create_person'] = session('admin.nickname');
                            $orderChangeList[$k]['create_time'] = date('Y-m-d H:i:s');
                            $orderChangeList[$k]['update_time'] = date('Y-m-d H:i:s');
                        }
                        $cancelOrderRes = $this->order_change->saveAll($orderChangeList);
                        if (false === $cancelOrderRes) {
                            throw new Exception("添加失败！！");
                        }
                    }
                    //不需要审核且是非草稿状态时直接发送积分，赠送优惠券
                    if ($params['is_check'] != 1 && $this->model->work_status != 1) {
                        //赠送积分
                        if (in_array(10, array_filter($params['measure_choose_id']))) {
                            $this->model->presentIntegral($work_id);
                        }
                        //直接发送优惠券
                        if (in_array(9, array_filter($params['measure_choose_id']))) {
                            $this->model->presentCoupon($work_id);
                        }
                    }
                    //非草稿状态进入审核阶段
                    if ($this->model->work_status != 1) {
                        $this->model->checkWork($work_id);
                    }

                    Db::commit();
                } catch (ValidateException $e) {
                    Db::rollback();
                    $this->error($e->getMessage());
                } catch (PDOException $e) {
                    Db::rollback();
                    $this->error($e->getMessage());
                } catch (Exception $e) {
                    Db::rollback();
                    $this->error($e->getMessage());
                }
                if ($result !== false) {
                    $this->success();
                } else {
                    $this->error(__('No rows were inserted'));
                }
            }
            $this->error(__('Parameter %s can not be empty', ''));
        }
        if ($ids) {
            $row = $this->model->get($ids);
            //求出订单sku列表,传输到页面当中
            $skus = $this->model->getSkuList($row->work_platform, $row->platform_order);
            if (is_array($skus['sku'])) {
                $arrSkus = [];
                foreach ($skus['sku'] as $val) {
                    $arrSkus[$val] = $val;
                }
                //查询用户id对应姓名
                $admin = new \app\admin\model\Admin();
                $users = $admin->where('status', 'normal')->column('nickname', 'id');
                $this->assignconfig('users', $users); //返回用户            
                $this->view->assign('skus', $arrSkus);
            }

            if (1 == $row->work_type) { //判断工单类型，客服工单
                $this->view->assign('work_type', 1);
                $this->assignconfig('work_type', 1);
                $this->view->assign('problem_type', config('workorder.customer_problem_type')); //客服问题类型          
            } else { //仓库工单
                $this->view->assign('work_type', 2);
                $this->assignconfig('work_type', 2);
                $this->view->assign('problem_type', config('workorder.warehouse_problem_type')); //仓库问题类型
            }

            //把问题类型传递到js页面
            if (!empty($row->problem_type_id)) {
                $this->assignconfig('problem_type_id', $row->problem_type_id);
            }
            $this->assignconfig('work_type', $row->work_type);

            $this->assignconfig('ids', $row->id);
            //求出工单选择的措施传递到js页面
            $measureList = WorkOrderMeasure::workMeasureList($row->id);
            // dump(!empty($measureList));
            // exit;
            if (!empty($measureList)) {
                $this->assignconfig('measureList', $measureList);
            }
            $this->view->assign('row', $row);
        } else {
            //获取用户ID和所在权限组
            $userId = session('admin.id');
            $userGroupAccess = AuthGroupAccess::where(['uid' => $userId])->column('group_id');
            $warehouseArr = config('workorder.warehouse_department_rule');
            $checkIsWarehouse = array_intersect($userGroupAccess, $warehouseArr);
            if (!empty($checkIsWarehouse)) {
                $this->view->assign('work_type', 2);
                $this->assignconfig('work_type', 2);
                $this->view->assign('problem_type', config('workorder.warehouse_problem_type')); //仓库问题类型   
            } else {
                $this->view->assign('work_type', 1);
                $this->assignconfig('work_type', 1);
                $this->view->assign('problem_type', config('workorder.customer_problem_type')); //客服问题类型
            }
        }

        return $this->view->fetch();
    }

    /**
     * 判断sku是否有库存
     *
     * @Description
     * @author wpl
     * @since 2020/04/16 10:59:53 
     * @param [type] $skus sku数组
     * @param [type] $siteType 站点类型
     * @return void
     */
    protected function skuIsStock($skus = [], $siteType, $num = 0)
    {
        if (!array_filter($skus)) {
            throw new Exception("SKU不能为空");
        }

        $itemPlatFormSku = new \app\admin\model\itemmanage\ItemPlatformSku();
        //根据平台sku转sku
        foreach (array_filter($skus) as $v) {
            //转换sku
            $sku = $itemPlatFormSku->getTrueSku($v, $siteType);
            //查询库存
            $stock = $this->item->where(['is_open' => 1, 'is_del' => 1, 'sku' => $sku])->value('available_stock');
            if ($stock <= $num) {
                throw new Exception($v . '暂无库存！！');
            }
        }
        return true;
    }

    /**
     * 编辑
     *
     * @Description
     * @author lsw
     * @since 2020/04/14 15:00:19 
     * @param [type] $ids
     * @return void
     */
    public function edit($ids = null)
    {
        $row = $this->model->get($ids);
        if (!$row) {
            $this->error(__('No Results were found'));
        }
        if ($row['create_user_id'] != session('admin.id')) {
            return $this->error(__('非本人创建不能编辑'));
        }
        $adminIds = $this->getDataLimitAdminIds();
        if (is_array($adminIds)) {
            if (!in_array($row[$this->dataLimitField], $adminIds)) {
                $this->error(__('You have no permission'));
            }
        }
        if ($this->request->isPost()) {
            $params = $this->request->post("row/a");
            if ($params) {
                if ($params['order_sku']) {
                    $params['order_sku'] = implode(',', $params['order_sku']);
                }
                $params = $this->preExcludeFields($params);
                $result = false;
                Db::startTrans();
                try {
                    //是否采用模型验证
                    if ($this->modelValidate) {
                        $name = str_replace("\\model\\", "\\validate\\", get_class($this->model));
                        $validate = is_bool($this->modelValidate) ? ($this->modelSceneValidate ? $name . '.edit' : $name) : $this->modelValidate;
                        $row->validateFailException(true)->validate($validate);
                    }
                    //判断是否选择措施
                    if (count(array_filter($params['measure_choose_id'])) < 1 && $params['work_type'] == 1) {
                        throw new Exception("措施不能为空");
                    }

                    $params['is_check'] = '';
                    //更换镜框判断是否有库存
                    if ($params['change_frame'] && $params['problem_type_id'] == 1) {
                        //判断SKU是否有库存
                        $skus = $params['change_frame']['change_sku'];

                        $this->skuIsStock($skus, $params['work_type']);
                    }
                    //判断赠品是否有库存
                    //判断补发是否有库存
                    if (in_array(7, array_filter($params['measure_choose_id'])) || in_array(6, array_filter($params['measure_choose_id']))) {
                        if (in_array(7, array_filter($params['measure_choose_id']))) {
                            $originalSkus = $params['replacement']['original_sku'];
                            $originalNums = $params['replacement']['original_number'];
                        } else {
                            $originalSkus = $params['gift']['original_sku'];
                            $originalNums = $params['gift']['original_number'];
                        }

                        foreach ($originalSkus as $key => $originalSku) {
                            if (!$originalSku) exception('sku不能为空');
                            if (!$originalNums[$key]) exception('数量必须大于0');
                            $this->skuIsStock([$originalSku], $params['work_type'], $originalNums[$key]);
                        }
                    }

                    //判断工单类型 1客服 2仓库
                    if ($params['work_type'] == 1) {
                        $params['problem_type_content'] = config('workorder.customer_problem_type')[$params['problem_type_id']];
                    } elseif ($params['work_type'] == 2) {
                        $params['problem_type_content'] = config('workorder.warehouse_problem_type')[$params['problem_type_id']];
                        $params['after_user_id'] = implode(',', config('workorder.copy_group')); //经手人
                    }
                    //判断是否选择退款措施
                    if (!in_array(2, array_filter($params['measure_choose_id']))) {
                        unset($params['refund_money']);
                    } else {
                        if (!$params['refund_money']) {
                            throw new Exception("退款金额不能为空");
                        }
                    }

                    //判断是否选择补价措施
                    if (!in_array(8, array_filter($params['measure_choose_id']))) {
                        unset($params['replenish_increment_id']);
                        unset($params['replenish_money']);
                    } else {
                        if (!$params['replenish_increment_id'] || !$params['replenish_money']) {
                            throw new Exception("补差价订单号和金额不能为空");
                        }
                    }

                    //判断是否选择积分措施
                    if (!in_array(10, array_filter($params['measure_choose_id']))) {
                        unset($params['integral']);
                    } else {
                        if (!$params['integral'] || !$params['email']) {
                            throw new Exception("积分和邮箱不能为空");
                        }
                    }

                    //判断是否选择退件措施
                    if (!in_array(11, array_filter($params['measure_choose_id']))) {
                        unset($params['refund_logistics_num']);
                    } else {
                        if (!$params['refund_logistics_num']) {
                            throw new Exception("退回物流单号不能为空");
                        }
                    }

                    //判断优惠券 不需要审核的优惠券
                    if ($params['coupon_id'] && in_array(9, array_filter($params['measure_choose_id']))) {
                        $params['coupon_describe'] = config('workorder.check_coupon')[$params['coupon_id']]['desc'];
                    }
                    //判断优惠券 需要审核的优惠券
                    if ($params['need_coupon_id'] && in_array(9, array_filter($params['measure_choose_id']))) {
                        $params['coupon_id'] = $params['need_coupon_id'];
                        $params['coupon_describe'] = config('workorder.need_check_coupon')[$params['need_coupon_id']]['desc'];
                        $params['is_check'] = 1;
                    }

                    //选择有优惠券时 值必须为真
                    if (in_array(9, array_filter($params['measure_choose_id'])) && !$params['coupon_id']) {
                        throw new Exception("优惠券不能为空");
                    }

                    //如果积分大于200需要审核
                    if ($params['integral'] > 200) {
                        //需要审核
                        $params['is_check'] = 1;
                        //创建人对应主管
                        $params['assign_user_id'] = $this->assign_user_id;
                    }

                    //判断审核人
                    if ($params['is_check'] == 1 || $params['need_coupon_id']) {
                        /**
                         * 1、退款金额大于30 经理审核
                         * 2、赠品数量大于1 经理审核
                         * 3、补发数量大于1 经理审核
                         * 4、优惠券等于100% 经理审核  50%主管审核 固定额度无需审核
                         */
                        $coupon = config('workorder.need_check_coupon')[$params['need_coupon_id']]['sum'];
                        if ($params['refund_money'] > 30 || array_sum($params['gift']['original_sku']) > 1 || array_sum($params['replacement']['original_number']) > 1 || $coupon == 100) {
                            //客服经理
                            $params['assign_user_id'] = config('workorder.customer_manager');
                        } else {
                            //创建人对应主管
                            $params['assign_user_id'] = $this->assign_user_id;
                        }
                    }

                    //提交时间
                    if ($params['work_status'] == 2) {
                        $params['submit_time'] = date('Y-m-d H:i:s');
                    }

                    $params['recept_person_id'] = $params['recept_person_id'] ?: session('admin.id');
                    $result = $row->allowField(true)->save($params);
                    if (false === $result) {
                        throw new Exception("添加失败！！");
                    }
                    //循环插入措施
                    if (count(array_filter($params['measure_choose_id'])) > 0) {

                        //措施
                        WorkOrderMeasure::where(['work_id' => $row->id])->delete();
                        WorkOrderRecept::where(['work_id' => $row->id])->delete();
                        WorkOrderChangeSku::where(['work_id' => $row->id])->delete();
                        foreach ($params['measure_choose_id'] as $k => $v) {
                            $measureList['work_id'] = $row->id;
                            $measureList['measure_choose_id'] = $v;
                            $measureList['measure_content'] = config('workorder.step')[$v];
                            $measureList['create_time']     = date('Y-m-d H:i:s');
                            //插入措施表
                            $res = $this->step->insertGetId($measureList);
                            if (false === $res) {
                                throw new Exception("添加失败！！");
                            }

                            //根据措施读取承接组、承接人 默认是客服问题组配置
                            $appoint_ids = $params['order_recept']['appoint_ids'][$v];
                            $appoint_users = $params['order_recept']['appoint_users'][$v];
                            $appoint_group = $params['order_recept']['appoint_group'][$v];
                            //循环插入承接人
                            $appointList = [];
                            foreach ($appoint_ids as $key => $val) {
                                $appointList[$key]['work_id'] = $row->id;
                                $appointList[$key]['measure_id'] = $res;
                                //如果没有承接人 默认为创建人
                                if ($val == 'undefined') {
                                    $appointList[$key]['recept_group_id'] = $this->assign_user_id;
                                    $appointList[$key]['recept_person_id'] = session('admin.id');
                                    $appointList[$key]['recept_person'] = session('admin.nickname');
                                } else {

                                    $appointList[$key]['recept_group_id'] = $appoint_group[$key];
                                    $appointList[$key]['recept_person_id'] = $val;
                                    $appointList[$key]['recept_person'] = $appoint_users[$key];
                                }

                                $appointList[$key]['create_time'] = date('Y-m-d H:i:s');
                            }
                            //插入承接人表
                            $receptRes = $this->recept->saveAll($appointList);
                            if (false === $receptRes) {
                                throw new Exception("添加失败！！");
                            }
                            //更改镜片，补发，赠品
                            $this->model->changeLens($params, $row, $v);
                        }
                    }

                    //循环插入更换镜框数据
                    $orderChangeList = [];
                    //判断是否选中更改镜框问题类型
                    if ($params['change_frame'] && $params['problem_type_id'] == 1) {
                        $original_sku = $params['change_frame']['original_sku'];
                        $original_number = $params['change_frame']['original_number'];
                        $change_sku = $params['change_frame']['change_sku'];
                        $change_number = $params['change_frame']['change_number'];
                        foreach ($change_sku as $k => $v) {
                            if (!$v) {
                                continue;
                            }
                            $orderChangeList[$k]['work_id'] = $row->id;
                            $orderChangeList[$k]['increment_id'] = $params['platform_order'];
                            $orderChangeList[$k]['platform_type'] = $params['work_type'];
                            $orderChangeList[$k]['original_sku'] = $original_sku[$k];
                            $orderChangeList[$k]['original_number'] = $original_number[$k];
                            $orderChangeList[$k]['change_sku'] = $v;
                            $orderChangeList[$k]['change_number'] = $change_number[$k];
                            $orderChangeList[$k]['change_type'] = 1;
                            $orderChangeList[$k]['create_person'] = session('admin.nickname');
                            $orderChangeList[$k]['create_time'] = date('Y-m-d H:i:s');
                            $orderChangeList[$k]['update_time'] = date('Y-m-d H:i:s');
                        }
                        $orderChangeRes = $this->order_change->saveAll($orderChangeList);
                        if (false === $orderChangeRes) {
                            throw new Exception("添加失败！！");
                        }
                    }

                    //循环插入取消订单数据
                    $orderChangeList = [];
                    //判断是否选中取消措施
                    if ($params['cancel_order'] && in_array(3, array_filter($params['measure_choose_id']))) {

                        foreach ($params['cancel_order']['original_sku'] as $k => $v) {

                            $orderChangeList[$k]['work_id'] = $row->id;
                            $orderChangeList[$k]['increment_id'] = $params['platform_order'];
                            $orderChangeList[$k]['platform_type'] = $params['work_type'];
                            $orderChangeList[$k]['original_sku'] = $v;
                            $orderChangeList[$k]['original_number'] = $params['cancel_order']['original_number'][$k];
                            $orderChangeList[$k]['change_type'] = 3;
                            $orderChangeList[$k]['create_person'] = session('admin.nickname');
                            $orderChangeList[$k]['create_time'] = date('Y-m-d H:i:s');
                            $orderChangeList[$k]['update_time'] = date('Y-m-d H:i:s');
                        }
                        $cancelOrderRes = $this->order_change->saveAll($orderChangeList);
                        if (false === $cancelOrderRes) {
                            throw new Exception("添加失败！！");
                        }
                    }
                    //不需要审核时直接发送积分，赠送优惠券
                    if (!$params['is_check']  && $params['work_status'] != 1) {
                        //赠送积分
                        if (in_array(10, array_filter($params['measure_choose_id']))) {
                            $this->model->presentIntegral($row->id);
                        }
                        //直接发送优惠券
                        if (in_array(9, array_filter($params['measure_choose_id']))) {
                            $this->model->presentCoupon($row->id);
                        }
                    }
                    //非草稿状态进入审核阶段
                    if ($params['work_status'] != 1) {
                        $this->model->checkWork($row->id);
                    }
                    Db::commit();
                } catch (ValidateException $e) {
                    Db::rollback();
                    $this->error($e->getMessage());
                } catch (PDOException $e) {
                    Db::rollback();
                    $this->error($e->getMessage());
                } catch (Exception $e) {
                    Db::rollback();
                    $this->error($e->getMessage());
                }
                if ($result !== false) {
                    $this->success();
                } else {
                    $this->error(__('No rows were updated'));
                }
            }
            $this->error(__('Parameter %s can not be empty', ''));
        }
        $this->view->assign("row", $row);
        if (1 == $row->work_type) { //判断工单类型，客服工单
            $this->view->assign('work_type', 1);
            $this->assignconfig('work_type', 1);
            $this->view->assign('problem_type', config('workorder.customer_problem_type')); //客服问题类型          
        } else { //仓库工单
            $this->view->assign('work_type', 2);
            $this->assignconfig('work_type', 2);
            $this->view->assign('problem_type', config('workorder.warehouse_problem_type')); //仓库问题类型
        }
        //求出订单sku列表,传输到页面当中
        $skus = $this->model->getSkuList($row->work_platform, $row->platform_order);
        if (is_array($skus['sku'])) {
            $arrSkus = [];
            foreach ($skus['sku'] as $val) {
                $arrSkus[$val] = $val;
            }
            //查询用户id对应姓名
            $admin = new \app\admin\model\Admin();
            $users = $admin->where('status', 'normal')->column('nickname', 'id');
            $this->assignconfig('users', $users); //返回用户            
            $this->view->assign('skus', $arrSkus);
        }
        //把问题类型传递到js页面
        if (!empty($row->problem_type_id)) {
            $this->assignconfig('problem_type_id', $row->problem_type_id);
        }

        //求出工单选择的措施传递到js页面
        $measureList = WorkOrderMeasure::workMeasureList($row->id);
        if (!empty($measureList)) {
            $this->assignconfig('measureList', $measureList);
        }
        return $this->view->fetch();
    }

    /**
     * 获取订单sku数据
     *
     * @Description
     * @author wpl
     * @since 2020/04/10 15:41:09 
     * @return void
     */
    public function get_sku_list()
    {
        if (request()->isAjax()) {
            $sitetype = input('sitetype');
            $order_number = input('order_number');
            $skus = $this->model->getSkuList($sitetype, $order_number);
            if ($skus) {
                $this->success('操作成功！！', '', $skus);
            } else {
                $this->error('未获取到数据！！');
            }
        }
        $this->error('404 not found');
    }

    /**
     * 根据处方获取地址信息以及处方信息
     * @throws \think\db\exception\DataNotFoundException
     * @throws \think\db\exception\ModelNotFoundException
     * @throws \think\exception\DbException
     */
    public function ajaxGetAddress()
    {
        if (request()->isAjax()) {
            $incrementId = input('increment_id');
            $siteType = input('site_type');
            //获取地址、处方等信息
            $res = $this->model->getAddress($siteType, $incrementId);
            //请求接口获取lens_type，coating_type，prescription_type等信息
            $lens = $this->model->getReissueLens($siteType, $res['showPrescriptions']);
            if ($res) {
                $this->success('操作成功！！', '', ['address' => $res, 'lens' => $lens]);
            } else {
                $this->error('未获取到数据！！');
            }
        }
        $this->error('404 not found');
    }

    /**
     * 根据country获取Province
     * @return array
     */
    public function ajaxGetProvince()
    {
        $countryId = input('country_id');
        $country = json_decode(file_get_contents('assets/js/country.js'), true);
        $province = $country[$countryId];
        return $province ?: [];
    }

    /**
     * 获取更改镜片的数据
     * @throws Exception
     */
    public function ajaxGetChangeLens()
    {
        if (request()->isAjax()) {
            $incrementId = input('increment_id');
            $siteType = input('site_type');
            //获取地址、处方等信息
            $res = $this->model->getAddress($siteType, $incrementId);
            $lens = $this->model->getReissueLens($siteType, $res['prescriptions'], 2);
            if ($res) {
                $this->success('操作成功！！', '', $lens);
            } else {
                $this->error('未获取到数据！！');
            }
        }
        $this->error('404 not found');
    }

    /**
     * 赠品表单
     * @throws Exception
     * @throws \think\db\exception\DataNotFoundException
     * @throws \think\db\exception\ModelNotFoundException
     * @throws \think\exception\DbException
     */
    public function ajaxGetGiftLens()
    {
        if (request()->isAjax()) {
            $incrementId = input('increment_id');
            $siteType = input('site_type');
            //获取地址、处方等信息
            $res = $this->model->getAddress($siteType, $incrementId);
            $lens = $this->model->getReissueLens($siteType, $res['prescriptions'], 3);
            if ($res) {
                $this->success('操作成功！！', '', $lens);
            } else {
                $this->error('未获取到数据！！');
            }
        }
        $this->error('404 not found');
    }

    /**
     * ajax根据prescription_type获取镜片信息
     */
    public function ajaxGetLensType()
    {
        if (request()->isAjax()) {
            $siteType = input('site_type');
            $prescriptionType = input('prescription_type', '');
            $color_id = input('color_id', '');
            $key = $siteType . '_getlens';
            $data = Cache::get($key);
            if (!$data) {
                $data = $this->model->httpRequest($siteType, 'magic/product/lensData');
                Cache::set($key, $data, 3600 * 24);
            }
            if ($color_id) {
                $lensType = $data['lens_color_list'] ?: [];
            } else {
                $lensType = $data['lens_list'][$prescriptionType] ?: [];
            }
            if ($lensType) {
                $this->success('操作成功！！', '', $lensType);
            } else {
                $this->error('未获取到数据！！');
            }
        }
        $this->error('404 not found');
    }
    /**
     * 获取订单order的镜框等信息
     *
     * @Description
     * @author lsw
     * @since 2020/04/13 17:28:49 
     * @return void
     */
    public function ajax_get_order($ordertype = null, $order_number = null)
    {
        if ($this->request->isAjax()) {
            if ($ordertype < 1 || $ordertype > 5) { //不在平台之内
                return $this->error('选择平台错误,请重新选择', '', 'error', 0);
            }
            if (!$order_number) {
                return  $this->error('订单号不存在，请重新选择', '', 'error', 0);
            }
            if ($ordertype == 1) {
                $result = ZeeloolPrescriptionDetailHelper::get_one_by_increment_id($order_number);
            } elseif ($ordertype == 2) {
                $result = VooguemePrescriptionDetailHelper::get_one_by_increment_id($order_number);
            } elseif ($ordertype == 3) {
                $result = NihaoPrescriptionDetailHelper::get_one_by_increment_id($order_number);
            } elseif (5 == $ordertype) {
                $result = WeseeopticalPrescriptionDetailHelper::get_one_by_increment_id($order_number);
            }
            if (!$result) {
                $this->error('找不到这个订单,请重新尝试', '', 'error', 0);
            }
            $arr = [];
            foreach ($result as $val) {
                for ($i = 0; $i < $val['qty_ordered']; $i++) {
                    $arr[] = $val['sku'];
                }
            }
            return $this->success('', '', $arr, 0);
        } else {
            return $this->error('404 Not Found');
        }
    }
    /**
     * 获取已经添加工单中的订单信息
     *
     * @Description
     * @author lsw
     * @since 2020/04/16 10:29:02 
     * @return void
     */
    public function ajax_edit_order($ordertype = null, $order_number = null, $work_id = null, $change_type = null)
    {
        if ($this->request->isAjax()) {
            if ($ordertype < 1 || $ordertype > 5) { //不在平台之内
                return $this->error('选择平台错误,请重新选择', '', 'error', 0);
            }
            if (!$order_number) {
                return  $this->error('订单号不存在，请重新选择', '', 'error', 0);
            }
            if (!$work_id) {
                return $this->error('工单不存在，请重新选择', '', 'error', 0);
            }
            $result = WorkOrderChangeSku::getOrderChangeSku($work_id, $ordertype, $order_number, $change_type);
            if (!$result) {
                if ($ordertype == 1) {
                    $result = ZeeloolPrescriptionDetailHelper::get_one_by_increment_id($order_number);
                } elseif ($ordertype == 2) {
                    $result = VooguemePrescriptionDetailHelper::get_one_by_increment_id($order_number);
                } elseif ($ordertype == 3) {
                    $result = NihaoPrescriptionDetailHelper::get_one_by_increment_id($order_number);
                } elseif (5 == $ordertype) {
                    $result = WeseeopticalPrescriptionDetailHelper::get_one_by_increment_id($order_number);
                }
            } else {
                $result = collection($result)->toArray();
            }
            if (!$result) {
                $this->error('找不到这个订单,请重新尝试', '', 'error', 0);
            }
            $arr = [];
            foreach ($result as $key => $val) {
                if (!$val['qty_ordered']) {
                    $arr[$key]['original_sku'] = $val['original_sku'];
                    $arr[$key]['original_number'] = $val['original_number'];
                    $arr[$key]['change_sku'] = $val['change_sku'];
                    $arr[$key]['change_number'] = $val['change_number'];
                } else {
                    for ($i = 0; $i < $val['qty_ordered']; $i++) {
                        $arr[] = $val['sku'];
                    }
                }
            }
            return $this->success('', '', $arr, 0);
        } else {
            return $this->error('404 Not Found');
        }
    }

    /**
     * 测试
     * @throws \Exception
     */
    public function test()
    {
        //$this->model->presentCoupon(235);
        //$this->model->presentIntegral(233);
        //$this->model->createOrder(3, 338);
        $this->model->createOrder(1, 385);
    }
    /**
     * 工单详情
     *
     * @Description
     * @author lsw
     * @since 2020/04/16 15:33:36 
     * @param [type] $ids
     * @return void
     */
    public function detail($ids = null)
    {
        $row = $this->model->get($ids);
        $operateType = input('operate_type', 0);
        if (!$row) {
            $this->error(__('No Results were found'));
        }
        if ($operateType == 2) {
            if ($row->work_status != 2 || $row->is_check != 1 || !in_array(session('admin.id'), [$row->assign_user_id, config('workorder.customer_manager')])) {
                $this->error('没有审核权限');
            }
        } elseif ($operateType == 3) {
            //找出工单的所有承接人
            $receptPersonIds = WorkOrderRecept::where('work_id', $ids)->column('recept_person_id');

            //仓库工单并且经手人未处理
            if (($row->work_type == 2 && $row->is_after_deal_with == 0) || ($row->work_type == 1 && $row->is_check == 1 && in_array($row->work_status, [0, 1, 2, 4, 6, 7, 8])) || ($row->work_type == 1 && !in_array(session('admin.id'), $receptPersonIds))) {
                $this->error('没有处理的权限');
            }
        } else {
            if ($row['create_user_id'] != session('admin.id')) {
                return $this->error(__('非本人创建不能编辑'));
            }
        }

        $adminIds = $this->getDataLimitAdminIds();
        if (is_array($adminIds)) {
            if (!in_array($row[$this->dataLimitField], $adminIds)) {
                $this->error(__('You have no permission'));
            }
        }
        $this->view->assign("row", $row);
        if (1 == $row->work_type) { //判断工单类型，客服工单
            $this->view->assign('work_type', 1);
            $this->assignconfig('work_type', 1);
            $this->view->assign('problem_type', config('workorder.customer_problem_type')); //客服问题类型          
        } else { //仓库工单
            $this->view->assign('work_type', 2);
            $this->assignconfig('work_type', 2);
            $this->view->assign('problem_type', config('workorder.warehouse_problem_type')); //仓库问题类型
        }
        //求出订单sku列表,传输到页面当中
        $skus = $this->model->getSkuList($row->work_platform, $row->platform_order);
        if (is_array($skus['sku'])) {
            $arrSkus = [];
            foreach ($skus['sku'] as $val) {
                $arrSkus[$val] = $val;
            }
            //查询用户id对应姓名
            $admin = new \app\admin\model\Admin();
            $users = $admin->where('status', 'normal')->column('nickname', 'id');
            $this->assignconfig('users', $users); //返回用户            
            $this->view->assign('skus', $arrSkus);
        }
        //把问题类型传递到js页面
        if (!empty($row->problem_type_id)) {
            $this->assignconfig('problem_type_id', $row->problem_type_id);
        }

        //求出工单选择的措施传递到js页面
        $measureList = WorkOrderMeasure::workMeasureList($row->id);
        if (!empty($measureList)) {
            $this->assignconfig('measureList', $measureList);
        }
        $this->assignconfig('operate_type', $operateType);
        if ($operateType == 2) { //审核
            return $this->view->fetch('saleaftermanage/work_order_list/check');
        }
        if ($operateType == 3) { //处理
            return $this->view->fetch('saleaftermanage/work_order_list/process');
        }

        //查询工单处理备注
        $remarkList = $this->order_remark->where('work_id', $ids)->select();
        $this->view->assign('remarkList', $remarkList);
        return $this->view->fetch();
    }

    /**
     * 审核
     * @throws \think\db\exception\DataNotFoundException
     * @throws \think\db\exception\ModelNotFoundException
     * @throws \think\exception\DbException
     */
    public function check()
    {
        $params = input('post.row/a');
        $workId = $params['id'];
        $workType = $params['work_type'];
        $success = $params['success'];
        if (!$params['check_note']) {
            $this->error('审核意见不能为空');
        }
        $work = $this->model->find($workId);
        if (!$work) {
            $this->error('工单不存在');
        }
        //开始审核
        try {
            $this->model->checkWork($workId, $params);
        } catch (Exception $e) {
            $this->error($e->getMessage());
        }
        $this->success('已审核');
    }
    /**
     * 获取工单的更改镜片、补发、赠品的信息
     *
     * @Description
     * @author lsw
     * @since 2020/04/16 16:49:21 
     * @param [type] $work_id
     * @param [type] $order_number
     * @param [type] $change_type
     * @return void
     */
    public function ajax_change_order($work_id = null, $order_type = null, $order_number = null, $change_type = null, $operate_type = '')
    {
        if ($this->request->isAjax()) {
            if ($order_type < 1 || $order_type > 5) { //不在平台之内
                return $this->error('选择平台错误,请重新选择', '', 'error', 0);
            }
            if (!$order_number) {
                return  $this->error('订单号不存在，请重新选择', '', 'error', 0);
            }
            if (!$work_id) {
                return $this->error('工单不存在，请重新选择', '', 'error', 0);
            }
            $result = WorkOrderChangeSku::getOrderChangeSku($work_id, $order_type, $order_number, $change_type);
            if ($result) {
                $result = collection($result)->toArray();
                $userinfo_option = unserialize($result[0]['userinfo_option']);
                $arr = [];
                foreach ($result as $keys => $val) {
                    $result[$keys]['prescription_options'] = unserialize($val['prescription_option']);
                }
                if (!empty($userinfo_option)) {
                    $arr['userinfo_option'] = $userinfo_option;
                }
                $arr['info']            = $result;
            }
            if (5 == $change_type) { //补发信息
                //获取地址、处方等信息
                $res = $this->model->getAddress($order_type, $order_number);
                //请求接口获取lens_type，coating_type，prescription_type等信息
                if (isset($arr) && !empty($arr)) {
                    $lens = $this->model->getEditReissueLens($order_type, $res['showPrescriptions'], 1, $result, $operate_type);
                } else {
                    $lens = $this->model->getEditReissueLens($order_type, $res['showPrescriptions'], 1, [], $operate_type);
                }
            } elseif (2 == $change_type) { //更改镜片信息
                $res = $this->model->getAddress($order_type, $order_number);
                if (isset($arr) && !empty($arr)) {
                    $lens = $this->model->getEditReissueLens($order_type, $res['prescriptions'], 2, $result, $operate_type);
                } else {
                    $lens = $this->model->getEditReissueLens($order_type, $res['prescriptions'], 2, [], $operate_type);
                }
            } elseif (4 == $change_type) { //赠品信息
                $res = $this->model->getAddress($order_type, $order_number);
                if (isset($arr) && !empty($arr)) {
                    $lens = $this->model->getEditReissueLens($order_type, $res['prescriptions'], 3, $result, $operate_type);
                } else {
                    $lens = $this->model->getEditReissueLens($order_type, $res['prescriptions'], 3, [], $operate_type);
                }
            }
            if ($res) {
                if (5 == $change_type) {
                    $this->success('操作成功！！', '', ['address' => $res, 'lens' => $lens, 'arr' => $userinfo_option]);
                } else {
                    $this->success('操作成功！！', '', $lens);
                }
            } else {
                $this->error('未获取到数据！！');
            }
        } else {
            return $this->error('404 Not Found');
        }
    }
    /**
     * 审核
     */
    public function checkWork($ids = null)
    {
        $params = input('post.row/a');
        try {
            $this->model->checkWork($ids, $params);
        } catch (Exception $e) {
            exception('操作失败，请重试');
        }
    }

    /**
     * 修改工单状态
     *
     * @Description
     * @author wpl
     * @since 2020/04/17 17:16:55 
     * @return void
     */
    public function setStatus($ids = null)
    {
        $row = $this->model->get($ids);
        if (!$row) {
            $this->error(__('No Results were found'));
        }

        if (request()->isAjax()) {
            $status = input('work_status');
            $params['work_status'] = $status;
            if ($params['work_status'] == 2) {
                $params['submit_time'] = date('Y-m-d H:i:s');
            } elseif ($params['work_status'] == 0) {
                $params['cancel_time'] = date('Y-m-d H:i:s');
                $params['cancel_person'] = session('admin.nickname');
            }
            $result = $row->allowField(true)->save($params);
            if (false !== $result) {
                $this->success('操作成功！！');
            } else {
                $this->error('操作失败！！');
            }
        }
        $this->error('404 not found');
    }

    /* 处理任务
     *
     * @Description
     * @author wpl
     * @since 2020/04/16 16:29:30 
     * @param [type] $ids
     * @return void
     */
    public function process()
    {
        if ($this->request->isPost()) {
            $params = $this->request->post("row/a");
            if ($params) {
                $row = $this->model->get($params['id']);
                if (!$row) {
                    $this->error(__('No Results were found'));
                }
                if (1 == $params['success']) { //本条措施处理成功

                } elseif (2 == $params['']) { //本条措施处理失败

                }
                dump($params['success']);
                exit;
                $params = $this->preExcludeFields($params);
                $result = false;
                Db::startTrans();
                try {
                    //是否采用模型验证
                    if ($this->modelValidate) {
                        $name = str_replace("\\model\\", "\\validate\\", get_class($this->model));
                        $validate = is_bool($this->modelValidate) ? ($this->modelSceneValidate ? $name . '.edit' : $name) : $this->modelValidate;
                        $row->validateFailException(true)->validate($validate);
                    }
                    $result = $row->allowField(true)->save($params);
                    if ($result !== false) {
                        $remarkData = [
                            'work_id' => $row->id,
                            'remark_type' => 3,
                            'remark_record' => $params['process_note'],
                            'create_person_id' => session('admin.id'),
                            'create_person' => session('admin.nickname'),
                            'create_time' => date('Y-m-d H:i:s')
                        ];
                        WorkOrderRemark::create($remarkData);
                    }
                    Db::commit();
                } catch (ValidateException $e) {
                    Db::rollback();
                    $this->error($e->getMessage());
                } catch (PDOException $e) {
                    Db::rollback();
                    $this->error($e->getMessage());
                } catch (Exception $e) {
                    Db::rollback();
                    $this->error($e->getMessage());
                }
                if ($result !== false) {
                    $this->success();
                } else {
                    $this->error(__('No rows were updated'));
                }
            }
            $this->error(__('Parameter %s can not be empty', ''));
        }
    }

<<<<<<< HEAD


    /**
     * 优惠券列表
     *
     * @Description
     * @author wpl
     * @since 2020/04/21 14:06:32 
     * @return void
     */
    public function couponList()
    {
        //设置过滤方法
        $this->request->filter(['strip_tags']);
        if ($this->request->isAjax()) {
            //如果发送的来源是Selectpage，则转发到Selectpage
            if ($this->request->request('keyField')) {
                return $this->selectpage();
            }
            list($where, $sort, $order, $offset, $limit) = $this->buildparams();
            $map['coupon_id'] = ['>', 0];
            $total = $this->model
                ->where($where)
                ->where($map)
                ->order($sort, $order)
                ->count();

            $list = $this->model
                ->where($where)
                ->where($map)
                ->order($sort, $order)
                ->limit($offset, $limit)
                ->select();
            $list = collection($list)->toArray();

            $result = array("total" => $total, "rows" => $list);

            return json($result);
        }
        return $this->view->fetch();
    }

    /**
     * 积分列表
     *
     * @Description
     * @author wpl
     * @since 2020/04/21 14:06:32 
     * @return void
     */
    public function integralList()
    {
        //设置过滤方法
        $this->request->filter(['strip_tags']);
        if ($this->request->isAjax()) {
            //如果发送的来源是Selectpage，则转发到Selectpage
            if ($this->request->request('keyField')) {
                return $this->selectpage();
            }
            list($where, $sort, $order, $offset, $limit) = $this->buildparams();
            $map['integral'] = ['>', 0];
            $total = $this->model
                ->where($where)
                ->where($map)
                ->order($sort, $order)
                ->count();

            $list = $this->model
                ->where($where)
                ->where($map)
                ->order($sort, $order)
                ->limit($offset, $limit)
                ->select();
            $list = collection($list)->toArray();

            $result = array("total" => $total, "rows" => $list);

            return json($result);
        }
        return $this->view->fetch();
    }
=======
>>>>>>> 9e9011e2
}<|MERGE_RESOLUTION|>--- conflicted
+++ resolved
@@ -1458,9 +1458,6 @@
         }
     }
 
-<<<<<<< HEAD
-
-
     /**
      * 优惠券列表
      *
@@ -1540,6 +1537,4 @@
         }
         return $this->view->fetch();
     }
-=======
->>>>>>> 9e9011e2
 }