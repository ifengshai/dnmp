<?php

namespace app\admin\controller\saleaftermanage;

use app\admin\model\DistributionAbnormal;
use app\admin\model\DistributionLog;
use app\admin\model\order\order\LensData;
use app\admin\model\order\order\NewOrder;
use app\admin\model\order\order\NewOrderItemProcess;
use app\admin\model\order\order\NewOrderProcess;
use app\admin\model\saleaftermanage\WorkOrderNote;
use app\admin\model\warehouse\StockHouse;
use app\common\controller\Backend;
use fast\Excel;
use think\Cache;
use think\Db;
use think\Exception;
use app\admin\model\AuthGroupAccess;
use think\exception\PDOException;
use think\exception\ValidateException;
use Util\NihaoPrescriptionDetailHelper;
use Util\ZeeloolPrescriptionDetailHelper;
use Util\VooguemePrescriptionDetailHelper;
use Util\MeeloogPrescriptionDetailHelper;
use Util\WeseeopticalPrescriptionDetailHelper;
use Util\ZeeloolEsPrescriptionDetailHelper;
use Util\ZeeloolDePrescriptionDetailHelper;
use Util\ZeeloolJpPrescriptionDetailHelper;
use app\admin\model\saleaftermanage\WorkOrderMeasure;
use app\admin\model\saleaftermanage\WorkOrderChangeSku;
use app\admin\model\saleaftermanage\WorkOrderRecept;
use PhpOffice\PhpSpreadsheet\Spreadsheet;
use app\admin\model\Admin;
use think\Loader;
use Util\SKUHelper;
use PhpOffice\PhpSpreadsheet\Cell\Coordinate;
use PhpOffice\PhpSpreadsheet\Reader\Xlsx;
use PhpOffice\PhpSpreadsheet\Reader\Xls;
use PhpOffice\PhpSpreadsheet\Reader\Csv;
use app\admin\model\AuthGroup;
use app\admin\model\warehouse\ProductBarCodeItem;
use app\admin\model\itemmanage\ItemPlatformSku;
use app\admin\model\finance\FinanceCost;
<<<<<<< HEAD
=======

>>>>>>> 95cc439d

/**
 * 售后工单列管理
 *
 * @icon fa fa-circle-o
 */
class WorkOrderList extends Backend
{
    protected $noNeedRight = ['getMeasureContent', 'batch_export_xls_bak', 'getProblemTypeContent', 'batch_export_xls', 'getDocumentaryRule'];
    /**
     * WorkOrderList模型对象
     * @var \app\admin\model\saleaftermanage\WorkOrderList
     */
    protected $model = null;
    protected $noNeedLogin = ['batch_export_xls_array','batch_export_xls_array_copy'];

    public function _initialize()
    {
        parent::_initialize();
        //设置工单的配置值
        ##### start ######
        //global $workOrderConfigValue;
        $workOrderConfigValue = $this->workOrderConfigValue = (new Workorderconfig)->getConfigInfo();
        //print_r($workOrderConfigValue);die;
        $this->assignconfig('workOrderConfigValue', $this->workOrderConfigValue);
        ###### end ######
        $this->model = new \app\admin\model\saleaftermanage\WorkOrderList;
        $this->step = new \app\admin\model\saleaftermanage\WorkOrderMeasure;
        $this->order_change = new \app\admin\model\saleaftermanage\WorkOrderChangeSku;
        $this->order_remark = new \app\admin\model\saleaftermanage\WorkOrderRemark;
        $this->work_order_note = new \app\admin\model\saleaftermanage\WorkOrderNote;
        //$this->view->assign('step', config('workorder.step')); //措施
        $this->view->assign('step', $workOrderConfigValue['step']);
        //$this->assignconfig('workorder', config('workorder')); //JS专用，整个配置文件
        $this->assignconfig('workorder', $workOrderConfigValue);

        //$this->view->assign('check_coupon', config('workorder.check_coupon')); //不需要审核的优惠券
        //$this->view->assign('need_check_coupon', config('workorder.need_check_coupon')); //需要审核的优惠券
        $this->view->assign('check_coupon', $workOrderConfigValue['check_coupon']);
        $this->view->assign('need_check_coupon', $workOrderConfigValue['need_check_coupon']);
        //获取所有的国家
        $country = json_decode(file_get_contents('assets/js/country.js'), true);
        $this->view->assign('country', $country);
        $this->recept = new \app\admin\model\saleaftermanage\WorkOrderRecept;
        $this->item = new \app\admin\model\itemmanage\Item;
        $this->item_platform_sku = new \app\admin\model\itemmanage\ItemPlatformSku;

        //获取当前登录用户所属主管id
        //$this->assign_user_id = searchForId(session('admin.id'), config('workorder.kefumanage'));
        $this->assign_user_id = searchForId(session('admin.id'), $workOrderConfigValue['kefumanage']);
        //选项卡
        $this->view->assign('getTabList', $this->model->getTabList());

        $this->assignconfig('admin_id', session('admin.id'));
        //查询用户id对应姓名
        $admin = new \app\admin\model\Admin();
        $this->users = $admin->where('status', 'normal')->column('nickname', 'id');
        //$this->users = $admin->column('nickname', 'id');
        $this->assignconfig('users', $this->users); //返回用户
        $this->assignconfig('userid', session('admin.id'));
        //查询当前登录用户所在A/B组
        $this->customer_group = session('admin.group_id') ?: 0;
    }

    /**
     * 默认生成的控制器所继承的父类中有index/add/edit/del/multi五个基础方法、destroy/restore/recyclebin三个回收站方法
     * 因此在当前控制器中可不用编写增删改查的代码,除非需要自己控制这部分逻辑
     * 需要将application/admin/library/traits/Backend.php中对应的方法复制到当前控制器,然后进行修改
     */

    //根据主记录id，获取措施相关信息
    protected function sel_order_recept($id)
    {
        $step = $this->step->where('work_id', $id)->select();
        $step_arr = collection($step)->toArray();

        foreach ($step_arr as $k => $v) {
            $recept = $this->recept->where('measure_id', $v['id'])->where('work_id', $id)->select();
            $recept_arr = collection($recept)->toArray();
            $step_arr[$k]['recept_user'] = implode(',', array_column($recept_arr, 'recept_person'));
            $step_arr[$k]['recept_person_id'] = implode(',', array_column($recept_arr, 'recept_person_id'));

            $step_arr[$k]['recept'] = $recept_arr;
        }
        return $step_arr ?: [];
    }

    /**
     * 查看
     */
    public function index()
    {
        $workOrderConfigValue = $this->workOrderConfigValue;
        $platform_order = input('platform_order');
        //设置过滤方法
        $this->request->filter(['strip_tags']);
        if ($this->request->isAjax()) {
            //如果发送的来源是Selectpage，则转发到Selectpage
            if ($this->request->request('keyField')) {
                return $this->selectpage();
            }
            $platform_order = input('platform_order');
            if ($platform_order) {
                $map['platform_order'] = $platform_order;
            }
            $work_id = input('work_id');
            if ($work_id) {
                $map['id'] = $work_id;
            }
            //选项卡我的任务切换
            $filter = json_decode($this->request->get('filter'), true);
            if ($filter['recept_person_id'] && !$filter['recept_person']) {
                //承接 经手 审核 包含用户id
                //获取当前用户所有的承接的工单id并且不是取消，新建的
                $workIds = WorkOrderRecept::where('recept_person_id', $filter['recept_person_id'])->column('work_id');
                //如果在我的任务选项卡中 点击了措施按钮
                if ($workIds) {
                    if (!empty($filter['measure_choose_id'])) {
                        $measuerWorkIds = WorkOrderMeasure::where('measure_choose_id', 'in', $filter['measure_choose_id'])->column('work_id');
                        $arr = implode(',', $measuerWorkIds);
                        //将两个数组相同的数据取出
                        $newWorkIds = array_intersect($workIds, $measuerWorkIds);
                        $newWorkIds = implode(',', $newWorkIds);
                        if (strlen($newWorkIds) > 0) {
                            //数据查询的条件
                            $map = "(id in ($newWorkIds) or after_user_id = {$filter['recept_person_id']} or find_in_set({$filter['recept_person_id']},all_after_user_id) or assign_user_id = {$filter['recept_person_id']}) and work_status not in (0,1,7) and id in ($arr)";
                        } else {
                            $map = "(after_user_id = {$filter['recept_person_id']} or find_in_set({$filter['recept_person_id']},all_after_user_id) or assign_user_id = {$filter['recept_person_id']}) and work_status not in (0,1,7) and id in ($arr)";
                        }
                    } else {
                        $map = "(id in (" . join(',', $workIds) . ") or after_user_id = {$filter['recept_person_id']} or find_in_set({$filter['recept_person_id']},all_after_user_id) or assign_user_id = {$filter['recept_person_id']}) and work_status not in (0,1,7)";
                    }
                } else {
                    $map = "(after_user_id = {$filter['recept_person_id']} or find_in_set({$filter['recept_person_id']},all_after_user_id) or assign_user_id = {$filter['recept_person_id']}) and work_status not in (0,1,7)";
                }
                unset($filter['recept_person_id']);
                unset($filter['measure_choose_id']);
            }
            if ($filter['recept_person']) {
                $workIds = WorkOrderRecept::where('recept_person_id', 'in', $filter['recept_person'])->column('work_id');
                $map['id'] = ['in', $workIds];
                unset($filter['recept_person']);
            }
            //筛选措施
            if ($filter['measure_choose_id']) {
                $measuerWorkIds = WorkOrderMeasure::where('measure_choose_id', 'in', $filter['measure_choose_id'])->column('work_id');
                if (!empty($map['id'])) {
                    $newWorkIds = array_intersect($workIds, $measuerWorkIds);
                    $map['id'] = ['in', $newWorkIds];
                } else {
                    $map['id'] = ['in', $measuerWorkIds];
                }
                unset($filter['measure_choose_id']);
            }
            if ($filter['payment_time']) {
                $createat = explode(' ', $filter['payment_time']);
                $map1['payment_time'] = ['between', [$createat[0] . ' ' . $createat[1], $createat[3] . ' ' . $createat[4]]];
                unset($filter['payment_time']);
            }

            $this->request->get(['filter' => json_encode($filter)]);
            list($where, $sort, $order, $offset, $limit) = $this->buildparams();
            $total = $this->model
                ->where($where)
                ->where($map)
                ->where($map1)
                ->order($sort, $order)
                ->count();
            $list = $this->model
                ->where($where)
                ->where($map)
                ->where($map1)
                ->order($sort, $order)
                ->limit($offset, $limit)
                ->select();
            $list = collection($list)->toArray();
            $fa_order = new NewOrder();
            //用户
            $user_list = $this->users;
            foreach ($list as $k => $v) {
                //排列sku
                if ($v['order_sku']) {
                    $list[$k]['order_sku_arr'] = explode(',', $v['order_sku']);
                }

                //取经手人
                if ($v['after_user_id'] != 0) {
                    $list[$k]['after_user_name'] = $user_list[$v['after_user_id']];
                }                //指定经手人
                if ($v['all_after_user_id'] != 0) {
                    $all_after_user_arr = explode(',', $v['all_after_user_id']);
                    foreach ($all_after_user_arr as $aa) {
                        if ($user_list[$aa] != NULL) {
                            $list[$k]['all_after_user_name'][] = $user_list[$aa];
                        }
                    }
                    $list[$k]['all_after_user_arr'] = $all_after_user_arr;
                } else {
                    $list[$k]['all_after_user_name'][] = $user_list[$v['after_user_id']];
                    $list[$k]['all_after_user_arr'] = [];
                }

                //工单类型
                if ($v['work_type'] == 1) {
                    $list[$k]['work_type_str'] = '客服工单';
                } else {
                    $list[$k]['work_type_str'] = '仓库工单';
                }

                //子单号
                $list[$k]['order_item_number_arr'] = explode(',', $v['order_item_numbers']);

                //是否审核
                if ($v['is_check'] == 1) {
                    $list[$k]['assign_user_name'] = $user_list[$v['assign_user_id']];
                    if ($v['operation_user_id'] != 0) {
                        $list[$k]['operation_user_name'] = $user_list[$v['operation_user_id']];
                    }
                }

                $recept = $this->sel_order_recept($v['id']); //获取措施相关记录
                $list[$k]['step_num'] = $recept;
                //是否有处理权限
                $receptPersonIds = explode(',', implode(',', array_column($recept, 'recept_person_id')));
                //跟单客服跟单处理之后不需要显示处理权限
                // if($v['after_user_id']){
                //     array_unshift($receptPersonIds,$v['after_user_id']);
                // }
                //跟单客服处理权限
                $documentaryIds = explode(',', $v['']);
                //仓库工单并且经手人未处理
                //1、仓库类型：经手人未处理||已处理未审核||
                if (($v['work_type'] == 2 && $v['is_after_deal_with'] == 0) || in_array($v['work_status'], [0, 1, 2, 4, 6, 7]) || !in_array(session('admin.id'), $receptPersonIds)) {
                    $list[$k]['has_recept'] = 0;
                } else {
                    $list[$k]['has_recept'] = 1;
                }
                $list[$k]['order_status'] = $fa_order->where('increment_id',$list[$k]['platform_order'])->value('status');
            }
            $result = array("total" => $total, "rows" => $list);

            return json($result);
        }
        //所有承接人的id
        //客服的所有承接人
        //$kefumanages = config('workorder.kefumanage');
        // $kefumanages = $workOrderConfigValue['kefumanage'];
        // foreach ($kefumanages as $key => $kefumanage) {
        //     $kefumanageIds[] = $key;
        //     foreach ($kefumanage as $k => $v) {
        //         $kefumanageIds[] = $v;
        //     }
        // }
        //array_unshift($kefumanageIds, config('workorder.customer_manager'));
        //array_unshift($kefumanageIds,$workOrderConfigValue['customer_manager']);
        // $receptPersonAllIds = array_merge(config('workorder.warehouse_group'), config('workorder.warehouse_lens_group'), config('workorder.cashier_group'), config('workorder.copy_group'), $kefumanageIds);
        //$admins = Admin::where('id', 'in', $receptPersonAllIds)->select();
        $receptPersonAllIds = $workOrderConfigValue['all_extend_person'];
        $admins = Admin::where('id', 'in', $receptPersonAllIds)->where('status', 'normal')->field('id,nickname')->select();
        $this->assign('admins', $admins);

        //获取用户ID和所在权限组
        $admin_id = session('admin.id');
        $_auth_group_access = new AuthGroupAccess();
        $user_group_access = $_auth_group_access->where(['uid' => $admin_id])->column('group_id');
        $warehouse_department_rule = $workOrderConfigValue['warehouse_department_rule'];
        $is_warehouse = array_intersect($user_group_access, $warehouse_department_rule);
        $this->assign('is_warehouse', $is_warehouse ? 1 : 0);

        $this->assignconfig('platform_order', $platform_order ?: '');
        return $this->view->fetch();
    }

    /**
     * 添加经过修改-弃用
     *
     * @Author lsw 1461069578@qq.com
     * @DateTime 2020-06-22 16:12:44
     * @param [type] $ids
     * @return void
     */
    public function addOLD($ids = null)
    {
        $workOrderConfigValue = $this->workOrderConfigValue;
        if ($this->request->isPost()) {
            $params = $this->request->post("row/a");
            if ($params) {
                $params = $this->preExcludeFields($params);
                if ($this->dataLimit && $this->dataLimitFieldAutoFill) {
                    $params[$this->dataLimitField] = $this->auth->id;
                }
                $result = false;
                Db::startTrans();
                try {

                    //是否采用模型验证
                    if ($this->modelValidate) {
                        $name = str_replace("\\model\\", "\\validate\\", get_class($this->model));
                        $validate = is_bool($this->modelValidate) ? ($this->modelSceneValidate ? $name . '.add' : $name) : $this->modelValidate;
                        $this->model->validateFailException(true)->validate($validate);
                    }
                    if (!$ids) {
                        //限制不能存在两个相同的未完成的工单
                        $count = $this->model->where(['platform_order' => $params['platform_order'], 'work_status' => ['in', [1, 2, 3, 5]]])->count();
                        if ($count > 0) {
                            throw new Exception("此订单存在未处理完成的工单");
                        }
                    }
                    if (!$params['platform_order']) {
                        throw new Exception("订单号不能为空");
                    }
                    if ($params['work_type'] == 1 && $params['work_status'] == 2) {
                        if (!$params['order_sku'][0]) {
                            throw new Exception("SKU不能为空");
                        }
                    }
                    if (!$params['order_pay_currency']) {
                        throw new Exception("请先点击载入数据");
                    }
                    if (!$params['address']['shipping_type'] && in_array(7, $params['measure_choose_id'])) {
                        throw new Exception("请先选择shipping method");
                    }
                    $params['platform_order'] = trim($params['platform_order']);
                    if (!$params['problem_description']) {
                        throw new Exception("问题描述不能为空");
                    }
                    //判断是否选择措施
                    if (!$params['problem_type_id'] && !$params['id']) {
                        throw new Exception("问题类型不能为空");
                    }

                    if (in_array($params['problem_type_id'], [11, 13, 14, 16]) && empty(array_filter($params['order_sku']))) {
                        throw new Exception("Sku不能为空");
                    }
                    $userId = session('admin.id');
                    $userGroupAccess = AuthGroupAccess::where(['uid' => $userId])->column('group_id');
                    //$warehouseArr = config('workorder.warehouse_department_rule');
                    $warehouseArr = $workOrderConfigValue['warehouse_department_rule'];
                    $checkIsWarehouse = array_intersect($userGroupAccess, $warehouseArr);
                    if (!empty($checkIsWarehouse)) {
                        if (count(array_filter($params['measure_choose_id'])) < 1 && $params['work_type'] == 1 && $params['work_status'] == 2) {
                            throw new Exception("措施不能为空");
                        }
                    } else {
                        if (count(array_filter($params['measure_choose_id'])) < 1 && $params['work_status'] == 2) {
                            throw new Exception("措施不能为空");
                        }
                    }
                    //判断是否选择措施
                    //更换镜框判断是否有库存
                    if ($params['change_frame'] && in_array(1, array_filter($params['measure_choose_id']))) {
                        //添加判断订单号是否已经质检
                        $check_info = $this->check_order_quality($params['work_platform'], $params['platform_order']);
                        if ($check_info) {
                            throw new Exception("该订单已出库，不能更换镜架");
                        }
                        $skus = $params['change_frame']['change_sku'];
                        $num = $params['change_frame']['change_number'];
                        if (count(array_filter($skus)) < 1) throw new Exception("SKU不能为空");
                        //判断SKU是否有库存
                        $back_data = $this->skuIsStock($skus, $params['work_platform'], $num);
                        !$back_data['result'] && $this->error($back_data['msg']);
                    }
                    //判断赠品是否有库存
                    //判断补发是否有库存
                    if (in_array(7, array_filter($params['measure_choose_id'])) || in_array(6, array_filter($params['measure_choose_id']))) {
                        if (in_array(7, array_filter($params['measure_choose_id']))) {
                            $originalSkus = $params['replacement']['original_sku'];
                            $originalNums = $params['replacement']['original_number'];
                        } else {
                            $originalSkus = $params['gift']['original_sku'];
                            $originalNums = $params['gift']['original_number'];
                        }

                        foreach ($originalSkus as $key => $originalSku) {
                            if (!$originalSku) exception('sku不能为空');
                            if (!$originalNums[$key]) exception('数量必须大于0');
                            $back_data = $this->skuIsStock([$originalSku], $params['work_platform'], [$originalNums[$key]]);
                            !$back_data['result'] && $this->error($back_data['msg']);
                        }
                    }
                    //所有的成员组
                    $all_group = $workOrderConfigValue['group'];
                    //判断工单类型 1客服 2仓库
                    if ($params['work_type'] == 1) {
                        //$params['problem_type_content'] = config('workorder.customer_problem_type')[$params['problem_type_id']];
                        $params['problem_type_content'] = $workOrderConfigValue['customer_problem_type'][$params['problem_type_id']];
                    } elseif ($params['work_type'] == 2) {
                        //$params['problem_type_content'] = config('workorder.warehouse_problem_type')[$params['problem_type_id']];
                        $params['problem_type_content'] = $workOrderConfigValue['warehouse_problem_type'][$params['problem_type_id']];
                        // 更改跟单规则 lsw end
                        //$params['after_user_id'] = implode(',', config('workorder.copy_group')); //经手人
                        //如果存在，则说明是在处理任务，不存在则是添加任务
                        if (!$params['id']) {
                            if (!empty(array_filter($params['all_after_user_id']))) {
                                $params['all_after_user_id'] = implode(',', array_filter($params['all_after_user_id']));
                            } else {
                                $this->error('找不到承接人,请重新选择');
                            }
                        }


                    }
                    //判断是否选择退款措施
                    if (!array_intersect([2, 15], array_filter($params['measure_choose_id']))) {
                        unset($params['refund_money']);
                    } else {
                        if (!$params['refund_money']) {
                            throw new Exception("退款金额不能为空");
                        }
                    }

                    //判断是否选择补价措施
                    if (!in_array(8, array_filter($params['measure_choose_id']))) {
                        unset($params['replenish_money']);
                    } else {
                        if (!$params['replenish_money']) {
                            throw new Exception("补差价金额不能为空");
                        }
                    }
                    //判断是否选择积分措施
                    if (!in_array(10, array_filter($params['measure_choose_id']))) {
                        unset($params['integral']);
                    } else {
                        if (!$params['integral']) {
                            throw new Exception("积分不能为空");
                        }
                        if (!is_numeric($params['integral'])) {
                            throw new Exception("积分只能是数字");
                        }
                    }

                    //判断是否选择退件措施
                    if (!in_array(11, array_filter($params['measure_choose_id']))) {
                        unset($params['refund_logistics_num']);
                    } else {
                        if (!$params['refund_logistics_num']) {
                            throw new Exception("退回物流单号不能为空");
                        }
                    }

                    //判断优惠券 不需要审核的优惠券
                    if ($params['coupon_id'] && in_array(9, array_filter($params['measure_choose_id']))) {

                        foreach ($workOrderConfigValue['check_coupon'] as $v) {
                            if ($v['id'] == $params['coupon_id']) {
                                $params['coupon_describe'] = $v['desc'];
                                break;
                            }
                        }
                    }
                    //判断优惠券 需要审核的优惠券
                    if ($params['need_coupon_id'] && in_array(9, array_filter($params['measure_choose_id']))) {
                        $params['coupon_id'] = $params['need_coupon_id'];
                        foreach ($workOrderConfigValue['need_check_coupon'] as $v) {
                            if ($v['id'] == $params['coupon_id']) {
                                $params['coupon_describe'] = $v['desc'];
                                break;
                            }
                        }
                        $params['is_check'] = 1;
                    }

                    //选择有优惠券时 值必须为真
                    if (in_array(9, array_filter($params['measure_choose_id'])) && !$params['coupon_id']) {
                        throw new Exception("优惠券不能为空");
                    }

                    //如果积分大于200需要审核
                    // if ($params['integral'] > 200) {
                    //     //需要审核
                    //     $params['is_check'] = 1;
                    //     //创建人对应主管
                    //     $params['assign_user_id'] = $this->assign_user_id;
                    // }

                    // //如果退款金额大于30 需要审核
                    // if ($params['refund_money'] > 30) {
                    //     $params['is_check'] = 1;
                    // }
                    //增加是否退款值
                    if ($params['refund_money'] > 0) {
                        $params['is_refund'] = 1;
                    }
                    //判断审核人
                    if ($params['is_check'] == 1 || $params['need_coupon_id']) {
                        /**
                         * 1、退款金额大于30 经理审核
                         * 2、赠品数量大于1 经理审核
                         * 3、补发数量大于1 经理审核
                         * 4、优惠券等于100% 经理审核  50%主管审核 固定额度无需审核
                         * 5、运营客服组的优惠券都由王伟审核
                         */
                        //查询当前用户的上级id
                        $up_group_id = Db::name('auth_group_access')->where('uid', session('admin.id'))->column('group_id');
                        //$coupon = config('workorder.need_check_coupon')[$params['need_coupon_id']]['sum'];
                        $coupon = $workOrderConfigValue['need_check_coupon'][$params['need_coupon_id']]['sum'];
                        if ($coupon == 100 || ($coupon > 0 && in_array(131, $up_group_id))) {
                            //客服经理
                            //$params['assign_user_id'] = config('workorder.customer_manager');
                            $params['assign_user_id'] = $workOrderConfigValue['customer_manager'];
                            // dump(session('admin.id'));
                            // dump($workOrderConfigValue['kefumanage']);
                            // dump(searchForId(session('admin.id'), $workOrderConfigValue['kefumanage']));
                            // exit;
                        } elseif ($coupon == 50) {
                            //创建人对应主管
                            $params['assign_user_id'] = $this->assign_user_id ?: session('admin.id');
                            // dump(session('admin.id'));
                            // dump($workOrderConfigValue['kefumanage']);
                            // dump(searchForId(session('admin.id'), $workOrderConfigValue['kefumanage']));
                            // exit;
                        }
                    }
                    //判断审核人表 lsw create start
                    $check_person_weight = $workOrderConfigValue['check_person_weight'];
                    $check_group_weight = $workOrderConfigValue['check_group_weight'];
                    //先核算团队的，在核算个人的
                    if (!empty($check_group_weight)) {
                        foreach ($check_group_weight as $gv) {
                            //所有的
                            $all_person = [];
                            $result = false;
                            $median_value = 0;
                            $info = (new AuthGroup)->getAllNextGroup($gv['work_create_person_id']);
                            if ($info) {
                                array_push($info, $gv['work_create_person_id']);
                                foreach ($info as $av) {
                                    if (is_array($all_group[$av])) {
                                        foreach ($all_group[$av] as $vk) {
                                            $all_person[] = $vk;
                                        }
                                    }

                                }
                            } else {
                                $all_person = $all_group[$gv['work_create_person_id']];
                            }
                            if ($all_person) {
                                $true_all_person = array_unique($all_person);
                                //如果符合创建组的话
                                if (in_array(session('admin.id'), $true_all_person)) {
                                    if (0 == $gv['step_id']) {
                                        //不需要判断措施只需要判断创建人
                                        $params['is_check'] = 1;
                                        $params['assign_user_id'] = $all_group[$gv['check_group_id']][0];
                                        break;
                                    } elseif ((2 == $gv['step_id']) && in_array(2, array_filter($params['measure_choose_id']))) { //退款
                                        //中间值
                                        $median_value = $params['refund_money'];
                                    } elseif ((3 == $gv['step_id']) && in_array(3, array_filter($params['measure_choose_id']))) { //取消
                                        $median_value = $params['refund_money'];

                                    } elseif (6 == $gv['step_id'] && in_array(6, array_filter($params['measure_choose_id']))) { //赠品
                                        $giftOriginalNumber = $params['gift']['original_number'] ?: [];
                                        $median_value = array_sum($giftOriginalNumber);

                                    } elseif (7 == $gv['step_id'] && in_array(7, array_filter($params['measure_choose_id']))) { //补发
                                        $replacementOriginalNumber = $params['replacement']['original_number'] ?: [];
                                        $median_value = array_sum($replacementOriginalNumber);


                                    } elseif (10 == $gv['step_id'] && in_array(10, array_filter($params['measure_choose_id']))) { //积分
                                        $median_value = $params['integral'];

                                    } elseif (15 == $gv['step_id'] && in_array(15, array_filter($params['measure_choose_id']))) { //vip退款
                                        $median_value = $params['refund_money'];
                                    }
                                    if (!empty($median_value)) {
                                        switch ($gv['symbol']) {
                                            case 'gt':
                                                $result = $median_value > $gv['step_value'];
                                                break;
                                            case 'eq':
                                                $result = $median_value = $gv['step_value'];
                                                break;
                                            case 'lt':
                                                $result = $median_value < $gv['step_value'];
                                                break;
                                            case 'egt':
                                                $result = $median_value >= $gv['step_value'];
                                                break;
                                            case 'elt':
                                                $result = $median_value <= $gv['step_value'];
                                                break;
                                        }
                                    } else {
                                        $result = false;
                                    }

                                    if ($result) {
                                        $params['is_check'] = 1;
                                        $params['assign_user_id'] = $all_group[$gv['check_group_id']][0];
                                        break;
                                    }
                                }
                            }
                        }

                    }
                    if (!empty($check_person_weight)) {
                        foreach ($check_person_weight as $wkv) {
                            if (session('admin.id') == $wkv['work_create_person_id']) {
                                $result = false;
                                $median_value = 0;
                                if (0 == $wkv['step_id']) {
                                    //不需要判断措施只需要判断创建人
                                    $params['is_check'] = 1;
                                    $params['assign_user_id'] = $all_group[$wkv['check_group_id']][0];
                                    break;
                                } elseif (2 == $wkv['step_id'] && in_array(2, array_filter($params['measure_choose_id']))) { //退款
                                    //中间值
                                    $median_value = $params['refund_money'];
                                } elseif (3 == $wkv['step_id'] && in_array(3, array_filter($params['measure_choose_id']))) { //取消
                                    $median_value = $params['refund_money'];

                                } elseif (6 == $wkv['step_id'] && in_array(6, array_filter($params['measure_choose_id']))) { //赠品
                                    $giftOriginalNumber = $params['gift']['original_number'] ?: [];
                                    $median_value = array_sum($giftOriginalNumber);

                                } elseif (7 == $wkv['step_id'] && in_array(7, array_filter($params['measure_choose_id']))) { //补发
                                    $replacementOriginalNumber = $params['replacement']['original_number'] ?: [];
                                    $median_value = array_sum($replacementOriginalNumber);


                                } elseif (10 == $wkv['step_id'] && in_array(10, array_filter($params['measure_choose_id']))) { //积分
                                    $median_value = $params['integral'];

                                } elseif (15 == $wkv['step_id'] && in_array(15, array_filter($params['measure_choose_id']))) {
                                    $median_value = $params['refund_money'];
                                }
                                if (!empty($median_value)) {
                                    switch ($wkv['symbol']) {
                                        case 'gt':
                                            $result = $median_value > $wkv['step_value'];
                                            break;
                                        case 'eq':
                                            $result = $median_value = $wkv['step_value'];
                                            break;
                                        case 'lt':
                                            $result = $median_value < $wkv['step_value'];
                                            break;
                                        case 'egt':
                                            $result = $median_value >= $wkv['step_value'];
                                            break;
                                        case 'elt':
                                            $result = $median_value <= $wkv['step_value'];
                                            break;
                                    }
                                } else {
                                    $result = false;
                                }

                                if ($result) {
                                    $params['is_check'] = 1;
                                    $params['assign_user_id'] = $all_group[$wkv['check_group_id']][0];
                                    break;
                                }
                            }

                        }
                    }
                    if (!$params['assign_user_id']) {
                        $params['is_check'] = 0;
                    }
                    //判断审核人 end
                    //提交时间
                    if ($params['work_status'] == 2) {
                        $params['submit_time'] = date('Y-m-d H:i:s');
                    }

                    //判断如果不需要审核 或者工单类型为仓库 工单状态默认为审核通过
                    if (($params['is_check'] == 0 && $params['work_status'] == 2) || ($params['work_type'] == 2 && $params['work_status'] == 2)) {
                        $params['work_status'] = 3;
                    }
                    if ($params['content']) {
                        //取出备注记录并且销毁
                        $content = $params['content'];
                        unset($params['content']);
                    }

                    //如果为真则为处理任务
                    if (!$params['id']) {
                        $params['recept_person_id'] = $params['recept_person_id'] ?: session('admin.id');
                        $params['create_user_name'] = session('admin.nickname');
                        $params['create_user_id'] = session('admin.id');
                        $params['create_time'] = date('Y-m-d H:i:s');
                        $params['order_sku'] = $params['order_sku'] ? implode(',', $params['order_sku']) : '';
                        $params['assign_user_id'] = $params['assign_user_id'] ?: 0;
                        $params['customer_group'] = $this->customer_group;
                        //如果不是客服人员则指定审核人为客服经理(只能是客服工单) start
                        // if(1 == $params['work_type']){
                        //     $customerKefu = config('workorder.kefumanage');
                        //     $customerArr = [];
                        //     foreach($customerKefu as $v){
                        //         foreach($v as $vv){
                        //             $customerArr[] =$vv;
                        //         }
                        //     }
                        //     if(!in_array(session('admin.id'),$customerArr)){
                        //         if(1 == $params['is_check']){
                        //             $params['assign_user_id'] = $workOrderConfigValue['customer_manager'];
                        //             //$params['assign_user_id'] = config('workorder.customer_manager');
                        //         }

                        //     }else{
                        //         $params['assign_user_id'] = $params['assign_user_id'] ?: 0;
                        //     }
                        // }
                        //如果不是客服人员则指定审核人为客服经理 end
                        if ($params['order_type'] == 100) {
                            $params['base_grand_total'] = $params['refund_money'];
                            $params['grand_total'] = $params['refund_money'];
                        }
                        $result = $this->model->allowField(true)->save($params);
                        if (false === $result) {
                            throw new Exception("添加失败！！");
                        }
                        $work_id = $this->model->id;
                    } else {
                        //如果需要审核 则修改状态为待审核
                        if ($params['is_check'] == 1) {
                            $params['work_status'] = 2;
                        }
                        $work_id = $params['id'];
                        unset($params['problem_type_content']);
                        unset($params['work_picture']);
                        unset($params['work_level']);
                        unset($params['order_sku']);
                        unset($params['problem_description']);
                        $params['is_after_deal_with'] = 1;
                        $result = $this->model->allowField(true)->save($params, ['id' => $work_id]);
                    }
                    if ($content) {
                        $noteData['note_time'] = date('Y-m-d H:i', time());
                        $noteData['note_user_id'] = session('admin.id');
                        $noteData['note_user_name'] = session('admin.nickname');
                        $noteData['work_id'] = $work_id;
                        $noteData['user_group_id'] = 0;
                        $noteData['content'] = $content;
                        $contentResult = $this->work_order_note->allowField(true)->save($noteData);
                        if (false === $contentResult) {
                            throw new Exception("备注添加失败！！");
                        }
                    }


                    $params['problem_type_id'] = $params['problem_type_id'] ?: $params['problem_id'];
                    //循环插入措施
                    if (count(array_filter($params['measure_choose_id'])) > 0) {
                        //措施
                        $integral_auto_complete = $coupon_auto_complete = $changeArr_auto_complete = 0;
                        foreach ($params['measure_choose_id'] as $k => $v) {
                            $measureList['work_id'] = $work_id;
                            $measureList['measure_choose_id'] = $v;
                            //$measureList['measure_content'] = config('workorder.step')[$v];
                            $measureList['measure_content'] = $workOrderConfigValue['step'][$v];
                            $measureList['create_time'] = date('Y-m-d H:i:s');

                            //插入措施表
                            $res = $this->step->insertGetId($measureList);
                            if (false === $res) {
                                throw new Exception("添加失败！！");
                            }

                            //根据措施读取承接组、承接人 默认是客服问题组配置,是否审核之后自动完成
                            $appoint_ids = $params['order_recept']['appoint_ids'][$v];
                            $appoint_users = $params['order_recept']['appoint_users'][$v];
                            $appoint_group = $params['order_recept']['appoint_group'][$v];
                            $auto_complete = $params['order_recept']['auto_complete'][$v];
                            if (10 == $v) {
                                $integral_auto_complete = $auto_complete;
                            } elseif (9 == $v) {
                                $coupon_auto_complete = $auto_complete;
                            } elseif (13 == $v) {
                                $changeArr_auto_complete = $auto_complete;
                            }
                            //循环插入承接人
                            $appointList = [];
                            if (is_array($appoint_ids) && count($appoint_ids) > 0) {
                                foreach ($appoint_ids as $key => $val) {
                                    if ($appoint_users[$key] == 'undefined') {
                                        continue;
                                    }
                                    $appointList[$key]['work_id'] = $work_id;
                                    $appointList[$key]['measure_id'] = $res;
                                    $appointList[$key]['is_auto_complete'] = $auto_complete;
                                    //如果没有承接人 默认为创建人

                                    if ($val == 'undefined') {
                                        $appointList[$key]['recept_group_id'] = $this->assign_user_id;
                                        $appointList[$key]['recept_person_id'] = session('admin.id');
                                        $appointList[$key]['recept_person'] = session('admin.nickname');
                                    } else {

                                        $appointList[$key]['recept_group_id'] = $appoint_group[$key];
                                        $appointList[$key]['recept_person_id'] = $val;
                                        $appointList[$key]['recept_person'] = $appoint_users[$key];
                                    }

                                    $appointList[$key]['create_time'] = date('Y-m-d H:i:s');
                                }
                            } else {
                                $appointList[0]['work_id'] = $work_id;
                                $appointList[0]['measure_id'] = $res;
                                $appointList[0]['recept_group_id'] = 0;
                                $appointList[0]['recept_person_id'] = session('admin.id');
                                $appointList[0]['recept_person'] = session('admin.nickname');
                                $appointList[0]['create_time'] = date('Y-m-d H:i:s');
                                $appointList[0]['is_auto_complete'] = $auto_complete;
                            }

                            //插入承接人表
                            $receptRes = $this->recept->saveAll($appointList);
                            if (false === $receptRes) {
                                throw new Exception("添加失败！！");
                            }

                            //更改镜片，补发，赠品，地址
                            $this->model->changeLens($params, $work_id, $v, $res);
                            $this->model->changeFrame($params, $work_id, $v, $res);
                            $this->model->cancelOrder($params, $work_id, $v, $res);

                        }
                    }

                    //非草稿状态进入审核阶段
                    if ($this->model->work_status != 1) {
                        $this->model->checkWork($work_id);
                    }
                    //不需要审核且是非草稿状态时直接发送积分，赠送优惠券
                    if ($params['is_check'] != 1 && $this->model->work_status != 1) {
                        //赠送积分
                        if (in_array(10, array_filter($params['measure_choose_id'])) && (1 == $integral_auto_complete)) {
                            $this->model->presentIntegral($work_id);
                        }
                        //直接发送优惠券
                        if (in_array(9, array_filter($params['measure_choose_id'])) && (1 == $coupon_auto_complete)) {
                            $this->model->presentCoupon($work_id);
                        }
                        //修改地址
                        if (in_array(13, array_filter($params['measure_choose_id'])) && (1 == $changeArr_auto_complete)) {
                            $this->model->changeAddress($params, $work_id, 13, $res);
                        }
                    }
                    Db::commit();
                } catch (ValidateException $e) {
                    Db::rollback();
                    $this->error($e->getMessage());
                } catch (PDOException $e) {
                    Db::rollback();
                    $this->error($e->getMessage());
                } catch (Exception $e) {
                    Db::rollback();
                    $this->error($e->getMessage());
                }
                if ($result !== false) {
                    //通知
                    if ($this->model->work_type == 1) {
                        if ($this->model->work_status == 2) {
                            //Ding::cc_ding($this->model->assign_user_id, '', '工单ID:' . $work_id . '😎😎😎😎有新工单需要你审核😎😎😎😎', '有新工单需要你审核');
                        } elseif ($this->model->work_status == 3) {
                            $usersId = explode(',', $this->model->recept_person_id);
                            //Ding::cc_ding($usersId, '', '工单ID:' . $work_id . '😎😎😎😎有新工单需要你处理😎😎😎😎', '有新工单需要你处理');
                        }
                    }

                    //经手人
                    if ($this->model->work_type == 2 && $this->model->work_status == 3 && !$params['id']) {

                        //Ding::cc_ding($this->model->after_user_id, '', '工单ID:' . $work_id . '😎😎😎😎有新工单需要你处理😎😎😎😎', '有新工单需要你处理');
                    }

                    //跟单处理
                    if ($this->model->work_type == 2 && $this->model->work_status == 3 && $params['id']) {

                        //Ding::cc_ding($params['recept_person_id'], '', '工单ID:' . $work_id . '😎😎😎😎有新工单需要你处理😎😎😎😎', '有新工单需要你处理');
                    }

                    $this->success();
                } else {
                    $this->error(__('No rows were inserted'));
                }
            }
            $this->error(__('Parameter %s can not be empty', ''));
        }
        if ($ids) {
            $row = $this->model->get($ids);
            //求出订单sku列表,传输到页面当中
            $skus = $this->model->getSkuList($row->work_platform, $row->platform_order);
            if (is_array($skus['sku'])) {
                $arrSkus = [];
                foreach ($skus['sku'] as $val) {
                    $arrSkus[$val] = $val;
                }
                // //查询用户id对应姓名
                // $admin = new \app\admin\model\Admin();
                // $users = $admin->where('status', 'normal')->column('nickname', 'id');
                $this->assignconfig('users', $this->users); //返回用户
                $this->view->assign('skus', $arrSkus);
            }

            if (1 == $row->work_type) { //判断工单类型，客服工单
                $this->view->assign('work_type', 1);
                $this->assignconfig('work_type', 1);
                //$this->view->assign('problem_type', config('workorder.customer_problem_type')); //客服问题类型
                $this->view->assign('problem_type', $workOrderConfigValue['customer_problem_type']);
            } else { //仓库工单
                $this->view->assign('work_type', 2);
                $this->assignconfig('work_type', 2);
                //$this->view->assign('problem_type', config('workorder.warehouse_problem_type')); //仓库问题类型
                $this->view->assign('problem_type', $workOrderConfigValue['warehouse_problem_type']);
            }

            //把问题类型传递到js页面
            if (!empty($row->problem_type_id)) {
                $this->assignconfig('problem_id', $row->problem_type_id);
            }
            $this->assignconfig('work_type', $row->work_type);

            $this->assignconfig('ids', $row->id);
            //求出工单选择的措施传递到js页面
            $measureList = WorkOrderMeasure::workMeasureList($row->id);
            // dump(!empty($measureList));
            // exit;
            if (!empty($measureList)) {
                $this->assignconfig('measureList', $measureList);
            }
            $this->view->assign('row', $row);
        } else {
            //获取用户ID和所在权限组
            $userId = session('admin.id');
            $userGroupAccess = AuthGroupAccess::where(['uid' => $userId])->column('group_id');
            //$warehouseArr = config('workorder.warehouse_department_rule');
            $warehouseArr = $workOrderConfigValue['warehouse_department_rule'];
            $checkIsWarehouse = array_intersect($userGroupAccess, $warehouseArr);
            if (!empty($checkIsWarehouse)) {
                $this->view->assign('work_type', 2);
                $this->assignconfig('work_type', 2);
                $this->view->assign('problem_type', $workOrderConfigValue['warehouse_problem_type']); //仓库问题类型
            } else {
                $this->view->assign('work_type', 1);
                $this->assignconfig('work_type', 1);
                $customer_problem_classifys = $workOrderConfigValue['customer_problem_classify'];
                unset($customer_problem_classifys['仓库问题']);
                $problem_types = $workOrderConfigValue['customer_problem_type'];
                $problem_type = [];
                $i = 0;
                foreach ($customer_problem_classifys as $key => $customer_problem_classify) {
                    $problem_type[$i]['name'] = $key;
                    foreach ($customer_problem_classify as $k => $v) {
                        $problem_type[$i]['type'][$k] = [
                            'id' => $v,
                            'name' => $problem_types[$v]
                        ];
                    }
                    $i++;
                }
                $this->view->assign('problem_type', $problem_type); //客服问题类型
            }
        }
        $this->assignconfig('userid', session('admin.id'));
        return $this->view->fetch();
    }

    /**
     * 添加/编辑/详情
     *
     * @Author lzh
     * @param mixed $ids
     * @return void
     */
    public function add($ids = null)
    {
        //获取工单配置信息
        $workOrderConfigValue = $this->workOrderConfigValue;
        
        //获取用户ID和所在权限组
        $admin_id = session('admin.id');
        $nickname = session('admin.nickname');
        $_auth_group_access = new AuthGroupAccess();
        $user_group_access = $_auth_group_access->where(['uid' => $admin_id])->column('group_id');
        $warehouse_department_rule = $workOrderConfigValue['warehouse_department_rule'];
        $is_warehouse = array_intersect($user_group_access, $warehouse_department_rule);

        if ($this->request->isPost()) {
            $params = $this->request->post("row/a");
            if ($params) {
                $params = $this->preExcludeFields($params);
                if ($this->dataLimit && $this->dataLimitFieldAutoFill) {
                    $params[$this->dataLimitField] = $this->auth->id;
                }

                //是否采用模型验证
                if ($this->modelValidate) {
                    $name = str_replace("\\model\\", "\\validate\\", get_class($this->model));
                    $validate = is_bool($this->modelValidate) ? ($this->modelSceneValidate ? $name . '.add' : $name) : $this->modelValidate;
                    $this->model->validateFailException(true)->validate($validate);
                }

                $platform_order = trim($params['platform_order']);//订单号
                $measure_choose_id = $params['measure_choose_id'] ? array_unique(array_filter($params['measure_choose_id'])) : [];//措施ID数组
                $work_type = $params['work_type'];//工单类型：1客服 2仓库
                $item_order_info = $params['item_order_info'];//子订单措施
                $order_sku = $params['order_sku'] ? implode(',', $params['order_sku']) : '';//sku列表

                //校验问题类型、问题描述
                $params['problem_type_id'] = $params['problem_type_id'] ?: $params['problem_id'];
                !$params['problem_type_id'] && $this->error("请选择问题类型");
                !$params['problem_description'] && $this->error("问题描述不能为空");
                !$platform_order && $this->error("订单号不能为空");

                if (!$ids) {
                    //校验是否有未处理工单
                    $count = $this->model->where(['platform_order' => $platform_order, 'work_status' => ['in', [1, 2, 3, 5]]])->count();
                    0 < $count && $this->error("此订单存在未处理完成的工单");

                    $flag = 0;
                    if (is_array($item_order_info)) {
                        $item_choose = array_column($item_order_info , 'item_choose');
                        if (!empty($item_choose)) {
                            foreach ($item_choose as $key => $value) {
                                if (!empty($item_choose[$key][0])) {
                                     $flag = 1;
                                }
                            }
                        }
                    }

                    //判断订单状态
                    $_new_order_process = new NewOrderProcess();
                    $check_status = $_new_order_process
                        ->where('increment_id', $platform_order)
                        ->value('check_status');

                    $_new_order = new NewOrder();
                    $new_order_status = $_new_order
                        ->where('increment_id', $platform_order)
                        ->value('status');
                    //processing状态的判断审单状态
                    if ('processing' == $new_order_status) {
                        //已审单，包含主单取消、子单措施不能创建工单
                        1 == $check_status
                        &&
                        (
                            in_array(3, $measure_choose_id)
                            ||
                            $flag
                        )
                        && $this->error("已审单，不能创建工单");
                    }

                    //指定问题类型校验sku下拉框是否勾选
                    in_array($params['problem_type_id'],[8,10,11,56,13,14,15,16,18,22,59])
                    && empty($order_sku)
                    && $this->error("请选择sku");

                    //校验工单类型
                    if (1 == $work_type) {
                        //客服
                        !empty($is_warehouse) && $this->error("当前账号不能创建客服工单");

                        //校验工单措施
                        empty($measure_choose_id) && empty($item_order_info) && $this->error("请选择实施措施");

                        $params['problem_type_content'] = $workOrderConfigValue['customer_problem_type'][$params['problem_type_id']];
                    } else {
                        //仓库
                        empty($is_warehouse) && $this->error("当前账号不能创建仓库工单");

                        $all_after_user_id = array_filter($params['all_after_user_id']);
                        empty($all_after_user_id) && $this->error("未找到对应承接人,请重新选择");
                        $params['all_after_user_id'] = implode(',', $all_after_user_id);
                        $params['problem_type_content'] = $workOrderConfigValue['warehouse_problem_type'][$params['problem_type_id']];
                    }
                } else {
                    //校验工单措施
                    empty($measure_choose_id) && empty($item_order_info) && $this->error("请选择实施措施");

                    //工单是否存在
                    $row = $this->model->get($ids);
                    !$row && $this->error(__('No Results were found'));

                    //跟单人ID
                    $params['after_user_id'] = $admin_id;
                }

                //主单和子单全部的措施id
                $all_choose_ids = [];

                //检测主订单措施
                if (!empty($measure_choose_id)) {
                    /**
                     * 审核判断条件
                     * 1、退款金额大于30 经理审核
                     * 2、赠品数量大于1 经理审核
                     * 3、补发数量大于1 经理审核
                     * 4、优惠券等于100% 经理审核  50%主管审核 固定额度无需审核
                     * 5、运营客服组的优惠券都由客服经理审核
                     */

                    $all_choose_ids = $measure_choose_id;

                    //校验退款、vip退款
                    if (array_intersect([2, 15], $measure_choose_id)) {
                        !$params['refund_money'] && $this->error("退款金额不能为空");
                        $params['is_refund'] = 1;
                    } else {
                        unset($params['refund_money']);
                    }

                    //校验赠品、补发库存
                    if (array_intersect([6, 7], $measure_choose_id)) {
                        $original_sku = [];

                        //赠品
                        if (in_array(6, $measure_choose_id)) {
                            $gift_sku = $params['gift']['original_sku'];
                            !$gift_sku && $this->error("赠品sku不能为空");

                            $gift_number = $params['gift']['original_number'];
                            !$gift_number && $this->error("赠品数量不能为空");

                            foreach ($gift_sku as $key => $sku) {
                                $num = $key + 1;
                                !$sku && $this->error("第{$num}个赠品sku不能为空");
                                !$gift_number[$key] && $this->error("第{$num}个赠品数量必须大于0");

                                if (isset($original_sku[$sku])) {
                                    $original_sku[$sku] += $gift_number[$key];
                                } else {
                                    $original_sku[$sku] = $gift_number[$key];
                                }
                            }
                        }

                        //补发
                        if (in_array(7, $measure_choose_id)) {
                            !$params['address']['shipping_type'] && $this->error("请选择Shipping Method");

                            $replacement_sku = $params['replacement']['original_sku'];
                            !$replacement_sku && $this->error("补发sku不能为空");

                            $replacement_number = $params['replacement']['original_number'];
                            !$replacement_number && $this->error("补发数量不能为空");

                            foreach ($replacement_sku as $key => $sku) {
                                $num = $key + 1;
                                !$sku && $this->error("第{$num}个补发sku不能为空");
                                !$replacement_number[$key] && $this->error("第{$num}个补发数量必须大于0");

                                if (isset($original_sku[$sku])) {
                                    $original_sku[$sku] += $replacement_number[$key];
                                } else {
                                    $original_sku[$sku] = $replacement_number[$key];
                                }
                            }
                        }

                        //校验库存
                        if ($original_sku) {
                            $back_data = $this->skuIsStock(array_keys($original_sku), $params['work_platform'], array_values($original_sku));
                            !$back_data['result'] && $this->error($back_data['msg']);
                        }
                    }

                    //校验补价措施
                    if (in_array(8, $measure_choose_id)) {
                        !$params['replenish_money'] && $this->error("补差价金额不能为空");
                    } else {
                        unset($params['replenish_money']);
                    }

                    //校验优惠券措施
                    if (in_array(9, $measure_choose_id)) {
                        !$params['coupon_id'] && !$params['need_coupon_id'] && $this->error("请选择优惠券");

                        //不需要审核的优惠券
                        if ($params['coupon_id']) {
                            $check_coupon = $workOrderConfigValue['check_coupon'];
                        } else {
                            //需要审核的优惠券
                            $params['is_check'] = 1;
                            $params['coupon_id'] = $params['need_coupon_id'];
                            $check_coupon = $workOrderConfigValue['need_check_coupon'];

                            //优惠券折扣
                            $discount = $workOrderConfigValue['need_check_coupon'][$params['need_coupon_id']]['sum'];
                            if (100 == $discount || (0 < $discount && in_array(131, $user_group_access))) {
                                //创建人上级经理
                                $params['assign_user_id'] = $workOrderConfigValue['customer_manager'];
                            } elseif (50 == $discount) {
                                //创建人上级主管
                                $params['assign_user_id'] = $this->assign_user_id ?: $admin_id;
                            }
                        }
                        foreach ($check_coupon as $v) {
                            if ($v['id'] == $params['coupon_id']) {
                                $params['coupon_describe'] = $v['desc'];
                                break;
                            }
                        }
                    }
                  
                    //判断是否选择积分措施
                    if (in_array(10, $measure_choose_id)) {
                        (!$params['integral'] || !is_numeric($params['integral']))
                        && $this->error("积分必须是数字");
                    } else {
                        unset($params['integral']);
                    }

                    //判断是否选择退件措施
                    if (in_array(11, $measure_choose_id)) {
                        !$params['refund_logistics_num'] && $this->error("退回物流单号不能为空");
                    } else {
                        unset($params['refund_logistics_num']);
                    }
                }

                //检测子订单措施
                if ($item_order_info) {
                    $item_order_info = array_filter($item_order_info);
                    //查询所有子单数量
                    $_new_order_process = new NewOrderProcess();
                    $order_id = $_new_order_process->where('increment_id', $platform_order)->value('order_id');
                    $_new_order_item_process = new NewOrderItemProcess();
                    $count_item_num = $_new_order_item_process->where('order_id', $order_id)->count();

                    1 > count($item_order_info) && $this->error("子订单号错误");
                    foreach ($item_order_info as $key => &$item) {
                        $item['item_choose'] = array_unique(array_filter($item['item_choose']));
                        if ($count_item_num != count($item_order_info)) {
                            empty($item['item_choose']) && $this->error("请选择子订单：{$key} 的实施措施");
                        }
                        $all_choose_ids = array_unique(array_merge($all_choose_ids, $item['item_choose']));

                        //获取子单之前处理成功的措施类型
                        $_work_order_change_sku = new WorkOrderChangeSku();
                        $change_type = $_work_order_change_sku
                            ->alias('a')
                            ->join(['fa_work_order_measure' => 'b'], 'a.measure_id=b.id')
                            ->where([
                                'a.item_order_number' => $key,
                                'b.operation_type' => 1
                            ])
                            ->column('a.change_type');

                        //子单取消
                        if (in_array(18, $item['item_choose'])) {
                            //检测之前是否处理过子单措施
                            array_intersect([1, 2, 3], $change_type) && $this->error("子订单：{$key} 措施已处理，不能取消");
                        } /*elseif (in_array(19, $item['item_choose'])) {//更改镜框
                            //检测之前是否处理过更改镜框措施
                            in_array(1, $change_type) && $this->error("子订单：{$key} 措施已处理，不能重复创建");

                            //更改镜框校验库存
                            !$item['change_frame']['change_sku'] && $this->error("子订单：{$key} 的新sku不能为空");
                            $back_data = $this->skuIsStock([$item['change_frame']['change_sku']], $params['work_platform'], [1]);
                            !$back_data['result'] && $this->error($back_data['msg']);
                        } elseif (in_array(20, $item['item_choose'])) {//更改镜片
                            //检测之前是否处理过更改镜片措施
                            in_array(2, $change_type) && $this->error("子订单：{$key} 措施已处理，不能重复创建");
                        }*/
                    }
                    unset($item);
                }

               

                /**获取审核人 start*/
                $check_person_weight = $workOrderConfigValue['check_person_weight'];//审核人列表
                $check_group_weight = $workOrderConfigValue['check_group_weight'];//审核组列表
                $all_group = $workOrderConfigValue['group'];//所有的成员组
                //核算审核组
                if (!empty($check_group_weight)) {
                    foreach ($check_group_weight as $gv) {
                        $all_person = [];
                        //获取当前组下的所有成员
                        $subordinate = (new AuthGroup)->getAllNextGroup($gv['work_create_person_id']);
                        if ($subordinate) {
                            array_push($subordinate, $gv['work_create_person_id']);
                            foreach ($subordinate as $av) {
                                if (is_array($all_group[$av])) {
                                    foreach ($all_group[$av] as $vk) {
                                        $all_person[] = $vk;
                                    }
                                }
                            }
                        } else {
                            $all_person = $all_group[$gv['work_create_person_id']];
                        }

                       
                        if (!empty($all_person)) {
                            //如果符合创建组
                            if (in_array($admin_id, array_unique($all_person))) {
                                if (!$this->weight_currency($gv, $all_choose_ids, $params)) {
                                    $params['is_check'] = 1;
                                    $params['assign_user_id'] = $all_group[$gv['check_group_id']][0];
                                    break;
                                }
                            }
                        }
                    }
                }
                //核算审核人
                if (!empty($check_person_weight)) {
                    foreach ($check_person_weight as $wkv) {
                        if ($admin_id == $wkv['work_create_person_id']) {
                            if (!$this->weight_currency($wkv, $all_choose_ids, $params)) {
                                $params['is_check'] = 1;
                                $params['assign_user_id'] = $all_group[$wkv['check_group_id']][0];
                                break;
                            }
                        }
                    }
                }
               
                //没有审核人则不需要审核
                if (!$params['assign_user_id']) {
                    $params['is_check'] = 0;
                }else{
                    if ($params['assign_user_id'] == 95 && $admin_id == 198){
                        $params['assign_user_id'] = 117;
                    }
                }

                /**获取审核人 end*/

                //点击提交按钮
                if (2 == $params['work_status']) {
                    //不需要审核或工单类型为仓库 工单状态默认为审核通过
                    if (0 == $params['is_check'] || 2 == $params['work_type']) {
                        $params['work_status'] = 3;
                    }
                    $params['submit_time'] = date('Y-m-d H:i:s');
                }

                //vip订单
                if (100 == $params['order_type']) {
                    $params['base_grand_total'] = $params['refund_money'];
                    $params['grand_total'] = $params['refund_money'];
                    $params['payment_time'] = date('Y-m-d H:i:s');
                }
                $params['recept_person_id'] = $params['recept_person_id'] ?: $admin_id;

                //配货异常表
                $_distribution_abnormal = new DistributionAbnormal();

                //库位表
                $_stock_house = new StockHouse();

                //子单表
                $_new_order_item_process = new NewOrderItemProcess();

                if (!empty($row)) {
                    $row->startTrans();
                }
                $this->model->startTrans();
                $this->work_order_note->startTrans();
                $_distribution_abnormal->startTrans();
                $_new_order_item_process->startTrans();
                $_stock_house->startTrans();
                try {
                    //跟单处理
                    if (!empty($row)) {
                        //如果需要审核 则修改状态为待审核
                        if (1 == $params['is_check']) {
                            $params['work_status'] = 2;
                        }
                        $params['is_after_deal_with'] = 1;
                        $result = $row->allowField(true)->save($params);
                        if (false === $result) throw new Exception("跟单处理失败！！");
                        $work_id = $row->id;
                    } else {
                        //添加
                        $params['create_user_name'] = $nickname;
                        $params['create_user_id'] = $admin_id;
                        $params['create_time'] = date('Y-m-d H:i:s');
                        $params['order_sku'] = $order_sku;
                        $params['assign_user_id'] = $params['assign_user_id'] ?: 0;
                        $params['customer_group'] = $this->customer_group;

                        $result = $this->model->allowField(true)->save($params);
                        if (false === $result) throw new Exception("添加失败！！");
                        $work_id = $this->model->id;
                    }

                    //仓库工单判断未处理异常，有则绑定异常
                    if ($params['order_item_numbers'] || in_array(3, $measure_choose_id)) {
                        //主单取消：绑定该订单下所有子单异常
                        if (in_array(3, $measure_choose_id)) {
                            $item_process_where['b.increment_id'] = $platform_order;
                            $type = 16;
                        } else {
                            $item_process_where['a.item_order_number'] = ['in', $params['order_item_numbers']];
                            $type = 17;
                        }

                        //获取子单ID集
                        $item_process_ids = $_new_order_item_process
                            ->alias('a')
                            ->join(['fa_order' => 'b'], 'a.order_id=b.id')
                            ->where($item_process_where)
                            ->column('a.id');

                        //获取绑定异常子单ID集
                        $abnormal_binding_ids = $_distribution_abnormal
                            ->where(['item_process_id' => ['in', $item_process_ids], 'status' => 1])
                            ->column('item_process_id');

                        //已经标记异常的子单，绑定异常数据
                        if (!empty($abnormal_binding_ids)) {
                            $_distribution_abnormal
                                ->allowField(true)
                                ->save(['work_id' => $work_id], ['item_process_id' => ['in', $abnormal_binding_ids], 'status' => 1]);

                            //配货操作日志
                            DistributionLog::record((object)session('admin'), $item_process_ids, 0, "创建工单绑定异常");
                            $need_sign_ids = array_diff($item_process_ids, $abnormal_binding_ids);
                        } else {
                            $need_sign_ids = $item_process_ids;
                        }

                        //未标记异常子单，则标记异常
                        if (!empty($need_sign_ids)) {
                            foreach ($need_sign_ids as $val) {
                                //获取异常库位号
                                $stock_house_info = $_stock_house
                                    ->field('id,coding')
                                    ->where(['status' => 1, 'type' => 4, 'occupy' => ['<', 10000]])
                                    ->order('occupy', 'desc')
                                    ->find();
                                if (empty($stock_house_info)) throw new Exception("异常暂存架没有空余库位！！");

                                //创建异常
                                $abnormal_data = [
                                    'work_id' => $work_id,
                                    'item_process_id' => $val,
                                    'type' => $type,
                                    'status' => 1,
                                    'create_time' => time(),
                                    'create_person' => $nickname
                                ];
                                $_distribution_abnormal->allowField(true)->isUpdate(false)->data($abnormal_data)->save();

                                //子订单绑定异常库位号
                                $_new_order_item_process
                                    ->where(['id' => $val])
                                    ->update(['abnormal_house_id' => $stock_house_info['id']]);

                                //异常库位占用数量+1
                                $_stock_house
                                    ->where(['id' => $stock_house_info['id']])
                                    ->setInc('occupy', 1);

                                //配货日志
                                DistributionLog::record((object)session('admin'), $val, 9, "创建工单，异常暂存架{$stock_house_info['coding']}库位");
                            }
                        }
                    }

                    //工单备注
                    if (!empty($params['content'])) {
                        $noteData['note_time'] = date('Y-m-d H:i');
                        $noteData['note_user_id'] = $admin_id;
                        $noteData['note_user_name'] = $nickname;
                        $noteData['work_id'] = $work_id;
                        $noteData['user_group_id'] = 0;
                        $noteData['content'] = $params['content'];
                        $contentResult = $this->work_order_note->allowField(true)->save($noteData);
                        if (false === $contentResult) throw new Exception("备注添加失败！！");
                    }

                    //创建主订单措施、承接人数据
                    if (!empty($measure_choose_id)) {
                        foreach ($measure_choose_id as $v) {
                            //根据措施读取承接组、承接人 默认是客服问题组配置,是否审核之后自动完成
                            $appoint_ids = $params['order_recept']['appoint_ids'][$v];
                            $appoint_users = $params['order_recept']['appoint_users'][$v];
                            $appoint_group = $params['order_recept']['appoint_group'][$v];
                            $auto_complete = $params['order_recept']['auto_complete'][$v];

                            //插入措施、承接人数据
                            $res = $this->handle_measure($work_id, $v, $appoint_ids, $appoint_users, $appoint_group, $auto_complete, $this->assign_user_id, $admin_id, $nickname, $params, '');
                            if (!$res['result']) throw new Exception($res['msg']);
                        }
                    }

                    //创建子订单措施、承接人数据
                    if (!empty($item_order_info)) {
                        foreach ($item_order_info as $key => $item) {
                            if ($item['item_choose']) {
                                foreach ($item['item_choose'] as $v) {
                                    //根据措施读取承接组、承接人 默认是客服问题组配置,是否审核之后自动完成
                                    $appoint_ids = $item['appoint_ids'][$v];
                                    $appoint_users = $item['appoint_users'][$v];
                                    $appoint_group = $item['appoint_group'][$v];
                                    $auto_complete = $item['auto_complete'][$v];

                                    //插入措施、承接人数据
                                    $res = $this->handle_measure($work_id, $v, $appoint_ids, $appoint_users, $appoint_group, $auto_complete, $this->assign_user_id, $admin_id, $nickname, $params, $key);
                                    if (!$res['result']) throw new Exception($res['msg']);
                                }
                            }
                        }
                    }

                    //非草稿状态进入审核阶段
                    1 != $params['work_status'] && $this->model->checkWork($work_id);

                    if (!empty($row)) {
                        $row->commit();
                    }
                    $this->model->commit();
                    $this->work_order_note->commit();
                    $_distribution_abnormal->commit();
                    $_new_order_item_process->commit();
                    $_stock_house->commit();
                } catch (ValidateException $e) {
                    if (!empty($row)) {
                        $row->rollback();
                    }
                    $this->model->rollback();
                    $this->work_order_note->rollback();
                    $_distribution_abnormal->rollback();
                    $_new_order_item_process->rollback();
                    $_stock_house->rollback();
                    $this->error($e->getMessage());
                } catch (PDOException $e) {
                    if (!empty($row)) {
                        $row->rollback();
                    }
                    $this->model->rollback();
                    $this->work_order_note->rollback();
                    $_distribution_abnormal->rollback();
                    $_new_order_item_process->rollback();
                    $_stock_house->rollback();
                    $this->error($e->getMessage());
                } catch (Exception $e) {
                    if (!empty($row)) {
                        $row->rollback();
                    }
                    $this->model->rollback();
                    $this->work_order_note->rollback();
                    $_distribution_abnormal->rollback();
                    $_new_order_item_process->rollback();
                    $_stock_house->rollback();
                    $this->error($e->getMessage());
                }
                $this->success();
            }
            $this->error(__('Parameter %s can not be empty', ''));
        }

        //跟单处理
        $work_type = 1;//1客服 2仓库
        $problem_type = [];
        if ($ids) {
            //编辑、详情
            $row = $this->model->get($ids);
            $this->assignconfig('ids', $row->id);
            $this->assignconfig('problem_id', $row->problem_type_id);
            $this->view->assign('row', $row);

            //子订单措施及数据
            if (!empty($row->order_item_numbers)) {
                $order_data = $this->model->getOrderItem($row->platform_order, $row->order_item_numbers, $row->work_type, $row);
                unset($order_data['item_order_info']);
                $this->view->assign('order_item', $order_data);
            }

            //工单类型
            $work_type = $row->work_type;
        } else {
            //创建
            if (!empty($is_warehouse)) {
                $work_type = 2;
            }
        }

        //仓库创建工单
        $order_number = input('order_number');
        $order_item_numbers = input('order_item_numbers');
        if ($order_number && $order_item_numbers) {
            $order_item = $this->model->getOrderItem($order_number, $order_item_numbers, $work_type, []);
            $this->view->assign('order_item', $order_item);
        }

        //工单类型
        $this->view->assign('work_type', $work_type);
        $this->assignconfig('work_type', $work_type);

        //工单问题
        if (1 == $work_type) {
            $customer_problem_type = $workOrderConfigValue['customer_problem_type'];
            $customer_problem_classify = $workOrderConfigValue['customer_problem_classify'];
            unset($customer_problem_classify['仓库问题']);

            foreach ($customer_problem_classify as $key => $value) {
                $type = [];
                foreach ($value as $v) {
                    $type[] = ['id' => $v, 'name' => $customer_problem_type[$v]];
                }
                $problem_type[] = ['name' => $key, 'type' => $type];
            }
        } else {
            $problem_type = $workOrderConfigValue['warehouse_problem_type'];
        }
        $this->view->assign('problem_type', $problem_type);

        return $this->view->fetch();
    }

    /**
     * 判断是否审核并获取审核人ID
     *
     * @Author lzh
     * @param array $info 审核组|审核人
     * @param array $measure_choose_id 措施ID
     * @param array $params 提交参数
     * @return boolean
     */
    protected function weight_currency($info, $measure_choose_id, $params)
    {
        if (0 == $info['step_id']) {//不需要判断措施只需要判断创建人
            return false;
        } elseif (2 == $info['step_id'] && in_array(2, $measure_choose_id)) { //退款
            $median_value = $params['refund_money'];
        } elseif (3 == $info['step_id'] && in_array(3, $measure_choose_id)) { //取消
            $median_value = $params['refund_money'];
        } elseif (6 == $info['step_id'] && in_array(6, $measure_choose_id)) { //赠品
            $median_value = array_sum($params['gift']['original_number'] ?: []);
        } elseif (7 == $info['step_id'] && in_array(7, $measure_choose_id)) { //补发
            $median_value = array_sum($params['replacement']['original_number'] ?: []);
        } elseif (10 == $info['step_id'] && in_array(10, $measure_choose_id)) { //积分
            $median_value = $params['integral'];
        } elseif (15 == $info['step_id'] && in_array(15, $measure_choose_id)) {//VIP退款
            $median_value = $params['refund_money'];
        }

        $result = false;
        if (!empty($median_value)) {
            switch ($info['symbol']) {
                case 'gt':
                    $result = $median_value > $info['step_value'];
                    break;
                case 'eq':
                    $result = $median_value = $info['step_value'];
                    break;
                case 'lt':
                    $result = $median_value < $info['step_value'];
                    break;
                case 'egt':
                    $result = $median_value >= $info['step_value'];
                    break;
                case 'elt':
                    $result = $median_value <= $info['step_value'];
                    break;
            }
        }
        if ($result) {
            return false;
        }

        return true;
    }

    /**
     * 保存措施、承接人并处理相关流程
     *
     * @Author lzh
     * @param int $work_id 工单ID
     * @param int $choose_id 选择的措施ID
     * @param array $appoint_ids 承接人ID集合
     * @param array $appoint_users 承接人名称集合
     * @param array $appoint_group 承接人所在组集合
     * @param int $auto_complete 是否审核之后自动完成
     * @param int $assign_user_id 当前用户上级主管ID
     * @param int $admin_id 当前用户ID
     * @param string $nickname 当前用户名称
     * @param array $params 提交参数
     * @param string $item_order_number 子订单号
     * @return array
     */
    protected function handle_measure($work_id, $choose_id, $appoint_ids, $appoint_users, $appoint_group, $auto_complete, $assign_user_id, $admin_id, $nickname, $params, $item_order_number)
    {
        //获取工单配置信息
        $workOrderConfigValue = $this->workOrderConfigValue;

        //措施内容
        $measure_content = $workOrderConfigValue['step'][$choose_id] ?: '';

        //措施表
        $_work_order_measure = new WorkOrderMeasure();

        //承接人表
        $_work_order_recept = new WorkOrderRecept();

        $_work_order_measure->startTrans();
        $_work_order_recept->startTrans();
        try {
            //插入措施表
            $res = $_work_order_measure
                ->allowField(true)
                ->save([
                    'work_id' => $work_id,
                    'measure_choose_id' => $choose_id,
                    'measure_content' => $measure_content,
                    'item_order_number' => $item_order_number,
                    'create_time' => date('Y-m-d H:i:s')
                ]);
            if (false === $res) throw new Exception("添加措施失败！！");

            //工单措施表自增ID
            $measure_id = $_work_order_measure->id;

            //循环插入承接人
            $appoint_save = [];
            if (is_array($appoint_ids) && !empty($appoint_ids)) {
                foreach ($appoint_ids as $key => $val) {
                    if ($appoint_users[$key] == 'undefined') {
                        continue;
                    }
                    //如果没有承接人 默认为创建人
                    if ($val == 'undefined') {
                        $recept_group_id = $assign_user_id;
                        $recept_person_id = $admin_id;
                        $recept_person = $nickname;
                    } else {
                        $recept_group_id = $appoint_group[$key];
                        $recept_person_id = $val;
                        $recept_person = $appoint_users[$key];
                    }
                    $appoint_save[] = [
                        'work_id' => $work_id,
                        'measure_id' => $measure_id,
                        'is_auto_complete' => $auto_complete ?: 0,
                        'recept_group_id' => $recept_group_id,
                        'recept_person_id' => $recept_person_id,
                        'recept_person' => $recept_person,
                        'create_time' => date('Y-m-d H:i:s')
                    ];
                }
            } else {
                $appoint_save[] = [
                    'work_id' => $work_id,
                    'measure_id' => $measure_id,
                    'is_auto_complete' => $auto_complete ?: 0,
                    'recept_group_id' => 0,
                    'recept_person_id' => $admin_id,
                    'recept_person' => $nickname,
                    'create_time' => date('Y-m-d H:i:s')
                ];
            }

            //插入承接人表
            $recept_res = $_work_order_recept->allowField(true)->saveAll($appoint_save);
            if (false === $recept_res) throw new Exception("添加承接人失败！！");

            $_work_order_measure->commit();
            $_work_order_recept->commit();
        } catch (PDOException $e) {
            $_work_order_measure->rollback();
            $_work_order_recept->rollback();
            return ['result' => false, 'msg' => $e->getMessage()];
        } catch (Exception $e) {
            $_work_order_measure->rollback();
            $_work_order_recept->rollback();
            return ['result' => false, 'msg' => $e->getMessage()];
        }

        //更改镜片、赠品、补发
        if (in_array($choose_id, [6, 7, 20])) {
            $this->model->changeLens($params, $work_id, $choose_id, $measure_id, $item_order_number);
        } elseif (19 == $choose_id) {//更改镜框
            $this->model->changeFrame($params, $work_id, $choose_id, $measure_id, $item_order_number);
        } elseif (in_array($choose_id, [3, 18])) {//取消
            $this->model->cancelOrder($params, $work_id, $choose_id, $measure_id, $item_order_number);
        } elseif (13 == $choose_id) {//修改地址
            $this->model->changeAddress($params, $work_id, $choose_id, $measure_id);
        }

        return ['result' => true, 'msg' => ''];
    }

    /**
     * 判断sku是否有库存
     *
     * @Description
     * @author wpl 
     * @param array $skus sku列表
     * @param int $siteType 站点类型
     * @param array $num 站点类型
     * @return array
     */
    protected function skuIsStock($skus = [], $siteType, $num = [])
    {
        if (!array_filter($skus)) {
            return ['result' => false, 'msg' => 'SKU不能为空'];
        }

        $itemPlatFormSku = new \app\admin\model\itemmanage\ItemPlatformSku();
        //根据平台sku转sku
        foreach (array_filter($skus) as $k => $v) {
            //判断库存时去掉-s 等
            $arr = explode('-', $v);
            if (!empty($arr[1])) {
                $sku = $arr[0] . '-' . $arr[1];
            } else {
                $sku = trim($v);
            }

            //判断是否开启预售 并且预售时间是否满足 并且预售数量是否足够
            $res = $itemPlatFormSku->where(['outer_sku_status' => 1, 'platform_sku' => $sku, 'platform_type' => $siteType])->find();
            //判断是否开启预售
            if ($res['stock'] >= 0 && $res['presell_status'] == 1 && strtotime($res['presell_create_time']) <= time() && strtotime($res['presell_end_time']) >= time()) {
                $stock = $res['stock'] + $res['presell_residue_num'];
            } elseif ($res['stock'] < 0 && $res['presell_status'] == 1 && strtotime($res['presell_create_time']) <= time() && strtotime($res['presell_end_time']) >= time()) {
                $stock = $res['presell_residue_num'];
            } else {
                $stock = $res['stock'];
            }
            //判断库存是否足够
            if ($stock < $num[$k]) {
                // $params = ['sku'=>$sku,'siteType'=>$siteType,'stock'=>$stock,'num'=>$num[$k]];
                // file_put_contents('/www/wwwroot/mojing/runtime/log/stock.txt',json_encode($params),FILE_APPEND);
                return ['result' => false, 'msg' => $sku . '库存不足！！'];
            }
        }
        return ['result' => true, 'msg' => ''];
    }

    /**
     * 编辑
     *
     * @Author lzh
     * @DateTime 2020-11-23 11:29:24
     * @param [type] $ids
     * @return void
     */
    public function edit($ids = null)
    {
        //获取工单配置信息
        $workOrderConfigValue = $this->workOrderConfigValue;

        //校验工单信息
        $row = $this->model->get($ids);
        !$row && $this->error(__('No Results were found'));

        //校验用户权限
        $adminIds = $this->getDataLimitAdminIds();
        is_array($adminIds) && !in_array($row[$this->dataLimitField], $adminIds) && $this->error(__('You have no permission'));

        //获取用户ID和所在权限组
        $admin_id = session('admin.id');
        $nickname = session('admin.nickname');
        $_auth_group_access = new AuthGroupAccess();
        $user_group_access = $_auth_group_access->where(['uid' => $admin_id])->column('group_id');

        if ($this->request->isPost()) {
            $params = $this->request->post("row/a");
            if ($params) {
                $params = $this->preExcludeFields($params);
                if ($this->dataLimit && $this->dataLimitFieldAutoFill) {
                    $params[$this->dataLimitField] = $this->auth->id;
                }

                //是否采用模型验证
                if ($this->modelValidate) {
                    $name = str_replace("\\model\\", "\\validate\\", get_class($this->model));
                    $validate = is_bool($this->modelValidate) ? ($this->modelSceneValidate ? $name . '.edit' : $name) : $this->modelValidate;
                    $this->model->validateFailException(true)->validate($validate);
                }

                $platform_order = trim($params['platform_order']);//订单号
                $measure_choose_id = $params['measure_choose_id'] ? array_unique(array_filter($params['measure_choose_id'])) : [];//措施ID数组
                $work_type = $params['work_type'];//工单类型：1客服 2仓库
                $item_order_info = $params['item_order_info'];//子订单措施
                $params['order_sku'] = $params['order_sku'] ? implode(',', $params['order_sku']) : '';//sku列表

                //校验问题类型、问题描述
                $params['problem_type_id'] = $params['problem_type_id'] ?: $params['problem_id'];
                !$params['problem_type_id'] && $this->error("请选择问题类型");
                !$params['problem_description'] && $this->error("问题描述不能为空");
                !$platform_order && $this->error("订单号不能为空");

                //指定问题类型校验sku下拉框是否勾选
                in_array($params['problem_type_id'],[8,10,11,56,13,14,15,16,18,22,59])
                && empty($params['order_sku'])
                && $this->error("请选择sku");

                //校验工单类型
                if (1 == $work_type) {
                    //校验工单措施
                    empty($measure_choose_id) && empty($item_order_info) && $this->error("请选择实施措施");

                    $params['problem_type_content'] = $workOrderConfigValue['customer_problem_type'][$params['problem_type_id']];
                } else {
                    $all_after_user_id = array_filter($params['all_after_user_id']);
                    empty($all_after_user_id) && $this->error("未找到对应承接人,请重新选择");
                    $params['all_after_user_id'] = implode(',', $all_after_user_id);
                    $params['problem_type_content'] = $workOrderConfigValue['warehouse_problem_type'][$params['problem_type_id']];
                }

                //主单和子单全部的措施id
                $all_choose_ids = [];

                //检测主订单措施
                if (!empty($measure_choose_id)) {
                    /**
                     * 审核判断条件
                     * 1、退款金额大于30 经理审核
                     * 2、赠品数量大于1 经理审核
                     * 3、补发数量大于1 经理审核
                     * 4、优惠券等于100% 经理审核  50%主管审核 固定额度无需审核
                     * 5、运营客服组的优惠券都由客服经理审核
                     */

                    $all_choose_ids = $measure_choose_id;

                    //校验退款、vip退款
                    if (array_intersect([2, 15], $measure_choose_id)) {
                        !$params['refund_money'] && $this->error("退款金额不能为空");
                        $params['is_refund'] = 1;
                    } else {
                        unset($params['refund_money']);
                    }

                    //校验赠品、补发库存
                    if (array_intersect([6, 7], $measure_choose_id)) {
                        $original_sku = [];

                        //赠品
                        if (in_array(6, $measure_choose_id)) {
                            $gift_sku = $params['gift']['original_sku'];
                            !$gift_sku && $this->error("赠品sku不能为空");

                            $gift_number = $params['gift']['original_number'];
                            !$gift_number && $this->error("赠品数量不能为空");

                            foreach ($gift_sku as $key => $sku) {
                                $num = $key + 1;
                                !$sku && $this->error("第{$num}个赠品sku不能为空");
                                !$gift_number[$key] && $this->error("第{$num}个赠品数量必须大于0");

                                if (isset($original_sku[$sku])) {
                                    $original_sku[$sku] += $gift_number[$key];
                                } else {
                                    $original_sku[$sku] = $gift_number[$key];
                                }
                            }
                        }

                        //补发
                        if (in_array(7, $measure_choose_id)) {
                            !$params['address']['shipping_type'] && $this->error("请选择Shipping Method");

                            $replacement_sku = $params['replacement']['original_sku'];
                            !$replacement_sku && $this->error("补发sku不能为空");

                            $replacement_number = $params['replacement']['original_number'];
                            !$replacement_number && $this->error("补发数量不能为空");

                            foreach ($replacement_sku as $key => $sku) {
                                $num = $key + 1;
                                !$sku && $this->error("第{$num}个补发sku不能为空");
                                !$replacement_number[$key] && $this->error("第{$num}个补发数量必须大于0");

                                if (isset($original_sku[$sku])) {
                                    $original_sku[$sku] += $replacement_number[$key];
                                } else {
                                    $original_sku[$sku] = $replacement_number[$key];
                                }
                            }
                        }

                        //校验库存
                        if ($original_sku) {
                            $back_data = $this->skuIsStock(array_keys($original_sku), $params['work_platform'], array_values($original_sku));
                            !$back_data['result'] && $this->error($back_data['msg']);
                        }
                    }

                    //校验补价措施
                    if (in_array(8, $measure_choose_id)) {
                        !$params['replenish_money'] && $this->error("补差价金额不能为空");
                    } else {
                        unset($params['replenish_money']);
                    }

                    //校验优惠券措施
                    if (in_array(9, $measure_choose_id)) {
                        !$params['coupon_id'] && !$params['need_coupon_id'] && $this->error("请选择优惠券");

                        //不需要审核的优惠券
                        if ($params['coupon_id']) {
                            $check_coupon = $workOrderConfigValue['check_coupon'];
                        } else {
                            //需要审核的优惠券
                            $params['is_check'] = 1;
                            $params['coupon_id'] = $params['need_coupon_id'];
                            $check_coupon = $workOrderConfigValue['need_check_coupon'];

                            //优惠券折扣
                            $discount = $workOrderConfigValue['need_check_coupon'][$params['need_coupon_id']]['sum'];
                            if (100 == $discount || (0 < $discount && in_array(131, $user_group_access))) {
                                //创建人上级经理
                                $params['assign_user_id'] = $workOrderConfigValue['customer_manager'];
                            } elseif (50 == $discount) {
                                //创建人上级主管
                                $params['assign_user_id'] = $this->assign_user_id ?: $admin_id;
                            }
                        }
                        foreach ($check_coupon as $v) {
                            if ($v['id'] == $params['coupon_id']) {
                                $params['coupon_describe'] = $v['desc'];
                                break;
                            }
                        }
                    }

                    //判断是否选择积分措施
                    if (in_array(10, $measure_choose_id)) {
                        (!$params['integral'] || !is_numeric($params['integral']))
                        && $this->error("积分必须是数字");
                    } else {
                        unset($params['integral']);
                        unset($params['integral_describe']);
                    }

                    //判断是否选择退件措施
                    if (in_array(11, $measure_choose_id)) {
                        !$params['refund_logistics_num'] && $this->error("退回物流单号不能为空");
                    } else {
                        unset($params['refund_logistics_num']);
                    }
                }

                //子单sku变动表
                $_work_order_change_sku = new WorkOrderChangeSku();

                //检测子订单措施
                if ($item_order_info) {
                    $item_order_info = array_filter($item_order_info);
                    //查询所有子单数量
                    $_new_order_process = new NewOrderProcess();
                    $order_id = $_new_order_process->where('increment_id', $platform_order)->value('order_id');
                    $_new_order_item_process = new NewOrderItemProcess();
                    $count_item_num = $_new_order_item_process->where('order_id', $order_id)->count();

                    1 > count($item_order_info) && $this->error("子订单号错误");
                    foreach ($item_order_info as $key => &$item) {
                        $item['item_choose'] = array_unique(array_filter($item['item_choose']));
                        if ($count_item_num != count($item_order_info)) {
                            empty($item['item_choose']) && $this->error("请选择子订单：{$key} 的实施措施");
                        }
                        $all_choose_ids = array_unique(array_merge($all_choose_ids, $item['item_choose']));

                        //获取子单之前处理成功的措施类型
                        $change_type = $_work_order_change_sku
                            ->alias('a')
                            ->join(['fa_work_order_measure' => 'b'], 'a.measure_id=b.id')
                            ->where([
                                'a.item_order_number' => $key,
                                'b.operation_type' => 1
                            ])
                            ->order('a.id', 'desc')
                            ->group('a.item_order_number')
                            ->column('a.change_type');

                        //子单取消
                        if (in_array(18, $item['item_choose'])) {
                            //检测之前是否处理过子单措施
                            array_intersect([1, 2, 3], $change_type) && $this->error("子订单：{$key} 措施已处理，不能取消");
                        } elseif (in_array(19, $item['item_choose'])) {//更改镜框
                            //检测之前是否处理过更改镜框措施
                            in_array(1, $change_type) && $this->error("子订单：{$key} 措施已处理，不能重复创建");

                            //更改镜框校验库存
                            !$item['change_frame']['change_sku'] && $this->error("子订单：{$key} 的新sku不能为空");
                            $item['change_frame']['change_sku'] = trim($item['change_frame']['change_sku']);
                            $back_data = $this->skuIsStock([$item['change_frame']['change_sku']], $params['work_platform'], [1]);
                            !$back_data['result'] && $this->error($back_data['msg']);
                        } /*elseif (in_array(20, $item['item_choose'])) {//更改镜片
                            //检测之前是否处理过更改镜片措施
                            in_array(2, $change_type) && $this->error("子订单：{$key} 措施已处理，不能重复创建");
                        }*/
                    }
                    unset($item);
                }

                /**获取审核人 start*/
                $check_person_weight = $workOrderConfigValue['check_person_weight'];//审核人列表
                $check_group_weight = $workOrderConfigValue['check_group_weight'];//审核组列表
                $all_group = $workOrderConfigValue['group'];//所有的成员组

                //核算审核组
                if (!empty($check_group_weight)) {
                    foreach ($check_group_weight as $gv) {
                        $all_person = [];
                        //获取当前组下的所有成员
                        $subordinate = (new AuthGroup)->getAllNextGroup($gv['work_create_person_id']);
                        if ($subordinate) {
                            array_push($subordinate, $gv['work_create_person_id']);
                            foreach ($subordinate as $av) {
                                if (is_array($all_group[$av])) {
                                    foreach ($all_group[$av] as $vk) {
                                        $all_person[] = $vk;
                                    }
                                }
                            }
                        } else {
                            $all_person = $all_group[$gv['work_create_person_id']];
                        }
                        if (!empty($all_person)) {
                            //如果符合创建组
                            if (in_array($admin_id, array_unique($all_person))) {
                                if (!$this->weight_currency($gv, $all_choose_ids, $params)) {
                                    $params['is_check'] = 1;
                                    $params['assign_user_id'] = $all_group[$gv['check_group_id']][0];
                                    break;
                                }
                            }
                        }
                    }
                }

                //核算审核人
                if (!empty($check_person_weight)) {
                    foreach ($check_person_weight as $wkv) {
                        if ($admin_id == $wkv['work_create_person_id']) {
                            if (!$this->weight_currency($wkv, $all_choose_ids, $params)) {
                                $params['is_check'] = 1;
                                $params['assign_user_id'] = $all_group[$wkv['check_group_id']][0];
                                break;
                            }
                        }
                    }
                }

                //没有审核人则不需要审核
                if (!$params['assign_user_id']) {
                    $params['is_check'] = 0;
                }
                /**获取审核人 end*/

                //点击提交按钮
                if (2 == $params['work_status']) {
                    //不需要审核或工单类型为仓库 工单状态默认为审核通过
                    if (0 == $params['is_check'] || 2 == $params['work_type']) {
                        $params['work_status'] = 3;
                    }
                    $params['submit_time'] = date('Y-m-d H:i:s');
                }

                //vip订单
                if (100 == $params['order_type']) {
                    $params['base_grand_total'] = $params['refund_money'];
                    $params['grand_total'] = $params['refund_money'];
                }
                $params['recept_person_id'] = $params['recept_person_id'] ?: $admin_id;

                //措施表
                $_work_order_measure = new WorkOrderMeasure();

                //承接人表
                $_work_order_recept = new WorkOrderRecept();

                //子单表
                $_new_order_item_process = new NewOrderItemProcess();

                //配货异常表
                $_distribution_abnormal = new DistributionAbnormal();

                //库位表
                $_stock_house = new StockHouse();

                $row->startTrans();
                $_work_order_measure->startTrans();
                $_work_order_recept->startTrans();
                $_work_order_change_sku->startTrans();
                $_stock_house->startTrans();
                $_new_order_item_process->startTrans();
                $_distribution_abnormal->startTrans();
                try {
                    //更新之前清除部分字段
                    $update_data = [
                        'replenish_money' => '',
                        'replenish_increment_id' => '',
                        'coupon_id' => 0,
                        'coupon_describe' => '',
                        'coupon_str' => '',
                        'integral' => '',
                        'refund_logistics_num' => '',
                        'refund_money' => '',
                        'is_refund' => 0,
                        'replacement_order' => '',
                        'integral_describe' => '',
                    ];
                    $update_res = $row->allowField(true)->save($update_data);
                    if (false === $update_res) throw new Exception('更新失败!!');

                    //仓库工单判断未处理异常，有则绑定异常
                    if ($params['order_item_numbers'] || in_array(3, $measure_choose_id)) {
                        //主单取消：绑定该订单下所有子单异常
                        if (in_array(3, $measure_choose_id)) {
                            $item_process_where['b.increment_id'] = $platform_order;
                            $type = 16;
                        } else {
                            $item_process_where['a.item_order_number'] = ['in', $params['order_item_numbers']];
                            $type = 17;
                        }

                        //获取子单ID集
                        $item_process_ids = $_new_order_item_process
                            ->alias('a')
                            ->join(['fa_order' => 'b'], 'a.order_id=b.id')
                            ->where($item_process_where)
                            ->column('a.id', 'a.item_order_number');
                        $item_order_numbers = array_keys($item_process_ids);

                        //获取之前的子单列表
                        $bound_item_order_numbers = $_work_order_change_sku->where(['work_id' => $row->id])->column('item_order_number');
                        $remove_numbers = $bound_item_order_numbers ? array_diff($bound_item_order_numbers, $item_order_numbers) : [];

                        //清除之前的子单异常、解绑子单库位、异常库位减1
                        if ($remove_numbers) {
                            foreach ($remove_numbers as $val) {
                                //获取子单信息
                                $item_process_info = $_new_order_item_process
                                    ->field('id,abnormal_house_id')
                                    ->where(['item_order_number' => $val])
                                    ->find();

                                //删除异常
                                $check_abnormal = $_distribution_abnormal
                                    ->field('type,id')
                                    ->where(['work_id' => $row->id, 'item_process_id' => $item_process_info['id']])
                                    ->find();
                                if ($check_abnormal && in_array($check_abnormal['type'], [16, 17])) {
                                    $_distribution_abnormal->where(['id' => $check_abnormal['id']])->delete();

                                    //子订单解绑异常库位
                                    $_new_order_item_process
                                        ->where(['id' => $item_process_info['id']])
                                        ->update(['abnormal_house_id' => 0]);

                                    //异常库位占用数量-1
                                    if($item_process_info['abnormal_house_id']){
                                        $_stock_house
                                            ->where(['id' => $item_process_info['abnormal_house_id']])
                                            ->setDec('occupy', 1);
                                    }

                                    //配货日志
                                    DistributionLog::record((object)session('admin'), $val, 10, "编辑工单，解绑异常库位");
                                }
                            }
                        }

                        //获取绑定异常子单ID集
                        $abnormal_binding_ids = $_distribution_abnormal
                            ->where(['item_process_id' => ['in', $item_process_ids], 'status' => 1])
                            ->column('item_process_id');

                        //已经标记异常的子单，绑定异常数据
                        if (!empty($abnormal_binding_ids)) {
                            $_distribution_abnormal
                                ->allowField(true)
                                ->save(['work_id' => $row->id], ['item_process_id' => ['in', $abnormal_binding_ids], 'status' => 1]);

                            //配货操作日志
                            DistributionLog::record((object)session('admin'), $item_process_ids, 0, "编辑工单绑定异常");
                            $need_sign_ids = array_diff($item_process_ids, $abnormal_binding_ids);
                        } else {
                            $need_sign_ids = $item_process_ids;
                        }

                        //未标记异常子单，则标记异常
                        if (!empty($need_sign_ids)) {
                            foreach ($need_sign_ids as $val) {
                                //获取异常库位号
                                $stock_house_info = $_stock_house
                                    ->field('id,coding')
                                    ->where(['status' => 1, 'type' => 4, 'occupy' => ['<', 10000]])
                                    ->order('occupy', 'desc')
                                    ->find();
                                if (empty($stock_house_info)) throw new Exception("异常暂存架没有空余库位！！");

                                //创建异常
                                $abnormal_data = [
                                    'work_id' => $row->id,
                                    'item_process_id' => $val,
                                    'type' => $type,
                                    'status' => 1,
                                    'create_time' => time(),
                                    'create_person' => $nickname
                                ];
                                $_distribution_abnormal->allowField(true)->isUpdate(false)->data($abnormal_data)->save();

                                //子订单绑定异常库位号
                                $_new_order_item_process
                                    ->where(['id' => $val])
                                    ->update(['abnormal_house_id' => $stock_house_info['id']]);

                                //异常库位占用数量+1
                                $_stock_house
                                    ->where(['id' => $stock_house_info['id']])
                                    ->setInc('occupy', 1);

                                //配货日志
                                DistributionLog::record((object)session('admin'), $val, 9, "编辑工单，异常暂存架{$stock_house_info['coding']}库位");
                            }
                        }
                    }

                    //清除措施表、承接表、sku变动表
                    $_work_order_measure->where(['work_id' => $row->id])->delete();
                    $_work_order_recept->where(['work_id' => $row->id])->delete();
                    $_work_order_change_sku->where(['work_id' => $row->id])->delete();

                    //更新工单
                    $result = $row->allowField(true)->save($params);
                    if (false === $result) throw new Exception("编辑失败！！");

                    //创建主订单措施、承接人数据
                    if (!empty($measure_choose_id)) {
                        foreach ($measure_choose_id as $v) {
                            //根据措施读取承接组、承接人 默认是客服问题组配置,是否审核之后自动完成
                            $appoint_ids = $params['order_recept']['appoint_ids'][$v];
                            $appoint_users = $params['order_recept']['appoint_users'][$v];
                            $appoint_group = $params['order_recept']['appoint_group'][$v];
                            $auto_complete = $params['order_recept']['auto_complete'][$v];

                            //插入措施、承接人数据
                            $res = $this->handle_measure($row->id, $v, $appoint_ids, $appoint_users, $appoint_group, $auto_complete, $this->assign_user_id, $admin_id, $nickname, $params, '');
                            if (!$res['result']) throw new Exception($res['msg']);
                        }
                    }

                    //创建子订单措施、承接人数据
                    if (!empty($item_order_info)) {
                        foreach ($item_order_info as $key => $item) {
                            if ($item['item_choose']) {
                                foreach ($item['item_choose'] as $v) {
                                    //根据措施读取承接组、承接人 默认是客服问题组配置,是否审核之后自动完成
                                    $appoint_ids = $item['appoint_ids'][$v];
                                    $appoint_users = $item['appoint_users'][$v];
                                    $appoint_group = $item['appoint_group'][$v];
                                    $auto_complete = $item['auto_complete'][$v];

                                    //插入措施、承接人数据
                                    $res = $this->handle_measure($row->id, $v, $appoint_ids, $appoint_users, $appoint_group, $auto_complete, $this->assign_user_id, $admin_id, $nickname, $params, $key);
                                    if (!$res['result']) throw new Exception($res['msg']);
                                }
                            }
                        }
                    }

                    //非草稿状态进入审核阶段
                    1 != $params['work_status'] && $this->model->checkWork($row->id);

                    $row->commit();
                    $_work_order_measure->commit();
                    $_work_order_recept->commit();
                    $_work_order_change_sku->commit();
                    $_stock_house->commit();
                    $_new_order_item_process->commit();
                    $_distribution_abnormal->commit();
                } catch (ValidateException $e) {
                    $row->rollback();
                    $_work_order_measure->rollback();
                    $_work_order_recept->rollback();
                    $_work_order_change_sku->rollback();
                    $_stock_house->rollback();
                    $_new_order_item_process->rollback();
                    $_distribution_abnormal->rollback();
                    $this->error($e->getMessage());
                } catch (PDOException $e) {
                    $row->rollback();
                    $_work_order_measure->rollback();
                    $_work_order_recept->rollback();
                    $_work_order_change_sku->rollback();
                    $_stock_house->rollback();
                    $_new_order_item_process->rollback();
                    $_distribution_abnormal->rollback();
                    $this->error($e->getMessage());
                } catch (Exception $e) {
                    $row->rollback();
                    $_work_order_measure->rollback();
                    $_work_order_recept->rollback();
                    $_work_order_change_sku->rollback();
                    $_stock_house->rollback();
                    $_new_order_item_process->rollback();
                    $_distribution_abnormal->rollback();
                    $this->error($e->getMessage());
                }
                $this->success();
            }
            $this->error(__('Parameter %s can not be empty', ''));
        }

        //工单类型及状态
        $this->view->assign('row', $row);
        $this->assignconfig('work_type', $row->work_type);
        $this->assignconfig('work_status', $row->work_status);
        $this->assignconfig('create_user_id', $row->create_user_id);

        //子订单措施及数据
        $order_data = $this->model->getOrderItem($row->platform_order, $row->order_item_numbers, $row->work_type, $row);
        if(!empty($order_data['item_order_info'])){
            $this->assignconfig('item_order_info', $order_data['item_order_info']);
            unset($order_data['item_order_info']);
        }
        $this->assignconfig('order_item', $order_data);
        $this->view->assign('order_item', $order_data);

        //把问题类型传递到js页面
        $row->problem_type_id && $this->assignconfig('problem_type_id', $row->problem_type_id);

        //工单措施对应的措施配置表ID数组
        $measureList = WorkOrderMeasure::workMeasureList($row->id, 1);
        !empty($measureList) && $this->assignconfig('measureList', $measureList);

        //工单问题类型
        $problem_type = [];
        if (1 == $row->work_type) {
            $customer_problem_type = $workOrderConfigValue['customer_problem_type'];
            $customer_problem_classify = $workOrderConfigValue['customer_problem_classify'];
            unset($customer_problem_classify['仓库问题']);

            foreach ($customer_problem_classify as $key => $value) {
                $type = [];
                foreach ($value as $v) {
                    $type[] = ['id' => $v, 'name' => $customer_problem_type[$v]];
                }
                $problem_type[] = ['name' => $key, 'type' => $type];
            }
        } else {
            $problem_type = $workOrderConfigValue['warehouse_problem_type'];
        }
        $this->view->assign('problem_type', $problem_type);

        return $this->view->fetch();
    }

    /**
     * 获取订单sku数据
     *
     * @参数 string order_number  订单号
     * @author lzh
     * @return array
     */
    public function get_sku_list()
    {
        !request()->isAjax() && $this->error('404 not found');

        $order_number = request()->post('order_number');
        empty($order_number) && $this->error('订单号不能为空');

        $result = $this->model->getOrderItem($order_number, '', 0, [], 1);
        empty($result) && $this->error('未获取到数据');
        empty($result['sku_list']) && $this->error('未获取到子单数据');

        $this->success('', '', $result, 0);
    }

    /**
     * 根据处方获取地址信息以及处方信息
     * @throws \think\db\exception\DataNotFoundException
     * @throws \think\db\exception\ModelNotFoundException
     * @throws \think\exception\DbException
     */
    public function ajaxGetAddress()
    {
        if (request()->isAjax()) {
            $incrementId = input('increment_id');
            $siteType = input('site_type');
            $work_id = input('work_id');
            $measure_choose_id = input('measure_choose_id');

            $res = [];
            $lens = [];
            try {
                //获取网站数据库地址,获取地址信息
                $res = $this->model->getAddress($incrementId);
                !$res && $this->error('未获取到数据！！');

                //请求接口获取lens_type，coating_type，prescription_type等信息
                $lens = $this->model->getReissueLens($siteType, $res['showPrescriptions'], 1);

                //判断是否是新建或跟单处理
                if ($work_id && $measure_choose_id) {
                    $work_status = $this->model->where('id', $work_id)->value('work_status');
                    if (0 < $work_status) {
                        //获取魔晶数据库中地址
                        $_work_order_change_sku = new WorkOrderChangeSku();
                        $address = $_work_order_change_sku
                            ->alias('a')
                            ->join(['fa_work_order_measure' => 'b'], 'a.measure_id=b.id')
                            ->where(['a.work_id' => $work_id, 'b.measure_choose_id' => $measure_choose_id])
                            ->value('a.userinfo_option');
                        if ($address) {
                            $address = unserialize($address);
                            $address['address_type'] = $address['address_id'] == 0 ? 'shipping' : 'billing';
                            $res['address'] = $address;
                        }
                    }
                }
            } catch (\Exception $e) {
                $this->error($e->getMessage());
            }
            $this->success('操作成功！！', '', ['address' => $res, 'lens' => $lens]);
        }
        $this->error('404 not found');
    }

    /**
     * 根据country获取Province
     * @return array
     */
    public function ajaxGetProvince()
    {
        $countryId = input('country_id');
        $country = json_decode(file_get_contents('assets/js/country.js'), true);
        $province = $country[$countryId];
        return $province ?: [];
    }

    /**
     * 获取更改镜片的数据
     * @throws Exception
     */
    public function ajaxGetChangeLens()
    {
        if (request()->isAjax()) {
            $incrementId = input('increment_id');
            $siteType = input('site_type');
            $item_order_number = input('item_order_number', '');
            try {
                //获取地址、处方等信息
                $res = $this->model->getAddress($incrementId, $item_order_number);

                //获取更改镜片最新处方信息
                $_work_order_change_sku = new WorkOrderChangeSku();
                $change_lens = $_work_order_change_sku
                    ->alias('a')
                    ->field('a.od_sph,a.od_cyl,a.od_axis,a.od_add,a.pd_r,a.od_pv,a.od_bd,a.od_pv_r,a.od_bd_r,a.os_sph,a.os_cyl,a.os_axis,a.os_add,a.pd_l,a.os_pv,a.os_bd,a.os_pv_r,a.os_bd_r,a.lens_number,a.recipe_type as prescription_type,prescription_option')
                    ->join(['fa_work_order_measure' => 'b'], 'a.measure_id=b.id')
                    ->where([
                        'a.change_type' => 2,
                        'a.item_order_number' => $item_order_number,
                        'b.operation_type' => 1
                    ])
                    ->order('a.id', 'desc')
                    ->find();
                $change_lens = collection([$change_lens])->toArray();
                if ($change_lens[0]) {//之前更改过处方，获取最新的处方
                    $prescription_option = unserialize($change_lens[0]['prescription_option']);
                    //替换处方信息
                    $res['prescriptions'][0]['prescription_type'] = $prescription_option['prescription_type'];
                    $res['prescriptions'][0]['index_id'] = $prescription_option['lens_id'];
                    $res['prescriptions'][0]['index_type'] = $prescription_option['lens_type'];
                    $res['prescriptions'][0]['coating_id'] = $prescription_option['coating_id'];
                    $res['prescriptions'][0]['color_id'] = $prescription_option['color_id'];
                    $res['prescriptions'][0]['od_sph'] = $change_lens[0]['od_sph'];
                    $res['prescriptions'][0]['os_sph'] = $change_lens[0]['os_sph'];
                    $res['prescriptions'][0]['od_cyl'] = $change_lens[0]['od_cyl'];
                    $res['prescriptions'][0]['os_cyl'] = $change_lens[0]['os_cyl'];
                    $res['prescriptions'][0]['od_axis'] = $change_lens[0]['od_axis'];
                    $res['prescriptions'][0]['os_axis'] = $change_lens[0]['os_axis'];
                    if (!empty($change_lens[0]['pd_r']) && empty($change_lens[0]['pd_l'])) {
                        $res['prescriptions'][0]['pd'] = $change_lens[0]['pd_r'];
                    }
                    $res['prescriptions'][0]['pd_l'] = $change_lens[0]['pd_l'];
                    $res['prescriptions'][0]['pd_r'] = $change_lens[0]['pd_r'];
                    $res['prescriptions'][0]['os_add'] = $change_lens[0]['os_add'];
                    $res['prescriptions'][0]['od_add'] = $change_lens[0]['od_add'];
                    $res['prescriptions'][0]['od_pv'] = $change_lens[0]['od_pv'];
                    $res['prescriptions'][0]['os_pv'] = $change_lens[0]['os_pv'];
                    $res['prescriptions'][0]['od_pv_r'] = $change_lens[0]['od_pv_r'];
                    $res['prescriptions'][0]['os_pv_r'] = $change_lens[0]['os_pv_r'];
                    $res['prescriptions'][0]['od_bd'] = $change_lens[0]['od_bd'];
                    $res['prescriptions'][0]['os_bd'] = $change_lens[0]['os_bd'];
                    $res['prescriptions'][0]['od_bd_r'] = $change_lens[0]['od_bd_r'];
                    $res['prescriptions'][0]['os_bd_r'] = $change_lens[0]['os_bd_r'];
                    //获取更改镜框最新信息
                    $change_sku = $_work_order_change_sku
                        ->alias('a')
                        ->join(['fa_work_order_measure' => 'b'], 'a.measure_id=b.id')
                        ->where([
                            'a.change_type' => 1,
                            'a.item_order_number' => $item_order_number,
                            'b.operation_type' => 1
                        ])
                        ->order('a.id', 'desc')
                        ->value('a.change_sku');
                    if ($change_sku) {
                        $res['prescriptions'][0]['sku'] = $change_sku;
                    }
                }
                $lens = $this->model->getReissueLens($siteType, $res['prescriptions'], 2, $item_order_number);
            } catch (\Exception $e) {
                $this->error($e->getMessage());
            }
            if ($res) {
                $this->success('操作成功！！', '', $lens);
            } else {
                $this->error('未获取到数据！！');
            }
        }
        $this->error('404 not found');
    }

    /**
     * 赠品表单
     * @throws Exception
     * @throws \think\db\exception\DataNotFoundException
     * @throws \think\db\exception\ModelNotFoundException
     * @throws \think\exception\DbException
     */
    public function ajaxGetGiftLens()
    {
        if (request()->isAjax()) {
            $incrementId = input('increment_id');
            $siteType = input('site_type');
            try {
                //获取地址、处方等信息
                $res = $this->model->getAddress($incrementId);
                $lens = $this->model->getReissueLens($siteType, $res['prescriptions'], 3);
            } catch (\Exception $e) {
                $this->error($e->getMessage());
            }

            if ($res) {
                $this->success('操作成功！！', '', $lens);
            } else {
                $this->error('未获取到数据！！');
            }
        }
        $this->error('404 not found');
    }

    /**
     * ajax根据prescription_type获取镜片信息
     */
    public function ajaxGetLensType()
    {
        if (request()->isAjax()) {
            $siteType = input('site_type');
            $prescriptionType = input('prescription_type', '');
            $key = $siteType . '_get_lens';
            $data = Cache::get($key);
            if (!$data) {
                $data = $this->model->httpRequest($siteType, 'magic/product/lensData');
                Cache::set($key, $data, 3600 * 24);
            }
            $lensType = $data['lens_list'][$prescriptionType] ?: [];
            $this->success('操作成功！！', '', $lensType);
        } else {
            $this->error('404 not found');
        }
    }

    /**
     * 获取订单order的镜框等信息
     *
     * @Description
     * @author lsw
     * @since 2020/04/13 17:28:49
     * @return void
     */
    public function ajax_get_order($ordertype = null, $order_number = null)
    {
        if ($this->request->isAjax()) {
            if ($ordertype < 1 || $ordertype > 11) { //不在平台之内
                return $this->error('选择平台错误,请重新选择', '', 'error', 0);
            }
            if (!$order_number) {
                return $this->error('订单号不存在，请重新选择', '', 'error', 0);
            }
            if ($ordertype == 1) {
                $result = ZeeloolPrescriptionDetailHelper::get_one_by_increment_id($order_number);
            } elseif ($ordertype == 2) {
                $result = VooguemePrescriptionDetailHelper::get_one_by_increment_id($order_number);
            } elseif ($ordertype == 3) {
                $result = NihaoPrescriptionDetailHelper::get_one_by_increment_id(300035202);
            } elseif ($ordertype == 4) {
                $result = MeeloogPrescriptionDetailHelper::get_one_by_increment_id($order_number);
            } elseif ($ordertype == 5) {
                $result = WeseeopticalPrescriptionDetailHelper::get_one_by_increment_id($order_number);
            } elseif ($ordertype == 9) {
                $result = ZeeloolEsPrescriptionDetailHelper::get_one_by_increment_id($order_number);
            } elseif ($ordertype == 10) {
                $result = ZeeloolDePrescriptionDetailHelper::get_one_by_increment_id($order_number);
            } elseif ($ordertype == 11) {
                $result = ZeeloolJpPrescriptionDetailHelper::get_one_by_increment_id($order_number);
            }
            if (!$result) {
                $this->error('找不到这个订单,请重新尝试', '', 'error', 0);
            }
            $arr = [];
            foreach ($result as $val) {
                for ($i = 0; $i < $val['qty_ordered']; $i++) {
                    $arr[] = $val['sku'];
                }
            }
            return $this->success('', '', $arr, 0);
        } else {
            return $this->error('404 Not Found');
        }
    }

    /**
     * 获取已经添加工单中的订单信息-弃用
     *
     * @Description
     * @author lsw
     * @since 2020/04/16 10:29:02
     * @return void
     */
    public function ajax_edit_order($ordertype = null, $order_number = null, $work_id = null, $change_type = null)
    {
        if ($this->request->isAjax()) {
            if ($ordertype < 1 || $ordertype > 11) { //不在平台之内
                return $this->error('选择平台错误,请重新选择', '', 'error', 0);
            }
            if (!$order_number) {
                return $this->error('订单号不存在，请重新选择', '', 'error', 0);
            }
            if (!$work_id) {
                return $this->error('工单不存在，请重新选择', '', 'error', 0);
            }
            $result = WorkOrderChangeSku::getOrderChangeSku($work_id, $ordertype, $order_number, $change_type);
            if (!$result) {
                if ($ordertype == 1) {
                    $result = ZeeloolPrescriptionDetailHelper::get_one_by_increment_id($order_number);
                } elseif ($ordertype == 2) {
                    $result = VooguemePrescriptionDetailHelper::get_one_by_increment_id($order_number);
                } elseif ($ordertype == 3) {
                    $result = NihaoPrescriptionDetailHelper::get_one_by_increment_id($order_number);
                } elseif ($ordertype == 4) {
                    $result = MeeloogPrescriptionDetailHelper::get_one_by_increment_id($order_number);
                } elseif ($ordertype == 5) {
                    $result = WeseeopticalPrescriptionDetailHelper::get_one_by_increment_id($order_number);
                } elseif ($ordertype == 9) {
                    $result = ZeeloolEsPrescriptionDetailHelper::get_one_by_increment_id($order_number);
                } elseif ($ordertype == 10) {
                    $result = ZeeloolDePrescriptionDetailHelper::get_one_by_increment_id($order_number);
                } elseif ($ordertype == 11) {
                    $result = ZeeloolJpPrescriptionDetailHelper::get_one_by_increment_id($order_number);
                }
            } else {
                $result = collection($result)->toArray();
            }
            if (!$result) {
                $this->error('找不到这个订单,请重新尝试', '', 'error', 0);
            }
            $arr = [];
            foreach ($result as $key => $val) {
                if (!$val['qty_ordered']) {
                    $arr[$key]['original_sku'] = $val['original_sku'];
                    $arr[$key]['original_number'] = $val['original_number'];
                    $arr[$key]['change_sku'] = $val['change_sku'];
                    $arr[$key]['change_number'] = $val['change_number'];
                } else {
                    for ($i = 0; $i < $val['qty_ordered']; $i++) {
                        $arr[] = $val['sku'];
                    }
                }
            }
            return $this->success('', '', $arr, 0);
        } else {
            return $this->error('404 Not Found');
        }
    }

    /**
     * 测试
     * @throws \Exception
     */
    public function test()
    {
        //$this->model->presentCoupon(235);
        //$this->model->presentIntegral(233);
        //$this->model->createOrder(3, 338);
        $result = $this->model->deductionStock(496, 521);
        dump($result);
    }

    /**
     * 工单详情
     *
     * @Description
     * @author lzh
     * @since 2020/11/23 15:33:36
     * @param [type] $ids
     * @return void
     */
    public function detail($ids = null)
    {
        //获取工单配置信息
        $workOrderConfigValue = $this->workOrderConfigValue;

        //校验工单信息
        $row = $this->model->get($ids);
        !$row && $this->error(__('No Results were found'));

        //校验用户权限
        $adminIds = $this->getDataLimitAdminIds();
        is_array($adminIds) && !in_array($row[$this->dataLimitField], $adminIds) && $this->error(__('You have no permission'));

        //校验操作权限
        $operateType = input('operate_type', 0);
        $admin_id = session('admin.id');
        2 == $operateType
        &&
        (
            2 != $row->work_status
            || 1 != $row->is_check
            || !in_array($admin_id, [$row->assign_user_id, $workOrderConfigValue['customer_manager']])
        )
        && $this->error('没有审核权限');

        //工单类型及状态
        $this->view->assign('row', $row);
        $this->assignconfig('work_type', $row->work_type);
        $this->assignconfig('work_status', $row->work_status);

        //子订单措施及数据
        $order_data = $this->model->getOrderItem($row->platform_order, $row->order_item_numbers, $row->work_type, $row);
        if(!empty($order_data['item_order_info'])){
            $this->assignconfig('item_order_info', $order_data['item_order_info']);
            unset($order_data['item_order_info']);
        }
        $this->view->assign('order_item', $order_data);

        //把问题类型传递到js页面
        $row->problem_type_id && $this->assignconfig('problem_type_id', $row->problem_type_id);

        //回复内容
        $workOrderNote = WorkOrderNote::where('work_id', $ids)->select();
        $this->view->assign('workOrderNote', $workOrderNote);

        //工单措施数据
        $measureList = WorkOrderMeasure::workMeasureList($row->id, 1);
        if (!empty($measureList)) {
            $this->assignconfig('measureList', $measureList);
        }
        $this->assignconfig('operate_type', $operateType);

        //获取审核人名称
        if (2 <= $row->work_status) {
            $row->assign_user = Admin::where(['id' => $row->assign_user_id])->value('nickname');
        } else {
            $row->assign_user = Admin::where(['id' => $row->operation_user_id])->value('nickname');
        }
        $this->view->assign("row", $row);
        $this->assignconfig('work_status', $row->work_status);
        $this->assignconfig('create_user_id', $row->create_user_id);

        //工单问题类型
        $problem_type = [];
        if (1 == $row->work_type) {
            $customer_problem_type = $workOrderConfigValue['customer_problem_type'];
            $customer_problem_classify = $workOrderConfigValue['customer_problem_classify'];
            unset($customer_problem_classify['仓库问题']);

            foreach ($customer_problem_classify as $key => $value) {
                $type = [];
                foreach ($value as $v) {
                    $type[] = ['id' => $v, 'name' => $customer_problem_type[$v]];
                }
                $problem_type[] = ['name' => $key, 'type' => $type];
            }
        } else {
            $problem_type = $workOrderConfigValue['warehouse_problem_type'];
        }
        $this->view->assign('problem_type', $problem_type);

        //补差价链接
        if ($row->replenish_money) {
            $domain_list = [
                1 => 'new_zeelool_url',
                2 => 'new_voogueme_url',
                3 => 'new_nihao_url',
                4 => 'meeloog_url',
                9 => 'new_zeelooles_url',
                10 => 'new_zeeloolde_url',
                11 => 'new_zeelooljp_url'
            ];
            //查询币种
            $order = new \app\admin\model\order\order\NewOrder();
            $order_currency_code = $order->where(['increment_id' => $row->platform_order])->value('order_currency_code');
            $url = config('url.' . $domain_list[$row->work_platform]) . 'price-difference?customer_email=' . $row->email . '&origin_order_number=' . $row->platform_order . '&order_amount=' . $row->replenish_money . '&sign=' . $row->id. '&order_currency_code=' . $order_currency_code;
            $this->view->assign('url', $url);
        }

        //审核
        if (2 == $operateType) {
            return $this->view->fetch('saleaftermanage/work_order_list/check');
        }

        //获取承接表数据
        $recepts = WorkOrderRecept::where('fa_work_order_recept.work_id', $row->id)
        ->field('fa_work_order_recept.*,b.measure_choose_id,b.measure_content,b.operation_type,b.item_order_number,b.sku_change_type,b.operation_type,b.operation_time')
        ->join(['fa_work_order_measure' => 'b'], 'fa_work_order_recept.measure_id=b.id')
        ->group('recept_group_id,measure_id')
        ->select();
        $this->assignconfig('recepts', $recepts);
        $this->view->assign('recepts', $recepts);

        //处理
        if (3 == $operateType) {
            //查询赠品sku
            $gift_status = 0;
            $gift_sku = $this->order_change->field('id,change_sku,change_number')->where(['work_id' => $ids,'change_type' => 4])->select();
            if (!empty($gift_sku)) {
                $gift_status = 1;
            }
            $this->view->assign('gift_status', $gift_status);
            $this->view->assign('gift_sku', $gift_sku);
            return $this->view->fetch('saleaftermanage/work_order_list/process');
        }

        //工单处理备注
        $remarkList = $this->order_remark->where('work_id', $ids)->select();
        $this->view->assign('remarkList', $remarkList);

        return $this->view->fetch();
    }

    /**
     * 审核
     * @throws \think\db\exception\DataNotFoundException
     * @throws \think\db\exception\ModelNotFoundException
     * @throws \think\exception\DbException
     */
    public function check()
    {
        $params = input('post.row/a');
        !$params['check_note'] && $this->error('审核意见不能为空');

        //开始审核
        try {
            $this->model->checkWork($params['id'], $params);
        } catch (Exception $e) {
            $this->error($e->getMessage());
        }
        $this->success('已审核');
    }

    /**
     * 获取工单的更改镜片、补发、赠品的信息
     *
     * @Description
     * @author lsw
     * @since 2020/04/16 16:49:21
     * @param [type] $work_id
     * @param [type] $order_number
     * @param [type] $change_type
     * @return void
     */
    public function ajax_change_order($work_id = null, $order_type = null, $order_number = null, $change_type = null, $operate_type = '', $item_order_number = null)
    {
        if ($this->request->isAjax()) {
            (1 > $order_type || 11 < $order_type) && $this->error('选择平台错误,请重新选择', '', 'error', 0);
            !$order_number && $this->error('订单号不存在，请重新选择', '', 'error', 0);
            !$work_id && $this->error('工单不存在，请重新选择', '', 'error', 0);

            //获取工单sku相关变动数据
            $result = WorkOrderChangeSku::getOrderChangeSku($work_id, $order_type, $order_number, $change_type, $item_order_number);
            if ($result) {
                $result = collection($result)->toArray();

                foreach ($result as $key => $val) {
                    $result[$key]['prescription_options'] = unserialize($val['prescription_option']);
                }

                $user_info_option = unserialize($result[0]['userinfo_option']);
                if (!empty($user_info_option)) {
                    $arr['userinfo_option'] = $user_info_option;
                }
                $arr['info'] = $result;
            }

            //编辑镜片信息html代码
            if (in_array($change_type, [2, 4, 5])) {
                $res = $this->model->getAddress($order_number, $item_order_number);
                if (2 == $change_type) { //更改镜片
                    $type = 2;
                    $showPrescriptions = $res['prescriptions'];
                } elseif (4 == $change_type) { //赠品
                    $type = 3;
                    $showPrescriptions = $res['prescriptions'];
                } elseif (5 == $change_type) { //补发
                    $type = 1;
                    $showPrescriptions = $res['showPrescriptions'];
                }
                $lens = $this->model->getEditReissueLens($order_type, $showPrescriptions, $type, !empty($arr) ? $result : [], $operate_type, $item_order_number);
                $lensForm = $this->model->getReissueLens($order_type, $showPrescriptions, $type, $item_order_number);

                if ($res) {
                    $back_data = ['lens' => $lens, 'lensform' => $lensForm];
                    if (5 == $change_type) {
                        $back_data['address'] = $res;
                        $back_data['arr'] = $user_info_option;
                    }
                    $this->success('操作成功！！', '', $back_data);
                } else {
                    $this->error('未获取到数据！！');
                }
            }
        } else {
            $this->error('404 Not Found');
        }
    }

    /**
     * 审核
     */
    public function checkWork($ids = null)
    {
        $params = input('post.row/a');
        try {
            $this->model->checkWork($ids, $params);
        } catch (Exception $e) {
            exception('操作失败，请重试');
        }
    }

    /**
     * 工单取消
     *
     * @Description
     * @author wpl
     * @since 2020/04/17 17:16:55 
     * @return void
     */
    public function setStatus($ids = null)
    {
        $row = $this->model->get($ids);
        if (!$row) {
            $this->error(__('No Results were found'));
        }

        if (request()->isAjax()) {
            $params['work_status'] = 0;
            $params['cancel_time'] = date('Y-m-d H:i:s');
            $params['cancel_person'] = session('admin.nickname');
            $result = $row->allowField(true)->save($params);

            //配货异常表
            $_distribution_abnormal = new DistributionAbnormal();

            //获取工单关联未处理异常数据
            $item_process_ids = $_distribution_abnormal
                ->where(['work_id' => $row->id, 'status' => 1])
                ->column('item_process_id');
            if ($item_process_ids) {
                //异常标记为已处理
                $_distribution_abnormal
                    ->allowField(true)
                    ->save(
                        ['status' => 2, 'do_time' => time(), 'do_person' => session('admin.nickname')],
                        ['work_id' => $row->id, 'status' => 1]
                    );

                //获取异常库位id集
                $_new_order_item_process = new NewOrderItemProcess();
                $abnormal_house_ids = $_new_order_item_process
                    ->field('abnormal_house_id')
                    ->where(['id' => ['in', $item_process_ids]])
                    ->select();
                if ($abnormal_house_ids) {
                    //异常库位号占用数量减1
                    $_stock_house = new StockHouse();
                    foreach ($abnormal_house_ids as $v) {
                        $_stock_house
                            ->where(['id' => $v['abnormal_house_id']])
                            ->setDec('occupy', 1);
                    }
                }

                //解绑子订单的异常库位ID
                $_new_order_item_process
                    ->allowField(true)
                    ->save(['abnormal_house_id' => 0], ['id' => ['in', $item_process_ids]]);

                //配货操作日志
                DistributionLog::record((object)session('admin'), $item_process_ids, 10, "工单取消，异常标记为已处理");
            }

            if (false !== $result) {
                $this->success('操作成功！！');
            } else {
                $this->error('操作失败！！');
            }
        }
        $this->error('404 not found');
    }

    /* 处理任务
     *
     * @Description
     * @author wpl
     * @since 2020/04/16 16:29:30 
     * @param [type] $ids
     * @return void
     */
    public function process()
    {
        if ($this->request->isPost()) {
            $params = $this->request->post("row/a");
            if ($params) {
                $row = $this->model->get($params['id']);
                if (!$row) {
                    $this->error(__('No Results were found'));
                }
                if (6 == $row['work_status']) {
                    $this->error(__('工单已经处理完成，请勿重复处理'));
                }
                $recept_id = $params['recept_id'];
                //获取所有可以处理的人
                $receptInfoArr = (new WorkOrderRecept())->getAllRecept($recept_id);
                //本次处理的人
                $receptInfo = (new WorkOrderRecept())->getOneRecept($recept_id, session('admin.id'));
                $result = false;
                if (empty($receptInfo)) {
                    $this->error(__('您无权限处理此工单'));
                }
                if (is_array($receptInfoArr)) {
                    if (!in_array(session('admin.id'), $receptInfoArr)) {
                        $this->error(__('您不能处理此工单'));
                    }

                    //当要处理成功时需要判断库存是否存在
                    if (1 == $params['success']) {
                        //判断该订单是否是vip订单
                        if ($row['order_type'] == 100) {
                            //vip订单,请求网站接口
                            $this->model->vipOrderRefund($row['work_platform'], $row['platform_order']);
                        } else {
                            //其他订单
                            $checkSku = $this->checkMeasure($receptInfo['measure_id']);
                            if ($checkSku) {
                                $this->error(__("以下sku库存不足{$checkSku},无法处理成功"));
                            }
                        }
                    }
                    //赠品绑定条码
                    $_work_order_measure = new WorkOrderMeasure();
                    $measure_choose_id = $_work_order_measure->where('id',$receptInfo['measure_id'])->value('measure_choose_id');
                    if(6 == $measure_choose_id){
                        $barcode = $params['barcode'];
                        $product_bar_code_item = new ProductBarCodeItem();
                        $work_order_change_sku = new WorkOrderChangeSku();
                        $item_platform_sku = new ItemPlatformSku();
                        $gift_sku = $work_order_change_sku->field('id,change_sku,change_number')->where(['work_id' => $receptInfo['work_id'],'change_type' => 4])->select();
                        if (!empty($gift_sku)) {
                            $gift_sku = collection($gift_sku)->toArray();
                            foreach ($gift_sku as $key => $value) {
                                for ($i=1; $i <= $value['change_number']; $i++) { 
                                    $change_sku = $value['change_sku'];
                                    if (empty($barcode[$value['change_sku'].'_'.$i])) {
                                        $this->error("序号为".$i."的sku(".$value['change_sku'].")，条形码不能为空");
                                    }
                                    //仓库sku
                                    $platform_info = $item_platform_sku
                                        ->field('sku,stock')
                                        ->where(['platform_sku' => $value['change_sku'], 'platform_type' => $row['work_platform']])
                                        ->find();
                                    if ($platform_info['sku']) {
                                         $platform_info_sku = $platform_info['sku'];
                                    }
                                    $bar_code_info = $product_bar_code_item->where(['code' => $barcode[$change_sku.'_'.$i]])->find();
                                    if (empty($bar_code_info)) {
                                        $this->error("序号为".$i."的，赠品条形码不存在");
                                    }
                                    if ($bar_code_info['library_status'] == 2) {
                                        $this->error("序号为".$i."的sku(".$change_sku.")，在库状态为否");
                                    }
                                    if ($bar_code_info['sku'] != $platform_info_sku) {
                                        $this->error("序号为".$i."的sku(".$change_sku.")，条形码所绑定的sku与赠品sku不一致");
                                    }
                                }
                            }
                        }
                    }
                    $result = $this->model->handleRecept($receptInfo['id'], $receptInfo['work_id'], $receptInfo['measure_id'], $receptInfo['recept_group_id'], $params['success'], $params['note'], $receptInfo['is_auto_complete'], $params['barcode']);
                }
                if ($result !== false) {
<<<<<<< HEAD
=======

>>>>>>> 95cc439d
                    //措施表
                    $_work_order_measure = new WorkOrderMeasure();
                    $measure_choose_id = $_work_order_measure->where('id',$receptInfo['measure_id'])->value('measure_choose_id');
                    if (3 == $measure_choose_id) { 
                        //主单取消收入核算冲减
                        $FinanceCost = new FinanceCost();
                        $FinanceCost->cancel_order_subtract($receptInfo['work_id']);
                    }
                    if (15 == $measure_choose_id) { 
                        //vip退款收入核算冲减
                        $FinanceCost = new FinanceCost();
                        $FinanceCost->vip_order_subtract($receptInfo['work_id']);
                    }
                    if (19 == $measure_choose_id || 18 == $measure_choose_id) {
                        switch ($measure_choose_id) {
                            case 18://子单取消
                                $change_type = 3;
                                break;
                            
                            case 19://更改镜框
                                $change_type = 1;
                                break;
                        }
                        //更改镜框解绑子单所绑定的条形码
                        $ProductBarCodeItem = new ProductBarCodeItem();
                        //查询子单号
                        $item_order_number = $this->order_change->where(['work_id' => $receptInfo['work_id'],'change_type' => $change_type])->value('item_order_number');
                        if (!empty($item_order_number)) {
                            $ProductBarCodeItem->where(['item_order_number'=>$item_order_number])->update(['item_order_number' => '','library_status' => 1,'out_stock_time' => null,'out_stock_id' => 0]);
                        }
                    }
                    if (8 == $measure_choose_id) { 
                        //补价收入核算增加
                        $FinanceCost = new FinanceCost();
                        $FinanceCost->return_order_subtract($receptInfo['work_id'],3);
                    }
                    if (11 == $measure_choose_id) { 
                        //退件退款收入核算冲减
                        $FinanceCost = new FinanceCost();
                        $FinanceCost->return_order_subtract($receptInfo['work_id'],4);
                    }
                    $this->success();
                } else {
                    $this->error(__('No rows were updated'));
                }
            }
            $this->error(__('Parameter %s can not be empty', ''));
        }
    }

    /**
     * 优惠券列表
     *
     * @Description
     * @author wpl
     * @since 2020/04/21 14:06:32 
     * @return void
     */
    public function couponList()
    {
        //设置过滤方法
        $this->request->filter(['strip_tags']);
        if ($this->request->isAjax()) {
            //如果发送的来源是Selectpage，则转发到Selectpage
            if ($this->request->request('keyField')) {
                return $this->selectpage();
            }
            list($where, $sort, $order, $offset, $limit) = $this->buildparams();
            $map['coupon_id'] = ['>', 0];
            $total = $this->model
                ->where($where)
                ->where($map)
                ->where('work_status', 'in', '5,6')
                ->order($sort, $order)
                ->count();

            $list = $this->model
                ->where($where)
                ->where($map)
                ->where('work_status', 'in', '5,6')
                ->order($sort, $order)
                ->limit($offset, $limit)
                ->select();
            $list = collection($list)->toArray();

            $result = array("total" => $total, "rows" => $list);

            return json($result);
        }
        return $this->view->fetch();
    }

    /**
     * 积分列表
     *
     * @Description
     * @author wpl
     * @since 2020/04/21 14:06:32 
     * @return void
     */
    public function integralList()
    {
        //设置过滤方法
        $this->request->filter(['strip_tags']);
        if ($this->request->isAjax()) {
            //如果发送的来源是Selectpage，则转发到Selectpage
            if ($this->request->request('keyField')) {
                return $this->selectpage();
            }
            list($where, $sort, $order, $offset, $limit) = $this->buildparams();
            $map['integral'] = ['>', 0];
            $total = $this->model
                ->where($where)
                ->where($map)
                ->where('work_status', 'in', '5,6')
                ->order($sort, $order)
                ->count();

            $list = $this->model
                ->where($where)
                ->where($map)
                ->where('work_status', 'in', '5,6')
                ->order($sort, $order)
                ->limit($offset, $limit)
                ->select();
            $list = collection($list)->toArray();

            $result = array("total" => $total, "rows" => $list);

            return json($result);
        }
        return $this->view->fetch();
    }

    /**
     * 批量打印标签-弃用
     *
     * @Description
     * @author wpl
     * @since 2020/04/22 17:23:47 
     * @return void
     */
    public function batch_print_labelOld()
    {
        ob_start();
        $ids = input('ids');
        $where['a.id'] = ['in', $ids];
        $where['b.change_type'] = 2;
        $list = $this->model->alias('a')->where($where)
            ->field('b.*')
            ->join(['fa_work_order_change_sku' => 'b'], 'a.id=b.work_id')
            ->select();
        $list = collection($list)->toArray();
        if (!$list) {
            $this->error('未找到更换镜片的数据');
        }
        $list = $this->qty_order_check($list);


        $file_header = <<<EOF
                <meta http-equiv="Content-Type" content="text/html; charset=utf-8" />
<style>
body{ margin:0; padding:0}
.single_box{margin:0 auto;width: 400px;padding:1mm;margin-bottom:2mm;}
table.addpro {clear: both;table-layout: fixed; margin-top:6px; border-top:1px solid #000;border-left:1px solid #000; font-size:12px;}
table.addpro .title {background: none repeat scroll 0 0 #f5f5f5; }
table.addpro .title  td {border-collapse: collapse;color: #000;text-align: center; font-weight:normal; }
table.addpro tbody td {word-break: break-all; text-align: center;border-bottom:1px solid #000;border-right:1px solid #000;}
table.addpro.re tbody td{ position:relative}
</style>
EOF;

        //查询产品货位号
        $store_sku = new \app\admin\model\warehouse\StockHouse;
        $cargo_number = $store_sku->alias('a')->where(['status' => 1, 'b.is_del' => 1])->join(['fa_store_sku' => 'b'], 'a.id=b.store_id')->column('coding', 'sku');

        //查询sku映射表
        $item = new \app\admin\model\itemmanage\ItemPlatformSku;
        $item_res = $item->cache(3600)->column('sku', 'platform_sku');

        $file_content = '';
        $temp_increment_id = 0;
        foreach ($list as $processing_value) {
            if ($temp_increment_id != $processing_value['increment_id']) {
                $temp_increment_id = $processing_value['increment_id'];

                $date = substr($processing_value['create_time'], 0, strpos($processing_value['create_time'], " "));
                $fileName = ROOT_PATH . "public" . DS . "uploads" . DS . "printOrder" . DS . "workorder" . DS . "$date" . DS . "$temp_increment_id.png";
                // dump($fileName);
                $dir = ROOT_PATH . "public" . DS . "uploads" . DS . "printOrder" . DS . "workorder" . DS . "$date";
                if (!file_exists($dir)) {
                    mkdir($dir, 0777, true);
                    // echo '创建文件夹$dir成功';
                } else {
                    // echo '需创建的文件夹$dir已经存在';
                }
                $img_url = "/uploads/printOrder/workorder/$date/$temp_increment_id.png";
                //生成条形码
                $this->generate_barcode($temp_increment_id, $fileName);
                // echo '<br>需要打印'.$temp_increment_id;
                $file_content .= "<div  class = 'single_box'>
                <table width='400mm' height='102px' border='0' cellspacing='0' cellpadding='0' class='addpro' style='margin:0px auto;margin-top:0px;padding:0px;'>
                <tr><td rowspan='5' colspan='2' style='padding:2px;width:20%'>" . str_replace(" ", "<br>", $processing_value['create_time']) . "</td>
                <td rowspan='5' colspan='3' style='padding:10px;'><img src='" . $img_url . "' height='80%'><br></td></tr>                
                </table></div>";
            }


            //处理ADD  当ReadingGlasses时 是 双ADD值
            if ($processing_value['recipe_type'] == 'ReadingGlasses' && strlen($processing_value['os_add']) > 0 && strlen($processing_value['od_add']) > 0) {
                // echo '双ADD值';
                $os_add = "<td>" . $processing_value['od_add'] . "</td> ";
                $od_add = "<td>" . $processing_value['os_add'] . "</td> ";
            } else {
                // echo '单ADD值';
                $od_add = "<td rowspan='2'>" . $processing_value['od_add'] . "</td>";
                $os_add = "";
            }

            //处理PD值
            if (strlen($processing_value['pd_r']) > 0 && strlen($processing_value['pd_l']) > 0) {
                // echo '双PD值';
                $od_pd = "<td>" . $processing_value['pd_r'] . "</td> ";
                $os_pd = "<td>" . $processing_value['pd_l'] . "</td> ";
            } else {
                // echo '单PD值';
                $od_pd = "<td rowspan='2'>" . $processing_value['pd_r'] . "</td>";
                $os_pd = "";
            }

            //处理斜视参数
            if ($processing_value['od_pv'] || $processing_value['os_pv']) {
                $prismcheck_title = "<td>Prism</td><td colspan=''>Direc</td><td>Prism</td><td colspan=''>Direc</td>";
                $prismcheck_od_value = "<td>" . $processing_value['od_pv'] . "</td><td colspan=''>" . $processing_value['od_bd'] . "</td>" . "<td>" . $processing_value['od_pv_r'] . "</td><td>" . $processing_value['od_bd_r'] . "</td>";
                $prismcheck_os_value = "<td>" . $processing_value['os_pv'] . "</td><td colspan=''>" . $processing_value['os_bd'] . "</td>" . "<td>" . $processing_value['os_pv_r'] . "</td><td>" . $processing_value['os_bd_r'] . "</td>";
                $coatiing_name = '';
            } else {
                $prismcheck_title = '';
                $prismcheck_od_value = '';
                $prismcheck_os_value = '';
                $coatiing_name = "<td colspan='4' rowspan='3' style='background-color:#fff;word-break: break-word;line-height: 12px;'>" . $processing_value['coating_type'] . "</td>";
            }

            //处方字符串截取
            $final_print['recipe_type'] = substr($processing_value['recipe_type'], 0, 15);

            //判断货号是否存在
            if ($item_res[$processing_value['original_sku']] && $cargo_number[$item_res[$processing_value['original_sku']]]) {
                $cargo_number_str = "<b>" . $cargo_number[$item_res[$processing_value['original_sku']]] . "</b><br>";
            } else {
                $cargo_number_str = "";
            }

            $file_content .= "<div  class = 'single_box'>
            <table width='400mm' height='102px' border='0' cellspacing='0' cellpadding='0' class='addpro' style='margin:0px auto;margin-top:0px;' >
            <tbody cellpadding='0'>
            <tr>
            <td colspan='10' style=' text-align:center;padding:0px 0px 0px 0px;'>                              
            <span>" . $processing_value['recipe_type'] . "</span>
            &nbsp;&nbsp;Order:" . $processing_value['increment_id'] . "
            <span style=' margin-left:5px;'>SKU:" . $processing_value['original_sku'] . "</span>
            <span style=' margin-left:5px;'>Num:<strong>" . $processing_value['original_number'] . "</strong></span>
            </td>
            </tr>  
            <tr class='title'>      
            <td></td>  
            <td>SPH</td>
            <td>CYL</td>
            <td>AXI</td>
            " . $prismcheck_title . "
            <td>ADD</td>
            <td>PD</td> 
            " . $coatiing_name . "
            </tr>   
            <tr>  
            <td>Right</td>      
            <td>" . $processing_value['od_sph'] . "</td> 
            <td>" . $processing_value['od_cyl'] . "</td>
            <td>" . $processing_value['od_axis'] . "</td>    
            " . $prismcheck_od_value . $od_add . $od_pd .
                "</tr>
            <tr>
            <td>Left</td> 
            <td>" . $processing_value['os_sph'] . "</td>    
            <td>" . $processing_value['os_cyl'] . "</td>  
            <td>" . $processing_value['os_axis'] . "</td> 
            " . $prismcheck_os_value . $os_add . $os_pd .
                " </tr>
            <tr>
            <td colspan='2'>" . $cargo_number_str . SKUHelper::sku_filter($processing_value['original_sku']) . "</td>
            <td colspan='8' style=' text-align:center'>Lens：" . $processing_value['lens_type'] . "</td>
            </tr>  
            </tbody></table></div>";
        }
        echo $file_header . $file_content;
    }

    /**
     * 批量打印标签
     *
     * @Description
     * @author lzh
     * @since 2020/11/1 10:36:22 
     * @return void
     */
    public function batch_print_label()
    {
        //禁用默认模板
        $this->view->engine->layout(false);
        ob_start();

        $ids = input('ids');
        !$ids && $this->error('请选择要打印的数据');

        //获取更改镜框最新信息
        $change_sku = $this->order_change
            ->alias('a')
            ->join(['fa_work_order_measure' => 'b'], 'a.measure_id=b.id')
            ->where([
                'a.change_type' => 1,
                'a.work_id' => ['in', $ids],
                'b.operation_type' => 1
            ])
            ->order('a.id', 'desc')
            ->group('a.item_order_number')
            ->column('a.change_sku', 'a.item_order_number');

        //获取更改镜片最新处方信息
        $change_lens = $this->order_change
            ->alias('a')
            ->join(['fa_work_order_measure' => 'b'], 'a.measure_id=b.id')
            ->where([
                'a.change_type' => 2,
                'a.work_id' => ['in', $ids],
                'b.operation_type' => 1
            ])
            ->order('a.id', 'desc')
            ->group('a.item_order_number')
            ->column('a.od_sph,a.od_cyl,a.od_axis,a.od_add,a.pd_r,a.od_pv,a.od_bd,a.od_pv_r,a.od_bd_r,a.os_sph,a.os_cyl,a.os_axis,a.os_add,a.pd_l,a.os_pv,a.os_bd,a.os_pv_r,a.os_bd_r,a.lens_number,a.recipe_type as prescription_type', 'a.item_order_number');
        if ($change_lens) {
            foreach ($change_lens as $key => $val) {
                if ($val['pd_l'] && $val['pd_r']) {
                    $change_lens[$key]['pd'] = '';
                    $change_lens[$key]['pdcheck'] = 'on';
                } else {
                    $change_lens[$key]['pd'] = $val['pd_r'] ?: $val['pd_l'];
                    $change_lens[$key]['pdcheck'] = '';
                }
            }
        }

        //获取子单号集合
        $item_order_numbers = array_unique(array_merge(array_keys($change_sku), array_keys($change_lens)));
        !$item_order_numbers && $this->error('未找到更换镜片或更改镜框的数据');

        //获取子订单列表
        $_new_order_item_process = new NewOrderItemProcess();
        $list = $_new_order_item_process
            ->alias('a')
            ->field('a.item_order_number,a.order_id,a.created_at,b.os_add,b.od_add,b.pdcheck,b.prismcheck,b.pd_r,b.pd_l,b.pd,b.od_pv,b.os_pv,b.od_bd,b.os_bd,b.od_bd_r,b.os_bd_r,b.od_pv_r,b.os_pv_r,b.index_name,b.coating_name,b.prescription_type,b.sku,b.od_sph,b.od_cyl,b.od_axis,b.os_sph,b.os_cyl,b.os_axis,b.lens_number')
            ->join(['fa_order_item_option' => 'b'], 'a.option_id=b.id')
            ->where(['a.item_order_number' => ['in', $item_order_numbers]])
            ->select();
        $list = collection($list)->toArray();
        $order_ids = array_column($list, 'order_id');
        $sku_arr = array_column($list, 'sku');

        //查询sku映射表
        $item_res = $this->item_platform_sku->cache(3600)->where(['platform_sku' => ['in', array_unique($sku_arr)]])->column('sku', 'platform_sku');

        //获取订单数据
        $_new_order = new NewOrder();
        $order_list = $_new_order->where(['id' => ['in', array_unique($order_ids)]])->column('total_qty_ordered,increment_id', 'id');

        //查询产品货位号
        $_stock_house = new StockHouse();
        $cargo_number = $_stock_house
            ->alias('a')
            ->where(['status' => 1, 'b.is_del' => 1, 'a.type' => 1])
            ->join(['fa_store_sku' => 'b'], 'a.id=b.store_id')
            ->column('coding', 'sku');

        //获取镜片编码及名称
        $_lens_data = new LensData();
        $lens_list = $_lens_data->column('lens_name', 'lens_number');

        $data = [];
        foreach ($list as $k => $v) {
            //更改镜框最新sku
            if ($change_sku[$v['item_order_number']]) {
                $v['sku'] = $change_sku[$v['item_order_number']];
            }

            //更改镜片最新数据
            if ($change_lens[$v['item_order_number']]) {
                $v = array_merge($v, $change_lens[$v['item_order_number']]);
            }

            $item_order_number = $v['item_order_number'];
            $fileName = ROOT_PATH . "public" . DS . "uploads" . DS . "printOrder" . DS . "distribution" . DS . "new" . DS . "$item_order_number.png";
            $dir = ROOT_PATH . "public" . DS . "uploads" . DS . "printOrder" . DS . "distribution" . DS . "new";
            if (!file_exists($dir)) {
                mkdir($dir, 0777, true);
            }
            $img_url = "/uploads/printOrder/distribution/new/$item_order_number.png";

            //生成条形码
            $this->generate_barcode($item_order_number, $fileName);
            $v['created_at'] = date('Y-m-d H:i:s', $v['created_at']);
            $v['img_url'] = $img_url;

            //序号
            $serial = explode('-', $item_order_number);
            $v['serial'] = $serial[1];
            $v['total_qty_ordered'] = $order_list[$v['order_id']]['total_qty_ordered'];
            $v['increment_id'] = $order_list[$v['order_id']]['increment_id'];

            //库位号
            $v['coding'] = $cargo_number[$item_res[$v['sku']]];

            //判断双ADD逻辑
            if ($v['os_add'] && $v['od_add'] && (float)$v['os_add'] * 1 != 0 && (float)$v['od_add'] * 1 != 0) {
                $v['total_add'] = '';
            } else {
                if ($v['os_add'] && (float)$v['os_add'] * 1 != 0) {
                    $v['total_add'] = $v['os_add'];
                } else {
                    $v['total_add'] = $v['od_add'];
                }
            }

            //获取镜片名称
            $v['lens_name'] = $lens_list[$v['lens_number']] ?: '';

            $data[] = $v;
        }
        $this->assign('list', $data);
        $html = $this->view->fetch('print_label');
        echo $html;
    }

    /**
     * 生成条形码
     */
    protected function generate_barcode($text, $fileName)
    {
        // 引用barcode文件夹对应的类
        Loader::import('BCode.BCGFontFile', EXTEND_PATH);
        //Loader::import('BCode.BCGColor',EXTEND_PATH);
        Loader::import('BCode.BCGDrawing', EXTEND_PATH);
        // 条形码的编码格式
        // Loader::import('BCode.BCGcode39',EXTEND_PATH,'.barcode.php');
        Loader::import('BCode.BCGcode128', EXTEND_PATH, '.barcode.php');

        // $code = '';
        // 加载字体大小
        $font = new \BCGFontFile(EXTEND_PATH . '/BCode/font/Arial.ttf', 18);
        //颜色条形码
        $color_black = new \BCGColor(0, 0, 0);
        $color_white = new \BCGColor(255, 255, 255);
        $label = new \BCGLabel();
        $label->setPosition(\BCGLabel::POSITION_TOP);
        $label->setText('');
        $label->setFont($font);
        $drawException = null;
        try {
            // $code = new \BCGcode39();
            $code = new \BCGcode128();
            $code->setScale(4);
            $code->setThickness(18); // 条形码的厚度
            $code->setForegroundColor($color_black); // 条形码颜色
            $code->setBackgroundColor($color_white); // 空白间隙颜色
            $code->setFont(0); //设置字体
            $code->addLabel($label); //设置字体
            $code->parse($text); // 条形码需要的数据内容
        } catch (\Exception $exception) {
            $drawException = $exception;
        }
        //根据以上条件绘制条形码
        $drawing = new \BCGDrawing('', $color_white);
        if ($drawException) {
            $drawing->drawException($drawException);
        } else {
            $drawing->setBarcode($code);
            if ($fileName) {
                // echo 'setFilename<br>';
                $drawing->setFilename($fileName);
            }
            $drawing->draw();
        }
        // 生成PNG格式的图片
        header('Content-Type: image/png');
        // header('Content-Disposition:attachment; filename="barcode.png"'); //自动下载
        $drawing->finish(\BCGDrawing::IMG_FORMAT_PNG);
    }

    /**
     * 根据SKU数量平铺标签
     *
     * @Description
     * @author wpl
     * @since 2020/04/22 17:24:01 
     * @param [type] $origin_order_item
     * @return void
     */
    protected function qty_order_check($origin_order_item = [])
    {
        foreach ($origin_order_item as $origin_order_key => $origin_order_value) {
            if ($origin_order_value['original_number'] > 1 && strpos($origin_order_value['original_sku'], 'Price') === false) {
                unset($origin_order_item[$origin_order_key]);
                for ($i = 0; $i < $origin_order_value['original_number']; $i++) {
                    $tmp_order_value = $origin_order_value;
                    $tmp_order_value['num'] = 1;
                    array_push($origin_order_item, $tmp_order_value);
                }
                unset($tmp_order_value);
            }
        }

        $origin_order_item = $this->arraySequence($origin_order_item, 'original_number');
        return array_values($origin_order_item);
    }

    /**
     * 按个数排序
     *
     * @Description
     * @author wpl
     * @since 2020/04/22 17:24:23 
     * @param [type] $array
     * @param [type] $field
     * @param string $sort
     * @return void
     */
    protected function arraySequence($array, $field, $sort = 'SORT_ASC')
    {
        $arrSort = array();
        foreach ($array as $uniqid => $row) {
            foreach ($row as $key => $value) {
                $arrSort[$key][$uniqid] = $value;
            }
        }
        array_multisort($arrSort[$field], constant($sort), $array);
        return $array;
    }

    /**
     * 判断措施当中的扣减库存是否存在
     *
     * @Description
     * @author lsw
     * @since 2020/04/24 09:30:03
     * @param array $receptInfo
     * @return void
     */
    protected function checkMeasure($measure_id)
    {
        //1.求出措施的类型
        $measuerInfo = WorkOrderMeasure::where(['id' => $measure_id])->value('sku_change_type');
        //没有扣减库存的措施
        if ($measuerInfo < 1) {
            return false;
        }
        //求出措施类型
        if (!in_array($measuerInfo, [1, 4, 5])) {
            return false;
        }
        $whereMeasure['measure_id'] = $measure_id;
        $whereMeasure['change_type'] = $measuerInfo;
        $result = WorkOrderChangeSku::where($whereMeasure)->field('platform_type,original_sku,original_number,change_sku,change_number')->select();
        $result = collection($result)->toArray();
        //更改镜片
        $arr = [];
        foreach ($result as $k => $v) {
            $arr[$k]['original_sku'] = $v['change_sku'];
            $arr[$k]['original_number'] = $v['change_number'];
            $arr[$k]['platform_type'] = $v['platform_type'];
        }
        $itemPlatFormSku = new \app\admin\model\itemmanage\ItemPlatformSku();


        //根据平台sku转sku
        $notEnough = [];
        foreach (array_filter($arr) as $v) {
            //转换sku
            $sku = trim($v['original_sku']);
            //判断是否开启预售 并且预售时间是否满足 并且预售数量是否足够
            $res = $itemPlatFormSku->where(['outer_sku_status' => 1, 'platform_sku' => $sku, 'platform_type' => $v['platform_type']])->find();
            //判断是否开启预售
            if ($res['stock'] >= 0 && $res['presell_status'] == 1 && strtotime($res['presell_create_time']) <= time() && strtotime($res['presell_end_time']) >= time()) {
                $stock = $res['stock'] + $res['presell_residue_num'];
            } elseif ($res['stock'] < 0 && $res['presell_status'] == 1 && strtotime($res['presell_create_time']) <= time() && strtotime($res['presell_end_time']) >= time()) {
                $stock = $res['presell_residue_num'];
            } else {
                $stock = $res['stock'];
            }

            //判断可用库存
            if ($stock < $v['original_number']) {
                //判断没库存情况下 是否开启预售 并且预售时间是否满足 并且预售数量是否足够
                $notEnough[] = $sku;
            }
        }
        if ($notEnough) {
            $str = implode(',', $notEnough);
        }
        return $notEnough ? $str : false;
    }

    /**
     * 问题类型筛选的下拉列表
     * @return array
     */
    public function getProblemTypeContent()
    {
        //return array_merge(config('workorder.warehouse_problem_type'), config('workorder.customer_problem_type'));
        return array_merge($this->workOrderConfigValue['warehouse_problem_type'], $this->workOrderConfigValue['customer_problem_type']);
    }

    /**
     * 措施筛选下拉列表
     *
     * @Description
     * @author lsw
     * @since 2020/05/26 14:01:15
     * @return void
     */
    public function getMeasureContent()
    {
        //return config('workorder.step');
        return $this->workOrderConfigValue['step'];
    }

    /**
     * 工单备注
     */

    public function workordernote($ids = null)
    {
        $workOrderConfigValue = $this->workOrderConfigValue;
        if ($this->request->isPost()) {
            $params = $this->request->post("row/a");
            if ($params) {
                $data['note_time'] = date('Y-m-d H:i', time());
                $data['note_user_id'] = session('admin.id');
                $data['note_user_name'] = session('admin.nickname');
                $data['work_id'] = $params['work_id'];
                $data['user_group_id'] = 0;
                $data['content'] = $params['content'];
                Db::startTrans();
                try {
                    $res_status = WorkOrderNote::create($data);
                    //查询用户的角色组id
                    $authGroupIds = AuthGroupAccess::where('uid', session('admin.id'))->column('group_id');
                    $work = $this->model->find($params['work_id']);
                    $work_order_note_status = $work->work_order_note_status;

                    // if (array_intersect($authGroupIds, config('workorder.customer_department_rule'))) {
                    //     //客服组
                    //     $work_order_note_status = 1;
                    // }
                    // if (array_intersect($authGroupIds, config('workorder.warehouse_department_rule'))) {
                    //     //仓库部
                    //     $work_order_note_status = 2;
                    // }
                    // if (array_intersect($authGroupIds, config('workorder.finance_department_rule'))) {
                    //     //财务组
                    //     $work_order_note_status = 3;
                    // }
                    if (array_intersect($authGroupIds, $workOrderConfigValue['customer_department_rule'])) {
                        //客服组
                        $work_order_note_status = 1;
                    }
                    if (array_intersect($authGroupIds, $workOrderConfigValue['warehouse_department_rule'])) {
                        //仓库部
                        $work_order_note_status = 2;
                    }
                    if (array_intersect($authGroupIds, $workOrderConfigValue['finance_department_rule'])) {
                        //财务组
                        $work_order_note_status = 3;
                    }
                    $work->work_order_note_status = $work_order_note_status;
                    $work->save();
                    Db::commit();
                } catch (\Exception $e) {
                    echo 2;
                    echo $e->getMessage();
                    Db::rollback();
                }
                if ($res_status) {
                    $this->success('成功');
                } else {
                    $this->error('失败');
                }
            }
            $this->error(__('Parameter %s can not be empty', ''));
        }
        $row = WorkOrderNote::where(['work_id' => $ids])->order('id desc')->select();
        $this->view->assign("row", $row);
        $this->view->assign('work_id', $ids);
        return $this->view->fetch('work_order_note');
    }

    /**
     * 导出工单
     *
     * @Description
     * @author lsw
     * @since 2020/04/30 09:34:48
     * @return void
     */
    public function batch_export_xls_yuan()
    {
        set_time_limit(0);
        ini_set('memory_limit', '1024M');
        $ids = input('ids');
        $addWhere = '1=1';
        if ($ids) {
            $addWhere .= " AND id IN ({$ids})";
        }
        $filter = json_decode($this->request->get('filter'), true);
        $map = [];
        if ($filter['recept_person']) {
            $workIds = WorkOrderRecept::where('recept_person_id', 'in', $filter['recept_person'])->column('work_id');
            $map['id'] = ['in', $workIds];
            unset($filter['recept_person']);
        }
        //筛选措施
        if ($filter['measure_choose_id']) {
            $measuerWorkIds = WorkOrderMeasure::where('measure_choose_id', 'in', $filter['measure_choose_id'])->column('work_id');
            if (!empty($map['id'])) {
                $newWorkIds = array_intersect($workIds, $measuerWorkIds);
                $map['id'] = ['in', $newWorkIds];
            } else {
                $map['id'] = ['in', $measuerWorkIds];
            }
            unset($filter['measure_choose_id']);
        }
        $this->request->get(['filter' => json_encode($filter)]);
        list($where) = $this->buildparams();
        $list = $this->model
            ->where($where)
            ->where($map)
            ->where($addWhere)
            ->where($map)
            ->select();
        $list = collection($list)->toArray();
        //查询用户id对应姓名
        $admin = new \app\admin\model\Admin();
        $users = $admin->where('status', 'normal')->column('nickname', 'id');
        $arr = [];
        foreach ($list as $vals) {
            $arr[] = $vals['id'];
        }
        //求出所有的措施
        $info = $this->step->fetchMeasureRecord($arr);
        if ($info) {
            $info = collection($info)->toArray();
        } else {
            $info = [];
        }
        //求出所有的承接详情
        $this->recept = new \app\admin\model\saleaftermanage\WorkOrderRecept;
        $receptInfo = $this->recept->fetchReceptRecord($arr);
        if ($receptInfo) {
            $receptInfo = collection($receptInfo)->toArray();
        } else {
            $receptInfo = [];
        }
        //求出所有的回复
        $noteInfo = $this->work_order_note->fetchNoteRecord($arr);
        if ($noteInfo) {
            $noteInfo = collection($noteInfo)->toArray();
        } else {
            $noteInfo = [];
        }
        //根据平台sku求出商品sku
        $itemPlatFormSku = new \app\admin\model\itemmanage\ItemPlatformSku();
        //求出配置里面信息
        $workOrderConfigValue = $this->workOrderConfigValue;
        //求出配置里面的大分类信息
        $customer_problem_classify = $workOrderConfigValue['customer_problem_classify'];
        //从数据库查询需要的数据
        $spreadsheet = new Spreadsheet();
        //常规方式：利用setCellValue()填充数据
        $spreadsheet->setActiveSheetIndex(0)->setCellValue("A1", "工单平台")
            ->setCellValue("B1", "工单类型")
            ->setCellValue("C1", "平台订单号");   //利用setCellValues()填充数据
        $spreadsheet->setActiveSheetIndex(0)->setCellValue("D1", "订单支付的货币类型")
            ->setCellValue("E1", "订单的支付方式");
        $spreadsheet->setActiveSheetIndex(0)->setCellValue("F1", "订单中的sku")
            ->setCellValue("G1", "工单状态");
        $spreadsheet->setActiveSheetIndex(0)->setCellValue("H1", "工单级别")
            ->setCellValue("I1", "问题类型")
            ->setCellValue("J1", "工单问题描述");
        $spreadsheet->setActiveSheetIndex(0)->setCellValue("K1", "工单图片")
            ->setCellValue("L1", "工单创建人")
            ->setCellValue("M1", "工单经手人")
            ->setCellValue("N1", "经手人是否处理")
            ->setCellValue("O1", "工单是否需要审核")
            ->setCellValue("P1", "指派工单审核人")
            ->setCellValue("Q1", "实际审核人")
            ->setCellValue("R1", "审核人备注")
            ->setCellValue("S1", "新建状态时间")
            ->setCellValue("T1", "开始走流程时间")
            ->setCellValue("U1", "工单审核时间")
            ->setCellValue("V1", "经手人处理时间")
            ->setCellValue("W1", "工单完成时间")
            ->setCellValue("X1", "取消、撤销时间")
            ->setCellValue("Y1", "取消、撤销操作人")
            ->setCellValue("Z1", "补差价的金额")
            ->setCellValue("AA1", "补差价的订单号")
            ->setCellValue("AB1", "优惠券类型")
            ->setCellValue("AC1", "优惠券描述")
            ->setCellValue("AD1", "优惠券")
            ->setCellValue("AE1", "积分")
            ->setCellValue("AF1", "客户邮箱")
            ->setCellValue("AG1", "退回物流单号")
            ->setCellValue("AH1", "退款金额")
            ->setCellValue("AI1", "退款方式")
            ->setCellValue("AJ1", "积分描述")
            ->setCellValue("AK1", "补发订单号")
            ->setCellValue("AL1", "措施")
            ->setCellValue("AM1", "措施详情")
            ->setCellValue("AN1", "承接详情")
            ->setCellValue("AO1", "工单回复备注")
            ->setCellValue("AP1", "对应商品sku")
            ->setCellValue("AQ1", "问题大分类");
        $spreadsheet->setActiveSheetIndex(0)->setTitle('工单数据');
        foreach ($list as $key => $value) {
            if ($value['after_user_id']) {
                $value['after_user_id'] = $users[$value['after_user_id']];
            }
            if ($value['assign_user_id']) {
                $value['assign_user_id'] = $users[$value['assign_user_id']];
            }
            if ($value['operation_user_id']) {
                $value['operation_user_id'] = $users[$value['operation_user_id']];
            }
            switch ($value['work_platform']) {
                case 2:
                    $work_platform = 'voogueme';
                    break;
                case 3:
                    $work_platform = 'nihao';
                    break;
                case 4:
                    $work_platform = 'meeloog';
                    break;
                case 5:
                    $work_platform = 'wesee';
                    break;
                case 9:
                    $work_platform = 'zeelool_es';
                    break;
                case 10:
                    $work_platform = 'zeelool_de';
                    break;
                case 11:
                    $work_platform = 'zeelool_jp';
                    break;
                default:
                    $work_platform = 'zeelool';
                    break;
            }
            $spreadsheet->getActiveSheet()->setCellValue("A" . ($key * 1 + 2), $work_platform);
            $spreadsheet->getActiveSheet()->setCellValue("B" . ($key * 1 + 2), $value['work_type'] == 1 ? '客服工单' : '仓库工单');
            $spreadsheet->getActiveSheet()->setCellValue("C" . ($key * 1 + 2), $value['platform_order']);
            $spreadsheet->getActiveSheet()->setCellValue("D" . ($key * 1 + 2), $value['order_pay_currency']);
            $spreadsheet->getActiveSheet()->setCellValue("E" . ($key * 1 + 2), $value['order_pay_method']);
            $spreadsheet->getActiveSheet()->setCellValue("F" . ($key * 1 + 2), $value['order_sku']);
            switch ($value['work_status']) {
                case 1:
                    $value['work_status'] = '新建';
                    break;
                case 2:
                    $value['work_status'] = '待审核';
                    break;
                case 3:
                    $value['work_status'] = '待处理';
                    break;
                case 4:
                    $value['work_status'] = '审核拒绝';
                    break;
                case 5:
                    $value['work_status'] = '部分处理';
                    break;
                case 0:
                    $value['work_status'] = '已取消';
                    break;
                default:
                    $value['work_status'] = '已处理';
                    break;
            }
            $spreadsheet->getActiveSheet()->setCellValue("G" . ($key * 1 + 2), $value['work_status']);
            switch ($value['work_level']) {
                case 1:
                    $value['work_level'] = '低';
                    break;
                case 2:
                    $value['work_level'] = '中';
                    break;
                case 3:
                    $value['work_level'] = '高';
                    break;
            }
            $spreadsheet->getActiveSheet()->setCellValue("H" . ($key * 1 + 2), $value['work_level']);
            $spreadsheet->getActiveSheet()->setCellValue("I" . ($key * 1 + 2), $value['problem_type_content']);
            $spreadsheet->getActiveSheet()->setCellValue("J" . ($key * 1 + 2), $value['problem_description']);
            $spreadsheet->getActiveSheet()->setCellValue("K" . ($key * 1 + 2), $value['work_picture']);
            $spreadsheet->getActiveSheet()->setCellValue("L" . ($key * 1 + 2), $value['create_user_name']);
            $spreadsheet->getActiveSheet()->setCellValue("M" . ($key * 1 + 2), $value['after_user_id']);
            $spreadsheet->getActiveSheet()->setCellValue("N" . ($key * 1 + 2), $value['is_after_deal_with'] == 1 ? '是' : '否');
            $spreadsheet->getActiveSheet()->setCellValue("O" . ($key * 1 + 2), $value['is_check'] == 1 ? '是' : '否');
            $spreadsheet->getActiveSheet()->setCellValue("P" . ($key * 1 + 2), $value['assign_user_id']);
            $spreadsheet->getActiveSheet()->setCellValue("Q" . ($key * 1 + 2), $value['operation_user_id']);
            $spreadsheet->getActiveSheet()->setCellValue("R" . ($key * 1 + 2), $value['check_note']);
            $spreadsheet->getActiveSheet()->setCellValue("S" . ($key * 1 + 2), $value['create_time']);
            $spreadsheet->getActiveSheet()->setCellValue("T" . ($key * 1 + 2), $value['submit_time']);
            $spreadsheet->getActiveSheet()->setCellValue("U" . ($key * 1 + 2), $value['check_time']);
            $spreadsheet->getActiveSheet()->setCellValue("V" . ($key * 1 + 2), $value['after_deal_with_time']);
            $spreadsheet->getActiveSheet()->setCellValue("W" . ($key * 1 + 2), $value['complete_time']);
            $spreadsheet->getActiveSheet()->setCellValue("X" . ($key * 1 + 2), $value['cancel_time']);
            $spreadsheet->getActiveSheet()->setCellValue("Y" . ($key * 1 + 2), $value['cancel_person']);
            $spreadsheet->getActiveSheet()->setCellValue("Z" . ($key * 1 + 2), $value['replenish_money']);
            $spreadsheet->getActiveSheet()->setCellValue("AA" . ($key * 1 + 2), $value['replenish_increment_id']);
            $spreadsheet->getActiveSheet()->setCellValue("AB" . ($key * 1 + 2), $value['coupon_id']);
            $spreadsheet->getActiveSheet()->setCellValue("AC" . ($key * 1 + 2), $value['coupon_describe']);
            $spreadsheet->getActiveSheet()->setCellValue("AD" . ($key * 1 + 2), $value['coupon_str']);
            $spreadsheet->getActiveSheet()->setCellValue("AE" . ($key * 1 + 2), $value['integral']);
            $spreadsheet->getActiveSheet()->setCellValue("AF" . ($key * 1 + 2), $value['email']);
            $spreadsheet->getActiveSheet()->setCellValue("AG" . ($key * 1 + 2), $value['refund_logistics_num']);
            $spreadsheet->getActiveSheet()->setCellValue("AH" . ($key * 1 + 2), $value['refund_money']);
            $spreadsheet->getActiveSheet()->setCellValue("AI" . ($key * 1 + 2), $value['refund_way']);
            $spreadsheet->getActiveSheet()->setCellValue("AJ" . ($key * 1 + 2), $value['integral_describe']);
            $spreadsheet->getActiveSheet()->setCellValue("AK" . ($key * 1 + 2), $value['replacement_order']);
            //措施
            if ($info['step'] && array_key_exists($value['id'], $info['step'])) {
                $spreadsheet->getActiveSheet()->setCellValue("AL" . ($key * 1 + 2), $info['step'][$value['id']]);
            } else {
                $spreadsheet->getActiveSheet()->setCellValue("AL" . ($key * 1 + 2), '');
            }
            //措施详情
            if ($info['detail'] && array_key_exists($value['id'], $info['detail'])) {
                $spreadsheet->getActiveSheet()->setCellValue("AM" . ($key * 1 + 2), $info['detail'][$value['id']]);
            } else {
                $spreadsheet->getActiveSheet()->setCellValue("AM" . ($key * 1 + 2), '');
            }
            //承接
            if ($receptInfo && array_key_exists($value['id'], $receptInfo)) {

                $value['result'] = $receptInfo[$value['id']];
                $spreadsheet->getActiveSheet()->setCellValue("AN" . ($key * 1 + 2), $value['result']);
            } else {
                $spreadsheet->getActiveSheet()->setCellValue("AN" . ($key * 1 + 2), '');
            }
            //回复
            if ($noteInfo && array_key_exists($value['id'], $noteInfo)) {
                $value['note'] = $noteInfo[$value['id']];
                $spreadsheet->getActiveSheet()->setCellValue("AO" . ($key * 1 + 2), $value['note']);
            } else {
                $spreadsheet->getActiveSheet()->setCellValue("AO" . ($key * 1 + 2), '');
            }
            //对应商品的sku
            if ($value['order_sku']) {
                $order_arr_sku = explode(',', $value['order_sku']);
                if (is_array($order_arr_sku)) {
                    $true_sku = [];
                    foreach ($order_arr_sku as $t_sku) {
                        $true_sku[] = $aa = $itemPlatFormSku->getTrueSku($t_sku, $value['work_platform']);
                    }
                    $true_sku_string = implode(',', $true_sku);
                    $spreadsheet->getActiveSheet()->setCellValue("AP" . ($key * 1 + 2), $true_sku_string);
                } else {
                    $spreadsheet->getActiveSheet()->setCellValue("AP" . ($key * 1 + 2), '');
                }
            } else {
                $spreadsheet->getActiveSheet()->setCellValue("AP" . ($key * 1 + 2), '');
            }
            //对应的问题类型大的分类
            $one_category = '';
            foreach ($customer_problem_classify as $problem => $classify) {
                if (in_array($value['problem_type_id'], $classify)) {
                    $one_category = $problem;
                    break;
                }
            }
            $spreadsheet->getActiveSheet()->setCellValue("AQ" . ($key * 1 + 2), $one_category);
        }

        //设置宽度
        $spreadsheet->getActiveSheet()->getColumnDimension('A')->setWidth(30);
        $spreadsheet->getActiveSheet()->getColumnDimension('B')->setWidth(12);
        $spreadsheet->getActiveSheet()->getColumnDimension('C')->setWidth(30);
        $spreadsheet->getActiveSheet()->getColumnDimension('D')->setWidth(12);
        $spreadsheet->getActiveSheet()->getColumnDimension('E')->setWidth(30);
        $spreadsheet->getActiveSheet()->getColumnDimension('F')->setWidth(12);
        $spreadsheet->getActiveSheet()->getColumnDimension('G')->setWidth(40);
        $spreadsheet->getActiveSheet()->getColumnDimension('H')->setWidth(40);
        $spreadsheet->getActiveSheet()->getColumnDimension('I')->setWidth(20);
        $spreadsheet->getActiveSheet()->getColumnDimension('J')->setWidth(20);
        $spreadsheet->getActiveSheet()->getColumnDimension('K')->setWidth(14);
        $spreadsheet->getActiveSheet()->getColumnDimension('L')->setWidth(16);
        $spreadsheet->getActiveSheet()->getColumnDimension('M')->setWidth(16);
        $spreadsheet->getActiveSheet()->getColumnDimension('N')->setWidth(50);
        $spreadsheet->getActiveSheet()->getColumnDimension('N')->setWidth(50);
        $spreadsheet->getActiveSheet()->getColumnDimension('O')->setWidth(50);
        $spreadsheet->getActiveSheet()->getColumnDimension('P')->setWidth(20);
        $spreadsheet->getActiveSheet()->getColumnDimension('Q')->setWidth(20);
        $spreadsheet->getActiveSheet()->getColumnDimension('R')->setWidth(20);
        $spreadsheet->getActiveSheet()->getColumnDimension('S')->setWidth(20);
        $spreadsheet->getActiveSheet()->getColumnDimension('T')->setWidth(20);
        $spreadsheet->getActiveSheet()->getColumnDimension('U')->setWidth(20);
        $spreadsheet->getActiveSheet()->getColumnDimension('V')->setWidth(20);
        $spreadsheet->getActiveSheet()->getColumnDimension('W')->setWidth(20);
        $spreadsheet->getActiveSheet()->getColumnDimension('X')->setWidth(20);
        $spreadsheet->getActiveSheet()->getColumnDimension('Y')->setWidth(20);
        $spreadsheet->getActiveSheet()->getColumnDimension('Z')->setWidth(20);
        $spreadsheet->getActiveSheet()->getColumnDimension('AA')->setWidth(20);
        $spreadsheet->getActiveSheet()->getColumnDimension('AB')->setWidth(20);
        $spreadsheet->getActiveSheet()->getColumnDimension('AC')->setWidth(20);
        $spreadsheet->getActiveSheet()->getColumnDimension('AD')->setWidth(20);
        $spreadsheet->getActiveSheet()->getColumnDimension('AE')->setWidth(20);
        $spreadsheet->getActiveSheet()->getColumnDimension('AF')->setWidth(20);
        $spreadsheet->getActiveSheet()->getColumnDimension('AG')->setWidth(20);
        $spreadsheet->getActiveSheet()->getColumnDimension('AH')->setWidth(20);
        $spreadsheet->getActiveSheet()->getColumnDimension('AI')->setWidth(20);
        $spreadsheet->getActiveSheet()->getColumnDimension('AJ')->setWidth(20);
        $spreadsheet->getActiveSheet()->getColumnDimension('AK')->setWidth(20);
        $spreadsheet->getActiveSheet()->getColumnDimension('AL')->setWidth(100);
        $spreadsheet->getActiveSheet()->getColumnDimension('AM')->setWidth(200);
        $spreadsheet->getActiveSheet()->getColumnDimension('AN')->setWidth(200);
        $spreadsheet->getActiveSheet()->getColumnDimension('AO')->setWidth(200);
        $spreadsheet->getActiveSheet()->getColumnDimension('AP')->setWidth(40);
        $spreadsheet->getActiveSheet()->getColumnDimension('AQ')->setWidth(40);
        //设置边框
        $border = [
            'borders' => [
                'allBorders' => [
                    'borderStyle' => \PhpOffice\PhpSpreadsheet\Style\Border::BORDER_THIN, // 设置border样式
                    'color' => ['argb' => 'FF000000'], // 设置border颜色
                ],
            ],
        ];

        $spreadsheet->getDefaultStyle()->getFont()->setName('微软雅黑')->setSize(12);


        $setBorder = 'A1:' . $spreadsheet->getActiveSheet()->getHighestColumn() . $spreadsheet->getActiveSheet()->getHighestRow();
        $spreadsheet->getActiveSheet()->getStyle($setBorder)->applyFromArray($border);

        $spreadsheet->getActiveSheet()->getStyle('A1:P' . $spreadsheet->getActiveSheet()->getHighestRow())->getAlignment()->setHorizontal(\PhpOffice\PhpSpreadsheet\Style\Alignment::HORIZONTAL_CENTER);


        $spreadsheet->setActiveSheetIndex(0);
        // return exportExcel($spreadsheet, 'xls', '登陆日志');
        $format = 'csv';
        $savename = '工单数据' . date("YmdHis", time());;
        // dump($spreadsheet);

        // if (!$spreadsheet) return false;
        if ($format == 'xls') {
            //输出Excel03版本
            header('Content-Type:application/vnd.ms-excel');
            $class = "\PhpOffice\PhpSpreadsheet\Writer\Xls";
        } elseif ($format == 'xlsx') {
            //输出07Excel版本
            header('Content-Type: application/vnd.openxmlformats-officedocument.spreadsheetml.sheet');
            $class = "\PhpOffice\PhpSpreadsheet\Writer\Xlsx";
        } elseif ($format == 'csv') {
            //输出07Excel版本
            header('Content-Type: application/vnd.openxmlformats-officedocument.spreadsheetml.sheet');
            $class = "\PhpOffice\PhpSpreadsheet\Writer\Csv";
        }


        //输出名称
        header('Content-Disposition: attachment;filename="' . $savename . '.' . $format . '"');
        //禁止缓存
        header('Cache-Control: max-age=0');
        $writer = new $class($spreadsheet);
        $writer->setPreCalculateFormulas(false);
        $writer->save('php://output');
    }

    /**
     * 修改排序之后
     *
     * @Author lsw 1461069578@qq.com
     * @DateTime 2020-09-26 10:51:10
     * @return void
     */
    public function batch_export_xls()
    {
        set_time_limit(0);
        ini_set('memory_limit', '1024M');
        $ids = input('ids');
        $addWhere = '1=1';
        if ($ids) {
            $addWhere .= " AND id IN ({$ids})";
        }
        $filter = json_decode($this->request->get('filter'), true);
        $map = [];
        if ($filter['recept_person']) {
            $workIds = WorkOrderRecept::where('recept_person_id', 'in', $filter['recept_person'])->column('work_id');
            $map['id'] = ['in', $workIds];
            unset($filter['recept_person']);
        }
        //筛选措施
        if ($filter['measure_choose_id']) {
            $measuerWorkIds = WorkOrderMeasure::where('measure_choose_id', 'in', $filter['measure_choose_id'])->column('work_id');
            if (!empty($map['id'])) {
                $newWorkIds = array_intersect($workIds, $measuerWorkIds);
                $map['id'] = ['in', $newWorkIds];
            } else {
                $map['id'] = ['in', $measuerWorkIds];
            }
            unset($filter['measure_choose_id']);
        }
        $this->request->get(['filter' => json_encode($filter)]);
        list($where) = $this->buildparams();
        $list = $this->model
            ->where($where)
            ->where($map)
            ->where($addWhere)
            ->where($map)
            ->select();
        $list = collection($list)->toArray();

        foreach ($list as $key=>$item){
            $_new_order = new NewOrder();
            $result_id = $_new_order
                ->where('increment_id', $item['platform_order'])
                ->value('id');
            $order_item_where['order_id'] = $result_id;
            if(!empty($item['order_item_numbers']) && 2 == $item['work_type']){
                if(empty($work)){
                    $select_number = explode(',',$item['order_item_numbers']);
                }
                $order_item_where['item_order_number'] = ['in',$item['order_item_numbers']];
            }
            $_new_order_item_process = new NewOrderItemProcess();
            $order_item_list = $_new_order_item_process
                ->where($order_item_where)
                ->column('sku','item_order_number')
            ;

            if (!empty($order_item_list)){
                $son_number = array_keys($order_item_list);
                $son_sku = array_values($order_item_list);

                if($item['order_item_numbers']){
                    $select_number = explode(',',$item['order_item_numbers']);
                    foreach($select_number as $e=>$v){
                        if($v == $son_number[$e]){
                            $son_number_array[] = $v.'/'.$son_sku[$e];
                        }
                    }}

//                $list[$key]['son_number']  = implode('/',array_keys($order_item_list));
//                $list[$key]['son_sku']  = implode('/',array_values($order_item_list));
                if (!empty($son_number_array)){
                    $list[$key]['son_number'] = implode(',',$son_number_array);
                }

                unset($order_item_list);
                unset($son_number_array);
            }






//            if (!empty($item['order_sku'])){
//                $order_sku = explode(',',$item['order_sku']);
//                foreach($order_sku as $ct=>$val){
//                    if(strpos($val,'/') !== false){
//                        $sku_str = explode('/',$val)[1];
//                    }else{
//                        $sku_str = $val;
//                    }
//                    if (in_array($sku_str,$order_item_list)){
//                        $cat[$ct]['number'] = array_search($sku_str,$order_item_list);
//                        $cat[$ct]['sku'] = $sku_str;
//                    }
//                    $number_sku[$ct] = implode(':',array_reduce($cat,'array_merge',[]));
//                }
//                if ($number_sku){
//                    $list[$key]['number_sku']  = implode('/',$number_sku);
//                }
//            }


        }

        //查询用户id对应姓名
        $admin = new \app\admin\model\Admin();
        $users = $admin->where('status', 'normal')->column('nickname', 'id');
        $arr = [];
        foreach ($list as $vals) {
            $arr[] = $vals['id'];
        }
        //求出所有的措施
        $info = $this->step->fetchMeasureRecord($arr);
        if ($info) {
            $info = collection($info)->toArray();
        } else {
            $info = [];
        }
        //求出所有的承接详情
        $this->recept = new \app\admin\model\saleaftermanage\WorkOrderRecept;
        $receptInfo = $this->recept->fetchReceptRecord($arr);
        if ($receptInfo) {
            $receptInfo = collection($receptInfo)->toArray();
        } else {
            $receptInfo = [];
        }
        //求出所有的回复
        $noteInfo = $this->work_order_note->fetchNoteRecord($arr);
        if ($noteInfo) {
            $noteInfo = collection($noteInfo)->toArray();
        } else {
            $noteInfo = [];
        }
        //根据平台sku求出商品sku
        $itemPlatFormSku = new \app\admin\model\itemmanage\ItemPlatformSku();
        //求出配置里面信息
        $workOrderConfigValue = $this->workOrderConfigValue;
        //求出配置里面的大分类信息
        $customer_problem_classify = $workOrderConfigValue['customer_problem_classify'];
        //从数据库查询需要的数据
        $spreadsheet = new Spreadsheet();
        //常规方式：利用setCellValue()填充数据
        $spreadsheet->setActiveSheetIndex(0)->setCellValue("A1", "工单平台")
            ->setCellValue("B1", "工单类型")
            ->setCellValue("C1", "平台订单号");   //利用setCellValues()填充数据
        $spreadsheet->setActiveSheetIndex(0)->setCellValue("D1", "客户邮箱")
            ->setCellValue("E1", "订单金额");
        $spreadsheet->setActiveSheetIndex(0)->setCellValue("F1", "订单支付的货币类型")
            ->setCellValue("G1", "订单的支付方式");
        $spreadsheet->setActiveSheetIndex(0)->setCellValue("H1", "订单中的sku")
            ->setCellValue("I1", "对应商品sku")
            ->setCellValue("J1", "工单状态");
        $spreadsheet->setActiveSheetIndex(0)->setCellValue("K1", "问题大分类")
            ->setCellValue("L1", "问题类型")
            ->setCellValue("M1", "工单问题描述")
            ->setCellValue("N1", "工单图片")
            ->setCellValue("O1", "工单创建人")
            ->setCellValue("P1", "工单是否需要审核")
            ->setCellValue("Q1", "指派工单审核人")
            ->setCellValue("R1", "实际审核人")
            ->setCellValue("S1", "审核人备注")
            ->setCellValue("T1", "新建状态时间")
            ->setCellValue("U1", "开始走流程时间")
            ->setCellValue("V1", "工单审核时间")
            ->setCellValue("W1", "经手人处理时间")
            ->setCellValue("X1", "工单完成时间")
            ->setCellValue("Y1", "补差价的金额")
            ->setCellValue("Z1", "补差价的订单号")
            ->setCellValue("AA1", "优惠券类型")
            ->setCellValue("AB1", "优惠券描述")
            ->setCellValue("AC1", "优惠券")
            ->setCellValue("AD1", "积分")
            ->setCellValue("AE1", "退回物流单号")
            ->setCellValue("AF1", "退款金额")
            ->setCellValue("AG1", "退款百分比")
            ->setCellValue("AH1", "措施详情")
            ->setCellValue("AI1", "工单回复备注")
            ->setCellValue("AJ1", "订单支付时间")
            ->setCellValue("AK1", "补发订单号")
            ->setCellValue("AL1", "子单号/SKU");

        ;
        $spreadsheet->setActiveSheetIndex(0)->setTitle('工单数据');
        foreach ($list as $key => $value) {
            if ($value['after_user_id']) {
                $value['after_user_id'] = $users[$value['after_user_id']];
            }
            if ($value['assign_user_id']) {
                $value['assign_user_id'] = $users[$value['assign_user_id']];
            }
            if ($value['operation_user_id']) {
                $value['operation_user_id'] = $users[$value['operation_user_id']];
            }
            switch ($value['work_platform']) {
                case 2:
                    $work_platform = 'voogueme';
                    break;
                case 3:
                    $work_platform = 'nihao';
                    break;
                case 4:
                    $work_platform = 'meeloog';
                    break;
                case 5:
                    $work_platform = 'wesee';
                    break;
                case 9:
                    $work_platform = 'zeelool_es';
                    break;
                case 10:
                    $work_platform = 'zeelool_de';
                    break;
                case 11:
                    $work_platform = 'zeelool_jp';
                    break;
                default:
                    $work_platform = 'zeelool';
                    break;
            }
            $spreadsheet->getActiveSheet()->setCellValue("A" . ($key * 1 + 2), $work_platform);
            $spreadsheet->getActiveSheet()->setCellValue("B" . ($key * 1 + 2), $value['work_type'] == 1 ? '客服工单' : '仓库工单');
            $spreadsheet->getActiveSheet()->setCellValue("C" . ($key * 1 + 2), $value['platform_order']);
            $spreadsheet->getActiveSheet()->setCellValue("D" . ($key * 1 + 2), $value['email']);
            $spreadsheet->getActiveSheet()->setCellValue("E" . ($key * 1 + 2), $value['base_grand_total']);
            $spreadsheet->getActiveSheet()->setCellValue("F" . ($key * 1 + 2), $value['order_pay_currency']);
            $spreadsheet->getActiveSheet()->setCellValue("G" . ($key * 1 + 2), $value['order_pay_method']);
            $spreadsheet->getActiveSheet()->setCellValue("H" . ($key * 1 + 2), $value['order_sku']);
            //求出对应商品的sku
            if ($value['order_sku']) {
                $order_arr_sku = explode(',', $value['order_sku']);
                if (is_array($order_arr_sku)) {
                    $true_sku = [];
                    foreach ($order_arr_sku as $t_sku) {
                        $true_sku[] = $aa = $itemPlatFormSku->getTrueSku($t_sku, $value['work_platform']);
                    }
                    $true_sku_string = implode(',', $true_sku);
                    $spreadsheet->getActiveSheet()->setCellValue("I" . ($key * 1 + 2), $true_sku_string);
                } else {
                    $spreadsheet->getActiveSheet()->setCellValue("I" . ($key * 1 + 2), '');
                }
            } else {
                $spreadsheet->getActiveSheet()->setCellValue("I" . ($key * 1 + 2), '');
            }
            switch ($value['work_status']) {
                case 1:
                    $value['work_status'] = '新建';
                    break;
                case 2:
                    $value['work_status'] = '待审核';
                    break;
                case 3:
                    $value['work_status'] = '待处理';
                    break;
                case 4:
                    $value['work_status'] = '审核拒绝';
                    break;
                case 5:
                    $value['work_status'] = '部分处理';
                    break;
                case 0:
                    $value['work_status'] = '已取消';
                    break;
                default:
                    $value['work_status'] = '已处理';
                    break;
            }
            $spreadsheet->getActiveSheet()->setCellValue("J" . ($key * 1 + 2), $value['work_status']);
            //对应的问题类型大的分类
            $one_category = '';
            foreach ($customer_problem_classify as $problem => $classify) {
                if (in_array($value['problem_type_id'], $classify)) {
                    $one_category = $problem;
                    break;
                }
            }
            $spreadsheet->getActiveSheet()->setCellValue("K" . ($key * 1 + 2), $one_category);
            $spreadsheet->getActiveSheet()->setCellValue("L" . ($key * 1 + 2), $value['problem_type_content']);
            $spreadsheet->getActiveSheet()->setCellValue("M" . ($key * 1 + 2), $value['problem_description']);
            $spreadsheet->getActiveSheet()->setCellValue("N" . ($key * 1 + 2), $value['work_picture']);
            $spreadsheet->getActiveSheet()->setCellValue("O" . ($key * 1 + 2), $value['create_user_name']);
            $spreadsheet->getActiveSheet()->setCellValue("P" . ($key * 1 + 2), $value['is_after_deal_with'] == 1 ? '是' : '否');
            $spreadsheet->getActiveSheet()->setCellValue("Q" . ($key * 1 + 2), $value['assign_user_id']);
            $spreadsheet->getActiveSheet()->setCellValue("R" . ($key * 1 + 2), $value['operation_user_id']);
            $spreadsheet->getActiveSheet()->setCellValue("S" . ($key * 1 + 2), $value['check_note']);
            $spreadsheet->getActiveSheet()->setCellValue("T" . ($key * 1 + 2), $value['create_time']);
            $spreadsheet->getActiveSheet()->setCellValue("U" . ($key * 1 + 2), $value['submit_time']);
            $spreadsheet->getActiveSheet()->setCellValue("V" . ($key * 1 + 2), $value['check_time']);
            $spreadsheet->getActiveSheet()->setCellValue("W" . ($key * 1 + 2), $value['after_deal_with_time']);
            $spreadsheet->getActiveSheet()->setCellValue("X" . ($key * 1 + 2), $value['complete_time']);
            $spreadsheet->getActiveSheet()->setCellValue("Y" . ($key * 1 + 2), $value['replenish_money']);
            $spreadsheet->getActiveSheet()->setCellValue("Z" . ($key * 1 + 2), $value['replenish_increment_id']);
            $spreadsheet->getActiveSheet()->setCellValue("AA" . ($key * 1 + 2), $value['coupon_id']);
            $spreadsheet->getActiveSheet()->setCellValue("AB" . ($key * 1 + 2), $value['coupon_describe']);
            $spreadsheet->getActiveSheet()->setCellValue("AC" . ($key * 1 + 2), $value['coupon_str']);
            $spreadsheet->getActiveSheet()->setCellValue("AD" . ($key * 1 + 2), $value['integral']);
            $spreadsheet->getActiveSheet()->setCellValue("AE" . ($key * 1 + 2), $value['refund_logistics_num']);
            $spreadsheet->getActiveSheet()->setCellValue("AF" . ($key * 1 + 2), $value['refund_money']);
            //退款百分比
            if ((0 < $value['base_grand_total']) && (is_numeric($value['refund_money']))) {
                $spreadsheet->getActiveSheet()->setCellValue("AG" . ($key * 1 + 2), round($value['refund_money'] / $value['base_grand_total'], 2));
            } else {
                $spreadsheet->getActiveSheet()->setCellValue("AG" . ($key * 1 + 2), 0);
            }
            //措施
            if ($info['step'] && array_key_exists($value['id'], $info['step'])) {
                $spreadsheet->getActiveSheet()->setCellValue("AH" . ($key * 1 + 2), $info['step'][$value['id']].$info['detail'][$value['id']].$value['result']);
            } else {
                $spreadsheet->getActiveSheet()->setCellValue("AH" . ($key * 1 + 2), '');
            }
//            //措施详情
//            if ($info['detail'] && array_key_exists($value['id'], $info['detail'])) {
//                $spreadsheet->getActiveSheet()->setCellValue("AI" . ($key * 1 + 2), $info['detail'][$value['id']]);
//            } else {
//                $spreadsheet->getActiveSheet()->setCellValue("AI" . ($key * 1 + 2), '');
//            }
//            //承接
//            if ($receptInfo && array_key_exists($value['id'], $receptInfo)) {
//
//                $value['result'] = $receptInfo[$value['id']];
//                $spreadsheet->getActiveSheet()->setCellValue("AJ" . ($key * 1 + 2), $value['result']);
//            } else {
//                $spreadsheet->getActiveSheet()->setCellValue("AJ" . ($key * 1 + 2), '');
//            }

            if ($noteInfo && array_key_exists($value['id'], $noteInfo)) {
                $value['note'] = $noteInfo[$value['id']];
                $spreadsheet->getActiveSheet()->setCellValue("AI" . ($key * 1 + 2), $value['note']);
            } else {
                $spreadsheet->getActiveSheet()->setCellValue("AI" . ($key * 1 + 2), '');
            }
            $spreadsheet->getActiveSheet()->setCellValue("AJ" . ($key * 1 + 2), $value['payment_time']);
            $spreadsheet->getActiveSheet()->setCellValue("AK" . ($key * 1 + 2), $value['replacement_order']);
            $spreadsheet->getActiveSheet()->setCellValue("AL" . ($key * 1 + 2), $value['son_number'].'/'.$value['son_sku']);

        }

        //设置宽度
        $spreadsheet->getActiveSheet()->getColumnDimension('A')->setWidth(30);
        $spreadsheet->getActiveSheet()->getColumnDimension('B')->setWidth(12);
        $spreadsheet->getActiveSheet()->getColumnDimension('C')->setWidth(30);
        $spreadsheet->getActiveSheet()->getColumnDimension('D')->setWidth(12);
        $spreadsheet->getActiveSheet()->getColumnDimension('E')->setWidth(30);
        $spreadsheet->getActiveSheet()->getColumnDimension('F')->setWidth(12);
        $spreadsheet->getActiveSheet()->getColumnDimension('G')->setWidth(40);
        $spreadsheet->getActiveSheet()->getColumnDimension('H')->setWidth(40);
        $spreadsheet->getActiveSheet()->getColumnDimension('I')->setWidth(20);
        $spreadsheet->getActiveSheet()->getColumnDimension('J')->setWidth(20);
        $spreadsheet->getActiveSheet()->getColumnDimension('K')->setWidth(14);
        $spreadsheet->getActiveSheet()->getColumnDimension('L')->setWidth(16);
        $spreadsheet->getActiveSheet()->getColumnDimension('M')->setWidth(16);
        $spreadsheet->getActiveSheet()->getColumnDimension('N')->setWidth(50);
        $spreadsheet->getActiveSheet()->getColumnDimension('N')->setWidth(50);
        $spreadsheet->getActiveSheet()->getColumnDimension('O')->setWidth(50);
        $spreadsheet->getActiveSheet()->getColumnDimension('P')->setWidth(20);
        $spreadsheet->getActiveSheet()->getColumnDimension('Q')->setWidth(20);
        $spreadsheet->getActiveSheet()->getColumnDimension('R')->setWidth(20);
        $spreadsheet->getActiveSheet()->getColumnDimension('S')->setWidth(20);
        $spreadsheet->getActiveSheet()->getColumnDimension('T')->setWidth(20);
        $spreadsheet->getActiveSheet()->getColumnDimension('U')->setWidth(20);
        $spreadsheet->getActiveSheet()->getColumnDimension('V')->setWidth(20);
        $spreadsheet->getActiveSheet()->getColumnDimension('W')->setWidth(20);
        $spreadsheet->getActiveSheet()->getColumnDimension('X')->setWidth(20);
        $spreadsheet->getActiveSheet()->getColumnDimension('Y')->setWidth(20);
        $spreadsheet->getActiveSheet()->getColumnDimension('Z')->setWidth(20);
        $spreadsheet->getActiveSheet()->getColumnDimension('AA')->setWidth(20);
        $spreadsheet->getActiveSheet()->getColumnDimension('AB')->setWidth(20);
        $spreadsheet->getActiveSheet()->getColumnDimension('AC')->setWidth(20);
        $spreadsheet->getActiveSheet()->getColumnDimension('AD')->setWidth(20);
        $spreadsheet->getActiveSheet()->getColumnDimension('AE')->setWidth(20);
        $spreadsheet->getActiveSheet()->getColumnDimension('AF')->setWidth(20);
        $spreadsheet->getActiveSheet()->getColumnDimension('AG')->setWidth(20);
        $spreadsheet->getActiveSheet()->getColumnDimension('AH')->setWidth(20);
        $spreadsheet->getActiveSheet()->getColumnDimension('AI')->setWidth(20);
        $spreadsheet->getActiveSheet()->getColumnDimension('AJ')->setWidth(20);
        $spreadsheet->getActiveSheet()->getColumnDimension('AK')->setWidth(20);
        $spreadsheet->getActiveSheet()->getColumnDimension('AL')->setWidth(100);
//        $spreadsheet->getActiveSheet()->getColumnDimension('AM')->setWidth(200);
//        $spreadsheet->getActiveSheet()->getColumnDimension('AN')->setWidth(200);
//        $spreadsheet->getActiveSheet()->getColumnDimension('AO')->setWidth(200);
//        $spreadsheet->getActiveSheet()->getColumnDimension('AP')->setWidth(400);
//        $spreadsheet->getActiveSheet()->getColumnDimension('AQ')->setWidth(400);
        //设置边框
        $border = [
            'borders' => [
                'allBorders' => [
                    'borderStyle' => \PhpOffice\PhpSpreadsheet\Style\Border::BORDER_THIN, // 设置border样式
                    'color' => ['argb' => 'FF000000'], // 设置border颜色
                ],
            ],
        ];

        $spreadsheet->getDefaultStyle()->getFont()->setName('微软雅黑')->setSize(12);


        $setBorder = 'A1:' . $spreadsheet->getActiveSheet()->getHighestColumn() . $spreadsheet->getActiveSheet()->getHighestRow();
        $spreadsheet->getActiveSheet()->getStyle($setBorder)->applyFromArray($border);

        $spreadsheet->getActiveSheet()->getStyle('A1:AL' . $spreadsheet->getActiveSheet()->getHighestRow())->getAlignment()->setHorizontal(\PhpOffice\PhpSpreadsheet\Style\Alignment::HORIZONTAL_CENTER);


        $spreadsheet->setActiveSheetIndex(0);
        // return exportExcel($spreadsheet, 'xls', '登陆日志');
        $format = 'csv';
        $savename = '工单数据' . date("YmdHis", time());;
        // dump($spreadsheet);

        // if (!$spreadsheet) return false;
        if ($format == 'xls') {
            //输出Excel03版本
            header('Content-Type:application/vnd.ms-excel');
            $class = "\PhpOffice\PhpSpreadsheet\Writer\Xls";
        } elseif ($format == 'xlsx') {
            //输出07Excel版本
            header('Content-Type: application/vnd.openxmlformats-officedocument.spreadsheetml.sheet');
            $class = "\PhpOffice\PhpSpreadsheet\Writer\Xlsx";
        } elseif ($format == 'csv') {
            //输出07Excel版本
            header('Content-Type: application/vnd.openxmlformats-officedocument.spreadsheetml.sheet');
            $class = "\PhpOffice\PhpSpreadsheet\Writer\Csv";
        }


        //输出名称
        header('Content-Disposition: attachment;filename="' . $savename . '.' . $format . '"');
        //禁止缓存
        header('Cache-Control: max-age=0');
        $writer = new $class($spreadsheet);
        $writer->setPreCalculateFormulas(false);
        $writer->save('php://output');
    }

    public function batch_export_xls_array()
    {
        set_time_limit(0);
        ini_set('memory_limit', '1024M');

        $map['create_time'] =['between',['2020-01-01 00:00:00','2020-12-31 23:59:59']];
//        $map['id'] = ['lt',5212];
//        $map['work_status'] = array('in', '2,3,5');
//        0: '已取消', 1: '新建', 2: '待审核', 4: '审核拒绝', 3: '待处理', 5: '部分处理', 6: '已处理'
        $list = $this->model
            ->where($map)
            ->field('id,work_platform,base_grand_total,email,work_type,platform_order,order_pay_currency,order_sku,work_status,problem_type_id,problem_type_content,problem_description
            ,create_user_name,after_user_id,create_time,complete_time,replenish_money,replenish_increment_id,coupon_describe,integral,refund_money,replacement_order
            ')
            ->order('id desc')
            ->limit(11000)
            ->select();
        $list = collection($list)->toArray();


        //查询用户id对应姓名
        $admin = new \app\admin\model\Admin();
        $users = $admin->where('status', 'normal')->column('nickname', 'id');
        $arr = [];
        foreach ($list as $vals) {
            $arr[] = $vals['id'];
        }
        //求出所有的措施
        $info = $this->step->fetchMeasureRecord($arr);
        if ($info) {
            $info = collection($info)->toArray();
        } else {
            $info = [];
        }
//        //求出所有的承接详情
//        $this->recept = new \app\admin\model\saleaftermanage\WorkOrderRecept;
//        $receptInfo = $this->recept->fetchReceptRecord($arr);
//        if ($receptInfo) {
//            $receptInfo = collection($receptInfo)->toArray();
//        } else {
//            $receptInfo = [];
//        }
//        //求出所有的回复
//        $noteInfo = $this->work_order_note->fetchNoteRecord($arr);
//        if ($noteInfo) {
//            $noteInfo = collection($noteInfo)->toArray();
//        } else {
//            $noteInfo = [];
//        }
        //根据平台sku求出商品sku
        $itemPlatFormSku = new \app\admin\model\itemmanage\ItemPlatformSku();
        //求出配置里面信息
        $workOrderConfigValue = $this->workOrderConfigValue;
        //求出配置里面的大分类信息
        $customer_problem_classify = $workOrderConfigValue['customer_problem_classify'];

        foreach ($list as $key => $value) {
            if ($value['after_user_id']) {
                $value['after_user_id'] = $users[$value['after_user_id']];
            }
            if ($value['assign_user_id']) {
                $value['assign_user_id'] = $users[$value['assign_user_id']];
            }
            if ($value['operation_user_id']) {
                $value['operation_user_id'] = $users[$value['operation_user_id']];
            }

            switch ($value['work_status']) {
                case 1:
                    $work_status = '新建';
                    break;
                case 2:
                    $work_status = '待审核';
                    break;
                case 3:
                    $work_status = '待处理';
                    break;
                case 4:
                    $work_status = '审核拒绝';
                    break;
                case 5:
                    $work_status = '部分处理';
                    break;
                case 0:
                    $work_status = '已取消';
                    break;
                default:
                    $work_status = '已处理';
                    break;
            }


//            //级别
//            switch ($value['work_level']) {
//                case 1:
//                    $work_level = '低';
//                    break;
//                case  2:
//                    $work_level = '中';
//                    break;
//                case  3:
//                    $work_level = '高';
//                    break;
//            }


            switch ($value['work_platform']) {
                case 2:
                    $work_platform = 'voogueme';
                    break;
                case 3:
                    $work_platform = 'nihao';
                    break;
                case 4:
                    $work_platform = 'meeloog';
                    break;
                case 5:
                    $work_platform = 'wesee';
                    break;
                case 9:
                    $work_platform = 'zeelool_es';
                    break;
                case 10:
                    $work_platform = 'zeelool_de';
                    break;
                case 11:
                    $work_platform = 'zeelool_jp';
                    break;
                default:
                    $work_platform = 'zeelool';
                    break;
            }
            $csv[$key]['submit_time'] = $value['submit_time'];//开始走流程时间
            $csv[$key]['work_platform'] = $work_platform; // 工单平台
            $csv[$key]['work_type'] = $value['work_type'] == 1 ? '客服工单' : '仓库工单'; //工单类型
            $csv[$key]['work_status'] = $work_status; //工单状态
//            $csv[$key]['work_level'] = $work_level;   //工单级别
            $csv[$key]['platform_order'] = $value['platform_order'];  //平台订单号
            $csv[$key]['email'] = $value['email'];  //客户邮箱
            $csv[$key]['base_grand_total'] = $value['base_grand_total']; //订单金额
            $csv[$key]['order_pay_currency'] = $value['order_pay_currency']; //订单支付货币类型
//            $csv[$key]['order_pay_method'] = $value['order_pay_method']; //订单支付方式
            $csv[$key]['order_sku'] = $value['order_sku']; //订单中的sku

            //求出对应商品的sku
            if ($value['order_sku']) {
                $order_arr_sku = explode(',', $value['order_sku']);
                if (is_array($order_arr_sku)) {
                    $true_sku = [];
                    foreach ($order_arr_sku as $t_sku) {
                        $true_sku[] = $aa = $itemPlatFormSku->getTrueSku($t_sku, $value['work_platform']);
                    }
                    $true_sku_string = implode(',', $true_sku);
                    $csv[$key]['true_sku_string'] = $true_sku_string;
                } else {
                    $csv[$key]['true_sku_string'] = '暂无';
                }
            } else {
                $csv[$key]['true_sku_string'] = '暂无';
            }

            //对应的问题类型大的分类
            $one_category = '';
            foreach ($customer_problem_classify as $problem => $classify) {
                if (in_array($value['problem_type_id'], $classify)) {
                    $one_category = $problem;
                    break;
                }
            }
            $csv[$key]['one_category'] = $one_category;  //问题大分类
            $csv[$key]['problem_type_content'] = $value['problem_type_content']; //问题类型
            $csv[$key]['problem_description'] = $value['problem_description']; //工单问题描述
//            $csv[$key]['work_picture'] = $value['work_picture']; //工单图片
            $csv[$key]['create_user_name'] = $value['create_user_name']; //工单创建人
//            $csv[$key]['is_after_deal_with'] = $value['is_after_deal_with'] == 1 ? '是' : '否'; //工单是否需要审核
//            $csv[$key]['assign_user_id'] = $value['assign_user_id'];
//            $csv[$key]['operation_user_id'] = $value['operation_user_id']; //实际审核人
//            $csv[$key]['check_note'] = $value['check_note']; //审核人备注
            $csv[$key]['create_time'] = $value['create_time'];//新建状态时间
//            $csv[$key]['submit_time'] = $value['submit_time'];//开始走流程时间
//            $csv[$key]['check_time'] = $value['check_time'];//工单审核时间
//            $csv[$key]['after_deal_with_time'] = $value['after_deal_with_time'];//经手人处理时间
            $csv[$key]['complete_time'] = $value['complete_time'];//工单完成时间
            $csv[$key]['replenish_money'] = $value['replenish_money'];//补差价金额
//            $csv[$key]['replenish_increment_id'] = $value['replenish_increment_id'];//补差价订单号
//            $csv[$key]['coupon_id'] = $value['coupon_id'];//优惠券类型
            $csv[$key]['coupon_describe'] = $value['coupon_describe'];//优惠券描述
//            $csv[$key]['coupon_str'] = $value['coupon_str'];//优惠券
            $csv[$key]['integral'] = $value['integral'];//积分
//            $csv[$key]['refund_logistics_num'] = $value['refund_logistics_num'];//退回物流单号
            $csv[$key]['refund_money'] = $value['refund_money'];//退款金额


            //退款百分比
//            if ((0 < $value['base_grand_total']) && (is_numeric($value['refund_money']))) {
//                $csv[$key]['refund_money_base_grand_total'] = round($value['refund_money'] / $value['base_grand_total'], 2);
//
//            } else {
//                $csv[$key]['refund_money_base_grand_total'] = '';
//            }
            //措施
            if ($info['step'] && array_key_exists($value['id'], $info['step'])) {
                $csv[$key]['step_id'] = $info['step'][$value['id']];
            } else {
                $csv[$key]['step_id'] = '';

            }
//            //措施详情
//            if ($info['detail'] && array_key_exists($value['id'], $info['detail'])) {
//                $csv[$key]['detail'] = $info['detail'][$value['id']];
//            } else {
//                $csv[$key]['detail'] = '';
//            }
//            //承接详情
//            if ($receptInfo && array_key_exists($value['id'], $receptInfo)) {
//                $csv[$key]['result'] = $receptInfo[$value['id']];
//            } else {
//                $csv[$key]['result'] = '';
//            }

//            //工单回复备注
//            if ($noteInfo && array_key_exists($value['id'], $noteInfo)) {
//                $csv[$key]['note'] = $noteInfo[$value['id']];
//            } else {
//                $csv[$key]['note'] = '';
//            }
//            $csv[$key]['payment_time'] = $value['payment_time']; //订单支付时间
            $csv[$key]['replacement_order'] = $value['replacement_order'];//补发订单号
            $csv[$key]['id'] = $value['id'];//补发订单号

        }

        $headlist = [
//            '工单平台', '工单类型', '工单状态', '工单级别', '平台订单号',
            '开始走流程时间','工单平台', '工单类型', '工单状态', '平台订单号',
//            '客户邮箱', '订单金额', '订单支付的货币类型', '订单的支付方式', '订单中的sku',
            '客户邮箱', '订单金额', '订单支付的货币类型', '订单中的sku',
//            '对应商品sku', '问题大分类', '问题类型', '工单问题描述', '工单图片',
            '对应商品sku', '问题大分类', '问题类型', '工单问题描述',
//            '工单创建人', '工单是否需要审核', '实际审核人', '审核人备注', '新建状态时间',
            '工单创建人',  '新建状态时间,','工单完成时间','补差价的金额','优惠券描述','积分','退款金额','措施','补发订单号','id'
//            '开始走流程时间', '工单审核时间', '经手人处理时间', '工单完成时间', '补差价的金额',
//            '补差价的订单号', '优惠券类型', '优惠券描述', '优惠券', '积分',
//            '退回物流单号', '退款金额', '退款百分比', '措施', '措施详情',
//            '承接详情', '工单回复备注', '订单支付时间', '补发订单号'
        ];
        $path = "/uploads/";
        $fileName = '工单数据2020-001导出';
        Excel::writeCsv($csv, $headlist, $path . $fileName);
    }

    public function batch_export_xls_array_copy()
    {


        set_time_limit(0);
        ini_set('memory_limit', '1024M');

        $map['create_time'] =['between',['2020-01-01 00:00:00','2020-12-31 23:59:59']];
//        $map['id'] = ['lt',5212];
//        $map['work_status'] = array('in', '2,3,5');
//        0: '已取消', 1: '新建', 2: '待审核', 4: '审核拒绝', 3: '待处理', 5: '部分处理', 6: '已处理'
        $list = $this->model
            ->where($map)
            ->field('id,base_grand_total,email')
            ->order('id desc')
            ->select();
        $list = collection($list)->toArray();




        foreach ($list as $key => $value) {

            $csv[$key]['email'] = $value['email'];  //客户邮箱
            $csv[$key]['base_grand_total'] = $value['base_grand_total']; //订单金额
            $csv[$key]['id'] = $value['id']; //订单金额

        }

        $headlist = [
            '客户邮箱', '订单金额','id'
        ];
        $path = "/uploads/";
        $fileName = '工单数据2020-单独字段导出';
        Excel::writeCsv($csv, $headlist, $path . $fileName);
    }


    /**
     * 导出工单
     *
     * @Description
     * @author wpl
     * @since 2020/08/14 14:42:55 
     * @return void
     */
    public function batch_export_xls_bak()
    {
        set_time_limit(0);
        ini_set('memory_limit', '1024M');
        $ids = input('ids');
        $addWhere = '1=1';
        if ($ids) {
            $addWhere .= " AND id IN ({$ids})";
        }
        $filter = json_decode($this->request->get('filter'), true);
        $map = [];
        if ($filter['recept_person']) {
            $workIds = WorkOrderRecept::where('recept_person_id', 'in', $filter['recept_person'])->column('work_id');
            $map['id'] = ['in', $workIds];
            unset($filter['recept_person']);
        }
        //筛选措施
        if ($filter['measure_choose_id']) {
            $measuerWorkIds = WorkOrderMeasure::where('measure_choose_id', 'in', $filter['measure_choose_id'])->column('work_id');
            if (!empty($map['id'])) {
                $newWorkIds = array_intersect($workIds, $measuerWorkIds);
                $map['id'] = ['in', $newWorkIds];
            } else {
                $map['id'] = ['in', $measuerWorkIds];
            }
            unset($filter['measure_choose_id']);
        }
        $this->request->get(['filter' => json_encode($filter)]);
        list($where) = $this->buildparams();
        $list = $this->model->field('id,platform_order,work_platform,work_status,email,refund_money,problem_type_content,problem_description,create_time,create_user_name')
            ->where($where)
            ->where($map)
            ->where($addWhere)
            ->select();
        $list = collection($list)->toArray();
        $arr = array_column($list, 'id');
        //求出所有的措施
        $info = $this->step->fetchMeasureRecord($arr);

        //从数据库查询需要的数据
        $spreadsheet = new Spreadsheet();
        //常规方式：利用setCellValue()填充数据
        $spreadsheet->setActiveSheetIndex(0)->setCellValue("A1", "工单ID")
            ->setCellValue("B1", "订单号")
            ->setCellValue("C1", "订单平台");   //利用setCellValues()填充数据
        $spreadsheet->setActiveSheetIndex(0)->setCellValue("D1", "工单状态")
            ->setCellValue("E1", "客户邮箱")
            ->setCellValue("F1", "退款金额");
        $spreadsheet->setActiveSheetIndex(0)->setCellValue("G1", "问题分类")
            ->setCellValue("H1", "问题描述")
            ->setCellValue("I1", "解决方案");
        $spreadsheet->setActiveSheetIndex(0)->setCellValue("J1", "创建时间")
            ->setCellValue("K1", "创建人");
        $spreadsheet->setActiveSheetIndex(0)->setTitle('工单数据');
        foreach ($list as $key => $value) {

            switch ($value['work_platform']) {
                case 2:
                    $value['work_platform'] = 'voogueme';
                    break;
                case 3:
                    $value['work_platform'] = 'nihao';
                    break;
                case 4:
                    $value['work_platform'] = 'meeloog';
                    break;
                case 5:
                    $value['work_platform'] = 'wesee';
                    break;
                case 9:
                    $value['work_platform'] = 'zeelool_es';
                    break;
                case 10:
                    $value['work_platform'] = 'zeelool_de';
                    break;
                case 11:
                    $value['work_platform'] = 'zeelool_jp';
                    break;
                default:
                    $value['work_platform'] = 'zeelool';
                    break;
            }
            $spreadsheet->getActiveSheet()->setCellValue("A" . ($key * 1 + 2), $value['id']);
            $spreadsheet->getActiveSheet()->setCellValue("B" . ($key * 1 + 2), $value['platform_order']);
            $spreadsheet->getActiveSheet()->setCellValue("C" . ($key * 1 + 2), $value['work_platform']);
            switch ($value['work_status']) {
                case 1:
                    $value['work_status'] = '新建';
                    break;
                case 2:
                    $value['work_status'] = '待审核';
                    break;
                case 3:
                    $value['work_status'] = '待处理';
                    break;
                case 4:
                    $value['work_status'] = '审核拒绝';
                    break;
                case 5:
                    $value['work_status'] = '部分处理';
                    break;
                case 0:
                    $value['work_status'] = '已取消';
                    break;
                default:
                    $value['work_status'] = '已处理';
                    break;
            }
            $spreadsheet->getActiveSheet()->setCellValue("D" . ($key * 1 + 2), $value['work_status']);
            $spreadsheet->getActiveSheet()->setCellValue("E" . ($key * 1 + 2), $value['email']);
            $spreadsheet->getActiveSheet()->setCellValue("F" . ($key * 1 + 2), $value['refund_money']);
            $spreadsheet->getActiveSheet()->setCellValue("G" . ($key * 1 + 2), $value['problem_type_content']);
            $spreadsheet->getActiveSheet()->setCellValue("H" . ($key * 1 + 2), $value['problem_description']);
            //措施
            if ($info['step'] && array_key_exists($value['id'], $info['step'])) {
                $spreadsheet->getActiveSheet()->setCellValue("I" . ($key * 1 + 2), $info['step'][$value['id']]);
            } else {
                $spreadsheet->getActiveSheet()->setCellValue("I" . ($key * 1 + 2), '');
            }
            $spreadsheet->getActiveSheet()->setCellValue("J" . ($key * 1 + 2), $value['create_time']);
            $spreadsheet->getActiveSheet()->setCellValue("K" . ($key * 1 + 2), $value['create_user_name']);

        }

        //设置宽度
        $spreadsheet->getActiveSheet()->getColumnDimension('A')->setWidth(10);
        $spreadsheet->getActiveSheet()->getColumnDimension('B')->setWidth(12);
        $spreadsheet->getActiveSheet()->getColumnDimension('C')->setWidth(10);
        $spreadsheet->getActiveSheet()->getColumnDimension('D')->setWidth(12);
        $spreadsheet->getActiveSheet()->getColumnDimension('E')->setWidth(30);
        $spreadsheet->getActiveSheet()->getColumnDimension('F')->setWidth(12);
        $spreadsheet->getActiveSheet()->getColumnDimension('G')->setWidth(20);
        $spreadsheet->getActiveSheet()->getColumnDimension('H')->setWidth(40);
        $spreadsheet->getActiveSheet()->getColumnDimension('I')->setWidth(20);
        $spreadsheet->getActiveSheet()->getColumnDimension('J')->setWidth(30);
        $spreadsheet->getActiveSheet()->getColumnDimension('K')->setWidth(20);

        //设置边框
        $border = [
            'borders' => [
                'allBorders' => [
                    'borderStyle' => \PhpOffice\PhpSpreadsheet\Style\Border::BORDER_THIN, // 设置border样式
                    'color' => ['argb' => 'FF000000'], // 设置border颜色
                ],
            ],
        ];

        $spreadsheet->getDefaultStyle()->getFont()->setName('微软雅黑')->setSize(12);


        $setBorder = 'A1:' . $spreadsheet->getActiveSheet()->getHighestColumn() . $spreadsheet->getActiveSheet()->getHighestRow();
        $spreadsheet->getActiveSheet()->getStyle($setBorder)->applyFromArray($border);

        $spreadsheet->getActiveSheet()->getStyle('A1:k' . $spreadsheet->getActiveSheet()->getHighestRow())->getAlignment()->setHorizontal(\PhpOffice\PhpSpreadsheet\Style\Alignment::HORIZONTAL_CENTER);


        $spreadsheet->setActiveSheetIndex(0);
        // return exportExcel($spreadsheet, 'xls', '登陆日志');
        $format = 'csv';
        $savename = '工单数据' . date("YmdHis", time());;
        // dump($spreadsheet);

        // if (!$spreadsheet) return false;
        if ($format == 'xls') {
            //输出Excel03版本
            header('Content-Type:application/vnd.ms-excel');
            $class = "\PhpOffice\PhpSpreadsheet\Writer\Xls";
        } elseif ($format == 'xlsx') {
            //输出07Excel版本
            header('Content-Type: application/vnd.openxmlformats-officedocument.spreadsheetml.sheet');
            $class = "\PhpOffice\PhpSpreadsheet\Writer\Xlsx";
        } elseif ($format == 'csv') {
            //输出07Excel版本
            header('Content-Type: application/vnd.openxmlformats-officedocument.spreadsheetml.sheet');
            $class = "\PhpOffice\PhpSpreadsheet\Writer\Csv";
        }

        //输出名称
        header('Content-Disposition: attachment;filename="' . $savename . '.' . $format . '"');
        //禁止缓存
        header('Cache-Control: max-age=0');
        $writer = new $class($spreadsheet);
        $writer->setPreCalculateFormulas(false);
        $writer->save('php://output');

        // $fp = fopen('php://output', 'a');//打开output流
        // fputcsv($fp, $list);//将数据格式化为csv格式并写入到output流中
        // $dataNum = count( $list );
        // $perSize = 1000;//每次导出的条数
        // $pages = ceil($dataNum / $perSize);

        // for ($i = 1; $i <= $pages; $i++) {
        //     foreach ($list as $item) {
        //         fputcsv($fp, $item);
        //     }
        //     //刷新输出缓冲到浏览器
        //     ob_flush();
        //     flush();//必须同时使用 ob_flush() 和flush() 函数来刷新输出缓冲。
        // }
        // fclose($fp);
        // exit();

    }


    /**
     * 批量导入
     */
    public function import()
    {
        $file = $this->request->request('file');
        if (!$file) {
            $this->error(__('Parameter %s can not be empty', 'file'));
        }
        $filePath = ROOT_PATH . DS . 'public' . DS . $file;
        if (!is_file($filePath)) {
            $this->error(__('No results were found'));
        }
        //实例化reader
        $ext = pathinfo($filePath, PATHINFO_EXTENSION);
        if (!in_array($ext, ['csv', 'xls', 'xlsx'])) {
            $this->error(__('Unknown data format'));
        }
        if ($ext === 'csv') {
            $file = fopen($filePath, 'r');
            $filePath = tempnam(sys_get_temp_dir(), 'import_csv');
            $fp = fopen($filePath, "w");
            $n = 0;
            while ($line = fgets($file)) {
                $line = rtrim($line, "\n\r\0");
                $encoding = mb_detect_encoding($line, ['utf-8', 'gbk', 'latin1', 'big5']);
                if ($encoding != 'utf-8') {
                    $line = mb_convert_encoding($line, 'utf-8', $encoding);
                }
                if ($n == 0 || preg_match('/^".*"$/', $line)) {
                    fwrite($fp, $line . "\n");
                } else {
                    fwrite($fp, '"' . str_replace(['"', ','], ['""', '","'], $line) . "\"\n");
                }
                $n++;
            }
            fclose($file) || fclose($fp);

            $reader = new Csv();
        } elseif ($ext === 'xls') {
            $reader = new Xls();
        } else {
            $reader = new Xlsx();
        }

        //导入文件首行类型,默认是注释,如果需要使用字段名称请使用name
        //$importHeadType = isset($this->importHeadType) ? $this->importHeadType : 'comment';
        //模板文件列名
        $listName = ['订单号', '差额', 'SKU', '货币'];
        try {
            if (!$PHPExcel = $reader->load($filePath)) {
                $this->error(__('Unknown data format'));
            }
            $currentSheet = $PHPExcel->getSheet(0);  //读取文件中的第一个工作表
            $allColumn = $currentSheet->getHighestDataColumn(); //取得最大的列号
            $allRow = $currentSheet->getHighestRow(); //取得一共有多少行
            $maxColumnNumber = Coordinate::columnIndexFromString($allColumn);

            $fields = [];
            for ($currentRow = 1; $currentRow <= 1; $currentRow++) {
                for ($currentColumn = 1; $currentColumn <= $maxColumnNumber; $currentColumn++) {
                    $val = $currentSheet->getCellByColumnAndRow($currentColumn, $currentRow)->getValue();
                    $fields[] = $val;
                }
            }

            //模板文件不正确
            if ($listName !== $fields) {
                throw new Exception("模板文件不正确！！");
            }

            $data = [];
            for ($currentRow = 2; $currentRow <= $allRow; $currentRow++) {
                for ($currentColumn = 1; $currentColumn <= $maxColumnNumber; $currentColumn++) {
                    $val = $currentSheet->getCellByColumnAndRow($currentColumn, $currentRow)->getValue();
                    $data[$currentRow - 2][$currentColumn - 1] = is_null($val) ? '' : $val;
                }
            }
        } catch (Exception $exception) {
            $this->error($exception->getMessage());
        }

        $work_measure = new \app\admin\model\saleaftermanage\WorkOrderMeasure();
        $order_recept = new \app\admin\model\saleaftermanage\WorkOrderRecept();
        foreach ($data as $k => $v) {
            $params['work_platform'] = 3;
            $params['work_type'] = 1;
            $params['platform_order'] = $v[0];
            $params['order_pay_currency'] = $v[3];
            $params['order_pay_method'] = 'paypal_express';
            $params['order_sku'] = $v[2];
            $params['work_status'] = 3;
            $params['problem_type_id'] = 23;
            $params['problem_type_content'] = '其他';
            $params['problem_description'] = '网站bug 镜片折扣未生效 退款';
            $params['create_user_id'] = 75;
            $params['create_user_name'] = '王伟';
            $params['is_check'] = 1;
            $params['assign_user_id'] = 75;
            $params['operation_user_id'] = 75;
            $params['check_note'] = '网站bug 镜片折扣未生效 退款';
            $params['create_time'] = date('Y-m-d H:i:s');
            $params['submit_time'] = date('Y-m-d H:i:s');
            $params['check_time'] = date('Y-m-d H:i:s');
            $params['refund_money'] = $v[1];
            $params['refund_way'] = 'paypal_express';
            $params['recept_person_id'] = 169;
            $result = $this->model->isUpdate(false)->data($params)->save($params);
            if ($result) {
                $list['work_id'] = $this->model->id;
                $list['measure_choose_id'] = 2;
                $list['measure_content'] = '退款';
                $list['create_time'] = date('Y-m-d H:i:s');
                $work_measure->isUpdate(false)->data($list)->save($list);

                $rlist['work_id'] = $this->model->id;
                $rlist['measure_id'] = $work_measure->id;
                $rlist['recept_group_id'] = 'cashier_group';
                $rlist['recept_person_id'] = 169;
                $rlist['recept_person'] = '李亚芳';
                $rlist['create_time'] = date('Y-m-d H:i:s');
                $order_recept->insert($rlist);
            }
        }
        echo 'ok';
    }

    /**
     *
     *
     * @Description
     * @author lsw
     * @since 2020/06/19 11:45:50
     * @return void
     */
    public function ceshi()
    {
        dump(session('admin'));

    }

    /**
     * 获取跟单规则
     *
     * @Author lsw 1461069578@qq.com
     * @DateTime 2020-06-30 10:11:23
     * @return void
     */
    public function getDocumentaryRule()
    {
        if ($this->request->isAjax()) {
            $workOrderConfigValue = $this->workOrderConfigValue;
            $all_group = $workOrderConfigValue['group'];
            $documentary_group = $workOrderConfigValue['documentary_group'];
            //创建人跟单
            $documentary_person = $workOrderConfigValue['documentary_person'];
            // dump($documentary_group);
            // dump($documentary_person);
            // exit;
            if (!empty($documentary_group)) {
                foreach ($documentary_group as $dgv) {
                    $documentary_info = (new AuthGroup)->getAllNextGroup($dgv['create_id']);
                    if ($documentary_info) {
                        array_push($documentary_info, $dgv['create_id']);
                        foreach ($documentary_info as $av) {
                            if (is_array($all_group[$av])) {
                                foreach ($all_group[$av] as $vk) {
                                    $documentary_all_person[] = $vk;
                                }
                            }

                        }
                    } else {
                        $documentary_all_person = $all_group[$dgv['create_id']];
                    }
                    if (count(array_filter($documentary_all_person)) >= 1) {
                        $documentary_true_all_person = array_unique($documentary_all_person);
                        if (in_array(session('admin.id'), $documentary_true_all_person)) {
                            if (is_array($all_group[$dgv['documentary_group_id']])) {
                                $all_after_user_id = $all_group[$dgv['documentary_group_id']];
                                //$this->success('','',$all_after_user_id);
                                break;
                            }
                        }
                    }
                }
            }
            if (!empty($documentary_person)) {
                foreach ($documentary_person as $dpv) {
                    if (session('admin.id') == $dpv['create_id']) {
                        if (is_array($all_group[$dpv['documentary_group_id']])) {
                            $all_after_user_id = $all_group[$dpv['documentary_group_id']];
                            //$this->success('','',$all_after_user_id);
                            break;
                        }
                    }
                }
            }
            if ($all_after_user_id) {
                $this->success('', '', $all_after_user_id);
            } else {
                $this->error('选择的跟单部门没有人，请重新选择');
            }
        }

    }

    /**
     * 判断订单是否已质检
     *
     * @Author lsw 1461069578@qq.com
     * @DateTime 2020-08-13 18:21:10
     * @return void
     */
    public function check_order_quality($platform, $order)
    {
        switch ($platform) {
            case 1:
                $model = Db::connect('database.db_zeelool');
                break;
            case 2:
                $model = Db::connect('database.db_voogueme');
                break;
            case 3:
                $model = Db::connect('database.db_nihao');
                break;
            case 4:
                $model = Db::connect('database.db_meeloog');
                break;
            case 9:
                $model = Db::connect('database.db_zeelool_es');
                break;
            case 10:
                $model = Db::connect('database.db_zeelool_de');
                break;
            case 11:
                $model = Db::connect('database.db_zeelool_jp');
                break;
            default:
                $model = false;
                break;
        }
        if ($platform == 4) {
            $info = $model->table('sales_flat_order')->where('increment_id', $order)->value('custom_is_delivery');
        } else {
            $info = $model->table('sales_flat_order')->where('increment_id', $order)->value('custom_is_delivery_new');
        }
        if ($info == 1) {
            return true;
        } else {
            return false;
        }
    }
}<|MERGE_RESOLUTION|>--- conflicted
+++ resolved
@@ -41,10 +41,6 @@
 use app\admin\model\warehouse\ProductBarCodeItem;
 use app\admin\model\itemmanage\ItemPlatformSku;
 use app\admin\model\finance\FinanceCost;
-<<<<<<< HEAD
-=======
-
->>>>>>> 95cc439d
 
 /**
  * 售后工单列管理
@@ -3239,10 +3235,6 @@
                     $result = $this->model->handleRecept($receptInfo['id'], $receptInfo['work_id'], $receptInfo['measure_id'], $receptInfo['recept_group_id'], $params['success'], $params['note'], $receptInfo['is_auto_complete'], $params['barcode']);
                 }
                 if ($result !== false) {
-<<<<<<< HEAD
-=======
-
->>>>>>> 95cc439d
                     //措施表
                     $_work_order_measure = new WorkOrderMeasure();
                     $measure_choose_id = $_work_order_measure->where('id',$receptInfo['measure_id'])->value('measure_choose_id');
