--- conflicted
+++ resolved
@@ -768,18 +768,10 @@
                         foreach ($params['measure_choose_id'] as $k => $v) {
                             $measureList['work_id'] = $work_id;
                             $measureList['measure_choose_id'] = $v;
-<<<<<<< HEAD
-
                             //$measureList['measure_content'] = config('workorder.step')[$v];
                             $measureList['measure_content'] = $workOrderConfigValue['step'][$v];
                             $measureList['create_time'] = date('Y-m-d H:i:s');
                             
-=======
-                            //$measureList['measure_content'] = config('workorder.step')[$v];
-                            $measureList['measure_content'] = $workOrderConfigValue['step'][$v];
-                            $measureList['create_time'] = date('Y-m-d H:i:s');
-
->>>>>>> 91971756
                             //插入措施表
                             $res = $this->step->insertGetId($measureList);
                             if (false === $res) {
