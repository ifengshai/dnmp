--- conflicted
+++ resolved
@@ -14,10 +14,8 @@
 use app\admin\model\saleaftermanage\WorkOrderProblemStep;
 use app\admin\model\saleaftermanage\WorkOrderStepType;
 use app\admin\model\platformManage\MagentoPlatform;
-<<<<<<< HEAD
-=======
+
 use think\Cache;
->>>>>>> 030d99e1
 
 /**
  * 工单问题类型管理
@@ -290,30 +288,6 @@
         //所有措施类型
         $all_step = (new WorkOrderStepType)->where($where)->select();
         //所有平台
-<<<<<<< HEAD
-        $all_platform = (new MagentoPlatform)->field('id,name')->select();
-        if (!$all_problem_type) {
-            //不存在问题类型
-        }
-        if (!$all_step) {
-            //不存在措施
-        }
-        $all_problem_type = collection($all_problem_type)->toArray();
-        $all_step = collection($all_step)->toArray();
-        //客服问题类型，仓库问题类型，大的问题类型分类,所有措施
-        $customer_problem_type = $warehouse_problem_type = $customer_problem_classify_arr = $step = $platform = [];
-        foreach ($all_problem_type as $v) {
-            if (1 == $v['type']) {
-                $customer_problem_type[$v['id']] = $v['problem_name'];
-            } elseif (2 == $v['type']) {
-                $warehouse_problem_type[$v['id']] = $v['problem_name'];
-            }
-            $customer_problem_classify_arr[$v['problem_belong']][] = $v['id'];
-        }
-        foreach ($all_step as $sv) {
-            $step[$sv['id']] = $v['step_name'];
-        }
-=======
         $all_platform     = (new MagentoPlatform)->field('id,name')->select();
         //客服A组主管，B组主管
         $where_group['a.name'] =['in',['B组客服主管','A组客服主管']];
@@ -424,21 +398,12 @@
             $all_check_rule = [];
         }
         //所有的平台
->>>>>>> 030d99e1
         foreach ($all_platform as $pv) {
             $platform[$pv['id']] = $pv['name'];
         }
         $arr['customer_problem_type'] = $customer_problem_type;
         $arr['warehouse_problem_type'] = $warehouse_problem_type;
         $arr['customer_problem_classify_arr'] = $customer_problem_classify_arr;
-<<<<<<< HEAD
-        $arr['step'] = $step;
-        $arr['platform'] = $platform;
-        return $arr;
-    }
-
-
-=======
         $arr['customer_problem_classify']     = $customer_problem_classify;
         $arr['step']                          = $step;
         $arr['platform']                      = $platform;
@@ -480,5 +445,4 @@
             $this->error('清除失败');
         }
     }
->>>>>>> 030d99e1
 }