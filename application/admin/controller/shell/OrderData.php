--- conflicted
+++ resolved
@@ -198,11 +198,7 @@
                                     $params['customer_firstname'] = $v['customer_firstname'];
                                     $params['customer_lastname'] = $v['customer_lastname'];
                                     $params['taxno'] = $v['taxno'];
-<<<<<<< HEAD
-                                    $params['updated_at'] = strtotime($v['updated_at']);
-=======
                                     $params['updated_at'] = strtotime($v['updated_at']) + 28800;
->>>>>>> 83a0a539
                                     $params['order_prescription_type'] = $v['custom_order_prescription_type'] ?? 0;
 
                                     $this->order->where(['entity_id' => $v['entity_id'], 'site' => $site])->update($params);
@@ -262,10 +258,7 @@
                                     $options['sku'] = $v['sku'];
                                     $options['qty'] = $v['qty_ordered'];
                                     $options['base_row_total'] = $v['base_row_total'];
-<<<<<<< HEAD
-=======
                                     $options['product_id'] = $v['product_id'];
->>>>>>> 83a0a539
                                     $order_prescription_type = $options['order_prescription_type'];
                                     unset($options['order_prescription_type']);
                                     if ($options) {
@@ -278,13 +271,8 @@
                                             $data[$i]['option_id'] = $options_id;
                                             $data[$i]['sku'] = $v['sku'];
                                             $data[$i]['order_prescription_type'] = $order_prescription_type;
-<<<<<<< HEAD
-                                            $data[$i]['created_at'] = strtotime($v['created_at']);
-                                            $data[$i]['updated_at'] = strtotime($v['updated_at']);
-=======
                                             $data[$i]['created_at'] = strtotime($v['created_at']) + 28800;
                                             $data[$i]['updated_at'] = strtotime($v['updated_at']) + 28800;
->>>>>>> 83a0a539
                                         }
                                         $this->orderitemprocess->insertAll($data);
                                     }
@@ -983,7 +971,6 @@
         if ($arr['is_custom_lens'] == 1) {
             $arr['order_prescription_type'] = 3;
         }
-<<<<<<< HEAD
 
         //默认如果不是仅镜架 或定制片 则为现货处方镜
         if ($arr['order_prescription_type'] != 1 && $arr['order_prescription_type'] != 3) {
@@ -991,8 +978,6 @@
         }
         return $arr;
     }
-
-
 
     /**
      * 西语站 处方解析逻辑
@@ -1120,33 +1105,18 @@
             $arr['order_prescription_type'] = 2;
         }
 
-=======
-
-        //默认如果不是仅镜架 或定制片 则为现货处方镜
-        if ($arr['order_prescription_type'] != 1 && $arr['order_prescription_type'] != 3) {
-            $arr['order_prescription_type'] = 2;
-        }
->>>>>>> 83a0a539
         return $arr;
     }
 
     /**
-<<<<<<< HEAD
      * 德语站 处方解析逻辑
-=======
-     * 西语站 处方解析逻辑
->>>>>>> 83a0a539
      *
      * @Description
      * @author wpl
      * @since 2020/10/28 10:16:53 
      * @return void
      */
-<<<<<<< HEAD
     protected function zeelool_de_prescription_analysis($data)
-=======
-    protected function zeelool_es_prescription_analysis($data)
->>>>>>> 83a0a539
     {
         $options = unserialize($data);
         //镜片类型
@@ -1204,7 +1174,6 @@
         $arr['os_bd'] = $options_params['os_bd'];
         $arr['od_bd_r'] = $options_params['od_bd_r'];
         $arr['os_bd_r'] = $options_params['os_bd_r'];
-<<<<<<< HEAD
 
         /**
          * 判断定制现片逻辑
@@ -1267,18 +1236,8 @@
 
         return $arr;
     }
-=======
->>>>>>> 83a0a539
-
-        /**
-         * 判断定制现片逻辑
-         * 1、渐进镜 Progressive
-         * 2、偏光镜 镜片类型包含Polarized
-         * 3、染色镜 镜片类型包含Lens with Color Tint 或 Tinted 或 Color Tint
-         * 4、当cyl<=-4或cyl>=4 或 sph < -8或 sph>8
-         */
-
-<<<<<<< HEAD
+
+
     /**
      * 日语站 处方解析逻辑
      *
@@ -1359,300 +1318,6 @@
         }
 
         if ($arr['prescription_type'] == '累進レンズ') {
-=======
-        if ($arr['index_name'] == '' || $arr['index_name'] == 'SÓLO MONTURA (Lentes Plásticas)' ||  $arr['index_name'] == 'SÓLO MONTURA') {
-            $arr['order_prescription_type'] = 1;
-        }
-
-        if ($arr['prescription_type'] == 'Progresivo') {
->>>>>>> 83a0a539
-            $arr['is_custom_lens'] = 1;
-        }
-
-
-<<<<<<< HEAD
-        if (strpos($arr['index_name'], '偏光レンズ') !== false) {
-=======
-        if (strpos($arr['index_name'], 'Polarizado') !== false) {
->>>>>>> 83a0a539
-            $arr['is_custom_lens'] = 1;
-        }
-
-        if (strpos($arr['index_name'], 'Lens with Color Tint') !== false) {
-            $arr['is_custom_lens'] = 1;
-        }
-
-        //染色
-<<<<<<< HEAD
-        if (strpos($arr['index_name'], '色付き') !== false) {
-            $arr['is_custom_lens'] = 1;
-        }
-
-        if (strpos($arr['index_name'], '色合い') !== false) {
-=======
-        if (strpos($arr['index_name'], 'Tinted') !== false) {
-            $arr['is_custom_lens'] = 1;
-        }
-
-        if (strpos($arr['index_name'], 'Tinte de color') !== false) {
->>>>>>> 83a0a539
-            $arr['is_custom_lens'] = 1;
-        }
-
-        if ((float) urldecode($arr['od_cyl']) * 1 <= -4 || (float) urldecode($arr['od_cyl']) * 1 >= 4) {
-            $arr['is_custom_lens'] = 1;
-        }
-
-        if ((float) urldecode($arr['os_cyl']) * 1 <= -4 || (float) urldecode($arr['os_cyl']) * 1 >= 4) {
-            $arr['is_custom_lens'] = 1;
-        }
-        if ((float) urldecode($arr['od_sph']) * 1 < -8 || (float) urldecode($arr['od_sph']) * 1 > 8) {
-            $arr['is_custom_lens'] = 1;
-        }
-
-        if ((float) urldecode($arr['os_sph']) * 1 < -8 || (float) urldecode($arr['os_sph']) * 1 > 8) {
-            $arr['is_custom_lens'] = 1;
-        }
-
-        //定制处方镜
-        if ($arr['is_custom_lens'] == 1) {
-            $arr['order_prescription_type'] = 3;
-        }
-
-        //默认如果不是仅镜架 或定制片 则为现货处方镜
-        if ($arr['order_prescription_type'] != 1 && $arr['order_prescription_type'] != 3) {
-            $arr['order_prescription_type'] = 2;
-        }
-<<<<<<< HEAD
-=======
-
->>>>>>> 83a0a539
-        return $arr;
-    }
-
-    /**
-<<<<<<< HEAD
-     * 批量生成子订单表子单号
-     * 
-=======
-     * 德语站 处方解析逻辑
-     *
->>>>>>> 83a0a539
-     * @Description
-     * @todo 计划任务 10分钟一次
-     * @author wpl
-<<<<<<< HEAD
-     * @since 2020/10/28 17:36:27 
-     * @return void
-     */
-    public function set_order_item_number_shell()
-    {
-=======
-     * @since 2020/10/28 10:16:53 
-     * @return void
-     */
-    protected function zeelool_de_prescription_analysis($data)
-    {
-        $options = unserialize($data);
-        //镜片类型
-        $arr['index_type'] = $options['info_buyRequest']['tmplens']['index_type'] ?: '';
-        //镜片名称
-        $arr['index_name'] = $options['info_buyRequest']['tmplens']['index_type'] ?: '';
-        //光度等参数
-        $prescription_params = explode("&", $options['info_buyRequest']['tmplens']['prescription']);
-        $options_params = array();
-        foreach ($prescription_params as $key => $value) {
-            $arr_value = explode("=", $value);
-            $options_params[$arr_value[0]] = $arr_value[1];
-        }
-        //处方类型
-        $arr['prescription_type'] = $options_params['prescription_type'] ?: '';
-        //镀膜名称
-        $arr['coating_name'] = $options['info_buyRequest']['tmplens']['coatiing_name'] ?: '';
-        //镀膜价格
-        $arr['coating_price'] = $options['info_buyRequest']['tmplens']['coatiing_price'];
-        //镜框价格
-        $arr['frame_price'] = $options['info_buyRequest']['tmplens']['frame_price'];
-        //镜片价格
-        $arr['index_price'] = $options['info_buyRequest']['tmplens']['index_price'];
-        //镜框原始价格
-        $arr['frame_regural_price'] = $options['info_buyRequest']['tmplens']['frame_regural_price'];
-        //镜片颜色
-        $arr['index_color'] = $options['info_buyRequest']['tmplens']['color_name'];
-        //镜框颜色
-        $arr['frame_color'] = $options['options'][0]['value'];
-        //镜片+镀膜价格
-        $arr['lens_price'] = $options['info_buyRequest']['tmplens']['lens'] ?? 0;
-        //镜框+镜片+镀膜价格
-        $arr['total'] = $options['info_buyRequest']['tmplens']['total'] ?? 0;
-        //镜片分类
-        $arr['goods_type'] = $options['info_buyRequest']['tmplens']['goods_type'] ?? 0;
-        //光度参数
-        $arr['od_sph'] = $options_params['od_sph'] ?: '';;
-        $arr['os_sph'] = $options_params['os_sph'] ?: '';;
-        $arr['od_cyl'] = $options_params['od_cyl'] ?: '';;
-        $arr['os_cyl'] = $options_params['os_cyl'] ?: '';;
-        $arr['od_axis'] = $options_params['od_axis'];
-        $arr['pd_l'] = $options_params['pd_l'];
-        $arr['pd_r'] = $options_params['pd_r'];
-        $arr['pd'] = $options_params['pd'];
-        $arr['pdcheck'] = $options_params['pdcheck'];
-        $arr['prismcheck'] = $options_params['prismcheck'];
-        //小语种站左右眼add是反的
-        $arr['os_add'] = $options_params['od_add'];
-        $arr['od_add'] = $options_params['os_add'];
-        $arr['od_pv'] = $options_params['od_pv'];
-        $arr['os_pv'] = $options_params['os_pv'];
-        $arr['od_pv_r'] = $options_params['od_pv_r'];
-        $arr['os_pv_r'] = $options_params['os_pv_r'];
-        $arr['od_bd'] = $options_params['od_bd'];
-        $arr['os_bd'] = $options_params['os_bd'];
-        $arr['od_bd_r'] = $options_params['od_bd_r'];
-        $arr['os_bd_r'] = $options_params['os_bd_r'];
-
-        /**
-         * 判断定制现片逻辑
-         * 1、渐进镜 Progressive
-         * 2、偏光镜 镜片类型包含Polarized
-         * 3、染色镜 镜片类型包含Lens with Color Tint 或 Tinted 或 Color Tint
-         * 4、当cyl<=-4或cyl>=4 或 sph < -8或 sph>8
-         */
-
-        if ($arr['index_name'] == '' || $arr['index_name'] == 'Kunststoffgläser' || $arr['index_name'] == 'NUR RAHMEN') {
-            $arr['order_prescription_type'] = 1;
-        }
-
-        if ($arr['prescription_type'] == 'Gleitsicht') {
-            $arr['is_custom_lens'] = 1;
-        }
-
-
-        if (strpos($arr['index_name'], 'Polarisierend') !== false) {
-            $arr['is_custom_lens'] = 1;
-        }
-
-        if (strpos($arr['index_name'], 'Lens with Color Tint') !== false) {
-            $arr['is_custom_lens'] = 1;
-        }
-
-        //染色
-        if (strpos($arr['index_name'], 'Tinted') !== false) {
-            $arr['is_custom_lens'] = 1;
-        }
-
-        if (strpos($arr['index_name'], 'Farbtönung') !== false) {
-            $arr['is_custom_lens'] = 1;
-        }
-
-        if ((float) urldecode($arr['od_cyl']) * 1 <= -4 || (float) urldecode($arr['od_cyl']) * 1 >= 4) {
-            $arr['is_custom_lens'] = 1;
-        }
-
-        if ((float) urldecode($arr['os_cyl']) * 1 <= -4 || (float) urldecode($arr['os_cyl']) * 1 >= 4) {
-            $arr['is_custom_lens'] = 1;
-        }
-        if ((float) urldecode($arr['od_sph']) * 1 < -8 || (float) urldecode($arr['od_sph']) * 1 > 8) {
-            $arr['is_custom_lens'] = 1;
-        }
-
-        if ((float) urldecode($arr['os_sph']) * 1 < -8 || (float) urldecode($arr['os_sph']) * 1 > 8) {
-            $arr['is_custom_lens'] = 1;
-        }
-
-        //定制处方镜
-        if ($arr['is_custom_lens'] == 1) {
-            $arr['order_prescription_type'] = 3;
-        }
-
-        //默认如果不是仅镜架 或定制片 则为现货处方镜
-        if ($arr['order_prescription_type'] != 1 && $arr['order_prescription_type'] != 3) {
-            $arr['order_prescription_type'] = 2;
-        }
-
-        return $arr;
-    }
-
-
-    /**
-     * 日语站 处方解析逻辑
-     *
-     * @Description
-     * @author wpl
-     * @since 2020/10/28 10:16:53 
-     * @return void
-     */
-    protected function zeelool_jp_prescription_analysis($data)
-    {
-        $options = unserialize($data);
-        //镜片类型
-        $arr['index_type'] = $options['info_buyRequest']['tmplens']['index_type'] ?: '';
-        //镜片名称
-        $arr['index_name'] = $options['info_buyRequest']['tmplens']['index_type'] ?: '';
-        //光度等参数
-        $prescription_params = explode("&", $options['info_buyRequest']['tmplens']['prescription']);
-        $options_params = array();
-        foreach ($prescription_params as $key => $value) {
-            $arr_value = explode("=", $value);
-            $options_params[$arr_value[0]] = $arr_value[1];
-        }
-        //处方类型
-        $arr['prescription_type'] = $options_params['prescription_type'] ?: '';
-        //镀膜名称
-        $arr['coating_name'] = $options['info_buyRequest']['tmplens']['coatiing_name'] ?: '';
-        //镀膜价格
-        $arr['coating_price'] = $options['info_buyRequest']['tmplens']['coatiing_price'];
-        //镜框价格
-        $arr['frame_price'] = $options['info_buyRequest']['tmplens']['frame_price'];
-        //镜片价格
-        $arr['index_price'] = $options['info_buyRequest']['tmplens']['index_price'];
-        //镜框原始价格
-        $arr['frame_regural_price'] = $options['info_buyRequest']['tmplens']['frame_regural_price'];
-        //镜片颜色
-        $arr['index_color'] = $options['info_buyRequest']['tmplens']['color_name'];
-        //镜框颜色
-        $arr['frame_color'] = $options['options'][0]['value'];
-        //镜片+镀膜价格
-        $arr['lens_price'] = $options['info_buyRequest']['tmplens']['lens'] ?? 0;
-        //镜框+镜片+镀膜价格
-        $arr['total'] = $options['info_buyRequest']['tmplens']['total'] ?? 0;
-        //镜片分类
-        $arr['goods_type'] = $options['info_buyRequest']['tmplens']['goods_type'] ?? 0;
-        //光度参数
-        $arr['od_sph'] = $options_params['od_sph'] ?: '';;
-        $arr['os_sph'] = $options_params['os_sph'] ?: '';;
-        $arr['od_cyl'] = $options_params['od_cyl'] ?: '';;
-        $arr['os_cyl'] = $options_params['os_cyl'] ?: '';;
-        $arr['od_axis'] = $options_params['od_axis'];
-        $arr['pd_l'] = $options_params['pd_l'];
-        $arr['pd_r'] = $options_params['pd_r'];
-        $arr['pd'] = $options_params['pd'];
-        $arr['pdcheck'] = $options_params['pdcheck'];
-        $arr['prismcheck'] = $options_params['prismcheck'];
-        //小语种站左右眼add是反的
-        $arr['os_add'] = $options_params['od_add'];
-        $arr['od_add'] = $options_params['os_add'];
-        $arr['od_pv'] = $options_params['od_pv'];
-        $arr['os_pv'] = $options_params['os_pv'];
-        $arr['od_pv_r'] = $options_params['od_pv_r'];
-        $arr['os_pv_r'] = $options_params['os_pv_r'];
-        $arr['od_bd'] = $options_params['od_bd'];
-        $arr['os_bd'] = $options_params['os_bd'];
-        $arr['od_bd_r'] = $options_params['od_bd_r'];
-        $arr['os_bd_r'] = $options_params['os_bd_r'];
-
-        /**
-         * 判断定制现片逻辑
-         * 1、渐进镜 Progressive
-         * 2、偏光镜 镜片类型包含Polarized
-         * 3、染色镜 镜片类型包含Lens with Color Tint 或 Tinted 或 Color Tint
-         * 4、当cyl<=-4或cyl>=4 或 sph < -8或 sph>8
-         */
-
-        if ($arr['index_name'] == '' || $arr['index_name'] == 'プラスチックレンズ' || $arr['index_name'] == 'フレームのみ') {
-            $arr['order_prescription_type'] = 1;
-        }
-
-        if ($arr['prescription_type'] == '累進レンズ') {
             $arr['is_custom_lens'] = 1;
         }
 
@@ -1712,7 +1377,6 @@
      */
     public function set_order_item_number_shell()
     {
->>>>>>> 83a0a539
         //查询未生成子单号的数据
         $list = $this->orderitemprocess->where('LENGTH(trim(item_order_number))=0')->limit(3000)->select();
         $list = collection($list)->toArray();
@@ -1739,8 +1403,6 @@
             usleep(10000);
         }
 
-<<<<<<< HEAD
-=======
         echo "ok";
     }
 
@@ -1767,42 +1429,15 @@
         }
         //更新数据
         if ($params) $this->orderitemoption->saveAll($params);
->>>>>>> 83a0a539
         echo "ok";
     }
 
+
     /**
-<<<<<<< HEAD
-     * 批量更新order表主键
-=======
      * 更新订单商品总数量
->>>>>>> 83a0a539
      *
      * @Description
-     * @todo 计划任务 10分钟一次
      * @author wpl
-<<<<<<< HEAD
-     * @since 2020/10/28 17:58:46 
-     * @return void
-     */
-    public function set_order_id()
-    {
-        //查询未生成子单号的数据
-        $list = $this->orderitemoption->where('order_id', 0)->field('id,site,magento_order_id')->limit(4000)->select();
-        $list = collection($list)->toArray();
-        $params = [];
-        foreach ($list as $k => $v) {
-            $order_id = $this->order->where(['entity_id' => $v['magento_order_id'], 'site' => $v['site']])->value('id');
-            $params[$k]['id'] = $v['id'];
-            $params[$k]['order_id'] = $order_id;
-            echo $v['id'] . "\n";
-        }
-        //更新数据
-        if ($params) $this->orderitemoption->saveAll($params);
-        echo "ok";
-    }
-
-=======
      * @since 2020/11/03 15:04:12 
      * @return void
      */
@@ -1909,26 +1544,16 @@
         $this->order_address_data(5);
     }
 
->>>>>>> 83a0a539
     /**
-     * 更新订单商品总数量
+     * 地址处理
      *
      * @Description
-<<<<<<< HEAD
-     * @author wpl
-     * @since 2020/11/03 15:04:12 
-=======
      * @author wpl
      * @since 2020/11/02 18:31:12 
->>>>>>> 83a0a539
      * @return void
      */
-    public function order_total_qty_ordered()
-    {
-<<<<<<< HEAD
-        $list = $this->order->where('total_qty_ordered=0')->limit(3000)->select();
-        $list = collection($list)->toArray();
-=======
+    protected function order_address_data($site)
+    {
         $list = $this->order->where('country_id is null and site = ' . $site)->limit(3000)->select();
         $list = collection($list)->toArray();
         $entity_id = array_column($list, 'entity_id');
@@ -1949,18 +1574,17 @@
         } elseif ($site == 11) {
             $res = Db::connect('database.db_zeelool_jp')->table('sales_flat_order_address')->where(['parent_id' => ['in', $entity_id]])->column('country_id,region,city,street,postcode,telephone', 'parent_id');
         }
->>>>>>> 83a0a539
         $params = [];
         foreach ($list as $k => $v) {
-            $qty = $this->orderitemoption->where(['magento_order_id' => $v['entity_id']])->sum('qty');
-            $params[$k]['total_qty_ordered'] = $qty;
             $params[$k]['id'] = $v['id'];
-            echo $k . "\n";
+            $params[$k]['country_id'] = $res[$v['entity_id']]['country_id'];
+            $params[$k]['region'] = $res[$v['entity_id']]['region'];
+            $params[$k]['city'] = $res[$v['entity_id']]['city'];
+            $params[$k]['street'] = $res[$v['entity_id']]['street'];
+            $params[$k]['postcode'] = $res[$v['entity_id']]['postcode'];
+            $params[$k]['telephone'] = $res[$v['entity_id']]['telephone'];
         }
         $this->order->saveAll($params);
-<<<<<<< HEAD
-        echo 'ok';
-=======
         echo $site . 'ok';
     }
 
@@ -2060,7 +1684,6 @@
             usleep(10000);
         }
         echo "ok";
->>>>>>> 83a0a539
     }
 
     /**
