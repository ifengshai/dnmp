--- conflicted
+++ resolved
@@ -366,14 +366,8 @@
         //镜片类型
         $arr['index_type'] = $options['info_buyRequest']['tmplens']['lenstype_data_name'] ?: '';
         //镜片名称
-<<<<<<< HEAD
-        $arr['index_name'] = $options['info_buyRequest']['tmplens']['lens_data_name'] ?: '';
-        //图片id
-        $arr['prescription_pic_id'] = $options['info_buyRequest']['tmplens']['coatiing_price'] ?: '';
-=======
         $index_name = $options['info_buyRequest']['tmplens']['lens_data_name'] ?: $options['info_buyRequest']['tmplens']['index_type'];
         $arr['index_name'] = $index_name ?: '';
->>>>>>> 48bdeeb5
         //光度等参数
         $prescription_params = explode("&", $options['info_buyRequest']['tmplens']['prescription']);
         $options_params = array();
@@ -381,7 +375,6 @@
             $arr_value = explode("=", $value);
             $options_params[$arr_value[0]] = $arr_value[1];
         }
-
         //处方类型
         $arr['prescription_type'] = $options_params['prescription_type'] ?: '';
         //镀膜名称
@@ -471,8 +464,6 @@
         $arr['index_type'] = $options['info_buyRequest']['tmplens']['index_type'] ?: '';
         //镜片名称
         $arr['index_name'] = $options['info_buyRequest']['tmplens']['index_type'] ?: '';
-        //图片id
-        $arr['prescription_pic_id'] = $options['info_buyRequest']['tmplens']['coatiing_price'] ?: '';
         //光度等参数
         $prescription_params = explode("&", $options['info_buyRequest']['tmplens']['prescription']);
         $options_params = array();
@@ -564,8 +555,6 @@
         $arr['index_type'] = $options['info_buyRequest']['tmplens']['lens_type'] ?: '';
         //镜片名称
         $arr['index_name'] = $options['info_buyRequest']['tmplens']['third_name'] ?: '';
-        //图片id
-        $arr['prescription_pic_id'] = $options['info_buyRequest']['tmplens']['coatiing_price'] ?: '';
         //光度等参数
         $options_params = json_decode($options['info_buyRequest']['tmplens']['prescription'], true);
 
@@ -653,8 +642,6 @@
         $arr['index_type'] = $options['info_buyRequest']['tmplens']['index_type'] ?: '';
         //镜片名称
         $arr['index_name'] = $options['info_buyRequest']['tmplens']['index_type'] ?: '';
-        //图片id
-        $arr['prescription_pic_id'] = $options['info_buyRequest']['tmplens']['coatiing_price'] ?: '';
         //光度等参数
         $prescription_params = explode("&", $options['info_buyRequest']['tmplens']['prescription']);
         $options_params = array();
@@ -745,8 +732,6 @@
         $arr['index_type'] = $options['info_buyRequest']['tmplens']['index_type'] ?: '';
         //镜片名称
         $arr['index_name'] = $options['info_buyRequest']['tmplens']['index_type'] ?: '';
-        //图片id
-        $arr['prescription_pic_id'] = $options['info_buyRequest']['tmplens']['coatiing_price'] ?: '';
         //光度等参数
         $prescription_params = explode("&", $options['info_buyRequest']['tmplens']['prescription']);
         $options_params = array();
@@ -842,15 +827,9 @@
         //镜片类型
         $arr['index_type'] = $options['info_buyRequest']['tmplens']['index_type'] ?: '';
         //镜片名称
-<<<<<<< HEAD
-        $arr['index_name'] = $options['info_buyRequest']['tmplens']['index_type'] ?: '';
-        //图片id
-        $arr['prescription_pic_id'] = $options['info_buyRequest']['tmplens']['coatiing_price'] ?: '';
-=======
         $arr['index_name'] = $options['info_buyRequest']['tmplens']['index_name'] ?: '';
         //图片id
         $arr['prescription_pic_id'] = $options['info_buyRequest']['tmplens']['prescription_pic_id'] ?: '';
->>>>>>> 48bdeeb5
         //光度等参数
         $prescription_params = explode("&", $options['info_buyRequest']['tmplens']['prescription']);
         $options_params = array();
@@ -858,7 +837,6 @@
             $arr_value = explode("=", $value);
             $options_params[$arr_value[0]] = $arr_value[1];
         }
-
         //处方类型
         $arr['prescription_type'] = $options_params['prescription_type'] ?: '';
         //镀膜名称
@@ -902,9 +880,9 @@
         $arr['pd'] = $options_params['pd'];
         $arr['pdcheck'] = $options_params['pdcheck'];
         $arr['prismcheck'] = $options_params['prismcheck'];
-        //小语种站左右眼add是反的 （转换过了）
-        $arr['os_add'] = $options_params['os_add'];
-        $arr['od_add'] = $options_params['od_add'];
+        //小语种站左右眼add是反的
+        $arr['os_add'] = $options_params['od_add'];
+        $arr['od_add'] = $options_params['os_add'];
         $arr['od_pv'] = $options_params['od_pv'];
         $arr['os_pv'] = $options_params['os_pv'];
         $arr['od_pv_r'] = $options_params['od_pv_r'];
@@ -944,8 +922,6 @@
         $arr['index_type'] = $options['info_buyRequest']['tmplens']['index_type'] ?: '';
         //镜片名称
         $arr['index_name'] = $options['info_buyRequest']['tmplens']['index_type'] ?: '';
-        //图片id
-        $arr['prescription_pic_id'] = $options['info_buyRequest']['tmplens']['coatiing_price'] ?: '';
         //光度等参数
         $prescription_params = explode("&", $options['info_buyRequest']['tmplens']['prescription']);
         $options_params = array();
@@ -1036,8 +1012,6 @@
         $arr['index_type'] = $options['info_buyRequest']['tmplens']['index_type'] ?: '';
         //镜片名称
         $arr['index_name'] = $options['info_buyRequest']['tmplens']['index_type'] ?: '';
-        //图片id
-        $arr['prescription_pic_id'] = $options['info_buyRequest']['tmplens']['coatiing_price'] ?: '';
         //光度等参数
         $prescription_params = explode("&", $options['info_buyRequest']['tmplens']['prescription']);
         $options_params = array();
