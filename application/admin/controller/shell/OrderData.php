<?php

/**
 * 订单数据解析
 * 执行时间：
 */

namespace app\admin\controller\shell;

use app\common\controller\Backend;
use think\Db;



class OrderData extends Backend
{
    protected $noNeedLogin = ['*'];

    public function _initialize()
    {
        parent::_initialize();
        $this->order = new \app\admin\model\order\Order();
        $this->orderitemoption = new \app\admin\model\order\OrderItemOption();
        $this->orderprocess = new \app\admin\model\order\OrderProcess();
        $this->orderitemprocess = new \app\admin\model\order\OrderItemProcess();
        $this->zeelool = new \app\admin\model\order\order\Zeelool();
        $this->voogueme = new \app\admin\model\order\order\Voogueme();
        $this->nihao = new \app\admin\model\order\order\Nihao();
        $this->meeloog = new \app\admin\model\order\order\Meeloog();
        $this->wesee = new \app\admin\model\order\order\Weseeoptical();
        $this->zeelool_es = new \app\admin\model\order\order\ZeeloolEs();
        $this->zeelool_de = new \app\admin\model\order\order\ZeeloolDe();
        $this->zeelool_jp = new \app\admin\model\order\order\ZeeloolJp();
    }


    /**
     * 处理订单数据
     *
     * @Description
     * @author wpl
     * @since 2020/10/21 14:55:50 
     * @return void
     */
    public function process_order_data()
    {
        /**
         * 代码中的输出注释都可以打开供调试使用
         * 对 中台生产的  用户信息 进行消费
         */
        // 设置将要消费消息的主题
        $topic = 'mojing_order';
        $host = '127.0.0.1:9092';
        $group_id = '0';
        $conf = new \RdKafka\Conf();
        // 当有新的消费进程加入或者退出消费组时，kafka 会自动重新分配分区给消费者进程，这里注册了一个回调函数，当分区被重新分配时触发
        $conf->setRebalanceCb(function (\RdKafka\KafkaConsumer $kafka, $err, array $partitions = null) {
            switch ($err) {
                case RD_KAFKA_RESP_ERR__ASSIGN_PARTITIONS:
                    $kafka->assign($partitions);
                    break;
                case RD_KAFKA_RESP_ERR__REVOKE_PARTITIONS:
                    $kafka->assign(NULL);
                    break;
                default:
                    throw new \Exception($err);
            }
        });
        // 配置groud.id 具有相同 group.id 的consumer 将会处理不同分区的消息，
        // 所以同一个组内的消费者数量如果订阅了一个topic，
        // 那么消费者进程的数量多于 多于这个topic 分区的数量是没有意义的。
        $conf->set('group.id', $group_id);

        // 添加 kafka集群服务器地址
        $conf->set('metadata.broker.list', $host); //'localhost:9092,localhost:9093,localhost:9094,localhost:9095'

        // 针对低延迟进行了优化的配置。这允许PHP进程/请求尽快发送消息并快速终止
        $conf->set('socket.timeout.ms', 50);
        //多进程和信号
        if (function_exists('pcntl_sigprocmask')) {
            pcntl_sigprocmask(SIG_BLOCK, array(SIGIO));
            $conf->set('internal.termination.signal', SIGIO);
        } else {
            $conf->set('queue.buffering.max.ms', 1);
        }

        $topicConf = new \RdKafka\TopicConf();
        // 在interval.ms的时间内自动提交确认、建议不要启动, 1是启动，0是未启动
        $topicConf->set('auto.commit.enable', 0);
        $topicConf->set('auto.commit.interval.ms', 100);
        //smallest：简单理解为从头开始消费，largest：简单理解为从最新的开始消费
        $topicConf->set('auto.offset.reset', 'smallest');
        // 设置offset的存储为broker
        //$topicConf->set('offset.store.method', 'broker');
        // 设置offset的存储为file
        //$topicConf->set('offset.store.method', 'file');
        // 设置offset的存储路径
        $topicConf->set('offset.store.path', 'kafka_offset.log');
        //$topicConf->set('offset.store.path', __DIR__);

        $consumer = new \RdKafka\KafkaConsumer($conf);

        // 更新订阅集（自动分配partitions ）
        $consumer->subscribe([$topic]);

        //指定topic分配partitions使用那个分区
        // $consumer->assign([
        //     new \RdKafka\TopicPartition("zzy8", 0),
        //     new \RdKafka\TopicPartition("zzy8", 1),
        // ]);

        while (true) {
            //设置120s为超时
            $message = $consumer->consume(120 * 1000);
            if (!empty($message)) {
                switch ($message->err) {
                    case RD_KAFKA_RESP_ERR_NO_ERROR: //没有错误
                        //拆解对象为数组，并根据业务需求处理数据
                        $payload = json_decode($message->payload, true);
                        $key = $message->key;
                        file_put_contents('/www/wwwroot/mojing_test/runtime/log/canal.log', serialize($payload) . "\n");
                        //根据kafka中不同key，调用对应方法传递处理数据
                        //对该条message进行处理，比如用户数据同步， 记录日志。
                        if ($payload) {
                            //根据库名判断站点
                            switch ($payload['database']) {
                                case 'zeelool':
                                    $model = $this->zeelool;
                                    $site = 1;
                                    break;
                                case 'voogueme':
                                    $model = $this->voogueme;
                                    $site = 2;
                                    break;
                                case 'nihao':
                                    $model = $this->nihao;
                                    $site = 3;
                                    break;
                                    // case 'meeloog':
                                    //     $model = $this->meeloog;
                                    //     break;
                                    // case 'wesee':
                                    //     $model = $this->wesee;
                                    //     break;
                                    // case 'zeelool_es':
                                    //     $model = $this->zeelool_es;
                                    //     break;
                                    // case 'zeelool_de':
                                    //     $model = $this->zeelool_de;
                                    //     break;
                                    // case 'zeelool_jp':
                                    //     $model = $this->zeelool_jp;
                                    //     break;
                            }
                            //主表
                            if ($payload['type'] == 'INSERT' && $payload['table'] == 'sales_flat_order') {

                                dump($payload['data']);
                                $params = [];
                                $order_params = [];
                                $order_item_params = [];
                                foreach ($payload['data'] as $k => $v) {
                                    $params['entity_id'] = $v['entity_id'];
                                    $params['site'] = $site;
                                    $params['increment_id'] = $v['increment_id'];
                                    $params['status'] = $v['status'] ?: '';
                                    $params['store_id'] = $v['store_id'];
                                    $params['base_grand_total'] = $v['base_grand_total'];
                                    $params['total_item_count'] = $v['total_qty_ordered'];
                                    $params['total_qty_ordered'] = $v['total_qty_ordered'];
                                    $params['order_type'] = $v['order_type'];
                                    $params['base_currency_code'] = $v['base_currency_code'];
                                    $params['shipping_method'] = $v['shipping_method'];
                                    $params['shipping_title'] = $v['shipping_description'];
                                    $params['customer_email'] = $v['customer_email'];
                                    $params['customer_firstname'] = $v['customer_firstname'];
                                    $params['customer_lastname'] = $v['customer_lastname'];
                                    $params['taxno'] = $v['taxno'];
                                    $params['created_at'] = strtotime($v['created_at']);
                                    $params['updated_at'] = strtotime($v['updated_at']);

                                    dump($params);
                                    //插入订单主表
                                    $order_id = $this->order->insertGetId($params);
                                    $order_params[$k]['site'] = $site;
                                    $order_params[$k]['order_id'] = $order_id;
                                    $order_params[$k]['entity_id'] = $v['entity_id'];
                                    $order_params[$k]['increment_id'] = $v['increment_id'];


                                    //插入子表一条数据
                                    $order_item_params[$k]['site'] = $site;
                                    $order_item_params[$k]['order_id'] = $order_id;
                                    $order_item_params[$k]['entity_id'] = $v['entity_id'];
                                    $order_item_params[$k]['increment_id'] = $v['increment_id'];
                                }
                                //插入订单处理表
                                $this->orderprocess->saveAll($order_params);
                            }

                            //更新主表
                            if ($payload['type'] == 'UPDATE' && $payload['table'] == 'sales_flat_order') {
                            
                                $params = [];
                                foreach ($payload['data'] as $k => $v) {
                                    $params['base_grand_total'] = $v['base_grand_total'];
                                    $params['total_item_count'] = $v['total_qty_ordered'];
                                    $params['total_qty_ordered'] = $v['total_qty_ordered'];
                                    $params['order_type'] = $v['order_type'];
                                    if ($v['status']) {
                                        $params['status'] = $v['status'];
                                    }
                                   
                                    $params['base_currency_code'] = $v['base_currency_code'];
                                    $params['shipping_method'] = $v['shipping_method'];
                                    $params['shipping_title'] = $v['shipping_description'];
                                    $params['customer_email'] = $v['customer_email'];
                                    $params['customer_firstname'] = $v['customer_firstname'];
                                    $params['customer_lastname'] = $v['customer_lastname'];
                                    $params['taxno'] = $v['taxno'];
                                    $params['updated_at'] = strtotime($v['updated_at']);
                          
<<<<<<< HEAD
                                    $this->order->where(['entity_id' => $v['parent_id'], 'site' => $site])->update($params);
=======
                                    $this->order->where(['entity_id' => $v['entity_id'], 'site' => $site])->update($params);
>>>>>>> 47457bdd
                                }
                            }

                            //地址表插入时或更新时更新主表地址
                            if (($payload['type'] == 'UPDATE' || $payload['type'] == 'INSERT') && $payload['table'] == 'sales_flat_order_address') {
                                $params = [];
                                foreach ($payload['data'] as $k => $v) {
                                    $params['country_id'] = $v['country_id'];
                                    $params['region'] = $v['region'];
                                    $params['city'] = $v['city'];
                                    $params['street'] = $v['street'];
                                    $params['postcode'] = $v['postcode'];
                                    $params['telephone'] = $v['telephone'];
                                    $params['updated_at'] = strtotime($v['updated_at']);
                                    $this->order->where(['entity_id' => $v['parent_id'], 'site' => $site])->update($params);
                                }
                            }


                            //新增子表
                            if ($payload['type'] == 'INSERT' && $payload['table'] == 'sales_flat_order_item') {

                                $options = [];
                                foreach ($payload['data'] as $k => $v) {
                                    //处方解析 不同站不同字段
                                    if ($site == 1) {
                                        $options =  $this->zeelool_prescription_analysis($v['product_options']);
                                    } elseif ($site == 2) {
                                        $options =  $this->voogueme_prescription_analysis($v['product_options']);
                                    } elseif ($site == 3) {
                                        $options =  $this->nihao_prescription_analysis($v['product_options']);
                                    }

                                    $options['item_id'] = $v['item_id'];
                                    $options['site'] = $site;
                                    $options['magento_order_id'] = $v['order_id'];
                                    $options['sku'] = $v['sku'];
                                    $options['qty'] = $v['qty_ordered'];
                                    $options['base_row_total'] = $v['base_row_total'];
                                    if ($options) {
                                        $options_id = $this->orderitemoption->insertGetId($options);
                                        $data = []; //子订单表数据
                                        for ($i = 0; $i < $v['qty_ordered']; $i++) {
                                            $data[$i]['item_id'] = $v['item_id'];
                                            $data[$i]['magento_order_id'] = $v['order_id'];
                                            $data[$i]['site'] = $site;
                                            $data[$i]['option_id'] = $options_id;
                                            $str = '';
                                            if ($i < 9) {
                                                $str = '0' . ($i + 1);
                                            } else {
                                                $str = $i + 1;
                                            }
                                            $data[$i]['item_order_number'] = $v['order_number'] . '-' . $str;
                                            $data[$i]['sku'] = $v['sku'];
                                            $data[$i]['created_at'] = strtotime($v['created_at']);
                                            $data[$i]['updated_at'] = strtotime($v['updated_at']);
                                        }
                                        $this->orderitemprocess->insertAll($data);
                                    }
                                }
                            }

                            //新增子表
                            if ($payload['type'] == 'UPDATE' && $payload['table'] == 'sales_flat_order_item') {

                                $options = [];
                                foreach ($payload['data'] as $k => $v) {
                                    //处方解析 不同站不同字段
                                    if ($site == 1) {
                                        $options =  $this->zeelool_prescription_analysis($v['product_options']);
                                    } elseif ($site == 2) {
                                        $options =  $this->voogueme_prescription_analysis($v['product_options']);
                                    } elseif ($site == 3) {
                                        $options =  $this->nihao_prescription_analysis($v['product_options']);
                                    }

                                    $options['sku'] = $v['sku'];
                                    $options['qty'] = $v['qty_ordered'];
                                    $options['base_row_total'] = $v['base_row_total'];
                                    if ($options) {
                                        $this->orderitemoption->where(['item_id' => $v['item_id'], 'site' => $site])->update($options);
                                    }
                                }
                            }
                        }

                        break;
                    case RD_KAFKA_RESP_ERR__PARTITION_EOF: //没有数据
                        echo "No more messages; will wait for more\n";
                        break;
                    case RD_KAFKA_RESP_ERR__TIMED_OUT: //超时
                        echo "Timed out\n";
                        // var_dump("##################");
                        break;
                    default:
                        // var_dump("nothing");
                        throw new \Exception($message->errstr(), $message->err);
                        break;
                }
            } else {
                // var_dump('this is empty obj!!!');
            }
        }
    }

    /**
     * Zeelool 处方解析逻辑
     *
     * @Description
     * @author wpl
     * @since 2020/10/28 10:16:53 
     * @return void
     */
    protected function zeelool_prescription_analysis($data)
    {
        $options = unserialize($data);
        //镜片类型
        $arr['index_type'] = $options['info_buyRequest']['tmplens']['lenstype_data_name'] ?: '';
        //镜片名称
        $arr['index_name'] = $options['info_buyRequest']['tmplens']['lens_data_name'] ?: '';
        //光度等参数
        $prescription_params = explode("&", $options['info_buyRequest']['tmplens']['prescription']);
        $options_params = array();
        foreach ($prescription_params as $key => $value) {
            $arr_value = explode("=", $value);
            $options_params[$arr_value[0]] = $arr_value[1];
        }
        //处方类型
        $arr['prescription_type'] = $options_params['prescription_type'] ?: '';
        //镀膜名称
        $arr['coating_name'] = $options['info_buyRequest']['tmplens']['coating_name'] ?: '';
        //镀膜价格
        $arr['coating_price'] = $options['info_buyRequest']['tmplens']['coating_base_price'];
        //镜框价格
        $arr['frame_price'] = $options['info_buyRequest']['tmplens']['frame_base_price'];
        //镜片价格
        $arr['index_price'] = $options['info_buyRequest']['tmplens']['lens_base_price'];
        //镜框原始价格
        $arr['frame_regural_price'] = $options['info_buyRequest']['tmplens']['frame_regural_price'];
        //镜片颜色
        $arr['index_color'] = $options['info_buyRequest']['tmplens']['color_data_name'];
        //镜框颜色
        $arr['frame_color'] = $options['options'][0]['value'];
        //镜片+镀膜价格
        $arr['lens_price'] = $options['info_buyRequest']['tmplens']['lens'] ?? 0;
        //镜框+镜片+镀膜价格
        $arr['total'] = $options['info_buyRequest']['tmplens']['total'] ?? 0;
        //镜片分类
        $arr['goods_type'] = $options['info_buyRequest']['tmplens']['goods_type'] ?? 0;
        //光度参数
        $arr['od_sph'] = $options_params['od_sph'] ?: '';;
        $arr['os_sph'] = $options_params['os_sph'] ?: '';;
        $arr['od_cyl'] = $options_params['od_cyl'] ?: '';;
        $arr['os_cyl'] = $options_params['os_cyl'] ?: '';;
        $arr['od_axis'] = $options_params['od_axis'];
        $arr['pd_l'] = $options_params['pd_l'];
        $arr['pd_r'] = $options_params['pd_r'];
        $arr['pd'] = $options_params['pd'];
        $arr['os_add'] = $options_params['os_add'];
        $arr['od_add'] = $options_params['od_add'];
        $arr['od_pv'] = $options_params['od_pv'];
        $arr['os_pv'] = $options_params['os_pv'];
        $arr['od_pv_r'] = $options_params['od_pv_r'];
        $arr['os_pv_r'] = $options_params['os_pv_r'];
        $arr['od_bd'] = $options_params['od_bd'];
        $arr['os_bd'] = $options_params['os_bd'];
        $arr['od_bd_r'] = $options_params['od_bd_r'];
        $arr['os_bd_r'] = $options_params['os_bd_r'];

        /**
         * 判断定制现片逻辑
         * 1、渐进镜 Progressive
         * 2、偏光镜 镜片类型包含Polarized
         * 3、染色镜 镜片类型包含Lens with Color Tint 或 Tinted 或 Color Tint
         * 4、当cyl<=-4或cyl>=4 或 sph < -8或 sph>8
         */
        if ($arr['prescription_type'] == 'Progressive') {
            $arr['is_custom_lens'] = 1;
        }


        if (strpos($arr['index_type'], 'Polarized') !== false) {
            $arr['is_custom_lens'] = 1;
        }

        if (strpos($arr['index_type'], 'Lens with Color Tint') !== false) {
            $arr['is_custom_lens'] = 1;
        }

        //染色
        if (strpos($arr['index_type'], 'Tinted') !== false) {
            $arr['is_custom_lens'] = 1;
        }

        if (strpos($arr['index_type'], 'Color Tint') !== false) {
            $arr['is_custom_lens'] = 1;
        }

        if ((float) urldecode($arr['od_cyl']) * 1 <= -4 || (float) urldecode($arr['od_cyl']) * 1 >= 4) {
            $arr['is_custom_lens'] = 1;
        }

        if ((float) urldecode($arr['os_cyl']) * 1 <= -4 || (float) urldecode($arr['os_cyl']) * 1 >= 4) {
            $arr['is_custom_lens'] = 1;
        }
        if ((float) urldecode($arr['od_sph']) * 1 < -8 || (float) urldecode($arr['od_sph']) * 1 > 8) {
            $arr['is_custom_lens'] = 1;
        }

        if ((float) urldecode($arr['os_sph']) * 1 < -8 || (float) urldecode($arr['os_sph']) * 1 > 8) {
            $arr['is_custom_lens'] = 1;
        }

        return $arr;
    }


    /**
     * Voogueme 处方解析逻辑
     *
     * @Description
     * @author wpl
     * @since 2020/10/28 10:16:53 
     * @return void
     */
    protected function voogueme_prescription_analysis($data)
    {
        $options = unserialize($data);
        //镜片类型
        $arr['index_type'] = $options['info_buyRequest']['tmplens']['index_type'] ?: '';
        //镜片名称
        $arr['index_name'] = $options['info_buyRequest']['tmplens']['index_type'] ?: '';
        //光度等参数
        $prescription_params = explode("&", $options['info_buyRequest']['tmplens']['prescription']);
        $options_params = array();
        foreach ($prescription_params as $key => $value) {
            $arr_value = explode("=", $value);
            $options_params[$arr_value[0]] = $arr_value[1];
        }
        //处方类型
        $arr['prescription_type'] = $options_params['prescription_type'] ?: '';
        //镀膜名称
        $arr['coating_name'] = $options['info_buyRequest']['tmplens']['coatiing_name'] ?: '';
        //镀膜价格
        $arr['coating_price'] = $options['info_buyRequest']['tmplens']['coatiing_base_price'];
        //镜框价格
        $arr['frame_price'] = $options['info_buyRequest']['tmplens']['frame_base_price'];
        //镜片价格
        $arr['index_price'] = $options['info_buyRequest']['tmplens']['lens_base_price'];
        //镜框原始价格
        $arr['frame_regural_price'] = $options['info_buyRequest']['tmplens']['frame_regural_price'];
        //镜片颜色
        $arr['index_color'] = $options['info_buyRequest']['tmplens']['color_name'];
        //镜框颜色
        $arr['frame_color'] = $options['options'][0]['value'];
        //镜片+镀膜价格
        $arr['lens_price'] = $options['info_buyRequest']['tmplens']['lens'] ?? 0;
        //镜框+镜片+镀膜价格
        $arr['total'] = $options['info_buyRequest']['tmplens']['total'] ?? 0;
        //镜片分类
        $arr['goods_type'] = $options['info_buyRequest']['tmplens']['goods_type'] ?? 0;
        //光度参数
        $arr['od_sph'] = $options_params['od_sph'] ?: '';;
        $arr['os_sph'] = $options_params['os_sph'] ?: '';;
        $arr['od_cyl'] = $options_params['od_cyl'] ?: '';;
        $arr['os_cyl'] = $options_params['os_cyl'] ?: '';;
        $arr['od_axis'] = $options_params['od_axis'];
        $arr['pd_l'] = $options_params['pd_l'];
        $arr['pd_r'] = $options_params['pd_r'];
        $arr['pd'] = $options_params['pd'];
        $arr['os_add'] = $options_params['os_add'];
        $arr['od_add'] = $options_params['od_add'];
        $arr['od_pv'] = $options_params['od_pv'];
        $arr['os_pv'] = $options_params['os_pv'];
        $arr['od_pv_r'] = $options_params['od_pv_r'];
        $arr['os_pv_r'] = $options_params['os_pv_r'];
        $arr['od_bd'] = $options_params['od_bd'];
        $arr['os_bd'] = $options_params['os_bd'];
        $arr['od_bd_r'] = $options_params['od_bd_r'];
        $arr['os_bd_r'] = $options_params['os_bd_r'];

        /**
         * 判断定制现片逻辑
         * 1、渐进镜 Progressive
         * 2、偏光镜 镜片类型包含Polarized
         * 3、染色镜 镜片类型包含Lens with Color Tint 或 Tinted 或 Color Tint
         * 4、当cyl<=-4或cyl>=4 或 sph < -8或 sph>8
         */
        if ($arr['prescription_type'] == 'Progressive') {
            $arr['is_custom_lens'] = 1;
        }


        if (strpos($arr['index_type'], 'Polarized') !== false) {
            $arr['is_custom_lens'] = 1;
        }

        if (strpos($arr['index_type'], 'Lens with Color Tint') !== false) {
            $arr['is_custom_lens'] = 1;
        }

        //染色
        if (strpos($arr['index_type'], 'Tinted') !== false) {
            $arr['is_custom_lens'] = 1;
        }

        if (strpos($arr['index_type'], 'Color Tint') !== false) {
            $arr['is_custom_lens'] = 1;
        }

        if ((float) urldecode($arr['od_cyl']) * 1 <= -4 || (float) urldecode($arr['od_cyl']) * 1 >= 4) {
            $arr['is_custom_lens'] = 1;
        }

        if ((float) urldecode($arr['os_cyl']) * 1 <= -4 || (float) urldecode($arr['os_cyl']) * 1 >= 4) {
            $arr['is_custom_lens'] = 1;
        }
        if ((float) urldecode($arr['od_sph']) * 1 < -8 || (float) urldecode($arr['od_sph']) * 1 > 8) {
            $arr['is_custom_lens'] = 1;
        }

        if ((float) urldecode($arr['os_sph']) * 1 < -8 || (float) urldecode($arr['os_sph']) * 1 > 8) {
            $arr['is_custom_lens'] = 1;
        }

        return $arr;
    }


    /**
     * Nihao 处方解析逻辑
     *
     * @Description
     * @author wpl
     * @since 2020/10/28 10:16:53 
     * @return void
     */
    protected function nihao_prescription_analysis($data)
    {
        $options = unserialize($data);
        //镜片类型
        $arr['index_type'] = $options['info_buyRequest']['tmplens']['lens_type'] ?: '';
        //镜片名称
        $arr['index_name'] = $options['info_buyRequest']['tmplens']['third_name'] ?: '';
        //光度等参数
        $options_params = json_decode($options['info_buyRequest']['tmplens']['prescription'], true);

        //处方类型
        $arr['prescription_type'] = $options_params['prescription_type'] ?: '';
        //镀膜名称
        $arr['coating_name'] = $options['info_buyRequest']['tmplens']['four_name'] ?: '';
        //镀膜价格
        $arr['coating_price'] = $options['info_buyRequest']['tmplens']['coatiing_base_price'];
        //镜框价格
        $arr['frame_price'] = $options['info_buyRequest']['tmplens']['frame_base_price'];
        //镜片价格
        $arr['index_price'] = $options['info_buyRequest']['tmplens']['lens_base_price'];
        //镜框原始价格
        $arr['frame_regural_price'] = $options['info_buyRequest']['tmplens']['frame_regural_price'];
        //镜片颜色
        $arr['index_color'] = $options['info_buyRequest']['tmplens']['color_name'];
        //镜框颜色
        $arr['frame_color'] = $options['options'][0]['value'];
        //镜片+镀膜价格
        $arr['lens_price'] = $options['info_buyRequest']['tmplens']['lens'] ?? 0;
        //镜框+镜片+镀膜价格
        $arr['total'] = $options['info_buyRequest']['tmplens']['total'] ?? 0;
        //镜片分类
        $arr['goods_type'] = $options['info_buyRequest']['tmplens']['goods_type'] ?? 0;
        //光度参数
        $arr['od_sph'] = $options_params['od_sph'] ?: '';;
        $arr['os_sph'] = $options_params['os_sph'] ?: '';;
        $arr['od_cyl'] = $options_params['od_cyl'] ?: '';;
        $arr['os_cyl'] = $options_params['os_cyl'] ?: '';;
        $arr['od_axis'] = $options_params['od_axis'];
        $arr['pd_l'] = $options_params['pd_l'];
        $arr['pd_r'] = $options_params['pd_r'];
        $arr['pd'] = $options_params['pd'];
        $arr['os_add'] = $options_params['os_add'];
        $arr['od_add'] = $options_params['od_add'];
        $arr['od_pv'] = $options_params['od_pv'];
        $arr['os_pv'] = $options_params['os_pv'];
        $arr['od_pv_r'] = $options_params['od_pv_r'];
        $arr['os_pv_r'] = $options_params['os_pv_r'];
        $arr['od_bd'] = $options_params['od_bd'];
        $arr['os_bd'] = $options_params['os_bd'];
        $arr['od_bd_r'] = $options_params['od_bd_r'];
        $arr['os_bd_r'] = $options_params['os_bd_r'];

        /**
         * 判断定制现片逻辑
         * 1、渐进镜 Progressive
         * 2、偏光镜 镜片类型包含Polarized
         * 3、染色镜 镜片类型包含Lens with Color Tint 或 Tinted 或 Color Tint
         * 4、当cyl<=-4或cyl>=4 或 sph < -8或 sph>8
         */
        if ($arr['prescription_type'] == 'Progressive') {
            $arr['is_custom_lens'] = 1;
        }


        if (strpos($arr['index_type'], 'Polarized') !== false) {
            $arr['is_custom_lens'] = 1;
        }

        if (strpos($arr['index_type'], 'Lens with Color Tint') !== false) {
            $arr['is_custom_lens'] = 1;
        }

        //染色
        if (strpos($arr['index_type'], 'Tinted') !== false) {
            $arr['is_custom_lens'] = 1;
        }

        if (strpos($arr['index_type'], 'Color Tint') !== false) {
            $arr['is_custom_lens'] = 1;
        }

        if ((float) urldecode($arr['od_cyl']) * 1 <= -4 || (float) urldecode($arr['od_cyl']) * 1 >= 4) {
            $arr['is_custom_lens'] = 1;
        }

        if ((float) urldecode($arr['os_cyl']) * 1 <= -4 || (float) urldecode($arr['os_cyl']) * 1 >= 4) {
            $arr['is_custom_lens'] = 1;
        }
        if ((float) urldecode($arr['od_sph']) * 1 < -8 || (float) urldecode($arr['od_sph']) * 1 > 8) {
            $arr['is_custom_lens'] = 1;
        }

        if ((float) urldecode($arr['os_sph']) * 1 < -8 || (float) urldecode($arr['os_sph']) * 1 > 8) {
            $arr['is_custom_lens'] = 1;
        }

        return $arr;
    }

    /**
     * 批量生成子订单表子单号
     * 
     * @Description
     * @todo 计划任务 10分钟一次
     * @author wpl
     * @since 2020/10/28 17:36:27 
     * @return void
     */
    public function set_order_item_number()
    {
        //查询未生成子单号的数据
        $list = $this->orderitemprocess->where('order_id', 0)->limit(100)->select();
        $list = collection($list)->toArray();
        $params = [];
        foreach ($list as $k => $v) {
            $res = $this->order->where(['entity_id' => $v['magento_order_id'], 'site' => $v['site']])->field('id,increment_id')->find();
            $params[$k]['id'] = $v['id'];
            $params[$k]['order_id'] = $res->id;
            $params[$k]['item_order_number'] = $res->increment_id . $v['item_order_number'];
            $params[$k]['updated_at'] = time();
        }
        //更新数据
        if ($params) $this->orderitemprocess->saveAll($params);
        echo "ok";
    }

    /**
     * 批量更新order表主键
     *
     * @Description
     * @todo 计划任务 10分钟一次
     * @author wpl
     * @since 2020/10/28 17:58:46 
     * @return void
     */
    public function set_order_id()
    {
        //查询未生成子单号的数据
        $list = $this->orderitemoption->where('order_id', 0)->field('id,site,magento_order_id')->limit(100)->select();
        $list = collection($list)->toArray();
        $params = [];
        foreach ($list as $k => $v) {
            $order_id = $this->order->where(['entity_id' => $v['magento_order_id'], 'site' => $v['site']])->value('id');
            $params[$k]['id'] = $v['id'];
            $params[$k]['order_id'] = $order_id;
        }
        //更新数据
        if ($params) $this->orderitemoption->saveAll($params);
        echo "ok";
    }










































    /**
     * 处理订单处方数据
     *
     * @Description
     * @author wpl
     * @since 2020/10/21 14:55:50 
     * @return void
     */
    public function process_order_options_data()
    {
        //查询订单表最大id
        $id = $this->orderoptions->max('item_id');

        $list = Db::connect('database.db_zeelool')
            ->table('sales_flat_order_item')
            ->alias('a')
            ->field('a.*,b.increment_id as order_number')
            ->join(['sales_flat_order' => 'b'], 'a.order_id=b.entity_id')
            ->where(['item_id' => ['>', $id]])
            ->limit(200)
            ->select();
        $arr = []; //处方表数据
        $data = []; //子订单表数据
        foreach ($list as $k => $v) {
            $arr['item_id'] = $v['item_id'];
            $arr['order_id'] = $v['order_id'];
            $arr['sku'] = $v['sku'];
            $arr['qty'] = $v['qty_ordered'];
            $arr['base_row_total'] = $v['base_row_total'];
            $options = unserialize($v['product_options']);
            $arr['index_type'] = $options['info_buyRequest']['tmplens']['index_type'] ?: '';
            $arr['index_name'] = $options['info_buyRequest']['tmplens']['index_name'] ?: '';
            $prescription_params = explode("&", $options['info_buyRequest']['tmplens']['prescription']);
            $options_params = array();
            foreach ($prescription_params as $key => $value) {
                $arr_value = explode("=", $value);
                $options_params[$arr_value[0]] = $arr_value[1];
            }
            $arr['prescription_type'] = $options_params['prescription_type'] ?: '';
            $arr['coatiing_name'] = $options['info_buyRequest']['tmplens']['coatiing_name'] ?: '';
            $arr['coatiing_price'] = $options['info_buyRequest']['tmplens']['coatiing_price'];
            $arr['frame_price'] = $options['info_buyRequest']['tmplens']['frame_price'];
            $arr['index_price'] = $options['info_buyRequest']['tmplens']['index_price'];
            $arr['frame_regural_price'] = $options['info_buyRequest']['tmplens']['frame_regural_price'];
            $arr['is_special_price'] = $options['info_buyRequest']['tmplens']['is_special_price'] ?? 0;
            $arr['lens_price'] = $options['info_buyRequest']['tmplens']['lens'] ?? 0;
            $arr['total'] = $options['info_buyRequest']['tmplens']['total'] ?? 0;
            $arr['od_sph'] = $options_params['od_sph'] ?: '';;
            $arr['os_sph'] = $options_params['os_sph'] ?: '';;
            $arr['od_cyl'] = $options_params['od_cyl'] ?: '';;
            $arr['os_cyl'] = $options_params['os_cyl'] ?: '';;
            $arr['od_axis'] = $options_params['od_axis'];
            $arr['pd_l'] = $options_params['pd_l'];
            $arr['pd_r'] = $options_params['pd_r'];
            $arr['pd'] = $options_params['pd'];
            $arr['os_add'] = $options_params['os_add'];
            $arr['od_add'] = $options_params['od_add'];
            $arr['od_pv'] = $options_params['od_pv'];
            $arr['os_pv'] = $options_params['os_pv'];
            $arr['od_pv_r'] = $options_params['od_pv_r'];
            $arr['os_pv_r'] = $options_params['os_pv_r'];
            $arr['od_bd'] = $options_params['od_bd'];
            $arr['os_bd'] = $options_params['os_bd'];
            $arr['od_bd_r'] = $options_params['od_bd_r'];
            $arr['os_bd_r'] = $options_params['os_bd_r'];
            $arr['is_prescription'] = 0;
            $arr['is_custom_lens'] = 0;

            $options_id = $this->orderoptions->insertGetId($arr);
            for ($i = 0; $i < $v['qty_ordered']; $i++) {
                $data[$i]['item_id'] = $v['item_id'];
                $data[$i]['order_id'] = $v['order_id'];
                $data[$i]['option_id'] = $options_id;
                $str = '';
                if ($i < 10) {
                    $str = '0' . $i + 1;
                } else {
                    $str = $i + 1;
                }
                $data[$i]['item_order_number'] = $v['order_number'] . '-' . $str;
                $data[$i]['sku'] = $v['sku'];
                $data[$i]['created_at'] = strtotime($v['created_at']);
                $data[$i]['updated_at'] = strtotime($v['updated_at']);
            }
            $this->orderitem->insertAll($data);


            echo $k . "\n";
        }
        echo 'ok';
        die;
    }
}<|MERGE_RESOLUTION|>--- conflicted
+++ resolved
@@ -220,11 +220,7 @@
                                     $params['taxno'] = $v['taxno'];
                                     $params['updated_at'] = strtotime($v['updated_at']);
                           
-<<<<<<< HEAD
-                                    $this->order->where(['entity_id' => $v['parent_id'], 'site' => $site])->update($params);
-=======
                                     $this->order->where(['entity_id' => $v['entity_id'], 'site' => $site])->update($params);
->>>>>>> 47457bdd
                                 }
                             }
 
