<?php

/**
 * 订单数据解析
 * 执行时间：
 */

namespace app\admin\controller\shell;

use app\common\controller\Backend;
use think\Db;

class OrderData extends Backend
{
    protected $noNeedLogin = ['*'];

    public function _initialize()
    {
        parent::_initialize();
        $this->order = new \app\admin\model\order\Order();
        // $this->orderitem = new \app\admin\model\order\OrderItem();
        $this->orderprocess = new \app\admin\model\order\OrderProcess();
        $this->zeelool = new \app\admin\model\order\order\Zeelool();
        $this->voogueme = new \app\admin\model\order\order\Voogueme();
        $this->nihao = new \app\admin\model\order\order\Nihao();
        $this->meeloog = new \app\admin\model\order\order\Meeloog();
        $this->wesee = new \app\admin\model\order\order\Weseeoptical();
        // $this->zeelool_es = new \app\admin\model\order\order\ZeeloolEs();
        // $this->zeelool_de = new \app\admin\model\order\order\ZeeloolDe();
        // $this->zeelool_jp = new \app\admin\model\order\order\ZeeloolJp();
    }


    /**
     * 处理订单数据
     *
     * @Description
     * @author wpl
     * @since 2020/10/21 14:55:50 
     * @return void
     */
    public function process_order_data()
    {
        /**
         * 代码中的输出注释都可以打开供调试使用
         * 对 中台生产的  用户信息 进行消费
         */
        // 设置将要消费消息的主题
        $topic = 'mojing_order';
        $host = '127.0.0.1:9092';
        $group_id = '0';
        $conf = new \RdKafka\Conf();
        // 当有新的消费进程加入或者退出消费组时，kafka 会自动重新分配分区给消费者进程，这里注册了一个回调函数，当分区被重新分配时触发
        $conf->setRebalanceCb(function (\RdKafka\KafkaConsumer $kafka, $err, array $partitions = null) {
            switch ($err) {
                case RD_KAFKA_RESP_ERR__ASSIGN_PARTITIONS:
                    $kafka->assign($partitions);
                    break;
                case RD_KAFKA_RESP_ERR__REVOKE_PARTITIONS:
                    $kafka->assign(NULL);
                    break;
                default:
                    throw new \Exception($err);
            }
        });
        // 配置groud.id 具有相同 group.id 的consumer 将会处理不同分区的消息，
        // 所以同一个组内的消费者数量如果订阅了一个topic，
        // 那么消费者进程的数量多于 多于这个topic 分区的数量是没有意义的。
        $conf->set('group.id', $group_id);

        // 添加 kafka集群服务器地址
        $conf->set('metadata.broker.list', $host); //'localhost:9092,localhost:9093,localhost:9094,localhost:9095'

        // 针对低延迟进行了优化的配置。这允许PHP进程/请求尽快发送消息并快速终止
        $conf->set('socket.timeout.ms', 50);
        //多进程和信号
        if (function_exists('pcntl_sigprocmask')) {
            pcntl_sigprocmask(SIG_BLOCK, array(SIGIO));
            $conf->set('internal.termination.signal', SIGIO);
        } else {
            $conf->set('queue.buffering.max.ms', 1);
        }

        $topicConf = new \RdKafka\TopicConf();
        // 在interval.ms的时间内自动提交确认、建议不要启动, 1是启动，0是未启动
        $topicConf->set('auto.commit.enable', 0);
        $topicConf->set('auto.commit.interval.ms', 100);
        //smallest：简单理解为从头开始消费，largest：简单理解为从最新的开始消费
        $topicConf->set('auto.offset.reset', 'smallest');
        // 设置offset的存储为broker
        //$topicConf->set('offset.store.method', 'broker');
        // 设置offset的存储为file
        //$topicConf->set('offset.store.method', 'file');
        // 设置offset的存储路径
        $topicConf->set('offset.store.path', 'kafka_offset.log');
        //$topicConf->set('offset.store.path', __DIR__);

        $consumer = new \RdKafka\KafkaConsumer($conf);

        // 更新订阅集（自动分配partitions ）
        $consumer->subscribe([$topic]);

        //指定topic分配partitions使用那个分区
        // $consumer->assign([
        //     new \RdKafka\TopicPartition("zzy8", 0),
        //     new \RdKafka\TopicPartition("zzy8", 1),
        // ]);

        while (true) {
            //设置120s为超时
            $message = $consumer->consume(120 * 1000);
            if (!empty($message)) {
                switch ($message->err) {
                    case RD_KAFKA_RESP_ERR_NO_ERROR: //没有错误
                        //拆解对象为数组，并根据业务需求处理数据
                        $payload = json_decode($message->payload, true);
                        $key = $message->key;
                        dump($payload);
                        //根据kafka中不同key，调用对应方法传递处理数据
                        //对该条message进行处理，比如用户数据同步， 记录日志。
                        if ($payload) {
                            //根据库名判断站点
                            switch ($payload['database']) {
                                case 'zeelool':
                                    $model = $this->zeelool;
                                    $site = 1;
                                    break;
                                case 'voogueme':
                                    $model = $this->voogueme;
                                    $site = 2;
                                    break;
                                case 'nihao':
                                    $model = $this->nihao;
                                    $site = 3;
                                    break;
<<<<<<< HEAD
                                // case 'meeloog':
                                //     $model = $this->meeloog;
                                //     break;
                                // case 'wesee':
                                //     $model = $this->wesee;
                                //     break;
                                // case 'zeelool_es':
                                //     $model = $this->zeelool_es;
                                //     break;
                                // case 'zeelool_de':
                                //     $model = $this->zeelool_de;
                                //     break;
                                // case 'zeelool_jp':
                                //     $model = $this->zeelool_jp;
                                //     break;
=======
                                    // case 'meeloog':
                                    //     $model = $this->meeloog;
                                    //     break;
                                    // case 'wesee':
                                    //     $model = $this->wesee;
                                    //     break;
                                    // case 'zeelool_es':
                                    //     $model = $this->zeelool_es;
                                    //     break;
                                    // case 'zeelool_de':
                                    //     $model = $this->zeelool_de;
                                    //     break;
                                    // case 'zeelool_jp':
                                    //     $model = $this->zeelool_jp;
                                    //     break;
>>>>>>> 93c03a45
                            }
                            //主表
                            if ($payload['type'] == 'INSERT' && $payload['table'] == 'sales_flat_order') {
                                $params = [];
                                $order_params = [];
                                foreach ($payload['data'] as $k => $v) {
                                    $params['entity_id'] = $v['entity_id'];
                                    $params['site'] = $site;
                                    $params['increment_id'] = $v['increment_id'];
                                    $params['entity_id'] = $v['entity_id'];
                                    $params['store_id'] = $v['store_id'];
                                    $params['base_grand_total'] = $v['base_grand_total'];
                                    $params['total_item_count'] = $v['total_qty_ordered'];
                                    $params['total_qty_ordered'] = $v['total_qty_ordered'];
                                    $params['order_type'] = $v['order_type'];
                                    $params['base_currency_code'] = $v['base_currency_code'];
                                    $params['shipping_method'] = $v['shipping_method'];
                                    $params['shipping_title'] = $v['shipping_title'];
                                    $params['country_id'] = $v['country_id'];
                                    $params['region'] = $v['region'];
                                    $params['city'] = $v['city'];
                                    $params['street'] = $v['street'];
                                    $params['postcode'] = $v['postcode'];
                                    $params['telephone'] = $v['telephone'];
                                    $params['customer_email'] = $v['customer_email'];
                                    $params['customer_firstname'] = $v['customer_firstname'];
                                    $params['customer_lastname'] = $v['customer_lastname'];
                                    $params['taxno'] = $v['taxno'];
                                    $params['created_at'] = strtotime($v['created_at']);
                                    $params['updated_at'] = strtotime($v['updated_at']);
                                    //插入订单主表
                                    $order_id = $this->order->insertGetId($params);
                                    $order_params[$k]['site'] = $site;
                                    $order_params[$k]['order_id'] = $order_id;
                                    $order_params[$k]['entity_id'] = $v['entity_id'];
                                    $order_params[$k]['increment_id'] = $v['increment_id'];
                                }
                                //插入订单处理表
                                $this->orderprocess->saveAll($order_params);
                            }
                        }

                        //子表
                        // if ($payload['type'] == 'INSERT' && $payload['table'] == 'sales_flat_order') {
                        //     $params = [];
                        //     $order_params = [];
                        //     foreach($payload['data'] as $k => $v) {
                        //         $params['entity_id'] = $v['entity_id'];
                        //         $params['site'] = $site;
                        //         $params['increment_id'] = $v['increment_id'];
                        //         $params['entity_id'] = $v['entity_id'];
                        //         $params['store_id'] = $v['store_id'];
                        //         $params['base_grand_total'] = $v['base_grand_total'];
                        //         $params['total_item_count'] = $v['total_qty_ordered'];
                        //         $params['total_qty_ordered'] = $v['total_qty_ordered'];
                        //         $params['order_type'] = $v['order_type'];
                        //         $params['base_currency_code'] = $v['base_currency_code'];
                        //         $params['shipping_method'] = $v['shipping_method'];
                        //         $params['shipping_title'] = $v['shipping_title'];
                        //         $params['country_id'] = $v['country_id'];
                        //         $params['region'] = $v['region'];
                        //         $params['city'] = $v['city'];
                        //         $params['street'] = $v['street'];
                        //         $params['postcode'] = $v['postcode'];
                        //         $params['telephone'] = $v['telephone'];
                        //         $params['customer_email'] = $v['customer_email'];
                        //         $params['customer_firstname'] = $v['customer_firstname'];
                        //         $params['customer_lastname'] = $v['customer_lastname'];
                        //         $params['taxno'] = $v['taxno'];
                        //         $params['created_at'] = strtotime($v['created_at']);
                        //         $params['updated_at'] = strtotime($v['updated_at']);
                        //         //插入订单主表
                        //         $order_id = $this->order->insertGetId($params);
                        //         $order_params[$k]['site'] = $site;
                        //         $order_params[$k]['order_id'] = $order_id;
                        //         $order_params[$k]['entity_id'] = $v['entity_id'];
                        //         $order_params[$k]['increment_id'] = $v['increment_id'];
                        //     }
                        //     //插入订单处理表
                        //     $this->orderprocess->saveAll($order_params);
                        // }

                        break;
                    case RD_KAFKA_RESP_ERR__PARTITION_EOF: //没有数据
                        echo "No more messages; will wait for more\n";
                        break;
                    case RD_KAFKA_RESP_ERR__TIMED_OUT: //超时
                        echo "Timed out\n";
                        // var_dump("##################");
                        break;
                    default:
                        // var_dump("nothing");
                        throw new \Exception($message->errstr(), $message->err);
                        break;
                }
            } else {
                // var_dump('this is empty obj!!!');
            }
        }
    }
    /**
     * 处理订单处方数据
     *
     * @Description
     * @author wpl
     * @since 2020/10/21 14:55:50 
     * @return void
     */
    public function process_order_options_data()
    {
        //查询订单表最大id
        $id = $this->orderoptions->max('item_id');

        $list = Db::connect('database.db_zeelool')
            ->table('sales_flat_order_item')
            ->alias('a')
            ->field('a.*,b.increment_id as order_number')
            ->join(['sales_flat_order' => 'b'], 'a.order_id=b.entity_id')
            ->where(['item_id' => ['>', $id]])
            ->limit(200)
            ->select();
        $arr = []; //处方表数据
        $data = []; //子订单表数据
        foreach ($list as $k => $v) {
            $arr['item_id'] = $v['item_id'];
            $arr['order_id'] = $v['order_id'];
            $arr['sku'] = $v['sku'];
            $arr['qty'] = $v['qty_ordered'];
            $arr['base_row_total'] = $v['base_row_total'];
            $options = unserialize($v['product_options']);
            $arr['index_type'] = $options['info_buyRequest']['tmplens']['index_type'] ?: '';
            $arr['index_name'] = $options['info_buyRequest']['tmplens']['index_name'] ?: '';
            $prescription_params = explode("&", $options['info_buyRequest']['tmplens']['prescription']);
            $options_params = array();
            foreach ($prescription_params as $key => $value) {
                $arr_value = explode("=", $value);
                $options_params[$arr_value[0]] = $arr_value[1];
            }
            $arr['prescription_type'] = $options_params['prescription_type'] ?: '';
            $arr['coatiing_name'] = $options['info_buyRequest']['tmplens']['coatiing_name'] ?: '';
            $arr['coatiing_price'] = $options['info_buyRequest']['tmplens']['coatiing_price'];
            $arr['frame_price'] = $options['info_buyRequest']['tmplens']['frame_price'];
            $arr['index_price'] = $options['info_buyRequest']['tmplens']['index_price'];
            $arr['frame_regural_price'] = $options['info_buyRequest']['tmplens']['frame_regural_price'];
            $arr['is_special_price'] = $options['info_buyRequest']['tmplens']['is_special_price'] ?? 0;
            $arr['lens_price'] = $options['info_buyRequest']['tmplens']['lens'] ?? 0;
            $arr['total'] = $options['info_buyRequest']['tmplens']['total'] ?? 0;
            $arr['od_sph'] = $options_params['od_sph'] ?: '';;
            $arr['os_sph'] = $options_params['os_sph'] ?: '';;
            $arr['od_cyl'] = $options_params['od_cyl'] ?: '';;
            $arr['os_cyl'] = $options_params['os_cyl'] ?: '';;
            $arr['od_axis'] = $options_params['od_axis'];
            $arr['pd_l'] = $options_params['pd_l'];
            $arr['pd_r'] = $options_params['pd_r'];
            $arr['pd'] = $options_params['pd'];
            $arr['os_add'] = $options_params['os_add'];
            $arr['od_add'] = $options_params['od_add'];
            $arr['od_pv'] = $options_params['od_pv'];
            $arr['os_pv'] = $options_params['os_pv'];
            $arr['od_pv_r'] = $options_params['od_pv_r'];
            $arr['os_pv_r'] = $options_params['os_pv_r'];
            $arr['od_bd'] = $options_params['od_bd'];
            $arr['os_bd'] = $options_params['os_bd'];
            $arr['od_bd_r'] = $options_params['od_bd_r'];
            $arr['os_bd_r'] = $options_params['os_bd_r'];
            $arr['is_prescription'] = 0;
            $arr['is_custom_lens'] = 0;

            $options_id = $this->orderoptions->insertGetId($arr);
            for ($i = 0; $i < $v['qty_ordered']; $i++) {
                $data[$i]['item_id'] = $v['item_id'];
                $data[$i]['order_id'] = $v['order_id'];
                $data[$i]['option_id'] = $options_id;
                $str = '';
                if ($i < 10) {
                    $str = '0' . $i + 1;
                } else {
                    $str = $i + 1;
                }
                $data[$i]['item_order_number'] = $v['order_number'] . '-' . $str;
                $data[$i]['sku'] = $v['sku'];
                $data[$i]['created_at'] = strtotime($v['created_at']);
                $data[$i]['updated_at'] = strtotime($v['updated_at']);
            }
            $this->orderitem->insertAll($data);


            echo $k . "\n";
        }
        echo 'ok';
        die;
    }
}<|MERGE_RESOLUTION|>--- conflicted
+++ resolved
@@ -133,23 +133,6 @@
                                     $model = $this->nihao;
                                     $site = 3;
                                     break;
-<<<<<<< HEAD
-                                // case 'meeloog':
-                                //     $model = $this->meeloog;
-                                //     break;
-                                // case 'wesee':
-                                //     $model = $this->wesee;
-                                //     break;
-                                // case 'zeelool_es':
-                                //     $model = $this->zeelool_es;
-                                //     break;
-                                // case 'zeelool_de':
-                                //     $model = $this->zeelool_de;
-                                //     break;
-                                // case 'zeelool_jp':
-                                //     $model = $this->zeelool_jp;
-                                //     break;
-=======
                                     // case 'meeloog':
                                     //     $model = $this->meeloog;
                                     //     break;
@@ -165,7 +148,6 @@
                                     // case 'zeelool_jp':
                                     //     $model = $this->zeelool_jp;
                                     //     break;
->>>>>>> 93c03a45
                             }
                             //主表
                             if ($payload['type'] == 'INSERT' && $payload['table'] == 'sales_flat_order') {
