--- conflicted
+++ resolved
@@ -584,15 +584,7 @@
                                     $options['sku'] = $v['sku'];
                                     $options['qty'] = $v['qty_ordered'];
                                     $options['base_row_total'] = $v['base_row_total'];
-<<<<<<< HEAD
                                     $order_prescription_type = $options['order_prescription_type'] ?: '';
-=======
-                                    $options['base_original_price'] = $v['base_original_price'];
-                                    $options['base_discount_amount'] = $v['base_discount_amount'];
-                                    $options['single_base_original_price'] = round($v['base_original_price'] / $v['qty_ordered'], 4);
-                                    $options['single_base_discount_amount'] = round($v['base_discount_amount'] / $v['qty_ordered'], 4);
-                                    $order_prescription_type = $options['order_prescription_type'];
->>>>>>> 6ea6ef99
                                     unset($options['order_prescription_type']);
                                     unset($options['is_prescription_abnormal']);
                                     if ($options) {
