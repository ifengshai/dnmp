<?php

/**
 * 执行时间：每天一次
 */

namespace app\admin\controller\shell;

use app\admin\controller\elasticsearch\async\AsyncOrder;
use app\common\controller\Backend;
use think\Db;

class OrderData extends Backend
{
    protected $noNeedLogin = ['*'];

    public function _initialize()
    {
        parent::_initialize();
        $this->order = new \app\admin\model\order\order\NewOrder();
        $this->orderitemoption = new \app\admin\model\order\order\NewOrderItemOption();
        $this->orderprocess = new \app\admin\model\order\order\NewOrderProcess();
        $this->orderitemprocess = new \app\admin\model\order\order\NewOrderItemProcess();
        $this->zeelool = new \app\admin\model\order\order\Zeelool();
        $this->voogueme = new \app\admin\model\order\order\Voogueme();
        $this->nihao = new \app\admin\model\order\order\Nihao();
        $this->meeloog = new \app\admin\model\order\order\Meeloog();
        $this->wesee = new \app\admin\model\order\order\Weseeoptical();
        $this->zeelool_es = new \app\admin\model\order\order\ZeeloolEs();
        $this->zeelool_de = new \app\admin\model\order\order\ZeeloolDe();
        $this->zeelool_jp = new \app\admin\model\order\order\ZeeloolJp();
        $this->asyncOrder = new AsyncOrder();
    }

    /**
     * 处理订单数据
     *
     * @Description
     * @author wpl
     * @since 2020/10/21 14:55:50 
     * @return void
     */
    public function process_order_data()
    {
        /**
         * 代码中的输出注释都可以打开供调试使用
         * 对 中台生产的  用户信息 进行消费
         */
        // 设置将要消费消息的主题
        $topic = 'test';
        $host = '172.31.49.138:9092';
        $group_id = '0';
        $conf = new \RdKafka\Conf();
        // 当有新的消费进程加入或者退出消费组时，kafka 会自动重新分配分区给消费者进程，这里注册了一个回调函数，当分区被重新分配时触发
        $conf->setRebalanceCb(function (\RdKafka\KafkaConsumer $kafka, $err, array $partitions = null) {
            switch ($err) {
                case RD_KAFKA_RESP_ERR__ASSIGN_PARTITIONS:
                    $kafka->assign($partitions);
                    break;
                case RD_KAFKA_RESP_ERR__REVOKE_PARTITIONS:
                    $kafka->assign(null);
                    break;
                default:
                    throw new \Exception($err);
            }
        });
        // 配置groud.id 具有相同 group.id 的consumer 将会处理不同分区的消息，
        // 所以同一个组内的消费者数量如果订阅了一个topic，
        // 那么消费者进程的数量多于 多于这个topic 分区的数量是没有意义的。
        $conf->set('group.id', $group_id);

        // 添加 kafka集群服务器地址
        $conf->set('metadata.broker.list', $host); //'localhost:9092,localhost:9093,localhost:9094,localhost:9095'

        // 针对低延迟进行了优化的配置。这允许PHP进程/请求尽快发送消息并快速终止
        $conf->set('socket.timeout.ms', 50);
        //多进程和信号
        if (function_exists('pcntl_sigprocmask')) {
            pcntl_sigprocmask(SIG_BLOCK, [SIGIO]);
            $conf->set('internal.termination.signal', SIGIO);
        } else {
            $conf->set('queue.buffering.max.ms', 1);
        }

        $topicConf = new \RdKafka\TopicConf();
        // 在interval.ms的时间内自动提交确认、建议不要启动, 1是启动，0是未启动
        $topicConf->set('auto.commit.enable', 0);
        $topicConf->set('auto.commit.interval.ms', 100);
        //smallest：简单理解为从头开始消费，largest：简单理解为从最新的开始消费
        $topicConf->set('auto.offset.reset', 'smallest');
        // 设置offset的存储为broker
        //$topicConf->set('offset.store.method', 'broker');
        // 设置offset的存储为file
        //$topicConf->set('offset.store.method', 'file');
        // 设置offset的存储路径
        $topicConf->set('offset.store.path', 'kafka_offset.log');
        //$topicConf->set('offset.store.path', __DIR__);

        $consumer = new \RdKafka\KafkaConsumer($conf);

        // 更新订阅集（自动分配partitions ）
        $consumer->subscribe([$topic]);


        $orders_prescriptions_params = [];
        while (true) {
            //设置120s为超时
            $message = $consumer->consume(120 * 1000);
            if (!empty($message)) {
                switch ($message->err) {
                    case RD_KAFKA_RESP_ERR_NO_ERROR: //没有错误
                        //拆解对象为数组，并根据业务需求处理数据
                        $payload = json_decode($message->payload, true);

                        dump($payload);
                        $key = $message->key;
                        //根据kafka中不同key，调用对应方法传递处理数据
                        //对该条message进行处理，比如用户数据同步， 记录日志
                        if ($payload) {
                            //根据库名判断站点
                            switch ($payload['database']) {
                                case 'zeelool_test':
                                    $site = 1;
                                    break;
                                case 'vuetest_voogueme':
                                    $site = 2;
                                    break;
                                case 'nihao_test':
                                    $site = 3;
                                    break;
                                case 'meeloog':
                                    $site = 4;
                                    break;
                                case 'wesee_test':
                                    $site = 5;
                                    break;
                                case 'zeelool_es':
                                    $site = 9;
                                    break;
                                case 'zeelool_de':
                                    $site = 10;
                                    break;
                                case 'zeelool_jp':
                                    $site = 11;
                                    break;
                                case 'voogueme_acc':
                                    $site = 12;
                                    break;
<<<<<<< HEAD
                                case 'morefun':
                                    $site = 5;
=======
                                case 'zeelool_fr':
                                    $site = 15;
>>>>>>> 0e80fa30
                                    break;
                            }
                            //主表
                            if ($payload['type'] == 'INSERT' && $payload['table'] == 'sales_flat_order') {
                                $order_params = [];
                                foreach ($payload['data'] as $k => $v) {


                                    $order_ids = $this->order->where('site=' . $site . ' and increment_id=' . $v['increment_id'])->value('id');
                                    $order_ids2 = $this->order->where('site=' . $site . ' and entity_id=' . $v['entity_id'])->value('id');
                                    if ($order_ids) {
                                        $this->order->where('site=' . $site . ' and increment_id=' . $v['increment_id'])->delete();
                                        $this->orderprocess->where('site=' . $site . ' and increment_id=' . $v['increment_id'])->delete();

                                        //删除子订单表
                                        $this->orderitemoption->where('site=' . $site . ' and order_id=' . $order_ids)->delete();
                                        $this->orderitemprocess->where('site=' . $site . ' and order_id=' . $order_ids)->delete();

                                    }

                                    if ($order_ids2) {
                                        $this->orderprocess->where('site=' . $site . ' and entity_id=' . $v['entity_id'])->delete();
                                        $this->order->where('site=' . $site . ' and entity_id=' . $v['entity_id'])->delete();
                                        $this->orderitemoption->where('site=' . $site . ' and order_id=' . $order_ids2)->delete();
                                        $this->orderitemprocess->where('site=' . $site . ' and order_id=' . $order_ids2)->delete();
                                    }
                                    $params = [];
                                    $params['entity_id'] = $v['entity_id'];
                                    $params['site'] = $site;
                                    $params['increment_id'] = $v['increment_id'];
                                    $params['status'] = $v['status'] ?: '';
                                    $params['store_id'] = $v['store_id'];
                                    $params['base_grand_total'] = $v['base_grand_total'];
                                    $params['grand_total'] = $v['grand_total'];
                                    $params['total_item_count'] = $v['total_item_count'];
                                    $params['total_qty_ordered'] = $v['total_qty_ordered'];
                                    $params['order_type'] = $v['order_type'];
                                    $params['base_currency_code'] = $v['base_currency_code'];
                                    $params['order_currency_code'] = $v['order_currency_code'];
                                    $params['shipping_method'] = $v['shipping_method'];
                                    $params['shipping_title'] = $v['shipping_description'];
                                    $params['country_id'] = $v['country_id'];
                                    $params['region'] = $v['region'];
                                    $params['city'] = $v['city'];
                                    $params['street'] = $v['street'];
                                    $params['postcode'] = $v['postcode'];
                                    $params['telephone'] = $v['telephone'];
                                    $params['customer_email'] = $v['customer_email'];
                                    $params['customer_firstname'] = $v['customer_firstname'];
                                    $params['customer_lastname'] = $v['customer_lastname'];
                                    $params['taxno'] = $v['taxno'];
                                    $params['base_to_order_rate'] = $v['base_to_order_rate'];
                                    $params['mw_rewardpoint'] = $v['mw_rewardpoint'];
                                    $params['mw_rewardpoint_discount'] = $v['mw_rewardpoint_discount'];
                                    $params['base_shipping_amount'] = $v['base_shipping_amount'];
                                    $params['created_at'] = strtotime($v['created_at']) + 28800;
                                    $params['updated_at'] = strtotime($v['updated_at']) + 28800;
                                    if (isset($v['payment_time'])) {
                                        $params['payment_time'] = (int)strtotime($v['payment_time']) + 28800;
                                    }
                                    $params['payment_time'] = $params['payment_time'] < 0 ? 0 : $params['payment_time'];
                                    //插入订单主表
                                    $order_id = $this->order->insertGetId($params);
                                    //es同步订单数据，插入
                                    $this->asyncOrder->runInsert($params, $order_id);
                                    $order_params[$k]['site'] = $site;
                                    $order_params[$k]['order_id'] = $order_id;
                                    $order_params[$k]['entity_id'] = $v['entity_id'];
                                    $order_params[$k]['increment_id'] = $v['increment_id'];
                                }
                                //插入订单处理表
                                $this->orderprocess->saveAll($order_params);
                            }

                            //批发站主表
                            if ($payload['type'] == 'INSERT' && $payload['table'] == 'orders') {
                                $order_params = [];
                                foreach ($payload['data'] as $k => $v) {
                                    $params = [];
                                    $params['entity_id'] = $v['id'];
                                    $params['site'] = $site;
                                    $params['increment_id'] = $v['order_no'];
                                    $params['status'] = $v['order_status'] ?: '';
                                    $params['store_id'] = $v['source'];
                                    $params['base_grand_total'] = $v['base_actual_amount_paid'];
                                    $params['grand_total'] = $v['actual_amount_paid'];
                                    $params['total_qty_ordered'] = $v['goods_quantity'];
                                    $params['base_currency_code'] = $v['base_currency'];
                                    $params['order_currency_code'] = $v['now_currency'];
                                    $params['shipping_method'] = $v['freight_type'];
                                    $params['shipping_title'] = $v['freight_description'];
                                    $params['customer_email'] = $v['email'];
                                    $params['base_to_order_rate'] = $v['rate'];
                                    $params['base_shipping_amount'] = $v['freight_price'];
                                    $params['payment_method'] = $v['payment_type'];
                                    $params['created_at'] = strtotime($v['created_at']) + 28800;
                                    $params['updated_at'] = strtotime($v['updated_at']) + 28800;
                                    $params['last_trans_id'] = $v['payment_order_no'];
                                    if (isset($v['payment_time'])) {
                                        $params['payment_time'] = strtotime($v['payment_time']) + 28800;
                                    }

                                    //插入订单主表
                                    $order_id = $this->order->insertGetId($params);
                                    //es同步订单数据，插入
                                    $this->asyncOrder->runInsert($params, $order_id);
                                    $order_params[$k]['site'] = $site;
                                    $order_params[$k]['order_id'] = $order_id;
                                    $order_params[$k]['entity_id'] = $v['id'];
                                    $order_params[$k]['increment_id'] = $v['order_no'];
                                }
                                //插入订单处理表
                                $this->orderprocess->saveAll($order_params);
                            }


                            //批发站主表
                            if ($payload['type'] == 'UPDATE' && $payload['table'] == 'orders') {
                                $order_params = [];
                                foreach ($payload['data'] as $k => $v) {
                                    $params = [];
                                    $params['increment_id'] = $v['order_no'];
                                    $params['status'] = $v['order_status'] ?: '';
                                    $params['store_id'] = $v['source'];
                                    $params['base_grand_total'] = $v['base_actual_amount_paid'];
                                    $params['grand_total'] = $v['actual_amount_paid'];
                                    $params['total_qty_ordered'] = $v['goods_quantity'];
                                    $params['base_currency_code'] = $v['base_currency'];
                                    $params['order_currency_code'] = $v['now_currency'];
                                    $params['shipping_method'] = $v['freight_type'];
                                    $params['shipping_title'] = $v['freight_description'];
                                    $params['customer_email'] = $v['email'];
                                    $params['base_to_order_rate'] = $v['rate'];
                                    $params['payment_method'] = $v['payment_type'];
                                    $params['base_shipping_amount'] = $v['freight_price'];
                                    $params['updated_at'] = strtotime($v['updated_at']) + 28800;
                                    $params['last_trans_id'] = $v['payment_order_no'];
                                    if (isset($v['payment_time'])) {
                                        $params['payment_time'] = strtotime($v['payment_time']) + 28800;
                                    }
                                    $this->order->where(['entity_id' => $v['id'], 'site' => $site])->update($params);
                                    //es同步订单数据，插入
                                    $this->asyncOrder->runUpdate($v['id'], $site);
                                }
                            }

                            //批发站地址表插入时或更新时更新主表地址
                            if (($payload['type'] == 'UPDATE' || $payload['type'] == 'INSERT') && $payload['table'] == 'orders_addresses') {
                                foreach ($payload['data'] as $k => $v) {
                                    $params = [];
                                    if ($v['type'] == 1) {
                                        $params['country_id'] = $v['country'];
                                        $params['region'] = $v['region'];
                                        $params['city'] = $v['city'];
                                        $params['street'] = $v['street'];
                                        $params['postcode'] = $v['postcode'];
                                        $params['telephone'] = $v['telephone'];
                                        $params['customer_firstname'] = $v['firstname'];
                                        $params['customer_lastname'] = $v['lastname'];
                                        $params['firstname'] = $v['firstname'];
                                        $params['lastname'] = $v['lastname'];
                                        $params['updated_at'] = strtotime($v['updated_at']) + 28800;
                                        $this->order->where(['entity_id' => $v['order_id'], 'site' => $site])->update($params);
                                        //es同步订单数据，插入
                                        $this->asyncOrder->runUpdate($v['order_id'], $site);
                                    }
                                }
                            }


                            //更新主表
                            if ($payload['type'] == 'UPDATE' && $payload['table'] == 'sales_flat_order') {

                                foreach ($payload['data'] as $k => $v) {
                                    $params = [];
                                    $params['base_grand_total'] = $v['base_grand_total'];
                                    $params['grand_total'] = $v['grand_total'];
                                    $params['total_item_count'] = $v['total_item_count'];
                                    $params['total_qty_ordered'] = $v['total_qty_ordered'];
                                    $params['increment_id'] = $v['increment_id'];
                                    $params['order_type'] = $v['order_type'];
                                    if ($v['status']) {
                                        $params['status'] = $v['status'];
                                    }

                                    $params['base_currency_code'] = $v['base_currency_code'];
                                    $params['order_currency_code'] = $v['order_currency_code'];
                                    $params['shipping_method'] = $v['shipping_method'];
                                    $params['shipping_title'] = $v['shipping_description'];
                                    $params['customer_email'] = $v['customer_email'];
                                    $params['customer_firstname'] = $v['customer_firstname'];
                                    $params['customer_lastname'] = $v['customer_lastname'];
                                    $params['taxno'] = $v['taxno'];
                                    $params['base_to_order_rate'] = $v['base_to_order_rate'];
                                    $params['mw_rewardpoint'] = $v['mw_rewardpoint'];
                                    $params['mw_rewardpoint_discount'] = $v['mw_rewardpoint_discount'];
                                    $params['base_shipping_amount'] = $v['base_shipping_amount'];
                                    $params['updated_at'] = strtotime($v['updated_at']) + 28800;
                                    if (isset($v['payment_time'])) {
                                        $params['payment_time'] = (int)strtotime($v['payment_time']) + 28800;
                                    }
                                    $params['payment_time'] = $params['payment_time'] < 0 ? 0 : $params['payment_time'];
                                    $this->order->where(['entity_id' => $v['entity_id'], 'site' => $site])->update($params);
                                    //es同步订单数据，插入
                                    $this->asyncOrder->runUpdate($v['entity_id'], $site);
                                }
                            }

                            //地址表插入时或更新时更新主表地址
                            if (($payload['type'] == 'UPDATE' || $payload['type'] == 'INSERT') && $payload['table'] == 'sales_flat_order_address') {
                                foreach ($payload['data'] as $k => $v) {
                                    $params = [];
                                    if ($v['address_type'] == 'shipping') {

                                        $params['country_id'] = $v['country_id'];
                                        $params['region'] = $v['region'];
                                        $params['region_id'] = $v['region_id'];
                                        $params['city'] = $v['city'];
                                        $params['street'] = $v['street'];
                                        $params['postcode'] = $v['postcode'];
                                        $params['telephone'] = $v['telephone'];
                                        $params['firstname'] = $v['firstname'];
                                        $params['lastname'] = $v['lastname'];
                                        $params['updated_at'] = strtotime($v['updated_at']) + 28800;
                                        $this->order->where(['entity_id' => $v['parent_id'], 'site' => $site])->update($params);
                                        //es同步订单数据，插入
                                        $this->asyncOrder->runUpdate($v['parent_id'], $site);
                                    }
                                }
                            }

                            //支付表插入时或更新时更新主表地址
                            if (($payload['type'] == 'UPDATE' || $payload['type'] == 'INSERT') && $payload['table'] == 'sales_flat_order_payment') {
                                foreach ($payload['data'] as $k => $v) {
                                    $params = [];
                                    $params['payment_method'] = $v['method'];
                                    $params['last_trans_id'] = $v['last_trans_id'];
                                    $this->order->where(['entity_id' => $v['parent_id'], 'site' => $site])->update($params);
                                    //es同步订单数据，插入
                                    $this->asyncOrder->runUpdate($v['parent_id'], $site);
                                }
                            }


                            //批发站处方表更新
                            if ($payload['type'] == 'INSERT' && $payload['table'] == 'orders_prescriptions') {
                                foreach ($payload['data'] as $k => $v) {
                                    $orders_prescriptions_params[$v['id']]['prescription'] = $v['prescription'];
                                    $orders_prescriptions_params[$v['id']]['name'] = $v['name'];
                                }
                            }

                            //批发站新增子表
                            if ($payload['type'] == 'INSERT' && $payload['table'] == 'orders_items') {
                                foreach ($payload['data'] as $k => $v) {
                                    $options = [];
                                    //处方解析 不同站不同字段
                                    if ($site == 5) {
                                        $options = $this->wesee_prescription_analysis($orders_prescriptions_params[$v['orders_prescriptions_id']]['prescription']);
                                    }

                                    $options['item_id'] = $v['id'];
                                    $options['site'] = $site;
                                    $options['magento_order_id'] = $v['order_id'];
                                    $options['sku'] = $this->getTrueSku($v['goods_sku']);
                                    $options['qty'] = $v['goods_count'];
                                    $options['base_row_total'] = $v['original_total_price'];
                                    $options['product_id'] = $v['goods_id'];
                                    $options['frame_regural_price'] = $v['goods_original_price'];
                                    $options['frame_price'] = $v['goods_total_price'];
                                    $options['index_price'] = $v['lens_total_price'];
                                    $options['frame_color'] = $v['goods_color'];
                                    $options['goods_type'] = $v['goods_type'];
                                    $options['prescription_type'] = $orders_prescriptions_params[$v['orders_prescriptions_id']]['name'];
                                    unset($orders_prescriptions_params[$v['orders_prescriptions_id']]);

                                    $order_prescription_type = $options['order_prescription_type'];
                                    $is_prescription_abnormal = $options['is_prescription_abnormal'];
                                    unset($options['order_prescription_type']);
                                    unset($options['is_prescription_abnormal']);
                                    if ($options) {
                                        $options_id = $this->orderitemoption->insertGetId($options);
                                        $data = []; //子订单表数据
                                        for ($i = 0; $i < $v['goods_count']; $i++) {
                                            $data[$i]['item_id'] = $v['id'];
                                            $data[$i]['magento_order_id'] = $v['order_id'];
                                            $data[$i]['site'] = $site;
                                            $data[$i]['option_id'] = $options_id;
                                            $data[$i]['sku'] = $options['sku'];
                                            $data[$i]['order_prescription_type'] = $order_prescription_type;
                                            $data[$i]['is_prescription_abnormal'] = $is_prescription_abnormal;
                                            $data[$i]['created_at'] = strtotime($v['created_at']) + 28800;
                                            $data[$i]['updated_at'] = strtotime($v['updated_at']) + 28800;
                                        }

                                        $this->orderitemprocess->insertAll($data);
                                    }
                                }
                            }


                            //批发站处方表更新
                            if ($payload['type'] == 'UPDATE' && $payload['table'] == 'orders_prescriptions') {

                                foreach ($payload['data'] as $k => $v) {
                                    $orders_prescriptions_params[$v['id']]['prescription'] = $v['prescription'];
                                    $orders_prescriptions_params[$v['id']]['name'] = $v['name'];
                                }
                            }

                            //批发站更新子表
                            if ($payload['type'] == 'UPDATE' && $payload['table'] == 'orders_items') {
                                foreach ($payload['data'] as $k => $v) {
                                    $options = [];
                                    //处方解析 不同站不同字段
                                    if ($site == 5) {
                                        $options = $this->wesee_prescription_analysis($orders_prescriptions_params[$v['orders_prescriptions_id']]['prescription']);
                                    }

                                    $options['sku'] = $this->getTrueSku($v['goods_sku']);
                                    $options['qty'] = $v['goods_count'];
                                    $options['base_row_total'] = $v['original_total_price'];
                                    $options['prescription_type'] = $orders_prescriptions_params[$v['orders_prescriptions_id']]['name'];
                                    unset($orders_prescriptions_params[$v['orders_prescriptions_id']]);
                                    $order_prescription_type = $options['order_prescription_type'];
                                    unset($options['order_prescription_type']);
                                    unset($options['is_prescription_abnormal']);
                                    if ($options) {
                                        $this->orderitemoption->where(['item_id' => $v['id'], 'site' => $site])->update($options);

                                        $this->orderitemprocess->where(['item_id' => $v['id'], 'site' => $site])->update(['order_prescription_type' => $order_prescription_type, 'sku' => $options['sku']]);
                                    }
                                }
                            }


                            //新增子表
                            if ($payload['type'] == 'INSERT' && $payload['table'] == 'sales_flat_order_item') {
                                foreach ($payload['data'] as $k => $v) {
                                    $options = [];
                                    //处方解析 不同站不同字段
                                    if ($site == 1) {
                                        $options = $this->zeelool_prescription_analysis($v['product_options']);
                                    } elseif ($site == 2) {
                                        $options = $this->voogueme_prescription_analysis($v['product_options']);
                                    } elseif ($site == 3) {
                                        $options = $this->nihao_prescription_analysis($v['product_options']);
                                    } elseif ($site == 4) {
                                        $options = $this->meeloog_prescription_analysis($v['product_options']);
                                    } elseif ($site == 5) {
                                        $options = $this->wesee_prescription_analysis($v['product_options']);
                                    } elseif ($site == 9) {
                                        $options = $this->zeelool_es_prescription_analysis($v['product_options']);
                                    } elseif ($site == 10) {
                                        $options = $this->zeelool_de_prescription_analysis($v['product_options']);
                                    } elseif ($site == 11) {
                                        $options = $this->zeelool_jp_prescription_analysis($v['product_options']);
                                    } elseif ($site == 12) {
                                        $options = $this->voogueme_acc_prescription_analysis($v['product_options']);
                                    }

                                    $options['item_id'] = $v['item_id'];
                                    $options['site'] = $site;
                                    $options['magento_order_id'] = $v['order_id'];
                                    $options['sku'] = $v['sku'];
                                    $options['qty'] = $v['qty_ordered'];
                                    $options['base_row_total'] = $v['base_row_total'];
                                    $options['product_id'] = $v['product_id'];
                                    $order_prescription_type = $options['order_prescription_type'];
                                    $is_prescription_abnormal = $options['is_prescription_abnormal'];
                                    unset($options['order_prescription_type']);
                                    unset($options['is_prescription_abnormal']);
                                    if ($options) {
                                        $options_id = $this->orderitemoption->insertGetId($options);
                                        $data = []; //子订单表数据
                                        for ($i = 0; $i < $v['qty_ordered']; $i++) {
                                            $data[$i]['item_id'] = $v['item_id'];
                                            $data[$i]['magento_order_id'] = $v['order_id'];
                                            $data[$i]['site'] = $site;
                                            $data[$i]['option_id'] = $options_id;
                                            $data[$i]['sku'] = $v['sku'];
                                            $data[$i]['order_prescription_type'] = $order_prescription_type;
                                            $data[$i]['is_prescription_abnormal'] = $is_prescription_abnormal;
                                            $data[$i]['created_at'] = strtotime($v['created_at']) + 28800;
                                            $data[$i]['updated_at'] = strtotime($v['updated_at']) + 28800;
                                        }
                                        $this->orderitemprocess->insertAll($data);
                                    }
                                }
                            }

                            //更新子表
                            if ($payload['type'] == 'UPDATE' && $payload['table'] == 'sales_flat_order_item') {
                                foreach ($payload['data'] as $k => $v) {
                                    $options = [];
                                    //处方解析 不同站不同字段
                                    if ($site == 1) {
                                        $options = $this->zeelool_prescription_analysis($v['product_options']);
                                    } elseif ($site == 2) {
                                        $options = $this->voogueme_prescription_analysis($v['product_options']);
                                    } elseif ($site == 3) {
                                        $options = $this->nihao_prescription_analysis($v['product_options']);
                                    } elseif ($site == 4) {
                                        $options = $this->meeloog_prescription_analysis($v['product_options']);
                                    } elseif ($site == 5) {
                                        $options = $this->wesee_prescription_analysis($v['product_options']);
                                    } elseif ($site == 9) {
                                        $options = $this->zeelool_es_prescription_analysis($v['product_options']);
                                    } elseif ($site == 10) {
                                        $options = $this->zeelool_de_prescription_analysis($v['product_options']);
                                    } elseif ($site == 11) {
                                        $options = $this->zeelool_jp_prescription_analysis($v['product_options']);
                                    } elseif ($site == 12) {
                                        $options = $this->voogueme_acc_prescription_analysis($v['product_options']);
                                    }

                                    $options['sku'] = $v['sku'];
                                    $options['qty'] = $v['qty_ordered'];
                                    $options['base_row_total'] = $v['base_row_total'];
                                    $order_prescription_type = $options['order_prescription_type'];
                                    unset($options['order_prescription_type']);
                                    unset($options['is_prescription_abnormal']);
                                    if ($options) {
                                        $this->orderitemoption->where(['item_id' => $v['item_id'], 'site' => $site])->update($options);

                                        $this->orderitemprocess->where(['item_id' => $v['item_id'], 'site' => $site])->update(['order_prescription_type' => $order_prescription_type, 'sku' => $options['sku']]);
                                    }
                                }
                            }
                        }

                        break;
                    case RD_KAFKA_RESP_ERR__PARTITION_EOF: //没有数据
                        echo "No more messages; will wait for more\n";
                        break;
                    case RD_KAFKA_RESP_ERR__TIMED_OUT: //超时
                        echo "Timed out\n";
                        break;
                    default:
                        echo "nothing \n";
                        throw new \Exception($message->errstr(), $message->err);
                        break;
                }
            } else {
                echo "error\n";
            }
        }
    }

    /**
     * Wesee 处方解析逻辑
     *
     * @Description
     * @author wpl
     * @since 2020/10/28 10:16:53 
     * @return void
     */
    protected function wesee_prescription_analysis($data)
    {
        $options = json_decode($data, true);
        //镜片类型
        $arr['index_type'] = $options['lens_name'] ?: '';
        //镜片名称
        $arr['index_name'] = $options['lens_name'] ?: '';
        $options_params = $options['prescription'];
        // //处方类型
        // $arr['prescription_type'] = $options_params['prescription_type'] ?: '';
        //镀膜名称
        $arr['coating_name'] = $options['coatiing_name'] ?: '';
        //镀膜价格
        $arr['coating_price'] = $options['coatiing_base_price'];
        //镜框价格
        $arr['frame_price'] = $options['frame_price'];
        //镜片价格
        $arr['index_price'] = $options['lens_price'];
        //镜框原始价格
        $arr['frame_regural_price'] = $options['frame_regural_price'];
        //镜片颜色
        $arr['index_color'] = $options['color_name'];

        //镜片+镀膜价格
        $arr['lens_price'] = $options['lens_price'] ?? 0;
        //镜框+镜片+镀膜价格
        $arr['total'] = $options['lens_price'] ?? 0;

        $arr['index_id'] = $options['lens_id'];
        //镜片编码
        $arr['lens_number'] = $options['lens_number'] ?? 0;
        $arr['web_lens_name'] = $options['lens_name'] ?: '';

        //光度参数
        $arr['od_sph'] = $options_params['od_sph'] ?: '';
        $arr['os_sph'] = $options_params['os_sph'] ?: '';
        $arr['od_cyl'] = $options_params['od_cyl'] ?: '';
        $arr['os_cyl'] = $options_params['os_cyl'] ?: '';
        $arr['od_axis'] = $options_params['od_axis'];
        $arr['os_axis'] = $options_params['os_axis'];
        $arr['pd_l'] = $options_params['pd_l'];
        $arr['pd_r'] = $options_params['pd_r'];
        $arr['pd'] = $options_params['pd'];
        $arr['os_add'] = $options_params['os_add'];
        $arr['od_add'] = $options_params['od_add'];
        $arr['od_pv'] = $options_params['od_pv'];
        $arr['os_pv'] = $options_params['os_pv'];
        $arr['od_pv_r'] = $options_params['od_pv_r'];
        $arr['os_pv_r'] = $options_params['os_pv_r'];
        $arr['od_bd'] = $options_params['od_bd'];
        $arr['os_bd'] = $options_params['os_bd'];
        $arr['od_bd_r'] = $options_params['od_bd_r'];
        $arr['os_bd_r'] = $options_params['os_bd_r'];

        //判断是否为成品老花镜
        // if ($options['degrees'] && !$arr['index_type']) {
        //     $arr['od_sph'] = $options['degrees'];
        //     $arr['os_sph'] = $options['degrees'];
        //     $arr['index_type'] = '1.61 Index Standard  Reading Glasses - Non Prescription';
        //     $arr['index_name'] = '1.61 Index Standard  Reading Glasses - Non Prescription';
        // }

        /**
         * 判断定制现片逻辑
         * 1、渐进镜 Progressive
         * 2、偏光镜 镜片类型包含Polarized
         * 3、染色镜 镜片类型包含Lens with Color Tint 或 Tinted 或 Color Tint
         * 4、当cyl<=-4或cyl>=4 或 sph < -8或 sph>8
         */

        //判断加工类型
        $result = $this->set_processing_type($arr);
        $arr = array_merge($arr, $result);

        return $arr;
    }

    /**
     * 判断定制现片逻辑
     */
    public function set_processing_type($params = [])
    {
        $arr = [];
        //判断处方是否异常
        $list = $this->is_prescription_abnormal($params);
        $arr = array_merge($arr, $list);
        /**
         * 判断定制现片逻辑
         * 1、渐进镜 Progressive
         * 2、偏光镜 镜片类型包含Polarized
         * 3、染色镜 镜片类型包含Lens with Color Tint 或 Tinted 或 Color Tint
         * 4、当cyl<=-4或cyl>=4 或 sph < -8或 sph>8
         */
        $lens_number = config('LENS_NUMBER');
        if (in_array($params['lens_number'], $lens_number)) {
            $arr['order_prescription_type'] = 3;
            $arr['is_custom_lens'] = 1;
        }

        //仅镜框
        if ($params['lens_number'] == '10000000' || !$params['lens_number']) {
            $arr['order_prescription_type'] = 1;
        }

        if ($params['lens_number'] == '23100000' || $params['lens_number'] == '23100001') {
            /**
             * 1.61非球面绿膜 定制片
             * SPH:0.00～-8.00 CYL:-4.25～-6.00
             */

            if ((((float)urldecode($params['od_sph']) >= -8 && (float)urldecode($params['od_sph']) <= 0) || ((float)urldecode($params['os_sph']) >= -8 && (float)urldecode($params['os_sph']) <= 0)) && (((float)urldecode($params['od_cyl']) >= -6 && (float)urldecode($params['od_cyl']) <= -4.25) || ((float)urldecode($params['os_cyl']) >= -6 && (float)urldecode($params['os_cyl']) <= -4.25))) {
                $arr['is_custom_lens'] = 1;
                $arr['order_prescription_type'] = 3;
            }
        }

        if ($params['lens_number'] == '24100000' || $params['lens_number'] == '24200000') {
            /**
             * 1.67非球面绿膜 现片
             * SPH:-3.00～-12.00 CYL:0.00～-2.00（不含-0.25）
             */
            if ((((float)urldecode($params['od_sph']) >= -12 && (float)urldecode($params['od_sph']) <= -3) || ((float)urldecode($params['os_sph']) >= -12 && (float)urldecode($params['os_sph']) <= -3)) && (((float)urldecode($params['od_cyl']) >= -2 && (float)urldecode($params['od_cyl']) < 0 && (float)urldecode($params['od_cyl']) != -0.25) || ((float)urldecode($params['os_cyl']) >= -2 && (float)urldecode($params['os_cyl']) <= 0 && (float)urldecode($params['od_cyl']) != -0.25))) {
                $arr['order_prescription_type'] = 2;
            } elseif ((float)urldecode($params['od_sph']) == 0 && (float)urldecode($params['os_sph']) == 0) {
                $arr['order_prescription_type'] = 2;
            } else {
                $arr['is_custom_lens'] = 1;
                $arr['order_prescription_type'] = 3;
            }
        }

        if ($params['lens_number'] == '25100000') {
            /**
             * 1.71非球面绿膜 现片
             * SPH:0.00～-15.00 CYL:0.00～-2.00（不含-0.25）
             */
            if ((((float)urldecode($params['od_sph']) >= -15 && (float)urldecode($params['od_sph']) <= 0) || ((float)urldecode($params['os_sph']) >= -15 && (float)urldecode($params['os_sph']) <= 0)) && (((float)urldecode($params['od_cyl']) >= -2 && (float)urldecode($params['od_cyl']) <= 0 && (float)urldecode($params['od_cyl']) != -0.25) || ((float)urldecode($params['os_cyl']) >= -2 && (float)urldecode($params['os_cyl']) <= 0 && (float)urldecode($params['od_cyl']) != -0.25))) {
                $arr['order_prescription_type'] = 2;
            } elseif ((float)urldecode($params['od_sph']) == 0 && (float)urldecode($params['os_sph']) == 0) {
                $arr['order_prescription_type'] = 2;
            } else {
                $arr['is_custom_lens'] = 1;
                $arr['order_prescription_type'] = 3;
            }
        }

        if ($params['lens_number'] == '26100000') {
            /**
             * 1.74非球面绿膜 现片
             * SPH:-3.00～-13.00 CYL:0.00～-2.00（不含-0.25）
             */
            if ((((float)urldecode($params['od_sph']) >= -13 && (float)urldecode($params['od_sph']) <= -3) || ((float)urldecode($params['os_sph']) >= -13 && (float)urldecode($params['os_sph']) <= -3)) && (((float)urldecode($params['od_cyl']) >= -2 && (float)urldecode($params['od_cyl']) <= 0 && (float)urldecode($params['od_cyl']) != -0.25) || ((float)urldecode($params['os_cyl']) >= -2 && (float)urldecode($params['os_cyl']) <= 0 && (float)urldecode($params['od_cyl']) != -0.25))) {
                $arr['order_prescription_type'] = 2;
            } elseif ((float)urldecode($params['od_sph']) == 0 && (float)urldecode($params['os_sph']) == 0) {
                $arr['order_prescription_type'] = 2;
            } else {
                $arr['is_custom_lens'] = 1;
                $arr['order_prescription_type'] = 3;
            }
        }

        if ($params['lens_number'] == '23200000' || $params['lens_number'] == '23200001') {
            /**
             * 1.61防蓝光 现片
             * SPH:0.00～-8.00 CYL:0.00～-2.00
             * SPH:0.00～-8.00 CYL:-2.25～-4.00
             * SPH:0.00～+6.00 CYL:0.00～-2.00
             */
            if ((((float)urldecode($params['od_sph']) >= -8 && (float)urldecode($params['od_sph']) <= 0) || ((float)urldecode($params['os_sph']) >= -8 && (float)urldecode($params['os_sph']) <= 0)) && (((float)urldecode($params['od_cyl']) >= -4 && (float)urldecode($params['od_cyl']) <= 0) || ((float)urldecode($params['os_cyl']) >= -4 && (float)urldecode($params['os_cyl']) <= 0))) {
                $arr['order_prescription_type'] = 2;
            } elseif ((((float)urldecode($params['od_sph']) >= 0 && (float)urldecode($params['od_sph']) <= 6) || ((float)urldecode($params['os_sph']) >= 0 && (float)urldecode($params['os_sph']) <= 6)) && (((float)urldecode($params['od_cyl']) >= -2 && (float)urldecode($params['od_cyl']) <= 0) || ((float)urldecode($params['os_cyl']) >= -2 && (float)urldecode($params['os_cyl']) <= 0))) {
                $arr['order_prescription_type'] = 2;
            } elseif ((float)urldecode($params['od_sph']) == 0 && (float)urldecode($params['os_sph']) == 0) {
                $arr['order_prescription_type'] = 2;
            } else {
                $arr['is_custom_lens'] = 1;
                $arr['order_prescription_type'] = 3;
            }
        }

        if ($params['lens_number'] == '25200000' || $params['lens_number'] == '25302000' || $params['lens_number'] == '25303000') {
            /**
             * 1.57变色 现片 1.71变色灰
             * SPH:0.00～-3.00 CYL:0.00～-2.00
             */
            if ((((float)urldecode($params['od_sph']) >= -12 && (float)urldecode($params['od_sph']) <= 0) || ((float)urldecode($params['os_sph']) >= -12 && (float)urldecode($params['os_sph']) <= 0)) && (((float)urldecode($params['od_cyl']) >= -2 && (float)urldecode($params['od_cyl']) <= 0 && (float)urldecode($params['od_cyl']) != -0.25) || ((float)urldecode($params['os_cyl']) >= -2 && (float)urldecode($params['os_cyl']) <= 0 && (float)urldecode($params['od_cyl']) != -0.25))) {
                $arr['order_prescription_type'] = 2;
            } elseif ((float)urldecode($params['od_sph']) == 0 && (float)urldecode($params['os_sph']) == 0) {
                $arr['order_prescription_type'] = 2;
            } else {
                $arr['is_custom_lens'] = 1;
                $arr['order_prescription_type'] = 3;
            }
        }

        if ($params['lens_number'] == '22306000' || $params['lens_number'] == '22305000' || $params['lens_number'] == '22304000') {
            /**
             * 1.71防蓝光 现片
             * SPH:0.00～-12.00 CYL:0.00～-2.00（不含-0.25）
             */
            if ((((float)urldecode($params['od_sph']) >= -3 && (float)urldecode($params['od_sph']) <= 0) || ((float)urldecode($params['os_sph']) >= -3 && (float)urldecode($params['os_sph']) <= 0)) && (((float)urldecode($params['od_cyl']) >= -2 && (float)urldecode($params['od_cyl']) <= 0) || ((float)urldecode($params['os_cyl']) >= -2 && (float)urldecode($params['os_cyl']) <= 0))) {
                $arr['order_prescription_type'] = 2;
            } elseif ((float)urldecode($params['od_sph']) == 0 && (float)urldecode($params['os_sph']) == 0) {
                $arr['order_prescription_type'] = 2;
            } else {
                $arr['is_custom_lens'] = 1;
                $arr['order_prescription_type'] = 3;
            }
        }


        if ($params['lens_number'] == '23302000' || $params['lens_number'] == '23303000' || $params['lens_number'] == '23302001' || $params['lens_number'] == '23303001') {
            /**
             * 1.61变色灰 现片
             * SPH:0.00～-8.00 CYL:0.00～-2.00
             */
            if ((((float)urldecode($params['od_sph']) >= -8 && (float)urldecode($params['od_sph']) <= 0) || ((float)urldecode($params['os_sph']) >= -8 && (float)urldecode($params['os_sph']) <= 0)) && (((float)urldecode($params['od_cyl']) >= -2 && (float)urldecode($params['od_cyl']) <= 0) || ((float)urldecode($params['os_cyl']) >= -2 && (float)urldecode($params['os_cyl']) <= 0))) {
                $arr['order_prescription_type'] = 2;
            } elseif ((float)urldecode($params['od_sph']) == 0 && (float)urldecode($params['os_sph']) == 0) {
                $arr['order_prescription_type'] = 2;
            } else {
                $arr['is_custom_lens'] = 1;
                $arr['order_prescription_type'] = 3;
            }
        }

        if ($params['lens_number'] == '23304000' || $params['lens_number'] == '23306000' || $params['lens_number'] == '23305000') {
            /**
             * 1.61变色蓝 现片
             * SPH:0.00～-8.00 CYL:0.00～-2.00
             */
            if ((((float)urldecode($params['od_sph']) >= -8 && (float)urldecode($params['od_sph']) <= 0) || ((float)urldecode($params['os_sph']) >= -8 && (float)urldecode($params['os_sph']) <= 0)) && (((float)urldecode($params['od_cyl']) >= -2 && (float)urldecode($params['od_cyl']) <= 0.5) || ((float)urldecode($params['os_cyl']) >= -2 && (float)urldecode($params['os_cyl']) <= 0.5))) {
                $arr['order_prescription_type'] = 2;
            } elseif ((float)urldecode($params['od_sph']) == 0 && (float)urldecode($params['os_sph']) == 0) {
                $arr['order_prescription_type'] = 2;
            } else {
                $arr['is_custom_lens'] = 1;
                $arr['order_prescription_type'] = 3;
            }
        }

        //默认如果不是仅镜架 或定制片 则为现货处方镜
        if ($arr['order_prescription_type'] != 1 && $arr['order_prescription_type'] != 3) {
            $arr['order_prescription_type'] = 2;
        }

        return $arr;
    }

    /**
     * 判断处方是否异常
     *
     * @param array $params
     *
     * @author wpl
     * @date   2021/4/23 9:31
     */
    protected function is_prescription_abnormal($params = [])
    {
        $list = [];
        $od_sph = (float)urldecode($params['od_sph']);
        $os_sph = (float)urldecode($params['os_sph']);
        $od_cyl = (float)urldecode($params['od_cyl']);
        $os_cyl = (float)urldecode($params['os_cyl']);
        /**
         * 判断处方是否异常规则
         * 1、SPH值或CYL值的“+”“_”号不一致
         * 2、左右的SPH或CYL 绝对值相差超过3
         * 3、有SPH或CYL无PD
         * 4、有PD无SPH及CYL
         */
        if (($od_sph < 0 && $od_cyl > 0) || ($od_sph > 0 && $od_cyl < 0)) {
            $list['is_prescription_abnormal'] = 1;
        }

        if (($os_sph < 0 && $os_cyl > 0) || ($os_sph > 0 && $os_cyl < 0)) {
            $list['is_prescription_abnormal'] = 1;
        }

        //绝对值相差超过3
        $odDifference = abs($od_sph) - abs($od_cyl);
        $osDifference = abs($os_sph) - abs($os_cyl);
        if (abs($odDifference) > 3 || abs($osDifference) > 3) {
            $list['is_prescription_abnormal'] = 1;
        }

        //有PD无SPH和CYL
        if (($params['pdcheck'] == 'on' || $params['pd']) && (!$od_sph && !$os_sph && !$od_cyl && !$os_cyl)) {
            $list['is_prescription_abnormal'] = 1;
        }

        //有SPH或CYL无PD
        if (($params['pdcheck'] != 'on' && !$params['pd']) && ($od_sph || $os_sph || $od_cyl || $os_cyl)) {
            $list['is_prescription_abnormal'] = 1;
        }

        $list['is_prescription_abnormal'] = $list['is_prescription_abnormal'] ?: 0;

        return $list;
    }

    /**
     * 批发站 匹配到s，r结尾的sku
     *
     * @param $sku
     *
     * @date  2020/12/23 18:01
     */
    protected function getTrueSku($sku)
    {
        $sku = trim($sku);
        $temp_arr = explode('-', $sku);
        if (count($temp_arr) >= 2) {
            $first = rtrim($temp_arr[0], 'S');
            $first = rtrim($first, 'R');
            $second = $temp_arr[1];
            $sku = $first . '-' . $second;
        }

        return $sku;
    }

    /**
     * Zeelool 处方解析逻辑
     *
     * @Description
     * @author wpl
     * @since 2020/10/28 10:16:53 
     * @return void
     */
    protected function zeelool_prescription_analysis($data)
    {
        $options = unserialize($data);
        //镜片类型
        $arr['index_type'] = $options['info_buyRequest']['tmplens']['lenstype_data_name'] ?: '';
        //镜片名称
        $index_name = $options['info_buyRequest']['tmplens']['lens_data_name'] ?: $options['info_buyRequest']['tmplens']['index_type'];
        $arr['index_name'] = $index_name ?: '';
        //光度等参数
        $prescription_params = explode("&", $options['info_buyRequest']['tmplens']['prescription']);
        $options_params = [];
        foreach ($prescription_params as $key => $value) {
            $arr_value = explode("=", $value);
            $options_params[$arr_value[0]] = $arr_value[1];
        }
        //处方类型
        $arr['prescription_type'] = $options_params['prescription_type'] ?: '';
        //镀膜名称
        $arr['coating_name'] = $options['info_buyRequest']['tmplens']['coating_name'] ?: '';
        //镀膜价格
        $arr['coating_price'] = $options['info_buyRequest']['tmplens']['coating_base_price'];
        //镜框价格
        $arr['frame_price'] = $options['info_buyRequest']['tmplens']['frame_base_price'];
        //镜片价格
        $arr['index_price'] = $options['info_buyRequest']['tmplens']['lens_base_price'];
        $arr['color_id'] = $options['info_buyRequest']['tmplens']['color_id'];
        $arr['coating_id'] = $options['info_buyRequest']['tmplens']['coating_id'];
        $arr['index_id'] = $options['info_buyRequest']['tmplens']['lens_id'];

        //镜片编码
        $arr['lens_number'] = $options['info_buyRequest']['tmplens']['lens_number'] ?? 0;
        $arr['web_lens_name'] = $options['info_buyRequest']['tmplens']['web_lens_name'];

        //镜框原始价格
        $arr['frame_regural_price'] = $options['info_buyRequest']['tmplens']['frame_regural_price'];
        //镜片颜色
        $arr['index_color'] = $options['info_buyRequest']['tmplens']['color_data_name'];
        //镜框颜色
        $arr['frame_color'] = $options['options'][0]['value'];
        //镜片+镀膜价格
        $arr['lens_price'] = $options['info_buyRequest']['tmplens']['lens'] ?? 0;
        //镜框+镜片+镀膜价格
        $arr['total'] = $options['info_buyRequest']['tmplens']['total'] ?? 0;
        //镜片分类
        $arr['goods_type'] = $options['info_buyRequest']['tmplens']['goods_type'] ?? 0;
        //光度参数
        $arr['od_sph'] = $options_params['od_sph'] ?: '';;
        $arr['os_sph'] = $options_params['os_sph'] ?: '';;
        $arr['od_cyl'] = $options_params['od_cyl'] ?: '';;
        $arr['os_cyl'] = $options_params['os_cyl'] ?: '';;
        $arr['od_axis'] = $options_params['od_axis'];
        $arr['os_axis'] = $options_params['os_axis'];
        $arr['pd_l'] = $options_params['pd_l'];
        $arr['pd_r'] = $options_params['pd_r'];
        $arr['pd'] = $options_params['pd'];
        $arr['pdcheck'] = $options_params['pdcheck'];
        $arr['prismcheck'] = $options_params['prismcheck'];
        $arr['os_add'] = $options_params['os_add'];
        $arr['od_add'] = $options_params['od_add'];
        $arr['od_pv'] = $options_params['od_pv'];
        $arr['os_pv'] = $options_params['os_pv'];
        $arr['od_pv_r'] = $options_params['od_pv_r'];
        $arr['os_pv_r'] = $options_params['os_pv_r'];
        $arr['od_bd'] = $options_params['od_bd'];
        $arr['os_bd'] = $options_params['os_bd'];
        $arr['od_bd_r'] = $options_params['od_bd_r'];
        $arr['os_bd_r'] = $options_params['os_bd_r'];

        /**
         * 仅镜架逻辑
         * 镜片名称为空 或者 Plastic Lenses 或者 Frame Only
         *
         * 现货处方镜逻辑
         *
         *
         * 判断定制现片逻辑
         * 1、渐进镜 Progressive
         * 2、偏光镜 镜片类型包含Polarized
         * 3、染色镜 镜片类型包含Lens with Color Tint 或 Tinted 或 Color Tint
         * 4、当cyl<=-4或cyl>=4 或 sph < -8或 sph>8
         */

        //判断加工类型
        $result = $this->set_processing_type($arr);
        $arr = array_merge($arr, $result);

        return $arr;
    }

    /**
     * Voogueme 处方解析逻辑
     *
     * @Description
     * @author wpl
     * @since 2020/10/28 10:16:53 
     * @return void
     */
    protected function voogueme_prescription_analysis($data)
    {
        $options = unserialize($data);
        //镜片类型
        $arr['index_type'] = $options['info_buyRequest']['tmplens']['index_type'] ?: '';
        //镜片名称
        $arr['index_name'] = $options['info_buyRequest']['tmplens']['index_type'] ?: '';
        //光度等参数
        $prescription_params = explode("&", $options['info_buyRequest']['tmplens']['prescription']);
        $options_params = [];
        foreach ($prescription_params as $key => $value) {
            $arr_value = explode("=", $value);
            $options_params[$arr_value[0]] = $arr_value[1];
        }
        //处方类型
        $arr['prescription_type'] = $options_params['prescription_type'] ?: '';
        //镀膜名称
        $arr['coating_name'] = $options['info_buyRequest']['tmplens']['coatiing_name'] ?: '';
        //镀膜价格
        $arr['coating_price'] = $options['info_buyRequest']['tmplens']['coatiing_base_price'];
        //镜框价格
        $arr['frame_price'] = $options['info_buyRequest']['tmplens']['frame_base_price'];
        //镜片价格
        $arr['index_price'] = $options['info_buyRequest']['tmplens']['lens_base_price'];
        //镜框原始价格
        $arr['frame_regural_price'] = $options['info_buyRequest']['tmplens']['frame_regural_price'];
        //镜片颜色
        $arr['index_color'] = $options['info_buyRequest']['tmplens']['index_color'];
        //镜框颜色
        $arr['frame_color'] = $options['options'][0]['value'];
        //镜片+镀膜价格
        $arr['lens_price'] = $options['info_buyRequest']['tmplens']['lens'] ?? 0;
        //镜框+镜片+镀膜价格
        $arr['total'] = $options['info_buyRequest']['tmplens']['total'] ?? 0;
        //镜片分类
        $arr['goods_type'] = $options['info_buyRequest']['tmplens']['goods_type'] ?? 0;

        $arr['color_id'] = $options['info_buyRequest']['tmplens']['color_id'];
        $arr['coating_id'] = $options['info_buyRequest']['tmplens']['coating_id'];
        $arr['index_id'] = $options['info_buyRequest']['tmplens']['index_id'];
        //镜片编码
        $arr['lens_number'] = $options['info_buyRequest']['tmplens']['lens_number'] ?? 0;
        $arr['web_lens_name'] = $options['info_buyRequest']['tmplens']['web_lens_name'];
        //光度参数
        $arr['od_sph'] = $options_params['od_sph'] ?: '';
        $arr['os_sph'] = $options_params['os_sph'] ?: '';
        $arr['od_cyl'] = $options_params['od_cyl'] ?: '';
        $arr['os_cyl'] = $options_params['os_cyl'] ?: '';
        $arr['od_axis'] = $options_params['od_axis'];
        $arr['os_axis'] = $options_params['os_axis'];
        $arr['pd_l'] = $options_params['pd_l'];
        $arr['pd_r'] = $options_params['pd_r'];
        $arr['pd'] = $options_params['pd'];
        $arr['pdcheck'] = $options_params['pdcheck'];
        $arr['prismcheck'] = $options_params['prismcheck'];
        //V站左右眼add是反的
        $arr['os_add'] = $options_params['od_add'];
        $arr['od_add'] = $options_params['os_add'];
        $arr['od_pv'] = $options_params['od_pv'];
        $arr['os_pv'] = $options_params['os_pv'];
        $arr['od_pv_r'] = $options_params['od_pv_r'];
        $arr['os_pv_r'] = $options_params['os_pv_r'];
        $arr['od_bd'] = $options_params['od_bd'];
        $arr['os_bd'] = $options_params['os_bd'];
        $arr['od_bd_r'] = $options_params['od_bd_r'];
        $arr['os_bd_r'] = $options_params['os_bd_r'];

        /**
         * 判断定制现片逻辑
         * 1、渐进镜 Progressive
         * 2、偏光镜 镜片类型包含Polarized
         * 3、染色镜 镜片类型包含Lens with Color Tint 或 Tinted 或 Color Tint
         * 4、当cyl<=-4或cyl>=4 或 sph < -8或 sph>8
         */

        //判断加工类型
        $result = $this->set_processing_type($arr);
        $arr = array_merge($arr, $result);

        return $arr;
    }

    /**
     * Nihao 处方解析逻辑
     *
     * @Description
     * @author wpl
     * @since 2020/10/28 10:16:53 
     * @return void
     */
    protected function nihao_prescription_analysis($data)
    {
        $options = unserialize($data);
        //镜片类型
        $arr['index_type'] = $options['info_buyRequest']['tmplens']['lens_type'] ?: '';
        //镜片名称
        $arr['index_name'] = $options['info_buyRequest']['tmplens']['third_name'] ?: '';
        //光度等参数
        $options_params = json_decode($options['info_buyRequest']['tmplens']['prescription'], true);

        //处方类型
        $arr['prescription_type'] = $options_params['prescription_type'] ?: '';
        //镀膜名称
        $arr['coating_name'] = $options['info_buyRequest']['tmplens']['four_name'] ?: '';
        //镀膜价格
        $arr['coating_price'] = $options['info_buyRequest']['tmplens']['four_price'];
        //镜框价格
        $arr['frame_price'] = $options['info_buyRequest']['tmplens']['frame_price'];
        //镜片价格
        $arr['index_price'] = $options['info_buyRequest']['tmplens']['third_price'];
        //镜框原始价格
        $arr['frame_regural_price'] = $options['info_buyRequest']['tmplens']['frame_regural_price'];
        //镜片颜色
        $arr['index_color'] = $options['info_buyRequest']['tmplens']['color_name'];
        //镜框颜色
        $arr['frame_color'] = $options['options'][0]['value'];
        //镜片+镀膜价格
        $arr['lens_price'] = $options['info_buyRequest']['tmplens']['lens_price'] ?? 0;
        //镜框+镜片+镀膜价格
        $arr['total'] = $options['info_buyRequest']['tmplens']['total'] ?? 0;
        //镜片分类
        $arr['goods_type'] = $options['info_buyRequest']['tmplens']['goods_type'] ?? 0;

        $arr['color_id'] = $options['info_buyRequest']['tmplens']['color_id'];
        $arr['coating_id'] = $options['info_buyRequest']['tmplens']['four_id'];
        $arr['index_id'] = $options['info_buyRequest']['tmplens']['third_id'];

        //镜片编码
        $arr['lens_number'] = $options['info_buyRequest']['tmplens']['lens_number'] ?? 0;
        $arr['web_lens_name'] = $options['info_buyRequest']['tmplens']['web_lens_name'];

        //光度参数
        $arr['od_sph'] = $options_params['od_sph'] ?: '';;
        $arr['os_sph'] = $options_params['os_sph'] ?: '';;
        $arr['od_cyl'] = $options_params['od_cyl'] ?: '';;
        $arr['os_cyl'] = $options_params['os_cyl'] ?: '';;
        $arr['od_axis'] = $options_params['od_axis'];
        $arr['os_axis'] = $options_params['os_axis'];
        $arr['pd_l'] = $options_params['pd_l'];
        $arr['pd_r'] = $options_params['pd_r'];
        $arr['pd'] = $options_params['pd'];
        $arr['pdcheck'] = $options_params['pdcheck'];
        $arr['prismcheck'] = $options_params['prismcheck'];
        $arr['os_add'] = $options_params['os_add'];
        $arr['od_add'] = $options_params['od_add'];
        $arr['od_pv'] = $options_params['od_pv'];
        $arr['os_pv'] = $options_params['os_pv'];
        $arr['od_pv_r'] = $options_params['od_pv_r'];
        $arr['os_pv_r'] = $options_params['os_pv_r'];
        $arr['od_bd'] = $options_params['od_bd'];
        $arr['os_bd'] = $options_params['os_bd'];
        $arr['od_bd_r'] = $options_params['od_bd_r'];
        $arr['os_bd_r'] = $options_params['os_bd_r'];

        /**
         * 判断定制现片逻辑
         * 1、渐进镜 Progressive
         * 2、偏光镜 镜片类型包含Polarized
         * 3、染色镜 镜片类型包含Lens with Color Tint 或 Tinted 或 Color Tint
         * 4、当cyl<=-4或cyl>=4 或 sph < -8或 sph>8
         */

        //判断加工类型
        $result = $this->set_processing_type($arr);
        $arr = array_merge($arr, $result);

        return $arr;
    }

    /**
     * Meeloog 处方解析逻辑
     *
     * @Description
     * @author wpl
     * @since 2020/10/28 10:16:53 
     * @return void
     */
    protected function meeloog_prescription_analysis($data)
    {
        $options = unserialize($data);
        //镜片类型
        $arr['index_type'] = $options['info_buyRequest']['tmplens']['index_type'] ?: '';
        //镜片名称
        $arr['index_name'] = $options['info_buyRequest']['tmplens']['index_type'] ?: '';
        //光度等参数
        $prescription_params = explode("&", $options['info_buyRequest']['tmplens']['prescription']);
        $options_params = [];
        foreach ($prescription_params as $key => $value) {
            $arr_value = explode("=", $value);
            $options_params[$arr_value[0]] = $arr_value[1];
        }
        //处方类型
        $arr['prescription_type'] = $options_params['prescription_type'] ?: '';
        //镀膜名称
        $arr['coating_name'] = $options['info_buyRequest']['tmplens']['coatiing_name'] ?: '';
        //镀膜价格
        $arr['coating_price'] = $options['info_buyRequest']['tmplens']['coatiing_price'];
        //镜框价格
        $arr['frame_price'] = $options['info_buyRequest']['tmplens']['frame_price'];
        //镜片价格
        $arr['index_price'] = $options['info_buyRequest']['tmplens']['index_price'];
        //镜框原始价格
        $arr['frame_regural_price'] = $options['info_buyRequest']['tmplens']['frame_regural_price'];
        //镜片颜色
        $arr['index_color'] = $options['info_buyRequest']['tmplens']['color_name'];
        //镜框颜色
        $arr['frame_color'] = $options['options'][0]['value'];
        //镜片+镀膜价格
        $arr['lens_price'] = $options['info_buyRequest']['tmplens']['lens'] ?? 0;
        //镜框+镜片+镀膜价格
        $arr['total'] = $options['info_buyRequest']['tmplens']['total'] ?? 0;
        //镜片分类
        $arr['goods_type'] = $options['info_buyRequest']['tmplens']['goods_type'] ?? 0;

        $arr['color_id'] = $options['info_buyRequest']['tmplens']['color_id'];
        $arr['coating_id'] = $options['info_buyRequest']['tmplens']['coating_id'];
        $arr['index_id'] = $options['info_buyRequest']['tmplens']['index_id'];

        //镜片编码
        $arr['lens_number'] = $options['info_buyRequest']['tmplens']['lens_number'] ?? 0;
        $arr['web_lens_name'] = $options['info_buyRequest']['tmplens']['web_lens_name'];

        //光度参数
        $arr['od_sph'] = $options_params['od_sph'] ?: '';;
        $arr['os_sph'] = $options_params['os_sph'] ?: '';;
        $arr['od_cyl'] = $options_params['od_cyl'] ?: '';;
        $arr['os_cyl'] = $options_params['os_cyl'] ?: '';;
        $arr['od_axis'] = $options_params['od_axis'];
        $arr['os_axis'] = $options_params['os_axis'];
        $arr['pd_l'] = $options_params['pd_l'];
        $arr['pd_r'] = $options_params['pd_r'];
        $arr['pd'] = $options_params['pd'];
        $arr['pdcheck'] = $options_params['pdcheck'];
        $arr['prismcheck'] = $options_params['prismcheck'];
        $arr['os_add'] = $options_params['os_add'];
        $arr['od_add'] = $options_params['od_add'];
        $arr['od_pv'] = $options_params['od_pv'];
        $arr['os_pv'] = $options_params['os_pv'];
        $arr['od_pv_r'] = $options_params['od_pv_r'];
        $arr['os_pv_r'] = $options_params['os_pv_r'];
        $arr['od_bd'] = $options_params['od_bd'];
        $arr['os_bd'] = $options_params['os_bd'];
        $arr['od_bd_r'] = $options_params['od_bd_r'];
        $arr['os_bd_r'] = $options_params['os_bd_r'];

        /**
         * 判断定制现片逻辑
         * 1、渐进镜 Progressive
         * 2、偏光镜 镜片类型包含Polarized
         * 3、染色镜 镜片类型包含Lens with Color Tint 或 Tinted 或 Color Tint
         * 4、当cyl<=-4或cyl>=4 或 sph < -8或 sph>8
         */

        //判断加工类型
        $result = $this->set_processing_type($arr);
        $arr = array_merge($arr, $result);

        return $arr;
    }

    /**
     * 西语站 处方解析逻辑
     *
     * @Description
     * @author wpl
     * @since 2020/10/28 10:16:53 
     * @return void
     */
    protected function zeelool_es_prescription_analysis($data)
    {
        $options = unserialize($data);
        //镜片类型
        $arr['index_type'] = $options['info_buyRequest']['tmplens']['index_type'] ?: '';
        //镜片名称
        $arr['index_name'] = $options['info_buyRequest']['tmplens']['index_name'] ?: '';
        //图片id
        $arr['prescription_pic_id'] = $options['info_buyRequest']['tmplens']['prescription_pic_id'] ?: '';
        //光度等参数
        $prescription_params = explode("&", $options['info_buyRequest']['tmplens']['prescription']);
        $options_params = [];
        foreach ($prescription_params as $key => $value) {
            $arr_value = explode("=", $value);
            $options_params[$arr_value[0]] = $arr_value[1];
        }
        //处方类型
        $arr['prescription_type'] = $options_params['prescription_type'] ?: '';
        //镀膜名称
        $arr['coating_name'] = $options['info_buyRequest']['tmplens']['coatiing_name'] ?: '';
        //镀膜价格
        $arr['coating_price'] = $options['info_buyRequest']['tmplens']['coatiing_price'];
        //镜框价格
        $arr['frame_price'] = $options['info_buyRequest']['tmplens']['frame_price'];
        //镜片价格
        $arr['index_price'] = $options['info_buyRequest']['tmplens']['index_price'];
        //镜框原始价格
        $arr['frame_regural_price'] = $options['info_buyRequest']['tmplens']['frame_regural_price'];
        //镜片颜色
        $arr['index_color'] = $options['info_buyRequest']['tmplens']['color_name'];
        //镜框颜色
        $arr['frame_color'] = $options['options'][0]['value'];
        //镜片+镀膜价格
        $arr['lens_price'] = $options['info_buyRequest']['tmplens']['lens'] ?? 0;
        //镜框+镜片+镀膜价格
        $arr['total'] = $options['info_buyRequest']['tmplens']['total'] ?? 0;
        //镜片分类
        $arr['goods_type'] = $options['info_buyRequest']['tmplens']['goods_type'] ?? 0;

        $arr['color_id'] = $options['info_buyRequest']['tmplens']['color_id'];
        $arr['coating_id'] = $options['info_buyRequest']['tmplens']['coating_id'];
        $arr['index_id'] = $options['info_buyRequest']['tmplens']['index_id'];

        //镜片编码
        $arr['lens_number'] = $options['info_buyRequest']['tmplens']['lens_number'] ?? 0;
        $arr['web_lens_name'] = $options['info_buyRequest']['tmplens']['web_lens_name'];

        //光度参数
        $arr['od_sph'] = $options_params['od_sph'] ?: '';;
        $arr['os_sph'] = $options_params['os_sph'] ?: '';;
        $arr['od_cyl'] = $options_params['od_cyl'] ?: '';;
        $arr['os_cyl'] = $options_params['os_cyl'] ?: '';;
        $arr['od_axis'] = $options_params['od_axis'];
        $arr['os_axis'] = $options_params['os_axis'];
        $arr['pd_l'] = $options_params['pd_l'];
        $arr['pd_r'] = $options_params['pd_r'];
        $arr['pd'] = $options_params['pd'];
        $arr['pdcheck'] = $options_params['pdcheck'];
        $arr['prismcheck'] = $options_params['prismcheck'];
        //小语种站左右眼add是反的
        $arr['os_add'] = $options_params['od_add'];
        $arr['od_add'] = $options_params['os_add'];
        $arr['od_pv'] = $options_params['od_pv'];
        $arr['os_pv'] = $options_params['os_pv'];
        $arr['od_pv_r'] = $options_params['od_pv_r'];
        $arr['os_pv_r'] = $options_params['os_pv_r'];
        $arr['od_bd'] = $options_params['od_bd'];
        $arr['os_bd'] = $options_params['os_bd'];
        $arr['od_bd_r'] = $options_params['od_bd_r'];
        $arr['os_bd_r'] = $options_params['os_bd_r'];

        /**
         * 判断定制现片逻辑
         * 1、渐进镜 Progressive
         * 2、偏光镜 镜片类型包含Polarized
         * 3、染色镜 镜片类型包含Lens with Color Tint 或 Tinted 或 Color Tint
         * 4、当cyl<=-4或cyl>=4 或 sph < -8或 sph>8
         */

        //判断加工类型
        $result = $this->set_processing_type($arr);
        $arr = array_merge($arr, $result);

        return $arr;
    }

    /**
     * 德语站 处方解析逻辑
     *
     * @Description
     * @author wpl
     * @since 2020/10/28 10:16:53 
     * @return void
     */
    protected function zeelool_de_prescription_analysis($data)
    {
        $options = unserialize($data);
        //镜片类型
        $arr['index_type'] = $options['info_buyRequest']['tmplens']['index_type'] ?: '';
        //镜片名称
        $arr['index_name'] = $options['info_buyRequest']['tmplens']['index_type'] ?: '';
        //光度等参数
        $prescription_params = explode("&", $options['info_buyRequest']['tmplens']['prescription']);
        $options_params = [];
        foreach ($prescription_params as $key => $value) {
            $arr_value = explode("=", $value);
            $options_params[$arr_value[0]] = $arr_value[1];
        }
        //处方类型
        $arr['prescription_type'] = $options_params['prescription_type'] ?: '';
        //镀膜名称
        $arr['coating_name'] = $options['info_buyRequest']['tmplens']['coatiing_name'] ?: '';
        //镀膜价格
        $arr['coating_price'] = $options['info_buyRequest']['tmplens']['coatiing_price'];
        //镜框价格
        $arr['frame_price'] = $options['info_buyRequest']['tmplens']['frame_price'];
        //镜片价格
        $arr['index_price'] = $options['info_buyRequest']['tmplens']['index_price'];
        //镜框原始价格
        $arr['frame_regural_price'] = $options['info_buyRequest']['tmplens']['frame_regural_price'];
        //镜片颜色
        $arr['index_color'] = $options['info_buyRequest']['tmplens']['color_name'];
        //镜框颜色
        $arr['frame_color'] = $options['options'][0]['value'];
        //镜片+镀膜价格
        $arr['lens_price'] = $options['info_buyRequest']['tmplens']['lens'] ?? 0;
        //镜框+镜片+镀膜价格
        $arr['total'] = $options['info_buyRequest']['tmplens']['total'] ?? 0;
        //镜片分类
        $arr['goods_type'] = $options['info_buyRequest']['tmplens']['goods_type'] ?? 0;
        $arr['color_id'] = $options['info_buyRequest']['tmplens']['color_id'];
        $arr['coating_id'] = $options['info_buyRequest']['tmplens']['coating_id'];
        $arr['index_id'] = $options['info_buyRequest']['tmplens']['index_id'];

        //镜片编码
        $arr['lens_number'] = $options['info_buyRequest']['tmplens']['lens_number'] ?? 0;
        $arr['web_lens_name'] = $options['info_buyRequest']['tmplens']['web_lens_name'];
        //光度参数
        $arr['od_sph'] = $options_params['od_sph'] ?: '';;
        $arr['os_sph'] = $options_params['os_sph'] ?: '';;
        $arr['od_cyl'] = $options_params['od_cyl'] ?: '';;
        $arr['os_cyl'] = $options_params['os_cyl'] ?: '';;
        $arr['od_axis'] = $options_params['od_axis'];
        $arr['os_axis'] = $options_params['os_axis'];
        $arr['pd_l'] = $options_params['pd_l'];
        $arr['pd_r'] = $options_params['pd_r'];
        $arr['pd'] = $options_params['pd'];
        $arr['pdcheck'] = $options_params['pdcheck'];
        $arr['prismcheck'] = $options_params['prismcheck'];
        //小语种站左右眼add是反的
        $arr['os_add'] = $options_params['od_add'];
        $arr['od_add'] = $options_params['os_add'];
        $arr['od_pv'] = $options_params['od_pv'];
        $arr['os_pv'] = $options_params['os_pv'];
        $arr['od_pv_r'] = $options_params['od_pv_r'];
        $arr['os_pv_r'] = $options_params['os_pv_r'];
        $arr['od_bd'] = $options_params['od_bd'];
        $arr['os_bd'] = $options_params['os_bd'];
        $arr['od_bd_r'] = $options_params['od_bd_r'];
        $arr['os_bd_r'] = $options_params['os_bd_r'];

        /**
         * 判断定制现片逻辑
         * 1、渐进镜 Progressive
         * 2、偏光镜 镜片类型包含Polarized
         * 3、染色镜 镜片类型包含Lens with Color Tint 或 Tinted 或 Color Tint
         * 4、当cyl<=-4或cyl>=4 或 sph < -8或 sph>8
         */

        //判断加工类型
        $result = $this->set_processing_type($arr);
        $arr = array_merge($arr, $result);

        return $arr;
    }

    /**
     * 日语站 处方解析逻辑
     *
     * @Description
     * @author wpl
     * @since 2020/10/28 10:16:53 
     * @return void
     */
    protected function zeelool_jp_prescription_analysis($data)
    {
        $options = unserialize($data);
        //镜片类型
        $arr['index_type'] = $options['info_buyRequest']['tmplens']['index_type'] ?: '';
        //镜片名称
        $arr['index_name'] = $options['info_buyRequest']['tmplens']['index_type'] ?: '';
        //光度等参数
        $prescription_params = explode("&", $options['info_buyRequest']['tmplens']['prescription']);
        $options_params = [];
        foreach ($prescription_params as $key => $value) {
            $arr_value = explode("=", $value);
            $options_params[$arr_value[0]] = $arr_value[1];
        }
        //处方类型
        $arr['prescription_type'] = $options_params['prescription_type'] ?: '';
        //镀膜名称
        $arr['coating_name'] = $options['info_buyRequest']['tmplens']['coatiing_name'] ?: '';
        //镀膜价格
        $arr['coating_price'] = $options['info_buyRequest']['tmplens']['coatiing_price'];
        //镜框价格
        $arr['frame_price'] = $options['info_buyRequest']['tmplens']['frame_price'];
        //镜片价格
        $arr['index_price'] = $options['info_buyRequest']['tmplens']['index_price'];
        //镜框原始价格
        $arr['frame_regural_price'] = $options['info_buyRequest']['tmplens']['frame_regural_price'];
        //镜片颜色
        $arr['index_color'] = $options['info_buyRequest']['tmplens']['color_name'];
        //镜框颜色
        $arr['frame_color'] = $options['options'][0]['value'];
        //镜片+镀膜价格
        $arr['lens_price'] = $options['info_buyRequest']['tmplens']['lens'] ?? 0;
        //镜框+镜片+镀膜价格
        $arr['total'] = $options['info_buyRequest']['tmplens']['total'] ?? 0;
        //镜片分类
        $arr['goods_type'] = $options['info_buyRequest']['tmplens']['goods_type'] ?? 0;
        $arr['color_id'] = $options['info_buyRequest']['tmplens']['color_id'];
        $arr['coating_id'] = $options['info_buyRequest']['tmplens']['coating_id'];
        $arr['index_id'] = $options['info_buyRequest']['tmplens']['index_id'];

        //镜片编码
        $arr['lens_number'] = $options['info_buyRequest']['tmplens']['lens_number'] ?? 0;
        $arr['web_lens_name'] = $options['info_buyRequest']['tmplens']['web_lens_name'];
        //光度参数
        $arr['od_sph'] = $options_params['od_sph'] ?: '';;
        $arr['os_sph'] = $options_params['os_sph'] ?: '';;
        $arr['od_cyl'] = $options_params['od_cyl'] ?: '';;
        $arr['os_cyl'] = $options_params['os_cyl'] ?: '';;
        $arr['od_axis'] = $options_params['od_axis'];
        $arr['os_axis'] = $options_params['os_axis'];
        $arr['pd_l'] = $options_params['pd_l'];
        $arr['pd_r'] = $options_params['pd_r'];
        $arr['pd'] = $options_params['pd'];
        $arr['pdcheck'] = $options_params['pdcheck'];
        $arr['prismcheck'] = $options_params['prismcheck'];
        //日语站左右眼add恢复正常
        $arr['os_add'] = $options_params['os_add'];
        $arr['od_add'] = $options_params['od_add'];
        $arr['od_pv'] = $options_params['od_pv'];
        $arr['os_pv'] = $options_params['os_pv'];
        $arr['od_pv_r'] = $options_params['od_pv_r'];
        $arr['os_pv_r'] = $options_params['os_pv_r'];
        $arr['od_bd'] = $options_params['od_bd'];
        $arr['os_bd'] = $options_params['os_bd'];
        $arr['od_bd_r'] = $options_params['od_bd_r'];
        $arr['os_bd_r'] = $options_params['os_bd_r'];

        /**
         * 判断定制现片逻辑
         * 1、渐进镜 Progressive
         * 2、偏光镜 镜片类型包含Polarized
         * 3、染色镜 镜片类型包含Lens with Color Tint 或 Tinted 或 Color Tint
         * 4、当cyl<=-4或cyl>=4 或 sph < -8或 sph>8
         */

        //判断加工类型
        $result = $this->set_processing_type($arr);
        $arr = array_merge($arr, $result);

        return $arr;
    }

    /**
     * 饰品站 处方解析逻辑
     *
     * @Description
     * @author wpl
     * @since 2020/10/28 10:16:53 
     * @return void
     */
    protected function voogueme_acc_prescription_analysis($data)
    {
        $options = unserialize($data);
        //镜片类型
        $arr['ring_size'] = $options['info_buyRequest']['tmplens']['ring_size'] ?: '';
        //证书
        $arr['gra_certificate'] = $options['info_buyRequest']['tmplens']['gra_certificate'] ?: '';

        $arr['type'] = $options['info_buyRequest']['tmplens']['type'] ?: '';

        $arr['stone_shape'] = $options['info_buyRequest']['tmplens']['stone_shape'] ?: '';

        $arr['stone_type'] = $options['info_buyRequest']['tmplens']['stone_type'] ?: '';

        $arr['carat_weight'] = $options['info_buyRequest']['tmplens']['carat_weight'] ?: '';

        $arr['metal'] = $options['info_buyRequest']['tmplens']['metal'] ?: '';

        $arr['plating'] = $options['info_buyRequest']['tmplens']['plating'] ?: '';


        /**
         * 判断定制现片逻辑
         * 1、渐进镜 Progressive
         * 2、偏光镜 镜片类型包含Polarized
         * 3、染色镜 镜片类型包含Lens with Color Tint 或 Tinted 或 Color Tint
         * 4、当cyl<=-4或cyl>=4 或 sph < -8或 sph>8
         */

        //判断加工类型
        $result = $this->set_processing_type($arr);
        $arr = array_merge($arr, $result);

        return $arr;
    }

    /**
     * 处理订单数据
     *
     * @Description
     * @author wpl
     * @since 2020/10/21 14:55:50 
     * @return void
     */
    public function process_order_test()
    {
<<<<<<< HEAD
=======
        $list = [];
        $od_sph = (float)urldecode($params['od_sph']);
        $os_sph = (float)urldecode($params['os_sph']);
        $od_cyl = (float)urldecode($params['od_cyl']);
        $os_cyl = (float)urldecode($params['os_cyl']);
        //截取镜片编码第一位
        $str = substr($params['lens_number'], 0, 1);

>>>>>>> 0e80fa30
        /**
         * 代码中的输出注释都可以打开供调试使用
         * 对 中台生产的  用户信息 进行消费
         */
        // 设置将要消费消息的主题
        $topic = 'test';
        $host = '172.31.49.138:800';
        $group_id = '0';
        $conf = new \RdKafka\Conf();
        // 当有新的消费进程加入或者退出消费组时，kafka 会自动重新分配分区给消费者进程，这里注册了一个回调函数，当分区被重新分配时触发
        $conf->setRebalanceCb(function (\RdKafka\KafkaConsumer $kafka, $err, array $partitions = null) {
            switch ($err) {
                case RD_KAFKA_RESP_ERR__ASSIGN_PARTITIONS:
                    $kafka->assign($partitions);
                    break;
                case RD_KAFKA_RESP_ERR__REVOKE_PARTITIONS:
                    $kafka->assign(null);
                    break;
                default:
                    throw new \Exception($err);
            }
        });
        // 配置groud.id 具有相同 group.id 的consumer 将会处理不同分区的消息，
        // 所以同一个组内的消费者数量如果订阅了一个topic，
        // 那么消费者进程的数量多于 多于这个topic 分区的数量是没有意义的。
        $conf->set('group.id', $group_id);

        // 添加 kafka集群服务器地址
        $conf->set('metadata.broker.list', $host); //'localhost:9092,localhost:9093,localhost:9094,localhost:9095'

        // 针对低延迟进行了优化的配置。这允许PHP进程/请求尽快发送消息并快速终止
        $conf->set('socket.timeout.ms', 50);
        //多进程和信号
        if (function_exists('pcntl_sigprocmask')) {
            pcntl_sigprocmask(SIG_BLOCK, [SIGIO]);
            $conf->set('internal.termination.signal', SIGIO);
        } else {
            $conf->set('queue.buffering.max.ms', 1);
        }

<<<<<<< HEAD
        $topicConf = new \RdKafka\TopicConf();
        // 在interval.ms的时间内自动提交确认、建议不要启动, 1是启动，0是未启动
        $topicConf->set('auto.commit.enable', 0);
        $topicConf->set('auto.commit.interval.ms', 100);
        //smallest：简单理解为从头开始消费，largest：简单理解为从最新的开始消费
        $topicConf->set('auto.offset.reset', 'smallest');
        // 设置offset的存储为broker
        //$topicConf->set('offset.store.method', 'broker');
        // 设置offset的存储为file
        //$topicConf->set('offset.store.method', 'file');
        // 设置offset的存储路径
        $topicConf->set('offset.store.path', 'kafka_offset.log');
        //$topicConf->set('offset.store.path', __DIR__);

        $consumer = new \RdKafka\KafkaConsumer($conf);
=======
        //有PD无SPH和CYL
        if (($params['pdcheck'] == 'on' || $params['pd']) && (!$od_sph && !$os_sph && !$od_cyl && !$os_cyl && $str == '2')) {
            $list['is_prescription_abnormal'] = 1;
        }

        //有SPH或CYL无PD
        if (($params['pdcheck'] != 'on' && !$params['pd']) && ($od_sph || $os_sph || $od_cyl || $os_cyl) && $str == '3') {
            $list['is_prescription_abnormal'] = 1;
        }
>>>>>>> 0e80fa30

        // 更新订阅集（自动分配partitions ）
        $consumer->subscribe([$topic]);

        while (true) {
            //设置120s为超时
            $message = $consumer->consume(120 * 1000);
            if (!empty($message)) {
                switch ($message->err) {
                    case RD_KAFKA_RESP_ERR_NO_ERROR: //没有错误
                        //拆解对象为数组，并根据业务需求处理数据
                        $payload = json_decode($message->payload, true);
                        $key = $message->key;
                        //根据kafka中不同key，调用对应方法传递处理数据
                        //对该条message进行处理，比如用户数据同步， 记录日志
                        dump($payload);

                        break;
                    case RD_KAFKA_RESP_ERR__PARTITION_EOF: //没有数据
                        echo "No more messages; will wait for more\n";
                        break;
                    case RD_KAFKA_RESP_ERR__TIMED_OUT: //超时
                        echo "Timed out\n";
                        break;
                    default:
                        echo "nothing \n";
                        throw new \Exception($message->errstr(), $message->err);
                        break;
                }
            } else {
                echo "error\n";
            }
        }
    }

    /**
     * 批量生成子订单表子单号
     *
     * @Description
     * @return void
     * @todo      计划任务 10分钟一次
     * @author wpl
     * @since 2020/10/28 17:36:27 
     */
    public function set_order_item_number_shell()
    {
        //查询未生成子单号的数据
        $list = $this->orderitemprocess->where('LENGTH(trim(item_order_number))=0')->limit(3000)->select();
        $list = collection($list)->toArray();
        foreach ($list as $v) {
            $res = $this->order->where(['entity_id' => $v['magento_order_id'], 'site' => $v['site']])->field('id,increment_id')->find();
            $data = $this->orderitemprocess->where(['magento_order_id' => $v['magento_order_id'], 'site' => $v['site']])->select();
            $item_params = [];
            foreach ($data as $key => $val) {
                $item_params[$key]['id'] = $val['id'];
                $str = '';
                if ($key < 9) {
                    $str = '0' . ($key + 1);
                } else {
                    $str = $key + 1;
                }

                $item_params[$key]['item_order_number'] = $res->increment_id . '-' . $str;
                $item_params[$key]['order_id'] = $res->id ?: 0;
            }
            //更新数据
            if ($item_params) {
                $this->orderitemprocess->saveAll($item_params);
            }

            echo $v['id'] . "\n";
            usleep(10000);
        }

        echo "ok";
    }

    /**
     * 批量更新order表主键
     *
     * @Description
     * @return void
     * @todo      计划任务 10分钟一次
     * @author wpl
     * @since 2020/10/28 17:58:46 
     */
    public function set_order_id()
    {
        //查询未生成子单号的数据
        $list = $this->orderitemoption->where('order_id', 0)->field('id,site,magento_order_id')->limit(4000)->select();
        $list = collection($list)->toArray();
        $params = [];
        foreach ($list as $k => $v) {
            $order_id = $this->order->where(['entity_id' => $v['magento_order_id'], 'site' => $v['site']])->value('id');
            $params[$k]['id'] = $v['id'];
            $params[$k]['order_id'] = $order_id ?: 0;
            echo $v['id'] . "\n";
        }
        //更新数据
        if ($params) {
            $this->orderitemoption->saveAll($params);
        }
        echo "ok";
    }

    /**
     * 更新订单商品总数量
     *
     * @Description
     * @author wpl
     * @since 2020/11/03 15:04:12 
     * @return void
     */
    public function order_total_qty_ordered()
    {
        $list = $this->order->where('total_qty_ordered=0')->limit(5000)->select();
        $list = collection($list)->toArray();
        $params = [];
        foreach ($list as $k => $v) {
            $qty = $this->orderitemoption->where(['magento_order_id' => $v['entity_id'], 'site' => $v['site']])->sum('qty');
            $params[$k]['total_qty_ordered'] = $qty;
            $params[$k]['id'] = $v['id'];
            echo $k . "\n";
        }
        $this->order->saveAll($params);
        echo 'ok';
    }


    #######################################生成波次单################################################

    /**
     * 创建波次单
     *
     * @Description
     * @author wpl
     * @since 2021/03/23 17:47:29 
     * @return void
     */
    public function create_wave_order()
    {
        ini_set('memory_limit', '1024M');
        /**
         *
         * 生成规则
         * 1）按业务模式：品牌独立站、第三方平台店铺
         * 2）按时间段
         * 第一波次：00:00-2:59:59
         * 第二波次：3：00-5:59:59
         * 第三波次：6:00-8:59:59
         * 第四波次：9:00-11:59:59
         * 第五波次：12:00-14:59:59
         * 第六波次：15:00-17:59:59
         * 第七波次：18:00-20:59:59
         * 第八波次：21:00-23:59:59
         *
         */
        //查询今天的订单
        // $where['a.created_at'] = ['between', [strtotime(date('Y-m-d 00:00:00')), strtotime(date('Y-m-d 23:59:59'))]];
        $where['b.is_print'] = 0;
        $where['b.wave_order_id'] = 0;
        $where['b.is_prescription_abnormal'] = 0;
        $where['a.status'] = ['in', ['processing', 'paypal_reversed', 'paypal_canceled_reversal']];
        $list = $this->order->where($where)->alias('a')->field('b.id,b.sku,a.created_at,a.updated_at,entity_id,a.site')
            ->join(['fa_order_item_process' => 'b'], 'a.entity_id=b.magento_order_id and a.site=b.site')
            ->order('id desc')
            ->select();
        $list = collection($list)->toArray();
        //第三方站点id
        $third_site = [13, 14];
        $waveorder = new \app\admin\model\order\order\WaveOrder();
        $itemplaform = new \app\admin\model\itemmanage\ItemPlatformSku();
        $storesku = new \app\admin\model\warehouse\StockHouse();
        foreach ($list as $k => $v) {
            //判断波次类型
            $type = 0;
            if (in_array($v['site'], $third_site)) {
                $type = 2;
            } else {
                $type = 1;
            }
            $time = $v['updated_at'] > 28800 ? $v['updated_at'] : $v['created_at'];
            //判断波次时间段
            if (strtotime(date('Y-m-d 00:00:00', $time)) <= $time and $time <= strtotime(date('Y-m-d 02:59:59', $time))) {
                $wave_time_type = 1;
            } elseif (strtotime(date('Y-m-d 03:00:00', $time)) <= $time and $time <= strtotime(date('Y-m-d 05:59:59', $time))) {
                $wave_time_type = 2;
            } elseif (strtotime(date('Y-m-d 06:00:00', $time)) <= $time and $time <= strtotime(date('Y-m-d 08:59:59', $time))) {
                $wave_time_type = 3;
            } elseif (strtotime(date('Y-m-d 09:00:00', $time)) <= $time and $time <= strtotime(date('Y-m-d 11:59:59', $time))) {
                $wave_time_type = 4;
            } elseif (strtotime(date('Y-m-d 12:00:00', $time)) <= $time and $time <= strtotime(date('Y-m-d 14:59:59', $time))) {
                $wave_time_type = 5;
            } elseif (strtotime(date('Y-m-d 15:00:00', $time)) <= $time and $time <= strtotime(date('Y-m-d 17:59:59', $time))) {
                $wave_time_type = 6;
            } elseif (strtotime(date('Y-m-d 18:00:00', $time)) <= $time and $time <= strtotime(date('Y-m-d 20:59:59', $time))) {
                $wave_time_type = 7;
            } elseif (strtotime(date('Y-m-d 21:00:00', $time)) <= $time and $time <= strtotime(date('Y-m-d 23:59:59', $time))) {
                $wave_time_type = 8;
            }

            $id = $waveorder
                ->where([
                    'type'           => $type,
                    'wave_time_type' => $wave_time_type,
                    'order_date'     => ['between', [strtotime(date('Y-m-d 00:00:00', $time)), strtotime(date('Y-m-d 23:59:59', $time))]],
                ])
                ->value('id');
            if (!$id) {
                $params = [];
                $params['wave_order_number'] = 'BC' . date('YmdHis') . rand(100, 999) . rand(100, 999);
                $params['type'] = $type;
                $params['wave_time_type'] = $wave_time_type;
                $params['order_date'] = $time;
                $params['createtime'] = time();
                $id = $waveorder->insertGetId($params);
            }
            //转换平台SKU
            $sku = $itemplaform->getTrueSku($v['sku'], $v['site']);
            //根据sku查询库位排序
            $storesku = new \app\admin\model\warehouse\StockSku();
            $where = [];
            $where['b.area_id'] = 3;//默认拣货区
            $where['b.status'] = 1;//启用状态
            $where['a.is_del'] = 1;//正常状态
            $location_data = $storesku->alias('a')->where($where)->where(['a.sku' => $sku])->field('coding,picking_sort')->join(['fa_store_house' => 'b'], 'a.store_id=b.id')->find();
            $this->orderitemprocess->where(['id' => $v['id']])->update(['wave_order_id' => $id, 'location_code' => $location_data['coding'], 'picking_sort' => $location_data['picking_sort']]);
        }
    }

    ########################################end##############################################


    ################################################处理旧数据脚本##########################################################################


    /**
     * 批发站主表
     *
     * @Description
     * @author wpl
     * @since 2021/01/19 09:37:37 
     *
     * @param     [type] $site
     *
     * @return void
     */
    public function wesee_old_order_paymethod()
    {
        $site = 5;
        $list = Db::connect('database.db_wesee_temp')->table('orders')->where('id>1875')->select();
        foreach ($list as $k => $v) {

            $params = [];

            $params['payment_method'] = $v['payment_type'];
            $params['last_trans_id'] = $v['payment_order_no'];

            //插入订单主表
            $this->order->where(['site' => 5, 'entity_id' => $v['id']])->update($params);
        }

        echo "ok";
    }


    /**
     * 批发站主表
     *
     * @Description
     * @author wpl
     * @since 2021/01/19 09:37:37 
     *
     * @param     [type] $site
     *
     * @return void
     */
    public function wesee_old_order()
    {
        $site = 5;
        $list = Db::connect('database.db_wesee_temp')->table('orders')->where('id>1875')->select();

        $order_params = [];
        foreach ($list as $k => $v) {
            $count = $this->order->where('site=' . $site . ' and entity_id=' . $v['id'])->count();
            if ($count > 0) {
                continue;
            }
            $params = [];
            $params['entity_id'] = $v['id'];
            $params['site'] = $site;
            $params['increment_id'] = $v['order_no'];
            $params['status'] = $v['order_status'] ?: '';
            $params['store_id'] = $v['source'];
            $params['base_grand_total'] = $v['actual_amount_paid'];
            $params['total_qty_ordered'] = $v['goods_quantity'];
            $params['base_currency_code'] = $v['base_currency'];
            $params['order_currency_code'] = $v['now_currency'];
            $params['shipping_method'] = $v['freight_type'];
            $params['shipping_title'] = $v['freight_description'];
            $params['customer_email'] = $v['email'];
            $params['base_to_order_rate'] = $v['rate'];
            $params['base_shipping_amount'] = $v['freight_price'];
            $params['created_at'] = strtotime($v['created_at']) + 28800;
            $params['updated_at'] = strtotime($v['updated_at']) + 28800;
            if (isset($v['payment_time'])) {
                $params['payment_time'] = strtotime($v['payment_time']) + 28800;
            }

            //插入订单主表
            $order_id = $this->order->insertGetId($params);
            $order_params[$k]['site'] = $site;
            $order_params[$k]['order_id'] = $order_id;
            $order_params[$k]['entity_id'] = $v['id'];
            $order_params[$k]['increment_id'] = $v['order_no'];

            echo $v['entity_id'] . "\n";
            usleep(10000);
        }
        //插入订单处理表
        if ($order_params) {
            $this->orderprocess->saveAll($order_params);
        }
        echo "ok";
    }


    /**
     * 地址处理
     *
     * @Description
     * @return void
     * @since  2020/11/02 18:31:12
     * @author wpl
     */
    public function wesee_order_address_data()
    {
        $site = 5;
        $list = Db::connect('database.db_wesee_temp')->table('orders_addresses')->where('order_id>1875 and order_id<1916')->where('type=1')->select();
        $params = [];
        foreach ($list as $k => $v) {
            $params = [];
            if ($v['type'] == 1) {
                $params['country_id'] = $v['country'];
                $params['region'] = $v['region'];
                $params['city'] = $v['city'];
                $params['street'] = $v['street'];
                $params['postcode'] = $v['postcode'];
                $params['telephone'] = $v['telephone'];
                $params['customer_firstname'] = $v['firstname'];
                $params['customer_lastname'] = $v['lastname'];
                $params['firstname'] = $v['firstname'];
                $params['lastname'] = $v['lastname'];
                $params['updated_at'] = strtotime($v['updated_at']) + 28800;
                $this->order->where(['entity_id' => $v['order_id'], 'site' => $site])->update($params);
            }
        }
        echo $site . 'ok';
    }


    /**
     * 地址处理
     *
     * @Description
     * @return void
     * @since  2020/11/02 18:31:12
     * @author wpl
     */
    public function wesee_order_item_data()
    {
        $site = 5;
        $list = Db::connect('database.db_wesee_temp')
            ->table('orders_items')->alias('a')
            ->join(['orders_prescriptions' => 'b'], 'a.orders_prescriptions_id=b.id')
            ->where('order_id>1100 and order_id<1801')->select();
        foreach ($list as $k => $v) {
            $options = [];
            //处方解析 不同站不同字段
            $options = $this->wesee_prescription_analysis($v['prescription']);
            $options['prescription_type'] = $v['name'];
            unset($options['order_prescription_type']);
            $this->orderitemoption->where(['item_id' => $v['id'], 'site' => 5, 'magento_order_id' => $v['order_id']])->update($options);
        }

        echo $site . 'ok';
    }


    /**
     * 处理主单旧数据
     *
     * @Description
     * @author wpl
     * @since 2020/11/12 15:47:45 
     * @return void
     */
    public function process_order_data_temp()
    {
        $this->zeelool_old_order(12);
        // $this->zeelool_old_order(5);
    }


    protected function zeelool_old_order($site)
    {
        if ($site == 12) {
            $list = Db::connect('database.db_voogueme_acc')->table('sales_flat_order')->select();
        }

        $list = collection($list)->toArray();

        $order_params = [];
        foreach ($list as $k => $v) {
            $count = $this->order->where('site=' . $site . ' and entity_id=' . $v['entity_id'])->count();
            if ($count > 0) {
                continue;
            }
            $params = [];
            $params['entity_id'] = $v['entity_id'];
            $params['site'] = $site;
            $params['increment_id'] = $v['increment_id'];
            $params['status'] = $v['status'] ?: '';
            $params['store_id'] = $v['store_id'];
            $params['base_grand_total'] = $v['base_grand_total'];
            $params['total_item_count'] = $v['total_item_count'];
            $params['total_qty_ordered'] = $v['total_qty_ordered'];
            $params['order_type'] = $v['order_type'];
            $params['base_currency_code'] = $v['base_currency_code'];
            $params['order_currency_code'] = $v['order_currency_code'];
            $params['shipping_method'] = $v['shipping_method'];
            $params['shipping_title'] = $v['shipping_description'];
            $params['country_id'] = $v['country_id'];
            $params['region'] = $v['region'];
            $params['city'] = $v['city'];
            $params['street'] = $v['street'];
            $params['postcode'] = $v['postcode'];
            $params['telephone'] = $v['telephone'];
            $params['customer_email'] = $v['customer_email'];
            $params['customer_firstname'] = $v['customer_firstname'];
            $params['customer_lastname'] = $v['customer_lastname'];
            $params['taxno'] = $v['taxno'];
            $params['base_to_order_rate'] = $v['base_to_order_rate'];
            $params['mw_rewardpoint'] = $v['mw_rewardpoint'];
            $params['mw_rewardpoint_discount'] = $v['mw_rewardpoint_discount'];
            $params['base_shipping_amount'] = $v['base_shipping_amount'];
            $params['created_at'] = strtotime($v['created_at']) + 28800;
            $params['updated_at'] = strtotime($v['updated_at']) + 28800;
            if (isset($v['payment_time'])) {
                $params['payment_time'] = strtotime($v['payment_time']) + 28800;
            }

            //插入订单主表
            $order_id = $this->order->insertGetId($params);
            $order_params[$k]['site'] = $site;
            $order_params[$k]['order_id'] = $order_id;
            $order_params[$k]['entity_id'] = $v['entity_id'];
            $order_params[$k]['increment_id'] = $v['increment_id'];
            echo $v['entity_id'] . "\n";
            usleep(10000);
        }
        //插入订单处理表
        if ($order_params) {
            $this->orderprocess->saveAll($order_params);
        }
        echo "ok";
    }


    public function order_address_data_shell()
    {
        $list = Db::connect('database.db_voogueme_acc')->table('sales_flat_order_address')->where(['address_type' => 'shipping'])->select();

        foreach ($list as $k => $v) {
            $params = [];
            if ($v['address_type'] == 'shipping') {
                $params['country_id'] = $v['country_id'];
                $params['region'] = $v['region'];
                $params['region_id'] = $v['region_id'];
                $params['city'] = $v['city'];
                $params['street'] = $v['street'];
                $params['postcode'] = $v['postcode'];
                $params['telephone'] = $v['telephone'];
                $params['firstname'] = $v['firstname'];
                $params['lastname'] = $v['lastname'];
                $params['updated_at'] = strtotime($v['updated_at']) + 28800;
                $this->order->where(['entity_id' => $v['parent_id'], 'site' => 12])->update($params);
            }
        }
    }

    public function order_data_shell()
    {

        $this->order_data(1);
        $this->order_data(2);
        $this->order_data(3);
        // $this->order_data(4);
        $this->order_data(5);
        $this->order_data(9);
        $this->order_data(10);
        $this->order_data(11);
    }

    /**
     * 地址处理
     *
     * @Description
     * @return void
     * @since  2020/11/02 18:31:12
     * @author wpl
     */
    protected function order_data($site)
    {
        $list = $this->order->where('payment_time is null and site = ' . $site)->limit(3000)->select();
        $list = collection($list)->toArray();
        $entity_id = array_column($list, 'entity_id');
        if ($site == 1) {
            $res = Db::connect('database.db_zeelool')->table('sales_flat_order')->where(['entity_id' => ['in', $entity_id]])->column('payment_time', 'entity_id');
        } elseif ($site == 2) {
            $res = Db::connect('database.db_voogueme')->table('sales_flat_order')->where(['entity_id' => ['in', $entity_id]])->column('payment_time', 'entity_id');
        } elseif ($site == 3) {
            $res = Db::connect('database.db_nihao')->table('sales_flat_order')->where(['entity_id' => ['in', $entity_id]])->column('payment_time', 'entity_id');
        } elseif ($site == 4) {
            $res = Db::connect('database.db_meeloog')->table('sales_flat_order')->where(['entity_id' => ['in', $entity_id]])->column('payment_time', 'entity_id');
        } elseif ($site == 5) {
            $res = Db::connect('database.db_weseeoptical')->table('sales_flat_order')->where(['entity_id' => ['in', $entity_id]])->column('payment_time', 'entity_id');
        } elseif ($site == 9) {
            $res = Db::connect('database.db_zeelool_es')->table('sales_flat_order')->where(['entity_id' => ['in', $entity_id]])->column('payment_time', 'entity_id');
        } elseif ($site == 10) {
            $res = Db::connect('database.db_zeelool_de')->table('sales_flat_order')->where(['entity_id' => ['in', $entity_id]])->column('payment_time', 'entity_id');
        } elseif ($site == 11) {
            $res = Db::connect('database.db_zeelool_jp')->table('sales_flat_order')->where(['entity_id' => ['in', $entity_id]])->column('payment_time', 'entity_id');
        }
        $params = [];
        foreach ($list as $k => $v) {
            $params[$k]['id'] = $v['id'];
            $params[$k]['payment_time'] = strtotime($res[$v['entity_id']]) + 28800;
            // $params[$k]['region'] = $res[$v['entity_id']]['region'];
            // $params[$k]['city'] = $res[$v['entity_id']]['city'];
            // $params[$k]['street'] = $res[$v['entity_id']]['street'];
            // $params[$k]['postcode'] = $res[$v['entity_id']]['postcode'];
            // $params[$k]['telephone'] = $res[$v['entity_id']]['telephone'];
        }
        $this->order->saveAll($params);
        echo $site . 'ok';
    }

    /**
     * 临时处理订单子表数据
     *
     * @Description
     * @author wpl
     * @since 2020/11/12 16:47:50 
     * @return void
     */
    public function order_item_data_shell()
    {
        $this->order_item_shell(12);
    }

    protected function order_item_shell($site)
    {
        ini_set('memory_limit', '2280M');
        if ($site == 12) {
            // $id = $this->orderitemoption->where('site=' . $site . ' and item_id < 929673')->max('item_id');
            $list = Db::connect('database.db_voogueme_acc')->table('sales_flat_order_item')->select();
        }

        // elseif ($site == 2) {
        //     $id = $this->orderitemoption->where('site=' . $site . ' and item_id < 515947')->max('item_id');
        //     $list = Db::connect('database.db_voogueme')->table('sales_flat_order_item')->where(['item_id' => ['between', [$id, 515947]]])->limit(3000)->select();
        // } elseif ($site == 3) {
        //     $id = $this->orderitemoption->where('site=' . $site . ' and item_id < 76642')->max('item_id');
        //     $list = Db::connect('database.db_nihao')->table('sales_flat_order_item')->where(['item_id' => ['between', [$id, 76642]]])->limit(3000)->select();
        // } elseif ($site == 4) {
        //     $id = $this->orderitemoption->where('site=' . $site . ' and item_id < 4111')->max('item_id');
        //     $list = Db::connect('database.db_meeloog')->table('sales_flat_order_item')->where(['item_id' => ['between', [$id, 4111]]])->limit(3000)->select();
        // } elseif ($site == 5) {
        //     $id = $this->orderitemoption->where('site=' . $site . ' and item_id < 14134')->max('item_id');
        //     $list = Db::connect('database.db_weseeoptical')->table('sales_flat_order_item')->where(['item_id' => ['between', [$id, 14134]]])->limit(3000)->select();
        // } elseif ($site == 9) {
        //     $id = $this->orderitemoption->where('site=' . $site . ' and item_id < 139')->max('item_id');
        //     $list = Db::connect('database.db_zeelool_es')->table('sales_flat_order_item')->where(['item_id' => ['between', [$id, 139]]])->limit(3000)->select();
        // } elseif ($site == 10) {
        //     $id = $this->orderitemoption->where('site=' . $site . ' and item_id < 1038')->max('item_id');
        //     $list = Db::connect('database.db_zeelool_de')->table('sales_flat_order_item')->where(['item_id' => ['between', [$id, 1038]]])->limit(3000)->select();
        // } elseif ($site == 11) {
        //     $id = $this->orderitemoption->where('site=' . $site . ' and item_id < 215')->max('item_id');
        //     $list = Db::connect('database.db_zeelool_jp')->table('sales_flat_order_item')->where(['item_id' => ['between', [$id, 215]]])->limit(3000)->select();
        // }

        foreach ($list as $k => $v) {
            $count = $this->orderitemprocess->where('site=' . $site . ' and item_id=' . $v['item_id'])->count();
            if ($count > 0) {
                continue;
            }
            $options = [];
            //处方解析 不同站不同字段
            if ($site == 1) {
                $options = $this->zeelool_prescription_analysis($v['product_options']);
            } elseif ($site == 2) {
                $options = $this->voogueme_prescription_analysis($v['product_options']);
            } elseif ($site == 3) {
                $options = $this->nihao_prescription_analysis($v['product_options']);
            } elseif ($site == 4) {
                $options = $this->meeloog_prescription_analysis($v['product_options']);
            } elseif ($site == 5) {
                $options = $this->wesee_prescription_analysis($v['product_options']);
            } elseif ($site == 9) {
                $options = $this->zeelool_es_prescription_analysis($v['product_options']);
            } elseif ($site == 10) {
                $options = $this->zeelool_de_prescription_analysis($v['product_options']);
            } elseif ($site == 11) {
                $options = $this->zeelool_jp_prescription_analysis($v['product_options']);
            } elseif ($site == 12) {
                $options = $this->voogueme_acc_prescription_analysis($v['product_options']);
            }

            $options['item_id'] = $v['item_id'];
            $options['site'] = $site;
            $options['magento_order_id'] = $v['order_id'];
            $options['sku'] = $v['sku'];
            $options['qty'] = $v['qty_ordered'];
            $options['base_row_total'] = $v['base_row_total'];
            $options['product_id'] = $v['product_id'];
            $order_prescription_type = $options['order_prescription_type'];
            unset($options['order_prescription_type']);
            if ($options) {
                $options_id = $this->orderitemoption->insertGetId($options);
                $data = []; //子订单表数据
                for ($i = 0; $i < $v['qty_ordered']; $i++) {
                    $data[$i]['item_id'] = $v['item_id'];
                    $data[$i]['magento_order_id'] = $v['order_id'];
                    $data[$i]['site'] = $site;
                    $data[$i]['option_id'] = $options_id;
                    $data[$i]['sku'] = $v['sku'];
                    $data[$i]['order_prescription_type'] = $order_prescription_type;
                    $data[$i]['created_at'] = strtotime($v['created_at']) + 28800;
                    $data[$i]['updated_at'] = strtotime($v['updated_at']) + 28800;
                }
                $this->orderitemprocess->insertAll($data);
            }
            echo $v['item_id'] . "\n";
            usleep(10000);
        }
        echo "ok";
    }

    /**
     * 订单支付临时表
     *
     * @Description
     * @author wpl
     * @since 2020/11/12 17:06:50 
     * @return void
     */
    public function order_payment_data_shell()
    {

        $this->order_payment_data(12);
    }

    /**
     * 支付方式处理
     *
     * @Description
     * @return void
     * @since  2020/11/02 18:31:12
     * @author wpl
     */
    protected function order_payment_data($site)
    {
        $list = $this->order->where('last_trans_id is null and site = ' . $site)->limit(4000)->select();
        $list = collection($list)->toArray();
        $entity_id = array_column($list, 'entity_id');
        if ($site == 1) {
            $res = Db::connect('database.db_zeelool')->table('sales_flat_order_payment')->where(['parent_id' => ['in', $entity_id]])->column('last_trans_id', 'parent_id');
        } elseif ($site == 2) {
            $res = Db::connect('database.db_voogueme')->table('sales_flat_order_payment')->where(['parent_id' => ['in', $entity_id]])->column('last_trans_id', 'parent_id');
        } elseif ($site == 3) {
            $res = Db::connect('database.db_nihao')->table('sales_flat_order_payment')->where(['parent_id' => ['in', $entity_id]])->column('last_trans_id', 'parent_id');
        } elseif ($site == 4) {
            $res = Db::connect('database.db_meeloog')->table('sales_flat_order_payment')->where(['parent_id' => ['in', $entity_id]])->column('last_trans_id', 'parent_id');
        } elseif ($site == 5) {
            $res = Db::connect('database.db_weseeoptical')->table('sales_flat_order_payment')->where(['parent_id' => ['in', $entity_id]])->column('last_trans_id', 'parent_id');
        } elseif ($site == 9) {
            $res = Db::connect('database.db_zeelool_es')->table('sales_flat_order_payment')->where(['parent_id' => ['in', $entity_id]])->column('last_trans_id', 'parent_id');
        } elseif ($site == 10) {
            $res = Db::connect('database.db_zeelool_de')->table('sales_flat_order_payment')->where(['parent_id' => ['in', $entity_id]])->column('last_trans_id', 'parent_id');
        } elseif ($site == 11) {
            $res = Db::connect('database.db_zeelool_jp')->table('sales_flat_order_payment')->where(['parent_id' => ['in', $entity_id]])->column('last_trans_id', 'parent_id');
        } elseif ($site == 11) {
            $res = Db::connect('database.db_voogueme_acc')->table('sales_flat_order_payment')->where(['parent_id' => ['in', $entity_id]])->column('last_trans_id,method', 'parent_id');
        }
        if ($res) {
            $params = [];
            foreach ($list as $k => $v) {
                $params[$k]['id'] = $v['id'];
                $params[$k]['last_trans_id'] = $res[$v['entity_id']]['last_trans_id'] ?: 0;
                $params[$k]['payment_method'] = $res[$v['entity_id']]['method'];
            }
            $this->order->saveAll($params);
            echo $site . 'ok';
        }
    }

    /**
     * 支付方式处理
     *
     * @Description
     * @return void
     * @since  2020/11/02 18:31:12
     * @author wpl
     */
    public function order_product_id_data()
    {
        $list = $this->orderitemoption->where('product_id is null')->limit(4000)->select();
        $list = collection($list)->toArray();

        $params = [];
        foreach ($list as $k => $v) {

            if ($v['site'] == 1) {
                $product_id = Db::connect('database.db_zeelool')->table('sales_flat_order_item')->where('order_id', $v['magento_order_id'])->where('item_id', $v['item_id'])->value('product_id');
            } elseif ($v['site'] == 2) {
                $product_id = Db::connect('database.db_voogueme')->table('sales_flat_order_item')->where('order_id', $v['magento_order_id'])->where('item_id', $v['item_id'])->value('product_id');
            } elseif ($v['site'] == 3) {
                $product_id = Db::connect('database.db_nihao')->table('sales_flat_order_item')->where('order_id', $v['magento_order_id'])->where('item_id', $v['item_id'])->value('product_id');
            } elseif ($v['site'] == 4) {
                $product_id = Db::connect('database.db_meeloog')->table('sales_flat_order_item')->where('order_id', $v['magento_order_id'])->where('item_id', $v['item_id'])->value('product_id');
            } elseif ($v['site'] == 5) {
                $product_id = Db::connect('database.db_weseeoptical')->table('sales_flat_order_item')->where('order_id', $v['magento_order_id'])->where('item_id', $v['item_id'])->value('product_id');
            } elseif ($v['site'] == 9) {
                $product_id = Db::connect('database.db_zeelool_es')->table('sales_flat_order_item')->where('order_id', $v['magento_order_id'])->where('item_id', $v['item_id'])->value('product_id');
            } elseif ($v['site'] == 10) {
                $product_id = Db::connect('database.db_zeelool_de')->table('sales_flat_order_item')->where('order_id', $v['magento_order_id'])->where('item_id', $v['item_id'])->value('product_id');
            } elseif ($v['site'] == 11) {
                $product_id = Db::connect('database.db_zeelool_jp')->table('sales_flat_order_item')->where('order_id', $v['magento_order_id'])->where('item_id', $v['item_id'])->value('product_id');
            }
            if (!$product_id) {
                continue;
            }
            $params[$k]['id'] = $v['id'];
            $params[$k]['product_id'] = $product_id;
            echo $k . "\n";
        }
        $this->orderitemoption->saveAll($params);
        echo 'ok';
    }

    /**
     * 临时处理订单子表数据
     *
     * @Description
     * @author wpl
     * @since 2020/11/12 16:47:50 
     * @return void
     */
    public function order_item_shell_temp()
    {
        $this->order_item_data_shell_temp(1);
        $this->order_item_data_shell_temp(2);
        $this->order_item_data_shell_temp(3);
        $this->order_item_data_shell_temp(4);
        $this->order_item_data_shell_temp(5);
        $this->order_item_data_shell_temp(9);
        $this->order_item_data_shell_temp(10);
        // $this->order_item_data_shell_temp(11);
        // $this->order_item_shell(5);

    }

    protected function order_item_data_shell_temp($site)
    {
        $list = $this->orderitemoption->where('site=' . $site . ' and lens_number = 22304000')->limit(3000)->select();
        $list = collection($list)->toArray();
        $option_params = [];
        foreach ($list as $k => $v) {
            //处方解析 不同站不同字段
            $result = $this->set_processing_type($v);
            $this->orderitemprocess->where(['site' => $v['site'], 'item_id' => $v['item_id'], 'order_id' => $v['order_id']])->update(['order_prescription_type' => $result['order_prescription_type']]);
            echo $v['item_id'] . "\n";
            usleep(10000);
        }

        // $this->orderitemprocess->saveAll($option_params);
        echo "ok";
    }

    public function process_order_type()
    {
        $item_order_number = [];

        $orderitemprocess = new \app\admin\model\order\OrderItemProcess();
        $list = $orderitemprocess->where(['item_order_number' => ['in', $item_order_number]])->select();
        $option_params = [];
        foreach ($list as $k => $v) {
            $site = $v['site'];
            $options = [];
            //处方解析 不同站不同字段
            if ($site == 1) {
                $item_data = Db::connect('database.db_zeelool')->table('sales_flat_order_item')->where(['item_id' => $v['item_id']])->column('product_options', 'item_id');
                $options = $this->zeelool_prescription_analysis($item_data[$v['item_id']]);
            } elseif ($site == 2) {
                $item_data = Db::connect('database.db_voogueme')->table('sales_flat_order_item')->where(['item_id' => $v['item_id']])->column('product_options', 'item_id');
                $options = $this->voogueme_prescription_analysis($item_data[$v['item_id']]);
            } elseif ($site == 3) {
                $item_data = Db::connect('database.db_nihao')->table('sales_flat_order_item')->where(['item_id' => $v['item_id']])->column('product_options', 'item_id');
                $options = $this->nihao_prescription_analysis($item_data[$v['item_id']]);
            } elseif ($site == 4) {
                $item_data = Db::connect('database.db_meeloog')->table('sales_flat_order_item')->where(['item_id' => $v['item_id']])->column('product_options', 'item_id');
                $options = $this->meeloog_prescription_analysis($item_data[$v['item_id']]);
            } elseif ($site == 5) {
                $item_data = Db::connect('database.db_weseeoptical')->table('sales_flat_order_item')->where(['item_id' => $v['item_id']])->column('product_options', 'item_id');
                $options = $this->wesee_prescription_analysis($item_data[$v['item_id']]);
            } elseif ($site == 9) {
                $item_data = Db::connect('database.db_zeelool_es')->table('sales_flat_order_item')->where(['item_id' => $v['item_id']])->column('product_options', 'item_id');
                $options = $this->zeelool_es_prescription_analysis($item_data[$v['item_id']]);
            } elseif ($site == 10) {
                $item_data = Db::connect('database.db_zeelool_de')->table('sales_flat_order_item')->where(['item_id' => $v['item_id']])->column('product_options', 'item_id');
                $options = $this->zeelool_de_prescription_analysis($item_data[$v['item_id']]);
            } elseif ($site == 11) {
                $item_data = Db::connect('database.db_zeelool_jp')->table('sales_flat_order_item')->where(['item_id' => $v['item_id']])->column('product_options', 'item_id');
                $options = $this->zeelool_jp_prescription_analysis($item_data[$v['item_id']]);
            }
            $option_params[$k]['order_prescription_type'] = $options['order_prescription_type'];
            $option_params[$k]['id'] = $v['id'];
            echo $v['item_id'] . "\n";
            usleep(10000);
        }

        $this->orderitemprocess->saveAll($option_params);
        echo "ok";


        echo "ok";
    }

    /**
     * 地址处理
     *
     * @Description
     * @return void
     * @since  2020/11/02 18:31:12
     * @author wpl
     */
    protected function order_address_data($site)
    {
        $list = $this->order->where('firstname is null and site = ' . $site)->limit(3000)->select();
        $list = collection($list)->toArray();
        $entity_id = array_column($list, 'entity_id');
        if ($site == 1) {
            $res = Db::connect('database.db_zeelool')->table('sales_flat_order_address')->where(['parent_id' => ['in', $entity_id]])->column('lastname,firstname', 'parent_id');
        } elseif ($site == 2) {
            $res = Db::connect('database.db_voogueme')->table('sales_flat_order_address')->where(['parent_id' => ['in', $entity_id]])->column('lastname,firstname', 'parent_id');
        } elseif ($site == 3) {
            $res = Db::connect('database.db_nihao')->table('sales_flat_order_address')->where(['parent_id' => ['in', $entity_id]])->column('lastname,firstname', 'parent_id');
        } elseif ($site == 4) {
            $res = Db::connect('database.db_meeloog')->table('sales_flat_order_address')->where(['parent_id' => ['in', $entity_id]])->column('lastname,firstname', 'parent_id');
        } elseif ($site == 5) {
            $res = Db::connect('database.db_weseeoptical')->table('sales_flat_order_address')->where(['parent_id' => ['in', $entity_id]])->column('lastname,firstname', 'parent_id');
        } elseif ($site == 9) {
            $res = Db::connect('database.db_zeelool_es')->table('sales_flat_order_address')->where(['parent_id' => ['in', $entity_id]])->column('lastname,firstname', 'parent_id');
        } elseif ($site == 10) {
            $res = Db::connect('database.db_zeelool_de')->table('sales_flat_order_address')->where(['parent_id' => ['in', $entity_id]])->column('lastname,firstname', 'parent_id');
        } elseif ($site == 11) {
            $res = Db::connect('database.db_zeelool_jp')->table('sales_flat_order_address')->where(['parent_id' => ['in', $entity_id]])->column('lastname,firstname', 'parent_id');
        } elseif ($site == 12) {
            $res = Db::connect('database.db_voogueme_acc')->table('sales_flat_order_address')->where(['parent_id' => ['in', $entity_id]])->column('lastname,firstname', 'parent_id');
        }
        $params = [];
        foreach ($list as $k => $v) {
            $params[$k]['id'] = $v['id'];
            $params[$k]['firstname'] = $res[$v['entity_id']]['firstname'];
            $params[$k]['lastname'] = $res[$v['entity_id']]['lastname'];
            // $params[$k]['city'] = $res[$v['entity_id']]['city'];
            // $params[$k]['street'] = $res[$v['entity_id']]['street'];
            // $params[$k]['postcode'] = $res[$v['entity_id']]['postcode'];
            // $params[$k]['telephone'] = $res[$v['entity_id']]['telephone'];
        }
        $this->order->saveAll($params);
        echo $site . 'ok';
    }
}<|MERGE_RESOLUTION|>--- conflicted
+++ resolved
@@ -146,13 +146,10 @@
                                 case 'voogueme_acc':
                                     $site = 12;
                                     break;
-<<<<<<< HEAD
                                 case 'morefun':
                                     $site = 5;
-=======
                                 case 'zeelool_fr':
                                     $site = 15;
->>>>>>> 0e80fa30
                                     break;
                             }
                             //主表
@@ -1615,128 +1612,6 @@
         return $arr;
     }
 
-    /**
-     * 处理订单数据
-     *
-     * @Description
-     * @author wpl
-     * @since 2020/10/21 14:55:50 
-     * @return void
-     */
-    public function process_order_test()
-    {
-<<<<<<< HEAD
-=======
-        $list = [];
-        $od_sph = (float)urldecode($params['od_sph']);
-        $os_sph = (float)urldecode($params['os_sph']);
-        $od_cyl = (float)urldecode($params['od_cyl']);
-        $os_cyl = (float)urldecode($params['os_cyl']);
-        //截取镜片编码第一位
-        $str = substr($params['lens_number'], 0, 1);
-
->>>>>>> 0e80fa30
-        /**
-         * 代码中的输出注释都可以打开供调试使用
-         * 对 中台生产的  用户信息 进行消费
-         */
-        // 设置将要消费消息的主题
-        $topic = 'test';
-        $host = '172.31.49.138:800';
-        $group_id = '0';
-        $conf = new \RdKafka\Conf();
-        // 当有新的消费进程加入或者退出消费组时，kafka 会自动重新分配分区给消费者进程，这里注册了一个回调函数，当分区被重新分配时触发
-        $conf->setRebalanceCb(function (\RdKafka\KafkaConsumer $kafka, $err, array $partitions = null) {
-            switch ($err) {
-                case RD_KAFKA_RESP_ERR__ASSIGN_PARTITIONS:
-                    $kafka->assign($partitions);
-                    break;
-                case RD_KAFKA_RESP_ERR__REVOKE_PARTITIONS:
-                    $kafka->assign(null);
-                    break;
-                default:
-                    throw new \Exception($err);
-            }
-        });
-        // 配置groud.id 具有相同 group.id 的consumer 将会处理不同分区的消息，
-        // 所以同一个组内的消费者数量如果订阅了一个topic，
-        // 那么消费者进程的数量多于 多于这个topic 分区的数量是没有意义的。
-        $conf->set('group.id', $group_id);
-
-        // 添加 kafka集群服务器地址
-        $conf->set('metadata.broker.list', $host); //'localhost:9092,localhost:9093,localhost:9094,localhost:9095'
-
-        // 针对低延迟进行了优化的配置。这允许PHP进程/请求尽快发送消息并快速终止
-        $conf->set('socket.timeout.ms', 50);
-        //多进程和信号
-        if (function_exists('pcntl_sigprocmask')) {
-            pcntl_sigprocmask(SIG_BLOCK, [SIGIO]);
-            $conf->set('internal.termination.signal', SIGIO);
-        } else {
-            $conf->set('queue.buffering.max.ms', 1);
-        }
-
-<<<<<<< HEAD
-        $topicConf = new \RdKafka\TopicConf();
-        // 在interval.ms的时间内自动提交确认、建议不要启动, 1是启动，0是未启动
-        $topicConf->set('auto.commit.enable', 0);
-        $topicConf->set('auto.commit.interval.ms', 100);
-        //smallest：简单理解为从头开始消费，largest：简单理解为从最新的开始消费
-        $topicConf->set('auto.offset.reset', 'smallest');
-        // 设置offset的存储为broker
-        //$topicConf->set('offset.store.method', 'broker');
-        // 设置offset的存储为file
-        //$topicConf->set('offset.store.method', 'file');
-        // 设置offset的存储路径
-        $topicConf->set('offset.store.path', 'kafka_offset.log');
-        //$topicConf->set('offset.store.path', __DIR__);
-
-        $consumer = new \RdKafka\KafkaConsumer($conf);
-=======
-        //有PD无SPH和CYL
-        if (($params['pdcheck'] == 'on' || $params['pd']) && (!$od_sph && !$os_sph && !$od_cyl && !$os_cyl && $str == '2')) {
-            $list['is_prescription_abnormal'] = 1;
-        }
-
-        //有SPH或CYL无PD
-        if (($params['pdcheck'] != 'on' && !$params['pd']) && ($od_sph || $os_sph || $od_cyl || $os_cyl) && $str == '3') {
-            $list['is_prescription_abnormal'] = 1;
-        }
->>>>>>> 0e80fa30
-
-        // 更新订阅集（自动分配partitions ）
-        $consumer->subscribe([$topic]);
-
-        while (true) {
-            //设置120s为超时
-            $message = $consumer->consume(120 * 1000);
-            if (!empty($message)) {
-                switch ($message->err) {
-                    case RD_KAFKA_RESP_ERR_NO_ERROR: //没有错误
-                        //拆解对象为数组，并根据业务需求处理数据
-                        $payload = json_decode($message->payload, true);
-                        $key = $message->key;
-                        //根据kafka中不同key，调用对应方法传递处理数据
-                        //对该条message进行处理，比如用户数据同步， 记录日志
-                        dump($payload);
-
-                        break;
-                    case RD_KAFKA_RESP_ERR__PARTITION_EOF: //没有数据
-                        echo "No more messages; will wait for more\n";
-                        break;
-                    case RD_KAFKA_RESP_ERR__TIMED_OUT: //超时
-                        echo "Timed out\n";
-                        break;
-                    default:
-                        echo "nothing \n";
-                        throw new \Exception($message->errstr(), $message->err);
-                        break;
-                }
-            } else {
-                echo "error\n";
-            }
-        }
-    }
 
     /**
      * 批量生成子订单表子单号
