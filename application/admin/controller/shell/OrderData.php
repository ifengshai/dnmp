--- conflicted
+++ resolved
@@ -17,15 +17,9 @@
     public function _initialize()
     {
         parent::_initialize();
-<<<<<<< HEAD
-        // $this->order = new \app\admin\model\order\Order();
-        // $this->orderitem = new \app\admin\model\order\OrderItem();
-        // $this->orderoptions = new \app\admin\model\order\OrderOptions();
-=======
         $this->order = new \app\admin\model\order\Order();
         // $this->orderitem = new \app\admin\model\order\OrderItem();
         $this->orderprocess = new \app\admin\model\order\OrderProcess();
->>>>>>> 12c11ed4
         $this->zeelool = new \app\admin\model\order\order\Zeelool();
         $this->voogueme = new \app\admin\model\order\order\Voogueme();
         $this->nihao = new \app\admin\model\order\order\Nihao();
