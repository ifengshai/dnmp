<?php

/**
 * 执行时间：每天一次
 */

namespace app\admin\controller\shell;

use app\admin\controller\elasticsearch\async\AsyncOrder;
use app\admin\model\itemmanage\ItemPlatformSku;
use app\admin\model\order\order\NewOrder;
use app\admin\model\order\order\Meeloog;
use app\admin\model\order\order\NewOrderItemOption;
use app\admin\model\order\order\NewOrderItemProcess;
use app\admin\model\order\order\NewOrderProcess;
use app\admin\model\order\order\Nihao;
use app\admin\model\order\order\Voogueme;
use app\admin\model\order\order\WaveOrder;
use app\admin\model\order\order\Weseeoptical;
use app\admin\model\order\order\Zeelool;
use app\admin\model\order\order\ZeeloolDe;
use app\admin\model\order\order\ZeeloolEs;
use app\admin\model\order\order\ZeeloolJp;
use app\admin\model\order\OrderItemOption;
use app\admin\model\warehouse\StockSku;
use app\common\controller\Backend;
use app\enum\Site;
use think\Db;
use app\admin\model\lens\LensPrice;
use think\db\exception\DataNotFoundException;
use think\db\exception\ModelNotFoundException;
use think\Env;
use think\exception\DbException;
use think\Log;
use think\Model;

class OrderData extends Backend
{
    protected $noNeedLogin = ['*'];
    /**
     * @var bool|mixed|string|null
     * @author wpl
     * @date   2021/5/6 14:17
     */
    private $topicName;
    /**
     * @var bool|mixed|string|null
     * @author wpl
     * @date   2021/5/6 14:17
     */
    private $topicIp;
    /**
     * @var
     * @author wpl
     * @date   2021/5/14 14:19
     */
    private $orderitemprocess;

    public function _initialize()
    {
        parent::_initialize();
        $this->order = new NewOrder();
        $this->orderitemoption = new NewOrderItemOption();
        $this->orderprocess = new NewOrderProcess();
        $this->orderitemprocess = new NewOrderItemProcess();
        $this->zeelool = new Zeelool();
        $this->voogueme = new Voogueme();
        $this->nihao = new Nihao();
        $this->meeloog = new Meeloog();
        $this->wesee = new Weseeoptical();
        $this->zeelool_es = new ZeeloolEs();
        $this->zeelool_de = new ZeeloolDe();
        $this->zeelool_jp = new ZeeloolJp();
        $this->asyncOrder = new AsyncOrder();
        $this->topicName = Env::get('topic.orderTopicName');
        $this->topicIp = Env::get('topic.topicIp');
        $this->asyncOrder = new AsyncOrder();
    }

    /**
     * 处理订单数据
     *
     * @Description
     * @author wpl
     * @since 2020/10/21 14:55:50 
     * @return void
     */
    public function process_order_data()
    {
        /**
         * 代码中的输出注释都可以打开供调试使用
         * 对 中台生产的  用户信息 进行消费
         */
        // 设置将要消费消息的主题
        $topic = $this->topicName;
        $host = $this->topicIp;
        $group_id = '0';
        $conf = new \RdKafka\Conf();
        // 当有新的消费进程加入或者退出消费组时，kafka 会自动重新分配分区给消费者进程，这里注册了一个回调函数，当分区被重新分配时触发
        $conf->setRebalanceCb(function (\RdKafka\KafkaConsumer $kafka, $err, array $partitions = null) {
            switch ($err) {
                case RD_KAFKA_RESP_ERR__ASSIGN_PARTITIONS:
                    $kafka->assign($partitions);
                    break;
                case RD_KAFKA_RESP_ERR__REVOKE_PARTITIONS:
                    $kafka->assign(null);
                    break;
                default:
                    throw new \Exception($err);
            }
        });
        // 配置groud.id 具有相同 group.id 的consumer 将会处理不同分区的消息，
        // 所以同一个组内的消费者数量如果订阅了一个topic，
        // 那么消费者进程的数量多于 多于这个topic 分区的数量是没有意义的。
        $conf->set('group.id', $group_id);

        // 添加 kafka集群服务器地址
        $conf->set('metadata.broker.list', $host); //'localhost:9092,localhost:9093,localhost:9094,localhost:9095'

        // 针对低延迟进行了优化的配置。这允许PHP进程/请求尽快发送消息并快速终止
        $conf->set('socket.timeout.ms', 50);
        //多进程和信号
        if (function_exists('pcntl_sigprocmask')) {
            pcntl_sigprocmask(SIG_BLOCK, [SIGIO]);
            $conf->set('internal.termination.signal', SIGIO);
        } else {
            $conf->set('queue.buffering.max.ms', 1);
        }

        $topicConf = new \RdKafka\TopicConf();
        // 在interval.ms的时间内自动提交确认、建议不要启动, 1是启动，0是未启动
        $topicConf->set('auto.commit.enable', 0);
        $topicConf->set('auto.commit.interval.ms', 100);
        //smallest：简单理解为从头开始消费，largest：简单理解为从最新的开始消费
        $topicConf->set('auto.offset.reset', 'smallest');
        // 设置offset的存储为broker
        //$topicConf->set('offset.store.method', 'broker');
        // 设置offset的存储为file
        //$topicConf->set('offset.store.method', 'file');
        // 设置offset的存储路径
        $topicConf->set('offset.store.path', 'kafka_offset.log');
        //$topicConf->set('offset.store.path', __DIR__);

        $consumer = new \RdKafka\KafkaConsumer($conf);

        // 更新订阅集（自动分配partitions ）
        $consumer->subscribe([$topic]);

        $orders_prescriptions_params = [];
        $order_lens_type = [];
        while (true) {
            //设置120s为超时
            $message = $consumer->consume(120 * 1000);
            if (!empty($message)) {
                switch ($message->err) {
                    case RD_KAFKA_RESP_ERR_NO_ERROR: //没有错误
                        //拆解对象为数组，并根据业务需求处理数据
                        $payload = json_decode($message->payload, true);
                        //对该条message进行处理，比如用户数据同步， 记录日志
                        echo $payload['database'].'-'.$payload['type'].'-'.$payload['table'];

                        if ($payload) {
                            //根据库名判断站点
                            $site = 0;
                            switch ($payload['database']) {
                                case Env::get('site_table.zeelool'):
                                    $site = Site::ZEELOOL;
                                    break;
                                case Env::get('site_table.voogueme'):
                                    $site = Site::VOOGUEME;
                                    break;
                                case Env::get('site_table.nihao'):
                                    $site = Site::NIHAO;
                                    break;
                                case Env::get('site_table.meeloog'):
                                    $site = Site::MEELOOG;
                                    break;
                                case Env::get('site_table.zeelool_es'):
                                    $site = Site::ZEELOOL_ES;
                                    break;
                                case Env::get('site_table.zeelool_de'):
                                    $site = Site::ZEELOOL_DE;
                                    break;
                                case Env::get('site_table.zeelool_jp'):
                                    $site = Site::ZEELOOL_JP;
                                    break;
                                case Env::get('site_table.wesee'):
                                    $site = Site::WESEEOPTICAL;
                                    break;
                                case Env::get('site_table.voogueme_acc'):
                                    $site = Site::VOOGUEME_ACC;
                                    break;
                                case Env::get('site_table.zeelool_fr'):
                                    $site = Site::ZEELOOL_FR;
                                    break;
                            }
                            //主表
                            if ($payload['type'] == 'INSERT' && $payload['table'] == 'sales_flat_order') {
                                $order_params = [];
                                foreach ($payload['data'] as $k => $v) {
                                    $params = [];
                                    $params['entity_id'] = $v['entity_id'];
                                    $params['site'] = $site;
                                    $params['increment_id'] = $v['increment_id'];
                                    $params['status'] = $v['status'] ?: '';
                                    $params['store_id'] = $v['store_id'];
                                    $params['base_grand_total'] = $v['base_grand_total'];
                                    $params['grand_total'] = $v['grand_total'];
                                    $params['total_item_count'] = $v['total_item_count'];
                                    $params['total_qty_ordered'] = $v['total_qty_ordered'];
                                    $params['order_type'] = $v['order_type'];
                                    $params['base_currency_code'] = $v['base_currency_code'];
                                    $params['order_currency_code'] = $v['order_currency_code'];
                                    $params['shipping_method'] = $v['shipping_method'];
                                    $params['shipping_title'] = $v['shipping_description'];
                                    $params['country_id'] = $v['country_id'];
                                    $params['region'] = $v['region'];
                                    $params['city'] = $v['city'];
                                    $params['street'] = $v['street'];
                                    $params['postcode'] = $v['postcode'];
                                    $params['telephone'] = $v['telephone'];
                                    $params['customer_email'] = $v['customer_email'];
                                    $params['customer_firstname'] = $v['customer_firstname'];
                                    $params['customer_lastname'] = $v['customer_lastname'];
                                    $params['taxno'] = $v['cpf'];
                                    $params['base_to_order_rate'] = $v['base_to_order_rate'];
                                    $params['mw_rewardpoint'] = $v['mw_rewardpoint'];
                                    $params['mw_rewardpoint_discount'] = $v['mw_rewardpoint_discount'];
                                    $params['base_shipping_amount'] = $v['base_shipping_amount'];
                                    $params['base_discount_amount'] = $v['base_discount_amount'];
                                    $params['customer_id'] = $v['customer_id'] ?: 0;
                                    $params['quote_id'] = $v['quote_id'];
                                    $params['created_at'] = strtotime($v['created_at']) + 28800;
                                    $params['updated_at'] = strtotime($v['updated_at']) + 28800;
                                    $params['coupon_code'] = $v['coupon_code'];
                                    $params['coupon_rule_name'] = $v['coupon_rule_name'];
                                    if (isset($v['payment_time'])) {
                                        $params['payment_time'] = strtotime($v['payment_time']) + 28800;
                                    }

                                    if ($site == Site::ZEELOOL_DE || $site == Site::ZEELOOL_FR) {
                                        $params['pay_method'] = $v['pay_method'];
                                    }

                                    //插入订单主表
                                    $order_id = $this->order->insertGetId($params);
                                    //es同步订单数据，插入
                                    $this->asyncOrder->runInsert($params, $order_id);
                                    $order_params[$k]['site'] = $site;
                                    $order_params[$k]['order_id'] = $order_id;
                                    $order_params[$k]['entity_id'] = $v['entity_id'];
                                    $order_params[$k]['increment_id'] = $v['increment_id'];

                                    $order_lens_type[$site] = [];
                                }
                                //插入订单处理表
                                $this->orderprocess->saveAll($order_params);
                            }

                            //批发站主表
                            if ($payload['type'] == 'INSERT' && $payload['table'] == 'orders') {
                                $order_params = [];
                                foreach ($payload['data'] as $k => $v) {
                                    $params = [];
                                    $params['entity_id'] = $v['id'];
                                    $params['site'] = $site;
                                    $params['increment_id'] = $v['order_no'];

                                    if ($site == Site::NIHAO) {
                                        $params['status'] = $v['status'] == 'shipped' ? 'complete' : $v['status'];
                                        $params['base_grand_total'] = $v['base_actual_payment'] ?: 0;
                                        $params['grand_total'] = $v['actual_payment'] ?: 0;
                                        $store_id = 0;
                                        if ($v['source'] == 'pc') {
                                            $store_id = 1;
                                        } elseif ($v['source'] == 'wap') {
                                            $store_id = 2;
                                        } elseif ($v['source'] == 'android') {
                                            $store_id = 3;
                                        } elseif ($v['source'] == 'ios') {
                                            $store_id = 4;
                                        }
                                        $params['store_id'] = $store_id;
                                        $params['coupon_code'] = $v['code'];
                                        $params['coupon_rule_name'] = $v['coupon_id'];
                                        if ($v['order_type'] == 2) {
                                            $order_type = 3;
                                        } elseif ($v['order_type'] == 3) {
                                            $order_type = 4;
                                        } else {
                                            $order_type = $v['order_type'];
                                        }
                                        $params['order_type'] = $order_type;
                                    } else {
                                        $params['status'] = $v['order_status'] ?: '';
                                        $params['base_grand_total'] = $v['base_actual_amount_paid'] ?: 0;
                                        $params['grand_total'] = $v['actual_amount_paid'] ?: 0;
                                        $params['store_id'] = $v['source'];
                                        $params['customer_email'] = $v['email'] ?? '';
                                    }
                                    $params['total_qty_ordered'] = $v['goods_quantity'];
                                    $params['base_currency_code'] = $v['base_currency'];
                                    $params['order_currency_code'] = $v['now_currency'];
                                    $params['shipping_method'] = $v['freight_type'];
                                    $params['shipping_title'] = $v['freight_description'];
                                    $params['base_to_order_rate'] = $v['rate'];
                                    $params['base_shipping_amount'] = $v['freight_price'];
                                    $params['base_discount_amount'] = $v['base_discounts_price'];
                                    $params['customer_id'] = $v['user_id'] ?: 0;
                                    $params['payment_method'] = $v['payment_type'];
                                    $params['created_at'] = strtotime($v['created_at']) + 28800;
                                    $params['updated_at'] = strtotime($v['updated_at']) + 28800;
                                    $params['last_trans_id'] = $v['payment_order_no'];
                                    if (isset($v['payment_time'])) {
                                        $params['payment_time'] = strtotime($v['payment_time']) + 28800;
                                    }

                                    //插入订单主表
                                    $order_id = $this->order->insertGetId($params);
                                    //es同步订单数据，插入
                                    $this->asyncOrder->runInsert($params, $order_id);
                                    $order_params[$k]['site'] = $site;
                                    $order_params[$k]['order_id'] = $order_id;
                                    $order_params[$k]['entity_id'] = $v['id'];
                                    $order_params[$k]['increment_id'] = $v['order_no'];
                                }
                                //插入订单处理表
                                $this->orderprocess->saveAll($order_params);
                            }


                            //批发站主表
                            if ($payload['type'] == 'UPDATE' && $payload['table'] == 'orders') {
                                $order_params = [];
                                foreach ($payload['data'] as $k => $v) {
                                    $params = [];
                                    $params['increment_id'] = $v['order_no'];

                                    if ($site == Site::NIHAO) {
                                        $params['status'] = $v['status'] == 'shipped' ? 'complete' : $v['status'];
                                        $params['base_grand_total'] = $v['base_actual_payment'] ?: 0;
                                        $params['grand_total'] = $v['actual_payment'] ?: 0;
                                        $store_id = 0;
                                        if ($v['source'] == 'pc') {
                                            $store_id = 1;
                                        } elseif ($v['source'] == 'wap') {
                                            $store_id = 2;
                                        } elseif ($v['source'] == 'android') {
                                            $store_id = 3;
                                        } elseif ($v['source'] == 'ios') {
                                            $store_id = 4;
                                        }
                                        $params['store_id'] = $store_id;
                                        if ($v['order_type'] == 2) {
                                            $order_type = 3;
                                        } elseif ($v['order_type'] == 3) {
                                            $order_type = 4;
                                        } else {
                                            $order_type = $v['order_type'];
                                        }
                                        $params['order_type'] = $order_type;
                                    } else {
                                        $params['status'] = $v['order_status'] ?: '';
                                        $params['base_grand_total'] = $v['base_actual_amount_paid'] ?: 0;
                                        $params['grand_total'] = $v['actual_amount_paid'] ?: 0;
                                        $params['store_id'] = $v['source'];
                                        $params['customer_email'] = $v['email'] ?? '';
                                    }


                                    $params['total_qty_ordered'] = $v['goods_quantity'];
                                    $params['base_currency_code'] = $v['base_currency'];
                                    $params['order_currency_code'] = $v['now_currency'];
                                    $params['shipping_method'] = $v['freight_type'];
                                    $params['shipping_title'] = $v['freight_description'];
                                    $params['base_to_order_rate'] = $v['rate'];
                                    $params['payment_method'] = $v['payment_type'];
                                    $params['base_shipping_amount'] = $v['freight_price'];
                                    $params['base_discount_amount'] = $v['base_discounts_price'];
                                    $params['updated_at'] = strtotime($v['updated_at']) + 28800;
                                    $params['last_trans_id'] = $v['payment_order_no'];
                                    if (isset($v['payment_time'])) {
                                        $params['payment_time'] = strtotime($v['payment_time']) + 28800;
                                    }
                                    $this->order->where(['entity_id' => $v['id'], 'site' => $site])->update($params);
                                    //es同步订单数据，插入
                                    $this->asyncOrder->runUpdate($v['id'], $site);
                                }
                            }

                            //批发站地址表插入时或更新时更新主表地址
                            if (($payload['type'] == 'UPDATE' || $payload['type'] == 'INSERT') && ($payload['table'] == 'orders_addresses' || $payload['table'] == 'order_addresses')) {
                                foreach ($payload['data'] as $k => $v) {
                                    $params = [];
                                    if ($v['type'] == 1) {

                                        if ($site == Site::NIHAO) {
                                            $params['country_id'] = $v['country_id'];
                                            $params['customer_email'] = $v['email'];
                                            $params['address'] = $v['address'];
                                            $params['taxno'] = $v['cpf'];
                                        } else {
                                            $params['country_id'] = $v['country'];
                                        }

                                        $params['region'] = $v['region'];
                                        $params['region_id'] = $v['region_id'] ?? 0;
                                        $params['city'] = $v['city'];
                                        $params['street'] = $v['street'];
                                        $params['postcode'] = $v['postcode'];
                                        $params['telephone'] = $v['telephone'];
                                        $params['customer_firstname'] = $v['firstname'];
                                        $params['customer_lastname'] = $v['lastname'];
                                        $params['firstname'] = $v['firstname'];
                                        $params['lastname'] = $v['lastname'];
                                        $params['updated_at'] = strtotime($v['updated_at']) + 28800;
                                        $this->order->where(['entity_id' => $v['order_id'], 'site' => $site])->update($params);
                                        //es同步订单数据，插入
                                        $this->asyncOrder->runUpdate($v['order_id'], $site);
                                    }
                                }
                            }


                            //更新主表
                            if ($payload['type'] == 'UPDATE' && $payload['table'] == 'sales_flat_order') {

                                foreach ($payload['data'] as $k => $v) {
                                    $params = [];
                                    $params['base_grand_total'] = $v['base_grand_total'];
                                    $params['grand_total'] = $v['grand_total'];
                                    $params['total_item_count'] = $v['total_item_count'];
                                    $params['total_qty_ordered'] = $v['total_qty_ordered'];
                                    $params['increment_id'] = $v['increment_id'];
                                    $params['order_type'] = $v['order_type'];
                                    if ($v['status']) {
                                        $params['status'] = $v['status'];
                                    }

                                    $params['base_currency_code'] = $v['base_currency_code'];
                                    $params['order_currency_code'] = $v['order_currency_code'];
                                    $params['shipping_method'] = $v['shipping_method'];
                                    $params['shipping_title'] = $v['shipping_description'];
                                    $params['customer_email'] = $v['customer_email'];
                                    $params['customer_firstname'] = $v['customer_firstname'];
                                    $params['customer_lastname'] = $v['customer_lastname'];
                                    $params['taxno'] = $v['cpf'];
                                    $params['base_to_order_rate'] = $v['base_to_order_rate'];
                                    $params['mw_rewardpoint'] = $v['mw_rewardpoint'];
                                    $params['mw_rewardpoint_discount'] = $v['mw_rewardpoint_discount'];
                                    $params['base_shipping_amount'] = $v['base_shipping_amount'];
                                    $params['updated_at'] = strtotime($v['updated_at']) + 28800;
                                    $params['quote_id'] = $v['quote_id'];
                                    $params['base_discount_amount'] = $v['base_discount_amount'];
                                    $params['customer_id'] = $v['customer_id'] ?: 0;
                                    $params['coupon_code'] = $v['coupon_code'];
                                    $params['coupon_rule_name'] = $v['coupon_rule_name'];
                                    if (isset($v['payment_time'])) {
                                        $params['payment_time'] = strtotime($v['payment_time']) + 28800;
                                    }

                                    if ($site == Site::ZEELOOL_DE || $site == Site::ZEELOOL_FR) {
                                        $params['pay_method'] = $v['pay_method'];
                                    }

                                    $this->order->where(['entity_id' => $v['entity_id'], 'site' => $site])->update($params);
                                    //es同步订单数据，插入
                                    $this->asyncOrder->runUpdate($v['entity_id'], $site);
                                }
                            }

                            //地址表插入时或更新时更新主表地址
                            if (($payload['type'] == 'UPDATE' || $payload['type'] == 'INSERT') && $payload['table'] == 'sales_flat_order_address') {
                                foreach ($payload['data'] as $k => $v) {
                                    $params = [];
                                    if ($v['address_type'] == 'shipping') {
                                        $params['country_id'] = $v['country_id'];
                                        $params['region'] = $v['region'];
                                        $params['region_id'] = $v['region_id'];
                                        $params['city'] = $v['city'];
                                        $params['street'] = $v['street'];
                                        $params['postcode'] = $v['postcode'];
                                        $params['telephone'] = $v['telephone'];
                                        $params['firstname'] = $v['firstname'];
                                        $params['lastname'] = $v['lastname'];
                                        $params['updated_at'] = strtotime($v['updated_at']) + 28800;
                                        $this->order->where(['entity_id' => $v['parent_id'], 'site' => $site])->update($params);
                                        //es同步订单数据，插入
                                        $this->asyncOrder->runUpdate($v['parent_id'], $site);
                                    }
                                }
                            }

                            //支付表插入时或更新时更新主表地址
                            if (($payload['type'] == 'UPDATE' || $payload['type'] == 'INSERT') && $payload['table'] == 'sales_flat_order_payment') {
                                foreach ($payload['data'] as $k => $v) {
                                    $params = [];
                                    $params['payment_method'] = $v['method'];
                                    $params['last_trans_id'] = $v['last_trans_id'];
                                    $this->order->where(['entity_id' => $v['parent_id'], 'site' => $site])->update($params);
                                    //es同步订单数据，插入
                                    $this->asyncOrder->runUpdate($v['parent_id'], $site);
                                }
                            }

                            //批发站处方表更新
                            if ($payload['type'] == 'INSERT' && $payload['table'] == 'orders_prescriptions') {
                                foreach ($payload['data'] as $k => $v) {
                                    $orders_prescriptions_params[$v['id']]['prescription'] = $v['prescription'];
                                    $orders_prescriptions_params[$v['id']]['name'] = $v['name'];
                                }
                            }

                            //批发站新增子表
                            if ($payload['type'] == 'INSERT' && ($payload['table'] == 'orders_items' || $payload['table'] == 'order_items')) {
                                foreach ($payload['data'] as $k => $v) {
                                    $options = [];
                                    //处方解析 不同站不同字段
                                    if ($site == 5) {
                                        $options = $this->wesee_prescription_analysis($orders_prescriptions_params[$v['orders_prescriptions_id']]['prescription']);
                                        $options['base_row_total'] = $v['original_total_price'];
                                        $options['index_price'] = $v['lens_total_price'];
                                        $options['base_original_price'] = round($v['base_goods_price'] * $v['goods_count'], 4);
                                        $options['base_discount_amount'] = $v['base_goods_discounts_price'];
                                        $options['single_base_original_price'] = $v['base_goods_price'];
                                        $options['single_base_discount_amount'] = round($v['base_goods_discounts_price'] / $v['goods_count'], 4);
                                        $options['prescription_type'] = $orders_prescriptions_params[$v['orders_prescriptions_id']]['name'];
                                        $options['is_print_logo'] = $this->set_wesee_is_print_logo($v['order_id']);
                                        unset($orders_prescriptions_params[$v['orders_prescriptions_id']]);
                                    } elseif ($site == Site::NIHAO) {
                                        $options = $this->nihao_prescription_analysis($v['prescription']);
                                        $options['base_row_total'] = $v['base_goods_total_price'];
                                        $options['name'] = $v['goods_name'];
                                        $options['index_price'] = $v['lens_price'];
                                        $options['coating_price'] = $v['coating_price'];
                                        $options['base_original_price'] = round($v['base_goods_price'] * $v['goods_count'], 4);
                                        $options['base_discount_amount'] = $v['base_goods_discounts_price'];
                                        $options['single_base_original_price'] = $v['base_goods_price'];
                                        $options['lens_height'] = $v['lens_height'];
                                        $options['lens_width'] = $v['lens_width'];
                                        $options['bridge'] = $v['bridge'];
                                        //镜片价格
                                        $options['lens_price'] = $v['lens_price'] ?? 0;
                                        //商品总价
                                        $options['total'] = $v['goods_total_price'] ?? 0;
                                    }

                                    $options['item_id'] = $v['id'];
                                    $options['site'] = $site;
                                    $options['magento_order_id'] = $v['order_id'];
                                    $options['sku'] = $this->getTrueSku($v['goods_sku']);
                                    $options['qty'] = $v['goods_count'];
                                    $options['product_id'] = $v['goods_id'];
                                    $options['frame_regural_price'] = $v['goods_original_price'];
                                    $options['frame_price'] = $v['goods_price'];
                                    $options['frame_color'] = $v['goods_color'];
                                    $options['goods_type'] = $v['goods_type'] ?? '';
                                    $order_prescription_type = $options['order_prescription_type'];
                                    unset($options['order_prescription_type']);
                                    unset($options['is_prescription_abnormal']);
                                    if ($options) {
                                        $options_id = $this->orderitemoption->insertGetId($options);
                                        $data = []; //子订单表数据
                                        for ($i = 0; $i < $v['goods_count']; $i++) {
                                            $data[$i]['item_id'] = $v['id'];
                                            $data[$i]['magento_order_id'] = $v['order_id'];
                                            $data[$i]['site'] = $site;
                                            $data[$i]['option_id'] = $options_id;
                                            $data[$i]['sku'] = $options['sku'];
                                            $data[$i]['order_prescription_type'] = $order_prescription_type;
                                            $data[$i]['created_at'] = strtotime($v['created_at']) + 28800;
                                            $data[$i]['updated_at'] = strtotime($v['updated_at']) + 28800;
                                        }
                                        $this->orderitemprocess->insertAll($data);

                                        // m站订单分到丹阳
                                        if ($site == Site::NIHAO) {
                                            $this->orderitemprocess->where(['item_id' => $v['id'], 'site' => $site])->update(['stock_id' => 2]);

                                            $this->order->where(['entity_id' => $v['order_id'], 'site' => $site])->update(['stock_id' => 2]);
                                        }
                                    }
                                }
                            }


                            //批发站处方表更新
                            if ($payload['type'] == 'UPDATE' && $payload['table'] == 'orders_prescriptions') {

                                foreach ($payload['data'] as $k => $v) {
                                    $orders_prescriptions_params[$v['id']]['prescription'] = $v['prescription'];
                                    $orders_prescriptions_params[$v['id']]['name'] = $v['name'];
                                }
                            }

                            //批发站更新子表
                            if ($payload['type'] == 'UPDATE' && ($payload['table'] == 'orders_items' || $payload['table'] == 'order_items')) {
                                foreach ($payload['data'] as $k => $v) {
                                    $options = [];
                                    //处方解析 不同站不同字段
                                    if ($site == 5) {
                                        $options = $this->wesee_prescription_analysis($orders_prescriptions_params[$v['orders_prescriptions_id']]['prescription']);
                                        $options['prescription_type'] = $orders_prescriptions_params[$v['orders_prescriptions_id']]['name'];
                                        $options['is_print_logo'] = $this->set_wesee_is_print_logo($v['order_id']);
                                        unset($orders_prescriptions_params[$v['orders_prescriptions_id']]);
                                    } elseif ($site == Site::NIHAO) {
                                        $options = $this->nihao_prescription_analysis($v['prescription']);
                                        $options['lens_height'] = $v['lens_height'];
                                        $options['lens_width'] = $v['lens_width'];
                                        $options['bridge'] = $v['bridge'];
                                        $options['name'] = $v['goods_name'];
                                    }

                                    $options['sku'] = $this->getTrueSku($v['goods_sku']);
                                    $options['qty'] = $v['goods_count'];
                                    $order_prescription_type = $options['order_prescription_type'];
                                    unset($options['order_prescription_type']);
                                    unset($options['is_prescription_abnormal']);
                                    if ($options) {

                                        $this->orderitemoption->where(['item_id' => $v['id'], 'site' => $site])->update($options);

                                        $this->orderitemprocess->where(['item_id' => $v['id'], 'site' => $site])->update(['order_prescription_type' => $order_prescription_type, 'sku' => $options['sku']]);
                                    }
                                }
                            }


                            //新增子表
                            if ($payload['type'] == 'INSERT' && $payload['table'] == 'sales_flat_order_item') {

                                foreach ($payload['data'] as $k => $v) {
                                    $options = [];
                                    //处方解析 不同站不同字段
                                    if ($site == 1) {
                                        $options = $this->zeelool_prescription_analysis($v['product_options']);
                                    } elseif ($site == 2) {
                                        $options = $this->voogueme_prescription_analysis($v['product_options']);
                                    } elseif ($site == 3) {
                                        $options = $this->nihao_prescription_analysis($v['product_options']);
                                    } elseif ($site == 4) {
                                        $options = $this->meeloog_prescription_analysis($v['product_options']);
                                    } elseif ($site == 9) {
                                        $options = $this->zeelool_es_prescription_analysis($v['product_options']);
                                    } elseif ($site == 10) {
                                        $options = $this->zeelool_de_prescription_analysis($v['product_options']);
                                    } elseif ($site == 11) {
                                        $options = $this->zeelool_jp_prescription_analysis($v['product_options']);
                                    } elseif ($site == 12) {
                                        $options = $this->voogueme_acc_prescription_analysis($v['product_options']);
                                    } elseif ($site == 15) {
                                        $options = $this->zeelool_fr_prescription_analysis($v['product_options']);
                                    }

                                    $options['item_id'] = $v['item_id'];
                                    $options['site'] = $site;
                                    $options['magento_order_id'] = $v['order_id'];
                                    $options['sku'] = $v['sku'];
                                    $options['name'] = $v['name'] ?? '';
                                    $options['qty'] = $v['qty_ordered'];
                                    $options['base_row_total'] = $v['base_row_total'];
                                    $options['product_id'] = $v['product_id'];
                                    $options['base_original_price'] = round($v['base_original_price'] * $v['qty_ordered'], 4);
                                    $options['base_discount_amount'] = $v['base_discount_amount'];
                                    $options['single_base_original_price'] = $v['base_original_price'];
                                    $options['single_base_discount_amount'] = round($v['base_discount_amount'] / $v['qty_ordered'], 4);
                                    $order_prescription_type = $options['order_prescription_type'];
                                    $is_prescription_abnormal = $options['is_prescription_abnormal'] ?: 0;
                                    unset($options['order_prescription_type']);
                                    unset($options['is_prescription_abnormal']);
                                    if ($options) {
                                        $options_id = $this->orderitemoption->insertGetId($options);
                                        $data = []; //子订单表数据
                                        for ($i = 0; $i < $v['qty_ordered']; $i++) {
                                            $data[$i]['item_id'] = $v['item_id'];
                                            $data[$i]['magento_order_id'] = $v['order_id'];
                                            $data[$i]['site'] = $site;
                                            $data[$i]['option_id'] = $options_id;
                                            $data[$i]['sku'] = $v['sku'];
                                            $data[$i]['order_prescription_type'] = $order_prescription_type ?: 0;
                                            $data[$i]['is_prescription_abnormal'] = $is_prescription_abnormal;
                                            $data[$i]['created_at'] = strtotime($v['created_at']) + 28800;
                                            $data[$i]['updated_at'] = strtotime($v['updated_at']) + 28800;
                                        }

                                        $this->orderitemprocess->insertAll($data);

                                        // z、v、m、zeelool-es、zeelool-de、zeelool-jp、zeelool-fr 送到丹阳
<<<<<<< HEAD
                                        if (in_array($site, [1, 2, 5, 8, 9, 10, 11, 15])) {
=======
                                        if (in_array($site, [1, 2, 5, 8, 9, 10, 11, 15, 13])) {
>>>>>>> 5e1c0bd6
                                            //判断如果子订单处方是否为定制片 子订单有定制片则主单为定制
                                            if ($order_prescription_type == 3 || $order_lens_type[$site][$v['order_id']] == 3) {
                                                $order_lens_type[$site][$v['order_id']] = 3;
                                                $this->order->where(['entity_id' => $v['order_id'], 'site' => $site])->update(['is_custom_lens' => 1, 'stock_id' => 2]);
                                            } else {
                                                $this->order->where(['entity_id' => $v['order_id'], 'site' => $site])->update(['stock_id' => 2]);
                                            }
                                            $this->orderitemprocess->where(['magento_order_id' => $v['order_id'], 'site' => $site])->update(['stock_id' => 2]);
                                        }
                                    }
                                }

                            }

                            //更新子表
                            if ($payload['type'] == 'UPDATE' && $payload['table'] == 'sales_flat_order_item') {

                                foreach ($payload['data'] as $k => $v) {
                                    $options = [];
                                    //处方解析 不同站不同字段
                                    if ($site == 1) {
                                        $options = $this->zeelool_prescription_analysis($v['product_options']);
                                    } elseif ($site == 2) {
                                        $options = $this->voogueme_prescription_analysis($v['product_options']);
                                    } elseif ($site == 3) {
                                        $options = $this->nihao_prescription_analysis($v['product_options']);
                                    } elseif ($site == 4) {
                                        $options = $this->meeloog_prescription_analysis($v['product_options']);
                                    } elseif ($site == 5) {
                                        $options = $this->wesee_prescription_analysis($v['product_options']);
                                    } elseif ($site == 9) {
                                        $options = $this->zeelool_es_prescription_analysis($v['product_options']);
                                    } elseif ($site == 10) {
                                        $options = $this->zeelool_de_prescription_analysis($v['product_options']);
                                    } elseif ($site == 11) {
                                        $options = $this->zeelool_jp_prescription_analysis($v['product_options']);
                                    } elseif ($site == 12) {
                                        $options = $this->voogueme_acc_prescription_analysis($v['product_options']);
                                    } elseif ($site == 15) {
                                        $options = $this->zeelool_fr_prescription_analysis($v['product_options']);
                                    }

                                    $options['sku'] = $v['sku'];
                                    $options['qty'] = $v['qty_ordered'];
                                    $options['base_row_total'] = $v['base_row_total'];
                                    $options['base_original_price'] = round($v['base_original_price'] * $v['qty_ordered'], 4);
                                    $options['base_discount_amount'] = $v['base_discount_amount'];
                                    $options['single_base_original_price'] = $v['base_original_price'];
                                    $options['single_base_discount_amount'] = round($v['base_discount_amount'] / $v['qty_ordered'], 4);
                                    $order_prescription_type = $options['order_prescription_type'] ?: '';
                                    $is_prescription_abnormal = $options['is_prescription_abnormal'] ?: 0;
                                    unset($options['order_prescription_type']);
                                    unset($options['is_prescription_abnormal']);

                                    if ($options) {
                                        $this->orderitemoption->where(['item_id' => $v['item_id'], 'site' => $site])->update($options);

                                        $this->orderitemprocess->where(['item_id' => $v['item_id'], 'site' => $site])->update([
                                            'order_prescription_type'  => $order_prescription_type,
                                            'sku'                      => $options['sku'],
                                            'is_prescription_abnormal' => $is_prescription_abnormal,
                                        ]);

                                        // z、v、m、zeelool-es、zeelool-de、zeelool-jp、zeelool-fr 送到丹阳
<<<<<<< HEAD
                                        if (in_array($site, [1, 2, 5, 8, 9, 10, 11, 15])) {
=======
                                        if (in_array($site, [1, 2, 5, 8, 9, 10, 11, 15, 13])) {
>>>>>>> 5e1c0bd6
                                            //判断如果子订单处方是否为定制片 子订单有定制片则主单为定制
                                            if ($order_prescription_type == 3) {
                                                $this->order->where(['entity_id' => $v['order_id'], 'site' => $site])->update(['is_custom_lens' => 1, 'stock_id' => 2]);
                                            } else {
                                                $this->order->where(['entity_id' => $v['order_id'], 'site' => $site])->update(['stock_id' => 2]);
                                            }
                                            $this->orderitemprocess->where(['magento_order_id' => $v['order_id'], 'site' => $site])->update(['stock_id' => 2]);
                                        }
                                    }
                                }
                            }
                        }

                        break;
                    case RD_KAFKA_RESP_ERR__PARTITION_EOF: //没有数据
                        echo "No more messages; will wait for more\n";
                        break;
                    case RD_KAFKA_RESP_ERR__TIMED_OUT: //超时
                        echo "Timed out\n";
                        break;
                    default:
                        echo "nothing \n";
                        throw new \Exception($message->errstr(), $message->err);
                        break;
                }
            } else {
                echo "error\n";
            }
        }
    }


    /**
     * Wesee 处方解析逻辑
     *
     * @Description
     * @author wpl
     * @since 2020/10/28 10:16:53 
     * @return void
     */
    protected function wesee_prescription_analysis($data)
    {
        $options = json_decode($data, true);
        //镜片类型
        $arr['index_type'] = $options['lens_name'] ?: '';
        //镜片名称
        $arr['index_name'] = $options['lens_name'] ?: '';
        $options_params = $options['prescription'];
        // //处方类型
        // $arr['prescription_type'] = $options_params['prescription_type'] ?: '';
        //镀膜名称
        $arr['coating_name'] = $options['coatiing_name'] ?: '';
        //镀膜价格
        $arr['coating_price'] = $options['coatiing_base_price'];
        //镜框价格
        $arr['frame_price'] = $options['frame_price'];
        //镜片价格
        $arr['index_price'] = $options['lens_price'];
        //镜框原始价格
        $arr['frame_regural_price'] = $options['frame_regural_price'];
        //镜片颜色
        $arr['index_color'] = $options['color_name'];

        //镜片+镀膜价格
        $arr['lens_price'] = $options['lens_price'] ?? 0;
        //镜框+镜片+镀膜价格
        $arr['total'] = $options['lens_price'] ?? 0;

        $arr['index_id'] = $options['lens_id'];
        //镜片编码
        $arr['lens_number'] = $options['lens_number'] ?? 0;
        $arr['web_lens_name'] = $options['lens_name'] ?: '';

        //光度参数
        $arr['od_sph'] = $options_params['od_sph'] ?: '';
        $arr['os_sph'] = $options_params['os_sph'] ?: '';
        $arr['od_cyl'] = $options_params['od_cyl'] ?: '';
        $arr['os_cyl'] = $options_params['os_cyl'] ?: '';
        $arr['od_axis'] = $options_params['od_axis'];
        $arr['os_axis'] = $options_params['os_axis'];
        $arr['pd_l'] = $options_params['pd_l'];
        $arr['pd_r'] = $options_params['pd_r'];
        $arr['pd'] = $options_params['pd'];
        $arr['os_add'] = $options_params['os_add'];
        $arr['od_add'] = $options_params['od_add'];
        $arr['od_pv'] = $options_params['od_pv'];
        $arr['os_pv'] = $options_params['os_pv'];
        $arr['od_pv_r'] = $options_params['od_pv_r'];
        $arr['os_pv_r'] = $options_params['os_pv_r'];
        $arr['od_bd'] = $options_params['od_bd'];
        $arr['os_bd'] = $options_params['os_bd'];
        $arr['od_bd_r'] = $options_params['od_bd_r'];
        $arr['os_bd_r'] = $options_params['os_bd_r'];

        //判断是否为成品老花镜
        // if ($options['degrees'] && !$arr['index_type']) {
        //     $arr['od_sph'] = $options['degrees'];
        //     $arr['os_sph'] = $options['degrees'];
        //     $arr['index_type'] = '1.61 Index Standard  Reading Glasses - Non Prescription';
        //     $arr['index_name'] = '1.61 Index Standard  Reading Glasses - Non Prescription';
        // }

        /**
         * 判断定制现片逻辑
         * 1、渐进镜 Progressive
         * 2、偏光镜 镜片类型包含Polarized
         * 3、染色镜 镜片类型包含Lens with Color Tint 或 Tinted 或 Color Tint
         * 4、当cyl<=-4或cyl>=4 或 sph < -8或 sph>8
         */

        //判断加工类型
        $result = $this->set_processing_type($arr);
        $arr = array_merge($arr, $result);

        return $arr;
    }

    /**
     * 批发站 匹配到s，r结尾的sku
     *
     * @param $sku
     *
     * @date  2020/12/23 18:01
     */
    protected function getTrueSku($sku)
    {
        $sku = trim($sku);
        $temp_arr = explode('-', $sku);
        if (count($temp_arr) >= 2) {
            $first = rtrim($temp_arr[0], 'S');
            $first = rtrim($first, 'R');
            $second = $temp_arr[1];
            $sku = $first.'-'.$second;
        }

        return $sku;
    }

    /**
     * Zeelool 处方解析逻辑
     *
     * @Description
     * @author wpl
     * @since 2020/10/28 10:16:53 
     * @return array
     */
    protected function zeelool_prescription_analysis($data)
    {
        $options = unserialize($data);
        //镜片类型
        $arr['index_type'] = $options['info_buyRequest']['tmplens']['lenstype_data_name'] ?: '';

        $arr['index_type_price'] = $options['info_buyRequest']['tmplens']['lenstype_price'] ?: '';
        //镜片名称
        $index_name = $options['info_buyRequest']['tmplens']['lens_data_name'] ?: $options['info_buyRequest']['tmplens']['index_type'];
        $arr['index_name'] = $index_name ?: '';
        //光度等参数
        $prescription_params = explode("&", $options['info_buyRequest']['tmplens']['prescription']);
        $options_params = [];
        foreach ($prescription_params as $key => $value) {
            $arr_value = explode("=", $value);
            $options_params[$arr_value[0]] = $arr_value[1];
        }
        //处方类型
        $arr['prescription_type'] = $options_params['prescription_type'] ?: '';
        //镀膜名称
        $arr['coating_name'] = $options['info_buyRequest']['tmplens']['coating_name'] ?: '';
        //镀膜价格
        $arr['coating_price'] = $options['info_buyRequest']['tmplens']['coating_base_price'];
        //镜框价格
        $arr['frame_price'] = $options['info_buyRequest']['tmplens']['frame_price'];
        //镜片价格
        $arr['index_price'] = $options['info_buyRequest']['tmplens']['lens_base_price'];
        $arr['color_id'] = $options['info_buyRequest']['tmplens']['color_id'];
        $arr['coating_id'] = $options['info_buyRequest']['tmplens']['coating_id'];
        $arr['index_id'] = $options['info_buyRequest']['tmplens']['lens_id'];

        //镜片编码
        $arr['lens_number'] = $options['info_buyRequest']['tmplens']['lens_number'] ?? 0;
        $arr['web_lens_name'] = $options['info_buyRequest']['tmplens']['web_lens_name'];

        //镜框原始价格
        $arr['frame_regural_price'] = $options['info_buyRequest']['tmplens']['frame_regural_price'];
        //镜片颜色
        $arr['index_color'] = $options['info_buyRequest']['tmplens']['color_data_name'];
        //镜框颜色
        $arr['frame_color'] = $options['options'][0]['value'];
        //镜片+镀膜价格
        $arr['lens_price'] = $options['info_buyRequest']['tmplens']['lens'] ?? 0;
        //镜框+镜片+镀膜价格
        $arr['total'] = $options['info_buyRequest']['tmplens']['total'] ?? 0;
        //镜片分类
        $arr['goods_type'] = $options['info_buyRequest']['tmplens']['goods_type'] ?? 0;
        //光度参数
        $arr['od_sph'] = $options_params['od_sph'] ?: '';;
        $arr['os_sph'] = $options_params['os_sph'] ?: '';;
        $arr['od_cyl'] = $options_params['od_cyl'] ?: '';;
        $arr['os_cyl'] = $options_params['os_cyl'] ?: '';;
        $arr['od_axis'] = $options_params['od_axis'];
        $arr['os_axis'] = $options_params['os_axis'];
        $arr['pd_l'] = $options_params['pd_l'];
        $arr['pd_r'] = $options_params['pd_r'];
        $arr['pd'] = $options_params['pd'];
        $arr['pdcheck'] = $options_params['pdcheck'];
        $arr['prismcheck'] = $options_params['prismcheck'];
        $arr['os_add'] = $options_params['os_add'];
        $arr['od_add'] = $options_params['od_add'];
        $arr['od_pv'] = $options_params['od_pv'];
        $arr['os_pv'] = $options_params['os_pv'];
        $arr['od_pv_r'] = $options_params['od_pv_r'];
        $arr['os_pv_r'] = $options_params['os_pv_r'];
        $arr['od_bd'] = $options_params['od_bd'];
        $arr['os_bd'] = $options_params['os_bd'];
        $arr['od_bd_r'] = $options_params['od_bd_r'];
        $arr['os_bd_r'] = $options_params['os_bd_r'];

        /**
         * 仅镜架逻辑
         * 镜片名称为空 或者 Plastic Lenses 或者 Frame Only
         *
         * 现货处方镜逻辑
         *
         *
         * 判断定制现片逻辑
         * 1、渐进镜 Progressive
         * 2、偏光镜 镜片类型包含Polarized
         * 3、染色镜 镜片类型包含Lens with Color Tint 或 Tinted 或 Color Tint
         * 4、当cyl<=-4或cyl>=4 或 sph < -8或 sph>8
         */

        //判断加工类型
        $result = $this->set_processing_type($arr);
        $arr = array_merge($arr, $result);

        return $arr;
    }

    /**
     * Voogueme 处方解析逻辑
     *
     * @Description
     * @author wpl
     * @since 2020/10/28 10:16:53 
     * @return array
     */
    protected function voogueme_prescription_analysis($data)
    {
        $options = unserialize($data);
        //镜片类型
        $arr['index_type'] = $options['info_buyRequest']['tmplens']['index_type'] ?: '';

        //镜片名称
        $arr['index_name'] = $options['info_buyRequest']['tmplens']['index_type'] ?: '';
        //光度等参数
        $prescription_params = explode("&", $options['info_buyRequest']['tmplens']['prescription']);
        $options_params = [];
        foreach ($prescription_params as $key => $value) {
            $arr_value = explode("=", $value);
            $options_params[$arr_value[0]] = $arr_value[1];
        }
        //处方类型
        $arr['prescription_type'] = $options_params['prescription_type'] ?: '';
        //镀膜名称
        $arr['coating_name'] = $options['info_buyRequest']['tmplens']['coatiing_name'] ?: '';
        //镀膜价格
        $arr['coating_price'] = $options['info_buyRequest']['tmplens']['coatiing_base_price'];
        //镜框价格
        $arr['frame_price'] = $options['info_buyRequest']['tmplens']['frame_base_price'];
        //镜片价格
        $arr['index_price'] = $options['info_buyRequest']['tmplens']['lens_base_price'];
        //镜框原始价格
        $arr['frame_regural_price'] = $options['info_buyRequest']['tmplens']['frame_regural_price'];
        //镜片颜色
        $arr['index_color'] = $options['info_buyRequest']['tmplens']['index_color'];
        //镜框颜色
        $arr['frame_color'] = $options['options'][0]['value'];
        //镜片+镀膜价格
        $arr['lens_price'] = $options['info_buyRequest']['tmplens']['lens'] ?? 0;
        //镜框+镜片+镀膜价格
        $arr['total'] = $options['info_buyRequest']['tmplens']['total'] ?? 0;
        //镜片分类
        $arr['goods_type'] = $options['info_buyRequest']['tmplens']['goods_type'] ?? 0;

        $arr['color_id'] = $options['info_buyRequest']['tmplens']['color_id'];
        $arr['coating_id'] = $options['info_buyRequest']['tmplens']['coating_id'];
        $arr['index_id'] = $options['info_buyRequest']['tmplens']['index_id'];
        //镜片编码
        $arr['lens_number'] = $options['info_buyRequest']['tmplens']['lens_number'] ?? 0;
        $arr['web_lens_name'] = $options['info_buyRequest']['tmplens']['web_lens_name'];
        //光度参数
        $arr['od_sph'] = $options_params['od_sph'] ?: '';
        $arr['os_sph'] = $options_params['os_sph'] ?: '';
        $arr['od_cyl'] = $options_params['od_cyl'] ?: '';
        $arr['os_cyl'] = $options_params['os_cyl'] ?: '';
        $arr['od_axis'] = $options_params['od_axis'];
        $arr['os_axis'] = $options_params['os_axis'];
        $arr['pd_l'] = $options_params['pd_l'];
        $arr['pd_r'] = $options_params['pd_r'];
        $arr['pd'] = $options_params['pd'];
        $arr['pdcheck'] = $options_params['pdcheck'];
        $arr['prismcheck'] = $options_params['prismcheck'];
        //V站左右眼add是反的
        $arr['os_add'] = $options_params['od_add'];
        $arr['od_add'] = $options_params['os_add'];
        $arr['od_pv'] = $options_params['od_pv'];
        $arr['os_pv'] = $options_params['os_pv'];
        $arr['od_pv_r'] = $options_params['od_pv_r'];
        $arr['os_pv_r'] = $options_params['os_pv_r'];
        $arr['od_bd'] = $options_params['od_bd'];
        $arr['os_bd'] = $options_params['os_bd'];
        $arr['od_bd_r'] = $options_params['od_bd_r'];
        $arr['os_bd_r'] = $options_params['os_bd_r'];

        /**
         * 判断定制现片逻辑
         * 1、渐进镜 Progressive
         * 2、偏光镜 镜片类型包含Polarized
         * 3、染色镜 镜片类型包含Lens with Color Tint 或 Tinted 或 Color Tint
         * 4、当cyl<=-4或cyl>=4 或 sph < -8或 sph>8
         */

        //判断加工类型
        $result = $this->set_processing_type($arr);
        $arr = array_merge($arr, $result);

        return $arr;
    }

    /**
     * Nihao 处方解析逻辑
     *
     * @Description
     * @author wpl
     * @since 2020/10/28 10:16:53 
     *
     * @param $data
     *
     * @return array
     */
    protected function nihao_prescription_analysis($data): array
    {
        $options_params = json_decode($data, true);

        //镜片类型
        $options['index_type'] = $options_params['lens_type'] ?: '';
        //镜片名称
        $options['index_name'] = $options_params['lens_data_name'] ?: '';

        //镜片颜色
        $options['index_color'] = $options_params['lens_color'];
        $options['index_id'] = $options_params['lens_id'];
        $options['web_lens_name'] = $options_params['lens_data_name'].' '.$options_params['lens_type'];
        $options['web_lens_name'] = isset($options_params['tint_color']) ? $options['web_lens_name'].'-'.$options_params['tint_color'] : $options['web_lens_name'];

        //处方类型
        $options['prescription_type'] = $options_params['prescription_type'] ?: '';
        //镀膜名称
        $options['coating_name'] = $options_params['coating_name'] ?: '';
        $options['coating_id'] = $options_params['coating_id'] ?: '';
        //镜片编码
        $options['lens_number'] = $options_params['lens_number'] ?: '';
        //光度参数
        $options['od_sph'] = $options_params['od_sph'] ?: '';;
        $options['os_sph'] = $options_params['os_sph'] ?: '';;
        $options['od_cyl'] = $options_params['od_cyl'] ?: '';;
        $options['os_cyl'] = $options_params['os_cyl'] ?: '';;
        $options['od_axis'] = $options_params['od_axis'];
        $options['os_axis'] = $options_params['os_axis'];
        $options['pd_l'] = $options_params['pd_l'];
        $options['pd_r'] = $options_params['pd_r'];
        $options['pd'] = $options_params['pd'];
        $options['pdcheck'] = $options_params['pd_check'] == 2 ? 'on' : '';
        $options['prismcheck'] = $options_params['prism_check'] == 2 ? 'on' : '';
        $options['os_add'] = $options_params['os_add'];
        $options['od_add'] = $options_params['od_add'];
        $options['od_pv'] = $options_params['od_pv'];
        $options['os_pv'] = $options_params['os_pv'];
        $options['od_pv_r'] = $options_params['od_pv_r'];
        $options['os_pv_r'] = $options_params['os_pv_r'];
        $options['od_bd'] = $options_params['od_bd'];
        $options['os_bd'] = $options_params['os_bd'];
        $options['od_bd_r'] = $options_params['od_bd_r'];
        $options['os_bd_r'] = $options_params['os_bd_r'];

        /**
         * 判断定制现片逻辑
         * 1、渐进镜 Progressive
         * 2、偏光镜 镜片类型包含Polarized
         * 3、染色镜 镜片类型包含Lens with Color Tint 或 Tinted 或 Color Tint
         * 4、当cyl<=-4或cyl>=4 或 sph < -8或 sph>8
         */

        //判断加工类型
        $result = $this->set_processing_type($options);

        return array_merge($options, $result);
    }

    /**
     * Meeloog 处方解析逻辑
     *
     * @Description
     * @author wpl
     * @since 2020/10/28 10:16:53 
     * @return array
     */
    protected function meeloog_prescription_analysis($data)
    {
        $options = unserialize($data);
        //镜片类型
        $arr['index_type'] = $options['info_buyRequest']['tmplens']['index_type'] ?: '';
        //镜片名称
        $arr['index_name'] = $options['info_buyRequest']['tmplens']['index_type'] ?: '';
        //光度等参数
        $prescription_params = explode("&", $options['info_buyRequest']['tmplens']['prescription']);
        $options_params = [];
        foreach ($prescription_params as $key => $value) {
            $arr_value = explode("=", $value);
            $options_params[$arr_value[0]] = $arr_value[1];
        }
        //处方类型
        $arr['prescription_type'] = $options_params['prescription_type'] ?: '';
        //镀膜名称
        $arr['coating_name'] = $options['info_buyRequest']['tmplens']['coatiing_name'] ?: '';
        //镀膜价格
        $arr['coating_price'] = $options['info_buyRequest']['tmplens']['coatiing_price'];
        //镜框价格
        $arr['frame_price'] = $options['info_buyRequest']['tmplens']['frame_price'];
        //镜片价格
        $arr['index_price'] = $options['info_buyRequest']['tmplens']['index_price'];
        //镜框原始价格
        $arr['frame_regural_price'] = $options['info_buyRequest']['tmplens']['frame_regural_price'];
        //镜片颜色
        $arr['index_color'] = $options['info_buyRequest']['tmplens']['color_name'];
        //镜框颜色
        $arr['frame_color'] = $options['options'][0]['value'];
        //镜片+镀膜价格
        $arr['lens_price'] = $options['info_buyRequest']['tmplens']['lens'] ?? 0;
        //镜框+镜片+镀膜价格
        $arr['total'] = $options['info_buyRequest']['tmplens']['total'] ?? 0;
        //镜片分类
        $arr['goods_type'] = $options['info_buyRequest']['tmplens']['goods_type'] ?? 0;

        $arr['color_id'] = $options['info_buyRequest']['tmplens']['color_id'];
        $arr['coating_id'] = $options['info_buyRequest']['tmplens']['coating_id'];
        $arr['index_id'] = $options['info_buyRequest']['tmplens']['index_id'];

        //镜片编码
        $arr['lens_number'] = $options['info_buyRequest']['tmplens']['lens_number'] ?? 0;
        $arr['web_lens_name'] = $options['info_buyRequest']['tmplens']['web_lens_name'];

        //光度参数
        $arr['od_sph'] = $options_params['od_sph'] ?: '';;
        $arr['os_sph'] = $options_params['os_sph'] ?: '';;
        $arr['od_cyl'] = $options_params['od_cyl'] ?: '';;
        $arr['os_cyl'] = $options_params['os_cyl'] ?: '';;
        $arr['od_axis'] = $options_params['od_axis'];
        $arr['os_axis'] = $options_params['os_axis'];
        $arr['pd_l'] = $options_params['pd_l'];
        $arr['pd_r'] = $options_params['pd_r'];
        $arr['pd'] = $options_params['pd'];
        $arr['pdcheck'] = $options_params['pdcheck'];
        $arr['prismcheck'] = $options_params['prismcheck'];
        $arr['os_add'] = $options_params['os_add'];
        $arr['od_add'] = $options_params['od_add'];
        $arr['od_pv'] = $options_params['od_pv'];
        $arr['os_pv'] = $options_params['os_pv'];
        $arr['od_pv_r'] = $options_params['od_pv_r'];
        $arr['os_pv_r'] = $options_params['os_pv_r'];
        $arr['od_bd'] = $options_params['od_bd'];
        $arr['os_bd'] = $options_params['os_bd'];
        $arr['od_bd_r'] = $options_params['od_bd_r'];
        $arr['os_bd_r'] = $options_params['os_bd_r'];

        /**
         * 判断定制现片逻辑
         * 1、渐进镜 Progressive
         * 2、偏光镜 镜片类型包含Polarized
         * 3、染色镜 镜片类型包含Lens with Color Tint 或 Tinted 或 Color Tint
         * 4、当cyl<=-4或cyl>=4 或 sph < -8或 sph>8
         */

        //判断加工类型
        $result = $this->set_processing_type($arr);
        $arr = array_merge($arr, $result);

        return $arr;
    }

    /**
     * 西语站 处方解析逻辑
     *
     * @Description
     * @author wpl
     * @since 2020/10/28 10:16:53 
     * @return array
     */
    protected function zeelool_es_prescription_analysis($data)
    {
        $options = unserialize($data);
        //镜片类型
        $arr['index_type'] = $options['info_buyRequest']['tmplens']['index_type'] ?: '';
        //镜片名称
        $arr['index_name'] = $options['info_buyRequest']['tmplens']['index_name'] ?: '';
        //图片id
        $arr['prescription_pic_id'] = $options['info_buyRequest']['tmplens']['prescription_pic_id'] ?: '';
        //光度等参数
        $prescription_params = explode("&", $options['info_buyRequest']['tmplens']['prescription']);
        $options_params = [];
        foreach ($prescription_params as $key => $value) {
            $arr_value = explode("=", $value);
            $options_params[$arr_value[0]] = $arr_value[1];
        }
        //处方类型
        $arr['prescription_type'] = $options_params['prescription_type'] ?: '';
        //镀膜名称
        $arr['coating_name'] = $options['info_buyRequest']['tmplens']['coatiing_name'] ?: '';
        //镀膜价格
        $arr['coating_price'] = $options['info_buyRequest']['tmplens']['coatiing_price'];
        //镜框价格
        $arr['frame_price'] = $options['info_buyRequest']['tmplens']['frame_price'];
        //镜片价格
        $arr['index_price'] = $options['info_buyRequest']['tmplens']['index_price'];
        //镜框原始价格
        $arr['frame_regural_price'] = $options['info_buyRequest']['tmplens']['frame_regural_price'];
        //镜片颜色
        $arr['index_color'] = $options['info_buyRequest']['tmplens']['color_name'];
        //镜框颜色
        $arr['frame_color'] = $options['options'][0]['value'];
        //镜片+镀膜价格
        $arr['lens_price'] = $options['info_buyRequest']['tmplens']['lens'] ?? 0;
        //镜框+镜片+镀膜价格
        $arr['total'] = $options['info_buyRequest']['tmplens']['total'] ?? 0;
        //镜片分类
        $arr['goods_type'] = $options['info_buyRequest']['tmplens']['goods_type'] ?? 0;

        $arr['color_id'] = $options['info_buyRequest']['tmplens']['color_id'];
        $arr['coating_id'] = $options['info_buyRequest']['tmplens']['coating_id'];
        $arr['index_id'] = $options['info_buyRequest']['tmplens']['index_id'];

        //镜片编码
        $arr['lens_number'] = $options['info_buyRequest']['tmplens']['lens_number'] ?? 0;
        $arr['web_lens_name'] = $options['info_buyRequest']['tmplens']['web_lens_name'];

        //光度参数
        $arr['od_sph'] = $options_params['od_sph'] ?: '';;
        $arr['os_sph'] = $options_params['os_sph'] ?: '';;
        $arr['od_cyl'] = $options_params['od_cyl'] ?: '';;
        $arr['os_cyl'] = $options_params['os_cyl'] ?: '';;
        $arr['od_axis'] = $options_params['od_axis'];
        $arr['os_axis'] = $options_params['os_axis'];
        $arr['pd_l'] = $options_params['pd_l'];
        $arr['pd_r'] = $options_params['pd_r'];
        $arr['pd'] = $options_params['pd'];
        $arr['pdcheck'] = $options_params['pdcheck'];
        $arr['prismcheck'] = $options_params['prismcheck'];
        //小语种站左右眼add是反的
        $arr['os_add'] = $options_params['od_add'];
        $arr['od_add'] = $options_params['os_add'];
        $arr['od_pv'] = $options_params['od_pv'];
        $arr['os_pv'] = $options_params['os_pv'];
        $arr['od_pv_r'] = $options_params['od_pv_r'];
        $arr['os_pv_r'] = $options_params['os_pv_r'];
        $arr['od_bd'] = $options_params['od_bd'];
        $arr['os_bd'] = $options_params['os_bd'];
        $arr['od_bd_r'] = $options_params['od_bd_r'];
        $arr['os_bd_r'] = $options_params['os_bd_r'];

        /**
         * 判断定制现片逻辑
         * 1、渐进镜 Progressive
         * 2、偏光镜 镜片类型包含Polarized
         * 3、染色镜 镜片类型包含Lens with Color Tint 或 Tinted 或 Color Tint
         * 4、当cyl<=-4或cyl>=4 或 sph < -8或 sph>8
         */

        //判断加工类型
        $result = $this->set_processing_type($arr);
        $arr = array_merge($arr, $result);

        return $arr;
    }

    /**
     * 德语站 处方解析逻辑
     *
     * @Description
     * @author wpl
     * @since 2020/10/28 10:16:53 
     * @return array
     */
    protected function zeelool_de_prescription_analysis($data)
    {
        $options = unserialize($data);
        //镜片类型
        $arr['index_type'] = $options['info_buyRequest']['tmplens']['index_type'] ?: '';
        //镜片名称
        $arr['index_name'] = $options['info_buyRequest']['tmplens']['index_type'] ?: '';
        //光度等参数
        $prescription_params = explode("&", $options['info_buyRequest']['tmplens']['prescription']);
        $options_params = [];
        foreach ($prescription_params as $key => $value) {
            $arr_value = explode("=", $value);
            $options_params[$arr_value[0]] = $arr_value[1];
        }
        //处方类型
        $arr['prescription_type'] = $options_params['prescription_type'] ?: '';
        //镀膜名称
        $arr['coating_name'] = $options['info_buyRequest']['tmplens']['coatiing_name'] ?: '';
        //镀膜价格
        $arr['coating_price'] = $options['info_buyRequest']['tmplens']['coatiing_price'];
        //镜框价格
        $arr['frame_price'] = $options['info_buyRequest']['tmplens']['frame_price'];
        //镜片价格
        $arr['index_price'] = $options['info_buyRequest']['tmplens']['index_price'];
        //镜框原始价格
        $arr['frame_regural_price'] = $options['info_buyRequest']['tmplens']['frame_regural_price'];
        //镜片颜色
        $arr['index_color'] = $options['info_buyRequest']['tmplens']['color_name'];
        //镜框颜色
        $arr['frame_color'] = $options['options'][0]['value'];
        //镜片+镀膜价格
        $arr['lens_price'] = $options['info_buyRequest']['tmplens']['lens'] ?? 0;
        //镜框+镜片+镀膜价格
        $arr['total'] = $options['info_buyRequest']['tmplens']['total'] ?? 0;
        //镜片分类
        $arr['goods_type'] = $options['info_buyRequest']['tmplens']['goods_type'] ?? 0;
        $arr['color_id'] = $options['info_buyRequest']['tmplens']['color_id'];
        $arr['coating_id'] = $options['info_buyRequest']['tmplens']['coating_id'];
        $arr['index_id'] = $options['info_buyRequest']['tmplens']['index_id'];

        //镜片编码
        $arr['lens_number'] = $options['info_buyRequest']['tmplens']['lens_number'] ?? 0;
        $arr['web_lens_name'] = $options['info_buyRequest']['tmplens']['web_lens_name'];
        //光度参数
        $arr['od_sph'] = $options_params['od_sph'] ?: '';;
        $arr['os_sph'] = $options_params['os_sph'] ?: '';;
        $arr['od_cyl'] = $options_params['od_cyl'] ?: '';;
        $arr['os_cyl'] = $options_params['os_cyl'] ?: '';;
        $arr['od_axis'] = $options_params['od_axis'];
        $arr['os_axis'] = $options_params['os_axis'];
        $arr['pd_l'] = $options_params['pd_l'];
        $arr['pd_r'] = $options_params['pd_r'];
        $arr['pd'] = $options_params['pd'];
        $arr['pdcheck'] = $options_params['pdcheck'];
        $arr['prismcheck'] = $options_params['prismcheck'];
        //小语种站左右眼add是反的
        $arr['os_add'] = $options_params['od_add'];
        $arr['od_add'] = $options_params['os_add'];
        $arr['od_pv'] = $options_params['od_pv'];
        $arr['os_pv'] = $options_params['os_pv'];
        $arr['od_pv_r'] = $options_params['od_pv_r'];
        $arr['os_pv_r'] = $options_params['os_pv_r'];
        $arr['od_bd'] = $options_params['od_bd'];
        $arr['os_bd'] = $options_params['os_bd'];
        $arr['od_bd_r'] = $options_params['od_bd_r'];
        $arr['os_bd_r'] = $options_params['os_bd_r'];

        /**
         * 判断定制现片逻辑
         * 1、渐进镜 Progressive
         * 2、偏光镜 镜片类型包含Polarized
         * 3、染色镜 镜片类型包含Lens with Color Tint 或 Tinted 或 Color Tint
         * 4、当cyl<=-4或cyl>=4 或 sph < -8或 sph>8
         */

        //判断加工类型
        $result = $this->set_processing_type($arr);
        $arr = array_merge($arr, $result);

        return $arr;
    }

    /**
     * 日语站 处方解析逻辑
     *
     * @Description
     * @author wpl
     * @since 2020/10/28 10:16:53 
     * @return array
     */
    protected function zeelool_jp_prescription_analysis($data)
    {
        $options = unserialize($data);
        //镜片类型
        $arr['index_type'] = $options['info_buyRequest']['tmplens']['index_type'] ?: '';
        //镜片名称
        $arr['index_name'] = $options['info_buyRequest']['tmplens']['index_type'] ?: '';
        //光度等参数
        $prescription_params = explode("&", $options['info_buyRequest']['tmplens']['prescription']);
        $options_params = [];
        foreach ($prescription_params as $key => $value) {
            $arr_value = explode("=", $value);
            $options_params[$arr_value[0]] = $arr_value[1];
        }
        //处方类型
        $arr['prescription_type'] = $options_params['prescription_type'] ?: '';
        //镀膜名称
        $arr['coating_name'] = $options['info_buyRequest']['tmplens']['coatiing_name'] ?: '';
        //镀膜价格
        $arr['coating_price'] = $options['info_buyRequest']['tmplens']['coatiing_price'];
        //镜框价格
        $arr['frame_price'] = $options['info_buyRequest']['tmplens']['frame_price'];
        //镜片价格
        $arr['index_price'] = $options['info_buyRequest']['tmplens']['index_price'];
        //镜框原始价格
        $arr['frame_regural_price'] = $options['info_buyRequest']['tmplens']['frame_regural_price'];
        //镜片颜色
        $arr['index_color'] = $options['info_buyRequest']['tmplens']['color_name'];
        //镜框颜色
        $arr['frame_color'] = $options['options'][0]['value'];
        //镜片+镀膜价格
        $arr['lens_price'] = $options['info_buyRequest']['tmplens']['lens'] ?? 0;
        //镜框+镜片+镀膜价格
        $arr['total'] = $options['info_buyRequest']['tmplens']['total'] ?? 0;
        //镜片分类
        $arr['goods_type'] = $options['info_buyRequest']['tmplens']['goods_type'] ?? 0;
        $arr['color_id'] = $options['info_buyRequest']['tmplens']['color_id'];
        $arr['coating_id'] = $options['info_buyRequest']['tmplens']['coating_id'];
        $arr['index_id'] = $options['info_buyRequest']['tmplens']['index_id'];

        //镜片编码
        $arr['lens_number'] = $options['info_buyRequest']['tmplens']['lens_number'] ?? 0;
        $arr['web_lens_name'] = $options['info_buyRequest']['tmplens']['web_lens_name'];
        //光度参数
        $arr['od_sph'] = $options_params['od_sph'] ?: '';;
        $arr['os_sph'] = $options_params['os_sph'] ?: '';;
        $arr['od_cyl'] = $options_params['od_cyl'] ?: '';;
        $arr['os_cyl'] = $options_params['os_cyl'] ?: '';;
        $arr['od_axis'] = $options_params['od_axis'];
        $arr['os_axis'] = $options_params['os_axis'];
        $arr['pd_l'] = $options_params['pd_l'];
        $arr['pd_r'] = $options_params['pd_r'];
        $arr['pd'] = $options_params['pd'];
        $arr['pdcheck'] = $options_params['pdcheck'];
        $arr['prismcheck'] = $options_params['prismcheck'];
        //日语站左右眼add恢复正常
        $arr['os_add'] = $options_params['os_add'];
        $arr['od_add'] = $options_params['od_add'];
        $arr['od_pv'] = $options_params['od_pv'];
        $arr['os_pv'] = $options_params['os_pv'];
        $arr['od_pv_r'] = $options_params['od_pv_r'];
        $arr['os_pv_r'] = $options_params['os_pv_r'];
        $arr['od_bd'] = $options_params['od_bd'];
        $arr['os_bd'] = $options_params['os_bd'];
        $arr['od_bd_r'] = $options_params['od_bd_r'];
        $arr['os_bd_r'] = $options_params['os_bd_r'];
        $arr['combo'] = $options['info_buyRequest']['tmplens']['combo'] ?? 0;

        /**
         * 判断定制现片逻辑
         * 1、渐进镜 Progressive
         * 2、偏光镜 镜片类型包含Polarized
         * 3、染色镜 镜片类型包含Lens with Color Tint 或 Tinted 或 Color Tint
         * 4、当cyl<=-4或cyl>=4 或 sph < -8或 sph>8
         */

        //判断加工类型
        $result = $this->set_processing_type($arr);
        $arr = array_merge($arr, $result);
        $arr['is_prescription_abnormal'] = $arr['combo'] == 1 ? 1 : $arr['is_prescription_abnormal'];

        return $arr;
    }


    /**
     * 饰品站 处方解析逻辑
     *
     * @Description
     * @author wpl
     * @since 2020/10/28 10:16:53 
     * @return array
     */
    protected function voogueme_acc_prescription_analysis($data)
    {
        $options = unserialize($data);
        //镜片类型
        $arr['ring_size'] = $options['info_buyRequest']['tmplens']['ring_size'] ?: '';
        //证书
        $arr['gra_certificate'] = $options['info_buyRequest']['tmplens']['gra_certificate'] ?: '';

        $arr['type'] = $options['info_buyRequest']['tmplens']['type'] ?: '';

        $arr['stone_shape'] = $options['info_buyRequest']['tmplens']['stone_shape'] ?: '';

        $arr['stone_type'] = $options['info_buyRequest']['tmplens']['stone_type'] ?: '';

        $arr['carat_weight'] = $options['info_buyRequest']['tmplens']['carat_weight'] ?: '';

        $arr['metal'] = $options['info_buyRequest']['tmplens']['metal'] ?: '';

        $arr['plating'] = $options['info_buyRequest']['tmplens']['plating'] ?: '';


        /**
         * 判断定制现片逻辑
         * 1、渐进镜 Progressive
         * 2、偏光镜 镜片类型包含Polarized
         * 3、染色镜 镜片类型包含Lens with Color Tint 或 Tinted 或 Color Tint
         * 4、当cyl<=-4或cyl>=4 或 sph < -8或 sph>8
         */

        //判断加工类型
        $result = $this->set_processing_type($arr);
        $arr = array_merge($arr, $result);

        return $arr;
    }

    /**
     * 日语站 处方解析逻辑
     *
     * @Description
     * @author wpl
     * @since 2020/10/28 10:16:53 
     * @return void
     */
    protected function zeelool_fr_prescription_analysis($data)
    {
        $options = unserialize($data);
        //镜片类型
        $arr['index_type'] = $options['info_buyRequest']['tmplens']['index_type'] ?: '';
        //镜片名称
        $arr['index_name'] = $options['info_buyRequest']['tmplens']['index_type'] ?: '';
        //光度等参数
        $prescription_params = explode("&", $options['info_buyRequest']['tmplens']['prescription']);
        $options_params = [];
        foreach ($prescription_params as $key => $value) {
            $arr_value = explode("=", $value);
            $options_params[$arr_value[0]] = $arr_value[1];
        }
        //处方类型
        $arr['prescription_type'] = $options_params['prescription_type'] ?: '';
        //镀膜名称
        $arr['coating_name'] = $options['info_buyRequest']['tmplens']['coatiing_name'] ?: '';
        //镀膜价格
        $arr['coating_price'] = $options['info_buyRequest']['tmplens']['coatiing_price'];
        //镜框价格
        $arr['frame_price'] = $options['info_buyRequest']['tmplens']['frame_price'];
        //镜片价格
        $arr['index_price'] = $options['info_buyRequest']['tmplens']['index_price'];
        //镜框原始价格
        $arr['frame_regural_price'] = $options['info_buyRequest']['tmplens']['frame_regural_price'];
        //镜片颜色
        $arr['index_color'] = $options['info_buyRequest']['tmplens']['color_name'];
        //镜框颜色
        $arr['frame_color'] = $options['options'][0]['value'];
        //镜片+镀膜价格
        $arr['lens_price'] = $options['info_buyRequest']['tmplens']['lens'] ?? 0;
        //镜框+镜片+镀膜价格
        $arr['total'] = $options['info_buyRequest']['tmplens']['total'] ?? 0;
        //镜片分类
        $arr['goods_type'] = $options['info_buyRequest']['tmplens']['goods_type'] ?? 0;
        $arr['color_id'] = $options['info_buyRequest']['tmplens']['color_id'];
        $arr['coating_id'] = $options['info_buyRequest']['tmplens']['coating_id'];
        $arr['index_id'] = $options['info_buyRequest']['tmplens']['index_id'];

        //镜片编码
        $arr['lens_number'] = $options['info_buyRequest']['tmplens']['lens_number'] ?? 0;
        $arr['web_lens_name'] = $options['info_buyRequest']['tmplens']['web_lens_name'];
        //光度参数
        $arr['od_sph'] = $options_params['od_sph'] ?: '';;
        $arr['os_sph'] = $options_params['os_sph'] ?: '';;
        $arr['od_cyl'] = $options_params['od_cyl'] ?: '';;
        $arr['os_cyl'] = $options_params['os_cyl'] ?: '';;
        $arr['od_axis'] = $options_params['od_axis'];
        $arr['os_axis'] = $options_params['os_axis'];
        $arr['pd_l'] = $options_params['pd_l'];
        $arr['pd_r'] = $options_params['pd_r'];
        $arr['pd'] = $options_params['pd'];
        $arr['pdcheck'] = $options_params['pdcheck'];
        $arr['prismcheck'] = $options_params['prismcheck'];
        //日语站左右眼add恢复正常
        $arr['os_add'] = $options_params['os_add'];
        $arr['od_add'] = $options_params['od_add'];
        $arr['od_pv'] = $options_params['od_pv'];
        $arr['os_pv'] = $options_params['os_pv'];
        $arr['od_pv_r'] = $options_params['od_pv_r'];
        $arr['os_pv_r'] = $options_params['os_pv_r'];
        $arr['od_bd'] = $options_params['od_bd'];
        $arr['os_bd'] = $options_params['os_bd'];
        $arr['od_bd_r'] = $options_params['od_bd_r'];
        $arr['os_bd_r'] = $options_params['os_bd_r'];

        /**
         * 判断定制现片逻辑
         * 1、渐进镜 Progressive
         * 2、偏光镜 镜片类型包含Polarized
         * 3、染色镜 镜片类型包含Lens with Color Tint 或 Tinted 或 Color Tint
         * 4、当cyl<=-4或cyl>=4 或 sph < -8或 sph>8
         */

        //判断加工类型
        $result = $this->set_processing_type($arr);

        return array_merge($arr, $result);
    }

    /**
     *
     * @param  array  $params
     *
     * @return array
     * @throws DataNotFoundException
     * @throws ModelNotFoundException
     * @throws DbException
     * @author wpl
     * @date   2021/5/19 10:18
     */
    public function set_processing_type(array $params = []): array
    {
        $arr = [];
//        //判断处方是否异常
//        $list = $this->is_prescription_abnormal($params);
//        $arr = array_merge($arr, $list);
        $arr['is_prescription_abnormal'] = 0;
        $arr['order_prescription_type'] = 0;

        //斜视值大于1 默认为定制片
        if (($params['prismcheck'] == 'on') && ($params['od_pv'] > 0 || $params['os_pv'] > 0 || $params['od_pv_r'] > 0 || $params['os_pv_r'] > 0)) {
            $arr['order_prescription_type'] = 3;

            return $arr;
        }
//        if ($params['od_pv'] >= 1 || $params['os_pv'] >= 1 || $params['od_pv_r'] >= 1 || $params['os_pv_r'] >= 1) {
//            $arr['order_prescription_type'] = 3;
//
//            return $arr;
//        }

        //仅镜框
        if ($params['lens_number'] == '10000000' || !$params['lens_number']) {
            $arr['order_prescription_type'] = 1;
        } else {
            $od_sph = (float) urldecode($params['od_sph']);
            $os_sph = (float) urldecode($params['os_sph']);
            $od_cyl = (float) urldecode($params['od_cyl']);
            $os_cyl = (float) urldecode($params['os_cyl']);
            //判断是否为现片，其余为定制
            $lensData = LensPrice::where(['lens_number' => $params['lens_number'], 'type' => 1])->select();
            $tempArr = [];
            foreach ($lensData as $v) {

                if (!$v['sph_start']) {
                    $v['sph_start'] = $v['sph_end'];
                }

                if (!$v['cyl_start']) {
                    $v['cyl_start'] = $v['cyl_end'];
                }

                $v['sph_start'] = (float) $v['sph_start'];
                $v['sph_end'] = (float) $v['sph_end'];
                $v['cyl_start'] = (float) $v['cyl_start'];
                $v['cyl_end'] = (float) $v['cyl_end'];

                if ($od_sph >= $v['sph_start'] && $od_sph <= $v['sph_end'] && $od_cyl >= $v['cyl_start'] && $od_cyl <= $v['cyl_end']) {
                    $tempArr['od'] = 1;
                }
                if ($os_sph >= $v['sph_start'] && $os_sph <= $v['sph_end'] && $os_cyl >= $v['cyl_start'] && $os_cyl <= $v['cyl_end']) {
                    $tempArr['os'] = 1;
                }
            }

            if ($tempArr['od'] == 1 && $tempArr['os'] == 1) {
                $arr['order_prescription_type'] = 2;
            }
        }

        //默认如果不是仅镜架 或定制片 则为现货处方镜
        if ($arr['order_prescription_type'] != 1 && $arr['order_prescription_type'] != 2) {
            $arr['order_prescription_type'] = 3;
        }

        return $arr;
    }

    /**
     * 判断处方是否异常
     *
     * @param  array  $params
     *
     * @author wpl
     * @date   2021/4/23 9:31
     */
    protected function is_prescription_abnormal(array $params = []): array
    {
        $list = [];
        $od_sph = (float) urldecode($params['od_sph']);
        $os_sph = (float) urldecode($params['os_sph']);
        $od_cyl = (float) urldecode($params['od_cyl']);
        $os_cyl = (float) urldecode($params['os_cyl']);
        //截取镜片编码第一位
        $str = substr($params['lens_number'], 0, 1);

        /**
         * 判断处方是否异常规则
         * 1、SPH值或CYL值的“+”“_”号不一致
         * 2、左右的SPH或CYL 绝对值相差超过3
         * 3、有SPH或CYL无PD
         * 4、有PD无SPH及CYL
         */
        if (($od_sph < 0 && $os_sph > 0) || ($od_sph > 0 && $os_sph < 0)) {
            $list['is_prescription_abnormal'] = 1;
        }

        if ($od_sph == 0 && ($os_sph > 0 || $os_sph < 0)) {
            $list['is_prescription_abnormal'] = 1;
        }

        if ($os_sph == 0 && ($od_sph > 0 || $od_sph < 0)) {
            $list['is_prescription_abnormal'] = 1;
        }

        if (($os_cyl < 0 && $od_cyl > 0) || ($os_cyl > 0 && $od_cyl < 0)) {
            $list['is_prescription_abnormal'] = 1;
        }

        //绝对值相差超过3
        $odDifference = abs($od_sph) - abs($os_sph);
        $osDifference = abs($od_cyl) - abs($os_cyl);
        if (abs($odDifference) > 3 || abs($osDifference) > 3) {
            $list['is_prescription_abnormal'] = 1;
        }

        //有PD无SPH和CYL
        if (($params['pdcheck'] == 'on' || $params['pd'] > 0) && (!$od_sph && !$os_sph && !$od_cyl && !$os_cyl && $str == '2')) {
            $list['is_prescription_abnormal'] = 1;
        }

        //有SPH或CYL无PD
        if (($params['pdcheck'] != 'on' && $params['pd'] <= 0) && ($od_sph || $os_sph || $od_cyl || $os_cyl) && $str == '3') {
            $list['is_prescription_abnormal'] = 1;
        }

        $list['is_prescription_abnormal'] = $list['is_prescription_abnormal'] == 1 ?: 0;

        return $list;
    }

    /**
     * 批量生成子订单表子单号
     *
     * @Description
     * @return void
     * @todo      计划任务 10分钟一次
     * @author wpl
     * @since 2020/10/28 17:36:27 
     */
    public function set_order_item_number_shell()
    {
        //查询未生成子单号的数据
        $list = $this->orderitemprocess->where("item_order_number=''")->limit(3000)->select();
        $list = collection($list)->toArray();
        foreach ($list as $v) {
            $res = $this->order->where(['entity_id' => $v['magento_order_id'], 'site' => $v['site']])->field('id,increment_id')->find();
            $data = $this->orderitemprocess->where(['magento_order_id' => $v['magento_order_id'], 'site' => $v['site']])->select();
            $item_params = [];
            foreach ($data as $key => $val) {
                $item_params[$key]['id'] = $val['id'];
                $str = '';
                if ($key < 9) {
                    $str = '0'.($key + 1);
                } else {
                    $str = $key + 1;
                }

                $item_params[$key]['item_order_number'] = $res->increment_id.'-'.$str;
                $item_params[$key]['order_id'] = $res->id ?: 0;
            }
            //更新数据
            if ($item_params) {
                $this->orderitemprocess->saveAll($item_params);
            }

            echo $v['id']."\n";
            usleep(10000);
        }

        echo "ok";
    }

    /**
     * 批量更新order表主键
     *
     * @Description
     * @return void
     * @todo      计划任务 10分钟一次
     * @author wpl
     * @since 2020/10/28 17:58:46 
     */
    public function set_order_id()
    {
        //查询未生成子单号的数据
        $list = $this->orderitemoption->where('order_id', 0)->field('id,site,magento_order_id')->limit(4000)->select();
        $list = collection($list)->toArray();
        $params = [];
        foreach ($list as $k => $v) {
            $order_id = $this->order->where(['entity_id' => $v['magento_order_id'], 'site' => $v['site']])->value('id');
            $params[$k]['id'] = $v['id'];
            $params[$k]['order_id'] = $order_id ?: 0;
            echo $v['id']."\n";
        }
        //更新数据
        if ($params) {
            $this->orderitemoption->saveAll($params);
        }
        echo "ok";
    }


    #######################################生成波次单################################################

    /**
     * 创建波次单
     *
     * @Description
     * @author wpl
     * @since 2021/03/23 17:47:29 
     * @return void
     * @throws DataNotFoundException
     * @throws ModelNotFoundException
     * @throws DbException
     */
    public function create_wave_order()
    {
        $this->setOrderPrescriptionType();
        /**
         *
         * 生成规则
         * 1）按业务模式：品牌独立站、第三方平台店铺
         * 2）按时间段
         * 第一波次：00:00-2:59:59
         * 第二波次：3：00-5:59:59
         * 第三波次：6:00-8:59:59
         * 第四波次：9:00-11:59:59
         * 第五波次：12:00-14:59:59
         * 第六波次：15:00-17:59:59
         * 第七波次：18:00-20:59:59
         * 第八波次：21:00-23:59:59
         *
         */
        $where['b.is_print'] = 0;
        $where['b.wave_order_id'] = 0;
        $where['b.is_prescription_abnormal'] = 0;
        $where['a.status'] = ['in', ['processing']];
        $list = $this->order->where($where)->alias('a')->field('b.id,b.sku,a.created_at,a.updated_at,entity_id,a.site,a.is_custom_lens,a.stock_id')
            ->join(['fa_order_item_process' => 'b'], 'a.entity_id=b.magento_order_id and a.site=b.site')
            ->order('id desc')
            ->select();
        $list = collection($list)->toArray();
        //第三方站点id
        $third_site = [13, 14];
        $waveOrder = new WaveOrder();
        $itemPlatform = new ItemPlatformSku();
        foreach ($list as $k => $v) {
            //判断波次类型
            if (in_array($v['site'], $third_site)) {
                $type = 2;
            } else {
                $type = 1;
            }
            $time = $v['updated_at'] > 28800 ? $v['updated_at'] : $v['created_at'];
            //判断波次时间段
            $wave_time_type = 0;
            if (strtotime(date('Y-m-d 00:00:00', $time)) <= $time and $time <= strtotime(date('Y-m-d 02:59:59', $time))) {
                $wave_time_type = 1;
            } elseif (strtotime(date('Y-m-d 03:00:00', $time)) <= $time and $time <= strtotime(date('Y-m-d 05:59:59', $time))) {
                $wave_time_type = 2;
            } elseif (strtotime(date('Y-m-d 06:00:00', $time)) <= $time and $time <= strtotime(date('Y-m-d 08:59:59', $time))) {
                $wave_time_type = 3;
            } elseif (strtotime(date('Y-m-d 09:00:00', $time)) <= $time and $time <= strtotime(date('Y-m-d 11:59:59', $time))) {
                $wave_time_type = 4;
            } elseif (strtotime(date('Y-m-d 12:00:00', $time)) <= $time and $time <= strtotime(date('Y-m-d 14:59:59', $time))) {
                $wave_time_type = 5;
            } elseif (strtotime(date('Y-m-d 15:00:00', $time)) <= $time and $time <= strtotime(date('Y-m-d 17:59:59', $time))) {
                $wave_time_type = 6;
            } elseif (strtotime(date('Y-m-d 18:00:00', $time)) <= $time and $time <= strtotime(date('Y-m-d 20:59:59', $time))) {
                $wave_time_type = 7;
            } elseif (strtotime(date('Y-m-d 21:00:00', $time)) <= $time and $time <= strtotime(date('Y-m-d 23:59:59', $time))) {
                $wave_time_type = 8;
            }

            if ($v['stock_id'] == 2) {
                $stockId = 2; //丹阳仓
            } else {
                $stockId = 1; //郑州仓
            }
            $id = $waveOrder
                ->where([
                    'type'           => $type,
                    'wave_time_type' => $wave_time_type,
                    'stock_id'       => $stockId,//丹阳仓
                    'order_date'     => ['between', [strtotime(date('Y-m-d 00:00:00', $time)), strtotime(date('Y-m-d 23:59:59', $time))]],
                ])
                ->value('id');

            if (!$id) {
                $params = [];
                $params['wave_order_number'] = 'BC'.date('YmdHis').rand(100, 999).rand(100, 999);
                $params['type'] = $type;
                $params['wave_time_type'] = $wave_time_type;
                $params['stock_id'] = $stockId;
                $params['order_date'] = $time;
                $params['createtime'] = time();
                $id = $waveOrder->insertGetId($params);
            }

            //转换平台SKU
            $sku = $itemPlatform->getTrueSku($v['sku'], $v['site']);
            //根据sku查询库位排序
            $stockSku = new StockSku();
            $where = [];
            $where['c.type'] = 2;//默认拣货区
            $where['b.status'] = 1;//启用状态
            $where['a.is_del'] = 1;//正常状态
            $where['b.stock_id'] = $stockId;//查询对应仓库
            $location_data = $stockSku
                ->alias('a')
                ->where($where)
                ->where(['a.sku' => $sku])
                ->field('b.coding,b.picking_sort')
                ->join(['fa_store_house' => 'b'], 'a.store_id=b.id')
                ->join(['fa_warehouse_area' => 'c'], 'b.area_id=c.id')
                ->find();
            $this->orderitemprocess->where(['id' => $v['id']])->update(['wave_order_id' => $id, 'location_code' => $location_data['coding'], 'picking_sort' => $location_data['picking_sort']]);
        }
        echo "ok";
    }


    /**
     * Z站仅镜架 分丹阳仓
     * @author wangpenglei
     * @date   2021/8/3 10:53
     */
    protected function setOrderPrescriptionType()
    {
        $order = new NewOrder();
        $orderitemprocess = new NewOrderItemProcess();
        $orderitemoption = new NewOrderItemOption();
        //查询Z站所有订单
        $list = $order->where('order_prescription_type', 0)
            ->where('site', 1)
            ->where('created_at', '>', strtotime('2021-07-22 16:30:00'))
            ->field('id,entity_id')
            ->select();
        foreach ($list as $key => $value) {
            $order_type = $orderitemprocess->where('magento_order_id', $value['entity_id'])->where('site', 1)->column('order_prescription_type');
            //查不到结果跳过 防止子单表延迟两分钟查不到数据
            if (!$order_type) {
                continue;
            }

            $data = [];
            if (in_array(3, $order_type)) {
                $type = 3;
                $orderitemprocess->where('magento_order_id', $value['entity_id'])->where('site', 1)->update(['stock_id' => 2, 'wave_order_id' => 0]);
            } elseif (in_array(2, $order_type)) {
                $type = 2;
                $orderitemprocess->where('magento_order_id', $value['entity_id'])->where('site', 1)->update(['stock_id' => 2, 'wave_order_id' => 0]);
            } else {
                $type = 1;
                $orderitemprocess->where('magento_order_id', $value['entity_id'])->where('site', 1)->update(['stock_id' => 2, 'wave_order_id' => 0]);
            }

            //Z站全分到丹阳仓
            $data['stock_id'] = 2;
            $data['order_prescription_type'] = $type;
            $data['updated_at'] = time();
            $order->where('id', $value['id'])->update($data);
            echo $value['id'].' is ok'."\n";
            usleep(100000);
        }
    }
    ########################################end##############################################

    /**
     * 重构m站主表
     *
     * @Description
     * @author wpl
     * @since 2021/01/19 09:37:37 
     *
     * @param     [type] $site
     *
     * @return void
     */
    public function nihao_meeloog_order()
    {
        $site = 3;
        $list = Db::connect('database.db_nihao_online')->table('orders')->where(['id' => ['in', [91239]]])->select();

        $order_params = [];
        foreach ($list as $k => $v) {
            $params = [];
            $params['entity_id'] = $v['id'];
            $params['site'] = $site;
            $params['increment_id'] = $v['order_no'];
            $params['status'] = $v['status'] == 'shipped' ? 'complete' : $v['status'];
            $params['base_grand_total'] = $v['base_actual_payment'] ?: 0;
            $params['grand_total'] = $v['actual_payment'] ?: 0;
            $store_id = 0;
            if ($v['source'] == 'pc') {
                $store_id = 1;
            } elseif ($v['source'] == 'wap') {
                $store_id = 2;
            } elseif ($v['source'] == 'android') {
                $store_id = 3;
            } elseif ($v['source'] == 'ios') {
                $store_id = 4;
            }
            $params['store_id'] = $store_id;
            $params['customer_email'] = $v['email'] ?? '';
            $params['total_qty_ordered'] = $v['goods_quantity'];
            $params['base_currency_code'] = $v['base_currency'];
            $params['order_currency_code'] = $v['now_currency'];
            $params['coupon_code'] = $v['code'];
            $params['coupon_rule_name'] = $v['coupon_id'];
            if ($v['order_type'] == 2) {
                $order_type = 3;
            } elseif ($v['order_type'] == 3) {
                $order_type = 4;
            } else {
                $order_type = $v['order_type'];
            }
            $params['order_type'] = $order_type;
            $params['shipping_method'] = $v['freight_type'];
            $params['shipping_title'] = $v['freight_description'];
            $params['base_to_order_rate'] = $v['rate'];
            $params['base_shipping_amount'] = $v['freight_price'];
            $params['base_discount_amount'] = $v['base_discounts_price'];
            $params['customer_id'] = $v['user_id'] ?: 0;
            $params['payment_method'] = $v['payment_type'];
            $params['created_at'] = strtotime($v['created_at']) + 28800;
            $params['updated_at'] = strtotime($v['updated_at']) + 28800;
            $params['last_trans_id'] = $v['payment_order_no'];
            if (isset($v['payment_time'])) {
                $params['payment_time'] = strtotime($v['payment_time']) + 28800;
            }

            //插入订单主表
            $order_id = $this->order->insertGetId($params);
            //es同步订单数据，插入
            $this->asyncOrder->runInsert($params, $order_id);
            $order_params[$k]['site'] = $site;
            $order_params[$k]['order_id'] = $order_id;
            $order_params[$k]['entity_id'] = $v['id'];
            $order_params[$k]['increment_id'] = $v['order_no'];

            echo $v['entity_id'] . "\n";
            usleep(10000);
        }
        //插入订单处理表
        if ($order_params) {
            $this->orderprocess->saveAll($order_params);
        }
        echo "ok";
    }


    /**
     * 重构m站主表地址处理
     *
     * @Description
     * @return void
     * @since  2020/11/02 18:31:12
     * @author wpl
     */
    public function nihao_meeloog_order_address_data()
    {
        $site = 3;
        $list = Db::connect('database.db_nihao_online')
            ->table('order_addresses')
            ->where(['order_id' => ['in', [91239]]])
            ->select();
        $params = [];
        foreach ($list as $k => $v) {
            $params = [];
            if ($v['type'] == 1) {
                $params['country_id'] = $v['country_id'];
                $params['customer_email'] = $v['email'];
                $params['address'] = $v['address'];
                $params['taxno'] = $v['cpf'];
                $params['region'] = $v['region'];
                $params['city'] = $v['city'];
                $params['street'] = $v['street'];
                $params['postcode'] = $v['postcode'];
                $params['telephone'] = $v['telephone'];
                $params['customer_firstname'] = $v['firstname'];
                $params['customer_lastname'] = $v['lastname'];
                $params['firstname'] = $v['firstname'];
                $params['lastname'] = $v['lastname'];
                $params['updated_at'] = strtotime($v['updated_at']) + 28800;
                $this->order->where(['entity_id' => $v['order_id'], 'site' => $site])->update($params);
            }
        }
        echo $site . 'ok';
    }


    /**
     * 重构m站主表地址处理
     *
     * @Description
     * @return void
     * @since  2020/11/02 18:31:12
     * @author wpl
     */
    public function nihao_meeloog_order_item_data()
    {
        $site = 3;
        $list = Db::connect('database.db_nihao_online')
            ->table('order_items')
            ->where(['order_id' => ['in', [91239]]])->select();
        foreach ($list as $k => $v) {
            $options = [];
            //处方解析 不同站不同字段
            $options = $this->nihao_prescription_analysis($v['prescription']);
            $options['base_row_total'] = $v['base_goods_total_price'];
            $options['name'] = $v['goods_name'];
            $options['index_price'] = $v['lens_price'];
            $options['coating_price'] = $v['coating_price'];
            $options['base_original_price'] = round($v['base_goods_price'] * $v['goods_count'], 4);
            $options['base_discount_amount'] = $v['base_goods_discounts_price'];
            $options['single_base_original_price'] = $v['base_goods_price'];
            $options['lens_height'] = $v['lens_height'];
            $options['lens_width'] = $v['lens_width'];
            $options['bridge'] = $v['bridge'];
            //镜片价格
            $options['lens_price'] = $v['lens_price'] ?? 0;
            //商品总价
            $options['total'] = $v['goods_total_price'] ?? 0;
            $options['item_id'] = $v['id'];
            $options['site'] = $site;
            $options['magento_order_id'] = $v['order_id'];
            $options['sku'] = $this->getTrueSku($v['goods_sku']);
            $options['qty'] = $v['goods_count'];
            $options['product_id'] = $v['goods_id'];
            $options['frame_regural_price'] = $v['goods_original_price'];
            $options['frame_price'] = $v['goods_price'];
            $options['frame_color'] = $v['goods_color'];
            $options['goods_type'] = $v['goods_type'] ?? '';
            $order_prescription_type = $options['order_prescription_type'];
            unset($options['order_prescription_type']);
            unset($options['is_prescription_abnormal']);
            if ($options) {
                $options_id = $this->orderitemoption->insertGetId($options);
                $data = []; //子订单表数据
                for ($i = 0; $i < $v['goods_count']; $i++) {
                    $data[$i]['item_id'] = $v['id'];
                    $data[$i]['magento_order_id'] = $v['order_id'];
                    $data[$i]['site'] = $site;
                    $data[$i]['option_id'] = $options_id;
                    $data[$i]['sku'] = $options['sku'];
                    $data[$i]['order_prescription_type'] = $order_prescription_type;
                    $data[$i]['created_at'] = strtotime($v['created_at']) + 28800;
                    $data[$i]['updated_at'] = strtotime($v['updated_at']) + 28800;
                }
                $this->orderitemprocess->insertAll($data);
                $this->orderitemprocess->where(['item_id' => $v['id'], 'site' => $site])->update(['stock_id' => 2]);

                $this->order->where(['entity_id' => $v['order_id'], 'site' => $site])->update(['stock_id' => 2]);
            }
        }

        echo $site . 'ok';
    }

    /**
     * 是否加印logo
     *
     * @param $orderId
     * @return int
     * @throws \think\Exception
     * @author baochenghuan
     * @date   2021/10/27 14:46
     */
    public function set_wesee_is_print_logo($orderId)
    {
        return Db::connect('database.db_weseeoptical')
            ->table('orders')
            ->where(['id' => $orderId])
            ->value('is_print_logo') ?: 0;
    }
}<|MERGE_RESOLUTION|>--- conflicted
+++ resolved
@@ -686,11 +686,7 @@
                                         $this->orderitemprocess->insertAll($data);
 
                                         // z、v、m、zeelool-es、zeelool-de、zeelool-jp、zeelool-fr 送到丹阳
-<<<<<<< HEAD
-                                        if (in_array($site, [1, 2, 5, 8, 9, 10, 11, 15])) {
-=======
                                         if (in_array($site, [1, 2, 5, 8, 9, 10, 11, 15, 13])) {
->>>>>>> 5e1c0bd6
                                             //判断如果子订单处方是否为定制片 子订单有定制片则主单为定制
                                             if ($order_prescription_type == 3 || $order_lens_type[$site][$v['order_id']] == 3) {
                                                 $order_lens_type[$site][$v['order_id']] = 3;
@@ -755,11 +751,7 @@
                                         ]);
 
                                         // z、v、m、zeelool-es、zeelool-de、zeelool-jp、zeelool-fr 送到丹阳
-<<<<<<< HEAD
-                                        if (in_array($site, [1, 2, 5, 8, 9, 10, 11, 15])) {
-=======
                                         if (in_array($site, [1, 2, 5, 8, 9, 10, 11, 15, 13])) {
->>>>>>> 5e1c0bd6
                                             //判断如果子订单处方是否为定制片 子订单有定制片则主单为定制
                                             if ($order_prescription_type == 3) {
                                                 $this->order->where(['entity_id' => $v['order_id'], 'site' => $site])->update(['is_custom_lens' => 1, 'stock_id' => 2]);
