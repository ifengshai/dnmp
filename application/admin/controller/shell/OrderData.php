<?php

/**
 * 执行时间：每天一次
 */

namespace app\admin\controller\shell;

use app\common\controller\Backend;
use think\Db;

class OrderData extends Backend
{
    protected $noNeedLogin = ['*'];

    public function _initialize()
    {
        parent::_initialize();
        $this->order = new \app\admin\model\order\order\NewOrder();
        $this->orderitemoption = new \app\admin\model\order\order\NewOrderItemOption();
        $this->orderprocess = new \app\admin\model\order\order\NewOrderProcess();
        $this->orderitemprocess = new \app\admin\model\order\order\NewOrderItemProcess();
        $this->zeelool = new \app\admin\model\order\order\Zeelool();
        $this->voogueme = new \app\admin\model\order\order\Voogueme();
        $this->nihao = new \app\admin\model\order\order\Nihao();
        $this->meeloog = new \app\admin\model\order\order\Meeloog();
        $this->wesee = new \app\admin\model\order\order\Weseeoptical();
        $this->zeelool_es = new \app\admin\model\order\order\ZeeloolEs();
        $this->zeelool_de = new \app\admin\model\order\order\ZeeloolDe();
        $this->zeelool_jp = new \app\admin\model\order\order\ZeeloolJp();
    }

    /**
     * 处理订单数据
     *
     * @Description
     * @author wpl
     * @since 2020/10/21 14:55:50 
     * @return void
     */
    public function process_order_data()
    {
        /**
         * 代码中的输出注释都可以打开供调试使用
         * 对 中台生产的  用户信息 进行消费
         */
        // 设置将要消费消息的主题
        $topic = 'test';
        $host = '127.0.0.1:9092';
        $group_id = '0';
        $conf = new \RdKafka\Conf();
        // 当有新的消费进程加入或者退出消费组时，kafka 会自动重新分配分区给消费者进程，这里注册了一个回调函数，当分区被重新分配时触发
        $conf->setRebalanceCb(function (\RdKafka\KafkaConsumer $kafka, $err, array $partitions = null) {
            switch ($err) {
                case RD_KAFKA_RESP_ERR__ASSIGN_PARTITIONS:
                    $kafka->assign($partitions);
                    break;
                case RD_KAFKA_RESP_ERR__REVOKE_PARTITIONS:
                    $kafka->assign(NULL);
                    break;
                default:
                    throw new \Exception($err);
            }
        });
        // 配置groud.id 具有相同 group.id 的consumer 将会处理不同分区的消息，
        // 所以同一个组内的消费者数量如果订阅了一个topic，
        // 那么消费者进程的数量多于 多于这个topic 分区的数量是没有意义的。
        $conf->set('group.id', $group_id);

        // 添加 kafka集群服务器地址
        $conf->set('metadata.broker.list', $host); //'localhost:9092,localhost:9093,localhost:9094,localhost:9095'

        // 针对低延迟进行了优化的配置。这允许PHP进程/请求尽快发送消息并快速终止
        $conf->set('socket.timeout.ms', 50);
        //多进程和信号
        if (function_exists('pcntl_sigprocmask')) {
            pcntl_sigprocmask(SIG_BLOCK, array(SIGIO));
            $conf->set('internal.termination.signal', SIGIO);
        } else {
            $conf->set('queue.buffering.max.ms', 1);
        }

        $topicConf = new \RdKafka\TopicConf();
        // 在interval.ms的时间内自动提交确认、建议不要启动, 1是启动，0是未启动
        $topicConf->set('auto.commit.enable', 0);
        $topicConf->set('auto.commit.interval.ms', 100);
        //smallest：简单理解为从头开始消费，largest：简单理解为从最新的开始消费
        $topicConf->set('auto.offset.reset', 'smallest');
        // 设置offset的存储为broker
        //$topicConf->set('offset.store.method', 'broker');
        // 设置offset的存储为file
        //$topicConf->set('offset.store.method', 'file');
        // 设置offset的存储路径
        $topicConf->set('offset.store.path', 'kafka_offset.log');
        //$topicConf->set('offset.store.path', __DIR__);

        $consumer = new \RdKafka\KafkaConsumer($conf);

        // 更新订阅集（自动分配partitions ）
        $consumer->subscribe([$topic]);

        while (true) {
            //设置120s为超时
            $message = $consumer->consume(120 * 1000);
            if (!empty($message)) {
                switch ($message->err) {
                    case RD_KAFKA_RESP_ERR_NO_ERROR: //没有错误
                        //拆解对象为数组，并根据业务需求处理数据
                        $payload = json_decode($message->payload, true);
                        $key = $message->key;
                        //根据kafka中不同key，调用对应方法传递处理数据
                        //对该条message进行处理，比如用户数据同步， 记录日志。
                        if ($payload) {
                            //根据库名判断站点
                            switch ($payload['database']) {
                                case 'zeelool_test':
                                    $site = 1;
                                    break;
                                case 'vuetest_voogueme':
                                    $site = 2;
                                    break;
                                case 'nihao_test':
                                    $site = 3;
                                    break;
                                case 'meeloog':
                                    $site = 4;
                                    break;
                                case 'wesee_test':
                                    $site = 5;
                                    break;
                                case 'zeelool_es':
                                    $site = 9;
                                    break;
                                case 'zeelool_de':
                                    $site = 10;
                                    break;
                                case 'zeelool_jp':
                                    $site = 11;
                                    break;
                            }
                            //主表
                            if ($payload['type'] == 'INSERT' && $payload['table'] == 'sales_flat_order') {
                                $order_params = [];
                                foreach ($payload['data'] as $k => $v) {

                                                                       
                                    $order_ids = $this->order->where('site=' . $site . ' and increment_id=' . $v['increment_id'])->value('id');
                                    $order_ids2 = $this->order->where('site=' . $site . ' and entity_id=' . $v['entity_id'])->value('id');
                                    if ($order_ids) {
                                        $this->order->where('site=' . $site . ' and increment_id=' . $v['increment_id'])->delete();
                                        $this->orderprocess->where('site=' . $site . ' and increment_id=' . $v['increment_id'])->delete();
                                        
                                        //删除子订单表
                                        $this->orderitemoption->where('site=' . $site . ' and order_id=' . $order_ids)->delete();
                                        $this->orderitemprocess->where('site=' . $site . ' and order_id=' . $order_ids)->delete();
                                       
                                    }

                                    if ($order_ids2) {
                                        $this->orderprocess->where('site=' . $site . ' and entity_id=' . $v['entity_id'])->delete();
                                        $this->order->where('site=' . $site . ' and entity_id=' . $v['entity_id'])->delete();
                                        $this->orderitemoption->where('site=' . $site . ' and order_id=' . $order_ids2)->delete();
                                        $this->orderitemprocess->where('site=' . $site . ' and order_id=' . $order_ids2)->delete();
                                    }


                                    $params = [];
                                    $params['entity_id'] = $v['entity_id'];
                                    $params['site'] = $site;
                                    $params['increment_id'] = $v['increment_id'];
                                    $params['status'] = $v['status'] ?: '';
                                    $params['store_id'] = $v['store_id'];
                                    $params['base_grand_total'] = $v['base_grand_total'];
                                    $params['total_item_count'] = $v['total_item_count'];
                                    $params['total_qty_ordered'] = $v['total_qty_ordered'];
                                    $params['order_type'] = $v['order_type'];
                                    $params['base_currency_code'] = $v['base_currency_code'];
                                    $params['order_currency_code'] = $v['order_currency_code'];
                                    $params['shipping_method'] = $v['shipping_method'];
                                    $params['shipping_title'] = $v['shipping_description'];
                                    $params['country_id'] = $v['country_id'];
                                    $params['region'] = $v['region'];
                                    $params['city'] = $v['city'];
                                    $params['street'] = $v['street'];
                                    $params['postcode'] = $v['postcode'];
                                    $params['telephone'] = $v['telephone'];
                                    $params['customer_email'] = $v['customer_email'];
                                    $params['customer_firstname'] = $v['customer_firstname'];
                                    $params['customer_lastname'] = $v['customer_lastname'];
                                    $params['taxno'] = $v['taxno'];
                                    $params['base_to_order_rate'] = $v['base_to_order_rate'];
                                    $params['mw_rewardpoint'] = $v['mw_rewardpoint'];
                                    $params['mw_rewardpoint_discount'] = $v['mw_rewardpoint_discount'];
                                    $params['base_shipping_amount'] = $v['base_shipping_amount'];
                                    $params['created_at'] = strtotime($v['created_at']) + 28800;
                                    $params['updated_at'] = strtotime($v['updated_at']) + 28800;
                                    //插入订单主表
                                    $order_id = $this->order->insertGetId($params);
                                    $order_params[$k]['site'] = $site;
                                    $order_params[$k]['order_id'] = $order_id;
                                    $order_params[$k]['entity_id'] = $v['entity_id'];
                                    $order_params[$k]['increment_id'] = $v['increment_id'];
                                }
                                //插入订单处理表
                                $this->orderprocess->saveAll($order_params);
                            }

                            //更新主表
                            if ($payload['type'] == 'UPDATE' && $payload['table'] == 'sales_flat_order') {

                                foreach ($payload['data'] as $k => $v) {
                                    $params = [];
                                    $params['base_grand_total'] = $v['base_grand_total'];
                                    $params['total_item_count'] = $v['total_item_count'];
                                    $params['total_qty_ordered'] = $v['total_qty_ordered'];
                                    $params['increment_id'] = $v['increment_id'];
                                    $params['order_type'] = $v['order_type'];
                                    if ($v['status']) {
                                        $params['status'] = $v['status'];
                                    }

                                    $params['base_currency_code'] = $v['base_currency_code'];
                                    $params['order_currency_code'] = $v['order_currency_code'];
                                    $params['shipping_method'] = $v['shipping_method'];
                                    $params['shipping_title'] = $v['shipping_description'];
                                    $params['customer_email'] = $v['customer_email'];
                                    $params['customer_firstname'] = $v['customer_firstname'];
                                    $params['customer_lastname'] = $v['customer_lastname'];
                                    $params['taxno'] = $v['taxno'];
                                    $params['base_to_order_rate'] = $v['base_to_order_rate'];
                                    $params['mw_rewardpoint'] = $v['mw_rewardpoint'];
                                    $params['mw_rewardpoint_discount'] = $v['mw_rewardpoint_discount'];
                                    $params['base_shipping_amount'] = $v['base_shipping_amount'];
                                    $params['base_shipping_amount'] = $v['base_shipping_amount'];
                                    $params['updated_at'] = strtotime($v['updated_at']) + 28800;

                                    $this->order->where(['entity_id' => $v['entity_id'], 'site' => $site])->update($params);
                                }
                            }

                            //地址表插入时或更新时更新主表地址
                            if (($payload['type'] == 'UPDATE' || $payload['type'] == 'INSERT') && $payload['table'] == 'sales_flat_order_address') {
                                foreach ($payload['data'] as $k => $v) {
                                    $params = [];
                                    if ($v['address_type'] == 'shipping') {

                                        $params['country_id'] = $v['country_id'];
                                        $params['region'] = $v['region'];
                                        $params['region_id'] = $v['region_id'];
                                        $params['city'] = $v['city'];
                                        $params['street'] = $v['street'];
                                        $params['postcode'] = $v['postcode'];
                                        $params['telephone'] = $v['telephone'];
                                        $params['firstname'] = $v['firstname'];
                                        $params['lastname'] = $v['lastname'];
                                        $params['updated_at'] = strtotime($v['updated_at']) + 28800;
                                        $this->order->where(['entity_id' => $v['parent_id'], 'site' => $site])->update($params);
                                    }
                                }
                            }

                            //支付表插入时或更新时更新主表地址
                            if (($payload['type'] == 'UPDATE' || $payload['type'] == 'INSERT') && $payload['table'] == 'sales_flat_order_payment') {
                                foreach ($payload['data'] as $k => $v) {
                                    $params = [];
                                    $params['payment_method'] = $v['method'];
                                    $params['last_trans_id'] = $v['last_trans_id'];
                                    $this->order->where(['entity_id' => $v['parent_id'], 'site' => $site])->update($params);
                                }
                            }

                            //新增子表
                            if ($payload['type'] == 'INSERT' && $payload['table'] == 'sales_flat_order_item') {
                                foreach ($payload['data'] as $k => $v) {
                                    $options = [];
                                    //处方解析 不同站不同字段
                                    if ($site == 1) {
                                        $options =  $this->zeelool_prescription_analysis($v['product_options']);
                                    } elseif ($site == 2) {
                                        $options =  $this->voogueme_prescription_analysis($v['product_options']);
                                    } elseif ($site == 3) {
                                        $options =  $this->nihao_prescription_analysis($v['product_options']);
                                    } elseif ($site == 4) {
                                        $options =  $this->meeloog_prescription_analysis($v['product_options']);
                                    } elseif ($site == 5) {
                                        $options =  $this->wesee_prescription_analysis($v['product_options']);
                                    } elseif ($site == 9) {
                                        $options =  $this->zeelool_es_prescription_analysis($v['product_options']);
                                    } elseif ($site == 10) {
                                        $options =  $this->zeelool_de_prescription_analysis($v['product_options']);
                                    } elseif ($site == 11) {
                                        $options =  $this->zeelool_jp_prescription_analysis($v['product_options']);
                                    }

                                    $options['item_id'] = $v['item_id'];
                                    $options['site'] = $site;
                                    $options['magento_order_id'] = $v['order_id'];
                                    $options['sku'] = $v['sku'];
                                    $options['qty'] = $v['qty_ordered'];
                                    $options['base_row_total'] = $v['base_row_total'];
                                    $options['product_id'] = $v['product_id'];
                                    $order_prescription_type = $options['order_prescription_type'];
                                    unset($options['order_prescription_type']);
                                    if ($options) {
                                        $options_id = $this->orderitemoption->insertGetId($options);
                                        $data = []; //子订单表数据
                                        for ($i = 0; $i < $v['qty_ordered']; $i++) {
                                            $data[$i]['item_id'] = $v['item_id'];
                                            $data[$i]['magento_order_id'] = $v['order_id'];
                                            $data[$i]['site'] = $site;
                                            $data[$i]['option_id'] = $options_id;
                                            $data[$i]['sku'] = $v['sku'];
                                            $data[$i]['order_prescription_type'] = $order_prescription_type;
                                            $data[$i]['created_at'] = strtotime($v['created_at']) + 28800;
                                            $data[$i]['updated_at'] = strtotime($v['updated_at']) + 28800;
                                        }
                                        $this->orderitemprocess->insertAll($data);
                                    }
                                }
                            }

                            //更新子表
                            if ($payload['type'] == 'UPDATE' && $payload['table'] == 'sales_flat_order_item') {
                                foreach ($payload['data'] as $k => $v) {
                                    $options = [];
                                    //处方解析 不同站不同字段
                                    if ($site == 1) {
                                        $options =  $this->zeelool_prescription_analysis($v['product_options']);
                                    } elseif ($site == 2) {
                                        $options =  $this->voogueme_prescription_analysis($v['product_options']);
                                    } elseif ($site == 3) {
                                        $options =  $this->nihao_prescription_analysis($v['product_options']);
                                    } elseif ($site == 4) {
                                        $options =  $this->meeloog_prescription_analysis($v['product_options']);
                                    } elseif ($site == 5) {
                                        $options =  $this->wesee_prescription_analysis($v['product_options']);
                                    } elseif ($site == 9) {
                                        $options =  $this->zeelool_es_prescription_analysis($v['product_options']);
                                    } elseif ($site == 10) {
                                        $options =  $this->zeelool_de_prescription_analysis($v['product_options']);
                                    } elseif ($site == 11) {
                                        $options =  $this->zeelool_jp_prescription_analysis($v['product_options']);
                                    }

                                    $options['sku'] = $v['sku'];
                                    $options['qty'] = $v['qty_ordered'];
                                    $options['base_row_total'] = $v['base_row_total'];
                                    $order_prescription_type = $options['order_prescription_type'];
                                    unset($options['order_prescription_type']);
                                    if ($options) {
                                        $this->orderitemoption->where(['item_id' => $v['item_id'], 'site' => $site])->update($options);

                                        $this->orderitemprocess->where(['item_id' => $v['item_id'], 'site' => $site])->update(['order_prescription_type' => $order_prescription_type, 'sku' => $options['sku']]);
                                    }
                                }
                            }
                        }

                        break;
                    case RD_KAFKA_RESP_ERR__PARTITION_EOF: //没有数据
                        echo "No more messages; will wait for more\n";
                        break;
                    case RD_KAFKA_RESP_ERR__TIMED_OUT: //超时
                        echo "Timed out\n";
                        break;
                    default:
                        echo "nothing \n";
                        throw new \Exception($message->errstr(), $message->err);
                        break;
                }
            } else {
                echo "error\n";
            }
        }
    }

    /**
     * Zeelool 处方解析逻辑
     *
     * @Description
     * @author wpl
     * @since 2020/10/28 10:16:53 
     * @return void
     */
    protected function zeelool_prescription_analysis($data)
    {
        $options = unserialize($data);
        //镜片类型
        $arr['index_type'] = $options['info_buyRequest']['tmplens']['lenstype_data_name'] ?: '';
        //镜片名称
        $index_name = $options['info_buyRequest']['tmplens']['lens_data_name'] ?: '';
        $arr['index_name'] = $index_name ?: '';
        //光度等参数
        $prescription_params = explode("&", $options['info_buyRequest']['tmplens']['prescription']);
        $options_params = array();
        foreach ($prescription_params as $key => $value) {
            $arr_value = explode("=", $value);
            $options_params[$arr_value[0]] = $arr_value[1];
        }
        //处方类型
        $arr['prescription_type'] = $options_params['prescription_type'] ?: '';
        //镀膜名称
        $arr['coating_name'] = $options['info_buyRequest']['tmplens']['coating_name'] ?: '';
        //镀膜价格
        $arr['coating_price'] = $options['info_buyRequest']['tmplens']['coating_base_price'];
        //镜框价格
        $arr['frame_price'] = $options['info_buyRequest']['tmplens']['frame_base_price'];
        //镜片价格
        $arr['index_price'] = $options['info_buyRequest']['tmplens']['lens_base_price'];
        $arr['color_id'] = $options['info_buyRequest']['tmplens']['color_id'];
        $arr['coating_id'] = $options['info_buyRequest']['tmplens']['coating_id'];
        $arr['index_id'] = $options['info_buyRequest']['tmplens']['lens_id'];

        //镜片编码
        $arr['lens_number'] = $options['info_buyRequest']['tmplens']['lens_number'] ?? 0;
        $arr['web_lens_name'] = $options['info_buyRequest']['tmplens']['web_lens_name'];

        //镜框原始价格
        $arr['frame_regural_price'] = $options['info_buyRequest']['tmplens']['frame_regural_price'];
        //镜片颜色
        $arr['index_color'] = $options['info_buyRequest']['tmplens']['color_data_name'];
        //镜框颜色
        $arr['frame_color'] = $options['options'][0]['value'];
        //镜片+镀膜价格
        $arr['lens_price'] = $options['info_buyRequest']['tmplens']['lens'] ?? 0;
        //镜框+镜片+镀膜价格
        $arr['total'] = $options['info_buyRequest']['tmplens']['total'] ?? 0;
        //镜片分类
        $arr['goods_type'] = $options['info_buyRequest']['tmplens']['goods_type'] ?? 0;
        //光度参数
        $arr['od_sph'] = $options_params['od_sph'] ?: '';;
        $arr['os_sph'] = $options_params['os_sph'] ?: '';;
        $arr['od_cyl'] = $options_params['od_cyl'] ?: '';;
        $arr['os_cyl'] = $options_params['os_cyl'] ?: '';;
        $arr['od_axis'] = $options_params['od_axis'];
        $arr['os_axis'] = $options_params['os_axis'];
        $arr['pd_l'] = $options_params['pd_l'];
        $arr['pd_r'] = $options_params['pd_r'];
        $arr['pd'] = $options_params['pd'];
        $arr['pdcheck'] = $options_params['pdcheck'];
        $arr['prismcheck'] = $options_params['prismcheck'];
        $arr['os_add'] = $options_params['os_add'];
        $arr['od_add'] = $options_params['od_add'];
        $arr['od_pv'] = $options_params['od_pv'];
        $arr['os_pv'] = $options_params['os_pv'];
        $arr['od_pv_r'] = $options_params['od_pv_r'];
        $arr['os_pv_r'] = $options_params['os_pv_r'];
        $arr['od_bd'] = $options_params['od_bd'];
        $arr['os_bd'] = $options_params['os_bd'];
        $arr['od_bd_r'] = $options_params['od_bd_r'];
        $arr['os_bd_r'] = $options_params['os_bd_r'];

        /**
         * 仅镜架逻辑
         * 镜片名称为空 或者 Plastic Lenses 或者 Frame Only
         * 
         * 现货处方镜逻辑
         * 
         * 
         * 判断定制现片逻辑
         * 1、渐进镜 Progressive
         * 2、偏光镜 镜片类型包含Polarized
         * 3、染色镜 镜片类型包含Lens with Color Tint 或 Tinted 或 Color Tint
         * 4、当cyl<=-4或cyl>=4 或 sph < -8或 sph>8
         */

        //判断加工类型
        $result = $this->set_processing_type($arr);
        $arr = array_merge($arr, $result);
        return $arr;
    }


    /**
     * Voogueme 处方解析逻辑
     *
     * @Description
     * @author wpl
     * @since 2020/10/28 10:16:53 
     * @return void
     */
    protected function voogueme_prescription_analysis($data)
    {
        $options = unserialize($data);
        //镜片类型
        $arr['index_type'] = $options['info_buyRequest']['tmplens']['index_type'] ?: '';
        //镜片名称
        $arr['index_name'] = $options['info_buyRequest']['tmplens']['index_type'] ?: '';
        //光度等参数
        $prescription_params = explode("&", $options['info_buyRequest']['tmplens']['prescription']);
        $options_params = array();
        foreach ($prescription_params as $key => $value) {
            $arr_value = explode("=", $value);
            $options_params[$arr_value[0]] = $arr_value[1];
        }
        //处方类型
        $arr['prescription_type'] = $options_params['prescription_type'] ?: '';
        //镀膜名称
        $arr['coating_name'] = $options['info_buyRequest']['tmplens']['coatiing_name'] ?: '';
        //镀膜价格
        $arr['coating_price'] = $options['info_buyRequest']['tmplens']['coatiing_base_price'];
        //镜框价格
        $arr['frame_price'] = $options['info_buyRequest']['tmplens']['frame_base_price'];
        //镜片价格
        $arr['index_price'] = $options['info_buyRequest']['tmplens']['lens_base_price'];
        //镜框原始价格
        $arr['frame_regural_price'] = $options['info_buyRequest']['tmplens']['frame_regural_price'];
        //镜片颜色
        $arr['index_color'] = $options['info_buyRequest']['tmplens']['index_color'];
        //镜框颜色
        $arr['frame_color'] = $options['options'][0]['value'];
        //镜片+镀膜价格
        $arr['lens_price'] = $options['info_buyRequest']['tmplens']['lens'] ?? 0;
        //镜框+镜片+镀膜价格
        $arr['total'] = $options['info_buyRequest']['tmplens']['total'] ?? 0;
        //镜片分类
        $arr['goods_type'] = $options['info_buyRequest']['tmplens']['goods_type'] ?? 0;

        $arr['color_id'] = $options['info_buyRequest']['tmplens']['color_id'];
        $arr['coating_id'] = $options['info_buyRequest']['tmplens']['coating_id'];
        $arr['index_id'] = $options['info_buyRequest']['tmplens']['index_id'];
        //镜片编码
        $arr['lens_number'] = $options['info_buyRequest']['tmplens']['lens_number'] ?? 0;
        $arr['web_lens_name'] = $options['info_buyRequest']['tmplens']['web_lens_name'];
        //光度参数
        $arr['od_sph'] = $options_params['od_sph'] ?: '';
        $arr['os_sph'] = $options_params['os_sph'] ?: '';
        $arr['od_cyl'] = $options_params['od_cyl'] ?: '';
        $arr['os_cyl'] = $options_params['os_cyl'] ?: '';
        $arr['od_axis'] = $options_params['od_axis'];
        $arr['os_axis'] = $options_params['os_axis'];
        $arr['pd_l'] = $options_params['pd_l'];
        $arr['pd_r'] = $options_params['pd_r'];
        $arr['pd'] = $options_params['pd'];
        $arr['pdcheck'] = $options_params['pdcheck'];
        $arr['prismcheck'] = $options_params['prismcheck'];
        //V站左右眼add是反的
        $arr['os_add'] = $options_params['od_add'];
        $arr['od_add'] = $options_params['os_add'];
        $arr['od_pv'] = $options_params['od_pv'];
        $arr['os_pv'] = $options_params['os_pv'];
        $arr['od_pv_r'] = $options_params['od_pv_r'];
        $arr['os_pv_r'] = $options_params['os_pv_r'];
        $arr['od_bd'] = $options_params['od_bd'];
        $arr['os_bd'] = $options_params['os_bd'];
        $arr['od_bd_r'] = $options_params['od_bd_r'];
        $arr['os_bd_r'] = $options_params['os_bd_r'];

        /**
         * 判断定制现片逻辑
         * 1、渐进镜 Progressive
         * 2、偏光镜 镜片类型包含Polarized
         * 3、染色镜 镜片类型包含Lens with Color Tint 或 Tinted 或 Color Tint
         * 4、当cyl<=-4或cyl>=4 或 sph < -8或 sph>8
         */

        //判断加工类型
        $result = $this->set_processing_type($arr);
        $arr = array_merge($arr, $result);

        return $arr;
    }


    /**
     * Nihao 处方解析逻辑
     *
     * @Description
     * @author wpl
     * @since 2020/10/28 10:16:53 
     * @return void
     */
    protected function nihao_prescription_analysis($data)
    {
        $options = unserialize($data);
        //镜片类型
        $arr['index_type'] = $options['info_buyRequest']['tmplens']['lens_type'] ?: '';
        //镜片名称
        $arr['index_name'] = $options['info_buyRequest']['tmplens']['third_name'] ?: '';
        //光度等参数
        $options_params = json_decode($options['info_buyRequest']['tmplens']['prescription'], true);

        //处方类型
        $arr['prescription_type'] = $options_params['prescription_type'] ?: '';
        //镀膜名称
        $arr['coating_name'] = $options['info_buyRequest']['tmplens']['four_name'] ?: '';
        //镀膜价格
        $arr['coating_price'] = $options['info_buyRequest']['tmplens']['coating_base_price'];
        //镜框价格
        $arr['frame_price'] = $options['info_buyRequest']['tmplens']['frame_base_price'];
        //镜片价格
        $arr['index_price'] = $options['info_buyRequest']['tmplens']['lens_base_price'];
        //镜框原始价格
        $arr['frame_regural_price'] = $options['info_buyRequest']['tmplens']['frame_regural_price'];
        //镜片颜色
        $arr['index_color'] = $options['info_buyRequest']['tmplens']['color_name'];
        //镜框颜色
        $arr['frame_color'] = $options['options'][0]['value'];
        //镜片+镀膜价格
        $arr['lens_price'] = $options['info_buyRequest']['tmplens']['lens'] ?? 0;
        //镜框+镜片+镀膜价格
        $arr['total'] = $options['info_buyRequest']['tmplens']['total'] ?? 0;
        //镜片分类
        $arr['goods_type'] = $options['info_buyRequest']['tmplens']['goods_type'] ?? 0;

        $arr['color_id'] = $options['info_buyRequest']['tmplens']['color_id'];
        $arr['coating_id'] = $options['info_buyRequest']['tmplens']['four_id'];
        $arr['index_id'] = $options['info_buyRequest']['tmplens']['third_id'];

        //镜片编码
        $arr['lens_number'] = $options['info_buyRequest']['tmplens']['lens_number'] ?? 0;
        $arr['web_lens_name'] = $options['info_buyRequest']['tmplens']['web_lens_name'];

        //光度参数
        $arr['od_sph'] = $options_params['od_sph'] ?: '';;
        $arr['os_sph'] = $options_params['os_sph'] ?: '';;
        $arr['od_cyl'] = $options_params['od_cyl'] ?: '';;
        $arr['os_cyl'] = $options_params['os_cyl'] ?: '';;
        $arr['od_axis'] = $options_params['od_axis'];
        $arr['os_axis'] = $options_params['os_axis'];
        $arr['pd_l'] = $options_params['pd_l'];
        $arr['pd_r'] = $options_params['pd_r'];
        $arr['pd'] = $options_params['pd'];
        $arr['pdcheck'] = $options_params['pdcheck'];
        $arr['prismcheck'] = $options_params['prismcheck'];
        $arr['os_add'] = $options_params['os_add'];
        $arr['od_add'] = $options_params['od_add'];
        $arr['od_pv'] = $options_params['od_pv'];
        $arr['os_pv'] = $options_params['os_pv'];
        $arr['od_pv_r'] = $options_params['od_pv_r'];
        $arr['os_pv_r'] = $options_params['os_pv_r'];
        $arr['od_bd'] = $options_params['od_bd'];
        $arr['os_bd'] = $options_params['os_bd'];
        $arr['od_bd_r'] = $options_params['od_bd_r'];
        $arr['os_bd_r'] = $options_params['os_bd_r'];

        /**
         * 判断定制现片逻辑
         * 1、渐进镜 Progressive
         * 2、偏光镜 镜片类型包含Polarized
         * 3、染色镜 镜片类型包含Lens with Color Tint 或 Tinted 或 Color Tint
         * 4、当cyl<=-4或cyl>=4 或 sph < -8或 sph>8
         */

        //判断加工类型
        $result = $this->set_processing_type($arr);
        $arr = array_merge($arr, $result);

        return $arr;
    }

    /**
     * Meeloog 处方解析逻辑
     *
     * @Description
     * @author wpl
     * @since 2020/10/28 10:16:53 
     * @return void
     */
    protected function meeloog_prescription_analysis($data)
    {
        $options = unserialize($data);
        //镜片类型
        $arr['index_type'] = $options['info_buyRequest']['tmplens']['index_type'] ?: '';
        //镜片名称
        $arr['index_name'] = $options['info_buyRequest']['tmplens']['index_type'] ?: '';
        //光度等参数
        $prescription_params = explode("&", $options['info_buyRequest']['tmplens']['prescription']);
        $options_params = array();
        foreach ($prescription_params as $key => $value) {
            $arr_value = explode("=", $value);
            $options_params[$arr_value[0]] = $arr_value[1];
        }
        //处方类型
        $arr['prescription_type'] = $options_params['prescription_type'] ?: '';
        //镀膜名称
        $arr['coating_name'] = $options['info_buyRequest']['tmplens']['coatiing_name'] ?: '';
        //镀膜价格
        $arr['coating_price'] = $options['info_buyRequest']['tmplens']['coatiing_price'];
        //镜框价格
        $arr['frame_price'] = $options['info_buyRequest']['tmplens']['frame_price'];
        //镜片价格
        $arr['index_price'] = $options['info_buyRequest']['tmplens']['index_price'];
        //镜框原始价格
        $arr['frame_regural_price'] = $options['info_buyRequest']['tmplens']['frame_regural_price'];
        //镜片颜色
        $arr['index_color'] = $options['info_buyRequest']['tmplens']['color_name'];
        //镜框颜色
        $arr['frame_color'] = $options['options'][0]['value'];
        //镜片+镀膜价格
        $arr['lens_price'] = $options['info_buyRequest']['tmplens']['lens'] ?? 0;
        //镜框+镜片+镀膜价格
        $arr['total'] = $options['info_buyRequest']['tmplens']['total'] ?? 0;
        //镜片分类
        $arr['goods_type'] = $options['info_buyRequest']['tmplens']['goods_type'] ?? 0;

        $arr['color_id'] = $options['info_buyRequest']['tmplens']['color_id'];
        $arr['coating_id'] = $options['info_buyRequest']['tmplens']['coating_id'];
        $arr['index_id'] = $options['info_buyRequest']['tmplens']['index_id'];

        //镜片编码
        $arr['lens_number'] = $options['info_buyRequest']['tmplens']['lens_number'] ?? 0;
        $arr['web_lens_name'] = $options['info_buyRequest']['tmplens']['web_lens_name'];

        //光度参数
        $arr['od_sph'] = $options_params['od_sph'] ?: '';;
        $arr['os_sph'] = $options_params['os_sph'] ?: '';;
        $arr['od_cyl'] = $options_params['od_cyl'] ?: '';;
        $arr['os_cyl'] = $options_params['os_cyl'] ?: '';;
        $arr['od_axis'] = $options_params['od_axis'];
        $arr['os_axis'] = $options_params['os_axis'];
        $arr['pd_l'] = $options_params['pd_l'];
        $arr['pd_r'] = $options_params['pd_r'];
        $arr['pd'] = $options_params['pd'];
        $arr['pdcheck'] = $options_params['pdcheck'];
        $arr['prismcheck'] = $options_params['prismcheck'];
        $arr['os_add'] = $options_params['os_add'];
        $arr['od_add'] = $options_params['od_add'];
        $arr['od_pv'] = $options_params['od_pv'];
        $arr['os_pv'] = $options_params['os_pv'];
        $arr['od_pv_r'] = $options_params['od_pv_r'];
        $arr['os_pv_r'] = $options_params['os_pv_r'];
        $arr['od_bd'] = $options_params['od_bd'];
        $arr['os_bd'] = $options_params['os_bd'];
        $arr['od_bd_r'] = $options_params['od_bd_r'];
        $arr['os_bd_r'] = $options_params['os_bd_r'];

        /**
         * 判断定制现片逻辑
         * 1、渐进镜 Progressive
         * 2、偏光镜 镜片类型包含Polarized
         * 3、染色镜 镜片类型包含Lens with Color Tint 或 Tinted 或 Color Tint
         * 4、当cyl<=-4或cyl>=4 或 sph < -8或 sph>8
         */

        //判断加工类型
        $result = $this->set_processing_type($arr);
        $arr = array_merge($arr, $result);
        return $arr;
    }

    /**
     * Wesee 处方解析逻辑
     *
     * @Description
     * @author wpl
     * @since 2020/10/28 10:16:53 
     * @return void
     */
    protected function wesee_prescription_analysis($data)
    {
        $options = unserialize($data);
        //镜片类型
        $arr['index_type'] = $options['info_buyRequest']['tmplens']['index_type'] ?: '';
        //镜片名称
        $arr['index_name'] = $options['info_buyRequest']['tmplens']['index_type'] ?: '';
        //光度等参数
        $prescription_params = explode("&", $options['info_buyRequest']['tmplens']['prescription']);
        $options_params = array();
        foreach ($prescription_params as $key => $value) {
            $arr_value = explode("=", $value);
            $options_params[$arr_value[0]] = $arr_value[1];
        }
        //处方类型
        $arr['prescription_type'] = $options_params['prescription_type'] ?: '';
        //镀膜名称
        $arr['coating_name'] = $options['info_buyRequest']['tmplens']['coatiing_name'] ?: '';
        //镀膜价格
        $arr['coating_price'] = $options['info_buyRequest']['tmplens']['coatiing_base_price'];
        //镜框价格
        $arr['frame_price'] = $options['info_buyRequest']['tmplens']['frame_price'];
        //镜片价格
        $arr['index_price'] = $options['info_buyRequest']['tmplens']['lens_base_price'];
        //镜框原始价格
        $arr['frame_regural_price'] = $options['info_buyRequest']['tmplens']['frame_regural_price'];
        //镜片颜色
        $arr['index_color'] = $options['info_buyRequest']['tmplens']['color_name'];
        //镜框颜色
        $arr['frame_color'] = $options['options'][0]['value'];
        //镜片+镀膜价格
        $arr['lens_price'] = $options['info_buyRequest']['tmplens']['lens'] ?? 0;
        //镜框+镜片+镀膜价格
        $arr['total'] = $options['info_buyRequest']['tmplens']['total'] ?? 0;
        //镜片分类
        $arr['goods_type'] = $options['info_buyRequest']['tmplens']['goods_type'] ?? 0;

        $arr['color_id'] = $options['info_buyRequest']['tmplens']['color_id'];
        $arr['coating_id'] = $options['info_buyRequest']['tmplens']['coating_id'];
        $arr['index_id'] = $options['info_buyRequest']['tmplens']['index_id'];

        //镜片编码
        $arr['lens_number'] = $options['info_buyRequest']['tmplens']['lens_number'] ?? 0;
        $arr['web_lens_name'] = $options['info_buyRequest']['tmplens']['web_lens_name'];

        //光度参数
        $arr['od_sph'] = $options_params['od_sph'] ?: '';;
        $arr['os_sph'] = $options_params['os_sph'] ?: '';;
        $arr['od_cyl'] = $options_params['od_cyl'] ?: '';;
        $arr['os_cyl'] = $options_params['os_cyl'] ?: '';;
        $arr['od_axis'] = $options_params['od_axis'];
        $arr['os_axis'] = $options_params['os_axis'];
        $arr['pd_l'] = $options_params['pd_l'];
        $arr['pd_r'] = $options_params['pd_r'];
        $arr['pd'] = $options_params['pd'];
        $arr['os_add'] = $options_params['os_add'];
        $arr['od_add'] = $options_params['od_add'];
        $arr['od_pv'] = $options_params['od_pv'];
        $arr['os_pv'] = $options_params['os_pv'];
        $arr['od_pv_r'] = $options_params['od_pv_r'];
        $arr['os_pv_r'] = $options_params['os_pv_r'];
        $arr['od_bd'] = $options_params['od_bd'];
        $arr['os_bd'] = $options_params['os_bd'];
        $arr['od_bd_r'] = $options_params['od_bd_r'];
        $arr['os_bd_r'] = $options_params['os_bd_r'];

        //判断是否为成品老花镜
        if ($options['info_buyRequest']['tmplens']['degrees'] && !$arr['index_type']) {
            $arr['od_sph'] = $options['info_buyRequest']['tmplens']['degrees'];
            $arr['os_sph'] = $options['info_buyRequest']['tmplens']['degrees'];
            $arr['index_type'] = '1.61 Index Standard  Reading Glasses - Non Prescription';
            $arr['index_name'] = '1.61 Index Standard  Reading Glasses - Non Prescription';
        }

        /**
         * 判断定制现片逻辑
         * 1、渐进镜 Progressive
         * 2、偏光镜 镜片类型包含Polarized
         * 3、染色镜 镜片类型包含Lens with Color Tint 或 Tinted 或 Color Tint
         * 4、当cyl<=-4或cyl>=4 或 sph < -8或 sph>8
         */

        //判断加工类型
        $result = $this->set_processing_type($arr);
        $arr = array_merge($arr, $result);
        return $arr;
    }

    /**
     * 西语站 处方解析逻辑
     *
     * @Description
     * @author wpl
     * @since 2020/10/28 10:16:53 
     * @return void
     */
    protected function zeelool_es_prescription_analysis($data)
    {
        $options = unserialize($data);
        //镜片类型
        $arr['index_type'] = $options['info_buyRequest']['tmplens']['index_type'] ?: '';
        //镜片名称
        $arr['index_name'] = $options['info_buyRequest']['tmplens']['index_name'] ?: '';
        //图片id
        $arr['prescription_pic_id'] = $options['info_buyRequest']['tmplens']['prescription_pic_id'] ?: '';
        //光度等参数
        $prescription_params = explode("&", $options['info_buyRequest']['tmplens']['prescription']);
        $options_params = array();
        foreach ($prescription_params as $key => $value) {
            $arr_value = explode("=", $value);
            $options_params[$arr_value[0]] = $arr_value[1];
        }
        //处方类型
        $arr['prescription_type'] = $options_params['prescription_type'] ?: '';
        //镀膜名称
        $arr['coating_name'] = $options['info_buyRequest']['tmplens']['coatiing_name'] ?: '';
        //镀膜价格
        $arr['coating_price'] = $options['info_buyRequest']['tmplens']['coatiing_price'];
        //镜框价格
        $arr['frame_price'] = $options['info_buyRequest']['tmplens']['frame_price'];
        //镜片价格
        $arr['index_price'] = $options['info_buyRequest']['tmplens']['index_price'];
        //镜框原始价格
        $arr['frame_regural_price'] = $options['info_buyRequest']['tmplens']['frame_regural_price'];
        //镜片颜色
        $arr['index_color'] = $options['info_buyRequest']['tmplens']['color_name'];
        //镜框颜色
        $arr['frame_color'] = $options['options'][0]['value'];
        //镜片+镀膜价格
        $arr['lens_price'] = $options['info_buyRequest']['tmplens']['lens'] ?? 0;
        //镜框+镜片+镀膜价格
        $arr['total'] = $options['info_buyRequest']['tmplens']['total'] ?? 0;
        //镜片分类
        $arr['goods_type'] = $options['info_buyRequest']['tmplens']['goods_type'] ?? 0;

        $arr['color_id'] = $options['info_buyRequest']['tmplens']['color_id'];
        $arr['coating_id'] = $options['info_buyRequest']['tmplens']['coating_id'];
        $arr['index_id'] = $options['info_buyRequest']['tmplens']['index_id'];

        //镜片编码
        $arr['lens_number'] = $options['info_buyRequest']['tmplens']['lens_number'] ?? 0;
        $arr['web_lens_name'] = $options['info_buyRequest']['tmplens']['web_lens_name'];

        //光度参数
        $arr['od_sph'] = $options_params['od_sph'] ?: '';;
        $arr['os_sph'] = $options_params['os_sph'] ?: '';;
        $arr['od_cyl'] = $options_params['od_cyl'] ?: '';;
        $arr['os_cyl'] = $options_params['os_cyl'] ?: '';;
        $arr['od_axis'] = $options_params['od_axis'];
        $arr['os_axis'] = $options_params['os_axis'];
        $arr['pd_l'] = $options_params['pd_l'];
        $arr['pd_r'] = $options_params['pd_r'];
        $arr['pd'] = $options_params['pd'];
        $arr['pdcheck'] = $options_params['pdcheck'];
        $arr['prismcheck'] = $options_params['prismcheck'];
        //小语种站左右眼add是反的
        $arr['os_add'] = $options_params['od_add'];
        $arr['od_add'] = $options_params['os_add'];
        $arr['od_pv'] = $options_params['od_pv'];
        $arr['os_pv'] = $options_params['os_pv'];
        $arr['od_pv_r'] = $options_params['od_pv_r'];
        $arr['os_pv_r'] = $options_params['os_pv_r'];
        $arr['od_bd'] = $options_params['od_bd'];
        $arr['os_bd'] = $options_params['os_bd'];
        $arr['od_bd_r'] = $options_params['od_bd_r'];
        $arr['os_bd_r'] = $options_params['os_bd_r'];

        /**
         * 判断定制现片逻辑
         * 1、渐进镜 Progressive
         * 2、偏光镜 镜片类型包含Polarized
         * 3、染色镜 镜片类型包含Lens with Color Tint 或 Tinted 或 Color Tint
         * 4、当cyl<=-4或cyl>=4 或 sph < -8或 sph>8
         */

        //判断加工类型
        $result = $this->set_processing_type($arr);
        $arr = array_merge($arr, $result);

        return $arr;
    }

    /**
     * 德语站 处方解析逻辑
     *
     * @Description
     * @author wpl
     * @since 2020/10/28 10:16:53 
     * @return void
     */
    protected function zeelool_de_prescription_analysis($data)
    {
        $options = unserialize($data);
        //镜片类型
        $arr['index_type'] = $options['info_buyRequest']['tmplens']['index_type'] ?: '';
        //镜片名称
        $arr['index_name'] = $options['info_buyRequest']['tmplens']['index_type'] ?: '';
        //光度等参数
        $prescription_params = explode("&", $options['info_buyRequest']['tmplens']['prescription']);
        $options_params = array();
        foreach ($prescription_params as $key => $value) {
            $arr_value = explode("=", $value);
            $options_params[$arr_value[0]] = $arr_value[1];
        }
        //处方类型
        $arr['prescription_type'] = $options_params['prescription_type'] ?: '';
        //镀膜名称
        $arr['coating_name'] = $options['info_buyRequest']['tmplens']['coatiing_name'] ?: '';
        //镀膜价格
        $arr['coating_price'] = $options['info_buyRequest']['tmplens']['coatiing_price'];
        //镜框价格
        $arr['frame_price'] = $options['info_buyRequest']['tmplens']['frame_price'];
        //镜片价格
        $arr['index_price'] = $options['info_buyRequest']['tmplens']['index_price'];
        //镜框原始价格
        $arr['frame_regural_price'] = $options['info_buyRequest']['tmplens']['frame_regural_price'];
        //镜片颜色
        $arr['index_color'] = $options['info_buyRequest']['tmplens']['color_name'];
        //镜框颜色
        $arr['frame_color'] = $options['options'][0]['value'];
        //镜片+镀膜价格
        $arr['lens_price'] = $options['info_buyRequest']['tmplens']['lens'] ?? 0;
        //镜框+镜片+镀膜价格
        $arr['total'] = $options['info_buyRequest']['tmplens']['total'] ?? 0;
        //镜片分类
        $arr['goods_type'] = $options['info_buyRequest']['tmplens']['goods_type'] ?? 0;
        $arr['color_id'] = $options['info_buyRequest']['tmplens']['color_id'];
        $arr['coating_id'] = $options['info_buyRequest']['tmplens']['coating_id'];
        $arr['index_id'] = $options['info_buyRequest']['tmplens']['index_id'];

        //镜片编码
        $arr['lens_number'] = $options['info_buyRequest']['tmplens']['lens_number'] ?? 0;
        $arr['web_lens_name'] = $options['info_buyRequest']['tmplens']['web_lens_name'];
        //光度参数
        $arr['od_sph'] = $options_params['od_sph'] ?: '';;
        $arr['os_sph'] = $options_params['os_sph'] ?: '';;
        $arr['od_cyl'] = $options_params['od_cyl'] ?: '';;
        $arr['os_cyl'] = $options_params['os_cyl'] ?: '';;
        $arr['od_axis'] = $options_params['od_axis'];
        $arr['os_axis'] = $options_params['os_axis'];
        $arr['pd_l'] = $options_params['pd_l'];
        $arr['pd_r'] = $options_params['pd_r'];
        $arr['pd'] = $options_params['pd'];
        $arr['pdcheck'] = $options_params['pdcheck'];
        $arr['prismcheck'] = $options_params['prismcheck'];
        //小语种站左右眼add是反的
        $arr['os_add'] = $options_params['od_add'];
        $arr['od_add'] = $options_params['os_add'];
        $arr['od_pv'] = $options_params['od_pv'];
        $arr['os_pv'] = $options_params['os_pv'];
        $arr['od_pv_r'] = $options_params['od_pv_r'];
        $arr['os_pv_r'] = $options_params['os_pv_r'];
        $arr['od_bd'] = $options_params['od_bd'];
        $arr['os_bd'] = $options_params['os_bd'];
        $arr['od_bd_r'] = $options_params['od_bd_r'];
        $arr['os_bd_r'] = $options_params['os_bd_r'];

        /**
         * 判断定制现片逻辑
         * 1、渐进镜 Progressive
         * 2、偏光镜 镜片类型包含Polarized
         * 3、染色镜 镜片类型包含Lens with Color Tint 或 Tinted 或 Color Tint
         * 4、当cyl<=-4或cyl>=4 或 sph < -8或 sph>8
         */

        //判断加工类型
        $result = $this->set_processing_type($arr);
        $arr = array_merge($arr, $result);
        return $arr;
    }


    /**
     * 日语站 处方解析逻辑
     *
     * @Description
     * @author wpl
     * @since 2020/10/28 10:16:53 
     * @return void
     */
    protected function zeelool_jp_prescription_analysis($data)
    {
        $options = unserialize($data);
        //镜片类型
        $arr['index_type'] = $options['info_buyRequest']['tmplens']['index_type'] ?: '';
        //镜片名称
        $arr['index_name'] = $options['info_buyRequest']['tmplens']['index_type'] ?: '';
        //光度等参数
        $prescription_params = explode("&", $options['info_buyRequest']['tmplens']['prescription']);
        $options_params = array();
        foreach ($prescription_params as $key => $value) {
            $arr_value = explode("=", $value);
            $options_params[$arr_value[0]] = $arr_value[1];
        }
        //处方类型
        $arr['prescription_type'] = $options_params['prescription_type'] ?: '';
        //镀膜名称
        $arr['coating_name'] = $options['info_buyRequest']['tmplens']['coatiing_name'] ?: '';
        //镀膜价格
        $arr['coating_price'] = $options['info_buyRequest']['tmplens']['coatiing_price'];
        //镜框价格
        $arr['frame_price'] = $options['info_buyRequest']['tmplens']['frame_price'];
        //镜片价格
        $arr['index_price'] = $options['info_buyRequest']['tmplens']['index_price'];
        //镜框原始价格
        $arr['frame_regural_price'] = $options['info_buyRequest']['tmplens']['frame_regural_price'];
        //镜片颜色
        $arr['index_color'] = $options['info_buyRequest']['tmplens']['color_name'];
        //镜框颜色
        $arr['frame_color'] = $options['options'][0]['value'];
        //镜片+镀膜价格
        $arr['lens_price'] = $options['info_buyRequest']['tmplens']['lens'] ?? 0;
        //镜框+镜片+镀膜价格
        $arr['total'] = $options['info_buyRequest']['tmplens']['total'] ?? 0;
        //镜片分类
        $arr['goods_type'] = $options['info_buyRequest']['tmplens']['goods_type'] ?? 0;
        $arr['color_id'] = $options['info_buyRequest']['tmplens']['color_id'];
        $arr['coating_id'] = $options['info_buyRequest']['tmplens']['coating_id'];
        $arr['index_id'] = $options['info_buyRequest']['tmplens']['index_id'];

        //镜片编码
        $arr['lens_number'] = $options['info_buyRequest']['tmplens']['lens_number'] ?? 0;
        $arr['web_lens_name'] = $options['info_buyRequest']['tmplens']['web_lens_name'];
        //光度参数
        $arr['od_sph'] = $options_params['od_sph'] ?: '';;
        $arr['os_sph'] = $options_params['os_sph'] ?: '';;
        $arr['od_cyl'] = $options_params['od_cyl'] ?: '';;
        $arr['os_cyl'] = $options_params['os_cyl'] ?: '';;
        $arr['od_axis'] = $options_params['od_axis'];
        $arr['os_axis'] = $options_params['os_axis'];
        $arr['pd_l'] = $options_params['pd_l'];
        $arr['pd_r'] = $options_params['pd_r'];
        $arr['pd'] = $options_params['pd'];
        $arr['pdcheck'] = $options_params['pdcheck'];
        $arr['prismcheck'] = $options_params['prismcheck'];
        //日语站左右眼add恢复正常
        $arr['os_add'] = $options_params['os_add'];
        $arr['od_add'] = $options_params['od_add'];
        $arr['od_pv'] = $options_params['od_pv'];
        $arr['os_pv'] = $options_params['os_pv'];
        $arr['od_pv_r'] = $options_params['od_pv_r'];
        $arr['os_pv_r'] = $options_params['os_pv_r'];
        $arr['od_bd'] = $options_params['od_bd'];
        $arr['os_bd'] = $options_params['os_bd'];
        $arr['od_bd_r'] = $options_params['od_bd_r'];
        $arr['os_bd_r'] = $options_params['os_bd_r'];

        /**
         * 判断定制现片逻辑
         * 1、渐进镜 Progressive
         * 2、偏光镜 镜片类型包含Polarized
         * 3、染色镜 镜片类型包含Lens with Color Tint 或 Tinted 或 Color Tint
         * 4、当cyl<=-4或cyl>=4 或 sph < -8或 sph>8
         */

        //判断加工类型
        $result = $this->set_processing_type($arr);
        $arr = array_merge($arr, $result);
        return $arr;
    }


    /**
     * 判断定制现片逻辑
     */
    protected function set_processing_type($params = [])
    {
        /**
         * 判断定制现片逻辑
         * 1、渐进镜 Progressive
         * 2、偏光镜 镜片类型包含Polarized
         * 3、染色镜 镜片类型包含Lens with Color Tint 或 Tinted 或 Color Tint
         * 4、当cyl<=-4或cyl>=4 或 sph < -8或 sph>8
         */
        $arr = [];
        $lens_number = config('LENS_NUMBER');
        if (in_array($params['lens_number'], $lens_number)) {
            $arr['order_prescription_type'] = 3;
            $arr['is_custom_lens'] = 1;
        }

        //仅镜框
        if ($params['lens_number'] == '10000000' || !$params['lens_number']) {
            $arr['order_prescription_type'] = 1;
        }

        if ($params['lens_number'] == '23100000' || $params['lens_number'] == '23100001') {
            /**
             * 1.61非球面绿膜 定制片
             * SPH:0.00～-8.00 CYL:-4.25～-6.00
             */
            if ((((float) urldecode($params['od_sph']) >= -8 && (float) urldecode($params['od_sph']) < 0) || ((float) urldecode($params['os_sph']) >= -8 && (float) urldecode($params['os_sph']) < 0)) && (((float) urldecode($params['od_cyl']) >= -6 && (float) urldecode($params['od_cyl']) <= -4.25) || ((float) urldecode($params['os_cyl']) >= -6 && (float) urldecode($params['os_cyl']) <= -4.25))) {
                $arr['is_custom_lens'] = 1;
                $arr['order_prescription_type'] = 3;
            }
        }

        if ($params['lens_number'] == '24100000' || $params['lens_number'] == '24200000') {
            /**
             * 1.67非球面绿膜 现片
             * SPH:-3.00～-12.00 CYL:0.00～-2.00（不含-0.25）
             */
            if ((((float) urldecode($params['od_sph']) >= -12 && (float) urldecode($params['od_sph']) <= -3) || ((float) urldecode($params['os_sph']) >= -12 && (float) urldecode($params['os_sph']) <= -3)) && (((float) urldecode($params['od_cyl']) >= -2 && (float) urldecode($params['od_cyl']) < 0 && (float) urldecode($params['od_cyl']) != -0.25) || ((float) urldecode($params['os_cyl']) >= -2 && (float) urldecode($params['os_cyl']) <= 0 && (float) urldecode($params['od_cyl']) != -0.25))) {
                $arr['order_prescription_type'] = 2;
            } elseif ((float) urldecode($params['od_sph']) == 0 && (float) urldecode($params['os_sph']) == 0) {
                $arr['order_prescription_type'] = 2;
            } else {
                $arr['is_custom_lens'] = 1;
                $arr['order_prescription_type'] = 3;
            }
        }

        if ($params['lens_number'] == '25100000') {
            /**
             * 1.71非球面绿膜 现片
             * SPH:0.00～-15.00 CYL:0.00～-2.00（不含-0.25）
             */
            if ((((float) urldecode($params['od_sph']) >= -15 && (float) urldecode($params['od_sph']) < 0) || ((float) urldecode($params['os_sph']) >= -15 && (float) urldecode($params['os_sph']) < 0)) && (((float) urldecode($params['od_cyl']) >= -2 && (float) urldecode($params['od_cyl']) < 0 && (float) urldecode($params['od_cyl']) != -0.25) || ((float) urldecode($params['os_cyl']) >= -2 && (float) urldecode($params['os_cyl']) < 0 && (float) urldecode($params['od_cyl']) != -0.25))) {
                $arr['order_prescription_type'] = 2;
            } elseif ((float) urldecode($params['od_sph']) == 0 && (float) urldecode($params['os_sph']) == 0) {
                $arr['order_prescription_type'] = 2;
            } else {
                $arr['is_custom_lens'] = 1;
                $arr['order_prescription_type'] = 3;
            }
        }

        if ($params['lens_number'] == '26100000') {
            /**
             * 1.74非球面绿膜 现片
             * SPH:-3.00～-13.00 CYL:0.00～-2.00（不含-0.25）
             */
            if ((((float) urldecode($params['od_sph']) >= -13 && (float) urldecode($params['od_sph']) <= -3) || ((float) urldecode($params['os_sph']) >= -13 && (float) urldecode($params['os_sph']) <= -3)) && (((float) urldecode($params['od_cyl']) >= -2 && (float) urldecode($params['od_cyl']) < 0 && (float) urldecode($params['od_cyl']) != -0.25) || ((float) urldecode($params['os_cyl']) >= -2 && (float) urldecode($params['os_cyl']) < 0 && (float) urldecode($params['od_cyl']) != -0.25))) {
                $arr['order_prescription_type'] = 2;
            } elseif ((float) urldecode($params['od_sph']) == 0 && (float) urldecode($params['os_sph']) == 0) {
                $arr['order_prescription_type'] = 2;
            } else {
                $arr['is_custom_lens'] = 1;
                $arr['order_prescription_type'] = 3;
            }
        }

        if ($params['lens_number'] == '23200000' || $params['lens_number'] == '23200001') {
            /**
             * 1.61防蓝光 现片
             * SPH:0.00～-8.00 CYL:0.00～-2.00
             * SPH:0.00～-8.00 CYL:-2.25～-4.00
             */
            if ((((float) urldecode($params['od_sph']) >= -8 && (float) urldecode($params['od_sph']) < 0) || ((float) urldecode($params['os_sph']) >= -8 && (float) urldecode($params['os_sph']) < 0)) && (((float) urldecode($params['od_cyl']) >= -4 && (float) urldecode($params['od_cyl']) < 0) || ((float) urldecode($params['os_cyl']) >= -4 && (float) urldecode($params['os_cyl']) < 0))) {
                $arr['order_prescription_type'] = 2;
            } elseif ((float) urldecode($params['od_sph']) == 0 && (float) urldecode($params['os_sph']) == 0) {
                $arr['order_prescription_type'] = 2;
            } else {
                $arr['is_custom_lens'] = 1;
                $arr['order_prescription_type'] = 3;
            }
        }

        if ($params['lens_number'] == '25200000' || $params['lens_number'] == '25302000' || $params['lens_number'] == '25303000') {
            /**
             * 1.57变色 现片 1.71变色灰
             * SPH:0.00～-3.00 CYL:0.00～-2.00
             */
            if ((((float) urldecode($params['od_sph']) >= -12 && (float) urldecode($params['od_sph']) < 0) || ((float) urldecode($params['os_sph']) >= -12 && (float) urldecode($params['os_sph']) < 0)) && (((float) urldecode($params['od_cyl']) >= -2 && (float) urldecode($params['od_cyl']) < 0 && (float) urldecode($params['od_cyl']) != -0.25) || ((float) urldecode($params['os_cyl']) >= -2 && (float) urldecode($params['os_cyl']) < 0 && (float) urldecode($params['od_cyl']) != -0.25))) {
                $arr['order_prescription_type'] = 2;
            } elseif ((float) urldecode($params['od_sph']) == 0 && (float) urldecode($params['os_sph']) == 0) {
                $arr['order_prescription_type'] = 2;
            } else {
                $arr['is_custom_lens'] = 1;
                $arr['order_prescription_type'] = 3;
            }
        }

        if ($params['lens_number'] == '23302000' || $params['lens_number'] == '22306000' || $params['lens_number'] == '22305000') {
            /**
             * 1.71防蓝光 现片
             * SPH:0.00～-12.00 CYL:0.00～-2.00（不含-0.25）
             */
            if ((((float) urldecode($params['od_sph']) >= -3 && (float) urldecode($params['od_sph']) < 0) || ((float) urldecode($params['os_sph']) >= -3 && (float) urldecode($params['os_sph']) < 0)) && (((float) urldecode($params['od_cyl']) >= -2 && (float) urldecode($params['od_cyl']) < 0) || ((float) urldecode($params['os_cyl']) >= -2 && (float) urldecode($params['os_cyl']) < 0))) {
                $arr['order_prescription_type'] = 2;
            } elseif ((float) urldecode($params['od_sph']) == 0 && (float) urldecode($params['os_sph']) == 0) {
                $arr['order_prescription_type'] = 2;
            } else {
                $arr['is_custom_lens'] = 1;
                $arr['order_prescription_type'] = 3;
            }
        }


        if ($params['lens_number'] == '23302000' || $params['lens_number'] == '23303000' || $params['lens_number'] == '23302001' || $params['lens_number'] == '23303001') {
            /**
             * 1.61变色灰 现片
             * SPH:0.00～-8.00 CYL:0.00～-2.00
             */
            if ((((float) urldecode($params['od_sph']) >= -8 && (float) urldecode($params['od_sph']) < 0) || ((float) urldecode($params['os_sph']) >= -8 && (float) urldecode($params['os_sph']) < 0)) && (((float) urldecode($params['od_cyl']) >= -2 && (float) urldecode($params['od_cyl']) < 0) || ((float) urldecode($params['os_cyl']) >= -2 && (float) urldecode($params['os_cyl']) < 0))) {
                $arr['order_prescription_type'] = 2;
            } elseif ((float) urldecode($params['od_sph']) == 0 && (float) urldecode($params['os_sph']) == 0) {
                $arr['order_prescription_type'] = 2;
            } else {
                $arr['is_custom_lens'] = 1;
                $arr['order_prescription_type'] = 3;
            }
        }

        if ($params['lens_number'] == '23304000' || $params['lens_number'] == '23306000' || $params['lens_number'] == '23305000') {
            /**
             * 1.61变色蓝 现片
             * SPH:0.00～-8.00 CYL:0.00～-2.00
             */
            if ((((float) urldecode($params['od_sph']) >= -8 && (float) urldecode($params['od_sph']) < 0) || ((float) urldecode($params['os_sph']) >= -8 && (float) urldecode($params['os_sph']) < 0)) && (((float) urldecode($params['od_cyl']) >= -2 && (float) urldecode($params['od_cyl']) <= 0.5) || ((float) urldecode($params['os_cyl']) >= -2 && (float) urldecode($params['os_cyl']) <= 0.5))) {
                $arr['order_prescription_type'] = 2;
            } elseif ((float) urldecode($params['od_sph']) == 0 && (float) urldecode($params['os_sph']) == 0) {
                $arr['order_prescription_type'] = 2;
            } else {
                $arr['is_custom_lens'] = 1;
                $arr['order_prescription_type'] = 3;
            }
        }
        //定制处方镜
        if ($arr['is_custom_lens'] == 1) {
            $arr['order_prescription_type'] = 3;
        }

        //默认如果不是仅镜架 或定制片 则为现货处方镜
        if ($arr['order_prescription_type'] != 1 && $arr['order_prescription_type'] != 3) {
            $arr['order_prescription_type'] = 2;
        }

        return $arr;
    }



    /**
     * 批量生成子订单表子单号
     * 
     * @Description
     * @todo 计划任务 10分钟一次
     * @author wpl
     * @since 2020/10/28 17:36:27 
     * @return void
     */
    public function set_order_item_number_shell()
    {
        //查询未生成子单号的数据
        $list = $this->orderitemprocess->where('LENGTH(trim(item_order_number))=0')->limit(3000)->select();
        $list = collection($list)->toArray();
        foreach ($list as $v) {
            $res = $this->order->where(['entity_id' => $v['magento_order_id'], 'site' => $v['site']])->field('id,increment_id')->find();
            if (!$res) continue;
            $data = $this->orderitemprocess->where(['magento_order_id' => $v['magento_order_id'], 'site' => $v['site']])->select();
            $item_params = [];
            foreach ($data as $key => $val) {
                $item_params[$key]['id'] = $val['id'];
                $str = '';
                if ($key < 9) {
                    $str = '0' . ($key + 1);
                } else {
                    $str = $key + 1;
                }

                $item_params[$key]['item_order_number'] = $res->increment_id . '-' . $str;
                $item_params[$key]['order_id'] = $res->id;
            }
            //更新数据
            if ($item_params) $this->orderitemprocess->saveAll($item_params);

            echo $v['id'] . "\n";
            usleep(10000);
        }

        echo "ok";
    }

    /**
     * 批量更新order表主键
     *
     * @Description
     * @todo 计划任务 10分钟一次
     * @author wpl
     * @since 2020/10/28 17:58:46 
     * @return void
     */
    public function set_order_id()
    {
        //查询未生成子单号的数据
        $list = $this->orderitemoption->where('order_id', 0)->field('id,site,magento_order_id')->limit(4000)->select();
        $list = collection($list)->toArray();
        $params = [];
        foreach ($list as $k => $v) {
            $order_id = $this->order->where(['entity_id' => $v['magento_order_id'], 'site' => $v['site']])->value('id');
            $params[$k]['id'] = $v['id'];
            $params[$k]['order_id'] = $order_id ?: 0;
            echo $v['id'] . "\n";
        }
        //更新数据
        if ($params) $this->orderitemoption->saveAll($params);
        echo "ok";
    }


    /**
     * 更新订单商品总数量
     *
     * @Description
     * @author wpl
     * @since 2020/11/03 15:04:12 
     * @return void
     */
    public function order_total_qty_ordered()
    {
        $list = $this->order->where('total_qty_ordered=0')->limit(5000)->select();
        $list = collection($list)->toArray();
        $params = [];
        foreach ($list as $k => $v) {
            $qty = $this->orderitemoption->where(['magento_order_id' => $v['entity_id'], 'site' => $v['site']])->sum('qty');
            $params[$k]['total_qty_ordered'] = $qty;
            $params[$k]['id'] = $v['id'];
            echo $k . "\n";
        }
        $this->order->saveAll($params);
        echo 'ok';
    }








    ################################################处理旧数据脚本##########################################################################

    /**
     * 处理主单旧数据
     *
     * @Description
     * @author wpl
     * @since 2020/11/12 15:47:45 
     * @return void
     */
    public function process_order_data_temp()
    {
        $this->zeelool_old_order(1);
        // $this->zeelool_old_order(5);
    }
    protected function zeelool_old_order($site)
    {
        if ($site == 1) {
            $list = $this->zeelool->where(['entity_id' => 557772])->select();
        } elseif ($site == 5) {
            $id = $this->order->where('site=' . $site . ' and entity_id < 1375')->max('entity_id');
            $list = $this->wesee->where(['entity_id' => ['between', [$id, 1375]]])->limit(3000)->select();
        }

        $list = collection($list)->toArray();

        $order_params = [];
        foreach ($list as $k => $v) {
            $count = $this->order->where('site=' . $site . ' and entity_id=' . $v['entity_id'])->count();
            if ($count > 0) {
                continue;
            }
            $params = [];
            $params['entity_id'] = $v['entity_id'];
            $params['site'] = $site;
            $params['increment_id'] = $v['increment_id'];
            $params['status'] = $v['status'] ?: '';
            $params['store_id'] = $v['store_id'];
            $params['base_grand_total'] = $v['base_grand_total'];
            $params['total_item_count'] = $v['total_qty_ordered'];
            $params['order_type'] = $v['order_type'];
            $params['base_currency_code'] = $v['base_currency_code'];
            $params['shipping_method'] = $v['shipping_method'];
            $params['shipping_title'] = $v['shipping_description'];
            $params['country_id'] = $v['country_id'];
            $params['region'] = $v['region'];
            $params['city'] = $v['city'];
            $params['street'] = $v['street'];
            $params['postcode'] = $v['postcode'];
            $params['telephone'] = $v['telephone'];
            $params['customer_email'] = $v['customer_email'];
            $params['customer_firstname'] = $v['customer_firstname'];
            $params['customer_lastname'] = $v['customer_lastname'];
            $params['taxno'] = $v['taxno'];
            $params['base_to_order_rate'] = $v['base_to_order_rate'];
            $params['mw_rewardpoint_discount'] = $v['mw_rewardpoint_discount'];
            $params['mw_rewardpoint'] = $v['mw_rewardpoint'];
            $params['base_shipping_amount'] = $v['base_shipping_amount'];
            $params['created_at'] = strtotime($v['created_at']) + 28800;
            $params['updated_at'] = strtotime($v['updated_at']) + 28800;
            //插入订单主表
            $order_id = $this->order->insertGetId($params);
            $order_params[$k]['site'] = $site;
            $order_params[$k]['order_id'] = $order_id;
            $order_params[$k]['entity_id'] = $v['entity_id'];
            $order_params[$k]['increment_id'] = $v['increment_id'];

            echo $v['entity_id'] . "\n";
            usleep(10000);
        }
        //插入订单处理表
        if ($order_params) $this->orderprocess->saveAll($order_params);
        echo "ok";
    }



    public function order_address_data_shell()
    {
        $this->order_address_data(1);
        $this->order_address_data(2);
        $this->order_address_data(3);
        $this->order_address_data(4);
        $this->order_address_data(5);
        $this->order_address_data(9);
        $this->order_address_data(10);
        $this->order_address_data(11);
    }

    /**
     * 地址处理
     *
     * @Description
     * @author wpl
     * @since 2020/11/02 18:31:12 
     * @return void
     */
    protected function order_address_data($site)
    {
        $list = $this->order->where('firstname is null and site = ' . $site)->limit(3000)->select();
        $list = collection($list)->toArray();
        $entity_id = array_column($list, 'entity_id');
        if ($site == 1) {
            $res = Db::connect('database.db_zeelool')->table('sales_flat_order_address')->where(['parent_id' => ['in', $entity_id]])->column('lastname,firstname', 'parent_id');
        } elseif ($site == 2) {
            $res = Db::connect('database.db_voogueme')->table('sales_flat_order_address')->where(['parent_id' => ['in', $entity_id]])->column('lastname,firstname', 'parent_id');
        } elseif ($site == 3) {
            $res = Db::connect('database.db_nihao')->table('sales_flat_order_address')->where(['parent_id' => ['in', $entity_id]])->column('lastname,firstname', 'parent_id');
        } elseif ($site == 4) {
            $res = Db::connect('database.db_meeloog')->table('sales_flat_order_address')->where(['parent_id' => ['in', $entity_id]])->column('lastname,firstname', 'parent_id');
        } elseif ($site == 5) {
            $res = Db::connect('database.db_weseeoptical')->table('sales_flat_order_address')->where(['parent_id' => ['in', $entity_id]])->column('lastname,firstname', 'parent_id');
        } elseif ($site == 9) {
            $res = Db::connect('database.db_zeelool_es')->table('sales_flat_order_address')->where(['parent_id' => ['in', $entity_id]])->column('lastname,firstname', 'parent_id');
        } elseif ($site == 10) {
            $res = Db::connect('database.db_zeelool_de')->table('sales_flat_order_address')->where(['parent_id' => ['in', $entity_id]])->column('lastname,firstname', 'parent_id');
        } elseif ($site == 11) {
            $res = Db::connect('database.db_zeelool_jp')->table('sales_flat_order_address')->where(['parent_id' => ['in', $entity_id]])->column('lastname,firstname', 'parent_id');
        }
        $params = [];
        foreach ($list as $k => $v) {
            $params[$k]['id'] = $v['id'];
            $params[$k]['firstname'] = $res[$v['entity_id']]['firstname'];
            $params[$k]['lastname'] = $res[$v['entity_id']]['lastname'];
            // $params[$k]['city'] = $res[$v['entity_id']]['city'];
            // $params[$k]['street'] = $res[$v['entity_id']]['street'];
            // $params[$k]['postcode'] = $res[$v['entity_id']]['postcode'];
            // $params[$k]['telephone'] = $res[$v['entity_id']]['telephone'];
        }
        $this->order->saveAll($params);
        echo $site . 'ok';
    }

    public function order_data_shell()
    {

        $this->order_data(1);
        $this->order_data(2);
        $this->order_data(3);
        $this->order_data(4);
        $this->order_data(5);
        $this->order_data(9);
        $this->order_data(10);
        $this->order_data(11);
    }

    /**
     * 地址处理
     *
     * @Description
     * @author wpl
     * @since 2020/11/02 18:31:12 
     * @return void
     */
    protected function order_data($site)
    {
        $list = $this->order->where('order_currency_code is null and site = ' . $site)->limit(3000)->select();
        $list = collection($list)->toArray();
        $entity_id = array_column($list, 'entity_id');
        if ($site == 1) {
            $res = Db::connect('database.db_zeelool')->table('sales_flat_order')->where(['entity_id' => ['in', $entity_id]])->column('order_currency_code', 'entity_id');
        } elseif ($site == 2) {
            $res = Db::connect('database.db_voogueme')->table('sales_flat_order')->where(['entity_id' => ['in', $entity_id]])->column('order_currency_code', 'entity_id');
        } elseif ($site == 3) {
            $res = Db::connect('database.db_nihao')->table('sales_flat_order')->where(['entity_id' => ['in', $entity_id]])->column('order_currency_code', 'entity_id');
        } elseif ($site == 4) {
            $res = Db::connect('database.db_meeloog')->table('sales_flat_order')->where(['entity_id' => ['in', $entity_id]])->column('order_currency_code', 'entity_id');
        } elseif ($site == 5) {
            $res = Db::connect('database.db_weseeoptical')->table('sales_flat_order')->where(['entity_id' => ['in', $entity_id]])->column('order_currency_code', 'entity_id');
        } elseif ($site == 9) {
            $res = Db::connect('database.db_zeelool_es')->table('sales_flat_order')->where(['entity_id' => ['in', $entity_id]])->column('order_currency_code', 'entity_id');
        } elseif ($site == 10) {
            $res = Db::connect('database.db_zeelool_de')->table('sales_flat_order')->where(['entity_id' => ['in', $entity_id]])->column('order_currency_code', 'entity_id');
        } elseif ($site == 11) {
            $res = Db::connect('database.db_zeelool_jp')->table('sales_flat_order')->where(['entity_id' => ['in', $entity_id]])->column('order_currency_code', 'entity_id');
        }
        $params = [];
        foreach ($list as $k => $v) {
            $params[$k]['id'] = $v['id'];
            $params[$k]['order_currency_code'] = $res[$v['entity_id']];
            // $params[$k]['region'] = $res[$v['entity_id']]['region'];
            // $params[$k]['city'] = $res[$v['entity_id']]['city'];
            // $params[$k]['street'] = $res[$v['entity_id']]['street'];
            // $params[$k]['postcode'] = $res[$v['entity_id']]['postcode'];
            // $params[$k]['telephone'] = $res[$v['entity_id']]['telephone'];
        }
        $this->order->saveAll($params);
        echo $site . 'ok';
    }


    /**
     * 临时处理订单子表数据
     *
     * @Description
     * @author wpl
     * @since 2020/11/12 16:47:50 
     * @return void
     */
    public function order_item_data_shell()
    {
        $this->order_item_shell(1);
    }

    protected function order_item_shell($site)
    {
        ini_set('memory_limit', '2280M');
        if ($site == 1) {
            // $id = $this->orderitemoption->where('site=' . $site . ' and item_id < 929673')->max('item_id');
<<<<<<< HEAD
            $list = Db::connect('database.db_zeelool')->table('sales_flat_order_item')->where(['item_id' => ['>', 929673]])->where(['item_id' => ['<', 1026606]])->limit(3000)->select();
=======
            $list = Db::connect('database.db_zeelool')->table('sales_flat_order_item')->where(['item_id' => ['>', 929673]])->where(['item_id' => ['<', 1026606]])->select();
>>>>>>> a6d2010f
        }

        // elseif ($site == 2) {
        //     $id = $this->orderitemoption->where('site=' . $site . ' and item_id < 515947')->max('item_id');
        //     $list = Db::connect('database.db_voogueme')->table('sales_flat_order_item')->where(['item_id' => ['between', [$id, 515947]]])->limit(3000)->select();
        // } elseif ($site == 3) {
        //     $id = $this->orderitemoption->where('site=' . $site . ' and item_id < 76642')->max('item_id');
        //     $list = Db::connect('database.db_nihao')->table('sales_flat_order_item')->where(['item_id' => ['between', [$id, 76642]]])->limit(3000)->select();
        // } elseif ($site == 4) {
        //     $id = $this->orderitemoption->where('site=' . $site . ' and item_id < 4111')->max('item_id');
        //     $list = Db::connect('database.db_meeloog')->table('sales_flat_order_item')->where(['item_id' => ['between', [$id, 4111]]])->limit(3000)->select();
        // } elseif ($site == 5) {
        //     $id = $this->orderitemoption->where('site=' . $site . ' and item_id < 14134')->max('item_id');
        //     $list = Db::connect('database.db_weseeoptical')->table('sales_flat_order_item')->where(['item_id' => ['between', [$id, 14134]]])->limit(3000)->select();
        // } elseif ($site == 9) {
        //     $id = $this->orderitemoption->where('site=' . $site . ' and item_id < 139')->max('item_id');
        //     $list = Db::connect('database.db_zeelool_es')->table('sales_flat_order_item')->where(['item_id' => ['between', [$id, 139]]])->limit(3000)->select();
        // } elseif ($site == 10) {
        //     $id = $this->orderitemoption->where('site=' . $site . ' and item_id < 1038')->max('item_id');
        //     $list = Db::connect('database.db_zeelool_de')->table('sales_flat_order_item')->where(['item_id' => ['between', [$id, 1038]]])->limit(3000)->select();
        // } elseif ($site == 11) {
        //     $id = $this->orderitemoption->where('site=' . $site . ' and item_id < 215')->max('item_id');
        //     $list = Db::connect('database.db_zeelool_jp')->table('sales_flat_order_item')->where(['item_id' => ['between', [$id, 215]]])->limit(3000)->select();
        // }

        foreach ($list as $k => $v) {
            $count = $this->orderitemprocess->where('site=' . $site . ' and item_id=' . $v['item_id'])->count();
            if ($count > 0) {
                continue;
            }
            $options = [];
            //处方解析 不同站不同字段
            if ($site == 1) {
                $options =  $this->zeelool_prescription_analysis($v['product_options']);
            } elseif ($site == 2) {
                $options =  $this->voogueme_prescription_analysis($v['product_options']);
            } elseif ($site == 3) {
                $options =  $this->nihao_prescription_analysis($v['product_options']);
            } elseif ($site == 4) {
                $options =  $this->meeloog_prescription_analysis($v['product_options']);
            } elseif ($site == 5) {
                $options =  $this->wesee_prescription_analysis($v['product_options']);
            } elseif ($site == 9) {
                $options =  $this->zeelool_es_prescription_analysis($v['product_options']);
            } elseif ($site == 10) {
                $options =  $this->zeelool_de_prescription_analysis($v['product_options']);
            } elseif ($site == 11) {
                $options =  $this->zeelool_jp_prescription_analysis($v['product_options']);
            }

            $options['item_id'] = $v['item_id'];
            $options['site'] = $site;
            $options['magento_order_id'] = $v['order_id'];
            $options['sku'] = $v['sku'];
            $options['qty'] = $v['qty_ordered'];
            $options['base_row_total'] = $v['base_row_total'];
            $options['product_id'] = $v['product_id'];
            $order_prescription_type = $options['order_prescription_type'];
            unset($options['order_prescription_type']);
            if ($options) {
                $options_id = $this->orderitemoption->insertGetId($options);
                $data = []; //子订单表数据
                for ($i = 0; $i < $v['qty_ordered']; $i++) {
                    $data[$i]['item_id'] = $v['item_id'];
                    $data[$i]['magento_order_id'] = $v['order_id'];
                    $data[$i]['site'] = $site;
                    $data[$i]['option_id'] = $options_id;
                    $data[$i]['sku'] = $v['sku'];
                    $data[$i]['order_prescription_type'] = $order_prescription_type;
                    $data[$i]['created_at'] = strtotime($v['created_at']) + 28800;
                    $data[$i]['updated_at'] = strtotime($v['updated_at']) + 28800;
                }
                $this->orderitemprocess->insertAll($data);
            }
            echo $v['item_id'] . "\n";
            usleep(10000);
        }
        echo "ok";
    }

    /**
     * 订单支付临时表
     *
     * @Description
     * @author wpl
     * @since 2020/11/12 17:06:50 
     * @return void
     */
    public function order_payment_data_shell()
    {
        $this->order_payment_data(1);
        $this->order_payment_data(2);
        $this->order_payment_data(3);
        $this->order_payment_data(4);
        $this->order_payment_data(5);
        $this->order_payment_data(9);
        $this->order_payment_data(10);
        $this->order_payment_data(11);
    }

    /**
     * 支付方式处理
     *
     * @Description
     * @author wpl
     * @since 2020/11/02 18:31:12 
     * @return void
     */
    protected function order_payment_data($site)
    {
        $list = $this->order->where('last_trans_id is null and site = ' . $site)->limit(4000)->select();
        $list = collection($list)->toArray();
        $entity_id = array_column($list, 'entity_id');
        if ($site == 1) {
            $res = Db::connect('database.db_zeelool')->table('sales_flat_order_payment')->where(['parent_id' => ['in', $entity_id]])->column('last_trans_id', 'parent_id');
        } elseif ($site == 2) {
            $res = Db::connect('database.db_voogueme')->table('sales_flat_order_payment')->where(['parent_id' => ['in', $entity_id]])->column('last_trans_id', 'parent_id');
        } elseif ($site == 3) {
            $res = Db::connect('database.db_nihao')->table('sales_flat_order_payment')->where(['parent_id' => ['in', $entity_id]])->column('last_trans_id', 'parent_id');
        } elseif ($site == 4) {
            $res = Db::connect('database.db_meeloog')->table('sales_flat_order_payment')->where(['parent_id' => ['in', $entity_id]])->column('last_trans_id', 'parent_id');
        } elseif ($site == 5) {
            $res = Db::connect('database.db_weseeoptical')->table('sales_flat_order_payment')->where(['parent_id' => ['in', $entity_id]])->column('last_trans_id', 'parent_id');
        } elseif ($site == 9) {
            $res = Db::connect('database.db_zeelool_es')->table('sales_flat_order_payment')->where(['parent_id' => ['in', $entity_id]])->column('last_trans_id', 'parent_id');
        } elseif ($site == 10) {
            $res = Db::connect('database.db_zeelool_de')->table('sales_flat_order_payment')->where(['parent_id' => ['in', $entity_id]])->column('last_trans_id', 'parent_id');
        } elseif ($site == 11) {
            $res = Db::connect('database.db_zeelool_jp')->table('sales_flat_order_payment')->where(['parent_id' => ['in', $entity_id]])->column('last_trans_id', 'parent_id');
        }
        if ($res) {
            $params = [];
            foreach ($list as $k => $v) {
                $params[$k]['id'] = $v['id'];
                $params[$k]['last_trans_id'] = $res[$v['entity_id']] ?: 0;
            }
            $this->order->saveAll($params);
            echo $site . 'ok';
        }
    }


    /**
     * 支付方式处理
     *
     * @Description
     * @author wpl
     * @since 2020/11/02 18:31:12 
     * @return void
     */
    public function order_product_id_data()
    {
        $list = $this->orderitemoption->where('product_id is null')->limit(4000)->select();
        $list = collection($list)->toArray();

        $params = [];
        foreach ($list as $k => $v) {

            if ($v['site'] == 1) {
                $product_id = Db::connect('database.db_zeelool')->table('sales_flat_order_item')->where('order_id', $v['magento_order_id'])->where('item_id', $v['item_id'])->value('product_id');
            } elseif ($v['site'] == 2) {
                $product_id = Db::connect('database.db_voogueme')->table('sales_flat_order_item')->where('order_id', $v['magento_order_id'])->where('item_id', $v['item_id'])->value('product_id');
            } elseif ($v['site'] == 3) {
                $product_id = Db::connect('database.db_nihao')->table('sales_flat_order_item')->where('order_id', $v['magento_order_id'])->where('item_id', $v['item_id'])->value('product_id');
            } elseif ($v['site'] == 4) {
                $product_id = Db::connect('database.db_meeloog')->table('sales_flat_order_item')->where('order_id', $v['magento_order_id'])->where('item_id', $v['item_id'])->value('product_id');
            } elseif ($v['site'] == 5) {
                $product_id = Db::connect('database.db_weseeoptical')->table('sales_flat_order_item')->where('order_id', $v['magento_order_id'])->where('item_id', $v['item_id'])->value('product_id');
            } elseif ($v['site'] == 9) {
                $product_id = Db::connect('database.db_zeelool_es')->table('sales_flat_order_item')->where('order_id', $v['magento_order_id'])->where('item_id', $v['item_id'])->value('product_id');
            } elseif ($v['site'] == 10) {
                $product_id = Db::connect('database.db_zeelool_de')->table('sales_flat_order_item')->where('order_id', $v['magento_order_id'])->where('item_id', $v['item_id'])->value('product_id');
            } elseif ($v['site'] == 11) {
                $product_id = Db::connect('database.db_zeelool_jp')->table('sales_flat_order_item')->where('order_id', $v['magento_order_id'])->where('item_id', $v['item_id'])->value('product_id');
            }
            if (!$product_id) continue;
            $params[$k]['id'] = $v['id'];
            $params[$k]['product_id'] = $product_id;
            echo $k . "\n";
        }
        $this->orderitemoption->saveAll($params);
        echo 'ok';
    }

    /**
     * 临时处理订单子表数据
     *
     * @Description
     * @author wpl
     * @since 2020/11/12 16:47:50 
     * @return void
     */
    public function order_item_shell_temp()
    {
        $this->order_item_data_shell_temp(1);
        $this->order_item_data_shell_temp(2);
        $this->order_item_data_shell_temp(3);
        $this->order_item_data_shell_temp(4);
        $this->order_item_data_shell_temp(5);
        $this->order_item_data_shell_temp(9);
        $this->order_item_data_shell_temp(10);
        $this->order_item_data_shell_temp(11);
        // $this->order_item_shell(5);

    }

    protected function order_item_data_shell_temp($site)
    {
        $list = $this->orderitemprocess->where('site=' . $site . ' and distribution_status = 3')->limit(3000)->select();
        $list = collection($list)->toArray();
        $item_ids = array_column($list, 'item_id');

        if ($site == 1) {
            $item_data = Db::connect('database.db_zeelool')->table('sales_flat_order_item')->where(['item_id' => ['in', $item_ids]])->column('product_options', 'item_id');
        } elseif ($site == 2) {
            $item_data = Db::connect('database.db_voogueme')->table('sales_flat_order_item')->where(['item_id' => ['in', $item_ids]])->column('product_options', 'item_id');
        } elseif ($site == 3) {
            $item_data = Db::connect('database.db_nihao')->table('sales_flat_order_item')->where(['item_id' => ['in', $item_ids]])->column('product_options', 'item_id');
        } elseif ($site == 4) {
            $item_data = Db::connect('database.db_meeloog')->table('sales_flat_order_item')->where(['item_id' => ['in', $item_ids]])->column('product_options', 'item_id');
        } elseif ($site == 5) {
            $item_data = Db::connect('database.db_weseeoptical')->table('sales_flat_order_item')->where(['item_id' => ['in', $item_ids]])->column('product_options', 'item_id');
        } elseif ($site == 9) {
            $item_data = Db::connect('database.db_zeelool_es')->table('sales_flat_order_item')->where(['item_id' => ['in', $item_ids]])->column('product_options', 'item_id');
        } elseif ($site == 10) {
            $item_data = Db::connect('database.db_zeelool_de')->table('sales_flat_order_item')->where(['item_id' => ['in', $item_ids]])->column('product_options', 'item_id');
        } elseif ($site == 11) {
            $item_data = Db::connect('database.db_zeelool_jp')->table('sales_flat_order_item')->where(['item_id' => ['in', $item_ids]])->column('product_options', 'item_id');
        }
        $option_params = [];
        foreach ($list as $k => $v) {
            $options = [];
            //处方解析 不同站不同字段
            if ($site == 1) {
                $options =  $this->zeelool_prescription_analysis($item_data[$v['item_id']]);
            } elseif ($site == 2) {
                $options =  $this->voogueme_prescription_analysis($item_data[$v['item_id']]);
            } elseif ($site == 3) {
                $options =  $this->nihao_prescription_analysis($item_data[$v['item_id']]);
            } elseif ($site == 4) {
                $options =  $this->meeloog_prescription_analysis($item_data[$v['item_id']]);
            } elseif ($site == 5) {
                $options =  $this->wesee_prescription_analysis($item_data[$v['item_id']]);
            } elseif ($site == 9) {
                $options =  $this->zeelool_es_prescription_analysis($item_data[$v['item_id']]);
            } elseif ($site == 10) {
                $options =  $this->zeelool_de_prescription_analysis($item_data[$v['item_id']]);
            } elseif ($site == 11) {
                $options =  $this->zeelool_jp_prescription_analysis($item_data[$v['item_id']]);
            }
            $option_params[$k]['order_prescription_type'] = $options['order_prescription_type'];
            $option_params[$k]['id'] = $v['id'];
            echo $v['item_id'] . "\n";
            usleep(10000);
        }

        $this->orderitemprocess->saveAll($option_params);
        echo "ok";
    }
}<|MERGE_RESOLUTION|>--- conflicted
+++ resolved
@@ -1587,11 +1587,7 @@
         ini_set('memory_limit', '2280M');
         if ($site == 1) {
             // $id = $this->orderitemoption->where('site=' . $site . ' and item_id < 929673')->max('item_id');
-<<<<<<< HEAD
-            $list = Db::connect('database.db_zeelool')->table('sales_flat_order_item')->where(['item_id' => ['>', 929673]])->where(['item_id' => ['<', 1026606]])->limit(3000)->select();
-=======
             $list = Db::connect('database.db_zeelool')->table('sales_flat_order_item')->where(['item_id' => ['>', 929673]])->where(['item_id' => ['<', 1026606]])->select();
->>>>>>> a6d2010f
         }
 
         // elseif ($site == 2) {
