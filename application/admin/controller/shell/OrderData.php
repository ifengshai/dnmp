--- conflicted
+++ resolved
@@ -45,7 +45,7 @@
          * 对 中台生产的  用户信息 进行消费
          */
         // 设置将要消费消息的主题
-        $topic = 'test';
+        $topic = 'mojing_order';
         $host = '127.0.0.1:9092';
         $group_id = '0';
         $conf = new \RdKafka\Conf();
@@ -109,27 +109,25 @@
                     case RD_KAFKA_RESP_ERR_NO_ERROR: //没有错误
                         //拆解对象为数组，并根据业务需求处理数据
                         $payload = json_decode($message->payload, true);
-
-                        dump($payload);
                         $key = $message->key;
                         //根据kafka中不同key，调用对应方法传递处理数据
                         //对该条message进行处理，比如用户数据同步， 记录日志。
                         if ($payload) {
                             //根据库名判断站点
                             switch ($payload['database']) {
-                                case 'zeelool_test':
+                                case 'zeelool':
                                     $site = 1;
                                     break;
-                                case 'vuetest_voogueme':
+                                case 'voogueme':
                                     $site = 2;
                                     break;
-                                case 'nihao_test':
+                                case 'nihao':
                                     $site = 3;
                                     break;
                                 case 'meeloog':
                                     $site = 4;
                                     break;
-                                case 'wesee_test':
+                                case 'wesee':
                                     $site = 5;
                                     break;
                                 case 'zeelool_es':
@@ -141,37 +139,17 @@
                                 case 'zeelool_jp':
                                     $site = 11;
                                     break;
+                                case 'morefun':
+                                    $site = 5;
+                                    break;
                                 case 'voogueme_acc':
                                     $site = 12;
-                                    break;
-                                case 'morefun':
-                                    $site = 5;
                                     break;
                             }
                             //主表
                             if ($payload['type'] == 'INSERT' && $payload['table'] == 'sales_flat_order') {
                                 $order_params = [];
                                 foreach ($payload['data'] as $k => $v) {
-
-                                                                       
-                                    $order_ids = $this->order->where('site=' . $site . ' and increment_id=' . $v['increment_id'])->value('id');
-                                    $order_ids2 = $this->order->where('site=' . $site . ' and entity_id=' . $v['entity_id'])->value('id');
-                                    if ($order_ids) {
-                                        $this->order->where('site=' . $site . ' and increment_id=' . $v['increment_id'])->delete();
-                                        $this->orderprocess->where('site=' . $site . ' and increment_id=' . $v['increment_id'])->delete();
-                                        
-                                        //删除子订单表
-                                        $this->orderitemoption->where('site=' . $site . ' and order_id=' . $order_ids)->delete();
-                                        $this->orderitemprocess->where('site=' . $site . ' and order_id=' . $order_ids)->delete();
-                                       
-                                    }
-
-                                    if ($order_ids2) {
-                                        $this->orderprocess->where('site=' . $site . ' and entity_id=' . $v['entity_id'])->delete();
-                                        $this->order->where('site=' . $site . ' and entity_id=' . $v['entity_id'])->delete();
-                                        $this->orderitemoption->where('site=' . $site . ' and order_id=' . $order_ids2)->delete();
-                                        $this->orderitemprocess->where('site=' . $site . ' and order_id=' . $order_ids2)->delete();
-                                    }
                                     $params = [];
                                     $params['entity_id'] = $v['entity_id'];
                                     $params['site'] = $site;
@@ -203,9 +181,9 @@
                                     $params['created_at'] = strtotime($v['created_at']) + 28800;
                                     $params['updated_at'] = strtotime($v['updated_at']) + 28800;
                                     if (isset($v['payment_time'])) {
-                                        $params['payment_time'] = (int)strtotime($v['payment_time']) + 28800;
+                                        $params['payment_time'] = strtotime($v['payment_time']) + 28800;
                                     }
-                                    $params['payment_time'] = $params['payment_time'] < 0 ? 0 : $params['payment_time']; 
+
                                     //插入订单主表
                                     $order_id = $this->order->insertGetId($params);
                                     $order_params[$k]['site'] = $site;
@@ -333,9 +311,9 @@
                                     $params['base_shipping_amount'] = $v['base_shipping_amount'];
                                     $params['updated_at'] = strtotime($v['updated_at']) + 28800;
                                     if (isset($v['payment_time'])) {
-                                        $params['payment_time'] = (int)strtotime($v['payment_time']) + 28800;
+                                        $params['payment_time'] = strtotime($v['payment_time']) + 28800;
                                     }
-                                    $params['payment_time'] = $params['payment_time'] < 0 ? 0 : $params['payment_time']; 
+
                                     $this->order->where(['entity_id' => $v['entity_id'], 'site' => $site])->update($params);
                                 }
                             }
@@ -345,7 +323,6 @@
                                 foreach ($payload['data'] as $k => $v) {
                                     $params = [];
                                     if ($v['address_type'] == 'shipping') {
-
                                         $params['country_id'] = $v['country_id'];
                                         $params['region'] = $v['region'];
                                         $params['region_id'] = $v['region_id'];
@@ -388,7 +365,7 @@
                                     if ($site == 5) {
                                         $options =  $this->wesee_prescription_analysis($orders_prescriptions_params[$v['orders_prescriptions_id']]['prescription']);
                                     }
-                                    
+
                                     $options['item_id'] = $v['id'];
                                     $options['site'] = $site;
                                     $options['magento_order_id'] = $v['order_id'];
@@ -419,8 +396,6 @@
                                             $data[$i]['created_at'] = strtotime($v['created_at']) + 28800;
                                             $data[$i]['updated_at'] = strtotime($v['updated_at']) + 28800;
                                         }
-                                        dump(11111111111111111111111111111111);
-                                        dump($data);
                                         $this->orderitemprocess->insertAll($data);
                                     }
                                 }
@@ -429,6 +404,7 @@
 
                             //批发站处方表更新
                             if ($payload['type'] == 'UPDATE' && $payload['table'] == 'orders_prescriptions') {
+
                                 foreach ($payload['data'] as $k => $v) {
                                     $orders_prescriptions_params[$v['id']]['prescription'] = $v['prescription'];
                                     $orders_prescriptions_params[$v['id']]['name'] = $v['name'];
@@ -443,7 +419,7 @@
                                     if ($site == 5) {
                                         $options =  $this->wesee_prescription_analysis($orders_prescriptions_params[$v['orders_prescriptions_id']]['prescription']);
                                     }
-                                   
+
                                     $options['sku'] = $this->getTrueSku($v['goods_sku']);
                                     $options['qty'] = $v['goods_count'];
                                     $options['base_row_total'] = $v['original_total_price'];
@@ -583,7 +559,7 @@
         //镜片类型
         $arr['index_type'] = $options['info_buyRequest']['tmplens']['lenstype_data_name'] ?: '';
         //镜片名称
-        $index_name = $options['info_buyRequest']['tmplens']['lens_data_name'] ?: '';
+        $index_name = $options['info_buyRequest']['tmplens']['lens_data_name'] ?: $options['info_buyRequest']['tmplens']['index_type'];
         $arr['index_name'] = $index_name ?: '';
         //光度等参数
         $prescription_params = explode("&", $options['info_buyRequest']['tmplens']['prescription']);
@@ -950,8 +926,8 @@
         //镜片名称
         $arr['index_name'] = $options['lens_name'] ?: '';
         $options_params = $options['prescription'];
-        //处方类型
-        $arr['prescription_type'] = $options_params['prescription_type'] ?: '';
+        // //处方类型
+        // $arr['prescription_type'] = $options_params['prescription_type'] ?: '';
         //镀膜名称
         $arr['coating_name'] = $options['coatiing_name'] ?: '';
         //镀膜价格
@@ -997,12 +973,12 @@
         $arr['os_bd_r'] = $options_params['os_bd_r'];
 
         //判断是否为成品老花镜
-        if ($options['degrees'] && !$arr['index_type']) {
-            $arr['od_sph'] = $options['degrees'];
-            $arr['os_sph'] = $options['degrees'];
-            $arr['index_type'] = '1.61 Index Standard  Reading Glasses - Non Prescription';
-            $arr['index_name'] = '1.61 Index Standard  Reading Glasses - Non Prescription';
-        }
+        // if ($options['degrees'] && !$arr['index_type']) {
+        //     $arr['od_sph'] = $options['degrees'];
+        //     $arr['os_sph'] = $options['degrees'];
+        //     $arr['index_type'] = '1.61 Index Standard  Reading Glasses - Non Prescription';
+        //     $arr['index_name'] = '1.61 Index Standard  Reading Glasses - Non Prescription';
+        // }
 
         /**
          * 判断定制现片逻辑
@@ -1305,13 +1281,9 @@
         $options = unserialize($data);
         //镜片类型
         $arr['ring_size'] = $options['info_buyRequest']['tmplens']['ring_size'] ?: '';
-<<<<<<< HEAD
-        
-=======
         //证书
         $arr['gra_certificate'] = $options['info_buyRequest']['tmplens']['gra_certificate'] ?: '';
 
->>>>>>> 3203cf5c
         /**
          * 判断定制现片逻辑
          * 1、渐进镜 Progressive
@@ -1356,7 +1328,7 @@
              * 1.61非球面绿膜 定制片
              * SPH:0.00～-8.00 CYL:-4.25～-6.00
              */
-            if ((((float) urldecode($params['od_sph']) >= -8 && (float) urldecode($params['od_sph']) < 0) || ((float) urldecode($params['os_sph']) >= -8 && (float) urldecode($params['os_sph']) < 0)) && (((float) urldecode($params['od_cyl']) >= -6 && (float) urldecode($params['od_cyl']) <= -4.25) || ((float) urldecode($params['os_cyl']) >= -6 && (float) urldecode($params['os_cyl']) <= -4.25))) {
+            if ((((float) urldecode($params['od_sph']) >= -8 && (float) urldecode($params['od_sph']) <= 0) || ((float) urldecode($params['os_sph']) >= -8 && (float) urldecode($params['os_sph']) <= 0)) && (((float) urldecode($params['od_cyl']) >= -6 && (float) urldecode($params['od_cyl']) <= -4.25) || ((float) urldecode($params['os_cyl']) >= -6 && (float) urldecode($params['os_cyl']) <= -4.25))) {
                 $arr['is_custom_lens'] = 1;
                 $arr['order_prescription_type'] = 3;
             }
@@ -1382,7 +1354,7 @@
              * 1.71非球面绿膜 现片
              * SPH:0.00～-15.00 CYL:0.00～-2.00（不含-0.25）
              */
-            if ((((float) urldecode($params['od_sph']) >= -15 && (float) urldecode($params['od_sph']) < 0) || ((float) urldecode($params['os_sph']) >= -15 && (float) urldecode($params['os_sph']) < 0)) && (((float) urldecode($params['od_cyl']) >= -2 && (float) urldecode($params['od_cyl']) < 0 && (float) urldecode($params['od_cyl']) != -0.25) || ((float) urldecode($params['os_cyl']) >= -2 && (float) urldecode($params['os_cyl']) < 0 && (float) urldecode($params['od_cyl']) != -0.25))) {
+            if ((((float) urldecode($params['od_sph']) >= -15 && (float) urldecode($params['od_sph']) <= 0) || ((float) urldecode($params['os_sph']) >= -15 && (float) urldecode($params['os_sph']) <= 0)) && (((float) urldecode($params['od_cyl']) >= -2 && (float) urldecode($params['od_cyl']) <= 0 && (float) urldecode($params['od_cyl']) != -0.25) || ((float) urldecode($params['os_cyl']) >= -2 && (float) urldecode($params['os_cyl']) <= 0 && (float) urldecode($params['od_cyl']) != -0.25))) {
                 $arr['order_prescription_type'] = 2;
             } elseif ((float) urldecode($params['od_sph']) == 0 && (float) urldecode($params['os_sph']) == 0) {
                 $arr['order_prescription_type'] = 2;
@@ -1397,7 +1369,7 @@
              * 1.74非球面绿膜 现片
              * SPH:-3.00～-13.00 CYL:0.00～-2.00（不含-0.25）
              */
-            if ((((float) urldecode($params['od_sph']) >= -13 && (float) urldecode($params['od_sph']) <= -3) || ((float) urldecode($params['os_sph']) >= -13 && (float) urldecode($params['os_sph']) <= -3)) && (((float) urldecode($params['od_cyl']) >= -2 && (float) urldecode($params['od_cyl']) < 0 && (float) urldecode($params['od_cyl']) != -0.25) || ((float) urldecode($params['os_cyl']) >= -2 && (float) urldecode($params['os_cyl']) < 0 && (float) urldecode($params['od_cyl']) != -0.25))) {
+            if ((((float) urldecode($params['od_sph']) >= -13 && (float) urldecode($params['od_sph']) <= -3) || ((float) urldecode($params['os_sph']) >= -13 && (float) urldecode($params['os_sph']) <= -3)) && (((float) urldecode($params['od_cyl']) >= -2 && (float) urldecode($params['od_cyl']) <= 0 && (float) urldecode($params['od_cyl']) != -0.25) || ((float) urldecode($params['os_cyl']) >= -2 && (float) urldecode($params['os_cyl']) <= 0 && (float) urldecode($params['od_cyl']) != -0.25))) {
                 $arr['order_prescription_type'] = 2;
             } elseif ((float) urldecode($params['od_sph']) == 0 && (float) urldecode($params['os_sph']) == 0) {
                 $arr['order_prescription_type'] = 2;
@@ -1414,7 +1386,7 @@
              * SPH:0.00～-8.00 CYL:-2.25～-4.00
              * SPH:0.00～+6.00 CYL:0.00～-2.00
              */
-            if ((((float) urldecode($params['od_sph']) >= -8 && (float) urldecode($params['od_sph']) < 0) || ((float) urldecode($params['os_sph']) >= -8 && (float) urldecode($params['os_sph']) < 0)) && (((float) urldecode($params['od_cyl']) >= -4 && (float) urldecode($params['od_cyl']) < 0) || ((float) urldecode($params['os_cyl']) >= -4 && (float) urldecode($params['os_cyl']) < 0))) {
+            if ((((float) urldecode($params['od_sph']) >= -8 && (float) urldecode($params['od_sph']) <= 0) || ((float) urldecode($params['os_sph']) >= -8 && (float) urldecode($params['os_sph']) <= 0)) && (((float) urldecode($params['od_cyl']) >= -4 && (float) urldecode($params['od_cyl']) <= 0) || ((float) urldecode($params['os_cyl']) >= -4 && (float) urldecode($params['os_cyl']) <= 0))) {
                 $arr['order_prescription_type'] = 2;
             } elseif ((((float) urldecode($params['od_sph']) >= 0 && (float) urldecode($params['od_sph']) <= 6) || ((float) urldecode($params['os_sph']) >= 0 && (float) urldecode($params['os_sph']) <= 6)) && (((float) urldecode($params['od_cyl']) >= -2 && (float) urldecode($params['od_cyl']) <= 0) || ((float) urldecode($params['os_cyl']) >= -2 && (float) urldecode($params['os_cyl']) <= 0))) {
                 $arr['order_prescription_type'] = 2;
@@ -1431,7 +1403,7 @@
              * 1.57变色 现片 1.71变色灰
              * SPH:0.00～-3.00 CYL:0.00～-2.00
              */
-            if ((((float) urldecode($params['od_sph']) >= -12 && (float) urldecode($params['od_sph']) < 0) || ((float) urldecode($params['os_sph']) >= -12 && (float) urldecode($params['os_sph']) < 0)) && (((float) urldecode($params['od_cyl']) >= -2 && (float) urldecode($params['od_cyl']) < 0 && (float) urldecode($params['od_cyl']) != -0.25) || ((float) urldecode($params['os_cyl']) >= -2 && (float) urldecode($params['os_cyl']) < 0 && (float) urldecode($params['od_cyl']) != -0.25))) {
+            if ((((float) urldecode($params['od_sph']) >= -12 && (float) urldecode($params['od_sph']) <= 0) || ((float) urldecode($params['os_sph']) >= -12 && (float) urldecode($params['os_sph']) <= 0)) && (((float) urldecode($params['od_cyl']) >= -2 && (float) urldecode($params['od_cyl']) <= 0 && (float) urldecode($params['od_cyl']) != -0.25) || ((float) urldecode($params['os_cyl']) >= -2 && (float) urldecode($params['os_cyl']) <= 0 && (float) urldecode($params['od_cyl']) != -0.25))) {
                 $arr['order_prescription_type'] = 2;
             } elseif ((float) urldecode($params['od_sph']) == 0 && (float) urldecode($params['os_sph']) == 0) {
                 $arr['order_prescription_type'] = 2;
@@ -1446,7 +1418,7 @@
              * 1.71防蓝光 现片
              * SPH:0.00～-12.00 CYL:0.00～-2.00（不含-0.25）
              */
-            if ((((float) urldecode($params['od_sph']) >= -3 && (float) urldecode($params['od_sph']) < 0) || ((float) urldecode($params['os_sph']) >= -3 && (float) urldecode($params['os_sph']) < 0)) && (((float) urldecode($params['od_cyl']) >= -2 && (float) urldecode($params['od_cyl']) < 0) || ((float) urldecode($params['os_cyl']) >= -2 && (float) urldecode($params['os_cyl']) < 0))) {
+            if ((((float) urldecode($params['od_sph']) >= -3 && (float) urldecode($params['od_sph']) <= 0) || ((float) urldecode($params['os_sph']) >= -3 && (float) urldecode($params['os_sph']) <= 0)) && (((float) urldecode($params['od_cyl']) >= -2 && (float) urldecode($params['od_cyl']) <= 0) || ((float) urldecode($params['os_cyl']) >= -2 && (float) urldecode($params['os_cyl']) <= 0))) {
                 $arr['order_prescription_type'] = 2;
             } elseif ((float) urldecode($params['od_sph']) == 0 && (float) urldecode($params['os_sph']) == 0) {
                 $arr['order_prescription_type'] = 2;
@@ -1462,7 +1434,7 @@
              * 1.61变色灰 现片
              * SPH:0.00～-8.00 CYL:0.00～-2.00
              */
-            if ((((float) urldecode($params['od_sph']) >= -8 && (float) urldecode($params['od_sph']) < 0) || ((float) urldecode($params['os_sph']) >= -8 && (float) urldecode($params['os_sph']) < 0)) && (((float) urldecode($params['od_cyl']) >= -2 && (float) urldecode($params['od_cyl']) < 0) || ((float) urldecode($params['os_cyl']) >= -2 && (float) urldecode($params['os_cyl']) < 0))) {
+            if ((((float) urldecode($params['od_sph']) >= -8 && (float) urldecode($params['od_sph']) <= 0) || ((float) urldecode($params['os_sph']) >= -8 && (float) urldecode($params['os_sph']) <= 0)) && (((float) urldecode($params['od_cyl']) >= -2 && (float) urldecode($params['od_cyl']) <= 0) || ((float) urldecode($params['os_cyl']) >= -2 && (float) urldecode($params['os_cyl']) <= 0))) {
                 $arr['order_prescription_type'] = 2;
             } elseif ((float) urldecode($params['od_sph']) == 0 && (float) urldecode($params['os_sph']) == 0) {
                 $arr['order_prescription_type'] = 2;
@@ -1477,7 +1449,7 @@
              * 1.61变色蓝 现片
              * SPH:0.00～-8.00 CYL:0.00～-2.00
              */
-            if ((((float) urldecode($params['od_sph']) >= -8 && (float) urldecode($params['od_sph']) < 0) || ((float) urldecode($params['os_sph']) >= -8 && (float) urldecode($params['os_sph']) < 0)) && (((float) urldecode($params['od_cyl']) >= -2 && (float) urldecode($params['od_cyl']) <= 0.5) || ((float) urldecode($params['os_cyl']) >= -2 && (float) urldecode($params['os_cyl']) <= 0.5))) {
+            if ((((float) urldecode($params['od_sph']) >= -8 && (float) urldecode($params['od_sph']) <= 0) || ((float) urldecode($params['os_sph']) >= -8 && (float) urldecode($params['os_sph']) <= 0)) && (((float) urldecode($params['od_cyl']) >= -2 && (float) urldecode($params['od_cyl']) <= 0.5) || ((float) urldecode($params['os_cyl']) >= -2 && (float) urldecode($params['os_cyl']) <= 0.5))) {
                 $arr['order_prescription_type'] = 2;
             } elseif ((float) urldecode($params['od_sph']) == 0 && (float) urldecode($params['os_sph']) == 0) {
                 $arr['order_prescription_type'] = 2;
@@ -1517,7 +1489,6 @@
         $list = collection($list)->toArray();
         foreach ($list as $v) {
             $res = $this->order->where(['entity_id' => $v['magento_order_id'], 'site' => $v['site']])->field('id,increment_id')->find();
-            if (!$res) continue;
             $data = $this->orderitemprocess->where(['magento_order_id' => $v['magento_order_id'], 'site' => $v['site']])->select();
             $item_params = [];
             foreach ($data as $key => $val) {
@@ -1560,7 +1531,7 @@
         foreach ($list as $k => $v) {
             $order_id = $this->order->where(['entity_id' => $v['magento_order_id'], 'site' => $v['site']])->value('id');
             $params[$k]['id'] = $v['id'];
-            $params[$k]['order_id'] = $order_id ?: 0;
+            $params[$k]['order_id'] = $order_id;
             echo $v['id'] . "\n";
         }
         //更新数据
@@ -1752,14 +1723,16 @@
         $list = Db::connect('database.db_wesee_temp')
             ->table('orders_items')->alias('a')
             ->join(['orders_prescriptions' => 'b'], 'a.orders_prescriptions_id=b.id')
-            ->where('order_id>1875')->select();
+            ->where('order_id>1100 and order_id<1801')->select();
         foreach ($list as $k => $v) {
             $options = [];
             //处方解析 不同站不同字段
-            // $options =  $this->wesee_prescription_analysis($v['prescription']);
+            $options =  $this->wesee_prescription_analysis($v['prescription']);
             $options['prescription_type'] = $v['name'];
+            unset($options['order_prescription_type']);
             $this->orderitemoption->where(['item_id' => $v['id'], 'site' => 5, 'magento_order_id' => $v['order_id']])->update($options);
         }
+
         echo $site . 'ok';
     }
 
@@ -1785,18 +1758,15 @@
      */
     public function process_order_data_temp()
     {
-        $this->zeelool_old_order(1);
+        $this->zeelool_old_order(12);
         // $this->zeelool_old_order(5);
     }
 
 
     protected function zeelool_old_order($site)
     {
-        if ($site == 1) {
-            $list = $this->zeelool->where(['entity_id' => 557772])->select();
-        } elseif ($site == 5) {
-            $id = $this->order->where('site=' . $site . ' and entity_id < 1375')->max('entity_id');
-            $list = $this->wesee->where(['entity_id' => ['between', [$id, 1375]]])->limit(3000)->select();
+        if ($site == 12) {
+            $list = Db::connect('database.db_voogueme_acc')->table('sales_flat_order')->select();
         }
 
         $list = collection($list)->toArray();
@@ -1814,9 +1784,11 @@
             $params['status'] = $v['status'] ?: '';
             $params['store_id'] = $v['store_id'];
             $params['base_grand_total'] = $v['base_grand_total'];
-            $params['total_item_count'] = $v['total_qty_ordered'];
+            $params['total_item_count'] = $v['total_item_count'];
+            $params['total_qty_ordered'] = $v['total_qty_ordered'];
             $params['order_type'] = $v['order_type'];
             $params['base_currency_code'] = $v['base_currency_code'];
+            $params['order_currency_code'] = $v['order_currency_code'];
             $params['shipping_method'] = $v['shipping_method'];
             $params['shipping_title'] = $v['shipping_description'];
             $params['country_id'] = $v['country_id'];
@@ -1830,18 +1802,21 @@
             $params['customer_lastname'] = $v['customer_lastname'];
             $params['taxno'] = $v['taxno'];
             $params['base_to_order_rate'] = $v['base_to_order_rate'];
+            $params['mw_rewardpoint'] = $v['mw_rewardpoint'];
             $params['mw_rewardpoint_discount'] = $v['mw_rewardpoint_discount'];
-            $params['mw_rewardpoint'] = $v['mw_rewardpoint'];
             $params['base_shipping_amount'] = $v['base_shipping_amount'];
             $params['created_at'] = strtotime($v['created_at']) + 28800;
             $params['updated_at'] = strtotime($v['updated_at']) + 28800;
+            if (isset($v['payment_time'])) {
+                $params['payment_time'] = strtotime($v['payment_time']) + 28800;
+            }
+
             //插入订单主表
             $order_id = $this->order->insertGetId($params);
             $order_params[$k]['site'] = $site;
             $order_params[$k]['order_id'] = $order_id;
             $order_params[$k]['entity_id'] = $v['entity_id'];
             $order_params[$k]['increment_id'] = $v['increment_id'];
-
             echo $v['entity_id'] . "\n";
             usleep(10000);
         }
@@ -1903,6 +1878,8 @@
             $res = Db::connect('database.db_zeelool_de')->table('sales_flat_order_address')->where(['parent_id' => ['in', $entity_id]])->column('lastname,firstname', 'parent_id');
         } elseif ($site == 11) {
             $res = Db::connect('database.db_zeelool_jp')->table('sales_flat_order_address')->where(['parent_id' => ['in', $entity_id]])->column('lastname,firstname', 'parent_id');
+        } elseif ($site == 12) {
+            $res = Db::connect('database.db_voogueme_acc')->table('sales_flat_order_address')->where(['parent_id' => ['in', $entity_id]])->column('lastname,firstname', 'parent_id');
         }
         $params = [];
         foreach ($list as $k => $v) {
@@ -1986,15 +1963,15 @@
      */
     public function order_item_data_shell()
     {
-        $this->order_item_shell(1);
+        $this->order_item_shell(12);
     }
 
     protected function order_item_shell($site)
     {
         ini_set('memory_limit', '2280M');
-        if ($site == 1) {
+        if ($site == 12) {
             // $id = $this->orderitemoption->where('site=' . $site . ' and item_id < 929673')->max('item_id');
-            $list = Db::connect('database.db_zeelool')->table('sales_flat_order_item')->where(['item_id' => ['>', 929673]])->where(['item_id' => ['<', 1026606]])->select();
+            $list = Db::connect('database.db_voogueme_acc')->table('sales_flat_order_item')->select();
         }
 
         // elseif ($site == 2) {
@@ -2043,6 +2020,8 @@
                 $options =  $this->zeelool_de_prescription_analysis($v['product_options']);
             } elseif ($site == 11) {
                 $options =  $this->zeelool_jp_prescription_analysis($v['product_options']);
+            } elseif ($site == 12) {
+                $options =  $this->voogueme_acc_prescription_analysis($v['product_options']);
             }
 
             $options['item_id'] = $v['item_id'];
@@ -2085,14 +2064,8 @@
      */
     public function order_payment_data_shell()
     {
-        $this->order_payment_data(1);
-        $this->order_payment_data(2);
-        $this->order_payment_data(3);
-        $this->order_payment_data(4);
-        $this->order_payment_data(5);
-        $this->order_payment_data(9);
-        $this->order_payment_data(10);
-        $this->order_payment_data(11);
+
+        $this->order_payment_data(12);
     }
 
     /**
@@ -2124,12 +2097,15 @@
             $res = Db::connect('database.db_zeelool_de')->table('sales_flat_order_payment')->where(['parent_id' => ['in', $entity_id]])->column('last_trans_id', 'parent_id');
         } elseif ($site == 11) {
             $res = Db::connect('database.db_zeelool_jp')->table('sales_flat_order_payment')->where(['parent_id' => ['in', $entity_id]])->column('last_trans_id', 'parent_id');
+        } elseif ($site == 11) {
+            $res = Db::connect('database.db_voogueme_acc')->table('sales_flat_order_payment')->where(['parent_id' => ['in', $entity_id]])->column('last_trans_id,method', 'parent_id');
         }
         if ($res) {
             $params = [];
             foreach ($list as $k => $v) {
                 $params[$k]['id'] = $v['id'];
-                $params[$k]['last_trans_id'] = $res[$v['entity_id']] ?: 0;
+                $params[$k]['last_trans_id'] = $res[$v['entity_id']]['last_trans_id'] ?: 0;
+                $params[$k]['payment_method'] = $res[$v['entity_id']]['method'];
             }
             $this->order->saveAll($params);
             echo $site . 'ok';
