--- conflicted
+++ resolved
@@ -118,11 +118,7 @@
                         //拆解对象为数组，并根据业务需求处理数据
                         $payload = json_decode($message->payload, true);
                         $key = $message->key;
-<<<<<<< HEAD
-                        file_put_contents('/www/wwwroot/mojing/runtime/log/canal.log', serialize($payload) . "\n", FILE_APPEND);
-=======
                         file_put_contents('/www/wwwroot/mojing_test/runtime/log/canal.log', serialize($payload) . "\n");
->>>>>>> 331e9280
                         //根据kafka中不同key，调用对应方法传递处理数据
                         //对该条message进行处理，比如用户数据同步， 记录日志。
                         if ($payload) {
