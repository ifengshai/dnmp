<?php

    /**
     * 执行时间：每天一次
     */

    namespace app\admin\controller\shell;

    use app\common\controller\Backend;
    use think\Db;

    class OrderData extends Backend
    {
        protected $noNeedLogin = ['*'];

        public function _initialize()
        {
            parent::_initialize();
            $this->order = new \app\admin\model\order\order\NewOrder();
            $this->orderitemoption = new \app\admin\model\order\order\NewOrderItemOption();
            $this->orderprocess = new \app\admin\model\order\order\NewOrderProcess();
            $this->orderitemprocess = new \app\admin\model\order\order\NewOrderItemProcess();
            $this->zeelool = new \app\admin\model\order\order\Zeelool();
            $this->voogueme = new \app\admin\model\order\order\Voogueme();
            $this->nihao = new \app\admin\model\order\order\Nihao();
            $this->meeloog = new \app\admin\model\order\order\Meeloog();
            $this->wesee = new \app\admin\model\order\order\Weseeoptical();
            $this->zeelool_es = new \app\admin\model\order\order\ZeeloolEs();
            $this->zeelool_de = new \app\admin\model\order\order\ZeeloolDe();
            $this->zeelool_jp = new \app\admin\model\order\order\ZeeloolJp();
        }

        /**
         * 处理订单数据
         *
         * @Description
         * @author wpl
         * @since 2020/10/21 14:55:50 
         * @return void
         */
<<<<<<< HEAD
        // 设置将要消费消息的主题
        $topic = 'test';
        $host = '127.0.0.1:9092';
        $group_id = '0';
        $conf = new \RdKafka\Conf();
        // 当有新的消费进程加入或者退出消费组时，kafka 会自动重新分配分区给消费者进程，这里注册了一个回调函数，当分区被重新分配时触发
        $conf->setRebalanceCb(function (\RdKafka\KafkaConsumer $kafka, $err, array $partitions = null) {
            switch ($err) {
                case RD_KAFKA_RESP_ERR__ASSIGN_PARTITIONS:
                    $kafka->assign($partitions);
                    break;
                case RD_KAFKA_RESP_ERR__REVOKE_PARTITIONS:
                    $kafka->assign(NULL);
                    break;
                default:
                    throw new \Exception($err);
=======
        public function process_order_data()
        {
            /**
             * 代码中的输出注释都可以打开供调试使用
             * 对 中台生产的  用户信息 进行消费
             */
            // 设置将要消费消息的主题
            $topic = 'mojing_order';
            $host = '127.0.0.1:9092';
            $group_id = '0';
            $conf = new \RdKafka\Conf();
            // 当有新的消费进程加入或者退出消费组时，kafka 会自动重新分配分区给消费者进程，这里注册了一个回调函数，当分区被重新分配时触发
            $conf->setRebalanceCb(function (\RdKafka\KafkaConsumer $kafka, $err, array $partitions = null) {
                switch ($err) {
                    case RD_KAFKA_RESP_ERR__ASSIGN_PARTITIONS:
                        $kafka->assign($partitions);
                        break;
                    case RD_KAFKA_RESP_ERR__REVOKE_PARTITIONS:
                        $kafka->assign(null);
                        break;
                    default:
                        throw new \Exception($err);
                }
            });
            // 配置groud.id 具有相同 group.id 的consumer 将会处理不同分区的消息，
            // 所以同一个组内的消费者数量如果订阅了一个topic，
            // 那么消费者进程的数量多于 多于这个topic 分区的数量是没有意义的。
            $conf->set('group.id', $group_id);

            // 添加 kafka集群服务器地址
            $conf->set('metadata.broker.list', $host); //'localhost:9092,localhost:9093,localhost:9094,localhost:9095'

            // 针对低延迟进行了优化的配置。这允许PHP进程/请求尽快发送消息并快速终止
            $conf->set('socket.timeout.ms', 50);
            //多进程和信号
            if (function_exists('pcntl_sigprocmask')) {
                pcntl_sigprocmask(SIG_BLOCK, [SIGIO]);
                $conf->set('internal.termination.signal', SIGIO);
            } else {
                $conf->set('queue.buffering.max.ms', 1);
>>>>>>> 7238e062
            }

<<<<<<< HEAD
        $topicConf = new \RdKafka\TopicConf();
        // 在interval.ms的时间内自动提交确认、建议不要启动, 1是启动，0是未启动
        $topicConf->set('auto.commit.enable', 0);
        $topicConf->set('auto.commit.interval.ms', 100);
        //smallest：简单理解为从头开始消费，largest：简单理解为从最新的开始消费
        $topicConf->set('auto.offset.reset', 'smallest');
        // 设置offset的存储为broker
        //$topicConf->set('offset.store.method', 'broker');
        // 设置offset的存储为file
        //$topicConf->set('offset.store.method', 'file');
        // 设置offset的存储路径
        $topicConf->set('offset.store.path', 'kafka_offset.log');
        //$topicConf->set('offset.store.path', __DIR__);

        $consumer = new \RdKafka\KafkaConsumer($conf);

        // 更新订阅集（自动分配partitions ）
        $consumer->subscribe([$topic]);


        $orders_prescriptions_params = [];
        while (true) {
            //设置120s为超时
            $message = $consumer->consume(120 * 1000);
            if (!empty($message)) {
                switch ($message->err) {
                    case RD_KAFKA_RESP_ERR_NO_ERROR: //没有错误
                        //拆解对象为数组，并根据业务需求处理数据
                        $payload = json_decode($message->payload, true);

                        dump($payload);
                        $key = $message->key;
                        //根据kafka中不同key，调用对应方法传递处理数据
                        //对该条message进行处理，比如用户数据同步， 记录日志。
                        if ($payload) {
                            //根据库名判断站点
                            switch ($payload['database']) {
                                case 'zeelool_test':
                                    $site = 1;
                                    break;
                                case 'vuetest_voogueme':
                                    $site = 2;
                                    break;
                                case 'nihao_test':
                                    $site = 3;
                                    break;
                                case 'meeloog':
                                    $site = 4;
                                    break;
                                case 'wesee_test':
                                    $site = 5;
                                    break;
                                case 'zeelool_es':
                                    $site = 9;
                                    break;
                                case 'zeelool_de':
                                    $site = 10;
                                    break;
                                case 'zeelool_jp':
                                    $site = 11;
                                    break;
                                case 'voogueme_acc':
                                    $site = 12;
                                    break;
                                case 'morefun':
                                    $site = 5;
                                    break;
                            }
                            //主表
                            if ($payload['type'] == 'INSERT' && $payload['table'] == 'sales_flat_order') {
                                $order_params = [];
                                foreach ($payload['data'] as $k => $v) {

                                                                       
                                    $order_ids = $this->order->where('site=' . $site . ' and increment_id=' . $v['increment_id'])->value('id');
                                    $order_ids2 = $this->order->where('site=' . $site . ' and entity_id=' . $v['entity_id'])->value('id');
                                    if ($order_ids) {
                                        $this->order->where('site=' . $site . ' and increment_id=' . $v['increment_id'])->delete();
                                        $this->orderprocess->where('site=' . $site . ' and increment_id=' . $v['increment_id'])->delete();
                                        
                                        //删除子订单表
                                        $this->orderitemoption->where('site=' . $site . ' and order_id=' . $order_ids)->delete();
                                        $this->orderitemprocess->where('site=' . $site . ' and order_id=' . $order_ids)->delete();
                                       
                                    }

                                    if ($order_ids2) {
                                        $this->orderprocess->where('site=' . $site . ' and entity_id=' . $v['entity_id'])->delete();
                                        $this->order->where('site=' . $site . ' and entity_id=' . $v['entity_id'])->delete();
                                        $this->orderitemoption->where('site=' . $site . ' and order_id=' . $order_ids2)->delete();
                                        $this->orderitemprocess->where('site=' . $site . ' and order_id=' . $order_ids2)->delete();
                                    }
                                    $params = [];
                                    $params['entity_id'] = $v['entity_id'];
                                    $params['site'] = $site;
                                    $params['increment_id'] = $v['increment_id'];
                                    $params['status'] = $v['status'] ?: '';
                                    $params['store_id'] = $v['store_id'];
                                    $params['base_grand_total'] = $v['base_grand_total'];
                                    $params['total_item_count'] = $v['total_item_count'];
                                    $params['total_qty_ordered'] = $v['total_qty_ordered'];
                                    $params['order_type'] = $v['order_type'];
                                    $params['base_currency_code'] = $v['base_currency_code'];
                                    $params['order_currency_code'] = $v['order_currency_code'];
                                    $params['shipping_method'] = $v['shipping_method'];
                                    $params['shipping_title'] = $v['shipping_description'];
                                    $params['country_id'] = $v['country_id'];
                                    $params['region'] = $v['region'];
                                    $params['city'] = $v['city'];
                                    $params['street'] = $v['street'];
                                    $params['postcode'] = $v['postcode'];
                                    $params['telephone'] = $v['telephone'];
                                    $params['customer_email'] = $v['customer_email'];
                                    $params['customer_firstname'] = $v['customer_firstname'];
                                    $params['customer_lastname'] = $v['customer_lastname'];
                                    $params['taxno'] = $v['taxno'];
                                    $params['base_to_order_rate'] = $v['base_to_order_rate'];
                                    $params['mw_rewardpoint'] = $v['mw_rewardpoint'];
                                    $params['mw_rewardpoint_discount'] = $v['mw_rewardpoint_discount'];
                                    $params['base_shipping_amount'] = $v['base_shipping_amount'];
                                    $params['created_at'] = strtotime($v['created_at']) + 28800;
                                    $params['updated_at'] = strtotime($v['updated_at']) + 28800;
                                    if (isset($v['payment_time'])) {
                                        $params['payment_time'] = (int)strtotime($v['payment_time']) + 28800;
                                    }
                                    $params['payment_time'] = $params['payment_time'] < 0 ? 0 : $params['payment_time']; 
                                    //插入订单主表
                                    $order_id = $this->order->insertGetId($params);
                                    $order_params[$k]['site'] = $site;
                                    $order_params[$k]['order_id'] = $order_id;
                                    $order_params[$k]['entity_id'] = $v['entity_id'];
                                    $order_params[$k]['increment_id'] = $v['increment_id'];
=======
            $topicConf = new \RdKafka\TopicConf();
            // 在interval.ms的时间内自动提交确认、建议不要启动, 1是启动，0是未启动
            $topicConf->set('auto.commit.enable', 0);
            $topicConf->set('auto.commit.interval.ms', 100);
            //smallest：简单理解为从头开始消费，largest：简单理解为从最新的开始消费
            $topicConf->set('auto.offset.reset', 'smallest');
            // 设置offset的存储为broker
            //$topicConf->set('offset.store.method', 'broker');
            // 设置offset的存储为file
            //$topicConf->set('offset.store.method', 'file');
            // 设置offset的存储路径
            $topicConf->set('offset.store.path', 'kafka_offset.log');
            //$topicConf->set('offset.store.path', __DIR__);

            $consumer = new \RdKafka\KafkaConsumer($conf);

            // 更新订阅集（自动分配partitions ）
            $consumer->subscribe([$topic]);


            $orders_prescriptions_params = [];
            while (true) {
                //设置120s为超时
                $message = $consumer->consume(120 * 1000);
                if (!empty($message)) {
                    switch ($message->err) {
                        case RD_KAFKA_RESP_ERR_NO_ERROR: //没有错误
                            //拆解对象为数组，并根据业务需求处理数据
                            $payload = json_decode($message->payload, true);
                            $key = $message->key;
                            //根据kafka中不同key，调用对应方法传递处理数据
                            //对该条message进行处理，比如用户数据同步， 记录日志。
                            if ($payload) {
                                //根据库名判断站点
                                switch ($payload['database']) {
                                    case 'zeelool':
                                        $site = 1;
                                        break;
                                    case 'voogueme':
                                        $site = 2;
                                        break;
                                    case 'nihao':
                                        $site = 3;
                                        break;
                                    case 'meeloog':
                                        $site = 4;
                                        break;
                                    case 'wesee':
                                        $site = 5;
                                        break;
                                    case 'zeelool_es':
                                        $site = 9;
                                        break;
                                    case 'zeelool_de':
                                        $site = 10;
                                        break;
                                    case 'zeelool_jp':
                                        $site = 11;
                                        break;
                                    case 'morefun':
                                        $site = 5;
                                        break;
                                    case 'voogueme_acc':
                                        $site = 12;
                                        break;
>>>>>>> 7238e062
                                }
                                //主表
                                if ($payload['type'] == 'INSERT' && $payload['table'] == 'sales_flat_order') {
                                    $order_params = [];
                                    foreach ($payload['data'] as $k => $v) {
                                        $params = [];
                                        $params['entity_id'] = $v['entity_id'];
                                        $params['site'] = $site;
                                        $params['increment_id'] = $v['increment_id'];
                                        $params['status'] = $v['status'] ?: '';
                                        $params['store_id'] = $v['store_id'];
                                        $params['base_grand_total'] = $v['base_grand_total'];
                                        $params['total_item_count'] = $v['total_item_count'];
                                        $params['total_qty_ordered'] = $v['total_qty_ordered'];
                                        $params['order_type'] = $v['order_type'];
                                        $params['base_currency_code'] = $v['base_currency_code'];
                                        $params['order_currency_code'] = $v['order_currency_code'];
                                        $params['shipping_method'] = $v['shipping_method'];
                                        $params['shipping_title'] = $v['shipping_description'];
                                        $params['country_id'] = $v['country_id'];
                                        $params['region'] = $v['region'];
                                        $params['city'] = $v['city'];
                                        $params['street'] = $v['street'];
                                        $params['postcode'] = $v['postcode'];
                                        $params['telephone'] = $v['telephone'];
                                        $params['customer_email'] = $v['customer_email'];
                                        $params['customer_firstname'] = $v['customer_firstname'];
                                        $params['customer_lastname'] = $v['customer_lastname'];
                                        $params['taxno'] = $v['taxno'];
                                        $params['base_to_order_rate'] = $v['base_to_order_rate'];
                                        $params['mw_rewardpoint'] = $v['mw_rewardpoint'];
                                        $params['mw_rewardpoint_discount'] = $v['mw_rewardpoint_discount'];
                                        $params['base_shipping_amount'] = $v['base_shipping_amount'];
                                        $params['created_at'] = strtotime($v['created_at']) + 28800;
                                        $params['updated_at'] = strtotime($v['updated_at']) + 28800;
                                        if (isset($v['payment_time'])) {
                                            $params['payment_time'] = strtotime($v['payment_time']) + 28800;
                                        }

                                        //插入订单主表
                                        $order_id = $this->order->insertGetId($params);
                                        $order_params[$k]['site'] = $site;
                                        $order_params[$k]['order_id'] = $order_id;
                                        $order_params[$k]['entity_id'] = $v['entity_id'];
                                        $order_params[$k]['increment_id'] = $v['increment_id'];
                                    }
                                    //插入订单处理表
                                    $this->orderprocess->saveAll($order_params);
                                }

                                //批发站主表
                                if ($payload['type'] == 'INSERT' && $payload['table'] == 'orders') {
                                    $order_params = [];
                                    foreach ($payload['data'] as $k => $v) {
                                        $params = [];
                                        $params['entity_id'] = $v['id'];
                                        $params['site'] = $site;
                                        $params['increment_id'] = $v['order_no'];
                                        $params['status'] = $v['order_status'] ?: '';
                                        $params['store_id'] = $v['source'];
                                        $params['base_grand_total'] = $v['actual_amount_paid'];
                                        $params['total_qty_ordered'] = $v['goods_quantity'];
                                        $params['base_currency_code'] = $v['base_currency'];
                                        $params['order_currency_code'] = $v['now_currency'];
                                        $params['shipping_method'] = $v['freight_type'];
                                        $params['shipping_title'] = $v['freight_description'];
                                        $params['customer_email'] = $v['email'];
                                        $params['base_to_order_rate'] = $v['rate'];
                                        $params['base_shipping_amount'] = $v['freight_price'];
                                        $params['payment_method'] = $v['payment_type'];
                                        $params['created_at'] = strtotime($v['created_at']) + 28800;
                                        $params['updated_at'] = strtotime($v['updated_at']) + 28800;
                                        $params['last_trans_id'] = $v['payment_order_no'];
                                        if (isset($v['payment_time'])) {
                                            $params['payment_time'] = strtotime($v['payment_time']) + 28800;
                                        }

                                        //插入订单主表
                                        $order_id = $this->order->insertGetId($params);
                                        $order_params[$k]['site'] = $site;
                                        $order_params[$k]['order_id'] = $order_id;
                                        $order_params[$k]['entity_id'] = $v['id'];
                                        $order_params[$k]['increment_id'] = $v['order_no'];
                                    }
                                    //插入订单处理表
                                    $this->orderprocess->saveAll($order_params);
                                }


                                //批发站主表
                                if ($payload['type'] == 'UPDATE' && $payload['table'] == 'orders') {
                                    $order_params = [];
                                    foreach ($payload['data'] as $k => $v) {
                                        $params = [];
                                        $params['increment_id'] = $v['order_no'];
                                        $params['status'] = $v['order_status'] ?: '';
                                        $params['store_id'] = $v['source'];
                                        $params['base_grand_total'] = $v['actual_amount_paid'];
                                        $params['total_qty_ordered'] = $v['goods_quantity'];
                                        $params['base_currency_code'] = $v['base_currency'];
                                        $params['order_currency_code'] = $v['now_currency'];
                                        $params['shipping_method'] = $v['freight_type'];
                                        $params['shipping_title'] = $v['freight_description'];
                                        $params['customer_email'] = $v['email'];
                                        $params['base_to_order_rate'] = $v['rate'];
                                        $params['payment_method'] = $v['payment_type'];
                                        $params['base_shipping_amount'] = $v['freight_price'];
                                        $params['updated_at'] = strtotime($v['updated_at']) + 28800;
                                        $params['last_trans_id'] = $v['payment_order_no'];
                                        if (isset($v['payment_time'])) {
                                            $params['payment_time'] = strtotime($v['payment_time']) + 28800;
                                        }
                                        $this->order->where(['entity_id' => $v['id'], 'site' => $site])->update($params);
                                    }
                                }

                                //批发站地址表插入时或更新时更新主表地址
                                if (($payload['type'] == 'UPDATE' || $payload['type'] == 'INSERT') && $payload['table'] == 'orders_addresses') {
                                    foreach ($payload['data'] as $k => $v) {
                                        $params = [];
                                        if ($v['type'] == 1) {
                                            $params['country_id'] = $v['country'];
                                            $params['region'] = $v['region'];
                                            $params['city'] = $v['city'];
                                            $params['street'] = $v['street'];
                                            $params['postcode'] = $v['postcode'];
                                            $params['telephone'] = $v['telephone'];
                                            $params['customer_firstname'] = $v['firstname'];
                                            $params['customer_lastname'] = $v['lastname'];
                                            $params['firstname'] = $v['firstname'];
                                            $params['lastname'] = $v['lastname'];
                                            $params['updated_at'] = strtotime($v['updated_at']) + 28800;
                                            $this->order->where(['entity_id' => $v['order_id'], 'site' => $site])->update($params);
                                        }
                                    }
                                }


                                //更新主表
                                if ($payload['type'] == 'UPDATE' && $payload['table'] == 'sales_flat_order') {

                                    foreach ($payload['data'] as $k => $v) {
                                        $params = [];
                                        $params['base_grand_total'] = $v['base_grand_total'];
                                        $params['total_item_count'] = $v['total_item_count'];
                                        $params['total_qty_ordered'] = $v['total_qty_ordered'];
                                        $params['increment_id'] = $v['increment_id'];
                                        $params['order_type'] = $v['order_type'];
                                        if ($v['status']) {
                                            $params['status'] = $v['status'];
                                        }

<<<<<<< HEAD
                                    $params['base_currency_code'] = $v['base_currency_code'];
                                    $params['order_currency_code'] = $v['order_currency_code'];
                                    $params['shipping_method'] = $v['shipping_method'];
                                    $params['shipping_title'] = $v['shipping_description'];
                                    $params['customer_email'] = $v['customer_email'];
                                    $params['customer_firstname'] = $v['customer_firstname'];
                                    $params['customer_lastname'] = $v['customer_lastname'];
                                    $params['taxno'] = $v['taxno'];
                                    $params['base_to_order_rate'] = $v['base_to_order_rate'];
                                    $params['mw_rewardpoint'] = $v['mw_rewardpoint'];
                                    $params['mw_rewardpoint_discount'] = $v['mw_rewardpoint_discount'];
                                    $params['base_shipping_amount'] = $v['base_shipping_amount'];
                                    $params['updated_at'] = strtotime($v['updated_at']) + 28800;
                                    if (isset($v['payment_time'])) {
                                        $params['payment_time'] = (int)strtotime($v['payment_time']) + 28800;
                                    }
                                    $params['payment_time'] = $params['payment_time'] < 0 ? 0 : $params['payment_time']; 
                                    $this->order->where(['entity_id' => $v['entity_id'], 'site' => $site])->update($params);
=======
                                        $params['base_currency_code'] = $v['base_currency_code'];
                                        $params['order_currency_code'] = $v['order_currency_code'];
                                        $params['shipping_method'] = $v['shipping_method'];
                                        $params['shipping_title'] = $v['shipping_description'];
                                        $params['customer_email'] = $v['customer_email'];
                                        $params['customer_firstname'] = $v['customer_firstname'];
                                        $params['customer_lastname'] = $v['customer_lastname'];
                                        $params['taxno'] = $v['taxno'];
                                        $params['base_to_order_rate'] = $v['base_to_order_rate'];
                                        $params['mw_rewardpoint'] = $v['mw_rewardpoint'];
                                        $params['mw_rewardpoint_discount'] = $v['mw_rewardpoint_discount'];
                                        $params['base_shipping_amount'] = $v['base_shipping_amount'];
                                        $params['updated_at'] = strtotime($v['updated_at']) + 28800;
                                        if (isset($v['payment_time'])) {
                                            $params['payment_time'] = strtotime($v['payment_time']) + 28800;
                                        }

                                        $this->order->where(['entity_id' => $v['entity_id'], 'site' => $site])->update($params);
                                    }
>>>>>>> 7238e062
                                }

<<<<<<< HEAD
                            //地址表插入时或更新时更新主表地址
                            if (($payload['type'] == 'UPDATE' || $payload['type'] == 'INSERT') && $payload['table'] == 'sales_flat_order_address') {
                                foreach ($payload['data'] as $k => $v) {
                                    $params = [];
                                    if ($v['address_type'] == 'shipping') {

                                        $params['country_id'] = $v['country_id'];
                                        $params['region'] = $v['region'];
                                        $params['region_id'] = $v['region_id'];
                                        $params['city'] = $v['city'];
                                        $params['street'] = $v['street'];
                                        $params['postcode'] = $v['postcode'];
                                        $params['telephone'] = $v['telephone'];
                                        $params['firstname'] = $v['firstname'];
                                        $params['lastname'] = $v['lastname'];
                                        $params['updated_at'] = strtotime($v['updated_at']) + 28800;
                                        $this->order->where(['entity_id' => $v['parent_id'], 'site' => $site])->update($params);
=======
                                //地址表插入时或更新时更新主表地址
                                if (($payload['type'] == 'UPDATE' || $payload['type'] == 'INSERT') && $payload['table'] == 'sales_flat_order_address') {
                                    foreach ($payload['data'] as $k => $v) {
                                        $params = [];
                                        if ($v['address_type'] == 'shipping') {
                                            $params['country_id'] = $v['country_id'];
                                            $params['region'] = $v['region'];
                                            $params['region_id'] = $v['region_id'];
                                            $params['city'] = $v['city'];
                                            $params['street'] = $v['street'];
                                            $params['postcode'] = $v['postcode'];
                                            $params['telephone'] = $v['telephone'];
                                            $params['firstname'] = $v['firstname'];
                                            $params['lastname'] = $v['lastname'];
                                            $params['updated_at'] = strtotime($v['updated_at']) + 28800;
                                            $this->order->where(['entity_id' => $v['parent_id'], 'site' => $site])->update($params);
                                        }
>>>>>>> 7238e062
                                    }
                                }

                                //支付表插入时或更新时更新主表地址
                                if (($payload['type'] == 'UPDATE' || $payload['type'] == 'INSERT') && $payload['table'] == 'sales_flat_order_payment') {
                                    foreach ($payload['data'] as $k => $v) {
                                        $params = [];
                                        $params['payment_method'] = $v['method'];
                                        $params['last_trans_id'] = $v['last_trans_id'];
                                        $this->order->where(['entity_id' => $v['parent_id'], 'site' => $site])->update($params);
                                    }
                                }


                                //批发站处方表更新
                                if ($payload['type'] == 'INSERT' && $payload['table'] == 'orders_prescriptions') {
                                    foreach ($payload['data'] as $k => $v) {
                                        $orders_prescriptions_params[$v['id']]['prescription'] = $v['prescription'];
                                        $orders_prescriptions_params[$v['id']]['name'] = $v['name'];
                                    }
                                }

<<<<<<< HEAD
                            //批发站新增子表
                            if ($payload['type'] == 'INSERT' && $payload['table'] == 'orders_items') {
                                foreach ($payload['data'] as $k => $v) {
                                    $options = [];
                                    //处方解析 不同站不同字段
                                    if ($site == 5) {
                                        $options =  $this->wesee_prescription_analysis($orders_prescriptions_params[$v['orders_prescriptions_id']]['prescription']);
                                    }
                                    
                                    $options['item_id'] = $v['id'];
                                    $options['site'] = $site;
                                    $options['magento_order_id'] = $v['order_id'];
                                    $options['sku'] = $this->getTrueSku($v['goods_sku']);
                                    $options['qty'] = $v['goods_count'];
                                    $options['base_row_total'] = $v['original_total_price'];
                                    $options['product_id'] = $v['goods_id'];
                                    $options['frame_regural_price'] = $v['goods_original_price'];
                                    $options['frame_price'] = $v['goods_total_price'];
                                    $options['index_price'] = $v['lens_total_price'];
                                    $options['frame_color'] = $v['goods_color'];
                                    $options['goods_type'] = $v['goods_type'];
                                    $options['prescription_type'] = $orders_prescriptions_params[$v['orders_prescriptions_id']]['name'];
                                    unset($orders_prescriptions_params[$v['orders_prescriptions_id']]);

                                    $order_prescription_type = $options['order_prescription_type'];
                                    unset($options['order_prescription_type']);
                                    if ($options) {
                                        $options_id = $this->orderitemoption->insertGetId($options);
                                        $data = []; //子订单表数据
                                        for ($i = 0; $i < $v['goods_count']; $i++) {
                                            $data[$i]['item_id'] = $v['id'];
                                            $data[$i]['magento_order_id'] = $v['order_id'];
                                            $data[$i]['site'] = $site;
                                            $data[$i]['option_id'] = $options_id;
                                            $data[$i]['sku'] = $options['sku'];
                                            $data[$i]['order_prescription_type'] = $order_prescription_type;
                                            $data[$i]['created_at'] = strtotime($v['created_at']) + 28800;
                                            $data[$i]['updated_at'] = strtotime($v['updated_at']) + 28800;
                                        }
                                    
                                        $this->orderitemprocess->insertAll($data);
=======
                                //批发站新增子表
                                if ($payload['type'] == 'INSERT' && $payload['table'] == 'orders_items') {
                                    foreach ($payload['data'] as $k => $v) {
                                        $options = [];
                                        //处方解析 不同站不同字段
                                        if ($site == 5) {
                                            $options = $this->wesee_prescription_analysis($orders_prescriptions_params[$v['orders_prescriptions_id']]['prescription']);
                                        }

                                        $options['item_id'] = $v['id'];
                                        $options['site'] = $site;
                                        $options['magento_order_id'] = $v['order_id'];
                                        $options['sku'] = $this->getTrueSku($v['goods_sku']);
                                        $options['qty'] = $v['goods_count'];
                                        $options['base_row_total'] = $v['original_total_price'];
                                        $options['product_id'] = $v['goods_id'];
                                        $options['frame_regural_price'] = $v['goods_original_price'];
                                        $options['frame_price'] = $v['goods_total_price'];
                                        $options['index_price'] = $v['lens_total_price'];
                                        $options['frame_color'] = $v['goods_color'];
                                        $options['goods_type'] = $v['goods_type'];
                                        $options['prescription_type'] = $orders_prescriptions_params[$v['orders_prescriptions_id']]['name'];
                                        unset($orders_prescriptions_params[$v['orders_prescriptions_id']]);

                                        $order_prescription_type = $options['order_prescription_type'];
                                        unset($options['order_prescription_type']);
                                        if ($options) {
                                            $options_id = $this->orderitemoption->insertGetId($options);
                                            $data = []; //子订单表数据
                                            for ($i = 0; $i < $v['goods_count']; $i++) {
                                                $data[$i]['item_id'] = $v['id'];
                                                $data[$i]['magento_order_id'] = $v['order_id'];
                                                $data[$i]['site'] = $site;
                                                $data[$i]['option_id'] = $options_id;
                                                $data[$i]['sku'] = $options['sku'];
                                                $data[$i]['order_prescription_type'] = $order_prescription_type;
                                                $data[$i]['created_at'] = strtotime($v['created_at']) + 28800;
                                                $data[$i]['updated_at'] = strtotime($v['updated_at']) + 28800;
                                            }
                                            $this->orderitemprocess->insertAll($data);
                                        }
>>>>>>> 7238e062
                                    }
                                }


                                //批发站处方表更新
                                if ($payload['type'] == 'UPDATE' && $payload['table'] == 'orders_prescriptions') {

                                    foreach ($payload['data'] as $k => $v) {
                                        $orders_prescriptions_params[$v['id']]['prescription'] = $v['prescription'];
                                        $orders_prescriptions_params[$v['id']]['name'] = $v['name'];
                                    }
                                }

                                //批发站更新子表
                                if ($payload['type'] == 'UPDATE' && $payload['table'] == 'orders_items') {
                                    foreach ($payload['data'] as $k => $v) {
                                        $options = [];
                                        //处方解析 不同站不同字段
                                        if ($site == 5) {
                                            $options = $this->wesee_prescription_analysis($orders_prescriptions_params[$v['orders_prescriptions_id']]['prescription']);
                                        }

                                        $options['sku'] = $this->getTrueSku($v['goods_sku']);
                                        $options['qty'] = $v['goods_count'];
                                        $options['base_row_total'] = $v['original_total_price'];
                                        $options['prescription_type'] = $orders_prescriptions_params[$v['orders_prescriptions_id']]['name'];
                                        unset($orders_prescriptions_params[$v['orders_prescriptions_id']]);
                                        $order_prescription_type = $options['order_prescription_type'];
                                        unset($options['order_prescription_type']);
                                        if ($options) {
                                            $this->orderitemoption->where(['item_id' => $v['id'], 'site' => $site])->update($options);

                                            $this->orderitemprocess->where(['item_id' => $v['id'], 'site' => $site])->update(['order_prescription_type' => $order_prescription_type, 'sku' => $options['sku']]);
                                        }
                                    }
                                }


                                //新增子表
                                if ($payload['type'] == 'INSERT' && $payload['table'] == 'sales_flat_order_item') {
                                    foreach ($payload['data'] as $k => $v) {
                                        $options = [];
                                        //处方解析 不同站不同字段
                                        if ($site == 1) {
                                            $options = $this->zeelool_prescription_analysis($v['product_options']);
                                        } elseif ($site == 2) {
                                            $options = $this->voogueme_prescription_analysis($v['product_options']);
                                        } elseif ($site == 3) {
                                            $options = $this->nihao_prescription_analysis($v['product_options']);
                                        } elseif ($site == 4) {
                                            $options = $this->meeloog_prescription_analysis($v['product_options']);
                                        } elseif ($site == 5) {
                                            $options = $this->wesee_prescription_analysis($v['product_options']);
                                        } elseif ($site == 9) {
                                            $options = $this->zeelool_es_prescription_analysis($v['product_options']);
                                        } elseif ($site == 10) {
                                            $options = $this->zeelool_de_prescription_analysis($v['product_options']);
                                        } elseif ($site == 11) {
                                            $options = $this->zeelool_jp_prescription_analysis($v['product_options']);
                                        } elseif ($site == 12) {
                                            $options = $this->voogueme_acc_prescription_analysis($v['product_options']);
                                        }

                                        $options['item_id'] = $v['item_id'];
                                        $options['site'] = $site;
                                        $options['magento_order_id'] = $v['order_id'];
                                        $options['sku'] = $v['sku'];
                                        $options['qty'] = $v['qty_ordered'];
                                        $options['base_row_total'] = $v['base_row_total'];
                                        $options['product_id'] = $v['product_id'];
                                        $order_prescription_type = $options['order_prescription_type'];
                                        unset($options['order_prescription_type']);
                                        if ($options) {
                                            $options_id = $this->orderitemoption->insertGetId($options);
                                            $data = []; //子订单表数据
                                            for ($i = 0; $i < $v['qty_ordered']; $i++) {
                                                $data[$i]['item_id'] = $v['item_id'];
                                                $data[$i]['magento_order_id'] = $v['order_id'];
                                                $data[$i]['site'] = $site;
                                                $data[$i]['option_id'] = $options_id;
                                                $data[$i]['sku'] = $v['sku'];
                                                $data[$i]['order_prescription_type'] = $order_prescription_type;
                                                $data[$i]['created_at'] = strtotime($v['created_at']) + 28800;
                                                $data[$i]['updated_at'] = strtotime($v['updated_at']) + 28800;
                                            }
                                            $this->orderitemprocess->insertAll($data);
                                        }
                                    }
                                }

                                //更新子表
                                if ($payload['type'] == 'UPDATE' && $payload['table'] == 'sales_flat_order_item') {
                                    foreach ($payload['data'] as $k => $v) {
                                        $options = [];
                                        //处方解析 不同站不同字段
                                        if ($site == 1) {
                                            $options = $this->zeelool_prescription_analysis($v['product_options']);
                                        } elseif ($site == 2) {
                                            $options = $this->voogueme_prescription_analysis($v['product_options']);
                                        } elseif ($site == 3) {
                                            $options = $this->nihao_prescription_analysis($v['product_options']);
                                        } elseif ($site == 4) {
                                            $options = $this->meeloog_prescription_analysis($v['product_options']);
                                        } elseif ($site == 5) {
                                            $options = $this->wesee_prescription_analysis($v['product_options']);
                                        } elseif ($site == 9) {
                                            $options = $this->zeelool_es_prescription_analysis($v['product_options']);
                                        } elseif ($site == 10) {
                                            $options = $this->zeelool_de_prescription_analysis($v['product_options']);
                                        } elseif ($site == 11) {
                                            $options = $this->zeelool_jp_prescription_analysis($v['product_options']);
                                        } elseif ($site == 12) {
                                            $options = $this->voogueme_acc_prescription_analysis($v['product_options']);
                                        }

                                        $options['sku'] = $v['sku'];
                                        $options['qty'] = $v['qty_ordered'];
                                        $options['base_row_total'] = $v['base_row_total'];
                                        $order_prescription_type = $options['order_prescription_type'];
                                        unset($options['order_prescription_type']);
                                        if ($options) {
                                            $this->orderitemoption->where(['item_id' => $v['item_id'], 'site' => $site])->update($options);

                                            $this->orderitemprocess->where(['item_id' => $v['item_id'], 'site' => $site])->update(['order_prescription_type' => $order_prescription_type, 'sku' => $options['sku']]);
                                        }
                                    }
                                }
                            }

                            break;
                        case RD_KAFKA_RESP_ERR__PARTITION_EOF: //没有数据
                            echo "No more messages; will wait for more\n";
                            break;
                        case RD_KAFKA_RESP_ERR__TIMED_OUT: //超时
                            echo "Timed out\n";
                            break;
                        default:
                            echo "nothing \n";
                            throw new \Exception($message->errstr(), $message->err);
                            break;
                    }
                } else {
                    echo "error\n";
                }
            }
        }

        /**
         * Zeelool 处方解析逻辑
         *
         * @Description
         * @author wpl
         * @since 2020/10/28 10:16:53 
         * @return void
         */
        protected function zeelool_prescription_analysis($data)
        {
            $options = unserialize($data);
            //镜片类型
            $arr['index_type'] = $options['info_buyRequest']['tmplens']['lenstype_data_name'] ?: '';
            //镜片名称
            $index_name = $options['info_buyRequest']['tmplens']['lens_data_name'] ?: $options['info_buyRequest']['tmplens']['index_type'];
            $arr['index_name'] = $index_name ?: '';
            //光度等参数
            $prescription_params = explode("&", $options['info_buyRequest']['tmplens']['prescription']);
            $options_params = [];
            foreach ($prescription_params as $key => $value) {
                $arr_value = explode("=", $value);
                $options_params[$arr_value[0]] = $arr_value[1];
            }
            //处方类型
            $arr['prescription_type'] = $options_params['prescription_type'] ?: '';
            //镀膜名称
            $arr['coating_name'] = $options['info_buyRequest']['tmplens']['coating_name'] ?: '';
            //镀膜价格
            $arr['coating_price'] = $options['info_buyRequest']['tmplens']['coating_base_price'];
            //镜框价格
            $arr['frame_price'] = $options['info_buyRequest']['tmplens']['frame_base_price'];
            //镜片价格
            $arr['index_price'] = $options['info_buyRequest']['tmplens']['lens_base_price'];
            $arr['color_id'] = $options['info_buyRequest']['tmplens']['color_id'];
            $arr['coating_id'] = $options['info_buyRequest']['tmplens']['coating_id'];
            $arr['index_id'] = $options['info_buyRequest']['tmplens']['lens_id'];

            //镜片编码
            $arr['lens_number'] = $options['info_buyRequest']['tmplens']['lens_number'] ?? 0;
            $arr['web_lens_name'] = $options['info_buyRequest']['tmplens']['web_lens_name'];

            //镜框原始价格
            $arr['frame_regural_price'] = $options['info_buyRequest']['tmplens']['frame_regural_price'];
            //镜片颜色
            $arr['index_color'] = $options['info_buyRequest']['tmplens']['color_data_name'];
            //镜框颜色
            $arr['frame_color'] = $options['options'][0]['value'];
            //镜片+镀膜价格
            $arr['lens_price'] = $options['info_buyRequest']['tmplens']['lens'] ?? 0;
            //镜框+镜片+镀膜价格
            $arr['total'] = $options['info_buyRequest']['tmplens']['total'] ?? 0;
            //镜片分类
            $arr['goods_type'] = $options['info_buyRequest']['tmplens']['goods_type'] ?? 0;
            //光度参数
            $arr['od_sph'] = $options_params['od_sph'] ?: '';;
            $arr['os_sph'] = $options_params['os_sph'] ?: '';;
            $arr['od_cyl'] = $options_params['od_cyl'] ?: '';;
            $arr['os_cyl'] = $options_params['os_cyl'] ?: '';;
            $arr['od_axis'] = $options_params['od_axis'];
            $arr['os_axis'] = $options_params['os_axis'];
            $arr['pd_l'] = $options_params['pd_l'];
            $arr['pd_r'] = $options_params['pd_r'];
            $arr['pd'] = $options_params['pd'];
            $arr['pdcheck'] = $options_params['pdcheck'];
            $arr['prismcheck'] = $options_params['prismcheck'];
            $arr['os_add'] = $options_params['os_add'];
            $arr['od_add'] = $options_params['od_add'];
            $arr['od_pv'] = $options_params['od_pv'];
            $arr['os_pv'] = $options_params['os_pv'];
            $arr['od_pv_r'] = $options_params['od_pv_r'];
            $arr['os_pv_r'] = $options_params['os_pv_r'];
            $arr['od_bd'] = $options_params['od_bd'];
            $arr['os_bd'] = $options_params['os_bd'];
            $arr['od_bd_r'] = $options_params['od_bd_r'];
            $arr['os_bd_r'] = $options_params['os_bd_r'];

            /**
             * 仅镜架逻辑
             * 镜片名称为空 或者 Plastic Lenses 或者 Frame Only
             *
             * 现货处方镜逻辑
             *
             *
             * 判断定制现片逻辑
             * 1、渐进镜 Progressive
             * 2、偏光镜 镜片类型包含Polarized
             * 3、染色镜 镜片类型包含Lens with Color Tint 或 Tinted 或 Color Tint
             * 4、当cyl<=-4或cyl>=4 或 sph < -8或 sph>8
             */

            //判断加工类型
            $result = $this->set_processing_type($arr);
            $arr = array_merge($arr, $result);

            return $arr;
        }


        /**
         * Voogueme 处方解析逻辑
         *
         * @Description
         * @author wpl
         * @since 2020/10/28 10:16:53 
         * @return void
         */
        protected function voogueme_prescription_analysis($data)
        {
            $options = unserialize($data);
            //镜片类型
            $arr['index_type'] = $options['info_buyRequest']['tmplens']['index_type'] ?: '';
            //镜片名称
            $arr['index_name'] = $options['info_buyRequest']['tmplens']['index_type'] ?: '';
            //光度等参数
            $prescription_params = explode("&", $options['info_buyRequest']['tmplens']['prescription']);
            $options_params = [];
            foreach ($prescription_params as $key => $value) {
                $arr_value = explode("=", $value);
                $options_params[$arr_value[0]] = $arr_value[1];
            }
            //处方类型
            $arr['prescription_type'] = $options_params['prescription_type'] ?: '';
            //镀膜名称
            $arr['coating_name'] = $options['info_buyRequest']['tmplens']['coatiing_name'] ?: '';
            //镀膜价格
            $arr['coating_price'] = $options['info_buyRequest']['tmplens']['coatiing_base_price'];
            //镜框价格
            $arr['frame_price'] = $options['info_buyRequest']['tmplens']['frame_base_price'];
            //镜片价格
            $arr['index_price'] = $options['info_buyRequest']['tmplens']['lens_base_price'];
            //镜框原始价格
            $arr['frame_regural_price'] = $options['info_buyRequest']['tmplens']['frame_regural_price'];
            //镜片颜色
            $arr['index_color'] = $options['info_buyRequest']['tmplens']['index_color'];
            //镜框颜色
            $arr['frame_color'] = $options['options'][0]['value'];
            //镜片+镀膜价格
            $arr['lens_price'] = $options['info_buyRequest']['tmplens']['lens'] ?? 0;
            //镜框+镜片+镀膜价格
            $arr['total'] = $options['info_buyRequest']['tmplens']['total'] ?? 0;
            //镜片分类
            $arr['goods_type'] = $options['info_buyRequest']['tmplens']['goods_type'] ?? 0;

            $arr['color_id'] = $options['info_buyRequest']['tmplens']['color_id'];
            $arr['coating_id'] = $options['info_buyRequest']['tmplens']['coating_id'];
            $arr['index_id'] = $options['info_buyRequest']['tmplens']['index_id'];
            //镜片编码
            $arr['lens_number'] = $options['info_buyRequest']['tmplens']['lens_number'] ?? 0;
            $arr['web_lens_name'] = $options['info_buyRequest']['tmplens']['web_lens_name'];
            //光度参数
            $arr['od_sph'] = $options_params['od_sph'] ?: '';
            $arr['os_sph'] = $options_params['os_sph'] ?: '';
            $arr['od_cyl'] = $options_params['od_cyl'] ?: '';
            $arr['os_cyl'] = $options_params['os_cyl'] ?: '';
            $arr['od_axis'] = $options_params['od_axis'];
            $arr['os_axis'] = $options_params['os_axis'];
            $arr['pd_l'] = $options_params['pd_l'];
            $arr['pd_r'] = $options_params['pd_r'];
            $arr['pd'] = $options_params['pd'];
            $arr['pdcheck'] = $options_params['pdcheck'];
            $arr['prismcheck'] = $options_params['prismcheck'];
            //V站左右眼add是反的
            $arr['os_add'] = $options_params['od_add'];
            $arr['od_add'] = $options_params['os_add'];
            $arr['od_pv'] = $options_params['od_pv'];
            $arr['os_pv'] = $options_params['os_pv'];
            $arr['od_pv_r'] = $options_params['od_pv_r'];
            $arr['os_pv_r'] = $options_params['os_pv_r'];
            $arr['od_bd'] = $options_params['od_bd'];
            $arr['os_bd'] = $options_params['os_bd'];
            $arr['od_bd_r'] = $options_params['od_bd_r'];
            $arr['os_bd_r'] = $options_params['os_bd_r'];

            /**
             * 判断定制现片逻辑
             * 1、渐进镜 Progressive
             * 2、偏光镜 镜片类型包含Polarized
             * 3、染色镜 镜片类型包含Lens with Color Tint 或 Tinted 或 Color Tint
             * 4、当cyl<=-4或cyl>=4 或 sph < -8或 sph>8
             */

            //判断加工类型
            $result = $this->set_processing_type($arr);
            $arr = array_merge($arr, $result);

            return $arr;
        }


        /**
         * Nihao 处方解析逻辑
         *
         * @Description
         * @author wpl
         * @since 2020/10/28 10:16:53 
         * @return void
         */
        protected function nihao_prescription_analysis($data)
        {
            $options = unserialize($data);
            //镜片类型
            $arr['index_type'] = $options['info_buyRequest']['tmplens']['lens_type'] ?: '';
            //镜片名称
            $arr['index_name'] = $options['info_buyRequest']['tmplens']['third_name'] ?: '';
            //光度等参数
            $options_params = json_decode($options['info_buyRequest']['tmplens']['prescription'], true);

            //处方类型
            $arr['prescription_type'] = $options_params['prescription_type'] ?: '';
            //镀膜名称
            $arr['coating_name'] = $options['info_buyRequest']['tmplens']['four_name'] ?: '';
            //镀膜价格
            $arr['coating_price'] = $options['info_buyRequest']['tmplens']['four_price'];
            //镜框价格
            $arr['frame_price'] = $options['info_buyRequest']['tmplens']['frame_price'];
            //镜片价格
            $arr['index_price'] = $options['info_buyRequest']['tmplens']['third_price'];
            //镜框原始价格
            $arr['frame_regural_price'] = $options['info_buyRequest']['tmplens']['frame_regural_price'];
            //镜片颜色
            $arr['index_color'] = $options['info_buyRequest']['tmplens']['color_name'];
            //镜框颜色
            $arr['frame_color'] = $options['options'][0]['value'];
            //镜片+镀膜价格
            $arr['lens_price'] = $options['info_buyRequest']['tmplens']['lens_price'] ?? 0;
            //镜框+镜片+镀膜价格
            $arr['total'] = $options['info_buyRequest']['tmplens']['total'] ?? 0;
            //镜片分类
            $arr['goods_type'] = $options['info_buyRequest']['tmplens']['goods_type'] ?? 0;

            $arr['color_id'] = $options['info_buyRequest']['tmplens']['color_id'];
            $arr['coating_id'] = $options['info_buyRequest']['tmplens']['four_id'];
            $arr['index_id'] = $options['info_buyRequest']['tmplens']['third_id'];

            //镜片编码
            $arr['lens_number'] = $options['info_buyRequest']['tmplens']['lens_number'] ?? 0;
            $arr['web_lens_name'] = $options['info_buyRequest']['tmplens']['web_lens_name'];

            //光度参数
            $arr['od_sph'] = $options_params['od_sph'] ?: '';;
            $arr['os_sph'] = $options_params['os_sph'] ?: '';;
            $arr['od_cyl'] = $options_params['od_cyl'] ?: '';;
            $arr['os_cyl'] = $options_params['os_cyl'] ?: '';;
            $arr['od_axis'] = $options_params['od_axis'];
            $arr['os_axis'] = $options_params['os_axis'];
            $arr['pd_l'] = $options_params['pd_l'];
            $arr['pd_r'] = $options_params['pd_r'];
            $arr['pd'] = $options_params['pd'];
            $arr['pdcheck'] = $options_params['pdcheck'];
            $arr['prismcheck'] = $options_params['prismcheck'];
            $arr['os_add'] = $options_params['os_add'];
            $arr['od_add'] = $options_params['od_add'];
            $arr['od_pv'] = $options_params['od_pv'];
            $arr['os_pv'] = $options_params['os_pv'];
            $arr['od_pv_r'] = $options_params['od_pv_r'];
            $arr['os_pv_r'] = $options_params['os_pv_r'];
            $arr['od_bd'] = $options_params['od_bd'];
            $arr['os_bd'] = $options_params['os_bd'];
            $arr['od_bd_r'] = $options_params['od_bd_r'];
            $arr['os_bd_r'] = $options_params['os_bd_r'];

            /**
             * 判断定制现片逻辑
             * 1、渐进镜 Progressive
             * 2、偏光镜 镜片类型包含Polarized
             * 3、染色镜 镜片类型包含Lens with Color Tint 或 Tinted 或 Color Tint
             * 4、当cyl<=-4或cyl>=4 或 sph < -8或 sph>8
             */

            //判断加工类型
            $result = $this->set_processing_type($arr);
            $arr = array_merge($arr, $result);

            return $arr;
        }

        /**
         * Meeloog 处方解析逻辑
         *
         * @Description
         * @author wpl
         * @since 2020/10/28 10:16:53 
         * @return void
         */
        protected function meeloog_prescription_analysis($data)
        {
            $options = unserialize($data);
            //镜片类型
            $arr['index_type'] = $options['info_buyRequest']['tmplens']['index_type'] ?: '';
            //镜片名称
            $arr['index_name'] = $options['info_buyRequest']['tmplens']['index_type'] ?: '';
            //光度等参数
            $prescription_params = explode("&", $options['info_buyRequest']['tmplens']['prescription']);
            $options_params = [];
            foreach ($prescription_params as $key => $value) {
                $arr_value = explode("=", $value);
                $options_params[$arr_value[0]] = $arr_value[1];
            }
            //处方类型
            $arr['prescription_type'] = $options_params['prescription_type'] ?: '';
            //镀膜名称
            $arr['coating_name'] = $options['info_buyRequest']['tmplens']['coatiing_name'] ?: '';
            //镀膜价格
            $arr['coating_price'] = $options['info_buyRequest']['tmplens']['coatiing_price'];
            //镜框价格
            $arr['frame_price'] = $options['info_buyRequest']['tmplens']['frame_price'];
            //镜片价格
            $arr['index_price'] = $options['info_buyRequest']['tmplens']['index_price'];
            //镜框原始价格
            $arr['frame_regural_price'] = $options['info_buyRequest']['tmplens']['frame_regural_price'];
            //镜片颜色
            $arr['index_color'] = $options['info_buyRequest']['tmplens']['color_name'];
            //镜框颜色
            $arr['frame_color'] = $options['options'][0]['value'];
            //镜片+镀膜价格
            $arr['lens_price'] = $options['info_buyRequest']['tmplens']['lens'] ?? 0;
            //镜框+镜片+镀膜价格
            $arr['total'] = $options['info_buyRequest']['tmplens']['total'] ?? 0;
            //镜片分类
            $arr['goods_type'] = $options['info_buyRequest']['tmplens']['goods_type'] ?? 0;

            $arr['color_id'] = $options['info_buyRequest']['tmplens']['color_id'];
            $arr['coating_id'] = $options['info_buyRequest']['tmplens']['coating_id'];
            $arr['index_id'] = $options['info_buyRequest']['tmplens']['index_id'];

            //镜片编码
            $arr['lens_number'] = $options['info_buyRequest']['tmplens']['lens_number'] ?? 0;
            $arr['web_lens_name'] = $options['info_buyRequest']['tmplens']['web_lens_name'];

            //光度参数
            $arr['od_sph'] = $options_params['od_sph'] ?: '';;
            $arr['os_sph'] = $options_params['os_sph'] ?: '';;
            $arr['od_cyl'] = $options_params['od_cyl'] ?: '';;
            $arr['os_cyl'] = $options_params['os_cyl'] ?: '';;
            $arr['od_axis'] = $options_params['od_axis'];
            $arr['os_axis'] = $options_params['os_axis'];
            $arr['pd_l'] = $options_params['pd_l'];
            $arr['pd_r'] = $options_params['pd_r'];
            $arr['pd'] = $options_params['pd'];
            $arr['pdcheck'] = $options_params['pdcheck'];
            $arr['prismcheck'] = $options_params['prismcheck'];
            $arr['os_add'] = $options_params['os_add'];
            $arr['od_add'] = $options_params['od_add'];
            $arr['od_pv'] = $options_params['od_pv'];
            $arr['os_pv'] = $options_params['os_pv'];
            $arr['od_pv_r'] = $options_params['od_pv_r'];
            $arr['os_pv_r'] = $options_params['os_pv_r'];
            $arr['od_bd'] = $options_params['od_bd'];
            $arr['os_bd'] = $options_params['os_bd'];
            $arr['od_bd_r'] = $options_params['od_bd_r'];
            $arr['os_bd_r'] = $options_params['os_bd_r'];

            /**
             * 判断定制现片逻辑
             * 1、渐进镜 Progressive
             * 2、偏光镜 镜片类型包含Polarized
             * 3、染色镜 镜片类型包含Lens with Color Tint 或 Tinted 或 Color Tint
             * 4、当cyl<=-4或cyl>=4 或 sph < -8或 sph>8
             */

            //判断加工类型
            $result = $this->set_processing_type($arr);
            $arr = array_merge($arr, $result);

            return $arr;
        }

        /**
         * Wesee 处方解析逻辑
         *
         * @Description
         * @author wpl
         * @since 2020/10/28 10:16:53 
         * @return void
         */
        protected function wesee_prescription_analysis($data)
        {
            $options = json_decode($data, true);
            //镜片类型
            $arr['index_type'] = $options['lens_name'] ?: '';
            //镜片名称
            $arr['index_name'] = $options['lens_name'] ?: '';
            $options_params = $options['prescription'];
            // //处方类型
            // $arr['prescription_type'] = $options_params['prescription_type'] ?: '';
            //镀膜名称
            $arr['coating_name'] = $options['coatiing_name'] ?: '';
            //镀膜价格
            $arr['coating_price'] = $options['coatiing_base_price'];
            //镜框价格
            $arr['frame_price'] = $options['frame_price'];
            //镜片价格
            $arr['index_price'] = $options['lens_price'];
            //镜框原始价格
            $arr['frame_regural_price'] = $options['frame_regural_price'];
            //镜片颜色
            $arr['index_color'] = $options['color_name'];

            //镜片+镀膜价格
            $arr['lens_price'] = $options['lens_price'] ?? 0;
            //镜框+镜片+镀膜价格
            $arr['total'] = $options['lens_price'] ?? 0;

            $arr['index_id'] = $options['lens_id'];
            //镜片编码
            $arr['lens_number'] = $options['lens_number'] ?? 0;
            $arr['web_lens_name'] = $options['lens_name'] ?: '';

            //光度参数
            $arr['od_sph'] = $options_params['od_sph'] ?: '';
            $arr['os_sph'] = $options_params['os_sph'] ?: '';
            $arr['od_cyl'] = $options_params['od_cyl'] ?: '';
            $arr['os_cyl'] = $options_params['os_cyl'] ?: '';
            $arr['od_axis'] = $options_params['od_axis'];
            $arr['os_axis'] = $options_params['os_axis'];
            $arr['pd_l'] = $options_params['pd_l'];
            $arr['pd_r'] = $options_params['pd_r'];
            $arr['pd'] = $options_params['pd'];
            $arr['os_add'] = $options_params['os_add'];
            $arr['od_add'] = $options_params['od_add'];
            $arr['od_pv'] = $options_params['od_pv'];
            $arr['os_pv'] = $options_params['os_pv'];
            $arr['od_pv_r'] = $options_params['od_pv_r'];
            $arr['os_pv_r'] = $options_params['os_pv_r'];
            $arr['od_bd'] = $options_params['od_bd'];
            $arr['os_bd'] = $options_params['os_bd'];
            $arr['od_bd_r'] = $options_params['od_bd_r'];
            $arr['os_bd_r'] = $options_params['os_bd_r'];

            //判断是否为成品老花镜
            // if ($options['degrees'] && !$arr['index_type']) {
            //     $arr['od_sph'] = $options['degrees'];
            //     $arr['os_sph'] = $options['degrees'];
            //     $arr['index_type'] = '1.61 Index Standard  Reading Glasses - Non Prescription';
            //     $arr['index_name'] = '1.61 Index Standard  Reading Glasses - Non Prescription';
            // }

            /**
             * 判断定制现片逻辑
             * 1、渐进镜 Progressive
             * 2、偏光镜 镜片类型包含Polarized
             * 3、染色镜 镜片类型包含Lens with Color Tint 或 Tinted 或 Color Tint
             * 4、当cyl<=-4或cyl>=4 或 sph < -8或 sph>8
             */

            //判断加工类型
            $result = $this->set_processing_type($arr);
            $arr = array_merge($arr, $result);

            return $arr;
        }

        /**
         * 西语站 处方解析逻辑
         *
         * @Description
         * @author wpl
         * @since 2020/10/28 10:16:53 
         * @return void
         */
        protected function zeelool_es_prescription_analysis($data)
        {
            $options = unserialize($data);
            //镜片类型
            $arr['index_type'] = $options['info_buyRequest']['tmplens']['index_type'] ?: '';
            //镜片名称
            $arr['index_name'] = $options['info_buyRequest']['tmplens']['index_name'] ?: '';
            //图片id
            $arr['prescription_pic_id'] = $options['info_buyRequest']['tmplens']['prescription_pic_id'] ?: '';
            //光度等参数
            $prescription_params = explode("&", $options['info_buyRequest']['tmplens']['prescription']);
            $options_params = [];
            foreach ($prescription_params as $key => $value) {
                $arr_value = explode("=", $value);
                $options_params[$arr_value[0]] = $arr_value[1];
            }
            //处方类型
            $arr['prescription_type'] = $options_params['prescription_type'] ?: '';
            //镀膜名称
            $arr['coating_name'] = $options['info_buyRequest']['tmplens']['coatiing_name'] ?: '';
            //镀膜价格
            $arr['coating_price'] = $options['info_buyRequest']['tmplens']['coatiing_price'];
            //镜框价格
            $arr['frame_price'] = $options['info_buyRequest']['tmplens']['frame_price'];
            //镜片价格
            $arr['index_price'] = $options['info_buyRequest']['tmplens']['index_price'];
            //镜框原始价格
            $arr['frame_regural_price'] = $options['info_buyRequest']['tmplens']['frame_regural_price'];
            //镜片颜色
            $arr['index_color'] = $options['info_buyRequest']['tmplens']['color_name'];
            //镜框颜色
            $arr['frame_color'] = $options['options'][0]['value'];
            //镜片+镀膜价格
            $arr['lens_price'] = $options['info_buyRequest']['tmplens']['lens'] ?? 0;
            //镜框+镜片+镀膜价格
            $arr['total'] = $options['info_buyRequest']['tmplens']['total'] ?? 0;
            //镜片分类
            $arr['goods_type'] = $options['info_buyRequest']['tmplens']['goods_type'] ?? 0;

            $arr['color_id'] = $options['info_buyRequest']['tmplens']['color_id'];
            $arr['coating_id'] = $options['info_buyRequest']['tmplens']['coating_id'];
            $arr['index_id'] = $options['info_buyRequest']['tmplens']['index_id'];

            //镜片编码
            $arr['lens_number'] = $options['info_buyRequest']['tmplens']['lens_number'] ?? 0;
            $arr['web_lens_name'] = $options['info_buyRequest']['tmplens']['web_lens_name'];

            //光度参数
            $arr['od_sph'] = $options_params['od_sph'] ?: '';;
            $arr['os_sph'] = $options_params['os_sph'] ?: '';;
            $arr['od_cyl'] = $options_params['od_cyl'] ?: '';;
            $arr['os_cyl'] = $options_params['os_cyl'] ?: '';;
            $arr['od_axis'] = $options_params['od_axis'];
            $arr['os_axis'] = $options_params['os_axis'];
            $arr['pd_l'] = $options_params['pd_l'];
            $arr['pd_r'] = $options_params['pd_r'];
            $arr['pd'] = $options_params['pd'];
            $arr['pdcheck'] = $options_params['pdcheck'];
            $arr['prismcheck'] = $options_params['prismcheck'];
            //小语种站左右眼add是反的
            $arr['os_add'] = $options_params['od_add'];
            $arr['od_add'] = $options_params['os_add'];
            $arr['od_pv'] = $options_params['od_pv'];
            $arr['os_pv'] = $options_params['os_pv'];
            $arr['od_pv_r'] = $options_params['od_pv_r'];
            $arr['os_pv_r'] = $options_params['os_pv_r'];
            $arr['od_bd'] = $options_params['od_bd'];
            $arr['os_bd'] = $options_params['os_bd'];
            $arr['od_bd_r'] = $options_params['od_bd_r'];
            $arr['os_bd_r'] = $options_params['os_bd_r'];

            /**
             * 判断定制现片逻辑
             * 1、渐进镜 Progressive
             * 2、偏光镜 镜片类型包含Polarized
             * 3、染色镜 镜片类型包含Lens with Color Tint 或 Tinted 或 Color Tint
             * 4、当cyl<=-4或cyl>=4 或 sph < -8或 sph>8
             */

            //判断加工类型
            $result = $this->set_processing_type($arr);
            $arr = array_merge($arr, $result);

            return $arr;
        }

        /**
         * 德语站 处方解析逻辑
         *
         * @Description
         * @author wpl
         * @since 2020/10/28 10:16:53 
         * @return void
         */
        protected function zeelool_de_prescription_analysis($data)
        {
            $options = unserialize($data);
            //镜片类型
            $arr['index_type'] = $options['info_buyRequest']['tmplens']['index_type'] ?: '';
            //镜片名称
            $arr['index_name'] = $options['info_buyRequest']['tmplens']['index_type'] ?: '';
            //光度等参数
            $prescription_params = explode("&", $options['info_buyRequest']['tmplens']['prescription']);
            $options_params = [];
            foreach ($prescription_params as $key => $value) {
                $arr_value = explode("=", $value);
                $options_params[$arr_value[0]] = $arr_value[1];
            }
            //处方类型
            $arr['prescription_type'] = $options_params['prescription_type'] ?: '';
            //镀膜名称
            $arr['coating_name'] = $options['info_buyRequest']['tmplens']['coatiing_name'] ?: '';
            //镀膜价格
            $arr['coating_price'] = $options['info_buyRequest']['tmplens']['coatiing_price'];
            //镜框价格
            $arr['frame_price'] = $options['info_buyRequest']['tmplens']['frame_price'];
            //镜片价格
            $arr['index_price'] = $options['info_buyRequest']['tmplens']['index_price'];
            //镜框原始价格
            $arr['frame_regural_price'] = $options['info_buyRequest']['tmplens']['frame_regural_price'];
            //镜片颜色
            $arr['index_color'] = $options['info_buyRequest']['tmplens']['color_name'];
            //镜框颜色
            $arr['frame_color'] = $options['options'][0]['value'];
            //镜片+镀膜价格
            $arr['lens_price'] = $options['info_buyRequest']['tmplens']['lens'] ?? 0;
            //镜框+镜片+镀膜价格
            $arr['total'] = $options['info_buyRequest']['tmplens']['total'] ?? 0;
            //镜片分类
            $arr['goods_type'] = $options['info_buyRequest']['tmplens']['goods_type'] ?? 0;
            $arr['color_id'] = $options['info_buyRequest']['tmplens']['color_id'];
            $arr['coating_id'] = $options['info_buyRequest']['tmplens']['coating_id'];
            $arr['index_id'] = $options['info_buyRequest']['tmplens']['index_id'];

            //镜片编码
            $arr['lens_number'] = $options['info_buyRequest']['tmplens']['lens_number'] ?? 0;
            $arr['web_lens_name'] = $options['info_buyRequest']['tmplens']['web_lens_name'];
            //光度参数
            $arr['od_sph'] = $options_params['od_sph'] ?: '';;
            $arr['os_sph'] = $options_params['os_sph'] ?: '';;
            $arr['od_cyl'] = $options_params['od_cyl'] ?: '';;
            $arr['os_cyl'] = $options_params['os_cyl'] ?: '';;
            $arr['od_axis'] = $options_params['od_axis'];
            $arr['os_axis'] = $options_params['os_axis'];
            $arr['pd_l'] = $options_params['pd_l'];
            $arr['pd_r'] = $options_params['pd_r'];
            $arr['pd'] = $options_params['pd'];
            $arr['pdcheck'] = $options_params['pdcheck'];
            $arr['prismcheck'] = $options_params['prismcheck'];
            //小语种站左右眼add是反的
            $arr['os_add'] = $options_params['od_add'];
            $arr['od_add'] = $options_params['os_add'];
            $arr['od_pv'] = $options_params['od_pv'];
            $arr['os_pv'] = $options_params['os_pv'];
            $arr['od_pv_r'] = $options_params['od_pv_r'];
            $arr['os_pv_r'] = $options_params['os_pv_r'];
            $arr['od_bd'] = $options_params['od_bd'];
            $arr['os_bd'] = $options_params['os_bd'];
            $arr['od_bd_r'] = $options_params['od_bd_r'];
            $arr['os_bd_r'] = $options_params['os_bd_r'];

            /**
             * 判断定制现片逻辑
             * 1、渐进镜 Progressive
             * 2、偏光镜 镜片类型包含Polarized
             * 3、染色镜 镜片类型包含Lens with Color Tint 或 Tinted 或 Color Tint
             * 4、当cyl<=-4或cyl>=4 或 sph < -8或 sph>8
             */

            //判断加工类型
            $result = $this->set_processing_type($arr);
            $arr = array_merge($arr, $result);

            return $arr;
        }


        /**
         * 日语站 处方解析逻辑
         *
         * @Description
         * @author wpl
         * @since 2020/10/28 10:16:53 
         * @return void
         */
        protected function zeelool_jp_prescription_analysis($data)
        {
            $options = unserialize($data);
            //镜片类型
            $arr['index_type'] = $options['info_buyRequest']['tmplens']['index_type'] ?: '';
            //镜片名称
            $arr['index_name'] = $options['info_buyRequest']['tmplens']['index_type'] ?: '';
            //光度等参数
            $prescription_params = explode("&", $options['info_buyRequest']['tmplens']['prescription']);
            $options_params = [];
            foreach ($prescription_params as $key => $value) {
                $arr_value = explode("=", $value);
                $options_params[$arr_value[0]] = $arr_value[1];
            }
            //处方类型
            $arr['prescription_type'] = $options_params['prescription_type'] ?: '';
            //镀膜名称
            $arr['coating_name'] = $options['info_buyRequest']['tmplens']['coatiing_name'] ?: '';
            //镀膜价格
            $arr['coating_price'] = $options['info_buyRequest']['tmplens']['coatiing_price'];
            //镜框价格
            $arr['frame_price'] = $options['info_buyRequest']['tmplens']['frame_price'];
            //镜片价格
            $arr['index_price'] = $options['info_buyRequest']['tmplens']['index_price'];
            //镜框原始价格
            $arr['frame_regural_price'] = $options['info_buyRequest']['tmplens']['frame_regural_price'];
            //镜片颜色
            $arr['index_color'] = $options['info_buyRequest']['tmplens']['color_name'];
            //镜框颜色
            $arr['frame_color'] = $options['options'][0]['value'];
            //镜片+镀膜价格
            $arr['lens_price'] = $options['info_buyRequest']['tmplens']['lens'] ?? 0;
            //镜框+镜片+镀膜价格
            $arr['total'] = $options['info_buyRequest']['tmplens']['total'] ?? 0;
            //镜片分类
            $arr['goods_type'] = $options['info_buyRequest']['tmplens']['goods_type'] ?? 0;
            $arr['color_id'] = $options['info_buyRequest']['tmplens']['color_id'];
            $arr['coating_id'] = $options['info_buyRequest']['tmplens']['coating_id'];
            $arr['index_id'] = $options['info_buyRequest']['tmplens']['index_id'];

            //镜片编码
            $arr['lens_number'] = $options['info_buyRequest']['tmplens']['lens_number'] ?? 0;
            $arr['web_lens_name'] = $options['info_buyRequest']['tmplens']['web_lens_name'];
            //光度参数
            $arr['od_sph'] = $options_params['od_sph'] ?: '';;
            $arr['os_sph'] = $options_params['os_sph'] ?: '';;
            $arr['od_cyl'] = $options_params['od_cyl'] ?: '';;
            $arr['os_cyl'] = $options_params['os_cyl'] ?: '';;
            $arr['od_axis'] = $options_params['od_axis'];
            $arr['os_axis'] = $options_params['os_axis'];
            $arr['pd_l'] = $options_params['pd_l'];
            $arr['pd_r'] = $options_params['pd_r'];
            $arr['pd'] = $options_params['pd'];
            $arr['pdcheck'] = $options_params['pdcheck'];
            $arr['prismcheck'] = $options_params['prismcheck'];
            //日语站左右眼add恢复正常
            $arr['os_add'] = $options_params['os_add'];
            $arr['od_add'] = $options_params['od_add'];
            $arr['od_pv'] = $options_params['od_pv'];
            $arr['os_pv'] = $options_params['os_pv'];
            $arr['od_pv_r'] = $options_params['od_pv_r'];
            $arr['os_pv_r'] = $options_params['os_pv_r'];
            $arr['od_bd'] = $options_params['od_bd'];
            $arr['os_bd'] = $options_params['os_bd'];
            $arr['od_bd_r'] = $options_params['od_bd_r'];
            $arr['os_bd_r'] = $options_params['os_bd_r'];

            /**
             * 判断定制现片逻辑
             * 1、渐进镜 Progressive
             * 2、偏光镜 镜片类型包含Polarized
             * 3、染色镜 镜片类型包含Lens with Color Tint 或 Tinted 或 Color Tint
             * 4、当cyl<=-4或cyl>=4 或 sph < -8或 sph>8
             */

            //判断加工类型
            $result = $this->set_processing_type($arr);
            $arr = array_merge($arr, $result);

            return $arr;
        }


        $arr['type'] = $options['info_buyRequest']['tmplens']['type'] ?: '';

        $arr['stone_shape'] = $options['info_buyRequest']['tmplens']['stone_shape'] ?: '';

        $arr['stone_type'] = $options['info_buyRequest']['tmplens']['stone_type'] ?: '';

        $arr['carat_weight'] = $options['info_buyRequest']['tmplens']['carat_weight'] ?: '';

        $arr['metal'] = $options['info_buyRequest']['tmplens']['metal'] ?: '';

        $arr['plating'] = $options['info_buyRequest']['tmplens']['plating'] ?: '';


        /**
         * 饰品站 处方解析逻辑
         *
         * @Description
         * @author wpl
         * @since 2020/10/28 10:16:53 
         * @return void
         */
        protected function voogueme_acc_prescription_analysis($data)
        {
            $options = unserialize($data);
            //镜片类型
            $arr['ring_size'] = $options['info_buyRequest']['tmplens']['ring_size'] ?: '';
            //证书
            $arr['gra_certificate'] = $options['info_buyRequest']['tmplens']['gra_certificate'] ?: '';

            /**
             * 判断定制现片逻辑
             * 1、渐进镜 Progressive
             * 2、偏光镜 镜片类型包含Polarized
             * 3、染色镜 镜片类型包含Lens with Color Tint 或 Tinted 或 Color Tint
             * 4、当cyl<=-4或cyl>=4 或 sph < -8或 sph>8
             */

            //判断加工类型
            $result = $this->set_processing_type($arr);
            $arr = array_merge($arr, $result);

            return $arr;
        }


        /**
         * 判断定制现片逻辑
         */
        public function set_processing_type($params = [])
        {
            /**
             * 判断定制现片逻辑
             * 1、渐进镜 Progressive
             * 2、偏光镜 镜片类型包含Polarized
             * 3、染色镜 镜片类型包含Lens with Color Tint 或 Tinted 或 Color Tint
             * 4、当cyl<=-4或cyl>=4 或 sph < -8或 sph>8
             */
            $arr = [];
            $lens_number = config('LENS_NUMBER');
            if (in_array($params['lens_number'], $lens_number)) {
                $arr['order_prescription_type'] = 3;
                $arr['is_custom_lens'] = 1;
            }
<<<<<<< HEAD
            if ((((float) urldecode($params['od_sph']) >= -7 && (float) urldecode($params['od_sph']) <= 0) || ((float) urldecode($params['os_sph']) >= -7 && (float) urldecode($params['os_sph']) <= 0)) && (((float) urldecode($params['od_cyl']) >= -4 && (float) urldecode($params['od_cyl']) <= 0) || ((float) urldecode($params['os_cyl']) >= -4 && (float) urldecode($params['os_cyl']) <= 0))) {
                $arr['is_custom_lens'] = 1;
                $arr['order_prescription_type'] = 2;
            }
            if ((((float) urldecode($params['od_sph']) >= -10 && (float) urldecode($params['od_sph']) <= -7.25) || ((float) urldecode($params['os_sph']) >= -10 && (float) urldecode($params['os_sph']) <= -7.25)) && (((float) urldecode($params['od_cyl']) >= -4 && (float) urldecode($params['od_cyl']) <= 0) || ((float) urldecode($params['os_cyl']) >= -4 && (float) urldecode($params['os_cyl']) <= 0))) {
                $arr['is_custom_lens'] = 1;
                $arr['order_prescription_type'] = 3;
            }
            if ((((float) urldecode($params['od_sph']) >= 0 && (float) urldecode($params['od_sph']) <= 4) || ((float) urldecode($params['os_sph']) >= 0 && (float) urldecode($params['os_sph']) <= 4)) && (((float) urldecode($params['od_cyl']) >= -2 && (float) urldecode($params['od_cyl']) <= 0) || ((float) urldecode($params['os_cyl']) >= -2 && (float) urldecode($params['os_cyl']) <= 0))) {
                $arr['is_custom_lens'] = 1;
                $arr['order_prescription_type'] = 2;
            }
            if ((((float) urldecode($params['od_sph']) >= 4.25 && (float) urldecode($params['od_sph']) <= 6) || ((float) urldecode($params['os_sph']) >= 4.25 && (float) urldecode($params['os_sph']) <= 6)) && (((float) urldecode($params['od_cyl']) >= -6 && (float) urldecode($params['od_cyl']) <= 0) || ((float) urldecode($params['os_cyl']) >= -6 && (float) urldecode($params['os_cyl']) <= 0))) {
                $arr['is_custom_lens'] = 1;
                $arr['order_prescription_type'] = 2;
            }
            if ((((float) urldecode($params['od_sph']) >= -7 && (float) urldecode($params['od_sph']) <= 0) || ((float) urldecode($params['os_sph']) >= -7 && (float) urldecode($params['os_sph']) <= 0)) && (((float) urldecode($params['od_cyl']) >= -4 && (float) urldecode($params['od_cyl']) <= 0) || ((float) urldecode($params['os_cyl']) >= -4 && (float) urldecode($params['os_cyl']) <= 0))) {
                $arr['is_custom_lens'] = 1;
                $arr['order_prescription_type'] = 2;
            }
            if ((((float) urldecode($params['od_sph']) >= -10 && (float) urldecode($params['od_sph']) <= -7.25) || ((float) urldecode($params['os_sph']) >= -10 && (float) urldecode($params['os_sph']) <= -7.25)) && (((float) urldecode($params['od_cyl']) >= -4 && (float) urldecode($params['od_cyl']) <= 0) || ((float) urldecode($params['os_cyl']) >= -4 && (float) urldecode($params['os_cyl']) <= 0))) {
                $arr['is_custom_lens'] = 1;
                $arr['order_prescription_type'] = 3;
            }
            if ((((float) urldecode($params['od_sph']) >= 0 && (float) urldecode($params['od_sph']) <= 4) || ((float) urldecode($params['os_sph']) >= 0 && (float) urldecode($params['os_sph']) <= 4)) && (((float) urldecode($params['od_cyl']) >= -2 && (float) urldecode($params['od_cyl']) <= 0) || ((float) urldecode($params['os_cyl']) >= -2 && (float) urldecode($params['os_cyl']) <= 0))) {
                $arr['is_custom_lens'] = 1;
                $arr['order_prescription_type'] = 2;
            }
            if ((((float) urldecode($params['od_sph']) >= 4.25 && (float) urldecode($params['od_sph']) <= 6) || ((float) urldecode($params['os_sph']) >= 4.25 && (float) urldecode($params['os_sph']) <= 6)) && (((float) urldecode($params['od_cyl']) >= -6 && (float) urldecode($params['od_cyl']) <= 0) || ((float) urldecode($params['os_cyl']) >= -6 && (float) urldecode($params['os_cyl']) <= 0))) {
                $arr['is_custom_lens'] = 1;
                $arr['order_prescription_type'] = 3;
            }
        }

        if ($params['lens_number'] == '24100000' || $params['lens_number'] == '24200000') {
            /**
             * 1.67非球面绿膜 现片
             * SPH:-3.00～-12.00 CYL:0.00～-2.00（不含-0.25）
             */
            if ((((float) urldecode($params['od_sph']) >= -12 && (float) urldecode($params['od_sph']) <= -3) || ((float) urldecode($params['os_sph']) >= -12 && (float) urldecode($params['os_sph']) <= -3)) && (((float) urldecode($params['od_cyl']) >= -2 && (float) urldecode($params['od_cyl']) < -0.5 && (float) urldecode($params['od_cyl']) != -0.25) || ((float) urldecode($params['os_cyl']) >= -2 && (float) urldecode($params['os_cyl']) <= -0.5 && (float) urldecode($params['od_cyl']) != -0.25))) {
                $arr['order_prescription_type'] = 2;
            } elseif ((float) urldecode($params['od_sph']) == 0 && (float) urldecode($params['os_sph']) == 0) {
                $arr['order_prescription_type'] = 2;
            } else {
                $arr['is_custom_lens'] = 1;
                $arr['order_prescription_type'] = 3;
=======

            //仅镜框
            if ($params['lens_number'] == '10000000' || !$params['lens_number']) {
                $arr['order_prescription_type'] = 1;
>>>>>>> 7238e062
            }

<<<<<<< HEAD
        if ($params['lens_number'] == '25100000') {
            /**
             * 1.71非球面绿膜 现片
             * SPH:0.00～-15.00 CYL:0.00～-2.00（不含-0.25）
             */
            if ((((float) urldecode($params['od_sph']) >= -15 && (float) urldecode($params['od_sph']) <= 0) || ((float) urldecode($params['os_sph']) >= -15 && (float) urldecode($params['os_sph']) <= 0)) && (((float) urldecode($params['od_cyl']) >= -2 && (float) urldecode($params['od_cyl']) <= 0 && (float) urldecode($params['od_cyl']) != -0.25) || ((float) urldecode($params['os_cyl']) >= -2 && (float) urldecode($params['os_cyl']) <= 0 && (float) urldecode($params['od_cyl']) != -0.25))) {
                $arr['order_prescription_type'] = 3;
            } elseif ((float) urldecode($params['od_sph']) == 0 && (float) urldecode($params['os_sph']) == 0) {
                $arr['order_prescription_type'] = 3;
            } else {
                $arr['is_custom_lens'] = 1;
                $arr['order_prescription_type'] = 3;
=======
            if ($params['lens_number'] == '23100000' || $params['lens_number'] == '23100001') {
                /**
                 * 1.61非球面绿膜 定制片
                 * SPH:0.00～-8.00 CYL:-4.25～-6.00
                 */
                if ((((float)urldecode($params['od_sph']) >= -8 && (float)urldecode($params['od_sph']) <= 0) || ((float)urldecode($params['os_sph']) >= -8 && (float)urldecode($params['os_sph']) <= 0)) && (((float)urldecode($params['od_cyl']) >= -6 && (float)urldecode($params['od_cyl']) <= -4.25) || ((float)urldecode($params['os_cyl']) >= -6 && (float)urldecode($params['os_cyl']) <= -4.25))) {
                    $arr['is_custom_lens'] = 1;
                    $arr['order_prescription_type'] = 3;
                }
>>>>>>> 7238e062
            }

<<<<<<< HEAD
        if ($params['lens_number'] == '26100000') {
            /**
             * 1.74非球面绿膜 现片
             * SPH:-3.00～-13.00 CYL:0.00～-2.00（不含-0.25）
             */
            if ((((float) urldecode($params['od_sph']) >= -13 && (float) urldecode($params['od_sph']) <= -3) || ((float) urldecode($params['os_sph']) >= -13 && (float) urldecode($params['os_sph']) <= -3)) && (((float) urldecode($params['od_cyl']) >= -2 && (float) urldecode($params['od_cyl']) <= 0 && (float) urldecode($params['od_cyl']) != -0.25) || ((float) urldecode($params['os_cyl']) >= -2 && (float) urldecode($params['os_cyl']) <= 0 && (float) urldecode($params['od_cyl']) != -0.25))) {
                $arr['order_prescription_type'] = 3;
            } elseif ((float) urldecode($params['od_sph']) == 0 && (float) urldecode($params['os_sph']) == 0) {
                $arr['order_prescription_type'] = 3;
            } else {
                $arr['is_custom_lens'] = 1;
                $arr['order_prescription_type'] = 3;
=======
            if ($params['lens_number'] == '24100000' || $params['lens_number'] == '24200000') {
                /**
                 * 1.67非球面绿膜 现片
                 * SPH:-3.00～-12.00 CYL:0.00～-2.00（不含-0.25）
                 */
                if ((((float)urldecode($params['od_sph']) >= -12 && (float)urldecode($params['od_sph']) <= -3) || ((float)urldecode($params['os_sph']) >= -12 && (float)urldecode($params['os_sph']) <= -3)) && (((float)urldecode($params['od_cyl']) >= -2 && (float)urldecode($params['od_cyl']) < 0 && (float)urldecode($params['od_cyl']) != -0.25) || ((float)urldecode($params['os_cyl']) >= -2 && (float)urldecode($params['os_cyl']) <= 0 && (float)urldecode($params['od_cyl']) != -0.25))) {
                    $arr['order_prescription_type'] = 2;
                } elseif ((float)urldecode($params['od_sph']) == 0 && (float)urldecode($params['os_sph']) == 0) {
                    $arr['order_prescription_type'] = 2;
                } else {
                    $arr['is_custom_lens'] = 1;
                    $arr['order_prescription_type'] = 3;
                }
>>>>>>> 7238e062
            }

<<<<<<< HEAD
        if ($params['lens_number'] == '23200000' || $params['lens_number'] == '23200001') {
            /**
             * 1.61防蓝光 现片
             * SPH:0.00～-8.00 CYL:0.00～-2.00
             * SPH:0.00～-8.00 CYL:-2.25～-4.00
             * SPH:0.00～+6.00 CYL:0.00～-2.00
             */
            if ((((float) urldecode($params['od_sph']) >= -7 && (float) urldecode($params['od_sph']) <= 0) || ((float) urldecode($params['os_sph']) >= -7 && (float) urldecode($params['os_sph']) <= 0)) && (((float) urldecode($params['od_cyl']) >= -4 && (float) urldecode($params['od_cyl']) <= 0) || ((float) urldecode($params['os_cyl']) >= -4 && (float) urldecode($params['os_cyl']) <= 0))) {
                $arr['order_prescription_type'] = 2;
            } elseif ((((float) urldecode($params['od_sph']) >= 0 && (float) urldecode($params['od_sph']) <= 4) || ((float) urldecode($params['os_sph']) >= 0 && (float) urldecode($params['os_sph']) <= 4)) && (((float) urldecode($params['od_cyl']) >= -2 && (float) urldecode($params['od_cyl']) <= 0) || ((float) urldecode($params['os_cyl']) >= -2 && (float) urldecode($params['os_cyl']) <= 0))) {
                $arr['order_prescription_type'] = 2;
            } elseif ((float) urldecode($params['od_sph']) == 0 && (float) urldecode($params['os_sph']) == 0) {
                $arr['order_prescription_type'] = 2;
            } else {
                $arr['is_custom_lens'] = 1;
                $arr['order_prescription_type'] = 3;
=======
            if ($params['lens_number'] == '25100000') {
                /**
                 * 1.71非球面绿膜 现片
                 * SPH:0.00～-15.00 CYL:0.00～-2.00（不含-0.25）
                 */
                if ((((float)urldecode($params['od_sph']) >= -15 && (float)urldecode($params['od_sph']) <= 0) || ((float)urldecode($params['os_sph']) >= -15 && (float)urldecode($params['os_sph']) <= 0)) && (((float)urldecode($params['od_cyl']) >= -2 && (float)urldecode($params['od_cyl']) <= 0 && (float)urldecode($params['od_cyl']) != -0.25) || ((float)urldecode($params['os_cyl']) >= -2 && (float)urldecode($params['os_cyl']) <= 0 && (float)urldecode($params['od_cyl']) != -0.25))) {
                    $arr['order_prescription_type'] = 2;
                } elseif ((float)urldecode($params['od_sph']) == 0 && (float)urldecode($params['os_sph']) == 0) {
                    $arr['order_prescription_type'] = 2;
                } else {
                    $arr['is_custom_lens'] = 1;
                    $arr['order_prescription_type'] = 3;
                }
>>>>>>> 7238e062
            }

<<<<<<< HEAD
        if ($params['lens_number'] == '25200000' || $params['lens_number'] == '25302000' || $params['lens_number'] == '25303000') {
            /**
             * 1.57变色 现片 1.71变色灰
             * SPH:0.00～-3.00 CYL:0.00～-2.00
             */
            if ((((float) urldecode($params['od_sph']) >= -12 && (float) urldecode($params['od_sph']) <= 0) || ((float) urldecode($params['os_sph']) >= -12 && (float) urldecode($params['os_sph']) <= 0)) && (((float) urldecode($params['od_cyl']) >= -2 && (float) urldecode($params['od_cyl']) <= 0 && (float) urldecode($params['od_cyl']) != -0.25) || ((float) urldecode($params['os_cyl']) >= -2 && (float) urldecode($params['os_cyl']) <= 0 && (float) urldecode($params['od_cyl']) != -0.25))) {
                $arr['order_prescription_type'] = 3;
            } elseif ((float) urldecode($params['od_sph']) == 0 && (float) urldecode($params['os_sph']) == 0) {
                $arr['order_prescription_type'] = 2;
            } else {
                $arr['is_custom_lens'] = 1;
                $arr['order_prescription_type'] = 3;
=======
            if ($params['lens_number'] == '26100000') {
                /**
                 * 1.74非球面绿膜 现片
                 * SPH:-3.00～-13.00 CYL:0.00～-2.00（不含-0.25）
                 */
                if ((((float)urldecode($params['od_sph']) >= -13 && (float)urldecode($params['od_sph']) <= -3) || ((float)urldecode($params['os_sph']) >= -13 && (float)urldecode($params['os_sph']) <= -3)) && (((float)urldecode($params['od_cyl']) >= -2 && (float)urldecode($params['od_cyl']) <= 0 && (float)urldecode($params['od_cyl']) != -0.25) || ((float)urldecode($params['os_cyl']) >= -2 && (float)urldecode($params['os_cyl']) <= 0 && (float)urldecode($params['od_cyl']) != -0.25))) {
                    $arr['order_prescription_type'] = 2;
                } elseif ((float)urldecode($params['od_sph']) == 0 && (float)urldecode($params['os_sph']) == 0) {
                    $arr['order_prescription_type'] = 2;
                } else {
                    $arr['is_custom_lens'] = 1;
                    $arr['order_prescription_type'] = 3;
                }
>>>>>>> 7238e062
            }

<<<<<<< HEAD
        if ($params['lens_number'] == '22306000' || $params['lens_number'] == '22305000' || $params['lens_number'] == '22304000') {
            /**
             * 1.71防蓝光 现片
             * SPH:0.00～-12.00 CYL:0.00～-2.00（不含-0.25）
             */
            if ((((float) urldecode($params['od_sph']) >= -3 && (float) urldecode($params['od_sph']) <= 0) || ((float) urldecode($params['os_sph']) >= -3 && (float) urldecode($params['os_sph']) <= 0)) && (((float) urldecode($params['od_cyl']) >= -2 && (float) urldecode($params['od_cyl']) <= 0) || ((float) urldecode($params['os_cyl']) >= -2 && (float) urldecode($params['os_cyl']) <= 0))) {
                $arr['order_prescription_type'] = 3;
            } elseif ((float) urldecode($params['od_sph']) == 0 && (float) urldecode($params['os_sph']) == 0) {
                $arr['order_prescription_type'] = 2;
            } else {
                $arr['is_custom_lens'] = 1;
                $arr['order_prescription_type'] = 3;
=======
            if ($params['lens_number'] == '23200000' || $params['lens_number'] == '23200001') {
                /**
                 * 1.61防蓝光 现片
                 * SPH:0.00～-8.00 CYL:0.00～-2.00
                 * SPH:0.00～-8.00 CYL:-2.25～-4.00
                 * SPH:0.00～+6.00 CYL:0.00～-2.00
                 */
                if ((((float)urldecode($params['od_sph']) >= -8 && (float)urldecode($params['od_sph']) <= 0) || ((float)urldecode($params['os_sph']) >= -8 && (float)urldecode($params['os_sph']) <= 0)) && (((float)urldecode($params['od_cyl']) >= -4 && (float)urldecode($params['od_cyl']) <= 0) || ((float)urldecode($params['os_cyl']) >= -4 && (float)urldecode($params['os_cyl']) <= 0))) {
                    $arr['order_prescription_type'] = 2;
                } elseif ((((float)urldecode($params['od_sph']) >= 0 && (float)urldecode($params['od_sph']) <= 6) || ((float)urldecode($params['os_sph']) >= 0 && (float)urldecode($params['os_sph']) <= 6)) && (((float)urldecode($params['od_cyl']) >= -2 && (float)urldecode($params['od_cyl']) <= 0) || ((float)urldecode($params['os_cyl']) >= -2 && (float)urldecode($params['os_cyl']) <= 0))) {
                    $arr['order_prescription_type'] = 2;
                } elseif ((float)urldecode($params['od_sph']) == 0 && (float)urldecode($params['os_sph']) == 0) {
                    $arr['order_prescription_type'] = 2;
                } else {
                    $arr['is_custom_lens'] = 1;
                    $arr['order_prescription_type'] = 3;
                }
>>>>>>> 7238e062
            }

            if ($params['lens_number'] == '25200000' || $params['lens_number'] == '25302000' || $params['lens_number'] == '25303000') {
                /**
                 * 1.57变色 现片 1.71变色灰
                 * SPH:0.00～-3.00 CYL:0.00～-2.00
                 */
                if ((((float)urldecode($params['od_sph']) >= -12 && (float)urldecode($params['od_sph']) <= 0) || ((float)urldecode($params['os_sph']) >= -12 && (float)urldecode($params['os_sph']) <= 0)) && (((float)urldecode($params['od_cyl']) >= -2 && (float)urldecode($params['od_cyl']) <= 0 && (float)urldecode($params['od_cyl']) != -0.25) || ((float)urldecode($params['os_cyl']) >= -2 && (float)urldecode($params['os_cyl']) <= 0 && (float)urldecode($params['od_cyl']) != -0.25))) {
                    $arr['order_prescription_type'] = 2;
                } elseif ((float)urldecode($params['od_sph']) == 0 && (float)urldecode($params['os_sph']) == 0) {
                    $arr['order_prescription_type'] = 2;
                } else {
                    $arr['is_custom_lens'] = 1;
                    $arr['order_prescription_type'] = 3;
                }
            }

<<<<<<< HEAD
        if ($params['lens_number'] == '23302000' || $params['lens_number'] == '23303000' || $params['lens_number'] == '23302001' ) {
            /**
             * 1.61变色灰 现片
             * SPH:0.00～-8.00 CYL:0.00～-2.00
             */
            if ((((float) urldecode($params['od_sph']) >= -5 && (float) urldecode($params['od_sph']) <= 0) || ((float) urldecode($params['os_sph']) >= -5 && (float) urldecode($params['os_sph']) <= 0)) && (((float) urldecode($params['od_cyl']) >= -1.5 && (float) urldecode($params['od_cyl']) <= 0) || ((float) urldecode($params['os_cyl']) >= -1.5 && (float) urldecode($params['os_cyl']) <= 0))) {
                $arr['order_prescription_type'] = 2;
            } elseif ((float) urldecode($params['od_sph']) == 0 && (float) urldecode($params['os_sph']) == 0) {
                $arr['order_prescription_type'] = 2;
            } else {
                $arr['is_custom_lens'] = 1;
                $arr['order_prescription_type'] = 3;
            }
        }
        if ($params['lens_number'] == '23303001') {

                $arr['is_custom_lens'] = 1;
                $arr['order_prescription_type'] = 3;
        }

        if ($params['lens_number'] == '23304000' || $params['lens_number'] == '23306000' || $params['lens_number'] == '23305000') {
            /**
             * 1.61变色蓝 现片
             * SPH:0.00～-8.00 CYL:0.00～-2.00
             */
            if ((((float) urldecode($params['od_sph']) >= -8 && (float) urldecode($params['od_sph']) <= 0) || ((float) urldecode($params['os_sph']) >= -8 && (float) urldecode($params['os_sph']) <= 0)) && (((float) urldecode($params['od_cyl']) >= -2 && (float) urldecode($params['od_cyl']) <= 0.5) || ((float) urldecode($params['os_cyl']) >= -2 && (float) urldecode($params['os_cyl']) <= 0.5))) {
                $arr['order_prescription_type'] = 3;
            } elseif ((float) urldecode($params['od_sph']) == 0 && (float) urldecode($params['os_sph']) == 0) {
                $arr['order_prescription_type'] = 2;
            } else {
                $arr['is_custom_lens'] = 1;
                $arr['order_prescription_type'] = 3;
            }
        }

        //默认如果不是仅镜架 或定制片 则为现货处方镜
        if ($arr['order_prescription_type'] != 1 && $arr['order_prescription_type'] != 3) {
            $arr['order_prescription_type'] = 2;
        }

        return $arr;
    }
=======
            if ($params['lens_number'] == '22306000' || $params['lens_number'] == '22305000' || $params['lens_number'] == '22304000') {
                /**
                 * 1.71防蓝光 现片
                 * SPH:0.00～-12.00 CYL:0.00～-2.00（不含-0.25）
                 */
                if ((((float)urldecode($params['od_sph']) >= -3 && (float)urldecode($params['od_sph']) <= 0) || ((float)urldecode($params['os_sph']) >= -3 && (float)urldecode($params['os_sph']) <= 0)) && (((float)urldecode($params['od_cyl']) >= -2 && (float)urldecode($params['od_cyl']) <= 0) || ((float)urldecode($params['os_cyl']) >= -2 && (float)urldecode($params['os_cyl']) <= 0))) {
                    $arr['order_prescription_type'] = 2;
                } elseif ((float)urldecode($params['od_sph']) == 0 && (float)urldecode($params['os_sph']) == 0) {
                    $arr['order_prescription_type'] = 2;
                } else {
                    $arr['is_custom_lens'] = 1;
                    $arr['order_prescription_type'] = 3;
                }
            }
>>>>>>> 7238e062


            if ($params['lens_number'] == '23302000' || $params['lens_number'] == '23303000' || $params['lens_number'] == '23302001' || $params['lens_number'] == '23303001') {
                /**
                 * 1.61变色灰 现片
                 * SPH:0.00～-8.00 CYL:0.00～-2.00
                 */
                if ((((float)urldecode($params['od_sph']) >= -8 && (float)urldecode($params['od_sph']) <= 0) || ((float)urldecode($params['os_sph']) >= -8 && (float)urldecode($params['os_sph']) <= 0)) && (((float)urldecode($params['od_cyl']) >= -2 && (float)urldecode($params['od_cyl']) <= 0) || ((float)urldecode($params['os_cyl']) >= -2 && (float)urldecode($params['os_cyl']) <= 0))) {
                    $arr['order_prescription_type'] = 2;
                } elseif ((float)urldecode($params['od_sph']) == 0 && (float)urldecode($params['os_sph']) == 0) {
                    $arr['order_prescription_type'] = 2;
                } else {
                    $arr['is_custom_lens'] = 1;
                    $arr['order_prescription_type'] = 3;
                }
<<<<<<< HEAD

                $item_params[$key]['item_order_number'] = $res->increment_id . '-' . $str;
                $item_params[$key]['order_id'] = $res->id ?: 0;
=======
>>>>>>> 7238e062
            }

            if ($params['lens_number'] == '23304000' || $params['lens_number'] == '23306000' || $params['lens_number'] == '23305000') {
                /**
                 * 1.61变色蓝 现片
                 * SPH:0.00～-8.00 CYL:0.00～-2.00
                 */
                if ((((float)urldecode($params['od_sph']) >= -8 && (float)urldecode($params['od_sph']) <= 0) || ((float)urldecode($params['os_sph']) >= -8 && (float)urldecode($params['os_sph']) <= 0)) && (((float)urldecode($params['od_cyl']) >= -2 && (float)urldecode($params['od_cyl']) <= 0.5) || ((float)urldecode($params['os_cyl']) >= -2 && (float)urldecode($params['os_cyl']) <= 0.5))) {
                    $arr['order_prescription_type'] = 2;
                } elseif ((float)urldecode($params['od_sph']) == 0 && (float)urldecode($params['os_sph']) == 0) {
                    $arr['order_prescription_type'] = 2;
                } else {
                    $arr['is_custom_lens'] = 1;
                    $arr['order_prescription_type'] = 3;
                }
            }

            //默认如果不是仅镜架 或定制片 则为现货处方镜
            if ($arr['order_prescription_type'] != 1 && $arr['order_prescription_type'] != 3) {
                $arr['order_prescription_type'] = 2;
            }

<<<<<<< HEAD
    /**
     * 批量更新order表主键
     *
     * @Description
     * @todo 计划任务 10分钟一次
     * @author wpl
     * @since 2020/10/28 17:58:46 
     * @return void
     */
    public function set_order_id()
    {
        //查询未生成子单号的数据
        $list = $this->orderitemoption->where('order_id', 0)->field('id,site,magento_order_id')->limit(4000)->select();
        $list = collection($list)->toArray();
        $params = [];
        foreach ($list as $k => $v) {
            $order_id = $this->order->where(['entity_id' => $v['magento_order_id'], 'site' => $v['site']])->value('id');
            $params[$k]['id'] = $v['id'];
            $params[$k]['order_id'] = $order_id ?: 0;
            echo $v['id'] . "\n";
=======
            return $arr;
>>>>>>> 7238e062
        }


        /**
         * 批量生成子订单表子单号
         *
         * @Description
         * @return void
         * @todo 计划任务 10分钟一次
         * @author wpl
         * @since 2020/10/28 17:36:27 
         */
        public function set_order_item_number_shell()
        {
            //查询未生成子单号的数据
            $list = $this->orderitemprocess->where('LENGTH(trim(item_order_number))=0')->limit(3000)->select();
            $list = collection($list)->toArray();
            foreach ($list as $v) {
                $res = $this->order->where(['entity_id' => $v['magento_order_id'], 'site' => $v['site']])->field('id,increment_id')->find();
                $data = $this->orderitemprocess->where(['magento_order_id' => $v['magento_order_id'], 'site' => $v['site']])->select();
                $item_params = [];
                foreach ($data as $key => $val) {
                    $item_params[$key]['id'] = $val['id'];
                    $str = '';
                    if ($key < 9) {
                        $str = '0'.($key + 1);
                    } else {
                        $str = $key + 1;
                    }

                    $item_params[$key]['item_order_number'] = $res->increment_id.'-'.$str;
                    $item_params[$key]['order_id'] = $res->id;
                }
                //更新数据
                if ($item_params) {
                    $this->orderitemprocess->saveAll($item_params);
                }

                echo $v['id']."\n";
                usleep(10000);
            }

            echo "ok";
        }

        /**
         * 批量更新order表主键
         *
         * @Description
         * @return void
         * @todo 计划任务 10分钟一次
         * @author wpl
         * @since 2020/10/28 17:58:46 
         */
        public function set_order_id()
        {
            //查询未生成子单号的数据
            $list = $this->orderitemoption->where('order_id', 0)->field('id,site,magento_order_id')->limit(4000)->select();
            $list = collection($list)->toArray();
            $params = [];
            foreach ($list as $k => $v) {
                $order_id = $this->order->where(['entity_id' => $v['magento_order_id'], 'site' => $v['site']])->value('id');
                $params[$k]['id'] = $v['id'];
                $params[$k]['order_id'] = $order_id;
                echo $v['id']."\n";
            }
            //更新数据
            if ($params) {
                $this->orderitemoption->saveAll($params);
            }
            echo "ok";
        }


        /**
         * 更新订单商品总数量
         *
         * @Description
         * @author wpl
         * @since 2020/11/03 15:04:12 
         * @return void
         */
        public function order_total_qty_ordered()
        {
            $list = $this->order->where('total_qty_ordered=0')->limit(5000)->select();
            $list = collection($list)->toArray();
            $params = [];
            foreach ($list as $k => $v) {
                $qty = $this->orderitemoption->where(['magento_order_id' => $v['entity_id'], 'site' => $v['site']])->sum('qty');
                $params[$k]['total_qty_ordered'] = $qty;
                $params[$k]['id'] = $v['id'];
                echo $k."\n";
            }
            $this->order->saveAll($params);
            echo 'ok';
        }


        /**
         * 批发站 匹配到s，r结尾的sku
         *
         * @param $sku
         *
         * @date  2020/12/23 18:01
         */
        protected function getTrueSku($sku)
        {
            $sku = trim($sku);
            $temp_arr = explode('-', $sku);
            if (count($temp_arr) >= 2) {
                $first = rtrim($temp_arr[0], 'S');
                $first = rtrim($first, 'R');
                $second = $temp_arr[1];
                $sku = $first.'-'.$second;
            }

            return $sku;
        }


        #######################################生成波次单################################################

        /**
         * 创建波次单
         *
         * @Description
         * @author wpl
         * @since 2021/03/23 17:47:29 
         * @return void
         */
        public function create_wave_order()
        {
            /**
             *
             * 生成规则
             * 1）按业务模式：品牌独立站、第三方平台店铺
             * 2）按时间段
             * 第一波次：00:00-2:59:59
             * 第二波次：3：00-5:59:59
             * 第三波次：6:00-8:59:59
             * 第四波次：9:00-11:59:59
             * 第五波次：12:00-14:59:59
             * 第六波次：15:00-17:59:59
             * 第七波次：18:00-20:59:59
             * 第八波次：21:00-23:59:59
             *
             */
            //查询今天的订单
            // $where['a.created_at'] = ['between', [strtotime(date('Y-m-d 00:00:00')), strtotime(date('Y-m-d 23:59:59'))]];
            $where['b.is_print'] = 0;
            $where['b.wave_order_id'] = 0;
            $where['a.status'] = ['in', ['processing', 'paypal_reversed', 'paypal_canceled_reversal']];

            $list = $this->order->where($where)->alias('a')->field('b.id,b.sku,a.updated_at,entity_id,a.site')
                ->join(['fa_order_item_process' => 'b'], 'a.entity_id=b.magento_order_id and a.site=b.site')
                ->order('id desc')
                ->limit(1000)
                ->select();
            $list = collection($list)->toArray();
            //第三方站点id
            $third_site = [13, 14];
            $waveorder = new \app\admin\model\order\order\WaveOrder();
            $itemplaform = new \app\admin\model\itemmanage\ItemPlatformSku();
            $storesku = new \app\admin\model\warehouse\StockHouse();
            foreach ($list as $k => $v) {
                //判断波次类型
                $type = 0;
                if (in_array($v['site'], $third_site)) {
                    $type = 2;
                } else {
                    $type = 1;
                }
                //判断波次时间段
                if (strtotime(date('Y-m-d 00:00:00', $v['updated_at'])) <= $v['updated_at'] and $v['updated_at'] <= strtotime(date('Y-m-d 02:59:59', $v['updated_at']))) {
                    $wave_time_type = 1;
                } elseif (strtotime(date('Y-m-d 03:00:00', $v['updated_at'])) <= $v['updated_at'] and $v['updated_at'] <= strtotime(date('Y-m-d 05:59:59', $v['updated_at']))) {
                    $wave_time_type = 2;
                } elseif (strtotime(date('Y-m-d 06:00:00', $v['updated_at'])) <= $v['updated_at'] and $v['updated_at'] <= strtotime(date('Y-m-d 08:59:59', $v['updated_at']))) {
                    $wave_time_type = 3;
                } elseif (strtotime(date('Y-m-d 09:00:00', $v['updated_at'])) <= $v['updated_at'] and $v['updated_at'] <= strtotime(date('Y-m-d 11:59:59', $v['updated_at']))) {
                    $wave_time_type = 4;
                } elseif (strtotime(date('Y-m-d 12:00:00', $v['updated_at'])) <= $v['updated_at'] and $v['updated_at'] <= strtotime(date('Y-m-d 14:59:59', $v['updated_at']))) {
                    $wave_time_type = 5;
                } elseif (strtotime(date('Y-m-d 15:00:00', $v['updated_at'])) <= $v['updated_at'] and $v['updated_at'] <= strtotime(date('Y-m-d 17:59:59', $v['updated_at']))) {
                    $wave_time_type = 6;
                } elseif (strtotime(date('Y-m-d 18:00:00', $v['updated_at'])) <= $v['updated_at'] and $v['updated_at'] <= strtotime(date('Y-m-d 20:59:59', $v['updated_at']))) {
                    $wave_time_type = 7;
                } elseif (strtotime(date('Y-m-d 21:00:00', $v['updated_at'])) <= $v['updated_at'] and $v['updated_at'] <= strtotime(date('Y-m-d 23:59:59', $v['updated_at']))) {
                    $wave_time_type = 8;
                }

//            $id = $waveorder->where(['type' => $type, 'wave_time_type' => $wave_time_type, 'order_date' => ['between', [strtotime(date('Y-m-d 00:00:00', $v['updated_at'])), strtotime(date('Y-m-d 23:59:59', $v['updated_at']))]]])->value('id');
                $params = [];
                $params['wave_order_number'] = 'BC'.date('YmdHis').rand(100, 999).rand(100, 999);
                $params['type'] = $type;
                $params['wave_time_type'] = $wave_time_type;
                $params['order_date'] = $v['updated_at'];
                $params['createtime'] = time();
                $id = $waveorder->insertGetId($params);

                //转换平台SKU
                $sku = $itemplaform->getWebSku($v['sku'], $v['site']);
                //根据sku查询库位排序
                $storesku = new \app\admin\model\warehouse\StockSku();
                $where = [];
                $where['b.area_id'] = 3;//默认拣货区
                $location_data = $storesku->alias('a')->where($where)->where(['a.sku' => $sku])->field('coding,picking_sort')->join(['fa_store_house' => 'b'], 'a.store_id=b.id')->find();
                $this->orderitemprocess->where(['id' => $v['id']])->update(['wave_order_id' => $id, 'location_code' => $location_data['coding'], 'picking_sort' => $location_data['picking_sort']]);
            }
        }

        ########################################end##############################################


        ################################################处理旧数据脚本##########################################################################


        /**
         * 批发站主表
         *
         * @Description
         * @author wpl
         * @since 2021/01/19 09:37:37 
         *
         * @param [type] $site
         *
         * @return void
         */
        public function wesee_old_order_paymethod()
        {
            $site = 5;
            $list = Db::connect('database.db_wesee_temp')->table('orders')->where('id>1875')->select();
            foreach ($list as $k => $v) {

                $params = [];

                $params['payment_method'] = $v['payment_type'];
                $params['last_trans_id'] = $v['payment_order_no'];

                //插入订单主表
                $this->order->where(['site' => 5, 'entity_id' => $v['id']])->update($params);
            }

            echo "ok";
        }


        /**
         * 批发站主表
         *
         * @Description
         * @author wpl
         * @since 2021/01/19 09:37:37 
         *
         * @param [type] $site
         *
         * @return void
         */
        public function wesee_old_order()
        {
            $site = 5;
            $list = Db::connect('database.db_wesee_temp')->table('orders')->where('id>1875')->select();

            $order_params = [];
            foreach ($list as $k => $v) {
                $count = $this->order->where('site='.$site.' and entity_id='.$v['id'])->count();
                if ($count > 0) {
                    continue;
                }
                $params = [];
                $params['entity_id'] = $v['id'];
                $params['site'] = $site;
                $params['increment_id'] = $v['order_no'];
                $params['status'] = $v['order_status'] ?: '';
                $params['store_id'] = $v['source'];
                $params['base_grand_total'] = $v['actual_amount_paid'];
                $params['total_qty_ordered'] = $v['goods_quantity'];
                $params['base_currency_code'] = $v['base_currency'];
                $params['order_currency_code'] = $v['now_currency'];
                $params['shipping_method'] = $v['freight_type'];
                $params['shipping_title'] = $v['freight_description'];
                $params['customer_email'] = $v['email'];
                $params['base_to_order_rate'] = $v['rate'];
                $params['base_shipping_amount'] = $v['freight_price'];
                $params['created_at'] = strtotime($v['created_at']) + 28800;
                $params['updated_at'] = strtotime($v['updated_at']) + 28800;
                if (isset($v['payment_time'])) {
                    $params['payment_time'] = strtotime($v['payment_time']) + 28800;
                }

                //插入订单主表
                $order_id = $this->order->insertGetId($params);
                $order_params[$k]['site'] = $site;
                $order_params[$k]['order_id'] = $order_id;
                $order_params[$k]['entity_id'] = $v['id'];
                $order_params[$k]['increment_id'] = $v['order_no'];

                echo $v['entity_id']."\n";
                usleep(10000);
            }
            //插入订单处理表
            if ($order_params) {
                $this->orderprocess->saveAll($order_params);
            }
            echo "ok";
        }


        /**
         * 地址处理
         *
         * @Description
         * @return void
         * @since 2020/11/02 18:31:12
         * @author wpl
         */
        public function wesee_order_address_data()
        {
            $site = 5;
            $list = Db::connect('database.db_wesee_temp')->table('orders_addresses')->where('order_id>1875 and order_id<1916')->where('type=1')->select();
            $params = [];
            foreach ($list as $k => $v) {
                $params = [];
                if ($v['type'] == 1) {
                    $params['country_id'] = $v['country'];
                    $params['region'] = $v['region'];
                    $params['city'] = $v['city'];
                    $params['street'] = $v['street'];
                    $params['postcode'] = $v['postcode'];
                    $params['telephone'] = $v['telephone'];
                    $params['customer_firstname'] = $v['firstname'];
                    $params['customer_lastname'] = $v['lastname'];
                    $params['firstname'] = $v['firstname'];
                    $params['lastname'] = $v['lastname'];
                    $params['updated_at'] = strtotime($v['updated_at']) + 28800;
                    $this->order->where(['entity_id' => $v['order_id'], 'site' => $site])->update($params);
                }
            }
            echo $site.'ok';
        }


        /**
         * 地址处理
         *
         * @Description
         * @return void
         * @since 2020/11/02 18:31:12
         * @author wpl
         */
        public function wesee_order_item_data()
        {
            $site = 5;
            $list = Db::connect('database.db_wesee_temp')
                ->table('orders_items')->alias('a')
                ->join(['orders_prescriptions' => 'b'], 'a.orders_prescriptions_id=b.id')
                ->where('order_id>1100 and order_id<1801')->select();
            foreach ($list as $k => $v) {
                $options = [];
                //处方解析 不同站不同字段
                $options = $this->wesee_prescription_analysis($v['prescription']);
                $options['prescription_type'] = $v['name'];
                unset($options['order_prescription_type']);
                $this->orderitemoption->where(['item_id' => $v['id'], 'site' => 5, 'magento_order_id' => $v['order_id']])->update($options);
            }

            echo $site.'ok';
        }


        /**
         * 处理主单旧数据
         *
         * @Description
         * @author wpl
         * @since 2020/11/12 15:47:45 
         * @return void
         */
        public function process_order_data_temp()
        {
            $this->zeelool_old_order(12);
            // $this->zeelool_old_order(5);
        }


        protected function zeelool_old_order($site)
        {
            if ($site == 12) {
                $list = Db::connect('database.db_voogueme_acc')->table('sales_flat_order')->select();
            }

            $list = collection($list)->toArray();

            $order_params = [];
            foreach ($list as $k => $v) {
                $count = $this->order->where('site='.$site.' and entity_id='.$v['entity_id'])->count();
                if ($count > 0) {
                    continue;
                }
                $params = [];
                $params['entity_id'] = $v['entity_id'];
                $params['site'] = $site;
                $params['increment_id'] = $v['increment_id'];
                $params['status'] = $v['status'] ?: '';
                $params['store_id'] = $v['store_id'];
                $params['base_grand_total'] = $v['base_grand_total'];
                $params['total_item_count'] = $v['total_item_count'];
                $params['total_qty_ordered'] = $v['total_qty_ordered'];
                $params['order_type'] = $v['order_type'];
                $params['base_currency_code'] = $v['base_currency_code'];
                $params['order_currency_code'] = $v['order_currency_code'];
                $params['shipping_method'] = $v['shipping_method'];
                $params['shipping_title'] = $v['shipping_description'];
                $params['country_id'] = $v['country_id'];
                $params['region'] = $v['region'];
                $params['city'] = $v['city'];
                $params['street'] = $v['street'];
                $params['postcode'] = $v['postcode'];
                $params['telephone'] = $v['telephone'];
                $params['customer_email'] = $v['customer_email'];
                $params['customer_firstname'] = $v['customer_firstname'];
                $params['customer_lastname'] = $v['customer_lastname'];
                $params['taxno'] = $v['taxno'];
                $params['base_to_order_rate'] = $v['base_to_order_rate'];
                $params['mw_rewardpoint'] = $v['mw_rewardpoint'];
                $params['mw_rewardpoint_discount'] = $v['mw_rewardpoint_discount'];
                $params['base_shipping_amount'] = $v['base_shipping_amount'];
                $params['created_at'] = strtotime($v['created_at']) + 28800;
                $params['updated_at'] = strtotime($v['updated_at']) + 28800;
                if (isset($v['payment_time'])) {
                    $params['payment_time'] = strtotime($v['payment_time']) + 28800;
                }

                //插入订单主表
                $order_id = $this->order->insertGetId($params);
                $order_params[$k]['site'] = $site;
                $order_params[$k]['order_id'] = $order_id;
                $order_params[$k]['entity_id'] = $v['entity_id'];
                $order_params[$k]['increment_id'] = $v['increment_id'];
                echo $v['entity_id']."\n";
                usleep(10000);
            }
            //插入订单处理表
            if ($order_params) {
                $this->orderprocess->saveAll($order_params);
            }
            echo "ok";
        }


        public function order_address_data_shell()
        {
            $list = Db::connect('database.db_voogueme_acc')->table('sales_flat_order_address')->where(['address_type' => 'shipping'])->select();

            foreach ($list as $k => $v) {
                $params = [];
                if ($v['address_type'] == 'shipping') {
                    $params['country_id'] = $v['country_id'];
                    $params['region'] = $v['region'];
                    $params['region_id'] = $v['region_id'];
                    $params['city'] = $v['city'];
                    $params['street'] = $v['street'];
                    $params['postcode'] = $v['postcode'];
                    $params['telephone'] = $v['telephone'];
                    $params['firstname'] = $v['firstname'];
                    $params['lastname'] = $v['lastname'];
                    $params['updated_at'] = strtotime($v['updated_at']) + 28800;
                    $this->order->where(['entity_id' => $v['parent_id'], 'site' => 12])->update($params);
                }
            }
        }

        /**
         * 地址处理
         *
         * @Description
         * @return void
         * @since 2020/11/02 18:31:12
         * @author wpl
         */
        protected function order_address_data($site)
        {
            $list = $this->order->where('firstname is null and site = '.$site)->limit(3000)->select();
            $list = collection($list)->toArray();
            $entity_id = array_column($list, 'entity_id');
            if ($site == 1) {
                $res = Db::connect('database.db_zeelool')->table('sales_flat_order_address')->where(['parent_id' => ['in', $entity_id]])->column('lastname,firstname', 'parent_id');
            } elseif ($site == 2) {
                $res = Db::connect('database.db_voogueme')->table('sales_flat_order_address')->where(['parent_id' => ['in', $entity_id]])->column('lastname,firstname', 'parent_id');
            } elseif ($site == 3) {
                $res = Db::connect('database.db_nihao')->table('sales_flat_order_address')->where(['parent_id' => ['in', $entity_id]])->column('lastname,firstname', 'parent_id');
            } elseif ($site == 4) {
                $res = Db::connect('database.db_meeloog')->table('sales_flat_order_address')->where(['parent_id' => ['in', $entity_id]])->column('lastname,firstname', 'parent_id');
            } elseif ($site == 5) {
                $res = Db::connect('database.db_weseeoptical')->table('sales_flat_order_address')->where(['parent_id' => ['in', $entity_id]])->column('lastname,firstname', 'parent_id');
            } elseif ($site == 9) {
                $res = Db::connect('database.db_zeelool_es')->table('sales_flat_order_address')->where(['parent_id' => ['in', $entity_id]])->column('lastname,firstname', 'parent_id');
            } elseif ($site == 10) {
                $res = Db::connect('database.db_zeelool_de')->table('sales_flat_order_address')->where(['parent_id' => ['in', $entity_id]])->column('lastname,firstname', 'parent_id');
            } elseif ($site == 11) {
                $res = Db::connect('database.db_zeelool_jp')->table('sales_flat_order_address')->where(['parent_id' => ['in', $entity_id]])->column('lastname,firstname', 'parent_id');
            } elseif ($site == 12) {
                $res = Db::connect('database.db_voogueme_acc')->table('sales_flat_order_address')->where(['parent_id' => ['in', $entity_id]])->column('lastname,firstname', 'parent_id');
            }
            $params = [];
            foreach ($list as $k => $v) {
                $params[$k]['id'] = $v['id'];
                $params[$k]['firstname'] = $res[$v['entity_id']]['firstname'];
                $params[$k]['lastname'] = $res[$v['entity_id']]['lastname'];
                // $params[$k]['city'] = $res[$v['entity_id']]['city'];
                // $params[$k]['street'] = $res[$v['entity_id']]['street'];
                // $params[$k]['postcode'] = $res[$v['entity_id']]['postcode'];
                // $params[$k]['telephone'] = $res[$v['entity_id']]['telephone'];
            }
            $this->order->saveAll($params);
            echo $site.'ok';
        }

        public function order_data_shell()
        {

            $this->order_data(1);
            $this->order_data(2);
            $this->order_data(3);
            // $this->order_data(4);
            $this->order_data(5);
            $this->order_data(9);
            $this->order_data(10);
            $this->order_data(11);
        }

        /**
         * 地址处理
         *
         * @Description
         * @return void
         * @since 2020/11/02 18:31:12
         * @author wpl
         */
        protected function order_data($site)
        {
            $list = $this->order->where('payment_time is null and site = '.$site)->limit(3000)->select();
            $list = collection($list)->toArray();
            $entity_id = array_column($list, 'entity_id');
            if ($site == 1) {
                $res = Db::connect('database.db_zeelool')->table('sales_flat_order')->where(['entity_id' => ['in', $entity_id]])->column('payment_time', 'entity_id');
            } elseif ($site == 2) {
                $res = Db::connect('database.db_voogueme')->table('sales_flat_order')->where(['entity_id' => ['in', $entity_id]])->column('payment_time', 'entity_id');
            } elseif ($site == 3) {
                $res = Db::connect('database.db_nihao')->table('sales_flat_order')->where(['entity_id' => ['in', $entity_id]])->column('payment_time', 'entity_id');
            } elseif ($site == 4) {
                $res = Db::connect('database.db_meeloog')->table('sales_flat_order')->where(['entity_id' => ['in', $entity_id]])->column('payment_time', 'entity_id');
            } elseif ($site == 5) {
                $res = Db::connect('database.db_weseeoptical')->table('sales_flat_order')->where(['entity_id' => ['in', $entity_id]])->column('payment_time', 'entity_id');
            } elseif ($site == 9) {
                $res = Db::connect('database.db_zeelool_es')->table('sales_flat_order')->where(['entity_id' => ['in', $entity_id]])->column('payment_time', 'entity_id');
            } elseif ($site == 10) {
                $res = Db::connect('database.db_zeelool_de')->table('sales_flat_order')->where(['entity_id' => ['in', $entity_id]])->column('payment_time', 'entity_id');
            } elseif ($site == 11) {
                $res = Db::connect('database.db_zeelool_jp')->table('sales_flat_order')->where(['entity_id' => ['in', $entity_id]])->column('payment_time', 'entity_id');
            }
            $params = [];
            foreach ($list as $k => $v) {
                $params[$k]['id'] = $v['id'];
                $params[$k]['payment_time'] = strtotime($res[$v['entity_id']]) + 28800;
                // $params[$k]['region'] = $res[$v['entity_id']]['region'];
                // $params[$k]['city'] = $res[$v['entity_id']]['city'];
                // $params[$k]['street'] = $res[$v['entity_id']]['street'];
                // $params[$k]['postcode'] = $res[$v['entity_id']]['postcode'];
                // $params[$k]['telephone'] = $res[$v['entity_id']]['telephone'];
            }
            $this->order->saveAll($params);
            echo $site.'ok';
        }


        /**
         * 临时处理订单子表数据
         *
         * @Description
         * @author wpl
         * @since 2020/11/12 16:47:50 
         * @return void
         */
        public function order_item_data_shell()
        {
            $this->order_item_shell(12);
        }

        protected function order_item_shell($site)
        {
            ini_set('memory_limit', '2280M');
            if ($site == 12) {
                // $id = $this->orderitemoption->where('site=' . $site . ' and item_id < 929673')->max('item_id');
                $list = Db::connect('database.db_voogueme_acc')->table('sales_flat_order_item')->select();
            }

            // elseif ($site == 2) {
            //     $id = $this->orderitemoption->where('site=' . $site . ' and item_id < 515947')->max('item_id');
            //     $list = Db::connect('database.db_voogueme')->table('sales_flat_order_item')->where(['item_id' => ['between', [$id, 515947]]])->limit(3000)->select();
            // } elseif ($site == 3) {
            //     $id = $this->orderitemoption->where('site=' . $site . ' and item_id < 76642')->max('item_id');
            //     $list = Db::connect('database.db_nihao')->table('sales_flat_order_item')->where(['item_id' => ['between', [$id, 76642]]])->limit(3000)->select();
            // } elseif ($site == 4) {
            //     $id = $this->orderitemoption->where('site=' . $site . ' and item_id < 4111')->max('item_id');
            //     $list = Db::connect('database.db_meeloog')->table('sales_flat_order_item')->where(['item_id' => ['between', [$id, 4111]]])->limit(3000)->select();
            // } elseif ($site == 5) {
            //     $id = $this->orderitemoption->where('site=' . $site . ' and item_id < 14134')->max('item_id');
            //     $list = Db::connect('database.db_weseeoptical')->table('sales_flat_order_item')->where(['item_id' => ['between', [$id, 14134]]])->limit(3000)->select();
            // } elseif ($site == 9) {
            //     $id = $this->orderitemoption->where('site=' . $site . ' and item_id < 139')->max('item_id');
            //     $list = Db::connect('database.db_zeelool_es')->table('sales_flat_order_item')->where(['item_id' => ['between', [$id, 139]]])->limit(3000)->select();
            // } elseif ($site == 10) {
            //     $id = $this->orderitemoption->where('site=' . $site . ' and item_id < 1038')->max('item_id');
            //     $list = Db::connect('database.db_zeelool_de')->table('sales_flat_order_item')->where(['item_id' => ['between', [$id, 1038]]])->limit(3000)->select();
            // } elseif ($site == 11) {
            //     $id = $this->orderitemoption->where('site=' . $site . ' and item_id < 215')->max('item_id');
            //     $list = Db::connect('database.db_zeelool_jp')->table('sales_flat_order_item')->where(['item_id' => ['between', [$id, 215]]])->limit(3000)->select();
            // }

            foreach ($list as $k => $v) {
                $count = $this->orderitemprocess->where('site='.$site.' and item_id='.$v['item_id'])->count();
                if ($count > 0) {
                    continue;
                }
                $options = [];
                //处方解析 不同站不同字段
                if ($site == 1) {
                    $options = $this->zeelool_prescription_analysis($v['product_options']);
                } elseif ($site == 2) {
                    $options = $this->voogueme_prescription_analysis($v['product_options']);
                } elseif ($site == 3) {
                    $options = $this->nihao_prescription_analysis($v['product_options']);
                } elseif ($site == 4) {
                    $options = $this->meeloog_prescription_analysis($v['product_options']);
                } elseif ($site == 5) {
                    $options = $this->wesee_prescription_analysis($v['product_options']);
                } elseif ($site == 9) {
                    $options = $this->zeelool_es_prescription_analysis($v['product_options']);
                } elseif ($site == 10) {
                    $options = $this->zeelool_de_prescription_analysis($v['product_options']);
                } elseif ($site == 11) {
                    $options = $this->zeelool_jp_prescription_analysis($v['product_options']);
                } elseif ($site == 12) {
                    $options = $this->voogueme_acc_prescription_analysis($v['product_options']);
                }

                $options['item_id'] = $v['item_id'];
                $options['site'] = $site;
                $options['magento_order_id'] = $v['order_id'];
                $options['sku'] = $v['sku'];
                $options['qty'] = $v['qty_ordered'];
                $options['base_row_total'] = $v['base_row_total'];
                $options['product_id'] = $v['product_id'];
                $order_prescription_type = $options['order_prescription_type'];
                unset($options['order_prescription_type']);
                if ($options) {
                    $options_id = $this->orderitemoption->insertGetId($options);
                    $data = []; //子订单表数据
                    for ($i = 0; $i < $v['qty_ordered']; $i++) {
                        $data[$i]['item_id'] = $v['item_id'];
                        $data[$i]['magento_order_id'] = $v['order_id'];
                        $data[$i]['site'] = $site;
                        $data[$i]['option_id'] = $options_id;
                        $data[$i]['sku'] = $v['sku'];
                        $data[$i]['order_prescription_type'] = $order_prescription_type;
                        $data[$i]['created_at'] = strtotime($v['created_at']) + 28800;
                        $data[$i]['updated_at'] = strtotime($v['updated_at']) + 28800;
                    }
                    $this->orderitemprocess->insertAll($data);
                }
                echo $v['item_id']."\n";
                usleep(10000);
            }
            echo "ok";
        }

        /**
         * 订单支付临时表
         *
         * @Description
         * @author wpl
         * @since 2020/11/12 17:06:50 
         * @return void
         */
        public function order_payment_data_shell()
        {

            $this->order_payment_data(12);
        }

        /**
         * 支付方式处理
         *
         * @Description
         * @return void
         * @since 2020/11/02 18:31:12
         * @author wpl
         */
        protected function order_payment_data($site)
        {
            $list = $this->order->where('last_trans_id is null and site = '.$site)->limit(4000)->select();
            $list = collection($list)->toArray();
            $entity_id = array_column($list, 'entity_id');
            if ($site == 1) {
                $res = Db::connect('database.db_zeelool')->table('sales_flat_order_payment')->where(['parent_id' => ['in', $entity_id]])->column('last_trans_id', 'parent_id');
            } elseif ($site == 2) {
                $res = Db::connect('database.db_voogueme')->table('sales_flat_order_payment')->where(['parent_id' => ['in', $entity_id]])->column('last_trans_id', 'parent_id');
            } elseif ($site == 3) {
                $res = Db::connect('database.db_nihao')->table('sales_flat_order_payment')->where(['parent_id' => ['in', $entity_id]])->column('last_trans_id', 'parent_id');
            } elseif ($site == 4) {
                $res = Db::connect('database.db_meeloog')->table('sales_flat_order_payment')->where(['parent_id' => ['in', $entity_id]])->column('last_trans_id', 'parent_id');
            } elseif ($site == 5) {
                $res = Db::connect('database.db_weseeoptical')->table('sales_flat_order_payment')->where(['parent_id' => ['in', $entity_id]])->column('last_trans_id', 'parent_id');
            } elseif ($site == 9) {
                $res = Db::connect('database.db_zeelool_es')->table('sales_flat_order_payment')->where(['parent_id' => ['in', $entity_id]])->column('last_trans_id', 'parent_id');
            } elseif ($site == 10) {
                $res = Db::connect('database.db_zeelool_de')->table('sales_flat_order_payment')->where(['parent_id' => ['in', $entity_id]])->column('last_trans_id', 'parent_id');
            } elseif ($site == 11) {
                $res = Db::connect('database.db_zeelool_jp')->table('sales_flat_order_payment')->where(['parent_id' => ['in', $entity_id]])->column('last_trans_id', 'parent_id');
            } elseif ($site == 11) {
                $res = Db::connect('database.db_voogueme_acc')->table('sales_flat_order_payment')->where(['parent_id' => ['in', $entity_id]])->column('last_trans_id,method', 'parent_id');
            }
            if ($res) {
                $params = [];
                foreach ($list as $k => $v) {
                    $params[$k]['id'] = $v['id'];
                    $params[$k]['last_trans_id'] = $res[$v['entity_id']]['last_trans_id'] ?: 0;
                    $params[$k]['payment_method'] = $res[$v['entity_id']]['method'];
                }
                $this->order->saveAll($params);
                echo $site.'ok';
            }
        }


        /**
         * 支付方式处理
         *
         * @Description
         * @return void
         * @since 2020/11/02 18:31:12
         * @author wpl
         */
        public function order_product_id_data()
        {
            $list = $this->orderitemoption->where('product_id is null')->limit(4000)->select();
            $list = collection($list)->toArray();

            $params = [];
            foreach ($list as $k => $v) {

                if ($v['site'] == 1) {
                    $product_id = Db::connect('database.db_zeelool')->table('sales_flat_order_item')->where('order_id', $v['magento_order_id'])->where('item_id', $v['item_id'])->value('product_id');
                } elseif ($v['site'] == 2) {
                    $product_id = Db::connect('database.db_voogueme')->table('sales_flat_order_item')->where('order_id', $v['magento_order_id'])->where('item_id', $v['item_id'])->value('product_id');
                } elseif ($v['site'] == 3) {
                    $product_id = Db::connect('database.db_nihao')->table('sales_flat_order_item')->where('order_id', $v['magento_order_id'])->where('item_id', $v['item_id'])->value('product_id');
                } elseif ($v['site'] == 4) {
                    $product_id = Db::connect('database.db_meeloog')->table('sales_flat_order_item')->where('order_id', $v['magento_order_id'])->where('item_id', $v['item_id'])->value('product_id');
                } elseif ($v['site'] == 5) {
                    $product_id = Db::connect('database.db_weseeoptical')->table('sales_flat_order_item')->where('order_id', $v['magento_order_id'])->where('item_id', $v['item_id'])->value('product_id');
                } elseif ($v['site'] == 9) {
                    $product_id = Db::connect('database.db_zeelool_es')->table('sales_flat_order_item')->where('order_id', $v['magento_order_id'])->where('item_id', $v['item_id'])->value('product_id');
                } elseif ($v['site'] == 10) {
                    $product_id = Db::connect('database.db_zeelool_de')->table('sales_flat_order_item')->where('order_id', $v['magento_order_id'])->where('item_id', $v['item_id'])->value('product_id');
                } elseif ($v['site'] == 11) {
                    $product_id = Db::connect('database.db_zeelool_jp')->table('sales_flat_order_item')->where('order_id', $v['magento_order_id'])->where('item_id', $v['item_id'])->value('product_id');
                }
                if (!$product_id) {
                    continue;
                }
                $params[$k]['id'] = $v['id'];
                $params[$k]['product_id'] = $product_id;
                echo $k."\n";
            }
            $this->orderitemoption->saveAll($params);
            echo 'ok';
        }

        /**
         * 临时处理订单子表数据
         *
         * @Description
         * @author wpl
         * @since 2020/11/12 16:47:50 
         * @return void
         */
        public function order_item_shell_temp()
        {
            $this->order_item_data_shell_temp(1);
            $this->order_item_data_shell_temp(2);
            $this->order_item_data_shell_temp(3);
            $this->order_item_data_shell_temp(4);
            $this->order_item_data_shell_temp(5);
            $this->order_item_data_shell_temp(9);
            $this->order_item_data_shell_temp(10);
            // $this->order_item_data_shell_temp(11);
            // $this->order_item_shell(5);

        }

        protected function order_item_data_shell_temp($site)
        {
            $list = $this->orderitemoption->where('site='.$site.' and lens_number = 22304000')->limit(3000)->select();
            $list = collection($list)->toArray();
            $option_params = [];
            foreach ($list as $k => $v) {
                //处方解析 不同站不同字段
                $result = $this->set_processing_type($v);
                $this->orderitemprocess->where(['site' => $v['site'], 'item_id' => $v['item_id'], 'order_id' => $v['order_id']])->update(['order_prescription_type' => $result['order_prescription_type']]);
                echo $v['item_id']."\n";
                usleep(10000);
            }

            // $this->orderitemprocess->saveAll($option_params);
            echo "ok";
        }


        public function process_order_type()
        {
            $item_order_number = [];

            $orderitemprocess = new \app\admin\model\order\OrderItemProcess();
            $list = $orderitemprocess->where(['item_order_number' => ['in', $item_order_number]])->select();
            $option_params = [];
            foreach ($list as $k => $v) {
                $site = $v['site'];
                $options = [];
                //处方解析 不同站不同字段
                if ($site == 1) {
                    $item_data = Db::connect('database.db_zeelool')->table('sales_flat_order_item')->where(['item_id' => $v['item_id']])->column('product_options', 'item_id');
                    $options = $this->zeelool_prescription_analysis($item_data[$v['item_id']]);
                } elseif ($site == 2) {
                    $item_data = Db::connect('database.db_voogueme')->table('sales_flat_order_item')->where(['item_id' => $v['item_id']])->column('product_options', 'item_id');
                    $options = $this->voogueme_prescription_analysis($item_data[$v['item_id']]);
                } elseif ($site == 3) {
                    $item_data = Db::connect('database.db_nihao')->table('sales_flat_order_item')->where(['item_id' => $v['item_id']])->column('product_options', 'item_id');
                    $options = $this->nihao_prescription_analysis($item_data[$v['item_id']]);
                } elseif ($site == 4) {
                    $item_data = Db::connect('database.db_meeloog')->table('sales_flat_order_item')->where(['item_id' => $v['item_id']])->column('product_options', 'item_id');
                    $options = $this->meeloog_prescription_analysis($item_data[$v['item_id']]);
                } elseif ($site == 5) {
                    $item_data = Db::connect('database.db_weseeoptical')->table('sales_flat_order_item')->where(['item_id' => $v['item_id']])->column('product_options', 'item_id');
                    $options = $this->wesee_prescription_analysis($item_data[$v['item_id']]);
                } elseif ($site == 9) {
                    $item_data = Db::connect('database.db_zeelool_es')->table('sales_flat_order_item')->where(['item_id' => $v['item_id']])->column('product_options', 'item_id');
                    $options = $this->zeelool_es_prescription_analysis($item_data[$v['item_id']]);
                } elseif ($site == 10) {
                    $item_data = Db::connect('database.db_zeelool_de')->table('sales_flat_order_item')->where(['item_id' => $v['item_id']])->column('product_options', 'item_id');
                    $options = $this->zeelool_de_prescription_analysis($item_data[$v['item_id']]);
                } elseif ($site == 11) {
                    $item_data = Db::connect('database.db_zeelool_jp')->table('sales_flat_order_item')->where(['item_id' => $v['item_id']])->column('product_options', 'item_id');
                    $options = $this->zeelool_jp_prescription_analysis($item_data[$v['item_id']]);
                }
                $option_params[$k]['order_prescription_type'] = $options['order_prescription_type'];
                $option_params[$k]['id'] = $v['id'];
                echo $v['item_id']."\n";
                usleep(10000);
            }

            $this->orderitemprocess->saveAll($option_params);
            echo "ok";


            echo "ok";
        }
    }<|MERGE_RESOLUTION|>--- conflicted
+++ resolved
@@ -1,44 +1,49 @@
 <?php
 
-    /**
-     * 执行时间：每天一次
-     */
-
-    namespace app\admin\controller\shell;
-
-    use app\common\controller\Backend;
-    use think\Db;
-
-    class OrderData extends Backend
-    {
-        protected $noNeedLogin = ['*'];
-
-        public function _initialize()
-        {
-            parent::_initialize();
-            $this->order = new \app\admin\model\order\order\NewOrder();
-            $this->orderitemoption = new \app\admin\model\order\order\NewOrderItemOption();
-            $this->orderprocess = new \app\admin\model\order\order\NewOrderProcess();
-            $this->orderitemprocess = new \app\admin\model\order\order\NewOrderItemProcess();
-            $this->zeelool = new \app\admin\model\order\order\Zeelool();
-            $this->voogueme = new \app\admin\model\order\order\Voogueme();
-            $this->nihao = new \app\admin\model\order\order\Nihao();
-            $this->meeloog = new \app\admin\model\order\order\Meeloog();
-            $this->wesee = new \app\admin\model\order\order\Weseeoptical();
-            $this->zeelool_es = new \app\admin\model\order\order\ZeeloolEs();
-            $this->zeelool_de = new \app\admin\model\order\order\ZeeloolDe();
-            $this->zeelool_jp = new \app\admin\model\order\order\ZeeloolJp();
-        }
-
+/**
+ * 执行时间：每天一次
+ */
+
+namespace app\admin\controller\shell;
+
+use app\common\controller\Backend;
+use think\Db;
+
+class OrderData extends Backend
+{
+    protected $noNeedLogin = ['*'];
+
+    public function _initialize()
+    {
+        parent::_initialize();
+        $this->order = new \app\admin\model\order\order\NewOrder();
+        $this->orderitemoption = new \app\admin\model\order\order\NewOrderItemOption();
+        $this->orderprocess = new \app\admin\model\order\order\NewOrderProcess();
+        $this->orderitemprocess = new \app\admin\model\order\order\NewOrderItemProcess();
+        $this->zeelool = new \app\admin\model\order\order\Zeelool();
+        $this->voogueme = new \app\admin\model\order\order\Voogueme();
+        $this->nihao = new \app\admin\model\order\order\Nihao();
+        $this->meeloog = new \app\admin\model\order\order\Meeloog();
+        $this->wesee = new \app\admin\model\order\order\Weseeoptical();
+        $this->zeelool_es = new \app\admin\model\order\order\ZeeloolEs();
+        $this->zeelool_de = new \app\admin\model\order\order\ZeeloolDe();
+        $this->zeelool_jp = new \app\admin\model\order\order\ZeeloolJp();
+    }
+
+    /**
+     * 处理订单数据
+     *
+     * @Description
+     * @author wpl
+     * @since 2020/10/21 14:55:50 
+     * @return void
+     */
+    public function process_order_data()
+    {
         /**
-         * 处理订单数据
-         *
-         * @Description
-         * @author wpl
-         * @since 2020/10/21 14:55:50 
-         * @return void
+         * 代码中的输出注释都可以打开供调试使用
+         * 对 中台生产的  用户信息 进行消费
          */
-<<<<<<< HEAD
         // 设置将要消费消息的主题
         $topic = 'test';
         $host = '127.0.0.1:9092';
@@ -55,51 +60,26 @@
                     break;
                 default:
                     throw new \Exception($err);
-=======
-        public function process_order_data()
-        {
-            /**
-             * 代码中的输出注释都可以打开供调试使用
-             * 对 中台生产的  用户信息 进行消费
-             */
-            // 设置将要消费消息的主题
-            $topic = 'mojing_order';
-            $host = '127.0.0.1:9092';
-            $group_id = '0';
-            $conf = new \RdKafka\Conf();
-            // 当有新的消费进程加入或者退出消费组时，kafka 会自动重新分配分区给消费者进程，这里注册了一个回调函数，当分区被重新分配时触发
-            $conf->setRebalanceCb(function (\RdKafka\KafkaConsumer $kafka, $err, array $partitions = null) {
-                switch ($err) {
-                    case RD_KAFKA_RESP_ERR__ASSIGN_PARTITIONS:
-                        $kafka->assign($partitions);
-                        break;
-                    case RD_KAFKA_RESP_ERR__REVOKE_PARTITIONS:
-                        $kafka->assign(null);
-                        break;
-                    default:
-                        throw new \Exception($err);
-                }
-            });
-            // 配置groud.id 具有相同 group.id 的consumer 将会处理不同分区的消息，
-            // 所以同一个组内的消费者数量如果订阅了一个topic，
-            // 那么消费者进程的数量多于 多于这个topic 分区的数量是没有意义的。
-            $conf->set('group.id', $group_id);
-
-            // 添加 kafka集群服务器地址
-            $conf->set('metadata.broker.list', $host); //'localhost:9092,localhost:9093,localhost:9094,localhost:9095'
-
-            // 针对低延迟进行了优化的配置。这允许PHP进程/请求尽快发送消息并快速终止
-            $conf->set('socket.timeout.ms', 50);
-            //多进程和信号
-            if (function_exists('pcntl_sigprocmask')) {
-                pcntl_sigprocmask(SIG_BLOCK, [SIGIO]);
-                $conf->set('internal.termination.signal', SIGIO);
-            } else {
-                $conf->set('queue.buffering.max.ms', 1);
->>>>>>> 7238e062
-            }
-
-<<<<<<< HEAD
+            }
+        });
+        // 配置groud.id 具有相同 group.id 的consumer 将会处理不同分区的消息，
+        // 所以同一个组内的消费者数量如果订阅了一个topic，
+        // 那么消费者进程的数量多于 多于这个topic 分区的数量是没有意义的。
+        $conf->set('group.id', $group_id);
+
+        // 添加 kafka集群服务器地址
+        $conf->set('metadata.broker.list', $host); //'localhost:9092,localhost:9093,localhost:9094,localhost:9095'
+
+        // 针对低延迟进行了优化的配置。这允许PHP进程/请求尽快发送消息并快速终止
+        $conf->set('socket.timeout.ms', 50);
+        //多进程和信号
+        if (function_exists('pcntl_sigprocmask')) {
+            pcntl_sigprocmask(SIG_BLOCK, array(SIGIO));
+            $conf->set('internal.termination.signal', SIGIO);
+        } else {
+            $conf->set('queue.buffering.max.ms', 1);
+        }
+
         $topicConf = new \RdKafka\TopicConf();
         // 在interval.ms的时间内自动提交确认、建议不要启动, 1是启动，0是未启动
         $topicConf->set('auto.commit.enable', 0);
@@ -232,226 +212,113 @@
                                     $order_params[$k]['order_id'] = $order_id;
                                     $order_params[$k]['entity_id'] = $v['entity_id'];
                                     $order_params[$k]['increment_id'] = $v['increment_id'];
-=======
-            $topicConf = new \RdKafka\TopicConf();
-            // 在interval.ms的时间内自动提交确认、建议不要启动, 1是启动，0是未启动
-            $topicConf->set('auto.commit.enable', 0);
-            $topicConf->set('auto.commit.interval.ms', 100);
-            //smallest：简单理解为从头开始消费，largest：简单理解为从最新的开始消费
-            $topicConf->set('auto.offset.reset', 'smallest');
-            // 设置offset的存储为broker
-            //$topicConf->set('offset.store.method', 'broker');
-            // 设置offset的存储为file
-            //$topicConf->set('offset.store.method', 'file');
-            // 设置offset的存储路径
-            $topicConf->set('offset.store.path', 'kafka_offset.log');
-            //$topicConf->set('offset.store.path', __DIR__);
-
-            $consumer = new \RdKafka\KafkaConsumer($conf);
-
-            // 更新订阅集（自动分配partitions ）
-            $consumer->subscribe([$topic]);
-
-
-            $orders_prescriptions_params = [];
-            while (true) {
-                //设置120s为超时
-                $message = $consumer->consume(120 * 1000);
-                if (!empty($message)) {
-                    switch ($message->err) {
-                        case RD_KAFKA_RESP_ERR_NO_ERROR: //没有错误
-                            //拆解对象为数组，并根据业务需求处理数据
-                            $payload = json_decode($message->payload, true);
-                            $key = $message->key;
-                            //根据kafka中不同key，调用对应方法传递处理数据
-                            //对该条message进行处理，比如用户数据同步， 记录日志。
-                            if ($payload) {
-                                //根据库名判断站点
-                                switch ($payload['database']) {
-                                    case 'zeelool':
-                                        $site = 1;
-                                        break;
-                                    case 'voogueme':
-                                        $site = 2;
-                                        break;
-                                    case 'nihao':
-                                        $site = 3;
-                                        break;
-                                    case 'meeloog':
-                                        $site = 4;
-                                        break;
-                                    case 'wesee':
-                                        $site = 5;
-                                        break;
-                                    case 'zeelool_es':
-                                        $site = 9;
-                                        break;
-                                    case 'zeelool_de':
-                                        $site = 10;
-                                        break;
-                                    case 'zeelool_jp':
-                                        $site = 11;
-                                        break;
-                                    case 'morefun':
-                                        $site = 5;
-                                        break;
-                                    case 'voogueme_acc':
-                                        $site = 12;
-                                        break;
->>>>>>> 7238e062
                                 }
-                                //主表
-                                if ($payload['type'] == 'INSERT' && $payload['table'] == 'sales_flat_order') {
-                                    $order_params = [];
-                                    foreach ($payload['data'] as $k => $v) {
-                                        $params = [];
-                                        $params['entity_id'] = $v['entity_id'];
-                                        $params['site'] = $site;
-                                        $params['increment_id'] = $v['increment_id'];
-                                        $params['status'] = $v['status'] ?: '';
-                                        $params['store_id'] = $v['store_id'];
-                                        $params['base_grand_total'] = $v['base_grand_total'];
-                                        $params['total_item_count'] = $v['total_item_count'];
-                                        $params['total_qty_ordered'] = $v['total_qty_ordered'];
-                                        $params['order_type'] = $v['order_type'];
-                                        $params['base_currency_code'] = $v['base_currency_code'];
-                                        $params['order_currency_code'] = $v['order_currency_code'];
-                                        $params['shipping_method'] = $v['shipping_method'];
-                                        $params['shipping_title'] = $v['shipping_description'];
-                                        $params['country_id'] = $v['country_id'];
+                                //插入订单处理表
+                                $this->orderprocess->saveAll($order_params);
+                            }
+
+                            //批发站主表
+                            if ($payload['type'] == 'INSERT' && $payload['table'] == 'orders') {
+                                $order_params = [];
+                                foreach ($payload['data'] as $k => $v) {
+                                    $params = [];
+                                    $params['entity_id'] = $v['id'];
+                                    $params['site'] = $site;
+                                    $params['increment_id'] = $v['order_no'];
+                                    $params['status'] = $v['order_status'] ?: '';
+                                    $params['store_id'] = $v['source'];
+                                    $params['base_grand_total'] = $v['actual_amount_paid'];
+                                    $params['total_qty_ordered'] = $v['goods_quantity'];
+                                    $params['base_currency_code'] = $v['base_currency'];
+                                    $params['order_currency_code'] = $v['now_currency'];
+                                    $params['shipping_method'] = $v['freight_type'];
+                                    $params['shipping_title'] = $v['freight_description'];
+                                    $params['customer_email'] = $v['email'];
+                                    $params['base_to_order_rate'] = $v['rate'];
+                                    $params['base_shipping_amount'] = $v['freight_price'];
+                                    $params['payment_method'] = $v['payment_type'];
+                                    $params['created_at'] = strtotime($v['created_at']) + 28800;
+                                    $params['updated_at'] = strtotime($v['updated_at']) + 28800;
+                                    $params['last_trans_id'] = $v['payment_order_no'];
+                                    if (isset($v['payment_time'])) {
+                                        $params['payment_time'] = strtotime($v['payment_time']) + 28800;
+                                    }
+
+                                    //插入订单主表
+                                    $order_id = $this->order->insertGetId($params);
+                                    $order_params[$k]['site'] = $site;
+                                    $order_params[$k]['order_id'] = $order_id;
+                                    $order_params[$k]['entity_id'] = $v['id'];
+                                    $order_params[$k]['increment_id'] = $v['order_no'];
+                                }
+                                //插入订单处理表
+                                $this->orderprocess->saveAll($order_params);
+                            }
+
+
+                            //批发站主表
+                            if ($payload['type'] == 'UPDATE' && $payload['table'] == 'orders') {
+                                $order_params = [];
+                                foreach ($payload['data'] as $k => $v) {
+                                    $params = [];
+                                    $params['increment_id'] = $v['order_no'];
+                                    $params['status'] = $v['order_status'] ?: '';
+                                    $params['store_id'] = $v['source'];
+                                    $params['base_grand_total'] = $v['actual_amount_paid'];
+                                    $params['total_qty_ordered'] = $v['goods_quantity'];
+                                    $params['base_currency_code'] = $v['base_currency'];
+                                    $params['order_currency_code'] = $v['now_currency'];
+                                    $params['shipping_method'] = $v['freight_type'];
+                                    $params['shipping_title'] = $v['freight_description'];
+                                    $params['customer_email'] = $v['email'];
+                                    $params['base_to_order_rate'] = $v['rate'];
+                                    $params['payment_method'] = $v['payment_type'];
+                                    $params['base_shipping_amount'] = $v['freight_price'];
+                                    $params['updated_at'] = strtotime($v['updated_at']) + 28800;
+                                    $params['last_trans_id'] = $v['payment_order_no'];
+                                    if (isset($v['payment_time'])) {
+                                        $params['payment_time'] = strtotime($v['payment_time']) + 28800;
+                                    }
+                                    $this->order->where(['entity_id' => $v['id'], 'site' => $site])->update($params);
+                                }
+                            }
+
+                            //批发站地址表插入时或更新时更新主表地址
+                            if (($payload['type'] == 'UPDATE' || $payload['type'] == 'INSERT') && $payload['table'] == 'orders_addresses') {
+                                foreach ($payload['data'] as $k => $v) {
+                                    $params = [];
+                                    if ($v['type'] == 1) {
+                                        $params['country_id'] = $v['country'];
                                         $params['region'] = $v['region'];
                                         $params['city'] = $v['city'];
                                         $params['street'] = $v['street'];
                                         $params['postcode'] = $v['postcode'];
                                         $params['telephone'] = $v['telephone'];
-                                        $params['customer_email'] = $v['customer_email'];
-                                        $params['customer_firstname'] = $v['customer_firstname'];
-                                        $params['customer_lastname'] = $v['customer_lastname'];
-                                        $params['taxno'] = $v['taxno'];
-                                        $params['base_to_order_rate'] = $v['base_to_order_rate'];
-                                        $params['mw_rewardpoint'] = $v['mw_rewardpoint'];
-                                        $params['mw_rewardpoint_discount'] = $v['mw_rewardpoint_discount'];
-                                        $params['base_shipping_amount'] = $v['base_shipping_amount'];
-                                        $params['created_at'] = strtotime($v['created_at']) + 28800;
+                                        $params['customer_firstname'] = $v['firstname'];
+                                        $params['customer_lastname'] = $v['lastname'];
+                                        $params['firstname'] = $v['firstname'];
+                                        $params['lastname'] = $v['lastname'];
                                         $params['updated_at'] = strtotime($v['updated_at']) + 28800;
-                                        if (isset($v['payment_time'])) {
-                                            $params['payment_time'] = strtotime($v['payment_time']) + 28800;
-                                        }
-
-                                        //插入订单主表
-                                        $order_id = $this->order->insertGetId($params);
-                                        $order_params[$k]['site'] = $site;
-                                        $order_params[$k]['order_id'] = $order_id;
-                                        $order_params[$k]['entity_id'] = $v['entity_id'];
-                                        $order_params[$k]['increment_id'] = $v['increment_id'];
-                                    }
-                                    //插入订单处理表
-                                    $this->orderprocess->saveAll($order_params);
-                                }
-
-                                //批发站主表
-                                if ($payload['type'] == 'INSERT' && $payload['table'] == 'orders') {
-                                    $order_params = [];
-                                    foreach ($payload['data'] as $k => $v) {
-                                        $params = [];
-                                        $params['entity_id'] = $v['id'];
-                                        $params['site'] = $site;
-                                        $params['increment_id'] = $v['order_no'];
-                                        $params['status'] = $v['order_status'] ?: '';
-                                        $params['store_id'] = $v['source'];
-                                        $params['base_grand_total'] = $v['actual_amount_paid'];
-                                        $params['total_qty_ordered'] = $v['goods_quantity'];
-                                        $params['base_currency_code'] = $v['base_currency'];
-                                        $params['order_currency_code'] = $v['now_currency'];
-                                        $params['shipping_method'] = $v['freight_type'];
-                                        $params['shipping_title'] = $v['freight_description'];
-                                        $params['customer_email'] = $v['email'];
-                                        $params['base_to_order_rate'] = $v['rate'];
-                                        $params['base_shipping_amount'] = $v['freight_price'];
-                                        $params['payment_method'] = $v['payment_type'];
-                                        $params['created_at'] = strtotime($v['created_at']) + 28800;
-                                        $params['updated_at'] = strtotime($v['updated_at']) + 28800;
-                                        $params['last_trans_id'] = $v['payment_order_no'];
-                                        if (isset($v['payment_time'])) {
-                                            $params['payment_time'] = strtotime($v['payment_time']) + 28800;
-                                        }
-
-                                        //插入订单主表
-                                        $order_id = $this->order->insertGetId($params);
-                                        $order_params[$k]['site'] = $site;
-                                        $order_params[$k]['order_id'] = $order_id;
-                                        $order_params[$k]['entity_id'] = $v['id'];
-                                        $order_params[$k]['increment_id'] = $v['order_no'];
-                                    }
-                                    //插入订单处理表
-                                    $this->orderprocess->saveAll($order_params);
-                                }
-
-
-                                //批发站主表
-                                if ($payload['type'] == 'UPDATE' && $payload['table'] == 'orders') {
-                                    $order_params = [];
-                                    foreach ($payload['data'] as $k => $v) {
-                                        $params = [];
-                                        $params['increment_id'] = $v['order_no'];
-                                        $params['status'] = $v['order_status'] ?: '';
-                                        $params['store_id'] = $v['source'];
-                                        $params['base_grand_total'] = $v['actual_amount_paid'];
-                                        $params['total_qty_ordered'] = $v['goods_quantity'];
-                                        $params['base_currency_code'] = $v['base_currency'];
-                                        $params['order_currency_code'] = $v['now_currency'];
-                                        $params['shipping_method'] = $v['freight_type'];
-                                        $params['shipping_title'] = $v['freight_description'];
-                                        $params['customer_email'] = $v['email'];
-                                        $params['base_to_order_rate'] = $v['rate'];
-                                        $params['payment_method'] = $v['payment_type'];
-                                        $params['base_shipping_amount'] = $v['freight_price'];
-                                        $params['updated_at'] = strtotime($v['updated_at']) + 28800;
-                                        $params['last_trans_id'] = $v['payment_order_no'];
-                                        if (isset($v['payment_time'])) {
-                                            $params['payment_time'] = strtotime($v['payment_time']) + 28800;
-                                        }
-                                        $this->order->where(['entity_id' => $v['id'], 'site' => $site])->update($params);
+                                        $this->order->where(['entity_id' => $v['order_id'], 'site' => $site])->update($params);
                                     }
                                 }
-
-                                //批发站地址表插入时或更新时更新主表地址
-                                if (($payload['type'] == 'UPDATE' || $payload['type'] == 'INSERT') && $payload['table'] == 'orders_addresses') {
-                                    foreach ($payload['data'] as $k => $v) {
-                                        $params = [];
-                                        if ($v['type'] == 1) {
-                                            $params['country_id'] = $v['country'];
-                                            $params['region'] = $v['region'];
-                                            $params['city'] = $v['city'];
-                                            $params['street'] = $v['street'];
-                                            $params['postcode'] = $v['postcode'];
-                                            $params['telephone'] = $v['telephone'];
-                                            $params['customer_firstname'] = $v['firstname'];
-                                            $params['customer_lastname'] = $v['lastname'];
-                                            $params['firstname'] = $v['firstname'];
-                                            $params['lastname'] = $v['lastname'];
-                                            $params['updated_at'] = strtotime($v['updated_at']) + 28800;
-                                            $this->order->where(['entity_id' => $v['order_id'], 'site' => $site])->update($params);
-                                        }
+                            }
+
+
+                            //更新主表
+                            if ($payload['type'] == 'UPDATE' && $payload['table'] == 'sales_flat_order') {
+
+                                foreach ($payload['data'] as $k => $v) {
+                                    $params = [];
+                                    $params['base_grand_total'] = $v['base_grand_total'];
+                                    $params['total_item_count'] = $v['total_item_count'];
+                                    $params['total_qty_ordered'] = $v['total_qty_ordered'];
+                                    $params['increment_id'] = $v['increment_id'];
+                                    $params['order_type'] = $v['order_type'];
+                                    if ($v['status']) {
+                                        $params['status'] = $v['status'];
                                     }
-                                }
-
-
-                                //更新主表
-                                if ($payload['type'] == 'UPDATE' && $payload['table'] == 'sales_flat_order') {
-
-                                    foreach ($payload['data'] as $k => $v) {
-                                        $params = [];
-                                        $params['base_grand_total'] = $v['base_grand_total'];
-                                        $params['total_item_count'] = $v['total_item_count'];
-                                        $params['total_qty_ordered'] = $v['total_qty_ordered'];
-                                        $params['increment_id'] = $v['increment_id'];
-                                        $params['order_type'] = $v['order_type'];
-                                        if ($v['status']) {
-                                            $params['status'] = $v['status'];
-                                        }
-
-<<<<<<< HEAD
+
                                     $params['base_currency_code'] = $v['base_currency_code'];
                                     $params['order_currency_code'] = $v['order_currency_code'];
                                     $params['shipping_method'] = $v['shipping_method'];
@@ -470,30 +337,9 @@
                                     }
                                     $params['payment_time'] = $params['payment_time'] < 0 ? 0 : $params['payment_time']; 
                                     $this->order->where(['entity_id' => $v['entity_id'], 'site' => $site])->update($params);
-=======
-                                        $params['base_currency_code'] = $v['base_currency_code'];
-                                        $params['order_currency_code'] = $v['order_currency_code'];
-                                        $params['shipping_method'] = $v['shipping_method'];
-                                        $params['shipping_title'] = $v['shipping_description'];
-                                        $params['customer_email'] = $v['customer_email'];
-                                        $params['customer_firstname'] = $v['customer_firstname'];
-                                        $params['customer_lastname'] = $v['customer_lastname'];
-                                        $params['taxno'] = $v['taxno'];
-                                        $params['base_to_order_rate'] = $v['base_to_order_rate'];
-                                        $params['mw_rewardpoint'] = $v['mw_rewardpoint'];
-                                        $params['mw_rewardpoint_discount'] = $v['mw_rewardpoint_discount'];
-                                        $params['base_shipping_amount'] = $v['base_shipping_amount'];
-                                        $params['updated_at'] = strtotime($v['updated_at']) + 28800;
-                                        if (isset($v['payment_time'])) {
-                                            $params['payment_time'] = strtotime($v['payment_time']) + 28800;
-                                        }
-
-                                        $this->order->where(['entity_id' => $v['entity_id'], 'site' => $site])->update($params);
-                                    }
->>>>>>> 7238e062
                                 }
-
-<<<<<<< HEAD
+                            }
+
                             //地址表插入时或更新时更新主表地址
                             if (($payload['type'] == 'UPDATE' || $payload['type'] == 'INSERT') && $payload['table'] == 'sales_flat_order_address') {
                                 foreach ($payload['data'] as $k => $v) {
@@ -511,48 +357,29 @@
                                         $params['lastname'] = $v['lastname'];
                                         $params['updated_at'] = strtotime($v['updated_at']) + 28800;
                                         $this->order->where(['entity_id' => $v['parent_id'], 'site' => $site])->update($params);
-=======
-                                //地址表插入时或更新时更新主表地址
-                                if (($payload['type'] == 'UPDATE' || $payload['type'] == 'INSERT') && $payload['table'] == 'sales_flat_order_address') {
-                                    foreach ($payload['data'] as $k => $v) {
-                                        $params = [];
-                                        if ($v['address_type'] == 'shipping') {
-                                            $params['country_id'] = $v['country_id'];
-                                            $params['region'] = $v['region'];
-                                            $params['region_id'] = $v['region_id'];
-                                            $params['city'] = $v['city'];
-                                            $params['street'] = $v['street'];
-                                            $params['postcode'] = $v['postcode'];
-                                            $params['telephone'] = $v['telephone'];
-                                            $params['firstname'] = $v['firstname'];
-                                            $params['lastname'] = $v['lastname'];
-                                            $params['updated_at'] = strtotime($v['updated_at']) + 28800;
-                                            $this->order->where(['entity_id' => $v['parent_id'], 'site' => $site])->update($params);
-                                        }
->>>>>>> 7238e062
                                     }
                                 }
-
-                                //支付表插入时或更新时更新主表地址
-                                if (($payload['type'] == 'UPDATE' || $payload['type'] == 'INSERT') && $payload['table'] == 'sales_flat_order_payment') {
-                                    foreach ($payload['data'] as $k => $v) {
-                                        $params = [];
-                                        $params['payment_method'] = $v['method'];
-                                        $params['last_trans_id'] = $v['last_trans_id'];
-                                        $this->order->where(['entity_id' => $v['parent_id'], 'site' => $site])->update($params);
-                                    }
+                            }
+
+                            //支付表插入时或更新时更新主表地址
+                            if (($payload['type'] == 'UPDATE' || $payload['type'] == 'INSERT') && $payload['table'] == 'sales_flat_order_payment') {
+                                foreach ($payload['data'] as $k => $v) {
+                                    $params = [];
+                                    $params['payment_method'] = $v['method'];
+                                    $params['last_trans_id'] = $v['last_trans_id'];
+                                    $this->order->where(['entity_id' => $v['parent_id'], 'site' => $site])->update($params);
                                 }
-
-
-                                //批发站处方表更新
-                                if ($payload['type'] == 'INSERT' && $payload['table'] == 'orders_prescriptions') {
-                                    foreach ($payload['data'] as $k => $v) {
-                                        $orders_prescriptions_params[$v['id']]['prescription'] = $v['prescription'];
-                                        $orders_prescriptions_params[$v['id']]['name'] = $v['name'];
-                                    }
+                            }
+
+
+                            //批发站处方表更新
+                            if ($payload['type'] == 'INSERT' && $payload['table'] == 'orders_prescriptions') {
+                                foreach ($payload['data'] as $k => $v) {
+                                    $orders_prescriptions_params[$v['id']]['prescription'] = $v['prescription'];
+                                    $orders_prescriptions_params[$v['id']]['name'] = $v['name'];
                                 }
-
-<<<<<<< HEAD
+                            }
+
                             //批发站新增子表
                             if ($payload['type'] == 'INSERT' && $payload['table'] == 'orders_items') {
                                 foreach ($payload['data'] as $k => $v) {
@@ -594,988 +421,954 @@
                                         }
                                     
                                         $this->orderitemprocess->insertAll($data);
-=======
-                                //批发站新增子表
-                                if ($payload['type'] == 'INSERT' && $payload['table'] == 'orders_items') {
-                                    foreach ($payload['data'] as $k => $v) {
-                                        $options = [];
-                                        //处方解析 不同站不同字段
-                                        if ($site == 5) {
-                                            $options = $this->wesee_prescription_analysis($orders_prescriptions_params[$v['orders_prescriptions_id']]['prescription']);
-                                        }
-
-                                        $options['item_id'] = $v['id'];
-                                        $options['site'] = $site;
-                                        $options['magento_order_id'] = $v['order_id'];
-                                        $options['sku'] = $this->getTrueSku($v['goods_sku']);
-                                        $options['qty'] = $v['goods_count'];
-                                        $options['base_row_total'] = $v['original_total_price'];
-                                        $options['product_id'] = $v['goods_id'];
-                                        $options['frame_regural_price'] = $v['goods_original_price'];
-                                        $options['frame_price'] = $v['goods_total_price'];
-                                        $options['index_price'] = $v['lens_total_price'];
-                                        $options['frame_color'] = $v['goods_color'];
-                                        $options['goods_type'] = $v['goods_type'];
-                                        $options['prescription_type'] = $orders_prescriptions_params[$v['orders_prescriptions_id']]['name'];
-                                        unset($orders_prescriptions_params[$v['orders_prescriptions_id']]);
-
-                                        $order_prescription_type = $options['order_prescription_type'];
-                                        unset($options['order_prescription_type']);
-                                        if ($options) {
-                                            $options_id = $this->orderitemoption->insertGetId($options);
-                                            $data = []; //子订单表数据
-                                            for ($i = 0; $i < $v['goods_count']; $i++) {
-                                                $data[$i]['item_id'] = $v['id'];
-                                                $data[$i]['magento_order_id'] = $v['order_id'];
-                                                $data[$i]['site'] = $site;
-                                                $data[$i]['option_id'] = $options_id;
-                                                $data[$i]['sku'] = $options['sku'];
-                                                $data[$i]['order_prescription_type'] = $order_prescription_type;
-                                                $data[$i]['created_at'] = strtotime($v['created_at']) + 28800;
-                                                $data[$i]['updated_at'] = strtotime($v['updated_at']) + 28800;
-                                            }
-                                            $this->orderitemprocess->insertAll($data);
-                                        }
->>>>>>> 7238e062
-                                    }
-                                }
-
-
-                                //批发站处方表更新
-                                if ($payload['type'] == 'UPDATE' && $payload['table'] == 'orders_prescriptions') {
-
-                                    foreach ($payload['data'] as $k => $v) {
-                                        $orders_prescriptions_params[$v['id']]['prescription'] = $v['prescription'];
-                                        $orders_prescriptions_params[$v['id']]['name'] = $v['name'];
-                                    }
-                                }
-
-                                //批发站更新子表
-                                if ($payload['type'] == 'UPDATE' && $payload['table'] == 'orders_items') {
-                                    foreach ($payload['data'] as $k => $v) {
-                                        $options = [];
-                                        //处方解析 不同站不同字段
-                                        if ($site == 5) {
-                                            $options = $this->wesee_prescription_analysis($orders_prescriptions_params[$v['orders_prescriptions_id']]['prescription']);
-                                        }
-
-                                        $options['sku'] = $this->getTrueSku($v['goods_sku']);
-                                        $options['qty'] = $v['goods_count'];
-                                        $options['base_row_total'] = $v['original_total_price'];
-                                        $options['prescription_type'] = $orders_prescriptions_params[$v['orders_prescriptions_id']]['name'];
-                                        unset($orders_prescriptions_params[$v['orders_prescriptions_id']]);
-                                        $order_prescription_type = $options['order_prescription_type'];
-                                        unset($options['order_prescription_type']);
-                                        if ($options) {
-                                            $this->orderitemoption->where(['item_id' => $v['id'], 'site' => $site])->update($options);
-
-                                            $this->orderitemprocess->where(['item_id' => $v['id'], 'site' => $site])->update(['order_prescription_type' => $order_prescription_type, 'sku' => $options['sku']]);
-                                        }
-                                    }
-                                }
-
-
-                                //新增子表
-                                if ($payload['type'] == 'INSERT' && $payload['table'] == 'sales_flat_order_item') {
-                                    foreach ($payload['data'] as $k => $v) {
-                                        $options = [];
-                                        //处方解析 不同站不同字段
-                                        if ($site == 1) {
-                                            $options = $this->zeelool_prescription_analysis($v['product_options']);
-                                        } elseif ($site == 2) {
-                                            $options = $this->voogueme_prescription_analysis($v['product_options']);
-                                        } elseif ($site == 3) {
-                                            $options = $this->nihao_prescription_analysis($v['product_options']);
-                                        } elseif ($site == 4) {
-                                            $options = $this->meeloog_prescription_analysis($v['product_options']);
-                                        } elseif ($site == 5) {
-                                            $options = $this->wesee_prescription_analysis($v['product_options']);
-                                        } elseif ($site == 9) {
-                                            $options = $this->zeelool_es_prescription_analysis($v['product_options']);
-                                        } elseif ($site == 10) {
-                                            $options = $this->zeelool_de_prescription_analysis($v['product_options']);
-                                        } elseif ($site == 11) {
-                                            $options = $this->zeelool_jp_prescription_analysis($v['product_options']);
-                                        } elseif ($site == 12) {
-                                            $options = $this->voogueme_acc_prescription_analysis($v['product_options']);
-                                        }
-
-                                        $options['item_id'] = $v['item_id'];
-                                        $options['site'] = $site;
-                                        $options['magento_order_id'] = $v['order_id'];
-                                        $options['sku'] = $v['sku'];
-                                        $options['qty'] = $v['qty_ordered'];
-                                        $options['base_row_total'] = $v['base_row_total'];
-                                        $options['product_id'] = $v['product_id'];
-                                        $order_prescription_type = $options['order_prescription_type'];
-                                        unset($options['order_prescription_type']);
-                                        if ($options) {
-                                            $options_id = $this->orderitemoption->insertGetId($options);
-                                            $data = []; //子订单表数据
-                                            for ($i = 0; $i < $v['qty_ordered']; $i++) {
-                                                $data[$i]['item_id'] = $v['item_id'];
-                                                $data[$i]['magento_order_id'] = $v['order_id'];
-                                                $data[$i]['site'] = $site;
-                                                $data[$i]['option_id'] = $options_id;
-                                                $data[$i]['sku'] = $v['sku'];
-                                                $data[$i]['order_prescription_type'] = $order_prescription_type;
-                                                $data[$i]['created_at'] = strtotime($v['created_at']) + 28800;
-                                                $data[$i]['updated_at'] = strtotime($v['updated_at']) + 28800;
-                                            }
-                                            $this->orderitemprocess->insertAll($data);
-                                        }
-                                    }
-                                }
-
-                                //更新子表
-                                if ($payload['type'] == 'UPDATE' && $payload['table'] == 'sales_flat_order_item') {
-                                    foreach ($payload['data'] as $k => $v) {
-                                        $options = [];
-                                        //处方解析 不同站不同字段
-                                        if ($site == 1) {
-                                            $options = $this->zeelool_prescription_analysis($v['product_options']);
-                                        } elseif ($site == 2) {
-                                            $options = $this->voogueme_prescription_analysis($v['product_options']);
-                                        } elseif ($site == 3) {
-                                            $options = $this->nihao_prescription_analysis($v['product_options']);
-                                        } elseif ($site == 4) {
-                                            $options = $this->meeloog_prescription_analysis($v['product_options']);
-                                        } elseif ($site == 5) {
-                                            $options = $this->wesee_prescription_analysis($v['product_options']);
-                                        } elseif ($site == 9) {
-                                            $options = $this->zeelool_es_prescription_analysis($v['product_options']);
-                                        } elseif ($site == 10) {
-                                            $options = $this->zeelool_de_prescription_analysis($v['product_options']);
-                                        } elseif ($site == 11) {
-                                            $options = $this->zeelool_jp_prescription_analysis($v['product_options']);
-                                        } elseif ($site == 12) {
-                                            $options = $this->voogueme_acc_prescription_analysis($v['product_options']);
-                                        }
-
-                                        $options['sku'] = $v['sku'];
-                                        $options['qty'] = $v['qty_ordered'];
-                                        $options['base_row_total'] = $v['base_row_total'];
-                                        $order_prescription_type = $options['order_prescription_type'];
-                                        unset($options['order_prescription_type']);
-                                        if ($options) {
-                                            $this->orderitemoption->where(['item_id' => $v['item_id'], 'site' => $site])->update($options);
-
-                                            $this->orderitemprocess->where(['item_id' => $v['item_id'], 'site' => $site])->update(['order_prescription_type' => $order_prescription_type, 'sku' => $options['sku']]);
-                                        }
                                     }
                                 }
                             }
 
-                            break;
-                        case RD_KAFKA_RESP_ERR__PARTITION_EOF: //没有数据
-                            echo "No more messages; will wait for more\n";
-                            break;
-                        case RD_KAFKA_RESP_ERR__TIMED_OUT: //超时
-                            echo "Timed out\n";
-                            break;
-                        default:
-                            echo "nothing \n";
-                            throw new \Exception($message->errstr(), $message->err);
-                            break;
-                    }
-                } else {
-                    echo "error\n";
+
+                            //批发站处方表更新
+                            if ($payload['type'] == 'UPDATE' && $payload['table'] == 'orders_prescriptions') {
+
+                                foreach ($payload['data'] as $k => $v) {
+                                    $orders_prescriptions_params[$v['id']]['prescription'] = $v['prescription'];
+                                    $orders_prescriptions_params[$v['id']]['name'] = $v['name'];
+                                }
+                            }
+
+                            //批发站更新子表
+                            if ($payload['type'] == 'UPDATE' && $payload['table'] == 'orders_items') {
+                                foreach ($payload['data'] as $k => $v) {
+                                    $options = [];
+                                    //处方解析 不同站不同字段
+                                    if ($site == 5) {
+                                        $options =  $this->wesee_prescription_analysis($orders_prescriptions_params[$v['orders_prescriptions_id']]['prescription']);
+                                    }
+
+                                    $options['sku'] = $this->getTrueSku($v['goods_sku']);
+                                    $options['qty'] = $v['goods_count'];
+                                    $options['base_row_total'] = $v['original_total_price'];
+                                    $options['prescription_type'] = $orders_prescriptions_params[$v['orders_prescriptions_id']]['name'];
+                                    unset($orders_prescriptions_params[$v['orders_prescriptions_id']]);
+                                    $order_prescription_type = $options['order_prescription_type'];
+                                    unset($options['order_prescription_type']);
+                                    if ($options) {
+                                        $this->orderitemoption->where(['item_id' => $v['id'], 'site' => $site])->update($options);
+
+                                        $this->orderitemprocess->where(['item_id' => $v['id'], 'site' => $site])->update(['order_prescription_type' => $order_prescription_type, 'sku' => $options['sku']]);
+                                    }
+                                }
+                            }
+
+
+                            //新增子表
+                            if ($payload['type'] == 'INSERT' && $payload['table'] == 'sales_flat_order_item') {
+                                foreach ($payload['data'] as $k => $v) {
+                                    $options = [];
+                                    //处方解析 不同站不同字段
+                                    if ($site == 1) {
+                                        $options =  $this->zeelool_prescription_analysis($v['product_options']);
+                                    } elseif ($site == 2) {
+                                        $options =  $this->voogueme_prescription_analysis($v['product_options']);
+                                    } elseif ($site == 3) {
+                                        $options =  $this->nihao_prescription_analysis($v['product_options']);
+                                    } elseif ($site == 4) {
+                                        $options =  $this->meeloog_prescription_analysis($v['product_options']);
+                                    } elseif ($site == 5) {
+                                        $options =  $this->wesee_prescription_analysis($v['product_options']);
+                                    } elseif ($site == 9) {
+                                        $options =  $this->zeelool_es_prescription_analysis($v['product_options']);
+                                    } elseif ($site == 10) {
+                                        $options =  $this->zeelool_de_prescription_analysis($v['product_options']);
+                                    } elseif ($site == 11) {
+                                        $options =  $this->zeelool_jp_prescription_analysis($v['product_options']);
+                                    } elseif ($site == 12) {
+                                        $options =  $this->voogueme_acc_prescription_analysis($v['product_options']);
+                                    }
+
+                                    $options['item_id'] = $v['item_id'];
+                                    $options['site'] = $site;
+                                    $options['magento_order_id'] = $v['order_id'];
+                                    $options['sku'] = $v['sku'];
+                                    $options['qty'] = $v['qty_ordered'];
+                                    $options['base_row_total'] = $v['base_row_total'];
+                                    $options['product_id'] = $v['product_id'];
+                                    $order_prescription_type = $options['order_prescription_type'];
+                                    unset($options['order_prescription_type']);
+                                    if ($options) {
+                                        $options_id = $this->orderitemoption->insertGetId($options);
+                                        $data = []; //子订单表数据
+                                        for ($i = 0; $i < $v['qty_ordered']; $i++) {
+                                            $data[$i]['item_id'] = $v['item_id'];
+                                            $data[$i]['magento_order_id'] = $v['order_id'];
+                                            $data[$i]['site'] = $site;
+                                            $data[$i]['option_id'] = $options_id;
+                                            $data[$i]['sku'] = $v['sku'];
+                                            $data[$i]['order_prescription_type'] = $order_prescription_type;
+                                            $data[$i]['created_at'] = strtotime($v['created_at']) + 28800;
+                                            $data[$i]['updated_at'] = strtotime($v['updated_at']) + 28800;
+                                        }
+                                        $this->orderitemprocess->insertAll($data);
+                                    }
+                                }
+                            }
+
+                            //更新子表
+                            if ($payload['type'] == 'UPDATE' && $payload['table'] == 'sales_flat_order_item') {
+                                foreach ($payload['data'] as $k => $v) {
+                                    $options = [];
+                                    //处方解析 不同站不同字段
+                                    if ($site == 1) {
+                                        $options =  $this->zeelool_prescription_analysis($v['product_options']);
+                                    } elseif ($site == 2) {
+                                        $options =  $this->voogueme_prescription_analysis($v['product_options']);
+                                    } elseif ($site == 3) {
+                                        $options =  $this->nihao_prescription_analysis($v['product_options']);
+                                    } elseif ($site == 4) {
+                                        $options =  $this->meeloog_prescription_analysis($v['product_options']);
+                                    } elseif ($site == 5) {
+                                        $options =  $this->wesee_prescription_analysis($v['product_options']);
+                                    } elseif ($site == 9) {
+                                        $options =  $this->zeelool_es_prescription_analysis($v['product_options']);
+                                    } elseif ($site == 10) {
+                                        $options =  $this->zeelool_de_prescription_analysis($v['product_options']);
+                                    } elseif ($site == 11) {
+                                        $options =  $this->zeelool_jp_prescription_analysis($v['product_options']);
+                                    } elseif ($site == 12) {
+                                        $options =  $this->voogueme_acc_prescription_analysis($v['product_options']);
+                                    }
+
+                                    $options['sku'] = $v['sku'];
+                                    $options['qty'] = $v['qty_ordered'];
+                                    $options['base_row_total'] = $v['base_row_total'];
+                                    $order_prescription_type = $options['order_prescription_type'];
+                                    unset($options['order_prescription_type']);
+                                    if ($options) {
+                                        $this->orderitemoption->where(['item_id' => $v['item_id'], 'site' => $site])->update($options);
+
+                                        $this->orderitemprocess->where(['item_id' => $v['item_id'], 'site' => $site])->update(['order_prescription_type' => $order_prescription_type, 'sku' => $options['sku']]);
+                                    }
+                                }
+                            }
+                        }
+
+                        break;
+                    case RD_KAFKA_RESP_ERR__PARTITION_EOF: //没有数据
+                        echo "No more messages; will wait for more\n";
+                        break;
+                    case RD_KAFKA_RESP_ERR__TIMED_OUT: //超时
+                        echo "Timed out\n";
+                        break;
+                    default:
+                        echo "nothing \n";
+                        throw new \Exception($message->errstr(), $message->err);
+                        break;
                 }
-            }
-        }
+            } else {
+                echo "error\n";
+            }
+        }
+    }
+
+    /**
+     * Zeelool 处方解析逻辑
+     *
+     * @Description
+     * @author wpl
+     * @since 2020/10/28 10:16:53 
+     * @return void
+     */
+    protected function zeelool_prescription_analysis($data)
+    {
+        $options = unserialize($data);
+        //镜片类型
+        $arr['index_type'] = $options['info_buyRequest']['tmplens']['lenstype_data_name'] ?: '';
+        //镜片名称
+        $index_name = $options['info_buyRequest']['tmplens']['lens_data_name'] ?: $options['info_buyRequest']['tmplens']['index_type'];
+        $arr['index_name'] = $index_name ?: '';
+        //光度等参数
+        $prescription_params = explode("&", $options['info_buyRequest']['tmplens']['prescription']);
+        $options_params = array();
+        foreach ($prescription_params as $key => $value) {
+            $arr_value = explode("=", $value);
+            $options_params[$arr_value[0]] = $arr_value[1];
+        }
+        //处方类型
+        $arr['prescription_type'] = $options_params['prescription_type'] ?: '';
+        //镀膜名称
+        $arr['coating_name'] = $options['info_buyRequest']['tmplens']['coating_name'] ?: '';
+        //镀膜价格
+        $arr['coating_price'] = $options['info_buyRequest']['tmplens']['coating_base_price'];
+        //镜框价格
+        $arr['frame_price'] = $options['info_buyRequest']['tmplens']['frame_base_price'];
+        //镜片价格
+        $arr['index_price'] = $options['info_buyRequest']['tmplens']['lens_base_price'];
+        $arr['color_id'] = $options['info_buyRequest']['tmplens']['color_id'];
+        $arr['coating_id'] = $options['info_buyRequest']['tmplens']['coating_id'];
+        $arr['index_id'] = $options['info_buyRequest']['tmplens']['lens_id'];
+
+        //镜片编码
+        $arr['lens_number'] = $options['info_buyRequest']['tmplens']['lens_number'] ?? 0;
+        $arr['web_lens_name'] = $options['info_buyRequest']['tmplens']['web_lens_name'];
+
+        //镜框原始价格
+        $arr['frame_regural_price'] = $options['info_buyRequest']['tmplens']['frame_regural_price'];
+        //镜片颜色
+        $arr['index_color'] = $options['info_buyRequest']['tmplens']['color_data_name'];
+        //镜框颜色
+        $arr['frame_color'] = $options['options'][0]['value'];
+        //镜片+镀膜价格
+        $arr['lens_price'] = $options['info_buyRequest']['tmplens']['lens'] ?? 0;
+        //镜框+镜片+镀膜价格
+        $arr['total'] = $options['info_buyRequest']['tmplens']['total'] ?? 0;
+        //镜片分类
+        $arr['goods_type'] = $options['info_buyRequest']['tmplens']['goods_type'] ?? 0;
+        //光度参数
+        $arr['od_sph'] = $options_params['od_sph'] ?: '';;
+        $arr['os_sph'] = $options_params['os_sph'] ?: '';;
+        $arr['od_cyl'] = $options_params['od_cyl'] ?: '';;
+        $arr['os_cyl'] = $options_params['os_cyl'] ?: '';;
+        $arr['od_axis'] = $options_params['od_axis'];
+        $arr['os_axis'] = $options_params['os_axis'];
+        $arr['pd_l'] = $options_params['pd_l'];
+        $arr['pd_r'] = $options_params['pd_r'];
+        $arr['pd'] = $options_params['pd'];
+        $arr['pdcheck'] = $options_params['pdcheck'];
+        $arr['prismcheck'] = $options_params['prismcheck'];
+        $arr['os_add'] = $options_params['os_add'];
+        $arr['od_add'] = $options_params['od_add'];
+        $arr['od_pv'] = $options_params['od_pv'];
+        $arr['os_pv'] = $options_params['os_pv'];
+        $arr['od_pv_r'] = $options_params['od_pv_r'];
+        $arr['os_pv_r'] = $options_params['os_pv_r'];
+        $arr['od_bd'] = $options_params['od_bd'];
+        $arr['os_bd'] = $options_params['os_bd'];
+        $arr['od_bd_r'] = $options_params['od_bd_r'];
+        $arr['os_bd_r'] = $options_params['os_bd_r'];
 
         /**
-         * Zeelool 处方解析逻辑
-         *
-         * @Description
-         * @author wpl
-         * @since 2020/10/28 10:16:53 
-         * @return void
+         * 仅镜架逻辑
+         * 镜片名称为空 或者 Plastic Lenses 或者 Frame Only
+         * 
+         * 现货处方镜逻辑
+         * 
+         * 
+         * 判断定制现片逻辑
+         * 1、渐进镜 Progressive
+         * 2、偏光镜 镜片类型包含Polarized
+         * 3、染色镜 镜片类型包含Lens with Color Tint 或 Tinted 或 Color Tint
+         * 4、当cyl<=-4或cyl>=4 或 sph < -8或 sph>8
          */
-        protected function zeelool_prescription_analysis($data)
-        {
-            $options = unserialize($data);
-            //镜片类型
-            $arr['index_type'] = $options['info_buyRequest']['tmplens']['lenstype_data_name'] ?: '';
-            //镜片名称
-            $index_name = $options['info_buyRequest']['tmplens']['lens_data_name'] ?: $options['info_buyRequest']['tmplens']['index_type'];
-            $arr['index_name'] = $index_name ?: '';
-            //光度等参数
-            $prescription_params = explode("&", $options['info_buyRequest']['tmplens']['prescription']);
-            $options_params = [];
-            foreach ($prescription_params as $key => $value) {
-                $arr_value = explode("=", $value);
-                $options_params[$arr_value[0]] = $arr_value[1];
-            }
-            //处方类型
-            $arr['prescription_type'] = $options_params['prescription_type'] ?: '';
-            //镀膜名称
-            $arr['coating_name'] = $options['info_buyRequest']['tmplens']['coating_name'] ?: '';
-            //镀膜价格
-            $arr['coating_price'] = $options['info_buyRequest']['tmplens']['coating_base_price'];
-            //镜框价格
-            $arr['frame_price'] = $options['info_buyRequest']['tmplens']['frame_base_price'];
-            //镜片价格
-            $arr['index_price'] = $options['info_buyRequest']['tmplens']['lens_base_price'];
-            $arr['color_id'] = $options['info_buyRequest']['tmplens']['color_id'];
-            $arr['coating_id'] = $options['info_buyRequest']['tmplens']['coating_id'];
-            $arr['index_id'] = $options['info_buyRequest']['tmplens']['lens_id'];
-
-            //镜片编码
-            $arr['lens_number'] = $options['info_buyRequest']['tmplens']['lens_number'] ?? 0;
-            $arr['web_lens_name'] = $options['info_buyRequest']['tmplens']['web_lens_name'];
-
-            //镜框原始价格
-            $arr['frame_regural_price'] = $options['info_buyRequest']['tmplens']['frame_regural_price'];
-            //镜片颜色
-            $arr['index_color'] = $options['info_buyRequest']['tmplens']['color_data_name'];
-            //镜框颜色
-            $arr['frame_color'] = $options['options'][0]['value'];
-            //镜片+镀膜价格
-            $arr['lens_price'] = $options['info_buyRequest']['tmplens']['lens'] ?? 0;
-            //镜框+镜片+镀膜价格
-            $arr['total'] = $options['info_buyRequest']['tmplens']['total'] ?? 0;
-            //镜片分类
-            $arr['goods_type'] = $options['info_buyRequest']['tmplens']['goods_type'] ?? 0;
-            //光度参数
-            $arr['od_sph'] = $options_params['od_sph'] ?: '';;
-            $arr['os_sph'] = $options_params['os_sph'] ?: '';;
-            $arr['od_cyl'] = $options_params['od_cyl'] ?: '';;
-            $arr['os_cyl'] = $options_params['os_cyl'] ?: '';;
-            $arr['od_axis'] = $options_params['od_axis'];
-            $arr['os_axis'] = $options_params['os_axis'];
-            $arr['pd_l'] = $options_params['pd_l'];
-            $arr['pd_r'] = $options_params['pd_r'];
-            $arr['pd'] = $options_params['pd'];
-            $arr['pdcheck'] = $options_params['pdcheck'];
-            $arr['prismcheck'] = $options_params['prismcheck'];
-            $arr['os_add'] = $options_params['os_add'];
-            $arr['od_add'] = $options_params['od_add'];
-            $arr['od_pv'] = $options_params['od_pv'];
-            $arr['os_pv'] = $options_params['os_pv'];
-            $arr['od_pv_r'] = $options_params['od_pv_r'];
-            $arr['os_pv_r'] = $options_params['os_pv_r'];
-            $arr['od_bd'] = $options_params['od_bd'];
-            $arr['os_bd'] = $options_params['os_bd'];
-            $arr['od_bd_r'] = $options_params['od_bd_r'];
-            $arr['os_bd_r'] = $options_params['os_bd_r'];
-
-            /**
-             * 仅镜架逻辑
-             * 镜片名称为空 或者 Plastic Lenses 或者 Frame Only
-             *
-             * 现货处方镜逻辑
-             *
-             *
-             * 判断定制现片逻辑
-             * 1、渐进镜 Progressive
-             * 2、偏光镜 镜片类型包含Polarized
-             * 3、染色镜 镜片类型包含Lens with Color Tint 或 Tinted 或 Color Tint
-             * 4、当cyl<=-4或cyl>=4 或 sph < -8或 sph>8
-             */
-
-            //判断加工类型
-            $result = $this->set_processing_type($arr);
-            $arr = array_merge($arr, $result);
-
-            return $arr;
-        }
-
-
-        /**
-         * Voogueme 处方解析逻辑
-         *
-         * @Description
-         * @author wpl
-         * @since 2020/10/28 10:16:53 
-         * @return void
-         */
-        protected function voogueme_prescription_analysis($data)
-        {
-            $options = unserialize($data);
-            //镜片类型
-            $arr['index_type'] = $options['info_buyRequest']['tmplens']['index_type'] ?: '';
-            //镜片名称
-            $arr['index_name'] = $options['info_buyRequest']['tmplens']['index_type'] ?: '';
-            //光度等参数
-            $prescription_params = explode("&", $options['info_buyRequest']['tmplens']['prescription']);
-            $options_params = [];
-            foreach ($prescription_params as $key => $value) {
-                $arr_value = explode("=", $value);
-                $options_params[$arr_value[0]] = $arr_value[1];
-            }
-            //处方类型
-            $arr['prescription_type'] = $options_params['prescription_type'] ?: '';
-            //镀膜名称
-            $arr['coating_name'] = $options['info_buyRequest']['tmplens']['coatiing_name'] ?: '';
-            //镀膜价格
-            $arr['coating_price'] = $options['info_buyRequest']['tmplens']['coatiing_base_price'];
-            //镜框价格
-            $arr['frame_price'] = $options['info_buyRequest']['tmplens']['frame_base_price'];
-            //镜片价格
-            $arr['index_price'] = $options['info_buyRequest']['tmplens']['lens_base_price'];
-            //镜框原始价格
-            $arr['frame_regural_price'] = $options['info_buyRequest']['tmplens']['frame_regural_price'];
-            //镜片颜色
-            $arr['index_color'] = $options['info_buyRequest']['tmplens']['index_color'];
-            //镜框颜色
-            $arr['frame_color'] = $options['options'][0]['value'];
-            //镜片+镀膜价格
-            $arr['lens_price'] = $options['info_buyRequest']['tmplens']['lens'] ?? 0;
-            //镜框+镜片+镀膜价格
-            $arr['total'] = $options['info_buyRequest']['tmplens']['total'] ?? 0;
-            //镜片分类
-            $arr['goods_type'] = $options['info_buyRequest']['tmplens']['goods_type'] ?? 0;
-
-            $arr['color_id'] = $options['info_buyRequest']['tmplens']['color_id'];
-            $arr['coating_id'] = $options['info_buyRequest']['tmplens']['coating_id'];
-            $arr['index_id'] = $options['info_buyRequest']['tmplens']['index_id'];
-            //镜片编码
-            $arr['lens_number'] = $options['info_buyRequest']['tmplens']['lens_number'] ?? 0;
-            $arr['web_lens_name'] = $options['info_buyRequest']['tmplens']['web_lens_name'];
-            //光度参数
-            $arr['od_sph'] = $options_params['od_sph'] ?: '';
-            $arr['os_sph'] = $options_params['os_sph'] ?: '';
-            $arr['od_cyl'] = $options_params['od_cyl'] ?: '';
-            $arr['os_cyl'] = $options_params['os_cyl'] ?: '';
-            $arr['od_axis'] = $options_params['od_axis'];
-            $arr['os_axis'] = $options_params['os_axis'];
-            $arr['pd_l'] = $options_params['pd_l'];
-            $arr['pd_r'] = $options_params['pd_r'];
-            $arr['pd'] = $options_params['pd'];
-            $arr['pdcheck'] = $options_params['pdcheck'];
-            $arr['prismcheck'] = $options_params['prismcheck'];
-            //V站左右眼add是反的
-            $arr['os_add'] = $options_params['od_add'];
-            $arr['od_add'] = $options_params['os_add'];
-            $arr['od_pv'] = $options_params['od_pv'];
-            $arr['os_pv'] = $options_params['os_pv'];
-            $arr['od_pv_r'] = $options_params['od_pv_r'];
-            $arr['os_pv_r'] = $options_params['os_pv_r'];
-            $arr['od_bd'] = $options_params['od_bd'];
-            $arr['os_bd'] = $options_params['os_bd'];
-            $arr['od_bd_r'] = $options_params['od_bd_r'];
-            $arr['os_bd_r'] = $options_params['os_bd_r'];
-
-            /**
-             * 判断定制现片逻辑
-             * 1、渐进镜 Progressive
-             * 2、偏光镜 镜片类型包含Polarized
-             * 3、染色镜 镜片类型包含Lens with Color Tint 或 Tinted 或 Color Tint
-             * 4、当cyl<=-4或cyl>=4 或 sph < -8或 sph>8
-             */
-
-            //判断加工类型
-            $result = $this->set_processing_type($arr);
-            $arr = array_merge($arr, $result);
-
-            return $arr;
-        }
-
-
-        /**
-         * Nihao 处方解析逻辑
-         *
-         * @Description
-         * @author wpl
-         * @since 2020/10/28 10:16:53 
-         * @return void
-         */
-        protected function nihao_prescription_analysis($data)
-        {
-            $options = unserialize($data);
-            //镜片类型
-            $arr['index_type'] = $options['info_buyRequest']['tmplens']['lens_type'] ?: '';
-            //镜片名称
-            $arr['index_name'] = $options['info_buyRequest']['tmplens']['third_name'] ?: '';
-            //光度等参数
-            $options_params = json_decode($options['info_buyRequest']['tmplens']['prescription'], true);
-
-            //处方类型
-            $arr['prescription_type'] = $options_params['prescription_type'] ?: '';
-            //镀膜名称
-            $arr['coating_name'] = $options['info_buyRequest']['tmplens']['four_name'] ?: '';
-            //镀膜价格
-            $arr['coating_price'] = $options['info_buyRequest']['tmplens']['four_price'];
-            //镜框价格
-            $arr['frame_price'] = $options['info_buyRequest']['tmplens']['frame_price'];
-            //镜片价格
-            $arr['index_price'] = $options['info_buyRequest']['tmplens']['third_price'];
-            //镜框原始价格
-            $arr['frame_regural_price'] = $options['info_buyRequest']['tmplens']['frame_regural_price'];
-            //镜片颜色
-            $arr['index_color'] = $options['info_buyRequest']['tmplens']['color_name'];
-            //镜框颜色
-            $arr['frame_color'] = $options['options'][0]['value'];
-            //镜片+镀膜价格
-            $arr['lens_price'] = $options['info_buyRequest']['tmplens']['lens_price'] ?? 0;
-            //镜框+镜片+镀膜价格
-            $arr['total'] = $options['info_buyRequest']['tmplens']['total'] ?? 0;
-            //镜片分类
-            $arr['goods_type'] = $options['info_buyRequest']['tmplens']['goods_type'] ?? 0;
-
-            $arr['color_id'] = $options['info_buyRequest']['tmplens']['color_id'];
-            $arr['coating_id'] = $options['info_buyRequest']['tmplens']['four_id'];
-            $arr['index_id'] = $options['info_buyRequest']['tmplens']['third_id'];
-
-            //镜片编码
-            $arr['lens_number'] = $options['info_buyRequest']['tmplens']['lens_number'] ?? 0;
-            $arr['web_lens_name'] = $options['info_buyRequest']['tmplens']['web_lens_name'];
-
-            //光度参数
-            $arr['od_sph'] = $options_params['od_sph'] ?: '';;
-            $arr['os_sph'] = $options_params['os_sph'] ?: '';;
-            $arr['od_cyl'] = $options_params['od_cyl'] ?: '';;
-            $arr['os_cyl'] = $options_params['os_cyl'] ?: '';;
-            $arr['od_axis'] = $options_params['od_axis'];
-            $arr['os_axis'] = $options_params['os_axis'];
-            $arr['pd_l'] = $options_params['pd_l'];
-            $arr['pd_r'] = $options_params['pd_r'];
-            $arr['pd'] = $options_params['pd'];
-            $arr['pdcheck'] = $options_params['pdcheck'];
-            $arr['prismcheck'] = $options_params['prismcheck'];
-            $arr['os_add'] = $options_params['os_add'];
-            $arr['od_add'] = $options_params['od_add'];
-            $arr['od_pv'] = $options_params['od_pv'];
-            $arr['os_pv'] = $options_params['os_pv'];
-            $arr['od_pv_r'] = $options_params['od_pv_r'];
-            $arr['os_pv_r'] = $options_params['os_pv_r'];
-            $arr['od_bd'] = $options_params['od_bd'];
-            $arr['os_bd'] = $options_params['os_bd'];
-            $arr['od_bd_r'] = $options_params['od_bd_r'];
-            $arr['os_bd_r'] = $options_params['os_bd_r'];
-
-            /**
-             * 判断定制现片逻辑
-             * 1、渐进镜 Progressive
-             * 2、偏光镜 镜片类型包含Polarized
-             * 3、染色镜 镜片类型包含Lens with Color Tint 或 Tinted 或 Color Tint
-             * 4、当cyl<=-4或cyl>=4 或 sph < -8或 sph>8
-             */
-
-            //判断加工类型
-            $result = $this->set_processing_type($arr);
-            $arr = array_merge($arr, $result);
-
-            return $arr;
-        }
-
-        /**
-         * Meeloog 处方解析逻辑
-         *
-         * @Description
-         * @author wpl
-         * @since 2020/10/28 10:16:53 
-         * @return void
-         */
-        protected function meeloog_prescription_analysis($data)
-        {
-            $options = unserialize($data);
-            //镜片类型
-            $arr['index_type'] = $options['info_buyRequest']['tmplens']['index_type'] ?: '';
-            //镜片名称
-            $arr['index_name'] = $options['info_buyRequest']['tmplens']['index_type'] ?: '';
-            //光度等参数
-            $prescription_params = explode("&", $options['info_buyRequest']['tmplens']['prescription']);
-            $options_params = [];
-            foreach ($prescription_params as $key => $value) {
-                $arr_value = explode("=", $value);
-                $options_params[$arr_value[0]] = $arr_value[1];
-            }
-            //处方类型
-            $arr['prescription_type'] = $options_params['prescription_type'] ?: '';
-            //镀膜名称
-            $arr['coating_name'] = $options['info_buyRequest']['tmplens']['coatiing_name'] ?: '';
-            //镀膜价格
-            $arr['coating_price'] = $options['info_buyRequest']['tmplens']['coatiing_price'];
-            //镜框价格
-            $arr['frame_price'] = $options['info_buyRequest']['tmplens']['frame_price'];
-            //镜片价格
-            $arr['index_price'] = $options['info_buyRequest']['tmplens']['index_price'];
-            //镜框原始价格
-            $arr['frame_regural_price'] = $options['info_buyRequest']['tmplens']['frame_regural_price'];
-            //镜片颜色
-            $arr['index_color'] = $options['info_buyRequest']['tmplens']['color_name'];
-            //镜框颜色
-            $arr['frame_color'] = $options['options'][0]['value'];
-            //镜片+镀膜价格
-            $arr['lens_price'] = $options['info_buyRequest']['tmplens']['lens'] ?? 0;
-            //镜框+镜片+镀膜价格
-            $arr['total'] = $options['info_buyRequest']['tmplens']['total'] ?? 0;
-            //镜片分类
-            $arr['goods_type'] = $options['info_buyRequest']['tmplens']['goods_type'] ?? 0;
-
-            $arr['color_id'] = $options['info_buyRequest']['tmplens']['color_id'];
-            $arr['coating_id'] = $options['info_buyRequest']['tmplens']['coating_id'];
-            $arr['index_id'] = $options['info_buyRequest']['tmplens']['index_id'];
-
-            //镜片编码
-            $arr['lens_number'] = $options['info_buyRequest']['tmplens']['lens_number'] ?? 0;
-            $arr['web_lens_name'] = $options['info_buyRequest']['tmplens']['web_lens_name'];
-
-            //光度参数
-            $arr['od_sph'] = $options_params['od_sph'] ?: '';;
-            $arr['os_sph'] = $options_params['os_sph'] ?: '';;
-            $arr['od_cyl'] = $options_params['od_cyl'] ?: '';;
-            $arr['os_cyl'] = $options_params['os_cyl'] ?: '';;
-            $arr['od_axis'] = $options_params['od_axis'];
-            $arr['os_axis'] = $options_params['os_axis'];
-            $arr['pd_l'] = $options_params['pd_l'];
-            $arr['pd_r'] = $options_params['pd_r'];
-            $arr['pd'] = $options_params['pd'];
-            $arr['pdcheck'] = $options_params['pdcheck'];
-            $arr['prismcheck'] = $options_params['prismcheck'];
-            $arr['os_add'] = $options_params['os_add'];
-            $arr['od_add'] = $options_params['od_add'];
-            $arr['od_pv'] = $options_params['od_pv'];
-            $arr['os_pv'] = $options_params['os_pv'];
-            $arr['od_pv_r'] = $options_params['od_pv_r'];
-            $arr['os_pv_r'] = $options_params['os_pv_r'];
-            $arr['od_bd'] = $options_params['od_bd'];
-            $arr['os_bd'] = $options_params['os_bd'];
-            $arr['od_bd_r'] = $options_params['od_bd_r'];
-            $arr['os_bd_r'] = $options_params['os_bd_r'];
-
-            /**
-             * 判断定制现片逻辑
-             * 1、渐进镜 Progressive
-             * 2、偏光镜 镜片类型包含Polarized
-             * 3、染色镜 镜片类型包含Lens with Color Tint 或 Tinted 或 Color Tint
-             * 4、当cyl<=-4或cyl>=4 或 sph < -8或 sph>8
-             */
-
-            //判断加工类型
-            $result = $this->set_processing_type($arr);
-            $arr = array_merge($arr, $result);
-
-            return $arr;
-        }
-
-        /**
-         * Wesee 处方解析逻辑
-         *
-         * @Description
-         * @author wpl
-         * @since 2020/10/28 10:16:53 
-         * @return void
-         */
-        protected function wesee_prescription_analysis($data)
-        {
-            $options = json_decode($data, true);
-            //镜片类型
-            $arr['index_type'] = $options['lens_name'] ?: '';
-            //镜片名称
-            $arr['index_name'] = $options['lens_name'] ?: '';
-            $options_params = $options['prescription'];
-            // //处方类型
-            // $arr['prescription_type'] = $options_params['prescription_type'] ?: '';
-            //镀膜名称
-            $arr['coating_name'] = $options['coatiing_name'] ?: '';
-            //镀膜价格
-            $arr['coating_price'] = $options['coatiing_base_price'];
-            //镜框价格
-            $arr['frame_price'] = $options['frame_price'];
-            //镜片价格
-            $arr['index_price'] = $options['lens_price'];
-            //镜框原始价格
-            $arr['frame_regural_price'] = $options['frame_regural_price'];
-            //镜片颜色
-            $arr['index_color'] = $options['color_name'];
-
-            //镜片+镀膜价格
-            $arr['lens_price'] = $options['lens_price'] ?? 0;
-            //镜框+镜片+镀膜价格
-            $arr['total'] = $options['lens_price'] ?? 0;
-
-            $arr['index_id'] = $options['lens_id'];
-            //镜片编码
-            $arr['lens_number'] = $options['lens_number'] ?? 0;
-            $arr['web_lens_name'] = $options['lens_name'] ?: '';
-
-            //光度参数
-            $arr['od_sph'] = $options_params['od_sph'] ?: '';
-            $arr['os_sph'] = $options_params['os_sph'] ?: '';
-            $arr['od_cyl'] = $options_params['od_cyl'] ?: '';
-            $arr['os_cyl'] = $options_params['os_cyl'] ?: '';
-            $arr['od_axis'] = $options_params['od_axis'];
-            $arr['os_axis'] = $options_params['os_axis'];
-            $arr['pd_l'] = $options_params['pd_l'];
-            $arr['pd_r'] = $options_params['pd_r'];
-            $arr['pd'] = $options_params['pd'];
-            $arr['os_add'] = $options_params['os_add'];
-            $arr['od_add'] = $options_params['od_add'];
-            $arr['od_pv'] = $options_params['od_pv'];
-            $arr['os_pv'] = $options_params['os_pv'];
-            $arr['od_pv_r'] = $options_params['od_pv_r'];
-            $arr['os_pv_r'] = $options_params['os_pv_r'];
-            $arr['od_bd'] = $options_params['od_bd'];
-            $arr['os_bd'] = $options_params['os_bd'];
-            $arr['od_bd_r'] = $options_params['od_bd_r'];
-            $arr['os_bd_r'] = $options_params['os_bd_r'];
-
-            //判断是否为成品老花镜
-            // if ($options['degrees'] && !$arr['index_type']) {
-            //     $arr['od_sph'] = $options['degrees'];
-            //     $arr['os_sph'] = $options['degrees'];
-            //     $arr['index_type'] = '1.61 Index Standard  Reading Glasses - Non Prescription';
-            //     $arr['index_name'] = '1.61 Index Standard  Reading Glasses - Non Prescription';
-            // }
-
-            /**
-             * 判断定制现片逻辑
-             * 1、渐进镜 Progressive
-             * 2、偏光镜 镜片类型包含Polarized
-             * 3、染色镜 镜片类型包含Lens with Color Tint 或 Tinted 或 Color Tint
-             * 4、当cyl<=-4或cyl>=4 或 sph < -8或 sph>8
-             */
-
-            //判断加工类型
-            $result = $this->set_processing_type($arr);
-            $arr = array_merge($arr, $result);
-
-            return $arr;
-        }
-
-        /**
-         * 西语站 处方解析逻辑
-         *
-         * @Description
-         * @author wpl
-         * @since 2020/10/28 10:16:53 
-         * @return void
-         */
-        protected function zeelool_es_prescription_analysis($data)
-        {
-            $options = unserialize($data);
-            //镜片类型
-            $arr['index_type'] = $options['info_buyRequest']['tmplens']['index_type'] ?: '';
-            //镜片名称
-            $arr['index_name'] = $options['info_buyRequest']['tmplens']['index_name'] ?: '';
-            //图片id
-            $arr['prescription_pic_id'] = $options['info_buyRequest']['tmplens']['prescription_pic_id'] ?: '';
-            //光度等参数
-            $prescription_params = explode("&", $options['info_buyRequest']['tmplens']['prescription']);
-            $options_params = [];
-            foreach ($prescription_params as $key => $value) {
-                $arr_value = explode("=", $value);
-                $options_params[$arr_value[0]] = $arr_value[1];
-            }
-            //处方类型
-            $arr['prescription_type'] = $options_params['prescription_type'] ?: '';
-            //镀膜名称
-            $arr['coating_name'] = $options['info_buyRequest']['tmplens']['coatiing_name'] ?: '';
-            //镀膜价格
-            $arr['coating_price'] = $options['info_buyRequest']['tmplens']['coatiing_price'];
-            //镜框价格
-            $arr['frame_price'] = $options['info_buyRequest']['tmplens']['frame_price'];
-            //镜片价格
-            $arr['index_price'] = $options['info_buyRequest']['tmplens']['index_price'];
-            //镜框原始价格
-            $arr['frame_regural_price'] = $options['info_buyRequest']['tmplens']['frame_regural_price'];
-            //镜片颜色
-            $arr['index_color'] = $options['info_buyRequest']['tmplens']['color_name'];
-            //镜框颜色
-            $arr['frame_color'] = $options['options'][0]['value'];
-            //镜片+镀膜价格
-            $arr['lens_price'] = $options['info_buyRequest']['tmplens']['lens'] ?? 0;
-            //镜框+镜片+镀膜价格
-            $arr['total'] = $options['info_buyRequest']['tmplens']['total'] ?? 0;
-            //镜片分类
-            $arr['goods_type'] = $options['info_buyRequest']['tmplens']['goods_type'] ?? 0;
-
-            $arr['color_id'] = $options['info_buyRequest']['tmplens']['color_id'];
-            $arr['coating_id'] = $options['info_buyRequest']['tmplens']['coating_id'];
-            $arr['index_id'] = $options['info_buyRequest']['tmplens']['index_id'];
-
-            //镜片编码
-            $arr['lens_number'] = $options['info_buyRequest']['tmplens']['lens_number'] ?? 0;
-            $arr['web_lens_name'] = $options['info_buyRequest']['tmplens']['web_lens_name'];
-
-            //光度参数
-            $arr['od_sph'] = $options_params['od_sph'] ?: '';;
-            $arr['os_sph'] = $options_params['os_sph'] ?: '';;
-            $arr['od_cyl'] = $options_params['od_cyl'] ?: '';;
-            $arr['os_cyl'] = $options_params['os_cyl'] ?: '';;
-            $arr['od_axis'] = $options_params['od_axis'];
-            $arr['os_axis'] = $options_params['os_axis'];
-            $arr['pd_l'] = $options_params['pd_l'];
-            $arr['pd_r'] = $options_params['pd_r'];
-            $arr['pd'] = $options_params['pd'];
-            $arr['pdcheck'] = $options_params['pdcheck'];
-            $arr['prismcheck'] = $options_params['prismcheck'];
-            //小语种站左右眼add是反的
-            $arr['os_add'] = $options_params['od_add'];
-            $arr['od_add'] = $options_params['os_add'];
-            $arr['od_pv'] = $options_params['od_pv'];
-            $arr['os_pv'] = $options_params['os_pv'];
-            $arr['od_pv_r'] = $options_params['od_pv_r'];
-            $arr['os_pv_r'] = $options_params['os_pv_r'];
-            $arr['od_bd'] = $options_params['od_bd'];
-            $arr['os_bd'] = $options_params['os_bd'];
-            $arr['od_bd_r'] = $options_params['od_bd_r'];
-            $arr['os_bd_r'] = $options_params['os_bd_r'];
-
-            /**
-             * 判断定制现片逻辑
-             * 1、渐进镜 Progressive
-             * 2、偏光镜 镜片类型包含Polarized
-             * 3、染色镜 镜片类型包含Lens with Color Tint 或 Tinted 或 Color Tint
-             * 4、当cyl<=-4或cyl>=4 或 sph < -8或 sph>8
-             */
-
-            //判断加工类型
-            $result = $this->set_processing_type($arr);
-            $arr = array_merge($arr, $result);
-
-            return $arr;
-        }
-
-        /**
-         * 德语站 处方解析逻辑
-         *
-         * @Description
-         * @author wpl
-         * @since 2020/10/28 10:16:53 
-         * @return void
-         */
-        protected function zeelool_de_prescription_analysis($data)
-        {
-            $options = unserialize($data);
-            //镜片类型
-            $arr['index_type'] = $options['info_buyRequest']['tmplens']['index_type'] ?: '';
-            //镜片名称
-            $arr['index_name'] = $options['info_buyRequest']['tmplens']['index_type'] ?: '';
-            //光度等参数
-            $prescription_params = explode("&", $options['info_buyRequest']['tmplens']['prescription']);
-            $options_params = [];
-            foreach ($prescription_params as $key => $value) {
-                $arr_value = explode("=", $value);
-                $options_params[$arr_value[0]] = $arr_value[1];
-            }
-            //处方类型
-            $arr['prescription_type'] = $options_params['prescription_type'] ?: '';
-            //镀膜名称
-            $arr['coating_name'] = $options['info_buyRequest']['tmplens']['coatiing_name'] ?: '';
-            //镀膜价格
-            $arr['coating_price'] = $options['info_buyRequest']['tmplens']['coatiing_price'];
-            //镜框价格
-            $arr['frame_price'] = $options['info_buyRequest']['tmplens']['frame_price'];
-            //镜片价格
-            $arr['index_price'] = $options['info_buyRequest']['tmplens']['index_price'];
-            //镜框原始价格
-            $arr['frame_regural_price'] = $options['info_buyRequest']['tmplens']['frame_regural_price'];
-            //镜片颜色
-            $arr['index_color'] = $options['info_buyRequest']['tmplens']['color_name'];
-            //镜框颜色
-            $arr['frame_color'] = $options['options'][0]['value'];
-            //镜片+镀膜价格
-            $arr['lens_price'] = $options['info_buyRequest']['tmplens']['lens'] ?? 0;
-            //镜框+镜片+镀膜价格
-            $arr['total'] = $options['info_buyRequest']['tmplens']['total'] ?? 0;
-            //镜片分类
-            $arr['goods_type'] = $options['info_buyRequest']['tmplens']['goods_type'] ?? 0;
-            $arr['color_id'] = $options['info_buyRequest']['tmplens']['color_id'];
-            $arr['coating_id'] = $options['info_buyRequest']['tmplens']['coating_id'];
-            $arr['index_id'] = $options['info_buyRequest']['tmplens']['index_id'];
-
-            //镜片编码
-            $arr['lens_number'] = $options['info_buyRequest']['tmplens']['lens_number'] ?? 0;
-            $arr['web_lens_name'] = $options['info_buyRequest']['tmplens']['web_lens_name'];
-            //光度参数
-            $arr['od_sph'] = $options_params['od_sph'] ?: '';;
-            $arr['os_sph'] = $options_params['os_sph'] ?: '';;
-            $arr['od_cyl'] = $options_params['od_cyl'] ?: '';;
-            $arr['os_cyl'] = $options_params['os_cyl'] ?: '';;
-            $arr['od_axis'] = $options_params['od_axis'];
-            $arr['os_axis'] = $options_params['os_axis'];
-            $arr['pd_l'] = $options_params['pd_l'];
-            $arr['pd_r'] = $options_params['pd_r'];
-            $arr['pd'] = $options_params['pd'];
-            $arr['pdcheck'] = $options_params['pdcheck'];
-            $arr['prismcheck'] = $options_params['prismcheck'];
-            //小语种站左右眼add是反的
-            $arr['os_add'] = $options_params['od_add'];
-            $arr['od_add'] = $options_params['os_add'];
-            $arr['od_pv'] = $options_params['od_pv'];
-            $arr['os_pv'] = $options_params['os_pv'];
-            $arr['od_pv_r'] = $options_params['od_pv_r'];
-            $arr['os_pv_r'] = $options_params['os_pv_r'];
-            $arr['od_bd'] = $options_params['od_bd'];
-            $arr['os_bd'] = $options_params['os_bd'];
-            $arr['od_bd_r'] = $options_params['od_bd_r'];
-            $arr['os_bd_r'] = $options_params['os_bd_r'];
-
-            /**
-             * 判断定制现片逻辑
-             * 1、渐进镜 Progressive
-             * 2、偏光镜 镜片类型包含Polarized
-             * 3、染色镜 镜片类型包含Lens with Color Tint 或 Tinted 或 Color Tint
-             * 4、当cyl<=-4或cyl>=4 或 sph < -8或 sph>8
-             */
-
-            //判断加工类型
-            $result = $this->set_processing_type($arr);
-            $arr = array_merge($arr, $result);
-
-            return $arr;
-        }
-
-
-        /**
-         * 日语站 处方解析逻辑
-         *
-         * @Description
-         * @author wpl
-         * @since 2020/10/28 10:16:53 
-         * @return void
-         */
-        protected function zeelool_jp_prescription_analysis($data)
-        {
-            $options = unserialize($data);
-            //镜片类型
-            $arr['index_type'] = $options['info_buyRequest']['tmplens']['index_type'] ?: '';
-            //镜片名称
-            $arr['index_name'] = $options['info_buyRequest']['tmplens']['index_type'] ?: '';
-            //光度等参数
-            $prescription_params = explode("&", $options['info_buyRequest']['tmplens']['prescription']);
-            $options_params = [];
-            foreach ($prescription_params as $key => $value) {
-                $arr_value = explode("=", $value);
-                $options_params[$arr_value[0]] = $arr_value[1];
-            }
-            //处方类型
-            $arr['prescription_type'] = $options_params['prescription_type'] ?: '';
-            //镀膜名称
-            $arr['coating_name'] = $options['info_buyRequest']['tmplens']['coatiing_name'] ?: '';
-            //镀膜价格
-            $arr['coating_price'] = $options['info_buyRequest']['tmplens']['coatiing_price'];
-            //镜框价格
-            $arr['frame_price'] = $options['info_buyRequest']['tmplens']['frame_price'];
-            //镜片价格
-            $arr['index_price'] = $options['info_buyRequest']['tmplens']['index_price'];
-            //镜框原始价格
-            $arr['frame_regural_price'] = $options['info_buyRequest']['tmplens']['frame_regural_price'];
-            //镜片颜色
-            $arr['index_color'] = $options['info_buyRequest']['tmplens']['color_name'];
-            //镜框颜色
-            $arr['frame_color'] = $options['options'][0]['value'];
-            //镜片+镀膜价格
-            $arr['lens_price'] = $options['info_buyRequest']['tmplens']['lens'] ?? 0;
-            //镜框+镜片+镀膜价格
-            $arr['total'] = $options['info_buyRequest']['tmplens']['total'] ?? 0;
-            //镜片分类
-            $arr['goods_type'] = $options['info_buyRequest']['tmplens']['goods_type'] ?? 0;
-            $arr['color_id'] = $options['info_buyRequest']['tmplens']['color_id'];
-            $arr['coating_id'] = $options['info_buyRequest']['tmplens']['coating_id'];
-            $arr['index_id'] = $options['info_buyRequest']['tmplens']['index_id'];
-
-            //镜片编码
-            $arr['lens_number'] = $options['info_buyRequest']['tmplens']['lens_number'] ?? 0;
-            $arr['web_lens_name'] = $options['info_buyRequest']['tmplens']['web_lens_name'];
-            //光度参数
-            $arr['od_sph'] = $options_params['od_sph'] ?: '';;
-            $arr['os_sph'] = $options_params['os_sph'] ?: '';;
-            $arr['od_cyl'] = $options_params['od_cyl'] ?: '';;
-            $arr['os_cyl'] = $options_params['os_cyl'] ?: '';;
-            $arr['od_axis'] = $options_params['od_axis'];
-            $arr['os_axis'] = $options_params['os_axis'];
-            $arr['pd_l'] = $options_params['pd_l'];
-            $arr['pd_r'] = $options_params['pd_r'];
-            $arr['pd'] = $options_params['pd'];
-            $arr['pdcheck'] = $options_params['pdcheck'];
-            $arr['prismcheck'] = $options_params['prismcheck'];
-            //日语站左右眼add恢复正常
-            $arr['os_add'] = $options_params['os_add'];
-            $arr['od_add'] = $options_params['od_add'];
-            $arr['od_pv'] = $options_params['od_pv'];
-            $arr['os_pv'] = $options_params['os_pv'];
-            $arr['od_pv_r'] = $options_params['od_pv_r'];
-            $arr['os_pv_r'] = $options_params['os_pv_r'];
-            $arr['od_bd'] = $options_params['od_bd'];
-            $arr['os_bd'] = $options_params['os_bd'];
-            $arr['od_bd_r'] = $options_params['od_bd_r'];
-            $arr['os_bd_r'] = $options_params['os_bd_r'];
-
-            /**
-             * 判断定制现片逻辑
-             * 1、渐进镜 Progressive
-             * 2、偏光镜 镜片类型包含Polarized
-             * 3、染色镜 镜片类型包含Lens with Color Tint 或 Tinted 或 Color Tint
-             * 4、当cyl<=-4或cyl>=4 或 sph < -8或 sph>8
-             */
-
-            //判断加工类型
-            $result = $this->set_processing_type($arr);
-            $arr = array_merge($arr, $result);
-
-            return $arr;
-        }
-
-
-        $arr['type'] = $options['info_buyRequest']['tmplens']['type'] ?: '';
-
-        $arr['stone_shape'] = $options['info_buyRequest']['tmplens']['stone_shape'] ?: '';
-
-        $arr['stone_type'] = $options['info_buyRequest']['tmplens']['stone_type'] ?: '';
-
-        $arr['carat_weight'] = $options['info_buyRequest']['tmplens']['carat_weight'] ?: '';
-
-        $arr['metal'] = $options['info_buyRequest']['tmplens']['metal'] ?: '';
-
-        $arr['plating'] = $options['info_buyRequest']['tmplens']['plating'] ?: '';
-
-
-        /**
-         * 饰品站 处方解析逻辑
-         *
-         * @Description
-         * @author wpl
-         * @since 2020/10/28 10:16:53 
-         * @return void
-         */
-        protected function voogueme_acc_prescription_analysis($data)
-        {
-            $options = unserialize($data);
-            //镜片类型
-            $arr['ring_size'] = $options['info_buyRequest']['tmplens']['ring_size'] ?: '';
-            //证书
-            $arr['gra_certificate'] = $options['info_buyRequest']['tmplens']['gra_certificate'] ?: '';
-
-            /**
-             * 判断定制现片逻辑
-             * 1、渐进镜 Progressive
-             * 2、偏光镜 镜片类型包含Polarized
-             * 3、染色镜 镜片类型包含Lens with Color Tint 或 Tinted 或 Color Tint
-             * 4、当cyl<=-4或cyl>=4 或 sph < -8或 sph>8
-             */
-
-            //判断加工类型
-            $result = $this->set_processing_type($arr);
-            $arr = array_merge($arr, $result);
-
-            return $arr;
-        }
-
+
+        //判断加工类型
+        $result = $this->set_processing_type($arr);
+        $arr = array_merge($arr, $result);
+        return $arr;
+    }
+
+
+    /**
+     * Voogueme 处方解析逻辑
+     *
+     * @Description
+     * @author wpl
+     * @since 2020/10/28 10:16:53 
+     * @return void
+     */
+    protected function voogueme_prescription_analysis($data)
+    {
+        $options = unserialize($data);
+        //镜片类型
+        $arr['index_type'] = $options['info_buyRequest']['tmplens']['index_type'] ?: '';
+        //镜片名称
+        $arr['index_name'] = $options['info_buyRequest']['tmplens']['index_type'] ?: '';
+        //光度等参数
+        $prescription_params = explode("&", $options['info_buyRequest']['tmplens']['prescription']);
+        $options_params = array();
+        foreach ($prescription_params as $key => $value) {
+            $arr_value = explode("=", $value);
+            $options_params[$arr_value[0]] = $arr_value[1];
+        }
+        //处方类型
+        $arr['prescription_type'] = $options_params['prescription_type'] ?: '';
+        //镀膜名称
+        $arr['coating_name'] = $options['info_buyRequest']['tmplens']['coatiing_name'] ?: '';
+        //镀膜价格
+        $arr['coating_price'] = $options['info_buyRequest']['tmplens']['coatiing_base_price'];
+        //镜框价格
+        $arr['frame_price'] = $options['info_buyRequest']['tmplens']['frame_base_price'];
+        //镜片价格
+        $arr['index_price'] = $options['info_buyRequest']['tmplens']['lens_base_price'];
+        //镜框原始价格
+        $arr['frame_regural_price'] = $options['info_buyRequest']['tmplens']['frame_regural_price'];
+        //镜片颜色
+        $arr['index_color'] = $options['info_buyRequest']['tmplens']['index_color'];
+        //镜框颜色
+        $arr['frame_color'] = $options['options'][0]['value'];
+        //镜片+镀膜价格
+        $arr['lens_price'] = $options['info_buyRequest']['tmplens']['lens'] ?? 0;
+        //镜框+镜片+镀膜价格
+        $arr['total'] = $options['info_buyRequest']['tmplens']['total'] ?? 0;
+        //镜片分类
+        $arr['goods_type'] = $options['info_buyRequest']['tmplens']['goods_type'] ?? 0;
+
+        $arr['color_id'] = $options['info_buyRequest']['tmplens']['color_id'];
+        $arr['coating_id'] = $options['info_buyRequest']['tmplens']['coating_id'];
+        $arr['index_id'] = $options['info_buyRequest']['tmplens']['index_id'];
+        //镜片编码
+        $arr['lens_number'] = $options['info_buyRequest']['tmplens']['lens_number'] ?? 0;
+        $arr['web_lens_name'] = $options['info_buyRequest']['tmplens']['web_lens_name'];
+        //光度参数
+        $arr['od_sph'] = $options_params['od_sph'] ?: '';
+        $arr['os_sph'] = $options_params['os_sph'] ?: '';
+        $arr['od_cyl'] = $options_params['od_cyl'] ?: '';
+        $arr['os_cyl'] = $options_params['os_cyl'] ?: '';
+        $arr['od_axis'] = $options_params['od_axis'];
+        $arr['os_axis'] = $options_params['os_axis'];
+        $arr['pd_l'] = $options_params['pd_l'];
+        $arr['pd_r'] = $options_params['pd_r'];
+        $arr['pd'] = $options_params['pd'];
+        $arr['pdcheck'] = $options_params['pdcheck'];
+        $arr['prismcheck'] = $options_params['prismcheck'];
+        //V站左右眼add是反的
+        $arr['os_add'] = $options_params['od_add'];
+        $arr['od_add'] = $options_params['os_add'];
+        $arr['od_pv'] = $options_params['od_pv'];
+        $arr['os_pv'] = $options_params['os_pv'];
+        $arr['od_pv_r'] = $options_params['od_pv_r'];
+        $arr['os_pv_r'] = $options_params['os_pv_r'];
+        $arr['od_bd'] = $options_params['od_bd'];
+        $arr['os_bd'] = $options_params['os_bd'];
+        $arr['od_bd_r'] = $options_params['od_bd_r'];
+        $arr['os_bd_r'] = $options_params['os_bd_r'];
 
         /**
          * 判断定制现片逻辑
+         * 1、渐进镜 Progressive
+         * 2、偏光镜 镜片类型包含Polarized
+         * 3、染色镜 镜片类型包含Lens with Color Tint 或 Tinted 或 Color Tint
+         * 4、当cyl<=-4或cyl>=4 或 sph < -8或 sph>8
          */
-        public function set_processing_type($params = [])
-        {
+
+        //判断加工类型
+        $result = $this->set_processing_type($arr);
+        $arr = array_merge($arr, $result);
+
+        return $arr;
+    }
+
+
+    /**
+     * Nihao 处方解析逻辑
+     *
+     * @Description
+     * @author wpl
+     * @since 2020/10/28 10:16:53 
+     * @return void
+     */
+    protected function nihao_prescription_analysis($data)
+    {
+        $options = unserialize($data);
+        //镜片类型
+        $arr['index_type'] = $options['info_buyRequest']['tmplens']['lens_type'] ?: '';
+        //镜片名称
+        $arr['index_name'] = $options['info_buyRequest']['tmplens']['third_name'] ?: '';
+        //光度等参数
+        $options_params = json_decode($options['info_buyRequest']['tmplens']['prescription'], true);
+
+        //处方类型
+        $arr['prescription_type'] = $options_params['prescription_type'] ?: '';
+        //镀膜名称
+        $arr['coating_name'] = $options['info_buyRequest']['tmplens']['four_name'] ?: '';
+        //镀膜价格
+        $arr['coating_price'] = $options['info_buyRequest']['tmplens']['four_price'];
+        //镜框价格
+        $arr['frame_price'] = $options['info_buyRequest']['tmplens']['frame_price'];
+        //镜片价格
+        $arr['index_price'] = $options['info_buyRequest']['tmplens']['third_price'];
+        //镜框原始价格
+        $arr['frame_regural_price'] = $options['info_buyRequest']['tmplens']['frame_regural_price'];
+        //镜片颜色
+        $arr['index_color'] = $options['info_buyRequest']['tmplens']['color_name'];
+        //镜框颜色
+        $arr['frame_color'] = $options['options'][0]['value'];
+        //镜片+镀膜价格
+        $arr['lens_price'] = $options['info_buyRequest']['tmplens']['lens_price'] ?? 0;
+        //镜框+镜片+镀膜价格
+        $arr['total'] = $options['info_buyRequest']['tmplens']['total'] ?? 0;
+        //镜片分类
+        $arr['goods_type'] = $options['info_buyRequest']['tmplens']['goods_type'] ?? 0;
+
+        $arr['color_id'] = $options['info_buyRequest']['tmplens']['color_id'];
+        $arr['coating_id'] = $options['info_buyRequest']['tmplens']['four_id'];
+        $arr['index_id'] = $options['info_buyRequest']['tmplens']['third_id'];
+
+        //镜片编码
+        $arr['lens_number'] = $options['info_buyRequest']['tmplens']['lens_number'] ?? 0;
+        $arr['web_lens_name'] = $options['info_buyRequest']['tmplens']['web_lens_name'];
+
+        //光度参数
+        $arr['od_sph'] = $options_params['od_sph'] ?: '';;
+        $arr['os_sph'] = $options_params['os_sph'] ?: '';;
+        $arr['od_cyl'] = $options_params['od_cyl'] ?: '';;
+        $arr['os_cyl'] = $options_params['os_cyl'] ?: '';;
+        $arr['od_axis'] = $options_params['od_axis'];
+        $arr['os_axis'] = $options_params['os_axis'];
+        $arr['pd_l'] = $options_params['pd_l'];
+        $arr['pd_r'] = $options_params['pd_r'];
+        $arr['pd'] = $options_params['pd'];
+        $arr['pdcheck'] = $options_params['pdcheck'];
+        $arr['prismcheck'] = $options_params['prismcheck'];
+        $arr['os_add'] = $options_params['os_add'];
+        $arr['od_add'] = $options_params['od_add'];
+        $arr['od_pv'] = $options_params['od_pv'];
+        $arr['os_pv'] = $options_params['os_pv'];
+        $arr['od_pv_r'] = $options_params['od_pv_r'];
+        $arr['os_pv_r'] = $options_params['os_pv_r'];
+        $arr['od_bd'] = $options_params['od_bd'];
+        $arr['os_bd'] = $options_params['os_bd'];
+        $arr['od_bd_r'] = $options_params['od_bd_r'];
+        $arr['os_bd_r'] = $options_params['os_bd_r'];
+
+        /**
+         * 判断定制现片逻辑
+         * 1、渐进镜 Progressive
+         * 2、偏光镜 镜片类型包含Polarized
+         * 3、染色镜 镜片类型包含Lens with Color Tint 或 Tinted 或 Color Tint
+         * 4、当cyl<=-4或cyl>=4 或 sph < -8或 sph>8
+         */
+
+        //判断加工类型
+        $result = $this->set_processing_type($arr);
+        $arr = array_merge($arr, $result);
+
+        return $arr;
+    }
+
+    /**
+     * Meeloog 处方解析逻辑
+     *
+     * @Description
+     * @author wpl
+     * @since 2020/10/28 10:16:53 
+     * @return void
+     */
+    protected function meeloog_prescription_analysis($data)
+    {
+        $options = unserialize($data);
+        //镜片类型
+        $arr['index_type'] = $options['info_buyRequest']['tmplens']['index_type'] ?: '';
+        //镜片名称
+        $arr['index_name'] = $options['info_buyRequest']['tmplens']['index_type'] ?: '';
+        //光度等参数
+        $prescription_params = explode("&", $options['info_buyRequest']['tmplens']['prescription']);
+        $options_params = array();
+        foreach ($prescription_params as $key => $value) {
+            $arr_value = explode("=", $value);
+            $options_params[$arr_value[0]] = $arr_value[1];
+        }
+        //处方类型
+        $arr['prescription_type'] = $options_params['prescription_type'] ?: '';
+        //镀膜名称
+        $arr['coating_name'] = $options['info_buyRequest']['tmplens']['coatiing_name'] ?: '';
+        //镀膜价格
+        $arr['coating_price'] = $options['info_buyRequest']['tmplens']['coatiing_price'];
+        //镜框价格
+        $arr['frame_price'] = $options['info_buyRequest']['tmplens']['frame_price'];
+        //镜片价格
+        $arr['index_price'] = $options['info_buyRequest']['tmplens']['index_price'];
+        //镜框原始价格
+        $arr['frame_regural_price'] = $options['info_buyRequest']['tmplens']['frame_regural_price'];
+        //镜片颜色
+        $arr['index_color'] = $options['info_buyRequest']['tmplens']['color_name'];
+        //镜框颜色
+        $arr['frame_color'] = $options['options'][0]['value'];
+        //镜片+镀膜价格
+        $arr['lens_price'] = $options['info_buyRequest']['tmplens']['lens'] ?? 0;
+        //镜框+镜片+镀膜价格
+        $arr['total'] = $options['info_buyRequest']['tmplens']['total'] ?? 0;
+        //镜片分类
+        $arr['goods_type'] = $options['info_buyRequest']['tmplens']['goods_type'] ?? 0;
+
+        $arr['color_id'] = $options['info_buyRequest']['tmplens']['color_id'];
+        $arr['coating_id'] = $options['info_buyRequest']['tmplens']['coating_id'];
+        $arr['index_id'] = $options['info_buyRequest']['tmplens']['index_id'];
+
+        //镜片编码
+        $arr['lens_number'] = $options['info_buyRequest']['tmplens']['lens_number'] ?? 0;
+        $arr['web_lens_name'] = $options['info_buyRequest']['tmplens']['web_lens_name'];
+
+        //光度参数
+        $arr['od_sph'] = $options_params['od_sph'] ?: '';;
+        $arr['os_sph'] = $options_params['os_sph'] ?: '';;
+        $arr['od_cyl'] = $options_params['od_cyl'] ?: '';;
+        $arr['os_cyl'] = $options_params['os_cyl'] ?: '';;
+        $arr['od_axis'] = $options_params['od_axis'];
+        $arr['os_axis'] = $options_params['os_axis'];
+        $arr['pd_l'] = $options_params['pd_l'];
+        $arr['pd_r'] = $options_params['pd_r'];
+        $arr['pd'] = $options_params['pd'];
+        $arr['pdcheck'] = $options_params['pdcheck'];
+        $arr['prismcheck'] = $options_params['prismcheck'];
+        $arr['os_add'] = $options_params['os_add'];
+        $arr['od_add'] = $options_params['od_add'];
+        $arr['od_pv'] = $options_params['od_pv'];
+        $arr['os_pv'] = $options_params['os_pv'];
+        $arr['od_pv_r'] = $options_params['od_pv_r'];
+        $arr['os_pv_r'] = $options_params['os_pv_r'];
+        $arr['od_bd'] = $options_params['od_bd'];
+        $arr['os_bd'] = $options_params['os_bd'];
+        $arr['od_bd_r'] = $options_params['od_bd_r'];
+        $arr['os_bd_r'] = $options_params['os_bd_r'];
+
+        /**
+         * 判断定制现片逻辑
+         * 1、渐进镜 Progressive
+         * 2、偏光镜 镜片类型包含Polarized
+         * 3、染色镜 镜片类型包含Lens with Color Tint 或 Tinted 或 Color Tint
+         * 4、当cyl<=-4或cyl>=4 或 sph < -8或 sph>8
+         */
+
+        //判断加工类型
+        $result = $this->set_processing_type($arr);
+        $arr = array_merge($arr, $result);
+        return $arr;
+    }
+
+    /**
+     * Wesee 处方解析逻辑
+     *
+     * @Description
+     * @author wpl
+     * @since 2020/10/28 10:16:53 
+     * @return void
+     */
+    protected function wesee_prescription_analysis($data)
+    {
+        $options = json_decode($data, true);
+        //镜片类型
+        $arr['index_type'] = $options['lens_name'] ?: '';
+        //镜片名称
+        $arr['index_name'] = $options['lens_name'] ?: '';
+        $options_params = $options['prescription'];
+        // //处方类型
+        // $arr['prescription_type'] = $options_params['prescription_type'] ?: '';
+        //镀膜名称
+        $arr['coating_name'] = $options['coatiing_name'] ?: '';
+        //镀膜价格
+        $arr['coating_price'] = $options['coatiing_base_price'];
+        //镜框价格
+        $arr['frame_price'] = $options['frame_price'];
+        //镜片价格
+        $arr['index_price'] = $options['lens_price'];
+        //镜框原始价格
+        $arr['frame_regural_price'] = $options['frame_regural_price'];
+        //镜片颜色
+        $arr['index_color'] = $options['color_name'];
+
+        //镜片+镀膜价格
+        $arr['lens_price'] = $options['lens_price'] ?? 0;
+        //镜框+镜片+镀膜价格
+        $arr['total'] = $options['lens_price'] ?? 0;
+
+        $arr['index_id'] = $options['lens_id'];
+        //镜片编码
+        $arr['lens_number'] = $options['lens_number'] ?? 0;
+        $arr['web_lens_name'] = $options['lens_name'] ?: '';
+
+        //光度参数
+        $arr['od_sph'] = $options_params['od_sph'] ?: '';
+        $arr['os_sph'] = $options_params['os_sph'] ?: '';
+        $arr['od_cyl'] = $options_params['od_cyl'] ?: '';
+        $arr['os_cyl'] = $options_params['os_cyl'] ?: '';
+        $arr['od_axis'] = $options_params['od_axis'];
+        $arr['os_axis'] = $options_params['os_axis'];
+        $arr['pd_l'] = $options_params['pd_l'];
+        $arr['pd_r'] = $options_params['pd_r'];
+        $arr['pd'] = $options_params['pd'];
+        $arr['os_add'] = $options_params['os_add'];
+        $arr['od_add'] = $options_params['od_add'];
+        $arr['od_pv'] = $options_params['od_pv'];
+        $arr['os_pv'] = $options_params['os_pv'];
+        $arr['od_pv_r'] = $options_params['od_pv_r'];
+        $arr['os_pv_r'] = $options_params['os_pv_r'];
+        $arr['od_bd'] = $options_params['od_bd'];
+        $arr['os_bd'] = $options_params['os_bd'];
+        $arr['od_bd_r'] = $options_params['od_bd_r'];
+        $arr['os_bd_r'] = $options_params['os_bd_r'];
+
+        //判断是否为成品老花镜
+        // if ($options['degrees'] && !$arr['index_type']) {
+        //     $arr['od_sph'] = $options['degrees'];
+        //     $arr['os_sph'] = $options['degrees'];
+        //     $arr['index_type'] = '1.61 Index Standard  Reading Glasses - Non Prescription';
+        //     $arr['index_name'] = '1.61 Index Standard  Reading Glasses - Non Prescription';
+        // }
+
+        /**
+         * 判断定制现片逻辑
+         * 1、渐进镜 Progressive
+         * 2、偏光镜 镜片类型包含Polarized
+         * 3、染色镜 镜片类型包含Lens with Color Tint 或 Tinted 或 Color Tint
+         * 4、当cyl<=-4或cyl>=4 或 sph < -8或 sph>8
+         */
+
+        //判断加工类型
+        $result = $this->set_processing_type($arr);
+        $arr = array_merge($arr, $result);
+        return $arr;
+    }
+
+    /**
+     * 西语站 处方解析逻辑
+     *
+     * @Description
+     * @author wpl
+     * @since 2020/10/28 10:16:53 
+     * @return void
+     */
+    protected function zeelool_es_prescription_analysis($data)
+    {
+        $options = unserialize($data);
+        //镜片类型
+        $arr['index_type'] = $options['info_buyRequest']['tmplens']['index_type'] ?: '';
+        //镜片名称
+        $arr['index_name'] = $options['info_buyRequest']['tmplens']['index_name'] ?: '';
+        //图片id
+        $arr['prescription_pic_id'] = $options['info_buyRequest']['tmplens']['prescription_pic_id'] ?: '';
+        //光度等参数
+        $prescription_params = explode("&", $options['info_buyRequest']['tmplens']['prescription']);
+        $options_params = array();
+        foreach ($prescription_params as $key => $value) {
+            $arr_value = explode("=", $value);
+            $options_params[$arr_value[0]] = $arr_value[1];
+        }
+        //处方类型
+        $arr['prescription_type'] = $options_params['prescription_type'] ?: '';
+        //镀膜名称
+        $arr['coating_name'] = $options['info_buyRequest']['tmplens']['coatiing_name'] ?: '';
+        //镀膜价格
+        $arr['coating_price'] = $options['info_buyRequest']['tmplens']['coatiing_price'];
+        //镜框价格
+        $arr['frame_price'] = $options['info_buyRequest']['tmplens']['frame_price'];
+        //镜片价格
+        $arr['index_price'] = $options['info_buyRequest']['tmplens']['index_price'];
+        //镜框原始价格
+        $arr['frame_regural_price'] = $options['info_buyRequest']['tmplens']['frame_regural_price'];
+        //镜片颜色
+        $arr['index_color'] = $options['info_buyRequest']['tmplens']['color_name'];
+        //镜框颜色
+        $arr['frame_color'] = $options['options'][0]['value'];
+        //镜片+镀膜价格
+        $arr['lens_price'] = $options['info_buyRequest']['tmplens']['lens'] ?? 0;
+        //镜框+镜片+镀膜价格
+        $arr['total'] = $options['info_buyRequest']['tmplens']['total'] ?? 0;
+        //镜片分类
+        $arr['goods_type'] = $options['info_buyRequest']['tmplens']['goods_type'] ?? 0;
+
+        $arr['color_id'] = $options['info_buyRequest']['tmplens']['color_id'];
+        $arr['coating_id'] = $options['info_buyRequest']['tmplens']['coating_id'];
+        $arr['index_id'] = $options['info_buyRequest']['tmplens']['index_id'];
+
+        //镜片编码
+        $arr['lens_number'] = $options['info_buyRequest']['tmplens']['lens_number'] ?? 0;
+        $arr['web_lens_name'] = $options['info_buyRequest']['tmplens']['web_lens_name'];
+
+        //光度参数
+        $arr['od_sph'] = $options_params['od_sph'] ?: '';;
+        $arr['os_sph'] = $options_params['os_sph'] ?: '';;
+        $arr['od_cyl'] = $options_params['od_cyl'] ?: '';;
+        $arr['os_cyl'] = $options_params['os_cyl'] ?: '';;
+        $arr['od_axis'] = $options_params['od_axis'];
+        $arr['os_axis'] = $options_params['os_axis'];
+        $arr['pd_l'] = $options_params['pd_l'];
+        $arr['pd_r'] = $options_params['pd_r'];
+        $arr['pd'] = $options_params['pd'];
+        $arr['pdcheck'] = $options_params['pdcheck'];
+        $arr['prismcheck'] = $options_params['prismcheck'];
+        //小语种站左右眼add是反的
+        $arr['os_add'] = $options_params['od_add'];
+        $arr['od_add'] = $options_params['os_add'];
+        $arr['od_pv'] = $options_params['od_pv'];
+        $arr['os_pv'] = $options_params['os_pv'];
+        $arr['od_pv_r'] = $options_params['od_pv_r'];
+        $arr['os_pv_r'] = $options_params['os_pv_r'];
+        $arr['od_bd'] = $options_params['od_bd'];
+        $arr['os_bd'] = $options_params['os_bd'];
+        $arr['od_bd_r'] = $options_params['od_bd_r'];
+        $arr['os_bd_r'] = $options_params['os_bd_r'];
+
+        /**
+         * 判断定制现片逻辑
+         * 1、渐进镜 Progressive
+         * 2、偏光镜 镜片类型包含Polarized
+         * 3、染色镜 镜片类型包含Lens with Color Tint 或 Tinted 或 Color Tint
+         * 4、当cyl<=-4或cyl>=4 或 sph < -8或 sph>8
+         */
+
+        //判断加工类型
+        $result = $this->set_processing_type($arr);
+        $arr = array_merge($arr, $result);
+
+        return $arr;
+    }
+
+    /**
+     * 德语站 处方解析逻辑
+     *
+     * @Description
+     * @author wpl
+     * @since 2020/10/28 10:16:53 
+     * @return void
+     */
+    protected function zeelool_de_prescription_analysis($data)
+    {
+        $options = unserialize($data);
+        //镜片类型
+        $arr['index_type'] = $options['info_buyRequest']['tmplens']['index_type'] ?: '';
+        //镜片名称
+        $arr['index_name'] = $options['info_buyRequest']['tmplens']['index_type'] ?: '';
+        //光度等参数
+        $prescription_params = explode("&", $options['info_buyRequest']['tmplens']['prescription']);
+        $options_params = array();
+        foreach ($prescription_params as $key => $value) {
+            $arr_value = explode("=", $value);
+            $options_params[$arr_value[0]] = $arr_value[1];
+        }
+        //处方类型
+        $arr['prescription_type'] = $options_params['prescription_type'] ?: '';
+        //镀膜名称
+        $arr['coating_name'] = $options['info_buyRequest']['tmplens']['coatiing_name'] ?: '';
+        //镀膜价格
+        $arr['coating_price'] = $options['info_buyRequest']['tmplens']['coatiing_price'];
+        //镜框价格
+        $arr['frame_price'] = $options['info_buyRequest']['tmplens']['frame_price'];
+        //镜片价格
+        $arr['index_price'] = $options['info_buyRequest']['tmplens']['index_price'];
+        //镜框原始价格
+        $arr['frame_regural_price'] = $options['info_buyRequest']['tmplens']['frame_regural_price'];
+        //镜片颜色
+        $arr['index_color'] = $options['info_buyRequest']['tmplens']['color_name'];
+        //镜框颜色
+        $arr['frame_color'] = $options['options'][0]['value'];
+        //镜片+镀膜价格
+        $arr['lens_price'] = $options['info_buyRequest']['tmplens']['lens'] ?? 0;
+        //镜框+镜片+镀膜价格
+        $arr['total'] = $options['info_buyRequest']['tmplens']['total'] ?? 0;
+        //镜片分类
+        $arr['goods_type'] = $options['info_buyRequest']['tmplens']['goods_type'] ?? 0;
+        $arr['color_id'] = $options['info_buyRequest']['tmplens']['color_id'];
+        $arr['coating_id'] = $options['info_buyRequest']['tmplens']['coating_id'];
+        $arr['index_id'] = $options['info_buyRequest']['tmplens']['index_id'];
+
+        //镜片编码
+        $arr['lens_number'] = $options['info_buyRequest']['tmplens']['lens_number'] ?? 0;
+        $arr['web_lens_name'] = $options['info_buyRequest']['tmplens']['web_lens_name'];
+        //光度参数
+        $arr['od_sph'] = $options_params['od_sph'] ?: '';;
+        $arr['os_sph'] = $options_params['os_sph'] ?: '';;
+        $arr['od_cyl'] = $options_params['od_cyl'] ?: '';;
+        $arr['os_cyl'] = $options_params['os_cyl'] ?: '';;
+        $arr['od_axis'] = $options_params['od_axis'];
+        $arr['os_axis'] = $options_params['os_axis'];
+        $arr['pd_l'] = $options_params['pd_l'];
+        $arr['pd_r'] = $options_params['pd_r'];
+        $arr['pd'] = $options_params['pd'];
+        $arr['pdcheck'] = $options_params['pdcheck'];
+        $arr['prismcheck'] = $options_params['prismcheck'];
+        //小语种站左右眼add是反的
+        $arr['os_add'] = $options_params['od_add'];
+        $arr['od_add'] = $options_params['os_add'];
+        $arr['od_pv'] = $options_params['od_pv'];
+        $arr['os_pv'] = $options_params['os_pv'];
+        $arr['od_pv_r'] = $options_params['od_pv_r'];
+        $arr['os_pv_r'] = $options_params['os_pv_r'];
+        $arr['od_bd'] = $options_params['od_bd'];
+        $arr['os_bd'] = $options_params['os_bd'];
+        $arr['od_bd_r'] = $options_params['od_bd_r'];
+        $arr['os_bd_r'] = $options_params['os_bd_r'];
+
+        /**
+         * 判断定制现片逻辑
+         * 1、渐进镜 Progressive
+         * 2、偏光镜 镜片类型包含Polarized
+         * 3、染色镜 镜片类型包含Lens with Color Tint 或 Tinted 或 Color Tint
+         * 4、当cyl<=-4或cyl>=4 或 sph < -8或 sph>8
+         */
+
+        //判断加工类型
+        $result = $this->set_processing_type($arr);
+        $arr = array_merge($arr, $result);
+        return $arr;
+    }
+
+
+    /**
+     * 日语站 处方解析逻辑
+     *
+     * @Description
+     * @author wpl
+     * @since 2020/10/28 10:16:53 
+     * @return void
+     */
+    protected function zeelool_jp_prescription_analysis($data)
+    {
+        $options = unserialize($data);
+        //镜片类型
+        $arr['index_type'] = $options['info_buyRequest']['tmplens']['index_type'] ?: '';
+        //镜片名称
+        $arr['index_name'] = $options['info_buyRequest']['tmplens']['index_type'] ?: '';
+        //光度等参数
+        $prescription_params = explode("&", $options['info_buyRequest']['tmplens']['prescription']);
+        $options_params = array();
+        foreach ($prescription_params as $key => $value) {
+            $arr_value = explode("=", $value);
+            $options_params[$arr_value[0]] = $arr_value[1];
+        }
+        //处方类型
+        $arr['prescription_type'] = $options_params['prescription_type'] ?: '';
+        //镀膜名称
+        $arr['coating_name'] = $options['info_buyRequest']['tmplens']['coatiing_name'] ?: '';
+        //镀膜价格
+        $arr['coating_price'] = $options['info_buyRequest']['tmplens']['coatiing_price'];
+        //镜框价格
+        $arr['frame_price'] = $options['info_buyRequest']['tmplens']['frame_price'];
+        //镜片价格
+        $arr['index_price'] = $options['info_buyRequest']['tmplens']['index_price'];
+        //镜框原始价格
+        $arr['frame_regural_price'] = $options['info_buyRequest']['tmplens']['frame_regural_price'];
+        //镜片颜色
+        $arr['index_color'] = $options['info_buyRequest']['tmplens']['color_name'];
+        //镜框颜色
+        $arr['frame_color'] = $options['options'][0]['value'];
+        //镜片+镀膜价格
+        $arr['lens_price'] = $options['info_buyRequest']['tmplens']['lens'] ?? 0;
+        //镜框+镜片+镀膜价格
+        $arr['total'] = $options['info_buyRequest']['tmplens']['total'] ?? 0;
+        //镜片分类
+        $arr['goods_type'] = $options['info_buyRequest']['tmplens']['goods_type'] ?? 0;
+        $arr['color_id'] = $options['info_buyRequest']['tmplens']['color_id'];
+        $arr['coating_id'] = $options['info_buyRequest']['tmplens']['coating_id'];
+        $arr['index_id'] = $options['info_buyRequest']['tmplens']['index_id'];
+
+        //镜片编码
+        $arr['lens_number'] = $options['info_buyRequest']['tmplens']['lens_number'] ?? 0;
+        $arr['web_lens_name'] = $options['info_buyRequest']['tmplens']['web_lens_name'];
+        //光度参数
+        $arr['od_sph'] = $options_params['od_sph'] ?: '';;
+        $arr['os_sph'] = $options_params['os_sph'] ?: '';;
+        $arr['od_cyl'] = $options_params['od_cyl'] ?: '';;
+        $arr['os_cyl'] = $options_params['os_cyl'] ?: '';;
+        $arr['od_axis'] = $options_params['od_axis'];
+        $arr['os_axis'] = $options_params['os_axis'];
+        $arr['pd_l'] = $options_params['pd_l'];
+        $arr['pd_r'] = $options_params['pd_r'];
+        $arr['pd'] = $options_params['pd'];
+        $arr['pdcheck'] = $options_params['pdcheck'];
+        $arr['prismcheck'] = $options_params['prismcheck'];
+        //日语站左右眼add恢复正常
+        $arr['os_add'] = $options_params['os_add'];
+        $arr['od_add'] = $options_params['od_add'];
+        $arr['od_pv'] = $options_params['od_pv'];
+        $arr['os_pv'] = $options_params['os_pv'];
+        $arr['od_pv_r'] = $options_params['od_pv_r'];
+        $arr['os_pv_r'] = $options_params['os_pv_r'];
+        $arr['od_bd'] = $options_params['od_bd'];
+        $arr['os_bd'] = $options_params['os_bd'];
+        $arr['od_bd_r'] = $options_params['od_bd_r'];
+        $arr['os_bd_r'] = $options_params['os_bd_r'];
+
+        /**
+         * 判断定制现片逻辑
+         * 1、渐进镜 Progressive
+         * 2、偏光镜 镜片类型包含Polarized
+         * 3、染色镜 镜片类型包含Lens with Color Tint 或 Tinted 或 Color Tint
+         * 4、当cyl<=-4或cyl>=4 或 sph < -8或 sph>8
+         */
+
+        //判断加工类型
+        $result = $this->set_processing_type($arr);
+        $arr = array_merge($arr, $result);
+        return $arr;
+    }
+
+
+    /**
+     * 饰品站 处方解析逻辑
+     *
+     * @Description
+     * @author wpl
+     * @since 2020/10/28 10:16:53 
+     * @return void
+     */
+    protected function voogueme_acc_prescription_analysis($data)
+    {
+        $options = unserialize($data);
+        //镜片类型
+        $arr['ring_size'] = $options['info_buyRequest']['tmplens']['ring_size'] ?: '';
+        //证书
+        $arr['gra_certificate'] = $options['info_buyRequest']['tmplens']['gra_certificate'] ?: '';
+
+        $arr['type'] = $options['info_buyRequest']['tmplens']['type'] ?: '';
+
+        $arr['stone_shape'] = $options['info_buyRequest']['tmplens']['stone_shape'] ?: '';
+
+        $arr['stone_type'] = $options['info_buyRequest']['tmplens']['stone_type'] ?: '';
+
+        $arr['carat_weight'] = $options['info_buyRequest']['tmplens']['carat_weight'] ?: '';
+
+        $arr['metal'] = $options['info_buyRequest']['tmplens']['metal'] ?: '';
+
+        $arr['plating'] = $options['info_buyRequest']['tmplens']['plating'] ?: '';
+
+
+        /**
+         * 判断定制现片逻辑
+         * 1、渐进镜 Progressive
+         * 2、偏光镜 镜片类型包含Polarized
+         * 3、染色镜 镜片类型包含Lens with Color Tint 或 Tinted 或 Color Tint
+         * 4、当cyl<=-4或cyl>=4 或 sph < -8或 sph>8
+         */
+
+        //判断加工类型
+        $result = $this->set_processing_type($arr);
+        $arr = array_merge($arr, $result);
+        return $arr;
+    }
+
+
+    /**
+     * 判断定制现片逻辑
+     */
+    public function set_processing_type($params = [])
+    {
+        /**
+         * 判断定制现片逻辑
+         * 1、渐进镜 Progressive
+         * 2、偏光镜 镜片类型包含Polarized
+         * 3、染色镜 镜片类型包含Lens with Color Tint 或 Tinted 或 Color Tint
+         * 4、当cyl<=-4或cyl>=4 或 sph < -8或 sph>8
+         */
+        $arr = [];
+        $lens_number = config('LENS_NUMBER');
+        if (in_array($params['lens_number'], $lens_number)) {
+            $arr['order_prescription_type'] = 3;
+            $arr['is_custom_lens'] = 1;
+        }
+
+        //仅镜框
+        if ($params['lens_number'] == '10000000' || !$params['lens_number']) {
+            $arr['order_prescription_type'] = 1;
+        }
+
+        if ($params['lens_number'] == '23100000' || $params['lens_number'] == '23100001') {
             /**
-             * 判断定制现片逻辑
-             * 1、渐进镜 Progressive
-             * 2、偏光镜 镜片类型包含Polarized
-             * 3、染色镜 镜片类型包含Lens with Color Tint 或 Tinted 或 Color Tint
-             * 4、当cyl<=-4或cyl>=4 或 sph < -8或 sph>8
+             * 1.61非球面绿膜 定制片
+             * SPH:0.00～-8.00 CYL:-4.25～-6.00
              */
-            $arr = [];
-            $lens_number = config('LENS_NUMBER');
-            if (in_array($params['lens_number'], $lens_number)) {
+            if ((((float) urldecode($params['od_sph']) >= -8 && (float) urldecode($params['od_sph']) <= 0) || ((float) urldecode($params['os_sph']) >= -8 && (float) urldecode($params['os_sph']) <= 0)) && (((float) urldecode($params['od_cyl']) >= -6 && (float) urldecode($params['od_cyl']) <= -4.25) || ((float) urldecode($params['os_cyl']) >= -6 && (float) urldecode($params['os_cyl']) <= -4.25))) {
+                $arr['is_custom_lens'] = 1;
                 $arr['order_prescription_type'] = 3;
-                $arr['is_custom_lens'] = 1;
-            }
-<<<<<<< HEAD
+            }
             if ((((float) urldecode($params['od_sph']) >= -7 && (float) urldecode($params['od_sph']) <= 0) || ((float) urldecode($params['os_sph']) >= -7 && (float) urldecode($params['os_sph']) <= 0)) && (((float) urldecode($params['od_cyl']) >= -4 && (float) urldecode($params['od_cyl']) <= 0) || ((float) urldecode($params['os_cyl']) >= -4 && (float) urldecode($params['os_cyl']) <= 0))) {
                 $arr['is_custom_lens'] = 1;
                 $arr['order_prescription_type'] = 2;
@@ -1622,15 +1415,9 @@
             } else {
                 $arr['is_custom_lens'] = 1;
                 $arr['order_prescription_type'] = 3;
-=======
-
-            //仅镜框
-            if ($params['lens_number'] == '10000000' || !$params['lens_number']) {
-                $arr['order_prescription_type'] = 1;
->>>>>>> 7238e062
-            }
-
-<<<<<<< HEAD
+            }
+        }
+
         if ($params['lens_number'] == '25100000') {
             /**
              * 1.71非球面绿膜 现片
@@ -1643,20 +1430,9 @@
             } else {
                 $arr['is_custom_lens'] = 1;
                 $arr['order_prescription_type'] = 3;
-=======
-            if ($params['lens_number'] == '23100000' || $params['lens_number'] == '23100001') {
-                /**
-                 * 1.61非球面绿膜 定制片
-                 * SPH:0.00～-8.00 CYL:-4.25～-6.00
-                 */
-                if ((((float)urldecode($params['od_sph']) >= -8 && (float)urldecode($params['od_sph']) <= 0) || ((float)urldecode($params['os_sph']) >= -8 && (float)urldecode($params['os_sph']) <= 0)) && (((float)urldecode($params['od_cyl']) >= -6 && (float)urldecode($params['od_cyl']) <= -4.25) || ((float)urldecode($params['os_cyl']) >= -6 && (float)urldecode($params['os_cyl']) <= -4.25))) {
-                    $arr['is_custom_lens'] = 1;
-                    $arr['order_prescription_type'] = 3;
-                }
->>>>>>> 7238e062
-            }
-
-<<<<<<< HEAD
+            }
+        }
+
         if ($params['lens_number'] == '26100000') {
             /**
              * 1.74非球面绿膜 现片
@@ -1669,24 +1445,9 @@
             } else {
                 $arr['is_custom_lens'] = 1;
                 $arr['order_prescription_type'] = 3;
-=======
-            if ($params['lens_number'] == '24100000' || $params['lens_number'] == '24200000') {
-                /**
-                 * 1.67非球面绿膜 现片
-                 * SPH:-3.00～-12.00 CYL:0.00～-2.00（不含-0.25）
-                 */
-                if ((((float)urldecode($params['od_sph']) >= -12 && (float)urldecode($params['od_sph']) <= -3) || ((float)urldecode($params['os_sph']) >= -12 && (float)urldecode($params['os_sph']) <= -3)) && (((float)urldecode($params['od_cyl']) >= -2 && (float)urldecode($params['od_cyl']) < 0 && (float)urldecode($params['od_cyl']) != -0.25) || ((float)urldecode($params['os_cyl']) >= -2 && (float)urldecode($params['os_cyl']) <= 0 && (float)urldecode($params['od_cyl']) != -0.25))) {
-                    $arr['order_prescription_type'] = 2;
-                } elseif ((float)urldecode($params['od_sph']) == 0 && (float)urldecode($params['os_sph']) == 0) {
-                    $arr['order_prescription_type'] = 2;
-                } else {
-                    $arr['is_custom_lens'] = 1;
-                    $arr['order_prescription_type'] = 3;
-                }
->>>>>>> 7238e062
-            }
-
-<<<<<<< HEAD
+            }
+        }
+
         if ($params['lens_number'] == '23200000' || $params['lens_number'] == '23200001') {
             /**
              * 1.61防蓝光 现片
@@ -1703,24 +1464,9 @@
             } else {
                 $arr['is_custom_lens'] = 1;
                 $arr['order_prescription_type'] = 3;
-=======
-            if ($params['lens_number'] == '25100000') {
-                /**
-                 * 1.71非球面绿膜 现片
-                 * SPH:0.00～-15.00 CYL:0.00～-2.00（不含-0.25）
-                 */
-                if ((((float)urldecode($params['od_sph']) >= -15 && (float)urldecode($params['od_sph']) <= 0) || ((float)urldecode($params['os_sph']) >= -15 && (float)urldecode($params['os_sph']) <= 0)) && (((float)urldecode($params['od_cyl']) >= -2 && (float)urldecode($params['od_cyl']) <= 0 && (float)urldecode($params['od_cyl']) != -0.25) || ((float)urldecode($params['os_cyl']) >= -2 && (float)urldecode($params['os_cyl']) <= 0 && (float)urldecode($params['od_cyl']) != -0.25))) {
-                    $arr['order_prescription_type'] = 2;
-                } elseif ((float)urldecode($params['od_sph']) == 0 && (float)urldecode($params['os_sph']) == 0) {
-                    $arr['order_prescription_type'] = 2;
-                } else {
-                    $arr['is_custom_lens'] = 1;
-                    $arr['order_prescription_type'] = 3;
-                }
->>>>>>> 7238e062
-            }
-
-<<<<<<< HEAD
+            }
+        }
+
         if ($params['lens_number'] == '25200000' || $params['lens_number'] == '25302000' || $params['lens_number'] == '25303000') {
             /**
              * 1.57变色 现片 1.71变色灰
@@ -1733,24 +1479,9 @@
             } else {
                 $arr['is_custom_lens'] = 1;
                 $arr['order_prescription_type'] = 3;
-=======
-            if ($params['lens_number'] == '26100000') {
-                /**
-                 * 1.74非球面绿膜 现片
-                 * SPH:-3.00～-13.00 CYL:0.00～-2.00（不含-0.25）
-                 */
-                if ((((float)urldecode($params['od_sph']) >= -13 && (float)urldecode($params['od_sph']) <= -3) || ((float)urldecode($params['os_sph']) >= -13 && (float)urldecode($params['os_sph']) <= -3)) && (((float)urldecode($params['od_cyl']) >= -2 && (float)urldecode($params['od_cyl']) <= 0 && (float)urldecode($params['od_cyl']) != -0.25) || ((float)urldecode($params['os_cyl']) >= -2 && (float)urldecode($params['os_cyl']) <= 0 && (float)urldecode($params['od_cyl']) != -0.25))) {
-                    $arr['order_prescription_type'] = 2;
-                } elseif ((float)urldecode($params['od_sph']) == 0 && (float)urldecode($params['os_sph']) == 0) {
-                    $arr['order_prescription_type'] = 2;
-                } else {
-                    $arr['is_custom_lens'] = 1;
-                    $arr['order_prescription_type'] = 3;
-                }
->>>>>>> 7238e062
-            }
-
-<<<<<<< HEAD
+            }
+        }
+
         if ($params['lens_number'] == '22306000' || $params['lens_number'] == '22305000' || $params['lens_number'] == '22304000') {
             /**
              * 1.71防蓝光 现片
@@ -1763,43 +1494,10 @@
             } else {
                 $arr['is_custom_lens'] = 1;
                 $arr['order_prescription_type'] = 3;
-=======
-            if ($params['lens_number'] == '23200000' || $params['lens_number'] == '23200001') {
-                /**
-                 * 1.61防蓝光 现片
-                 * SPH:0.00～-8.00 CYL:0.00～-2.00
-                 * SPH:0.00～-8.00 CYL:-2.25～-4.00
-                 * SPH:0.00～+6.00 CYL:0.00～-2.00
-                 */
-                if ((((float)urldecode($params['od_sph']) >= -8 && (float)urldecode($params['od_sph']) <= 0) || ((float)urldecode($params['os_sph']) >= -8 && (float)urldecode($params['os_sph']) <= 0)) && (((float)urldecode($params['od_cyl']) >= -4 && (float)urldecode($params['od_cyl']) <= 0) || ((float)urldecode($params['os_cyl']) >= -4 && (float)urldecode($params['os_cyl']) <= 0))) {
-                    $arr['order_prescription_type'] = 2;
-                } elseif ((((float)urldecode($params['od_sph']) >= 0 && (float)urldecode($params['od_sph']) <= 6) || ((float)urldecode($params['os_sph']) >= 0 && (float)urldecode($params['os_sph']) <= 6)) && (((float)urldecode($params['od_cyl']) >= -2 && (float)urldecode($params['od_cyl']) <= 0) || ((float)urldecode($params['os_cyl']) >= -2 && (float)urldecode($params['os_cyl']) <= 0))) {
-                    $arr['order_prescription_type'] = 2;
-                } elseif ((float)urldecode($params['od_sph']) == 0 && (float)urldecode($params['os_sph']) == 0) {
-                    $arr['order_prescription_type'] = 2;
-                } else {
-                    $arr['is_custom_lens'] = 1;
-                    $arr['order_prescription_type'] = 3;
-                }
->>>>>>> 7238e062
-            }
-
-            if ($params['lens_number'] == '25200000' || $params['lens_number'] == '25302000' || $params['lens_number'] == '25303000') {
-                /**
-                 * 1.57变色 现片 1.71变色灰
-                 * SPH:0.00～-3.00 CYL:0.00～-2.00
-                 */
-                if ((((float)urldecode($params['od_sph']) >= -12 && (float)urldecode($params['od_sph']) <= 0) || ((float)urldecode($params['os_sph']) >= -12 && (float)urldecode($params['os_sph']) <= 0)) && (((float)urldecode($params['od_cyl']) >= -2 && (float)urldecode($params['od_cyl']) <= 0 && (float)urldecode($params['od_cyl']) != -0.25) || ((float)urldecode($params['os_cyl']) >= -2 && (float)urldecode($params['os_cyl']) <= 0 && (float)urldecode($params['od_cyl']) != -0.25))) {
-                    $arr['order_prescription_type'] = 2;
-                } elseif ((float)urldecode($params['od_sph']) == 0 && (float)urldecode($params['os_sph']) == 0) {
-                    $arr['order_prescription_type'] = 2;
-                } else {
-                    $arr['is_custom_lens'] = 1;
-                    $arr['order_prescription_type'] = 3;
-                }
-            }
-
-<<<<<<< HEAD
+            }
+        }
+
+
         if ($params['lens_number'] == '23302000' || $params['lens_number'] == '23303000' || $params['lens_number'] == '23302001' ) {
             /**
              * 1.61变色灰 现片
@@ -1842,66 +1540,49 @@
 
         return $arr;
     }
-=======
-            if ($params['lens_number'] == '22306000' || $params['lens_number'] == '22305000' || $params['lens_number'] == '22304000') {
-                /**
-                 * 1.71防蓝光 现片
-                 * SPH:0.00～-12.00 CYL:0.00～-2.00（不含-0.25）
-                 */
-                if ((((float)urldecode($params['od_sph']) >= -3 && (float)urldecode($params['od_sph']) <= 0) || ((float)urldecode($params['os_sph']) >= -3 && (float)urldecode($params['os_sph']) <= 0)) && (((float)urldecode($params['od_cyl']) >= -2 && (float)urldecode($params['od_cyl']) <= 0) || ((float)urldecode($params['os_cyl']) >= -2 && (float)urldecode($params['os_cyl']) <= 0))) {
-                    $arr['order_prescription_type'] = 2;
-                } elseif ((float)urldecode($params['od_sph']) == 0 && (float)urldecode($params['os_sph']) == 0) {
-                    $arr['order_prescription_type'] = 2;
+
+
+
+    /**
+     * 批量生成子订单表子单号
+     * 
+     * @Description
+     * @todo 计划任务 10分钟一次
+     * @author wpl
+     * @since 2020/10/28 17:36:27 
+     * @return void
+     */
+    public function set_order_item_number_shell()
+    {
+        //查询未生成子单号的数据
+        $list = $this->orderitemprocess->where('LENGTH(trim(item_order_number))=0')->limit(3000)->select();
+        $list = collection($list)->toArray();
+        foreach ($list as $v) {
+            $res = $this->order->where(['entity_id' => $v['magento_order_id'], 'site' => $v['site']])->field('id,increment_id')->find();
+            $data = $this->orderitemprocess->where(['magento_order_id' => $v['magento_order_id'], 'site' => $v['site']])->select();
+            $item_params = [];
+            foreach ($data as $key => $val) {
+                $item_params[$key]['id'] = $val['id'];
+                $str = '';
+                if ($key < 9) {
+                    $str = '0' . ($key + 1);
                 } else {
-                    $arr['is_custom_lens'] = 1;
-                    $arr['order_prescription_type'] = 3;
+                    $str = $key + 1;
                 }
-            }
->>>>>>> 7238e062
-
-
-            if ($params['lens_number'] == '23302000' || $params['lens_number'] == '23303000' || $params['lens_number'] == '23302001' || $params['lens_number'] == '23303001') {
-                /**
-                 * 1.61变色灰 现片
-                 * SPH:0.00～-8.00 CYL:0.00～-2.00
-                 */
-                if ((((float)urldecode($params['od_sph']) >= -8 && (float)urldecode($params['od_sph']) <= 0) || ((float)urldecode($params['os_sph']) >= -8 && (float)urldecode($params['os_sph']) <= 0)) && (((float)urldecode($params['od_cyl']) >= -2 && (float)urldecode($params['od_cyl']) <= 0) || ((float)urldecode($params['os_cyl']) >= -2 && (float)urldecode($params['os_cyl']) <= 0))) {
-                    $arr['order_prescription_type'] = 2;
-                } elseif ((float)urldecode($params['od_sph']) == 0 && (float)urldecode($params['os_sph']) == 0) {
-                    $arr['order_prescription_type'] = 2;
-                } else {
-                    $arr['is_custom_lens'] = 1;
-                    $arr['order_prescription_type'] = 3;
-                }
-<<<<<<< HEAD
 
                 $item_params[$key]['item_order_number'] = $res->increment_id . '-' . $str;
                 $item_params[$key]['order_id'] = $res->id ?: 0;
-=======
->>>>>>> 7238e062
-            }
-
-            if ($params['lens_number'] == '23304000' || $params['lens_number'] == '23306000' || $params['lens_number'] == '23305000') {
-                /**
-                 * 1.61变色蓝 现片
-                 * SPH:0.00～-8.00 CYL:0.00～-2.00
-                 */
-                if ((((float)urldecode($params['od_sph']) >= -8 && (float)urldecode($params['od_sph']) <= 0) || ((float)urldecode($params['os_sph']) >= -8 && (float)urldecode($params['os_sph']) <= 0)) && (((float)urldecode($params['od_cyl']) >= -2 && (float)urldecode($params['od_cyl']) <= 0.5) || ((float)urldecode($params['os_cyl']) >= -2 && (float)urldecode($params['os_cyl']) <= 0.5))) {
-                    $arr['order_prescription_type'] = 2;
-                } elseif ((float)urldecode($params['od_sph']) == 0 && (float)urldecode($params['os_sph']) == 0) {
-                    $arr['order_prescription_type'] = 2;
-                } else {
-                    $arr['is_custom_lens'] = 1;
-                    $arr['order_prescription_type'] = 3;
-                }
-            }
-
-            //默认如果不是仅镜架 或定制片 则为现货处方镜
-            if ($arr['order_prescription_type'] != 1 && $arr['order_prescription_type'] != 3) {
-                $arr['order_prescription_type'] = 2;
-            }
-
-<<<<<<< HEAD
+            }
+            //更新数据
+            if ($item_params) $this->orderitemprocess->saveAll($item_params);
+
+            echo $v['id'] . "\n";
+            usleep(10000);
+        }
+
+        echo "ok";
+    }
+
     /**
      * 批量更新order表主键
      *
@@ -1922,875 +1603,814 @@
             $params[$k]['id'] = $v['id'];
             $params[$k]['order_id'] = $order_id ?: 0;
             echo $v['id'] . "\n";
-=======
-            return $arr;
->>>>>>> 7238e062
-        }
-
-
+        }
+        //更新数据
+        if ($params) $this->orderitemoption->saveAll($params);
+        echo "ok";
+    }
+
+
+    /**
+     * 更新订单商品总数量
+     *
+     * @Description
+     * @author wpl
+     * @since 2020/11/03 15:04:12 
+     * @return void
+     */
+    public function order_total_qty_ordered()
+    {
+        $list = $this->order->where('total_qty_ordered=0')->limit(5000)->select();
+        $list = collection($list)->toArray();
+        $params = [];
+        foreach ($list as $k => $v) {
+            $qty = $this->orderitemoption->where(['magento_order_id' => $v['entity_id'], 'site' => $v['site']])->sum('qty');
+            $params[$k]['total_qty_ordered'] = $qty;
+            $params[$k]['id'] = $v['id'];
+            echo $k . "\n";
+        }
+        $this->order->saveAll($params);
+        echo 'ok';
+    }
+
+
+
+    /**
+     * 批发站 匹配到s，r结尾的sku
+     *
+     * @param $sku
+     * @date  2020/12/23 18:01
+     */
+    protected function getTrueSku($sku)
+    {
+        $sku = trim($sku);
+        $temp_arr = explode('-', $sku);
+        if (count($temp_arr) >= 2) {
+            $first = rtrim($temp_arr[0], 'S');
+            $first = rtrim($first, 'R');
+            $second = $temp_arr[1];
+            $sku = $first . '-' . $second;
+        }
+
+        return $sku;
+    }
+
+
+    #######################################生成波次单################################################
+    /**
+     * 创建波次单
+     *
+     * @Description
+     * @author wpl
+     * @since 2021/03/23 17:47:29 
+     * @return void
+     */
+    public function create_wave_order()
+    {
         /**
-         * 批量生成子订单表子单号
+         * 
+         * 生成规则
+
+         * 1）按业务模式：品牌独立站、第三方平台店铺
+
+         * 2）按时间段
+
+         * 第一波次：00:00-2:59:59
+
+         * 第二波次：3：00-5:59:59
+
+         * 第三波次：6:00-8:59:59
+
+         * 第四波次：9:00-11:59:59
+
+         * 第五波次：12:00-14:59:59
+         * 第六波次：15:00-17:59:59
+         * 第七波次：18:00-20:59:59
+         * 第八波次：21:00-23:59:59
          *
-         * @Description
-         * @return void
-         * @todo 计划任务 10分钟一次
-         * @author wpl
-         * @since 2020/10/28 17:36:27 
          */
-        public function set_order_item_number_shell()
-        {
-            //查询未生成子单号的数据
-            $list = $this->orderitemprocess->where('LENGTH(trim(item_order_number))=0')->limit(3000)->select();
-            $list = collection($list)->toArray();
-            foreach ($list as $v) {
-                $res = $this->order->where(['entity_id' => $v['magento_order_id'], 'site' => $v['site']])->field('id,increment_id')->find();
-                $data = $this->orderitemprocess->where(['magento_order_id' => $v['magento_order_id'], 'site' => $v['site']])->select();
-                $item_params = [];
-                foreach ($data as $key => $val) {
-                    $item_params[$key]['id'] = $val['id'];
-                    $str = '';
-                    if ($key < 9) {
-                        $str = '0'.($key + 1);
-                    } else {
-                        $str = $key + 1;
-                    }
-
-                    $item_params[$key]['item_order_number'] = $res->increment_id.'-'.$str;
-                    $item_params[$key]['order_id'] = $res->id;
-                }
-                //更新数据
-                if ($item_params) {
-                    $this->orderitemprocess->saveAll($item_params);
-                }
-
-                echo $v['id']."\n";
-                usleep(10000);
-            }
-
-            echo "ok";
-        }
-
-        /**
-         * 批量更新order表主键
-         *
-         * @Description
-         * @return void
-         * @todo 计划任务 10分钟一次
-         * @author wpl
-         * @since 2020/10/28 17:58:46 
-         */
-        public function set_order_id()
-        {
-            //查询未生成子单号的数据
-            $list = $this->orderitemoption->where('order_id', 0)->field('id,site,magento_order_id')->limit(4000)->select();
-            $list = collection($list)->toArray();
+        //查询今天的订单
+        // $where['a.created_at'] = ['between', [strtotime(date('Y-m-d 00:00:00')), strtotime(date('Y-m-d 23:59:59'))]];
+        $where['b.is_print'] = 0;
+        $where['b.wave_order_id'] = 0;
+        $where['a.status'] = ['in', ['processing', 'paypal_reversed', 'paypal_canceled_reversal']];
+
+        $list = $this->order->where($where)->alias('a')->field('b.id,b.sku,a.updated_at,entity_id,a.site')
+            ->join(['fa_order_item_process' => 'b'], 'a.entity_id=b.magento_order_id and a.site=b.site')
+            ->order('id desc')
+            ->limit(1000)
+            ->select();
+        $list = collection($list)->toArray();
+        //第三方站点id
+        $third_site = [13, 14];
+        $waveorder = new \app\admin\model\order\order\WaveOrder();
+        $itemplaform = new \app\admin\model\itemmanage\ItemPlatformSku();
+        $storesku = new \app\admin\model\warehouse\StockHouse();
+        foreach ($list as $k => $v) {
+            //判断波次类型
+            $type = 0;
+            if (in_array($v['site'], $third_site)) {
+                $type = 2;
+            } else {
+                $type = 1;
+            }
+            //判断波次时间段
+            if (strtotime(date('Y-m-d 00:00:00', $v['updated_at'])) <= $v['updated_at'] and $v['updated_at'] <= strtotime(date('Y-m-d 02:59:59', $v['updated_at']))) {
+                $wave_time_type = 1;
+            } elseif (strtotime(date('Y-m-d 03:00:00', $v['updated_at'])) <= $v['updated_at'] and $v['updated_at'] <= strtotime(date('Y-m-d 05:59:59', $v['updated_at']))) {
+                $wave_time_type = 2;
+            } elseif (strtotime(date('Y-m-d 06:00:00', $v['updated_at'])) <= $v['updated_at'] and $v['updated_at'] <= strtotime(date('Y-m-d 08:59:59', $v['updated_at']))) {
+                $wave_time_type = 3;
+            } elseif (strtotime(date('Y-m-d 09:00:00', $v['updated_at'])) <= $v['updated_at'] and $v['updated_at'] <= strtotime(date('Y-m-d 11:59:59', $v['updated_at']))) {
+                $wave_time_type = 4;
+            } elseif (strtotime(date('Y-m-d 12:00:00', $v['updated_at'])) <= $v['updated_at'] and $v['updated_at'] <= strtotime(date('Y-m-d 14:59:59', $v['updated_at']))) {
+                $wave_time_type = 5;
+            } elseif (strtotime(date('Y-m-d 15:00:00', $v['updated_at'])) <= $v['updated_at'] and $v['updated_at'] <= strtotime(date('Y-m-d 17:59:59', $v['updated_at']))) {
+                $wave_time_type = 6;
+            } elseif (strtotime(date('Y-m-d 18:00:00', $v['updated_at'])) <= $v['updated_at'] and $v['updated_at'] <= strtotime(date('Y-m-d 20:59:59', $v['updated_at']))) {
+                $wave_time_type = 7;
+            } elseif (strtotime(date('Y-m-d 21:00:00', $v['updated_at'])) <= $v['updated_at'] and $v['updated_at'] <= strtotime(date('Y-m-d 23:59:59', $v['updated_at']))) {
+                $wave_time_type = 8;
+            }
+
+//            $id = $waveorder->where(['type' => $type, 'wave_time_type' => $wave_time_type, 'order_date' => ['between', [strtotime(date('Y-m-d 00:00:00', $v['updated_at'])), strtotime(date('Y-m-d 23:59:59', $v['updated_at']))]]])->value('id');
             $params = [];
-            foreach ($list as $k => $v) {
-                $order_id = $this->order->where(['entity_id' => $v['magento_order_id'], 'site' => $v['site']])->value('id');
-                $params[$k]['id'] = $v['id'];
-                $params[$k]['order_id'] = $order_id;
-                echo $v['id']."\n";
-            }
-            //更新数据
-            if ($params) {
-                $this->orderitemoption->saveAll($params);
-            }
-            echo "ok";
-        }
-
-
-        /**
-         * 更新订单商品总数量
-         *
-         * @Description
-         * @author wpl
-         * @since 2020/11/03 15:04:12 
-         * @return void
-         */
-        public function order_total_qty_ordered()
-        {
-            $list = $this->order->where('total_qty_ordered=0')->limit(5000)->select();
-            $list = collection($list)->toArray();
+            $params['wave_order_number'] = 'BC'.date('YmdHis').rand(100, 999).rand(100, 999);
+            $params['type'] = $type;
+            $params['wave_time_type'] = $wave_time_type;
+            $params['order_date'] = $v['updated_at'];
+            $params['createtime'] = time();
+            $id = $waveorder->insertGetId($params);
+
+            //转换平台SKU
+            $sku = $itemplaform->getWebSku($v['sku'], $v['site']);
+            //根据sku查询库位排序
+            $storesku = new \app\admin\model\warehouse\StockSku();
+            $where = [];
+            $where['b.area_id'] = 3;//默认拣货区
+            $location_data = $storesku->alias('a')->where($where)->where(['a.sku' => $sku])->field('coding,picking_sort')->join(['fa_store_house' => 'b'], 'a.store_id=b.id')->find();
+            $this->orderitemprocess->where(['id' => $v['id']])->update(['wave_order_id' => $id, 'location_code' => $location_data['coding'], 'picking_sort' => $location_data['picking_sort']]);
+        }
+    }
+
+    ########################################end##############################################
+
+
+    ################################################处理旧数据脚本##########################################################################
+
+
+    /**
+     * 批发站主表
+     *
+     * @Description
+     * @author wpl
+     * @since 2021/01/19 09:37:37 
+     * @param [type] $site
+     * @return void
+     */
+    public function wesee_old_order_paymethod()
+    {
+        $site = 5;
+        $list = Db::connect('database.db_wesee_temp')->table('orders')->where('id>1875')->select();
+        foreach ($list as $k => $v) {
+
             $params = [];
-            foreach ($list as $k => $v) {
-                $qty = $this->orderitemoption->where(['magento_order_id' => $v['entity_id'], 'site' => $v['site']])->sum('qty');
-                $params[$k]['total_qty_ordered'] = $qty;
-                $params[$k]['id'] = $v['id'];
-                echo $k."\n";
-            }
-            $this->order->saveAll($params);
-            echo 'ok';
-        }
-
-
-        /**
-         * 批发站 匹配到s，r结尾的sku
-         *
-         * @param $sku
-         *
-         * @date  2020/12/23 18:01
-         */
-        protected function getTrueSku($sku)
-        {
-            $sku = trim($sku);
-            $temp_arr = explode('-', $sku);
-            if (count($temp_arr) >= 2) {
-                $first = rtrim($temp_arr[0], 'S');
-                $first = rtrim($first, 'R');
-                $second = $temp_arr[1];
-                $sku = $first.'-'.$second;
-            }
-
-            return $sku;
-        }
-
-
-        #######################################生成波次单################################################
-
-        /**
-         * 创建波次单
-         *
-         * @Description
-         * @author wpl
-         * @since 2021/03/23 17:47:29 
-         * @return void
-         */
-        public function create_wave_order()
-        {
-            /**
-             *
-             * 生成规则
-             * 1）按业务模式：品牌独立站、第三方平台店铺
-             * 2）按时间段
-             * 第一波次：00:00-2:59:59
-             * 第二波次：3：00-5:59:59
-             * 第三波次：6:00-8:59:59
-             * 第四波次：9:00-11:59:59
-             * 第五波次：12:00-14:59:59
-             * 第六波次：15:00-17:59:59
-             * 第七波次：18:00-20:59:59
-             * 第八波次：21:00-23:59:59
-             *
-             */
-            //查询今天的订单
-            // $where['a.created_at'] = ['between', [strtotime(date('Y-m-d 00:00:00')), strtotime(date('Y-m-d 23:59:59'))]];
-            $where['b.is_print'] = 0;
-            $where['b.wave_order_id'] = 0;
-            $where['a.status'] = ['in', ['processing', 'paypal_reversed', 'paypal_canceled_reversal']];
-
-            $list = $this->order->where($where)->alias('a')->field('b.id,b.sku,a.updated_at,entity_id,a.site')
-                ->join(['fa_order_item_process' => 'b'], 'a.entity_id=b.magento_order_id and a.site=b.site')
-                ->order('id desc')
-                ->limit(1000)
-                ->select();
-            $list = collection($list)->toArray();
-            //第三方站点id
-            $third_site = [13, 14];
-            $waveorder = new \app\admin\model\order\order\WaveOrder();
-            $itemplaform = new \app\admin\model\itemmanage\ItemPlatformSku();
-            $storesku = new \app\admin\model\warehouse\StockHouse();
-            foreach ($list as $k => $v) {
-                //判断波次类型
-                $type = 0;
-                if (in_array($v['site'], $third_site)) {
-                    $type = 2;
-                } else {
-                    $type = 1;
-                }
-                //判断波次时间段
-                if (strtotime(date('Y-m-d 00:00:00', $v['updated_at'])) <= $v['updated_at'] and $v['updated_at'] <= strtotime(date('Y-m-d 02:59:59', $v['updated_at']))) {
-                    $wave_time_type = 1;
-                } elseif (strtotime(date('Y-m-d 03:00:00', $v['updated_at'])) <= $v['updated_at'] and $v['updated_at'] <= strtotime(date('Y-m-d 05:59:59', $v['updated_at']))) {
-                    $wave_time_type = 2;
-                } elseif (strtotime(date('Y-m-d 06:00:00', $v['updated_at'])) <= $v['updated_at'] and $v['updated_at'] <= strtotime(date('Y-m-d 08:59:59', $v['updated_at']))) {
-                    $wave_time_type = 3;
-                } elseif (strtotime(date('Y-m-d 09:00:00', $v['updated_at'])) <= $v['updated_at'] and $v['updated_at'] <= strtotime(date('Y-m-d 11:59:59', $v['updated_at']))) {
-                    $wave_time_type = 4;
-                } elseif (strtotime(date('Y-m-d 12:00:00', $v['updated_at'])) <= $v['updated_at'] and $v['updated_at'] <= strtotime(date('Y-m-d 14:59:59', $v['updated_at']))) {
-                    $wave_time_type = 5;
-                } elseif (strtotime(date('Y-m-d 15:00:00', $v['updated_at'])) <= $v['updated_at'] and $v['updated_at'] <= strtotime(date('Y-m-d 17:59:59', $v['updated_at']))) {
-                    $wave_time_type = 6;
-                } elseif (strtotime(date('Y-m-d 18:00:00', $v['updated_at'])) <= $v['updated_at'] and $v['updated_at'] <= strtotime(date('Y-m-d 20:59:59', $v['updated_at']))) {
-                    $wave_time_type = 7;
-                } elseif (strtotime(date('Y-m-d 21:00:00', $v['updated_at'])) <= $v['updated_at'] and $v['updated_at'] <= strtotime(date('Y-m-d 23:59:59', $v['updated_at']))) {
-                    $wave_time_type = 8;
-                }
-
-//            $id = $waveorder->where(['type' => $type, 'wave_time_type' => $wave_time_type, 'order_date' => ['between', [strtotime(date('Y-m-d 00:00:00', $v['updated_at'])), strtotime(date('Y-m-d 23:59:59', $v['updated_at']))]]])->value('id');
-                $params = [];
-                $params['wave_order_number'] = 'BC'.date('YmdHis').rand(100, 999).rand(100, 999);
-                $params['type'] = $type;
-                $params['wave_time_type'] = $wave_time_type;
-                $params['order_date'] = $v['updated_at'];
-                $params['createtime'] = time();
-                $id = $waveorder->insertGetId($params);
-
-                //转换平台SKU
-                $sku = $itemplaform->getWebSku($v['sku'], $v['site']);
-                //根据sku查询库位排序
-                $storesku = new \app\admin\model\warehouse\StockSku();
-                $where = [];
-                $where['b.area_id'] = 3;//默认拣货区
-                $location_data = $storesku->alias('a')->where($where)->where(['a.sku' => $sku])->field('coding,picking_sort')->join(['fa_store_house' => 'b'], 'a.store_id=b.id')->find();
-                $this->orderitemprocess->where(['id' => $v['id']])->update(['wave_order_id' => $id, 'location_code' => $location_data['coding'], 'picking_sort' => $location_data['picking_sort']]);
-            }
-        }
-
-        ########################################end##############################################
-
-
-        ################################################处理旧数据脚本##########################################################################
-
-
-        /**
-         * 批发站主表
-         *
-         * @Description
-         * @author wpl
-         * @since 2021/01/19 09:37:37 
-         *
-         * @param [type] $site
-         *
-         * @return void
-         */
-        public function wesee_old_order_paymethod()
-        {
-            $site = 5;
-            $list = Db::connect('database.db_wesee_temp')->table('orders')->where('id>1875')->select();
-            foreach ($list as $k => $v) {
-
-                $params = [];
-
-                $params['payment_method'] = $v['payment_type'];
-                $params['last_trans_id'] = $v['payment_order_no'];
-
-                //插入订单主表
-                $this->order->where(['site' => 5, 'entity_id' => $v['id']])->update($params);
-            }
-
-            echo "ok";
-        }
-
-
-        /**
-         * 批发站主表
-         *
-         * @Description
-         * @author wpl
-         * @since 2021/01/19 09:37:37 
-         *
-         * @param [type] $site
-         *
-         * @return void
-         */
-        public function wesee_old_order()
-        {
-            $site = 5;
-            $list = Db::connect('database.db_wesee_temp')->table('orders')->where('id>1875')->select();
-
-            $order_params = [];
-            foreach ($list as $k => $v) {
-                $count = $this->order->where('site='.$site.' and entity_id='.$v['id'])->count();
-                if ($count > 0) {
-                    continue;
-                }
-                $params = [];
-                $params['entity_id'] = $v['id'];
-                $params['site'] = $site;
-                $params['increment_id'] = $v['order_no'];
-                $params['status'] = $v['order_status'] ?: '';
-                $params['store_id'] = $v['source'];
-                $params['base_grand_total'] = $v['actual_amount_paid'];
-                $params['total_qty_ordered'] = $v['goods_quantity'];
-                $params['base_currency_code'] = $v['base_currency'];
-                $params['order_currency_code'] = $v['now_currency'];
-                $params['shipping_method'] = $v['freight_type'];
-                $params['shipping_title'] = $v['freight_description'];
-                $params['customer_email'] = $v['email'];
-                $params['base_to_order_rate'] = $v['rate'];
-                $params['base_shipping_amount'] = $v['freight_price'];
-                $params['created_at'] = strtotime($v['created_at']) + 28800;
-                $params['updated_at'] = strtotime($v['updated_at']) + 28800;
-                if (isset($v['payment_time'])) {
-                    $params['payment_time'] = strtotime($v['payment_time']) + 28800;
-                }
-
-                //插入订单主表
-                $order_id = $this->order->insertGetId($params);
-                $order_params[$k]['site'] = $site;
-                $order_params[$k]['order_id'] = $order_id;
-                $order_params[$k]['entity_id'] = $v['id'];
-                $order_params[$k]['increment_id'] = $v['order_no'];
-
-                echo $v['entity_id']."\n";
-                usleep(10000);
-            }
-            //插入订单处理表
-            if ($order_params) {
-                $this->orderprocess->saveAll($order_params);
-            }
-            echo "ok";
-        }
-
-
-        /**
-         * 地址处理
-         *
-         * @Description
-         * @return void
-         * @since 2020/11/02 18:31:12
-         * @author wpl
-         */
-        public function wesee_order_address_data()
-        {
-            $site = 5;
-            $list = Db::connect('database.db_wesee_temp')->table('orders_addresses')->where('order_id>1875 and order_id<1916')->where('type=1')->select();
+
+            $params['payment_method'] = $v['payment_type'];
+            $params['last_trans_id'] = $v['payment_order_no'];
+
+            //插入订单主表
+            $this->order->where(['site' => 5, 'entity_id' => $v['id']])->update($params);
+        }
+
+        echo "ok";
+    }
+
+
+    /**
+     * 批发站主表
+     *
+     * @Description
+     * @author wpl
+     * @since 2021/01/19 09:37:37 
+     * @param [type] $site
+     * @return void
+     */
+    public function wesee_old_order()
+    {
+        $site = 5;
+        $list = Db::connect('database.db_wesee_temp')->table('orders')->where('id>1875')->select();
+
+        $order_params = [];
+        foreach ($list as $k => $v) {
+            $count = $this->order->where('site=' . $site . ' and entity_id=' . $v['id'])->count();
+            if ($count > 0) {
+                continue;
+            }
             $params = [];
-            foreach ($list as $k => $v) {
-                $params = [];
-                if ($v['type'] == 1) {
-                    $params['country_id'] = $v['country'];
-                    $params['region'] = $v['region'];
-                    $params['city'] = $v['city'];
-                    $params['street'] = $v['street'];
-                    $params['postcode'] = $v['postcode'];
-                    $params['telephone'] = $v['telephone'];
-                    $params['customer_firstname'] = $v['firstname'];
-                    $params['customer_lastname'] = $v['lastname'];
-                    $params['firstname'] = $v['firstname'];
-                    $params['lastname'] = $v['lastname'];
-                    $params['updated_at'] = strtotime($v['updated_at']) + 28800;
-                    $this->order->where(['entity_id' => $v['order_id'], 'site' => $site])->update($params);
-                }
-            }
-            echo $site.'ok';
-        }
-
-
-        /**
-         * 地址处理
-         *
-         * @Description
-         * @return void
-         * @since 2020/11/02 18:31:12
-         * @author wpl
-         */
-        public function wesee_order_item_data()
-        {
-            $site = 5;
-            $list = Db::connect('database.db_wesee_temp')
-                ->table('orders_items')->alias('a')
-                ->join(['orders_prescriptions' => 'b'], 'a.orders_prescriptions_id=b.id')
-                ->where('order_id>1100 and order_id<1801')->select();
-            foreach ($list as $k => $v) {
-                $options = [];
-                //处方解析 不同站不同字段
-                $options = $this->wesee_prescription_analysis($v['prescription']);
-                $options['prescription_type'] = $v['name'];
-                unset($options['order_prescription_type']);
-                $this->orderitemoption->where(['item_id' => $v['id'], 'site' => 5, 'magento_order_id' => $v['order_id']])->update($options);
-            }
-
-            echo $site.'ok';
-        }
-
-
-        /**
-         * 处理主单旧数据
-         *
-         * @Description
-         * @author wpl
-         * @since 2020/11/12 15:47:45 
-         * @return void
-         */
-        public function process_order_data_temp()
-        {
-            $this->zeelool_old_order(12);
-            // $this->zeelool_old_order(5);
-        }
-
-
-        protected function zeelool_old_order($site)
-        {
-            if ($site == 12) {
-                $list = Db::connect('database.db_voogueme_acc')->table('sales_flat_order')->select();
-            }
-
-            $list = collection($list)->toArray();
-
-            $order_params = [];
-            foreach ($list as $k => $v) {
-                $count = $this->order->where('site='.$site.' and entity_id='.$v['entity_id'])->count();
-                if ($count > 0) {
-                    continue;
-                }
-                $params = [];
-                $params['entity_id'] = $v['entity_id'];
-                $params['site'] = $site;
-                $params['increment_id'] = $v['increment_id'];
-                $params['status'] = $v['status'] ?: '';
-                $params['store_id'] = $v['store_id'];
-                $params['base_grand_total'] = $v['base_grand_total'];
-                $params['total_item_count'] = $v['total_item_count'];
-                $params['total_qty_ordered'] = $v['total_qty_ordered'];
-                $params['order_type'] = $v['order_type'];
-                $params['base_currency_code'] = $v['base_currency_code'];
-                $params['order_currency_code'] = $v['order_currency_code'];
-                $params['shipping_method'] = $v['shipping_method'];
-                $params['shipping_title'] = $v['shipping_description'];
-                $params['country_id'] = $v['country_id'];
+            $params['entity_id'] = $v['id'];
+            $params['site'] = $site;
+            $params['increment_id'] = $v['order_no'];
+            $params['status'] = $v['order_status'] ?: '';
+            $params['store_id'] = $v['source'];
+            $params['base_grand_total'] = $v['actual_amount_paid'];
+            $params['total_qty_ordered'] = $v['goods_quantity'];
+            $params['base_currency_code'] = $v['base_currency'];
+            $params['order_currency_code'] = $v['now_currency'];
+            $params['shipping_method'] = $v['freight_type'];
+            $params['shipping_title'] = $v['freight_description'];
+            $params['customer_email'] = $v['email'];
+            $params['base_to_order_rate'] = $v['rate'];
+            $params['base_shipping_amount'] = $v['freight_price'];
+            $params['created_at'] = strtotime($v['created_at']) + 28800;
+            $params['updated_at'] = strtotime($v['updated_at']) + 28800;
+            if (isset($v['payment_time'])) {
+                $params['payment_time'] = strtotime($v['payment_time']) + 28800;
+            }
+
+            //插入订单主表
+            $order_id = $this->order->insertGetId($params);
+            $order_params[$k]['site'] = $site;
+            $order_params[$k]['order_id'] = $order_id;
+            $order_params[$k]['entity_id'] = $v['id'];
+            $order_params[$k]['increment_id'] = $v['order_no'];
+
+            echo $v['entity_id'] . "\n";
+            usleep(10000);
+        }
+        //插入订单处理表
+        if ($order_params) $this->orderprocess->saveAll($order_params);
+        echo "ok";
+    }
+
+
+    /**
+     * 地址处理
+     *
+     * @Description
+     * @author wpl
+     * @since 2020/11/02 18:31:12 
+     * @return void
+     */
+    public function wesee_order_address_data()
+    {
+        $site = 5;
+        $list = Db::connect('database.db_wesee_temp')->table('orders_addresses')->where('order_id>1875 and order_id<1916')->where('type=1')->select();
+        $params = [];
+        foreach ($list as $k => $v) {
+            $params = [];
+            if ($v['type'] == 1) {
+                $params['country_id'] = $v['country'];
                 $params['region'] = $v['region'];
                 $params['city'] = $v['city'];
                 $params['street'] = $v['street'];
                 $params['postcode'] = $v['postcode'];
                 $params['telephone'] = $v['telephone'];
-                $params['customer_email'] = $v['customer_email'];
-                $params['customer_firstname'] = $v['customer_firstname'];
-                $params['customer_lastname'] = $v['customer_lastname'];
-                $params['taxno'] = $v['taxno'];
-                $params['base_to_order_rate'] = $v['base_to_order_rate'];
-                $params['mw_rewardpoint'] = $v['mw_rewardpoint'];
-                $params['mw_rewardpoint_discount'] = $v['mw_rewardpoint_discount'];
-                $params['base_shipping_amount'] = $v['base_shipping_amount'];
-                $params['created_at'] = strtotime($v['created_at']) + 28800;
+                $params['customer_firstname'] = $v['firstname'];
+                $params['customer_lastname'] = $v['lastname'];
+                $params['firstname'] = $v['firstname'];
+                $params['lastname'] = $v['lastname'];
                 $params['updated_at'] = strtotime($v['updated_at']) + 28800;
-                if (isset($v['payment_time'])) {
-                    $params['payment_time'] = strtotime($v['payment_time']) + 28800;
+                $this->order->where(['entity_id' => $v['order_id'], 'site' => $site])->update($params);
+            }
+        }
+        echo $site . 'ok';
+    }
+
+
+    /**
+     * 地址处理
+     *
+     * @Description
+     * @author wpl
+     * @since 2020/11/02 18:31:12 
+     * @return void
+     */
+    public function wesee_order_item_data()
+    {
+        $site = 5;
+        $list = Db::connect('database.db_wesee_temp')
+            ->table('orders_items')->alias('a')
+            ->join(['orders_prescriptions' => 'b'], 'a.orders_prescriptions_id=b.id')
+            ->where('order_id>1100 and order_id<1801')->select();
+        foreach ($list as $k => $v) {
+            $options = [];
+            //处方解析 不同站不同字段
+            $options =  $this->wesee_prescription_analysis($v['prescription']);
+            $options['prescription_type'] = $v['name'];
+            unset($options['order_prescription_type']);
+            $this->orderitemoption->where(['item_id' => $v['id'], 'site' => 5, 'magento_order_id' => $v['order_id']])->update($options);
+        }
+
+        echo $site . 'ok';
+    }
+
+
+
+
+
+
+
+
+
+
+
+
+
+    /**
+     * 处理主单旧数据
+     *
+     * @Description
+     * @author wpl
+     * @since 2020/11/12 15:47:45 
+     * @return void
+     */
+    public function process_order_data_temp()
+    {
+        $this->zeelool_old_order(12);
+        // $this->zeelool_old_order(5);
+    }
+
+
+    protected function zeelool_old_order($site)
+    {
+        if ($site == 12) {
+            $list = Db::connect('database.db_voogueme_acc')->table('sales_flat_order')->select();
+        }
+
+        $list = collection($list)->toArray();
+
+        $order_params = [];
+        foreach ($list as $k => $v) {
+            $count = $this->order->where('site=' . $site . ' and entity_id=' . $v['entity_id'])->count();
+            if ($count > 0) {
+                continue;
+            }
+            $params = [];
+            $params['entity_id'] = $v['entity_id'];
+            $params['site'] = $site;
+            $params['increment_id'] = $v['increment_id'];
+            $params['status'] = $v['status'] ?: '';
+            $params['store_id'] = $v['store_id'];
+            $params['base_grand_total'] = $v['base_grand_total'];
+            $params['total_item_count'] = $v['total_item_count'];
+            $params['total_qty_ordered'] = $v['total_qty_ordered'];
+            $params['order_type'] = $v['order_type'];
+            $params['base_currency_code'] = $v['base_currency_code'];
+            $params['order_currency_code'] = $v['order_currency_code'];
+            $params['shipping_method'] = $v['shipping_method'];
+            $params['shipping_title'] = $v['shipping_description'];
+            $params['country_id'] = $v['country_id'];
+            $params['region'] = $v['region'];
+            $params['city'] = $v['city'];
+            $params['street'] = $v['street'];
+            $params['postcode'] = $v['postcode'];
+            $params['telephone'] = $v['telephone'];
+            $params['customer_email'] = $v['customer_email'];
+            $params['customer_firstname'] = $v['customer_firstname'];
+            $params['customer_lastname'] = $v['customer_lastname'];
+            $params['taxno'] = $v['taxno'];
+            $params['base_to_order_rate'] = $v['base_to_order_rate'];
+            $params['mw_rewardpoint'] = $v['mw_rewardpoint'];
+            $params['mw_rewardpoint_discount'] = $v['mw_rewardpoint_discount'];
+            $params['base_shipping_amount'] = $v['base_shipping_amount'];
+            $params['created_at'] = strtotime($v['created_at']) + 28800;
+            $params['updated_at'] = strtotime($v['updated_at']) + 28800;
+            if (isset($v['payment_time'])) {
+                $params['payment_time'] = strtotime($v['payment_time']) + 28800;
+            }
+
+            //插入订单主表
+            $order_id = $this->order->insertGetId($params);
+            $order_params[$k]['site'] = $site;
+            $order_params[$k]['order_id'] = $order_id;
+            $order_params[$k]['entity_id'] = $v['entity_id'];
+            $order_params[$k]['increment_id'] = $v['increment_id'];
+            echo $v['entity_id'] . "\n";
+            usleep(10000);
+        }
+        //插入订单处理表
+        if ($order_params) $this->orderprocess->saveAll($order_params);
+        echo "ok";
+    }
+
+
+
+    public function order_address_data_shell()
+    {
+        $list = Db::connect('database.db_voogueme_acc')->table('sales_flat_order_address')->where(['address_type' => 'shipping'])->select();
+
+        foreach ($list as $k => $v) {
+            $params = [];
+            if ($v['address_type'] == 'shipping') {
+                $params['country_id'] = $v['country_id'];
+                $params['region'] = $v['region'];
+                $params['region_id'] = $v['region_id'];
+                $params['city'] = $v['city'];
+                $params['street'] = $v['street'];
+                $params['postcode'] = $v['postcode'];
+                $params['telephone'] = $v['telephone'];
+                $params['firstname'] = $v['firstname'];
+                $params['lastname'] = $v['lastname'];
+                $params['updated_at'] = strtotime($v['updated_at']) + 28800;
+                $this->order->where(['entity_id' => $v['parent_id'], 'site' => 12])->update($params);
+            }
+        }
+    }
+
+    /**
+     * 地址处理
+     *
+     * @Description
+     * @author wpl
+     * @since 2020/11/02 18:31:12 
+     * @return void
+     */
+    protected function order_address_data($site)
+    {
+        $list = $this->order->where('firstname is null and site = ' . $site)->limit(3000)->select();
+        $list = collection($list)->toArray();
+        $entity_id = array_column($list, 'entity_id');
+        if ($site == 1) {
+            $res = Db::connect('database.db_zeelool')->table('sales_flat_order_address')->where(['parent_id' => ['in', $entity_id]])->column('lastname,firstname', 'parent_id');
+        } elseif ($site == 2) {
+            $res = Db::connect('database.db_voogueme')->table('sales_flat_order_address')->where(['parent_id' => ['in', $entity_id]])->column('lastname,firstname', 'parent_id');
+        } elseif ($site == 3) {
+            $res = Db::connect('database.db_nihao')->table('sales_flat_order_address')->where(['parent_id' => ['in', $entity_id]])->column('lastname,firstname', 'parent_id');
+        } elseif ($site == 4) {
+            $res = Db::connect('database.db_meeloog')->table('sales_flat_order_address')->where(['parent_id' => ['in', $entity_id]])->column('lastname,firstname', 'parent_id');
+        } elseif ($site == 5) {
+            $res = Db::connect('database.db_weseeoptical')->table('sales_flat_order_address')->where(['parent_id' => ['in', $entity_id]])->column('lastname,firstname', 'parent_id');
+        } elseif ($site == 9) {
+            $res = Db::connect('database.db_zeelool_es')->table('sales_flat_order_address')->where(['parent_id' => ['in', $entity_id]])->column('lastname,firstname', 'parent_id');
+        } elseif ($site == 10) {
+            $res = Db::connect('database.db_zeelool_de')->table('sales_flat_order_address')->where(['parent_id' => ['in', $entity_id]])->column('lastname,firstname', 'parent_id');
+        } elseif ($site == 11) {
+            $res = Db::connect('database.db_zeelool_jp')->table('sales_flat_order_address')->where(['parent_id' => ['in', $entity_id]])->column('lastname,firstname', 'parent_id');
+        } elseif ($site == 12) {
+            $res = Db::connect('database.db_voogueme_acc')->table('sales_flat_order_address')->where(['parent_id' => ['in', $entity_id]])->column('lastname,firstname', 'parent_id');
+        }
+        $params = [];
+        foreach ($list as $k => $v) {
+            $params[$k]['id'] = $v['id'];
+            $params[$k]['firstname'] = $res[$v['entity_id']]['firstname'];
+            $params[$k]['lastname'] = $res[$v['entity_id']]['lastname'];
+            // $params[$k]['city'] = $res[$v['entity_id']]['city'];
+            // $params[$k]['street'] = $res[$v['entity_id']]['street'];
+            // $params[$k]['postcode'] = $res[$v['entity_id']]['postcode'];
+            // $params[$k]['telephone'] = $res[$v['entity_id']]['telephone'];
+        }
+        $this->order->saveAll($params);
+        echo $site . 'ok';
+    }
+
+    public function order_data_shell()
+    {
+
+        $this->order_data(1);
+        $this->order_data(2);
+        $this->order_data(3);
+        // $this->order_data(4);
+        $this->order_data(5);
+        $this->order_data(9);
+        $this->order_data(10);
+        $this->order_data(11);
+    }
+
+    /**
+     * 地址处理
+     *
+     * @Description
+     * @author wpl
+     * @since 2020/11/02 18:31:12 
+     * @return void
+     */
+    protected function order_data($site)
+    {
+        $list = $this->order->where('payment_time is null and site = ' . $site)->limit(3000)->select();
+        $list = collection($list)->toArray();
+        $entity_id = array_column($list, 'entity_id');
+        if ($site == 1) {
+            $res = Db::connect('database.db_zeelool')->table('sales_flat_order')->where(['entity_id' => ['in', $entity_id]])->column('payment_time', 'entity_id');
+        } elseif ($site == 2) {
+            $res = Db::connect('database.db_voogueme')->table('sales_flat_order')->where(['entity_id' => ['in', $entity_id]])->column('payment_time', 'entity_id');
+        } elseif ($site == 3) {
+            $res = Db::connect('database.db_nihao')->table('sales_flat_order')->where(['entity_id' => ['in', $entity_id]])->column('payment_time', 'entity_id');
+        } elseif ($site == 4) {
+            $res = Db::connect('database.db_meeloog')->table('sales_flat_order')->where(['entity_id' => ['in', $entity_id]])->column('payment_time', 'entity_id');
+        } elseif ($site == 5) {
+            $res = Db::connect('database.db_weseeoptical')->table('sales_flat_order')->where(['entity_id' => ['in', $entity_id]])->column('payment_time', 'entity_id');
+        } elseif ($site == 9) {
+            $res = Db::connect('database.db_zeelool_es')->table('sales_flat_order')->where(['entity_id' => ['in', $entity_id]])->column('payment_time', 'entity_id');
+        } elseif ($site == 10) {
+            $res = Db::connect('database.db_zeelool_de')->table('sales_flat_order')->where(['entity_id' => ['in', $entity_id]])->column('payment_time', 'entity_id');
+        } elseif ($site == 11) {
+            $res = Db::connect('database.db_zeelool_jp')->table('sales_flat_order')->where(['entity_id' => ['in', $entity_id]])->column('payment_time', 'entity_id');
+        }
+        $params = [];
+        foreach ($list as $k => $v) {
+            $params[$k]['id'] = $v['id'];
+            $params[$k]['payment_time'] = strtotime($res[$v['entity_id']]) + 28800;
+            // $params[$k]['region'] = $res[$v['entity_id']]['region'];
+            // $params[$k]['city'] = $res[$v['entity_id']]['city'];
+            // $params[$k]['street'] = $res[$v['entity_id']]['street'];
+            // $params[$k]['postcode'] = $res[$v['entity_id']]['postcode'];
+            // $params[$k]['telephone'] = $res[$v['entity_id']]['telephone'];
+        }
+        $this->order->saveAll($params);
+        echo $site . 'ok';
+    }
+
+
+    /**
+     * 临时处理订单子表数据
+     *
+     * @Description
+     * @author wpl
+     * @since 2020/11/12 16:47:50 
+     * @return void
+     */
+    public function order_item_data_shell()
+    {
+        $this->order_item_shell(12);
+    }
+
+    protected function order_item_shell($site)
+    {
+        ini_set('memory_limit', '2280M');
+        if ($site == 12) {
+            // $id = $this->orderitemoption->where('site=' . $site . ' and item_id < 929673')->max('item_id');
+            $list = Db::connect('database.db_voogueme_acc')->table('sales_flat_order_item')->select();
+        }
+
+        // elseif ($site == 2) {
+        //     $id = $this->orderitemoption->where('site=' . $site . ' and item_id < 515947')->max('item_id');
+        //     $list = Db::connect('database.db_voogueme')->table('sales_flat_order_item')->where(['item_id' => ['between', [$id, 515947]]])->limit(3000)->select();
+        // } elseif ($site == 3) {
+        //     $id = $this->orderitemoption->where('site=' . $site . ' and item_id < 76642')->max('item_id');
+        //     $list = Db::connect('database.db_nihao')->table('sales_flat_order_item')->where(['item_id' => ['between', [$id, 76642]]])->limit(3000)->select();
+        // } elseif ($site == 4) {
+        //     $id = $this->orderitemoption->where('site=' . $site . ' and item_id < 4111')->max('item_id');
+        //     $list = Db::connect('database.db_meeloog')->table('sales_flat_order_item')->where(['item_id' => ['between', [$id, 4111]]])->limit(3000)->select();
+        // } elseif ($site == 5) {
+        //     $id = $this->orderitemoption->where('site=' . $site . ' and item_id < 14134')->max('item_id');
+        //     $list = Db::connect('database.db_weseeoptical')->table('sales_flat_order_item')->where(['item_id' => ['between', [$id, 14134]]])->limit(3000)->select();
+        // } elseif ($site == 9) {
+        //     $id = $this->orderitemoption->where('site=' . $site . ' and item_id < 139')->max('item_id');
+        //     $list = Db::connect('database.db_zeelool_es')->table('sales_flat_order_item')->where(['item_id' => ['between', [$id, 139]]])->limit(3000)->select();
+        // } elseif ($site == 10) {
+        //     $id = $this->orderitemoption->where('site=' . $site . ' and item_id < 1038')->max('item_id');
+        //     $list = Db::connect('database.db_zeelool_de')->table('sales_flat_order_item')->where(['item_id' => ['between', [$id, 1038]]])->limit(3000)->select();
+        // } elseif ($site == 11) {
+        //     $id = $this->orderitemoption->where('site=' . $site . ' and item_id < 215')->max('item_id');
+        //     $list = Db::connect('database.db_zeelool_jp')->table('sales_flat_order_item')->where(['item_id' => ['between', [$id, 215]]])->limit(3000)->select();
+        // }
+
+        foreach ($list as $k => $v) {
+            $count = $this->orderitemprocess->where('site=' . $site . ' and item_id=' . $v['item_id'])->count();
+            if ($count > 0) {
+                continue;
+            }
+            $options = [];
+            //处方解析 不同站不同字段
+            if ($site == 1) {
+                $options =  $this->zeelool_prescription_analysis($v['product_options']);
+            } elseif ($site == 2) {
+                $options =  $this->voogueme_prescription_analysis($v['product_options']);
+            } elseif ($site == 3) {
+                $options =  $this->nihao_prescription_analysis($v['product_options']);
+            } elseif ($site == 4) {
+                $options =  $this->meeloog_prescription_analysis($v['product_options']);
+            } elseif ($site == 5) {
+                $options =  $this->wesee_prescription_analysis($v['product_options']);
+            } elseif ($site == 9) {
+                $options =  $this->zeelool_es_prescription_analysis($v['product_options']);
+            } elseif ($site == 10) {
+                $options =  $this->zeelool_de_prescription_analysis($v['product_options']);
+            } elseif ($site == 11) {
+                $options =  $this->zeelool_jp_prescription_analysis($v['product_options']);
+            } elseif ($site == 12) {
+                $options =  $this->voogueme_acc_prescription_analysis($v['product_options']);
+            }
+
+            $options['item_id'] = $v['item_id'];
+            $options['site'] = $site;
+            $options['magento_order_id'] = $v['order_id'];
+            $options['sku'] = $v['sku'];
+            $options['qty'] = $v['qty_ordered'];
+            $options['base_row_total'] = $v['base_row_total'];
+            $options['product_id'] = $v['product_id'];
+            $order_prescription_type = $options['order_prescription_type'];
+            unset($options['order_prescription_type']);
+            if ($options) {
+                $options_id = $this->orderitemoption->insertGetId($options);
+                $data = []; //子订单表数据
+                for ($i = 0; $i < $v['qty_ordered']; $i++) {
+                    $data[$i]['item_id'] = $v['item_id'];
+                    $data[$i]['magento_order_id'] = $v['order_id'];
+                    $data[$i]['site'] = $site;
+                    $data[$i]['option_id'] = $options_id;
+                    $data[$i]['sku'] = $v['sku'];
+                    $data[$i]['order_prescription_type'] = $order_prescription_type;
+                    $data[$i]['created_at'] = strtotime($v['created_at']) + 28800;
+                    $data[$i]['updated_at'] = strtotime($v['updated_at']) + 28800;
                 }
-
-                //插入订单主表
-                $order_id = $this->order->insertGetId($params);
-                $order_params[$k]['site'] = $site;
-                $order_params[$k]['order_id'] = $order_id;
-                $order_params[$k]['entity_id'] = $v['entity_id'];
-                $order_params[$k]['increment_id'] = $v['increment_id'];
-                echo $v['entity_id']."\n";
-                usleep(10000);
-            }
-            //插入订单处理表
-            if ($order_params) {
-                $this->orderprocess->saveAll($order_params);
-            }
-            echo "ok";
-        }
-
-
-        public function order_address_data_shell()
-        {
-            $list = Db::connect('database.db_voogueme_acc')->table('sales_flat_order_address')->where(['address_type' => 'shipping'])->select();
-
-            foreach ($list as $k => $v) {
-                $params = [];
-                if ($v['address_type'] == 'shipping') {
-                    $params['country_id'] = $v['country_id'];
-                    $params['region'] = $v['region'];
-                    $params['region_id'] = $v['region_id'];
-                    $params['city'] = $v['city'];
-                    $params['street'] = $v['street'];
-                    $params['postcode'] = $v['postcode'];
-                    $params['telephone'] = $v['telephone'];
-                    $params['firstname'] = $v['firstname'];
-                    $params['lastname'] = $v['lastname'];
-                    $params['updated_at'] = strtotime($v['updated_at']) + 28800;
-                    $this->order->where(['entity_id' => $v['parent_id'], 'site' => 12])->update($params);
-                }
-            }
-        }
-
-        /**
-         * 地址处理
-         *
-         * @Description
-         * @return void
-         * @since 2020/11/02 18:31:12
-         * @author wpl
-         */
-        protected function order_address_data($site)
-        {
-            $list = $this->order->where('firstname is null and site = '.$site)->limit(3000)->select();
-            $list = collection($list)->toArray();
-            $entity_id = array_column($list, 'entity_id');
-            if ($site == 1) {
-                $res = Db::connect('database.db_zeelool')->table('sales_flat_order_address')->where(['parent_id' => ['in', $entity_id]])->column('lastname,firstname', 'parent_id');
-            } elseif ($site == 2) {
-                $res = Db::connect('database.db_voogueme')->table('sales_flat_order_address')->where(['parent_id' => ['in', $entity_id]])->column('lastname,firstname', 'parent_id');
-            } elseif ($site == 3) {
-                $res = Db::connect('database.db_nihao')->table('sales_flat_order_address')->where(['parent_id' => ['in', $entity_id]])->column('lastname,firstname', 'parent_id');
-            } elseif ($site == 4) {
-                $res = Db::connect('database.db_meeloog')->table('sales_flat_order_address')->where(['parent_id' => ['in', $entity_id]])->column('lastname,firstname', 'parent_id');
-            } elseif ($site == 5) {
-                $res = Db::connect('database.db_weseeoptical')->table('sales_flat_order_address')->where(['parent_id' => ['in', $entity_id]])->column('lastname,firstname', 'parent_id');
-            } elseif ($site == 9) {
-                $res = Db::connect('database.db_zeelool_es')->table('sales_flat_order_address')->where(['parent_id' => ['in', $entity_id]])->column('lastname,firstname', 'parent_id');
-            } elseif ($site == 10) {
-                $res = Db::connect('database.db_zeelool_de')->table('sales_flat_order_address')->where(['parent_id' => ['in', $entity_id]])->column('lastname,firstname', 'parent_id');
-            } elseif ($site == 11) {
-                $res = Db::connect('database.db_zeelool_jp')->table('sales_flat_order_address')->where(['parent_id' => ['in', $entity_id]])->column('lastname,firstname', 'parent_id');
-            } elseif ($site == 12) {
-                $res = Db::connect('database.db_voogueme_acc')->table('sales_flat_order_address')->where(['parent_id' => ['in', $entity_id]])->column('lastname,firstname', 'parent_id');
-            }
+                $this->orderitemprocess->insertAll($data);
+            }
+            echo $v['item_id'] . "\n";
+            usleep(10000);
+        }
+        echo "ok";
+    }
+
+    /**
+     * 订单支付临时表
+     *
+     * @Description
+     * @author wpl
+     * @since 2020/11/12 17:06:50 
+     * @return void
+     */
+    public function order_payment_data_shell()
+    {
+
+        $this->order_payment_data(12);
+    }
+
+    /**
+     * 支付方式处理
+     *
+     * @Description
+     * @author wpl
+     * @since 2020/11/02 18:31:12 
+     * @return void
+     */
+    protected function order_payment_data($site)
+    {
+        $list = $this->order->where('last_trans_id is null and site = ' . $site)->limit(4000)->select();
+        $list = collection($list)->toArray();
+        $entity_id = array_column($list, 'entity_id');
+        if ($site == 1) {
+            $res = Db::connect('database.db_zeelool')->table('sales_flat_order_payment')->where(['parent_id' => ['in', $entity_id]])->column('last_trans_id', 'parent_id');
+        } elseif ($site == 2) {
+            $res = Db::connect('database.db_voogueme')->table('sales_flat_order_payment')->where(['parent_id' => ['in', $entity_id]])->column('last_trans_id', 'parent_id');
+        } elseif ($site == 3) {
+            $res = Db::connect('database.db_nihao')->table('sales_flat_order_payment')->where(['parent_id' => ['in', $entity_id]])->column('last_trans_id', 'parent_id');
+        } elseif ($site == 4) {
+            $res = Db::connect('database.db_meeloog')->table('sales_flat_order_payment')->where(['parent_id' => ['in', $entity_id]])->column('last_trans_id', 'parent_id');
+        } elseif ($site == 5) {
+            $res = Db::connect('database.db_weseeoptical')->table('sales_flat_order_payment')->where(['parent_id' => ['in', $entity_id]])->column('last_trans_id', 'parent_id');
+        } elseif ($site == 9) {
+            $res = Db::connect('database.db_zeelool_es')->table('sales_flat_order_payment')->where(['parent_id' => ['in', $entity_id]])->column('last_trans_id', 'parent_id');
+        } elseif ($site == 10) {
+            $res = Db::connect('database.db_zeelool_de')->table('sales_flat_order_payment')->where(['parent_id' => ['in', $entity_id]])->column('last_trans_id', 'parent_id');
+        } elseif ($site == 11) {
+            $res = Db::connect('database.db_zeelool_jp')->table('sales_flat_order_payment')->where(['parent_id' => ['in', $entity_id]])->column('last_trans_id', 'parent_id');
+        } elseif ($site == 11) {
+            $res = Db::connect('database.db_voogueme_acc')->table('sales_flat_order_payment')->where(['parent_id' => ['in', $entity_id]])->column('last_trans_id,method', 'parent_id');
+        }
+        if ($res) {
             $params = [];
             foreach ($list as $k => $v) {
                 $params[$k]['id'] = $v['id'];
-                $params[$k]['firstname'] = $res[$v['entity_id']]['firstname'];
-                $params[$k]['lastname'] = $res[$v['entity_id']]['lastname'];
-                // $params[$k]['city'] = $res[$v['entity_id']]['city'];
-                // $params[$k]['street'] = $res[$v['entity_id']]['street'];
-                // $params[$k]['postcode'] = $res[$v['entity_id']]['postcode'];
-                // $params[$k]['telephone'] = $res[$v['entity_id']]['telephone'];
+                $params[$k]['last_trans_id'] = $res[$v['entity_id']]['last_trans_id'] ?: 0;
+                $params[$k]['payment_method'] = $res[$v['entity_id']]['method'];
             }
             $this->order->saveAll($params);
-            echo $site.'ok';
-        }
-
-        public function order_data_shell()
-        {
-
-            $this->order_data(1);
-            $this->order_data(2);
-            $this->order_data(3);
-            // $this->order_data(4);
-            $this->order_data(5);
-            $this->order_data(9);
-            $this->order_data(10);
-            $this->order_data(11);
-        }
-
-        /**
-         * 地址处理
-         *
-         * @Description
-         * @return void
-         * @since 2020/11/02 18:31:12
-         * @author wpl
-         */
-        protected function order_data($site)
-        {
-            $list = $this->order->where('payment_time is null and site = '.$site)->limit(3000)->select();
-            $list = collection($list)->toArray();
-            $entity_id = array_column($list, 'entity_id');
+            echo $site . 'ok';
+        }
+    }
+
+
+    /**
+     * 支付方式处理
+     *
+     * @Description
+     * @author wpl
+     * @since 2020/11/02 18:31:12 
+     * @return void
+     */
+    public function order_product_id_data()
+    {
+        $list = $this->orderitemoption->where('product_id is null')->limit(4000)->select();
+        $list = collection($list)->toArray();
+
+        $params = [];
+        foreach ($list as $k => $v) {
+
+            if ($v['site'] == 1) {
+                $product_id = Db::connect('database.db_zeelool')->table('sales_flat_order_item')->where('order_id', $v['magento_order_id'])->where('item_id', $v['item_id'])->value('product_id');
+            } elseif ($v['site'] == 2) {
+                $product_id = Db::connect('database.db_voogueme')->table('sales_flat_order_item')->where('order_id', $v['magento_order_id'])->where('item_id', $v['item_id'])->value('product_id');
+            } elseif ($v['site'] == 3) {
+                $product_id = Db::connect('database.db_nihao')->table('sales_flat_order_item')->where('order_id', $v['magento_order_id'])->where('item_id', $v['item_id'])->value('product_id');
+            } elseif ($v['site'] == 4) {
+                $product_id = Db::connect('database.db_meeloog')->table('sales_flat_order_item')->where('order_id', $v['magento_order_id'])->where('item_id', $v['item_id'])->value('product_id');
+            } elseif ($v['site'] == 5) {
+                $product_id = Db::connect('database.db_weseeoptical')->table('sales_flat_order_item')->where('order_id', $v['magento_order_id'])->where('item_id', $v['item_id'])->value('product_id');
+            } elseif ($v['site'] == 9) {
+                $product_id = Db::connect('database.db_zeelool_es')->table('sales_flat_order_item')->where('order_id', $v['magento_order_id'])->where('item_id', $v['item_id'])->value('product_id');
+            } elseif ($v['site'] == 10) {
+                $product_id = Db::connect('database.db_zeelool_de')->table('sales_flat_order_item')->where('order_id', $v['magento_order_id'])->where('item_id', $v['item_id'])->value('product_id');
+            } elseif ($v['site'] == 11) {
+                $product_id = Db::connect('database.db_zeelool_jp')->table('sales_flat_order_item')->where('order_id', $v['magento_order_id'])->where('item_id', $v['item_id'])->value('product_id');
+            }
+            if (!$product_id) continue;
+            $params[$k]['id'] = $v['id'];
+            $params[$k]['product_id'] = $product_id;
+            echo $k . "\n";
+        }
+        $this->orderitemoption->saveAll($params);
+        echo 'ok';
+    }
+
+    /**
+     * 临时处理订单子表数据
+     *
+     * @Description
+     * @author wpl
+     * @since 2020/11/12 16:47:50 
+     * @return void
+     */
+    public function order_item_shell_temp()
+    {
+        $this->order_item_data_shell_temp(1);
+        $this->order_item_data_shell_temp(2);
+        $this->order_item_data_shell_temp(3);
+        $this->order_item_data_shell_temp(4);
+        $this->order_item_data_shell_temp(5);
+        $this->order_item_data_shell_temp(9);
+        $this->order_item_data_shell_temp(10);
+        // $this->order_item_data_shell_temp(11);
+        // $this->order_item_shell(5);
+
+    }
+
+    protected function order_item_data_shell_temp($site)
+    {
+        $list = $this->orderitemoption->where('site=' . $site . ' and lens_number = 22304000')->limit(3000)->select();
+        $list = collection($list)->toArray();
+        $option_params = [];
+        foreach ($list as $k => $v) {
+            //处方解析 不同站不同字段
+            $result = $this->set_processing_type($v);
+            $this->orderitemprocess->where(['site' => $v['site'], 'item_id' => $v['item_id'], 'order_id' => $v['order_id']])->update(['order_prescription_type' => $result['order_prescription_type']]);
+            echo $v['item_id'] . "\n";
+            usleep(10000);
+        }
+
+        // $this->orderitemprocess->saveAll($option_params);
+        echo "ok";
+    }
+
+
+    public function process_order_type()
+    {
+        $item_order_number = [];
+
+        $orderitemprocess = new \app\admin\model\order\OrderItemProcess();
+        $list = $orderitemprocess->where(['item_order_number' => ['in', $item_order_number]])->select();
+        $option_params = [];
+        foreach ($list as $k => $v) {
+            $site = $v['site'];
+            $options = [];
+            //处方解析 不同站不同字段
             if ($site == 1) {
-                $res = Db::connect('database.db_zeelool')->table('sales_flat_order')->where(['entity_id' => ['in', $entity_id]])->column('payment_time', 'entity_id');
+                $item_data = Db::connect('database.db_zeelool')->table('sales_flat_order_item')->where(['item_id' => $v['item_id']])->column('product_options', 'item_id');
+                $options =  $this->zeelool_prescription_analysis($item_data[$v['item_id']]);
             } elseif ($site == 2) {
-                $res = Db::connect('database.db_voogueme')->table('sales_flat_order')->where(['entity_id' => ['in', $entity_id]])->column('payment_time', 'entity_id');
+                $item_data = Db::connect('database.db_voogueme')->table('sales_flat_order_item')->where(['item_id' => $v['item_id']])->column('product_options', 'item_id');
+                $options =  $this->voogueme_prescription_analysis($item_data[$v['item_id']]);
             } elseif ($site == 3) {
-                $res = Db::connect('database.db_nihao')->table('sales_flat_order')->where(['entity_id' => ['in', $entity_id]])->column('payment_time', 'entity_id');
+                $item_data = Db::connect('database.db_nihao')->table('sales_flat_order_item')->where(['item_id' => $v['item_id']])->column('product_options', 'item_id');
+                $options =  $this->nihao_prescription_analysis($item_data[$v['item_id']]);
             } elseif ($site == 4) {
-                $res = Db::connect('database.db_meeloog')->table('sales_flat_order')->where(['entity_id' => ['in', $entity_id]])->column('payment_time', 'entity_id');
+                $item_data = Db::connect('database.db_meeloog')->table('sales_flat_order_item')->where(['item_id' => $v['item_id']])->column('product_options', 'item_id');
+                $options =  $this->meeloog_prescription_analysis($item_data[$v['item_id']]);
             } elseif ($site == 5) {
-                $res = Db::connect('database.db_weseeoptical')->table('sales_flat_order')->where(['entity_id' => ['in', $entity_id]])->column('payment_time', 'entity_id');
+                $item_data = Db::connect('database.db_weseeoptical')->table('sales_flat_order_item')->where(['item_id' => $v['item_id']])->column('product_options', 'item_id');
+                $options =  $this->wesee_prescription_analysis($item_data[$v['item_id']]);
             } elseif ($site == 9) {
-                $res = Db::connect('database.db_zeelool_es')->table('sales_flat_order')->where(['entity_id' => ['in', $entity_id]])->column('payment_time', 'entity_id');
+                $item_data = Db::connect('database.db_zeelool_es')->table('sales_flat_order_item')->where(['item_id' => $v['item_id']])->column('product_options', 'item_id');
+                $options =  $this->zeelool_es_prescription_analysis($item_data[$v['item_id']]);
             } elseif ($site == 10) {
-                $res = Db::connect('database.db_zeelool_de')->table('sales_flat_order')->where(['entity_id' => ['in', $entity_id]])->column('payment_time', 'entity_id');
+                $item_data = Db::connect('database.db_zeelool_de')->table('sales_flat_order_item')->where(['item_id' => $v['item_id']])->column('product_options', 'item_id');
+                $options =  $this->zeelool_de_prescription_analysis($item_data[$v['item_id']]);
             } elseif ($site == 11) {
-                $res = Db::connect('database.db_zeelool_jp')->table('sales_flat_order')->where(['entity_id' => ['in', $entity_id]])->column('payment_time', 'entity_id');
-            }
-            $params = [];
-            foreach ($list as $k => $v) {
-                $params[$k]['id'] = $v['id'];
-                $params[$k]['payment_time'] = strtotime($res[$v['entity_id']]) + 28800;
-                // $params[$k]['region'] = $res[$v['entity_id']]['region'];
-                // $params[$k]['city'] = $res[$v['entity_id']]['city'];
-                // $params[$k]['street'] = $res[$v['entity_id']]['street'];
-                // $params[$k]['postcode'] = $res[$v['entity_id']]['postcode'];
-                // $params[$k]['telephone'] = $res[$v['entity_id']]['telephone'];
-            }
-            $this->order->saveAll($params);
-            echo $site.'ok';
-        }
-
-
-        /**
-         * 临时处理订单子表数据
-         *
-         * @Description
-         * @author wpl
-         * @since 2020/11/12 16:47:50 
-         * @return void
-         */
-        public function order_item_data_shell()
-        {
-            $this->order_item_shell(12);
-        }
-
-        protected function order_item_shell($site)
-        {
-            ini_set('memory_limit', '2280M');
-            if ($site == 12) {
-                // $id = $this->orderitemoption->where('site=' . $site . ' and item_id < 929673')->max('item_id');
-                $list = Db::connect('database.db_voogueme_acc')->table('sales_flat_order_item')->select();
-            }
-
-            // elseif ($site == 2) {
-            //     $id = $this->orderitemoption->where('site=' . $site . ' and item_id < 515947')->max('item_id');
-            //     $list = Db::connect('database.db_voogueme')->table('sales_flat_order_item')->where(['item_id' => ['between', [$id, 515947]]])->limit(3000)->select();
-            // } elseif ($site == 3) {
-            //     $id = $this->orderitemoption->where('site=' . $site . ' and item_id < 76642')->max('item_id');
-            //     $list = Db::connect('database.db_nihao')->table('sales_flat_order_item')->where(['item_id' => ['between', [$id, 76642]]])->limit(3000)->select();
-            // } elseif ($site == 4) {
-            //     $id = $this->orderitemoption->where('site=' . $site . ' and item_id < 4111')->max('item_id');
-            //     $list = Db::connect('database.db_meeloog')->table('sales_flat_order_item')->where(['item_id' => ['between', [$id, 4111]]])->limit(3000)->select();
-            // } elseif ($site == 5) {
-            //     $id = $this->orderitemoption->where('site=' . $site . ' and item_id < 14134')->max('item_id');
-            //     $list = Db::connect('database.db_weseeoptical')->table('sales_flat_order_item')->where(['item_id' => ['between', [$id, 14134]]])->limit(3000)->select();
-            // } elseif ($site == 9) {
-            //     $id = $this->orderitemoption->where('site=' . $site . ' and item_id < 139')->max('item_id');
-            //     $list = Db::connect('database.db_zeelool_es')->table('sales_flat_order_item')->where(['item_id' => ['between', [$id, 139]]])->limit(3000)->select();
-            // } elseif ($site == 10) {
-            //     $id = $this->orderitemoption->where('site=' . $site . ' and item_id < 1038')->max('item_id');
-            //     $list = Db::connect('database.db_zeelool_de')->table('sales_flat_order_item')->where(['item_id' => ['between', [$id, 1038]]])->limit(3000)->select();
-            // } elseif ($site == 11) {
-            //     $id = $this->orderitemoption->where('site=' . $site . ' and item_id < 215')->max('item_id');
-            //     $list = Db::connect('database.db_zeelool_jp')->table('sales_flat_order_item')->where(['item_id' => ['between', [$id, 215]]])->limit(3000)->select();
-            // }
-
-            foreach ($list as $k => $v) {
-                $count = $this->orderitemprocess->where('site='.$site.' and item_id='.$v['item_id'])->count();
-                if ($count > 0) {
-                    continue;
-                }
-                $options = [];
-                //处方解析 不同站不同字段
-                if ($site == 1) {
-                    $options = $this->zeelool_prescription_analysis($v['product_options']);
-                } elseif ($site == 2) {
-                    $options = $this->voogueme_prescription_analysis($v['product_options']);
-                } elseif ($site == 3) {
-                    $options = $this->nihao_prescription_analysis($v['product_options']);
-                } elseif ($site == 4) {
-                    $options = $this->meeloog_prescription_analysis($v['product_options']);
-                } elseif ($site == 5) {
-                    $options = $this->wesee_prescription_analysis($v['product_options']);
-                } elseif ($site == 9) {
-                    $options = $this->zeelool_es_prescription_analysis($v['product_options']);
-                } elseif ($site == 10) {
-                    $options = $this->zeelool_de_prescription_analysis($v['product_options']);
-                } elseif ($site == 11) {
-                    $options = $this->zeelool_jp_prescription_analysis($v['product_options']);
-                } elseif ($site == 12) {
-                    $options = $this->voogueme_acc_prescription_analysis($v['product_options']);
-                }
-
-                $options['item_id'] = $v['item_id'];
-                $options['site'] = $site;
-                $options['magento_order_id'] = $v['order_id'];
-                $options['sku'] = $v['sku'];
-                $options['qty'] = $v['qty_ordered'];
-                $options['base_row_total'] = $v['base_row_total'];
-                $options['product_id'] = $v['product_id'];
-                $order_prescription_type = $options['order_prescription_type'];
-                unset($options['order_prescription_type']);
-                if ($options) {
-                    $options_id = $this->orderitemoption->insertGetId($options);
-                    $data = []; //子订单表数据
-                    for ($i = 0; $i < $v['qty_ordered']; $i++) {
-                        $data[$i]['item_id'] = $v['item_id'];
-                        $data[$i]['magento_order_id'] = $v['order_id'];
-                        $data[$i]['site'] = $site;
-                        $data[$i]['option_id'] = $options_id;
-                        $data[$i]['sku'] = $v['sku'];
-                        $data[$i]['order_prescription_type'] = $order_prescription_type;
-                        $data[$i]['created_at'] = strtotime($v['created_at']) + 28800;
-                        $data[$i]['updated_at'] = strtotime($v['updated_at']) + 28800;
-                    }
-                    $this->orderitemprocess->insertAll($data);
-                }
-                echo $v['item_id']."\n";
-                usleep(10000);
-            }
-            echo "ok";
-        }
-
-        /**
-         * 订单支付临时表
-         *
-         * @Description
-         * @author wpl
-         * @since 2020/11/12 17:06:50 
-         * @return void
-         */
-        public function order_payment_data_shell()
-        {
-
-            $this->order_payment_data(12);
-        }
-
-        /**
-         * 支付方式处理
-         *
-         * @Description
-         * @return void
-         * @since 2020/11/02 18:31:12
-         * @author wpl
-         */
-        protected function order_payment_data($site)
-        {
-            $list = $this->order->where('last_trans_id is null and site = '.$site)->limit(4000)->select();
-            $list = collection($list)->toArray();
-            $entity_id = array_column($list, 'entity_id');
-            if ($site == 1) {
-                $res = Db::connect('database.db_zeelool')->table('sales_flat_order_payment')->where(['parent_id' => ['in', $entity_id]])->column('last_trans_id', 'parent_id');
-            } elseif ($site == 2) {
-                $res = Db::connect('database.db_voogueme')->table('sales_flat_order_payment')->where(['parent_id' => ['in', $entity_id]])->column('last_trans_id', 'parent_id');
-            } elseif ($site == 3) {
-                $res = Db::connect('database.db_nihao')->table('sales_flat_order_payment')->where(['parent_id' => ['in', $entity_id]])->column('last_trans_id', 'parent_id');
-            } elseif ($site == 4) {
-                $res = Db::connect('database.db_meeloog')->table('sales_flat_order_payment')->where(['parent_id' => ['in', $entity_id]])->column('last_trans_id', 'parent_id');
-            } elseif ($site == 5) {
-                $res = Db::connect('database.db_weseeoptical')->table('sales_flat_order_payment')->where(['parent_id' => ['in', $entity_id]])->column('last_trans_id', 'parent_id');
-            } elseif ($site == 9) {
-                $res = Db::connect('database.db_zeelool_es')->table('sales_flat_order_payment')->where(['parent_id' => ['in', $entity_id]])->column('last_trans_id', 'parent_id');
-            } elseif ($site == 10) {
-                $res = Db::connect('database.db_zeelool_de')->table('sales_flat_order_payment')->where(['parent_id' => ['in', $entity_id]])->column('last_trans_id', 'parent_id');
-            } elseif ($site == 11) {
-                $res = Db::connect('database.db_zeelool_jp')->table('sales_flat_order_payment')->where(['parent_id' => ['in', $entity_id]])->column('last_trans_id', 'parent_id');
-            } elseif ($site == 11) {
-                $res = Db::connect('database.db_voogueme_acc')->table('sales_flat_order_payment')->where(['parent_id' => ['in', $entity_id]])->column('last_trans_id,method', 'parent_id');
-            }
-            if ($res) {
-                $params = [];
-                foreach ($list as $k => $v) {
-                    $params[$k]['id'] = $v['id'];
-                    $params[$k]['last_trans_id'] = $res[$v['entity_id']]['last_trans_id'] ?: 0;
-                    $params[$k]['payment_method'] = $res[$v['entity_id']]['method'];
-                }
-                $this->order->saveAll($params);
-                echo $site.'ok';
-            }
-        }
-
-
-        /**
-         * 支付方式处理
-         *
-         * @Description
-         * @return void
-         * @since 2020/11/02 18:31:12
-         * @author wpl
-         */
-        public function order_product_id_data()
-        {
-            $list = $this->orderitemoption->where('product_id is null')->limit(4000)->select();
-            $list = collection($list)->toArray();
-
-            $params = [];
-            foreach ($list as $k => $v) {
-
-                if ($v['site'] == 1) {
-                    $product_id = Db::connect('database.db_zeelool')->table('sales_flat_order_item')->where('order_id', $v['magento_order_id'])->where('item_id', $v['item_id'])->value('product_id');
-                } elseif ($v['site'] == 2) {
-                    $product_id = Db::connect('database.db_voogueme')->table('sales_flat_order_item')->where('order_id', $v['magento_order_id'])->where('item_id', $v['item_id'])->value('product_id');
-                } elseif ($v['site'] == 3) {
-                    $product_id = Db::connect('database.db_nihao')->table('sales_flat_order_item')->where('order_id', $v['magento_order_id'])->where('item_id', $v['item_id'])->value('product_id');
-                } elseif ($v['site'] == 4) {
-                    $product_id = Db::connect('database.db_meeloog')->table('sales_flat_order_item')->where('order_id', $v['magento_order_id'])->where('item_id', $v['item_id'])->value('product_id');
-                } elseif ($v['site'] == 5) {
-                    $product_id = Db::connect('database.db_weseeoptical')->table('sales_flat_order_item')->where('order_id', $v['magento_order_id'])->where('item_id', $v['item_id'])->value('product_id');
-                } elseif ($v['site'] == 9) {
-                    $product_id = Db::connect('database.db_zeelool_es')->table('sales_flat_order_item')->where('order_id', $v['magento_order_id'])->where('item_id', $v['item_id'])->value('product_id');
-                } elseif ($v['site'] == 10) {
-                    $product_id = Db::connect('database.db_zeelool_de')->table('sales_flat_order_item')->where('order_id', $v['magento_order_id'])->where('item_id', $v['item_id'])->value('product_id');
-                } elseif ($v['site'] == 11) {
-                    $product_id = Db::connect('database.db_zeelool_jp')->table('sales_flat_order_item')->where('order_id', $v['magento_order_id'])->where('item_id', $v['item_id'])->value('product_id');
-                }
-                if (!$product_id) {
-                    continue;
-                }
-                $params[$k]['id'] = $v['id'];
-                $params[$k]['product_id'] = $product_id;
-                echo $k."\n";
-            }
-            $this->orderitemoption->saveAll($params);
-            echo 'ok';
-        }
-
-        /**
-         * 临时处理订单子表数据
-         *
-         * @Description
-         * @author wpl
-         * @since 2020/11/12 16:47:50 
-         * @return void
-         */
-        public function order_item_shell_temp()
-        {
-            $this->order_item_data_shell_temp(1);
-            $this->order_item_data_shell_temp(2);
-            $this->order_item_data_shell_temp(3);
-            $this->order_item_data_shell_temp(4);
-            $this->order_item_data_shell_temp(5);
-            $this->order_item_data_shell_temp(9);
-            $this->order_item_data_shell_temp(10);
-            // $this->order_item_data_shell_temp(11);
-            // $this->order_item_shell(5);
-
-        }
-
-        protected function order_item_data_shell_temp($site)
-        {
-            $list = $this->orderitemoption->where('site='.$site.' and lens_number = 22304000')->limit(3000)->select();
-            $list = collection($list)->toArray();
-            $option_params = [];
-            foreach ($list as $k => $v) {
-                //处方解析 不同站不同字段
-                $result = $this->set_processing_type($v);
-                $this->orderitemprocess->where(['site' => $v['site'], 'item_id' => $v['item_id'], 'order_id' => $v['order_id']])->update(['order_prescription_type' => $result['order_prescription_type']]);
-                echo $v['item_id']."\n";
-                usleep(10000);
-            }
-
-            // $this->orderitemprocess->saveAll($option_params);
-            echo "ok";
-        }
-
-
-        public function process_order_type()
-        {
-            $item_order_number = [];
-
-            $orderitemprocess = new \app\admin\model\order\OrderItemProcess();
-            $list = $orderitemprocess->where(['item_order_number' => ['in', $item_order_number]])->select();
-            $option_params = [];
-            foreach ($list as $k => $v) {
-                $site = $v['site'];
-                $options = [];
-                //处方解析 不同站不同字段
-                if ($site == 1) {
-                    $item_data = Db::connect('database.db_zeelool')->table('sales_flat_order_item')->where(['item_id' => $v['item_id']])->column('product_options', 'item_id');
-                    $options = $this->zeelool_prescription_analysis($item_data[$v['item_id']]);
-                } elseif ($site == 2) {
-                    $item_data = Db::connect('database.db_voogueme')->table('sales_flat_order_item')->where(['item_id' => $v['item_id']])->column('product_options', 'item_id');
-                    $options = $this->voogueme_prescription_analysis($item_data[$v['item_id']]);
-                } elseif ($site == 3) {
-                    $item_data = Db::connect('database.db_nihao')->table('sales_flat_order_item')->where(['item_id' => $v['item_id']])->column('product_options', 'item_id');
-                    $options = $this->nihao_prescription_analysis($item_data[$v['item_id']]);
-                } elseif ($site == 4) {
-                    $item_data = Db::connect('database.db_meeloog')->table('sales_flat_order_item')->where(['item_id' => $v['item_id']])->column('product_options', 'item_id');
-                    $options = $this->meeloog_prescription_analysis($item_data[$v['item_id']]);
-                } elseif ($site == 5) {
-                    $item_data = Db::connect('database.db_weseeoptical')->table('sales_flat_order_item')->where(['item_id' => $v['item_id']])->column('product_options', 'item_id');
-                    $options = $this->wesee_prescription_analysis($item_data[$v['item_id']]);
-                } elseif ($site == 9) {
-                    $item_data = Db::connect('database.db_zeelool_es')->table('sales_flat_order_item')->where(['item_id' => $v['item_id']])->column('product_options', 'item_id');
-                    $options = $this->zeelool_es_prescription_analysis($item_data[$v['item_id']]);
-                } elseif ($site == 10) {
-                    $item_data = Db::connect('database.db_zeelool_de')->table('sales_flat_order_item')->where(['item_id' => $v['item_id']])->column('product_options', 'item_id');
-                    $options = $this->zeelool_de_prescription_analysis($item_data[$v['item_id']]);
-                } elseif ($site == 11) {
-                    $item_data = Db::connect('database.db_zeelool_jp')->table('sales_flat_order_item')->where(['item_id' => $v['item_id']])->column('product_options', 'item_id');
-                    $options = $this->zeelool_jp_prescription_analysis($item_data[$v['item_id']]);
-                }
-                $option_params[$k]['order_prescription_type'] = $options['order_prescription_type'];
-                $option_params[$k]['id'] = $v['id'];
-                echo $v['item_id']."\n";
-                usleep(10000);
-            }
-
-            $this->orderitemprocess->saveAll($option_params);
-            echo "ok";
-
-
-            echo "ok";
-        }
-    }+                $item_data = Db::connect('database.db_zeelool_jp')->table('sales_flat_order_item')->where(['item_id' => $v['item_id']])->column('product_options', 'item_id');
+                $options =  $this->zeelool_jp_prescription_analysis($item_data[$v['item_id']]);
+            }
+            $option_params[$k]['order_prescription_type'] = $options['order_prescription_type'];
+            $option_params[$k]['id'] = $v['id'];
+            echo $v['item_id'] . "\n";
+            usleep(10000);
+        }
+
+        $this->orderitemprocess->saveAll($option_params);
+        echo "ok";
+
+
+
+        echo "ok";
+    }
+}