--- conflicted
+++ resolved
@@ -165,13 +165,9 @@
                                     $params['customer_lastname'] = $v['customer_lastname'];
                                     $params['taxno'] = $v['taxno'];
                                     $params['base_to_order_rate'] = $v['base_to_order_rate'];
-<<<<<<< HEAD
-                                    $params['mw_rewardpoint_discount'] = $v['mw_rewardpoint_discount'];
-=======
                                     $params['mw_rewardpoint'] = $v['mw_rewardpoint'];
                                     $params['mw_rewardpoint_discount'] = $v['mw_rewardpoint_discount'];
                                     $params['base_shipping_amount'] = $v['base_shipping_amount'];
->>>>>>> cd8c925d
                                     $params['created_at'] = strtotime($v['created_at']) + 28800;
                                     $params['updated_at'] = strtotime($v['updated_at']) + 28800;
                                     //插入订单主表
@@ -205,14 +201,11 @@
                                     $params['customer_firstname'] = $v['customer_firstname'];
                                     $params['customer_lastname'] = $v['customer_lastname'];
                                     $params['taxno'] = $v['taxno'];
-<<<<<<< HEAD
-=======
                                     $params['base_to_order_rate'] = $v['base_to_order_rate'];
                                     $params['mw_rewardpoint'] = $v['mw_rewardpoint'];
                                     $params['mw_rewardpoint_discount'] = $v['mw_rewardpoint_discount'];
                                     $params['base_shipping_amount'] = $v['base_shipping_amount'];
                                     $params['base_shipping_amount'] = $v['base_shipping_amount'];
->>>>>>> cd8c925d
                                     $params['updated_at'] = strtotime($v['updated_at']) + 28800;
                                     $params['order_prescription_type'] = $v['custom_order_prescription_type'] ?? 0;
 
@@ -241,10 +234,7 @@
                                 foreach ($payload['data'] as $k => $v) {
                                     $params = [];
                                     $params['payment_method'] = $v['method'];
-<<<<<<< HEAD
-=======
                                     $params['last_trans_id'] = $v['last_trans_id'];
->>>>>>> cd8c925d
                                     $this->order->where(['entity_id' => $v['parent_id'], 'site' => $site])->update($params);
                                 }
                             }
@@ -1529,21 +1519,6 @@
      */
     public function process_order_data_temp()
     {
-<<<<<<< HEAD
-        $this->zeelool_old_order(3);
-        $this->zeelool_old_order(5);
-    }
-    protected function zeelool_old_order($site)
-    {
-      if ($site == 3) {
-            $id = $this->order->where('site=' . $site . ' and entity_id < 47304')->max('entity_id');
-            $list = $this->nihao->where(['entity_id' => ['between', [$id, 47304]]])->limit(3000)->select();
-        } elseif ($site == 5) {
-            $id = $this->order->where('site=' . $site . ' and entity_id < 1375')->max('entity_id');
-            $list = $this->wesee->where(['entity_id' => ['between', [$id, 1375]]])->limit(3000)->select();
-        }
-
-=======
         $this->zeelool_old_order(1);
         $this->zeelool_old_order(2);
         $this->zeelool_old_order(3);
@@ -1567,18 +1542,13 @@
         } elseif ($site == 11) {
             $list = $this->zeelool_jp->where(['customer_email' => ['in', ['zz2@gmail.com', 'v@qq.com', '12345@qq.com', '528062805@qq.com', '363901041@qq.com']], 'status' => 'processing'])->limit(100)->select();
         }
->>>>>>> cd8c925d
         $list = collection($list)->toArray();
 
         $order_params = [];
         foreach ($list as $k => $v) {
             $count = $this->order->where('site=' . $site . ' and entity_id=' . $v['entity_id'])->count();
             if ($count > 0) {
-<<<<<<< HEAD
-                continue;
-=======
                 $this->order->where('site=' . $site . ' and entity_id=' . $v['entity_id'])->delete();
->>>>>>> cd8c925d
             }
             $params = [];
             $params['entity_id'] = $v['entity_id'];
@@ -1603,11 +1573,7 @@
             $params['customer_lastname'] = $v['customer_lastname'];
             $params['taxno'] = $v['taxno'];
             $params['base_to_order_rate'] = $v['base_to_order_rate'];
-<<<<<<< HEAD
-            $params['mw_rewardpoint_discount'] = $v['mw_rewardpoint_discount'];
-=======
             // $params['base_shipping_amount'] = $v['base_shipping_amount'];
->>>>>>> cd8c925d
             $params['created_at'] = strtotime($v['created_at']) + 28800;
             $params['updated_at'] = strtotime($v['updated_at']) + 28800;
             //插入订单主表
@@ -1617,8 +1583,6 @@
             $order_params[$k]['entity_id'] = $v['entity_id'];
             $order_params[$k]['increment_id'] = $v['increment_id'];
 
-<<<<<<< HEAD
-=======
             //删除子订单表
             $this->orderitemoption->where('site=' . $site . ' and magento_order_id=' . $v['entity_id'])->delete();
             $this->orderitemprocess->where('site=' . $site . ' and magento_order_id=' . $v['entity_id'])->delete();
@@ -1811,7 +1775,6 @@
                 }
             }
 
->>>>>>> cd8c925d
             echo $v['entity_id'] . "\n";
             usleep(10000);
         }
@@ -1822,11 +1785,6 @@
 
     public function order_address_data_shell()
     {
-<<<<<<< HEAD
-        
-        $this->order_address_data(3);
-        $this->order_address_data(5);
-=======
 
         $this->order_address_data(1);
         $this->order_address_data(2);
@@ -1836,7 +1794,6 @@
         $this->order_address_data(9);
         $this->order_address_data(10);
         $this->order_address_data(11);
->>>>>>> cd8c925d
     }
 
     /**
@@ -1853,23 +1810,6 @@
         $list = collection($list)->toArray();
         $entity_id = array_column($list, 'entity_id');
         if ($site == 1) {
-<<<<<<< HEAD
-            $res = Db::connect('database.db_zeelool')->table('sales_flat_order_address')->where(['parent_id' => ['in', $entity_id]])->column('country_id,region,city,street,postcode,telephone', 'parent_id');
-        } elseif ($site == 2) {
-            $res = Db::connect('database.db_voogueme')->table('sales_flat_order_address')->where(['parent_id' => ['in', $entity_id]])->column('country_id,region,city,street,postcode,telephone', 'parent_id');
-        } elseif ($site == 3) {
-            $res = Db::connect('database.db_nihao')->table('sales_flat_order_address')->where(['parent_id' => ['in', $entity_id]])->column('country_id,region,city,street,postcode,telephone', 'parent_id');
-        } elseif ($site == 4) {
-            $res = Db::connect('database.db_meeloog')->table('sales_flat_order_address')->where(['parent_id' => ['in', $entity_id]])->column('country_id,region,city,street,postcode,telephone', 'parent_id');
-        } elseif ($site == 5) {
-            $res = Db::connect('database.db_weseeoptical')->table('sales_flat_order_address')->where(['parent_id' => ['in', $entity_id]])->column('country_id,region,city,street,postcode,telephone', 'parent_id');
-        } elseif ($site == 9) {
-            $res = Db::connect('database.db_zeelool_es')->table('sales_flat_order_address')->where(['parent_id' => ['in', $entity_id]])->column('country_id,region,city,street,postcode,telephone', 'parent_id');
-        } elseif ($site == 10) {
-            $res = Db::connect('database.db_zeelool_de')->table('sales_flat_order_address')->where(['parent_id' => ['in', $entity_id]])->column('country_id,region,city,street,postcode,telephone', 'parent_id');
-        } elseif ($site == 11) {
-            $res = Db::connect('database.db_zeelool_jp')->table('sales_flat_order_address')->where(['parent_id' => ['in', $entity_id]])->column('country_id,region,city,street,postcode,telephone', 'parent_id');
-=======
             $res = Db::connect('database.db_zeelool')->table('sales_flat_order_address')->where(['parent_id' => ['in', $entity_id]])->column('country_id,region_id,region,city,street,postcode,telephone', 'parent_id');
         } elseif ($site == 2) {
             $res = Db::connect('database.db_voogueme')->table('sales_flat_order_address')->where(['parent_id' => ['in', $entity_id]])->column('country_id,region_id,region,city,street,postcode,telephone', 'parent_id');
@@ -1885,15 +1825,11 @@
             $res = Db::connect('database.db_zeelool_de')->table('sales_flat_order_address')->where(['parent_id' => ['in', $entity_id]])->column('country_id,region_id,region,city,street,postcode,telephone', 'parent_id');
         } elseif ($site == 11) {
             $res = Db::connect('database.db_zeelool_jp')->table('sales_flat_order_address')->where(['parent_id' => ['in', $entity_id]])->column('country_id,region_id,region,city,street,postcode,telephone', 'parent_id');
->>>>>>> cd8c925d
         }
         $params = [];
         foreach ($list as $k => $v) {
             $params[$k]['id'] = $v['id'];
-<<<<<<< HEAD
-=======
             $params[$k]['region_id'] = $res[$v['entity_id']]['region_id'];
->>>>>>> cd8c925d
             $params[$k]['country_id'] = $res[$v['entity_id']]['country_id'];
             $params[$k]['region'] = $res[$v['entity_id']]['region'];
             $params[$k]['city'] = $res[$v['entity_id']]['city'];
@@ -1905,8 +1841,6 @@
         echo $site . 'ok';
     }
 
-<<<<<<< HEAD
-=======
     public function order_data_shell()
     {
 
@@ -1969,7 +1903,6 @@
 
 
 
->>>>>>> cd8c925d
     /**
      * 临时处理订单子表数据
      *
@@ -1980,27 +1913,16 @@
      */
     public function order_item_data_shell()
     {
-<<<<<<< HEAD
-        $this->order_item_shell(3);
-        $this->order_item_shell(5);
-      
-=======
         $this->order_item_shell(1);
         // $this->order_item_shell(5);
 
->>>>>>> cd8c925d
     }
 
     protected function order_item_shell($site)
     {
         if ($site == 1) {
-<<<<<<< HEAD
-            $id = $this->orderitemoption->where('site=' . $site . ' and item_id < 929673')->max('item_id');
-            $list = Db::connect('database.db_zeelool')->table('sales_flat_order_item')->where(['item_id' => ['between', [$id, 929673]]])->limit(3000)->select();
-=======
             // $id = $this->orderitemoption->where('site=' . $site . ' and item_id < 929673')->max('item_id');
             $list = Db::connect('database.db_zeelool')->table('sales_flat_order_item')->where(['item_id' => 975454])->limit(3000)->select();
->>>>>>> cd8c925d
         } elseif ($site == 2) {
             $id = $this->orderitemoption->where('site=' . $site . ' and item_id < 515947')->max('item_id');
             $list = Db::connect('database.db_voogueme')->table('sales_flat_order_item')->where(['item_id' => ['between', [$id, 515947]]])->limit(3000)->select();
@@ -2089,11 +2011,6 @@
      */
     public function order_payment_data_shell()
     {
-<<<<<<< HEAD
-        $this->order_payment_data(3);
-        $this->order_payment_data(5);
-       
-=======
         $this->order_payment_data(1);
         $this->order_payment_data(2);
         $this->order_payment_data(3);
@@ -2102,7 +2019,6 @@
         $this->order_payment_data(9);
         $this->order_payment_data(10);
         $this->order_payment_data(11);
->>>>>>> cd8c925d
     }
 
     /**
@@ -2115,27 +2031,6 @@
      */
     protected function order_payment_data($site)
     {
-<<<<<<< HEAD
-        $list = $this->order->where('payment_method is null and site = ' . $site)->limit(4000)->select();
-        $list = collection($list)->toArray();
-        $entity_id = array_column($list, 'entity_id');
-        if ($site == 1) {
-            $res = Db::connect('database.db_zeelool')->table('sales_flat_order_payment')->where(['parent_id' => ['in', $entity_id]])->column('method', 'parent_id');
-        } elseif ($site == 2) {
-            $res = Db::connect('database.db_voogueme')->table('sales_flat_order_payment')->where(['parent_id' => ['in', $entity_id]])->column('method', 'parent_id');
-        } elseif ($site == 3) {
-            $res = Db::connect('database.db_nihao')->table('sales_flat_order_payment')->where(['parent_id' => ['in', $entity_id]])->column('method', 'parent_id');
-        } elseif ($site == 4) {
-            $res = Db::connect('database.db_meeloog')->table('sales_flat_order_payment')->where(['parent_id' => ['in', $entity_id]])->column('method', 'parent_id');
-        } elseif ($site == 5) {
-            $res = Db::connect('database.db_weseeoptical')->table('sales_flat_order_payment')->where(['parent_id' => ['in', $entity_id]])->column('method', 'parent_id');
-        } elseif ($site == 9) {
-            $res = Db::connect('database.db_zeelool_es')->table('sales_flat_order_payment')->where(['parent_id' => ['in', $entity_id]])->column('method', 'parent_id');
-        } elseif ($site == 10) {
-            $res = Db::connect('database.db_zeelool_de')->table('sales_flat_order_payment')->where(['parent_id' => ['in', $entity_id]])->column('method', 'parent_id');
-        } elseif ($site == 11) {
-            $res = Db::connect('database.db_zeelool_jp')->table('sales_flat_order_payment')->where(['parent_id' => ['in', $entity_id]])->column('method', 'parent_id');
-=======
         $list = $this->order->where('last_trans_id is null and site = ' . $site)->limit(4000)->select();
         $list = collection($list)->toArray();
         $entity_id = array_column($list, 'entity_id');
@@ -2155,25 +2050,16 @@
             $res = Db::connect('database.db_zeelool_de')->table('sales_flat_order_payment')->where(['parent_id' => ['in', $entity_id]])->column('last_trans_id', 'parent_id');
         } elseif ($site == 11) {
             $res = Db::connect('database.db_zeelool_jp')->table('sales_flat_order_payment')->where(['parent_id' => ['in', $entity_id]])->column('last_trans_id', 'parent_id');
->>>>>>> cd8c925d
         }
         if ($res) {
             $params = [];
             foreach ($list as $k => $v) {
                 $params[$k]['id'] = $v['id'];
-<<<<<<< HEAD
-                $params[$k]['payment_method'] = $res[$v['entity_id']];
-=======
                 $params[$k]['last_trans_id'] = $res[$v['entity_id']] ?: 0;
->>>>>>> cd8c925d
             }
             $this->order->saveAll($params);
             echo $site . 'ok';
         }
-<<<<<<< HEAD
-       
-=======
->>>>>>> cd8c925d
     }
 
 
@@ -2218,8 +2104,6 @@
         $this->orderitemoption->saveAll($params);
         echo 'ok';
     }
-<<<<<<< HEAD
-=======
 
     /**
      * 临时处理订单子表数据
@@ -2300,5 +2184,4 @@
         $this->orderitemoption->saveAll($option_params);
         echo "ok";
     }
->>>>>>> cd8c925d
 }