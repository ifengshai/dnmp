<?php

/**
 * 订单数据解析
 * 执行时间：
 */

namespace app\admin\controller\shell;

use app\common\controller\Backend;
use think\Db;

class OrderData extends Backend
{
    protected $noNeedLogin = ['*'];

    public function _initialize()
    {
        parent::_initialize();
        $this->order = new \app\admin\model\order\Order();
        $this->orderitemoption = new \app\admin\model\order\OrderItemOption();
        $this->orderprocess = new \app\admin\model\order\OrderProcess();
        $this->orderitemprocess = new \app\admin\model\order\OrderItemProcess();
        $this->zeelool = new \app\admin\model\order\order\Zeelool();
        $this->voogueme = new \app\admin\model\order\order\Voogueme();
        $this->nihao = new \app\admin\model\order\order\Nihao();
        $this->meeloog = new \app\admin\model\order\order\Meeloog();
        $this->wesee = new \app\admin\model\order\order\Weseeoptical();
        // $this->zeelool_es = new \app\admin\model\order\order\ZeeloolEs();
        // $this->zeelool_de = new \app\admin\model\order\order\ZeeloolDe();
        // $this->zeelool_jp = new \app\admin\model\order\order\ZeeloolJp();
    }


    /**
     * 处理订单数据
     *
     * @Description
     * @author wpl
     * @since 2020/10/21 14:55:50 
     * @return void
     */
    public function process_order_data()
    {
        /**
         * 代码中的输出注释都可以打开供调试使用
         * 对 中台生产的  用户信息 进行消费
         */
        // 设置将要消费消息的主题
        $topic = 'mojing_order';
        $host = '127.0.0.1:9092';
        $group_id = '0';
        $conf = new \RdKafka\Conf();
        // 当有新的消费进程加入或者退出消费组时，kafka 会自动重新分配分区给消费者进程，这里注册了一个回调函数，当分区被重新分配时触发
        $conf->setRebalanceCb(function (\RdKafka\KafkaConsumer $kafka, $err, array $partitions = null) {
            switch ($err) {
                case RD_KAFKA_RESP_ERR__ASSIGN_PARTITIONS:
                    $kafka->assign($partitions);
                    break;
                case RD_KAFKA_RESP_ERR__REVOKE_PARTITIONS:
                    $kafka->assign(NULL);
                    break;
                default:
                    throw new \Exception($err);
            }
        });
        // 配置groud.id 具有相同 group.id 的consumer 将会处理不同分区的消息，
        // 所以同一个组内的消费者数量如果订阅了一个topic，
        // 那么消费者进程的数量多于 多于这个topic 分区的数量是没有意义的。
        $conf->set('group.id', $group_id);

        // 添加 kafka集群服务器地址
        $conf->set('metadata.broker.list', $host); //'localhost:9092,localhost:9093,localhost:9094,localhost:9095'

        // 针对低延迟进行了优化的配置。这允许PHP进程/请求尽快发送消息并快速终止
        $conf->set('socket.timeout.ms', 50);
        //多进程和信号
        if (function_exists('pcntl_sigprocmask')) {
            pcntl_sigprocmask(SIG_BLOCK, array(SIGIO));
            $conf->set('internal.termination.signal', SIGIO);
        } else {
            $conf->set('queue.buffering.max.ms', 1);
        }

        $topicConf = new \RdKafka\TopicConf();
        // 在interval.ms的时间内自动提交确认、建议不要启动, 1是启动，0是未启动
        $topicConf->set('auto.commit.enable', 0);
        $topicConf->set('auto.commit.interval.ms', 100);
        //smallest：简单理解为从头开始消费，largest：简单理解为从最新的开始消费
        $topicConf->set('auto.offset.reset', 'smallest');
        // 设置offset的存储为broker
        //$topicConf->set('offset.store.method', 'broker');
        // 设置offset的存储为file
        //$topicConf->set('offset.store.method', 'file');
        // 设置offset的存储路径
        $topicConf->set('offset.store.path', 'kafka_offset.log');
        //$topicConf->set('offset.store.path', __DIR__);

        $consumer = new \RdKafka\KafkaConsumer($conf);

        // 更新订阅集（自动分配partitions ）
        $consumer->subscribe([$topic]);

        //指定topic分配partitions使用那个分区
        // $consumer->assign([
        //     new \RdKafka\TopicPartition("zzy8", 0),
        //     new \RdKafka\TopicPartition("zzy8", 1),
        // ]);

        while (true) {
            //设置120s为超时
            $message = $consumer->consume(120 * 1000);
            if (!empty($message)) {
                switch ($message->err) {
                    case RD_KAFKA_RESP_ERR_NO_ERROR: //没有错误
                        //拆解对象为数组，并根据业务需求处理数据
                        $payload = json_decode($message->payload, true);
                        $key = $message->key;
                        file_put_contents('/www/wwwroot/mojing_test/runtime/log/canal.log', serialize($payload) . "\n");
                        //根据kafka中不同key，调用对应方法传递处理数据
                        //对该条message进行处理，比如用户数据同步， 记录日志。
                        if ($payload) {
                            //根据库名判断站点
                            switch ($payload['database']) {
                                case 'zeelool':
                                    $model = $this->zeelool;
                                    $site = 1;
                                    break;
                                case 'voogueme':
                                    $model = $this->voogueme;
                                    $site = 2;
                                    break;
                                case 'nihao':
                                    $model = $this->nihao;
                                    $site = 3;
                                    break;
                                    // case 'meeloog':
                                    //     $model = $this->meeloog;
                                    //     break;
                                    // case 'wesee':
                                    //     $model = $this->wesee;
                                    //     break;
                                    // case 'zeelool_es':
                                    //     $model = $this->zeelool_es;
                                    //     break;
                                    // case 'zeelool_de':
                                    //     $model = $this->zeelool_de;
                                    //     break;
                                    // case 'zeelool_jp':
                                    //     $model = $this->zeelool_jp;
                                    //     break;
                            }
                            //主表
                            if ($payload['type'] == 'INSERT' && $payload['table'] == 'sales_flat_order') {
                                $params = [];
                                $order_params = [];
                                $order_item_params = [];
                                foreach ($payload['data'] as $k => $v) {
                                    $params['entity_id'] = $v['entity_id'];
                                    $params['site'] = $site;
                                    $params['increment_id'] = $v['increment_id'];
                                    $params['status'] = $v['status'] ?: '';
                                    $params['store_id'] = $v['store_id'];
                                    $params['base_grand_total'] = $v['base_grand_total'];
                                    $params['total_item_count'] = $v['total_qty_ordered'];
                                    $params['total_qty_ordered'] = $v['total_qty_ordered'];
                                    $params['order_type'] = $v['order_type'];
                                    $params['base_currency_code'] = $v['base_currency_code'];
                                    $params['shipping_method'] = $v['shipping_method'];
                                    $params['shipping_title'] = $v['shipping_description'];
                                    $params['country_id'] = $v['country_id'];
                                    $params['region'] = $v['region'];
                                    $params['city'] = $v['city'];
                                    $params['street'] = $v['street'];
                                    $params['postcode'] = $v['postcode'];
                                    $params['telephone'] = $v['telephone'];
                                    $params['customer_email'] = $v['customer_email'];
                                    $params['customer_firstname'] = $v['customer_firstname'];
                                    $params['customer_lastname'] = $v['customer_lastname'];
                                    $params['taxno'] = $v['taxno'];
                                    $params['created_at'] = strtotime($v['created_at']);
                                    $params['updated_at'] = strtotime($v['updated_at']);
                                    //插入订单主表
                                    $order_id = $this->order->insertGetId($params);
                                    $order_params[$k]['site'] = $site;
                                    $order_params[$k]['order_id'] = $order_id;
                                    $order_params[$k]['entity_id'] = $v['entity_id'];
                                    $order_params[$k]['increment_id'] = $v['increment_id'];


                                    //插入子表一条数据
                                    $order_item_params[$k]['site'] = $site;
                                    $order_item_params[$k]['order_id'] = $order_id;
                                    $order_item_params[$k]['entity_id'] = $v['entity_id'];
                                    $order_item_params[$k]['increment_id'] = $v['increment_id'];
                                }
                                //插入订单处理表
                                $this->orderprocess->saveAll($order_params);
                            }

                            //更新主表
                            if ($payload['type'] == 'UPDATE' && $payload['table'] == 'sales_flat_order') {
                                $params = [];
                                foreach ($payload['data'] as $k => $v) {
                                    $params['base_grand_total'] = $v['base_grand_total'];
                                    $params['total_item_count'] = $v['total_qty_ordered'];
                                    $params['total_qty_ordered'] = $v['total_qty_ordered'];
                                    $params['order_type'] = $v['order_type'];
                                    $params['status'] = $v['status'] ?: '';
                                    $params['base_currency_code'] = $v['base_currency_code'];
                                    $params['shipping_method'] = $v['shipping_method'];
                                    $params['shipping_title'] = $v['shipping_description'];
                                    $params['country_id'] = $v['country_id'];
                                    $params['region'] = $v['region'];
                                    $params['city'] = $v['city'];
                                    $params['street'] = $v['street'];
                                    $params['postcode'] = $v['postcode'];
                                    $params['telephone'] = $v['telephone'];
                                    $params['customer_email'] = $v['customer_email'];
                                    $params['customer_firstname'] = $v['customer_firstname'];
                                    $params['customer_lastname'] = $v['customer_lastname'];
                                    $params['taxno'] = $v['taxno'];
                                    $params['updated_at'] = strtotime($v['updated_at']);
                                    $this->order->where('entity_id', $v['entity_id'])->update($params);
                                }
                            }

                            //新增子表
                            if ($payload['type'] == 'INSERT' && $payload['table'] == 'sales_flat_order_item') {
                                $data = []; //子订单表数据
                                foreach ($payload['data'] as $k => $v) {
                                    //处方解析 不同站不同字段
                                    if ($site == 1) {
                                        $options =  $this->zeelool_prescription_analysis($v['product_options']);
                                    } elseif ($site == 2) {
                                        $options =  $this->voogueme_prescription_analysis($v['product_options']);
                                    } elseif ($site == 3) {
                                        $options =  $this->nihao_prescription_analysis($v['product_options']);
                                    }
<<<<<<< HEAD
                                    dump($options);
                                    //合并数组
                                    $arr = array_merge($arr, $options);
                                    dump($arr);
                                    $options_id = $this->orderoptions->insertGetId($arr);
=======

                                    $options['item_id'] = $v['item_id'];
                                    $options['site'] = $site;
                                    $options['magento_order_id'] = $v['order_id'];
                                    $options['sku'] = $v['sku'];
                                    $options['qty'] = $v['qty_ordered'];
                                    $options['base_row_total'] = $v['base_row_total'];
                                    dump($options);
                                    $options_id = $this->orderoptions->insertGetId($options);
                                  
>>>>>>> b896af2c
                                    for ($i = 0; $i < $v['qty_ordered']; $i++) {
                                        $data[$i]['item_id'] = $v['item_id'];
                                        $data[$i]['magento_order_id'] = $v['order_id'];
                                        $data[$i]['site'] = $site;
                                        $data[$i]['option_id'] = $options_id;
                                        $str = '';
                                        if ($i < 10) {
                                            $str = '0' . $i + 1;
                                        } else {
                                            $str = $i + 1;
                                        }
                                        $data[$i]['item_order_number'] = $v['order_number'] . '-' . $str;
                                        $data[$i]['sku'] = $v['sku'];
                                        $data[$i]['created_at'] = strtotime($v['created_at']);
                                        $data[$i]['updated_at'] = strtotime($v['updated_at']);
                                    }
                                    $this->orderitemprocess->insertAll($data);
                                }
                            }
                        }

                        break;
                    case RD_KAFKA_RESP_ERR__PARTITION_EOF: //没有数据
                        echo "No more messages; will wait for more\n";
                        break;
                    case RD_KAFKA_RESP_ERR__TIMED_OUT: //超时
                        echo "Timed out\n";
                        // var_dump("##################");
                        break;
                    default:
                        // var_dump("nothing");
                        throw new \Exception($message->errstr(), $message->err);
                        break;
                }
            } else {
                // var_dump('this is empty obj!!!');
            }
        }
    }

    /**
     * Zeelool 处方解析逻辑
     *
     * @Description
     * @author wpl
     * @since 2020/10/28 10:16:53 
     * @return void
     */
    protected function zeelool_prescription_analysis($data)
    {
        $options = unserialize($data);
        //镜片类型
        $arr['index_type'] = $options['info_buyRequest']['tmplens']['lenstype_data_name'] ?: '';
        //镜片名称
        $arr['index_name'] = $options['info_buyRequest']['tmplens']['lens_data_name'] ?: '';
        //光度等参数
        $prescription_params = explode("&", $options['info_buyRequest']['tmplens']['prescription']);
        $options_params = array();
        foreach ($prescription_params as $key => $value) {
            $arr_value = explode("=", $value);
            $options_params[$arr_value[0]] = $arr_value[1];
        }
        //处方类型
        $arr['prescription_type'] = $options_params['prescription_type'] ?: '';
        //镀膜名称
        $arr['coating_name'] = $options['info_buyRequest']['tmplens']['coating_name'] ?: '';
        //镀膜价格
        $arr['coating_price'] = $options['info_buyRequest']['tmplens']['coating_base_price'];
        //镜框价格
        $arr['frame_price'] = $options['info_buyRequest']['tmplens']['frame_base_price'];
        //镜片价格
        $arr['index_price'] = $options['info_buyRequest']['tmplens']['lens_base_price'];
        //镜框原始价格
        $arr['frame_regural_price'] = $options['info_buyRequest']['tmplens']['frame_regural_price'];
        //镜片颜色
        $arr['index_color'] = $options['info_buyRequest']['tmplens']['color_data_name'];
        //镜框颜色
        $arr['frame_color'] = $options['options'][0]['value'];
        //镜片+镀膜价格
        $arr['lens_price'] = $options['info_buyRequest']['tmplens']['lens'] ?? 0;
        //镜框+镜片+镀膜价格
        $arr['total'] = $options['info_buyRequest']['tmplens']['total'] ?? 0;
        //镜片分类
        $arr['goods_type'] = $options['info_buyRequest']['tmplens']['goods_type'] ?? 0;
        //光度参数
        $arr['od_sph'] = $options_params['od_sph'] ?: '';;
        $arr['os_sph'] = $options_params['os_sph'] ?: '';;
        $arr['od_cyl'] = $options_params['od_cyl'] ?: '';;
        $arr['os_cyl'] = $options_params['os_cyl'] ?: '';;
        $arr['od_axis'] = $options_params['od_axis'];
        $arr['pd_l'] = $options_params['pd_l'];
        $arr['pd_r'] = $options_params['pd_r'];
        $arr['pd'] = $options_params['pd'];
        $arr['os_add'] = $options_params['os_add'];
        $arr['od_add'] = $options_params['od_add'];
        $arr['od_pv'] = $options_params['od_pv'];
        $arr['os_pv'] = $options_params['os_pv'];
        $arr['od_pv_r'] = $options_params['od_pv_r'];
        $arr['os_pv_r'] = $options_params['os_pv_r'];
        $arr['od_bd'] = $options_params['od_bd'];
        $arr['os_bd'] = $options_params['os_bd'];
        $arr['od_bd_r'] = $options_params['od_bd_r'];
        $arr['os_bd_r'] = $options_params['os_bd_r'];
        
        /**
         * 判断定制现片逻辑
         * 1、渐进镜 Progressive
         * 2、偏光镜 镜片类型包含Polarized
         * 3、染色镜 镜片类型包含Lens with Color Tint 或 Tinted 或 Color Tint
         * 4、当cyl<=-4或cyl>=4 或 sph < -8或 sph>8
         */
        if ($arr['prescription_type'] == 'Progressive') {
            $arr['is_custom_lens'] = 1;
        }


        if (strpos($arr['index_type'], 'Polarized') !== false) {
            $arr['is_custom_lens'] = 1;
        }

        if (strpos($arr['index_type'], 'Lens with Color Tint') !== false) {
            $arr['is_custom_lens'] = 1;
        }

        //染色
        if (strpos($arr['index_type'], 'Tinted') !== false) {
            $arr['is_custom_lens'] = 1;
        }

        if (strpos($arr['index_type'], 'Color Tint') !== false) {
            $arr['is_custom_lens'] = 1;
        }

        if ((float) urldecode($arr['od_cyl']) * 1 <= -4 || (float) urldecode($arr['od_cyl']) * 1 >= 4) {
            $arr['is_custom_lens'] = 1;
        }

        if ((float) urldecode($arr['os_cyl']) * 1 <= -4 || (float) urldecode($arr['os_cyl']) * 1 >= 4) {
            $arr['is_custom_lens'] = 1;
        }
        if ((float) urldecode($arr['od_sph']) * 1 < -8 || (float) urldecode($arr['od_sph']) * 1 > 8) {
            $arr['is_custom_lens'] = 1;
        }

        if ((float) urldecode($arr['os_sph']) * 1 < -8 || (float) urldecode($arr['os_sph']) * 1 > 8) {
            $arr['is_custom_lens'] = 1;
        }

        return $arr;
    }


    /**
     * Voogueme 处方解析逻辑
     *
     * @Description
     * @author wpl
     * @since 2020/10/28 10:16:53 
     * @return void
     */
    protected function voogueme_prescription_analysis($data)
    {
        $options = unserialize($data);
        //镜片类型
        $arr['index_type'] = $options['info_buyRequest']['tmplens']['index_type'] ?: '';
        //镜片名称
        $arr['index_name'] = $options['info_buyRequest']['tmplens']['index_type'] ?: '';
        //光度等参数
        $prescription_params = explode("&", $options['info_buyRequest']['tmplens']['prescription']);
        $options_params = array();
        foreach ($prescription_params as $key => $value) {
            $arr_value = explode("=", $value);
            $options_params[$arr_value[0]] = $arr_value[1];
        }
        //处方类型
        $arr['prescription_type'] = $options_params['prescription_type'] ?: '';
        //镀膜名称
        $arr['coating_name'] = $options['info_buyRequest']['tmplens']['coatiing_name'] ?: '';
        //镀膜价格
        $arr['coating_price'] = $options['info_buyRequest']['tmplens']['coatiing_base_price'];
        //镜框价格
        $arr['frame_price'] = $options['info_buyRequest']['tmplens']['frame_base_price'];
        //镜片价格
        $arr['index_price'] = $options['info_buyRequest']['tmplens']['lens_base_price'];
        //镜框原始价格
        $arr['frame_regural_price'] = $options['info_buyRequest']['tmplens']['frame_regural_price'];
        //镜片颜色
        $arr['index_color'] = $options['info_buyRequest']['tmplens']['color_name'];
        //镜框颜色
        $arr['frame_color'] = $options['options'][0]['value'];
        //镜片+镀膜价格
        $arr['lens_price'] = $options['info_buyRequest']['tmplens']['lens'] ?? 0;
        //镜框+镜片+镀膜价格
        $arr['total'] = $options['info_buyRequest']['tmplens']['total'] ?? 0;
        //镜片分类
        $arr['goods_type'] = $options['info_buyRequest']['tmplens']['goods_type'] ?? 0;
        //光度参数
        $arr['od_sph'] = $options_params['od_sph'] ?: '';;
        $arr['os_sph'] = $options_params['os_sph'] ?: '';;
        $arr['od_cyl'] = $options_params['od_cyl'] ?: '';;
        $arr['os_cyl'] = $options_params['os_cyl'] ?: '';;
        $arr['od_axis'] = $options_params['od_axis'];
        $arr['pd_l'] = $options_params['pd_l'];
        $arr['pd_r'] = $options_params['pd_r'];
        $arr['pd'] = $options_params['pd'];
        $arr['os_add'] = $options_params['os_add'];
        $arr['od_add'] = $options_params['od_add'];
        $arr['od_pv'] = $options_params['od_pv'];
        $arr['os_pv'] = $options_params['os_pv'];
        $arr['od_pv_r'] = $options_params['od_pv_r'];
        $arr['os_pv_r'] = $options_params['os_pv_r'];
        $arr['od_bd'] = $options_params['od_bd'];
        $arr['os_bd'] = $options_params['os_bd'];
        $arr['od_bd_r'] = $options_params['od_bd_r'];
        $arr['os_bd_r'] = $options_params['os_bd_r'];
        
        /**
         * 判断定制现片逻辑
         * 1、渐进镜 Progressive
         * 2、偏光镜 镜片类型包含Polarized
         * 3、染色镜 镜片类型包含Lens with Color Tint 或 Tinted 或 Color Tint
         * 4、当cyl<=-4或cyl>=4 或 sph < -8或 sph>8
         */
        if ($arr['prescription_type'] == 'Progressive') {
            $arr['is_custom_lens'] = 1;
        }


        if (strpos($arr['index_type'], 'Polarized') !== false) {
            $arr['is_custom_lens'] = 1;
        }

        if (strpos($arr['index_type'], 'Lens with Color Tint') !== false) {
            $arr['is_custom_lens'] = 1;
        }

        //染色
        if (strpos($arr['index_type'], 'Tinted') !== false) {
            $arr['is_custom_lens'] = 1;
        }

        if (strpos($arr['index_type'], 'Color Tint') !== false) {
            $arr['is_custom_lens'] = 1;
        }

        if ((float) urldecode($arr['od_cyl']) * 1 <= -4 || (float) urldecode($arr['od_cyl']) * 1 >= 4) {
            $arr['is_custom_lens'] = 1;
        }

        if ((float) urldecode($arr['os_cyl']) * 1 <= -4 || (float) urldecode($arr['os_cyl']) * 1 >= 4) {
            $arr['is_custom_lens'] = 1;
        }
        if ((float) urldecode($arr['od_sph']) * 1 < -8 || (float) urldecode($arr['od_sph']) * 1 > 8) {
            $arr['is_custom_lens'] = 1;
        }

        if ((float) urldecode($arr['os_sph']) * 1 < -8 || (float) urldecode($arr['os_sph']) * 1 > 8) {
            $arr['is_custom_lens'] = 1;
        }

        return $arr;
    }


    /**
     * Nihao 处方解析逻辑
     *
     * @Description
     * @author wpl
     * @since 2020/10/28 10:16:53 
     * @return void
     */
    protected function nihao_prescription_analysis($data)
    {
        $options = unserialize($data);
        //镜片类型
        $arr['index_type'] = $options['info_buyRequest']['tmplens']['lens_type'] ?: '';
        //镜片名称
        $arr['index_name'] = $options['info_buyRequest']['tmplens']['third_name'] ?: '';
        //光度等参数
        $options_params = json_decode($options['info_buyRequest']['tmplens']['prescription']);
       
        //处方类型
        $arr['prescription_type'] = $options_params['prescription_type'] ?: '';
        //镀膜名称
        $arr['coating_name'] = $options['info_buyRequest']['tmplens']['four_name'] ?: '';
        //镀膜价格
        $arr['coating_price'] = $options['info_buyRequest']['tmplens']['coatiing_base_price'];
        //镜框价格
        $arr['frame_price'] = $options['info_buyRequest']['tmplens']['frame_base_price'];
        //镜片价格
        $arr['index_price'] = $options['info_buyRequest']['tmplens']['lens_base_price'];
        //镜框原始价格
        $arr['frame_regural_price'] = $options['info_buyRequest']['tmplens']['frame_regural_price'];
        //镜片颜色
        $arr['index_color'] = $options['info_buyRequest']['tmplens']['color_name'];
        //镜框颜色
        $arr['frame_color'] = $options['options'][0]['value'];
        //镜片+镀膜价格
        $arr['lens_price'] = $options['info_buyRequest']['tmplens']['lens'] ?? 0;
        //镜框+镜片+镀膜价格
        $arr['total'] = $options['info_buyRequest']['tmplens']['total'] ?? 0;
        //镜片分类
        $arr['goods_type'] = $options['info_buyRequest']['tmplens']['goods_type'] ?? 0;
        //光度参数
        $arr['od_sph'] = $options_params['od_sph'] ?: '';;
        $arr['os_sph'] = $options_params['os_sph'] ?: '';;
        $arr['od_cyl'] = $options_params['od_cyl'] ?: '';;
        $arr['os_cyl'] = $options_params['os_cyl'] ?: '';;
        $arr['od_axis'] = $options_params['od_axis'];
        $arr['pd_l'] = $options_params['pd_l'];
        $arr['pd_r'] = $options_params['pd_r'];
        $arr['pd'] = $options_params['pd'];
        $arr['os_add'] = $options_params['os_add'];
        $arr['od_add'] = $options_params['od_add'];
        $arr['od_pv'] = $options_params['od_pv'];
        $arr['os_pv'] = $options_params['os_pv'];
        $arr['od_pv_r'] = $options_params['od_pv_r'];
        $arr['os_pv_r'] = $options_params['os_pv_r'];
        $arr['od_bd'] = $options_params['od_bd'];
        $arr['os_bd'] = $options_params['os_bd'];
        $arr['od_bd_r'] = $options_params['od_bd_r'];
        $arr['os_bd_r'] = $options_params['os_bd_r'];
        
        /**
         * 判断定制现片逻辑
         * 1、渐进镜 Progressive
         * 2、偏光镜 镜片类型包含Polarized
         * 3、染色镜 镜片类型包含Lens with Color Tint 或 Tinted 或 Color Tint
         * 4、当cyl<=-4或cyl>=4 或 sph < -8或 sph>8
         */
        if ($arr['prescription_type'] == 'Progressive') {
            $arr['is_custom_lens'] = 1;
        }


        if (strpos($arr['index_type'], 'Polarized') !== false) {
            $arr['is_custom_lens'] = 1;
        }

        if (strpos($arr['index_type'], 'Lens with Color Tint') !== false) {
            $arr['is_custom_lens'] = 1;
        }

        //染色
        if (strpos($arr['index_type'], 'Tinted') !== false) {
            $arr['is_custom_lens'] = 1;
        }

        if (strpos($arr['index_type'], 'Color Tint') !== false) {
            $arr['is_custom_lens'] = 1;
        }

        if ((float) urldecode($arr['od_cyl']) * 1 <= -4 || (float) urldecode($arr['od_cyl']) * 1 >= 4) {
            $arr['is_custom_lens'] = 1;
        }

        if ((float) urldecode($arr['os_cyl']) * 1 <= -4 || (float) urldecode($arr['os_cyl']) * 1 >= 4) {
            $arr['is_custom_lens'] = 1;
        }
        if ((float) urldecode($arr['od_sph']) * 1 < -8 || (float) urldecode($arr['od_sph']) * 1 > 8) {
            $arr['is_custom_lens'] = 1;
        }

        if ((float) urldecode($arr['os_sph']) * 1 < -8 || (float) urldecode($arr['os_sph']) * 1 > 8) {
            $arr['is_custom_lens'] = 1;
        }

        return $arr;
    }












































    /**
     * 处理订单处方数据
     *
     * @Description
     * @author wpl
     * @since 2020/10/21 14:55:50 
     * @return void
     */
    public function process_order_options_data()
    {
        //查询订单表最大id
        $id = $this->orderoptions->max('item_id');

        $list = Db::connect('database.db_zeelool')
            ->table('sales_flat_order_item')
            ->alias('a')
            ->field('a.*,b.increment_id as order_number')
            ->join(['sales_flat_order' => 'b'], 'a.order_id=b.entity_id')
            ->where(['item_id' => ['>', $id]])
            ->limit(200)
            ->select();
        $arr = []; //处方表数据
        $data = []; //子订单表数据
        foreach ($list as $k => $v) {
            $arr['item_id'] = $v['item_id'];
            $arr['order_id'] = $v['order_id'];
            $arr['sku'] = $v['sku'];
            $arr['qty'] = $v['qty_ordered'];
            $arr['base_row_total'] = $v['base_row_total'];
            $options = unserialize($v['product_options']);
            $arr['index_type'] = $options['info_buyRequest']['tmplens']['index_type'] ?: '';
            $arr['index_name'] = $options['info_buyRequest']['tmplens']['index_name'] ?: '';
            $prescription_params = explode("&", $options['info_buyRequest']['tmplens']['prescription']);
            $options_params = array();
            foreach ($prescription_params as $key => $value) {
                $arr_value = explode("=", $value);
                $options_params[$arr_value[0]] = $arr_value[1];
            }
            $arr['prescription_type'] = $options_params['prescription_type'] ?: '';
            $arr['coatiing_name'] = $options['info_buyRequest']['tmplens']['coatiing_name'] ?: '';
            $arr['coatiing_price'] = $options['info_buyRequest']['tmplens']['coatiing_price'];
            $arr['frame_price'] = $options['info_buyRequest']['tmplens']['frame_price'];
            $arr['index_price'] = $options['info_buyRequest']['tmplens']['index_price'];
            $arr['frame_regural_price'] = $options['info_buyRequest']['tmplens']['frame_regural_price'];
            $arr['is_special_price'] = $options['info_buyRequest']['tmplens']['is_special_price'] ?? 0;
            $arr['lens_price'] = $options['info_buyRequest']['tmplens']['lens'] ?? 0;
            $arr['total'] = $options['info_buyRequest']['tmplens']['total'] ?? 0;
            $arr['od_sph'] = $options_params['od_sph'] ?: '';;
            $arr['os_sph'] = $options_params['os_sph'] ?: '';;
            $arr['od_cyl'] = $options_params['od_cyl'] ?: '';;
            $arr['os_cyl'] = $options_params['os_cyl'] ?: '';;
            $arr['od_axis'] = $options_params['od_axis'];
            $arr['pd_l'] = $options_params['pd_l'];
            $arr['pd_r'] = $options_params['pd_r'];
            $arr['pd'] = $options_params['pd'];
            $arr['os_add'] = $options_params['os_add'];
            $arr['od_add'] = $options_params['od_add'];
            $arr['od_pv'] = $options_params['od_pv'];
            $arr['os_pv'] = $options_params['os_pv'];
            $arr['od_pv_r'] = $options_params['od_pv_r'];
            $arr['os_pv_r'] = $options_params['os_pv_r'];
            $arr['od_bd'] = $options_params['od_bd'];
            $arr['os_bd'] = $options_params['os_bd'];
            $arr['od_bd_r'] = $options_params['od_bd_r'];
            $arr['os_bd_r'] = $options_params['os_bd_r'];
            $arr['is_prescription'] = 0;
            $arr['is_custom_lens'] = 0;

            $options_id = $this->orderoptions->insertGetId($arr);
            for ($i = 0; $i < $v['qty_ordered']; $i++) {
                $data[$i]['item_id'] = $v['item_id'];
                $data[$i]['order_id'] = $v['order_id'];
                $data[$i]['option_id'] = $options_id;
                $str = '';
                if ($i < 10) {
                    $str = '0' . $i + 1;
                } else {
                    $str = $i + 1;
                }
                $data[$i]['item_order_number'] = $v['order_number'] . '-' . $str;
                $data[$i]['sku'] = $v['sku'];
                $data[$i]['created_at'] = strtotime($v['created_at']);
                $data[$i]['updated_at'] = strtotime($v['updated_at']);
            }
            $this->orderitem->insertAll($data);


            echo $k . "\n";
        }
        echo 'ok';
        die;
    }
}<|MERGE_RESOLUTION|>--- conflicted
+++ resolved
@@ -237,13 +237,6 @@
                                     } elseif ($site == 3) {
                                         $options =  $this->nihao_prescription_analysis($v['product_options']);
                                     }
-<<<<<<< HEAD
-                                    dump($options);
-                                    //合并数组
-                                    $arr = array_merge($arr, $options);
-                                    dump($arr);
-                                    $options_id = $this->orderoptions->insertGetId($arr);
-=======
 
                                     $options['item_id'] = $v['item_id'];
                                     $options['site'] = $site;
@@ -254,7 +247,6 @@
                                     dump($options);
                                     $options_id = $this->orderoptions->insertGetId($options);
                                   
->>>>>>> b896af2c
                                     for ($i = 0; $i < $v['qty_ordered']; $i++) {
                                         $data[$i]['item_id'] = $v['item_id'];
                                         $data[$i]['magento_order_id'] = $v['order_id'];
