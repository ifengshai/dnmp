--- conflicted
+++ resolved
@@ -339,14 +339,7 @@
             } else {
                 $params['grade'] = 'F';
             }
-<<<<<<< HEAD
-
-            dump($params);
             $itemPlatformSku->where('id', $v['id'])->update($params);
-            echo $itemPlatformSku->getLastSql();
-=======
-            $itemPlatformSku->where('id', $v['id'])->update($params);
->>>>>>> 56173365
         }
        
         echo "ok";
