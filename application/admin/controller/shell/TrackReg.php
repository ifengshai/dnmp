--- conflicted
+++ resolved
@@ -719,7 +719,7 @@
         $date_time = date('Y-m-d',strtotime("-1 day"));
 
         //查询时间
-<<<<<<< HEAD
+
             $arr = [];
             $arr['site'] = 1;
             $arr['day_date'] = $date_time;
@@ -771,138 +771,7 @@
             usleep(100000);
 
     }
-    //运营数据中心
-    public function voogueme_day_data()
-    {
-        $this->zeelool = new \app\admin\model\order\order\Zeelool();
-        $zeelool_model = Db::connect('database.db_zeelool_online');
-        $zeelool_model->table('customer_entity')->query("set time_zone='+8:00'");
-        $zeelool_model->table('oc_vip_order')->query("set time_zone='+8:00'");
-        $zeelool_model->table('sales_flat_quote')->query("set time_zone='+8:00'");
-
-
-        $date_time = date('Y-m-d',strtotime("-1 day"));
-
-        //查询时间
-        $arr = [];
-        $arr['site'] = 2;
-        $arr['day_date'] = $date_time;
-        //活跃用户数
-        $arr['active_user_num'] = $this->google_active_user(1, $date_time);
-        //注册用户数
-        $register_where = [];
-        $register_where[] = ['exp', Db::raw("DATE_FORMAT(created_at, '%Y-%m-%d') = '" . $date_time . "'")];
-        $arr['register_num'] = $zeelool_model->table('customer_entity')->where($register_where)->count();
-        //新增vip用户数
-        $vip_where = [];
-        $vip_where[] = ['exp', Db::raw("DATE_FORMAT(start_time, '%Y-%m-%d') = '" . $date_time . "'")];
-        $vip_where['order_status'] = 'Success';
-        $arr['vip_user_num'] = $zeelool_model->table('oc_vip_order')->where($vip_where)->count();
-        //订单数
-        $order_where = [];
-        $order_where[] = ['exp', Db::raw("DATE_FORMAT(created_at, '%Y-%m-%d') = '" . $date_time . "'")];
-        $order_where['status'] = ['in', ['free_processing', 'processing', 'complete', 'paypal_reversed', 'payment_review', 'paypal_canceled_reversal']];
-        $arr['order_num'] = $this->zeelool->where($order_where)->count();
-        //销售额
-        $arr['sales_total_money'] = $this->zeelool->where($order_where)->sum('base_grand_total');
-        //邮费
-        $arr['shipping_total_money'] = $this->zeelool->where($order_where)->sum('base_shipping_amount');
-        //购买人数
-        $order_user = $this->zeelool->where($order_where)->count('distinct customer_id');
-        //客单价
-        // $arr['order_unit_price'] = $order_user ? round($arr['sales_total_money'] / $order_user, 2) : 0;
-        //会话
-        $arr['sessions'] = $this->google_session(1, $date_time);
-        //新建购物车数量
-        $cart_where1 = [];
-        $cart_where1[] = ['exp', Db::raw("DATE_FORMAT(created_at, '%Y-%m-%d') = '" . $date_time . "'")];
-        $arr['new_cart_num'] = $zeelool_model->table('sales_flat_quote')->where($cart_where1)->count();
-        //更新购物车数量
-        $cart_where2 = [];
-        $cart_where2[] = ['exp', Db::raw("DATE_FORMAT(updated_at, '%Y-%m-%d') = '" . $date_time . "'")];
-        $arr['update_cart_num'] = $zeelool_model->table('sales_flat_quote')->where($cart_where2)->count();
-        //新增加购率
-        $arr['add_cart_rate'] = $arr['sessions'] ? round($arr['new_cart_num'] / $arr['sessions'], 2) : 0;
-        //更新加购率
-        $arr['update_add_cart_rate'] = $arr['sessions'] ? round($arr['update_cart_num'] / $arr['sessions'], 2) : 0;
-        //新增购物车转化率
-        $arr['cart_rate'] = $arr['new_cart_num'] ? round($arr['order_num'] / $arr['new_cart_num'], 2) : 0;
-        //更新购物车转化率
-        $arr['update_cart_cart'] = $arr['update_cart_num'] ? round($arr['order_num'] / $arr['update_cart_num'], 2) : 0;
-        //插入数据
-        Db::name('datacenter_day')->insert($arr);
-        echo $date_time . "\n";
-        usleep(100000);
-
-    }
-    //运营数据中心
-    public function niaho_day_data()
-    {
-        $this->zeelool = new \app\admin\model\order\order\Zeelool();
-        $zeelool_model = Db::connect('database.db_zeelool_online');
-        $zeelool_model->table('customer_entity')->query("set time_zone='+8:00'");
-        $zeelool_model->table('oc_vip_order')->query("set time_zone='+8:00'");
-        $zeelool_model->table('sales_flat_quote')->query("set time_zone='+8:00'");
-
-
-        $date_time = date('Y-m-d',strtotime("-1 day"));
-
-        //查询时间
-        $arr = [];
-        $arr['site'] = 3;
-=======
-        $arr = [];
-        $arr['site'] = 1;
->>>>>>> e78a9f2c
-        $arr['day_date'] = $date_time;
-        //活跃用户数
-        $arr['active_user_num'] = $this->google_active_user(1, $date_time);
-        //注册用户数
-        $register_where = [];
-        $register_where[] = ['exp', Db::raw("DATE_FORMAT(created_at, '%Y-%m-%d') = '" . $date_time . "'")];
-        $arr['register_num'] = $zeelool_model->table('customer_entity')->where($register_where)->count();
-        //新增vip用户数
-        $vip_where = [];
-        $vip_where[] = ['exp', Db::raw("DATE_FORMAT(start_time, '%Y-%m-%d') = '" . $date_time . "'")];
-        $vip_where['order_status'] = 'Success';
-        $arr['vip_user_num'] = $zeelool_model->table('oc_vip_order')->where($vip_where)->count();
-        //订单数
-        $order_where = [];
-        $order_where[] = ['exp', Db::raw("DATE_FORMAT(created_at, '%Y-%m-%d') = '" . $date_time . "'")];
-        $order_where['status'] = ['in', ['free_processing', 'processing', 'complete', 'paypal_reversed', 'payment_review', 'paypal_canceled_reversal']];
-        $arr['order_num'] = $this->zeelool->where($order_where)->count();
-        //销售额
-        $arr['sales_total_money'] = $this->zeelool->where($order_where)->sum('base_grand_total');
-        //邮费
-        $arr['shipping_total_money'] = $this->zeelool->where($order_where)->sum('base_shipping_amount');
-        //购买人数
-        $order_user = $this->zeelool->where($order_where)->count('distinct customer_id');
-        //客单价
-        // $arr['order_unit_price'] = $order_user ? round($arr['sales_total_money'] / $order_user, 2) : 0;
-        //会话
-        $arr['sessions'] = $this->google_session(1, $date_time);
-        //新建购物车数量
-        $cart_where1 = [];
-        $cart_where1[] = ['exp', Db::raw("DATE_FORMAT(created_at, '%Y-%m-%d') = '" . $date_time . "'")];
-        $arr['new_cart_num'] = $zeelool_model->table('sales_flat_quote')->where($cart_where1)->count();
-        //更新购物车数量
-        $cart_where2 = [];
-        $cart_where2[] = ['exp', Db::raw("DATE_FORMAT(updated_at, '%Y-%m-%d') = '" . $date_time . "'")];
-        $arr['update_cart_num'] = $zeelool_model->table('sales_flat_quote')->where($cart_where2)->count();
-        //新增加购率
-        $arr['add_cart_rate'] = $arr['sessions'] ? round($arr['new_cart_num'] / $arr['sessions'], 2) : 0;
-        //更新加购率
-        $arr['update_add_cart_rate'] = $arr['sessions'] ? round($arr['update_cart_num'] / $arr['sessions'], 2) : 0;
-        //新增购物车转化率
-        $arr['cart_rate'] = $arr['new_cart_num'] ? round($arr['order_num'] / $arr['new_cart_num'], 2) : 0;
-        //更新购物车转化率
-        $arr['update_cart_cart'] = $arr['update_cart_num'] ? round($arr['order_num'] / $arr['update_cart_num'], 2) : 0;
-        //插入数据
-        Db::name('datacenter_day')->insert($arr);
-        echo $date_time . "\n";
-        usleep(100000);
-
-    }
+
     //运营数据中心
     public function voogueme_day_data()
     {
