<?php

/**
 * 执行时间：每天一次
 */

namespace app\admin\controller\shell;

use app\admin\model\operatedatacenter\Zeelool;
use app\common\controller\Backend;
use GuzzleHttp\Client;
use think\Db;
use SchGroup\SeventeenTrack\Connectors\TrackingConnector;
use think\Hook;

class TrackReg extends Backend
{
    protected $noNeedLogin = ['*'];
    protected $apiKey = 'F26A807B685D794C676FA3CC76567035';


    public function _initialize()
    {
        parent::_initialize();
        $this->ordernodedetail = new \app\admin\model\OrderNodeDetail();
        $this->ordernode = new \app\admin\model\OrderNode();
    }

    public function site_reg()
    {
        $this->reg_shipment('database.db_zeelool', 1);
        $this->reg_shipment('database.db_voogueme', 2);
        $this->reg_shipment('database.db_nihao', 3);
        $this->reg_shipment('database.db_meeloog', 4);
        $this->reg_shipment('database.db_zeelool_es', 9);
        $this->reg_shipment('database.db_zeelool_de', 10);
        $this->reg_shipment('database.db_zeelool_jp', 11);
    }

    /**
     * 批量 注册物流
     * 每天跑一次，查找遗漏注册的物流单号，进行注册操作
     */
    public function reg_shipment($site_str, $site_type)
    {
        $order_shipment = Db::connect($site_str)
            ->table('sales_flat_shipment_track')->alias('a')
            ->join(['sales_flat_order' => 'b'], 'a.order_id=b.entity_id')
            ->field('a.entity_id,a.order_id,a.track_number,a.title,a.updated_at,a.created_at,b.increment_id')
            ->where('a.created_at', '>=', '2020-03-31 00:00:00')
            ->where('a.handle', '=', '0')
            ->group('a.order_id')
            ->select();
        foreach ($order_shipment as $k => $v) {
            $title = strtolower(str_replace(' ', '-', $v['title']));
            //根据物流单号查询发货物流渠道
            // $shipment_data_type = Db::connect('database.db_delivery')->table('ld_deliver_order')->where(['track_number' => $v['track_number'], 'increment_id' => $v['increment_id']])->value('agent_way_title');

            $carrier = $this->getCarrier($title);
            $shipment_reg[$k]['number'] = $v['track_number'];
            $shipment_reg[$k]['carrier'] = $carrier['carrierId'];
            $shipment_reg[$k]['order_id'] = $v['order_id'];


            // $list[$k]['order_node'] = 2;
            // $list[$k]['node_type'] = 7; //出库
            // $list[$k]['create_time'] = $v['created_at'];
            // $list[$k]['site'] = $site_type;
            // $list[$k]['order_id'] = $v['order_id'];
            // $list[$k]['order_number'] = $v['increment_id'];
            // $list[$k]['shipment_type'] = $v['title'];
            // $list[$k]['shipment_data_type'] = $shipment_data_type;
            // $list[$k]['track_number'] = $v['track_number'];
            // $list[$k]['content'] = 'Leave warehouse, Waiting for being picked up.';

            // $data['order_node'] = 2;
            // $data['node_type'] = 7;
            // $data['update_time'] = $v['created_at'];
            // $data['shipment_type'] = $v['title'];
            // $data['shipment_data_type'] = $shipment_data_type;
            // $data['track_number'] = $v['track_number'];
            // $data['delivery_time'] = $v['created_at'];
            // Db::name('order_node')->where(['order_id' => $v['order_id'], 'site' => $site_type])->update($data);
        }
        // if ($list) {
        //     $this->ordernodedetail->saveAll($list);
        // }
        if ($shipment_reg) {
            $order_group = array_chunk($shipment_reg, 40);
            $trackingConnector = new TrackingConnector($this->apiKey);
            $order_ids = array();
            foreach ($order_group as $key => $val) {
                $aa = $trackingConnector->registerMulti($val);

                //请求接口更改物流表状态
                $order_ids = implode(',', array_column($val, 'order_id'));
                $params['ids'] = $order_ids;
                $params['site'] = $site_type;
                $res = $this->setLogisticsStatus($params);
                if ($res->status !== 200) {
                    echo $site_str . '更新失败:' . $order_ids . "\n";
                }
                $order_ids = array();

                usleep(500000);
            }
        }

        echo $site_str . ' is ok' . "\n";
    }

    /**
     * 处理物流商类型为空的数据
     *
     * @Description
     * @author wpl
     * @since 2020/11/13 15:05:24 
     * @return void
     */
    public function process_shipment_type()
    {
        $list = $this->ordernode->where('shipment_data_type is null and shipment_type is not null')->select();
        $list = collection($list)->toArray();
        $params = [];
        foreach ($list as $k => $v) {
            //根据物流单号查询发货物流渠道
            $shipment_data_type = Db::connect('database.db_mojing_order')->table('fa_order_process')->where(['track_number' => $v['track_number'], 'increment_id' => $v['order_number']])->value('agent_way_title');
            $params[$k]['id'] = $v['id'];
            $params[$k]['shipment_data_type'] = $shipment_data_type;
            $this->ordernodedetail->where(['order_number' => $v['order_number'], 'track_number' => $v['track_number']])->update(['shipment_data_type' => $shipment_data_type]);
        }
        if ($params) $this->ordernode->saveAll($params);
        echo "ok";
    }

    /**
     * 获取快递号
     * @param $title
     * @return mixed|string
     */
    protected function getCarrier($title)
    {
        $carrierId = '';
        if (stripos($title, 'post') !== false) {
            $carrierId = 'chinapost';
            $title = 'China Post';
        } elseif (stripos($title, 'ems') !== false) {
            $carrierId = 'chinaems';
            $title = 'China Ems';
        } elseif (stripos($title, 'dhl') !== false) {
            $carrierId = 'dhl';
            $title = 'DHL';
        } elseif (stripos($title, 'fede') !== false) {
            $carrierId = 'fedex';
            $title = 'Fedex';
        } elseif (stripos($title, 'usps') !== false) {
            $carrierId = 'usps';
            $title = 'Usps';
        } elseif (stripos($title, 'yanwen') !== false) {
            $carrierId = 'yanwen';
            $title = 'YANWEN';
        } elseif (stripos($title, 'cpc') !== false) {
            $carrierId = 'cpc';
            $title = 'Canada Post';
        } elseif (stripos($title, 'sua') !== false) {
            $carrierId = 'sua';
            $title = 'SUA';
        } elseif (stripos($title, 'cod') !== false) {
            $carrierId = 'cod';
            $title = 'COD';
        }

        $carrier = [
            'dhl' => '100001',
            'chinapost' => '03011',
            'chinaems' => '03013',
            'cpc' =>  '03041',
            'fedex' => '100003',
            'usps' => '21051',
            'yanwen' => '190012',
            'sua' => '190111',
            'cod' => '100040'
        ];
        if ($carrierId) {
            return ['title' => $title, 'carrierId' => $carrier[$carrierId]];
        }
        return ['title' => $title, 'carrierId' => $carrierId];
    }

    /**
     * 更新物流表状态 handle 改为1
     *
     * @Description
     * @author wpl
     * @since 2020/05/18 18:16:48 
     * @return void
     */
    protected function setLogisticsStatus($params)
    {
        switch ($params['site']) {
            case 1:
                $url = config('url.zeelool_url');
                break;
            case 2:
                $url = config('url.voogueme_url');
                break;
            case 3:
                $url = config('url.nihao_url');
                break;
            case 4:
                $url = config('url.meeloog_url');
                break;
            case 9:
                $url = config('url.zeelooles_url');
                break;
            case 10:
                $url = config('url.zeeloolde_url');
                break;
            case 11:
                $url = config('url.zeelooljp_url');
                break;
            default:
                return false;
                break;
        }

        if ($params['site'] == 4) {
            $url = $url . 'rest/mj/update_order_handle';
        } else {
            $url = $url . 'magic/order/logistics';
        }
        unset($params['site']);
        $client = new Client(['verify' => false]);
        //请求URL
        $response = $client->request('POST', $url, array('form_params' => $params));
        $body = $response->getBody();
        $stringBody = (string)$body;
        $res = json_decode($stringBody);
        return $res;
    }

    /**
     * zendesk10分钟更新前20分钟的数据
     * @return [type] [description]
     */
    public function zeelool_zendesk()
    {
        $this->zendeskUpateData('zeelool', 1);
        echo 'all ok';
        exit;
    }

    public function voogueme_zendesk()
    {
        $this->zendeskUpateData('voogueme', 2);
        echo 'all ok';
        exit;
    }

    public function nihao_zendesk()
    {
        $this->zendeskUpateData('nihaooptical', 3);
        echo 'all ok';
        exit;
    }

    /**
     * zendesk10分钟更新前20分钟的数据方法
     * @return [type] [description]
     */
    public function zendeskUpateData($siteType, $type)
    {
        // file_put_contents('/www/wwwroot/mojing/runtime/log/zendesk.log', 'starttime:' . date('Y-m-d H:i:s') . "\r\n", FILE_APPEND);

        $this->model = new \app\admin\model\zendesk\Zendesk;
        $ticketIds = (new \app\admin\controller\zendesk\Notice(request(), ['type' => $siteType]))->autoAsyncUpdate($siteType);

        //判断是否存在
        $nowTicketsIds = $this->model->where("type", $type)->column('ticket_id');

        //求交集的更新
        $intersects = array_intersect($ticketIds, $nowTicketsIds);
        //求差集新增
        $diffs = array_diff($ticketIds, $nowTicketsIds);
        //更新
        foreach ($intersects as $intersect) {
            (new \app\admin\controller\zendesk\Notice(request(), ['type' => $siteType, 'id' => $intersect]))->auto_update();
            echo $intersect . 'is ok' . "\n";
        }
        //新增
        foreach ($diffs as $diff) {
            (new \app\admin\controller\zendesk\Notice(request(), ['type' => $siteType, 'id' => $diff]))->auto_create();
            echo $diff . 'ok' . "\n";
        }
        echo 'all ok';
        // file_put_contents('/www/wwwroot/mojing/runtime/log/zendesk.log', 'endtime:' . date('Y-m-d H:i:s') . "\r\n", FILE_APPEND);
        exit;
    }

    /**
     * 获取前一天有效SKU销量
     * 记录当天有效SKU
     *
     * @Description
     * @author wpl
     * @since 2020/07/31 16:52:46 
     * @return void
     */
    public function get_sku_sales_num()
    {
        //记录当天上架的SKU 
        $itemPlatformSku = new \app\admin\model\itemmanage\ItemPlatformSku();
        $skuSalesNum = new \app\admin\model\SkuSalesNum();
        $order = new \app\admin\model\order\order\NewOrder();
        $list = $itemPlatformSku->field('sku,platform_sku,platform_type as site')->where(['outer_sku_status' => 1, 'platform_type' => ['<>', 8]])->select();
        $list = collection($list)->toArray();
        //批量插入当天各站点上架sku
        $skuSalesNum->saveAll($list);

        //查询昨天上架SKU 并统计当天销量
        $data = $skuSalesNum->whereTime('createtime', 'yesterday')->where('site<>8')->select();
        $data = collection($data)->toArray();
        if ($data) {
            foreach ($data as $k => $v) {
                if ($v['platform_sku']) {
                    $params[$k]['sales_num'] = $order->getSkuSalesNum($v['platform_sku'], $v['site']);
                    $params[$k]['id'] = $v['id'];
                }
            }
            if ($params) {
                $skuSalesNum->saveAll($params);
            }
        }

        echo "ok";
    }

    /**
     * 统计有效天数日均销量 并按30天预估销量分级 - 按站点区分
     *
     * @Description
     * @author wpl
     * @since 2020/08/01 15:29:23 
     * @return void
     */
    public function get_days_sales_num()
    {
        $itemPlatformSku = new \app\admin\model\itemmanage\ItemPlatformSku();
        $skuSalesNum = new \app\admin\model\SkuSalesNum();
        $date = date('Y-m-d 00:00:00');
        $list = $itemPlatformSku->field('id,sku,platform_type as site')->where(['outer_sku_status' => 1, 'platform_type' => ['<>', 8]])->select();
        $list = collection($list)->toArray();

        foreach ($list as $k => $v) {
            //15天日均销量
            $days15_data = $skuSalesNum->where(['sku' => $v['sku'], 'site' => $v['site'], 'createtime' => ['<', $date]])->field("sum(sales_num) as sales_num,count(*) as num")->limit(15)->order('createtime desc')->select();
            $params['sales_num_15days'] = $days15_data[0]->num > 0 ? round($days15_data[0]->sales_num / $days15_data[0]->num) : 0;

            $days90_data = $skuSalesNum->where(['sku' => $v['sku'], 'site' => $v['site'], 'createtime' => ['<', $date]])->field("sum(sales_num) as sales_num,count(*) as num")->limit(90)->order('createtime desc')->select();
            //90天总销量
            $params['sales_num_90days'] = $days90_data[0]->sales_num;
            //90天日均销量
            $sales_num_90days = $days90_data[0]->num > 0 ? round($days90_data[0]->sales_num / $days90_data[0]->num) : 0;
            //90天日均销量
            $params['average_90days_sales_num'] = $sales_num_90days;
            //计算等级 30天预估销量
            $num = round($sales_num_90days * 1 * 30);
            if ($num >= 300) {
                $params['grade'] = 'A+';
            } elseif ($num >= 150 && $num < 300) {
                $params['grade'] = 'A';
            } elseif ($num >= 90 && $num < 150) {
                $params['grade'] = 'B';
            } elseif ($num >= 60 && $num < 90) {
                $params['grade'] = 'C+';
            } elseif ($num >= 30 && $num < 60) {
                $params['grade'] = 'C';
            } elseif ($num >= 15 && $num < 30) {
                $params['grade'] = 'D';
            } elseif ($num >= 1 && $num < 15) {
                $params['grade'] = 'E';
            } else {
                $params['grade'] = 'F';
            }
            $itemPlatformSku->where('id', $v['id'])->update($params);
        }

        echo "ok";
    }


    /**
     * 每天9点 根据销量计算产品分级
     * 
     * 30天有效销量计算产品等级 - 按sku分等级
     *
     * @Description
     * @author wpl
     * @since 2020/08/01 15:29:23 
     * @return void
     */
    public function get_days_sales_num_all()
    {
        $item = new \app\admin\model\itemmanage\Item();
        $this->itemplatformsku = new \app\admin\model\itemmanage\ItemPlatformSku();
        $order = new \app\admin\model\order\order\NewOrder();
        $skuSalesNum = new \app\admin\model\SkuSalesNum();
        $platform = new \app\admin\model\platformmanage\MagentoPlatform();
        //查询所有站点
        $siteList = $platform->select();

        $list = $item->where(['is_open' => 1, 'is_del' => 1, 'category_id' => ['<>', 43]])->column('sku');
        $params = [];
        $date = date('Y-m-d 00:00:00');
        foreach ($list as $k => $v) {
            $allnum = 0;
            foreach ($siteList as $val) {

                $sql = $skuSalesNum->field('sales_num')->where(['sku' => $v, 'createtime' => ['<', $date], 'site' => $val['id']])->limit(30)->order('createtime desc')->buildSql();
                $num = Db::table($sql . ' a')->sum('a.sales_num');
                //统计30天有效天数销量
                $allnum += $num;
            }
            if ($allnum >= 300) {
                $params[$k]['grade'] = 'A+';
            } elseif ($allnum >= 150 && $allnum < 300) {
                $params[$k]['grade'] = 'A';
            } elseif ($allnum >= 90 && $allnum < 150) {
                $params[$k]['grade'] = 'B';
            } elseif ($allnum >= 60 && $allnum < 90) {
                $params[$k]['grade'] = 'C+';
            } elseif ($allnum >= 30 && $allnum < 60) {
                $params[$k]['grade'] = 'C';
            } elseif ($allnum >= 15 && $allnum < 30) {
                $params[$k]['grade'] = 'D';
            } elseif ($allnum >= 1 && $allnum < 15) {
                $params[$k]['grade'] = 'E';
            } else {
                $params[$k]['grade'] = 'F';
            }
            $params[$k]['counter'] = $allnum;
            $params[$k]['days'] = 30;
            $params[$k]['true_sku'] = $v;
            $params[$k]['num'] = $allnum;
            $params[$k]['createtime'] = date('Y-m-d H:i:s');

            echo $v . "\n";
            usleep(20000);
        }

        if ($params) {
            //清空表
            Db::execute("truncate table fa_product_grade;");
            //批量添加
            Db::table('fa_product_grade')->insertAll($params);
        }
        echo "ok";
    }


    /**
     * 计划任务 计划补货 每月7号执行一次 汇总各个平台原始sku相同的品的补货需求数量 加入补货需求单以供采购分配处理 汇总过后更新字段 is_show 的值 列表不显示
     * 2020.09.07 改为每月9号执行一次
     *
     * Created by Phpstorm.
     * User: jhh
     * Date: 2020/7/16
     * Time: 15:46
     */
    public function plan_replenishment()
    {
        //补货需求清单表
        $this->model = new \app\admin\model\NewProductMapping();
        //补货需求单子表
        $this->order = new \app\admin\model\purchase\NewProductReplenishOrder();
        //补货需求单主表
        $this->replenish = new \app\admin\model\purchase\NewProductReplenish();
        //统计计划补货数据
        $list = $this->model
            ->where(['is_show' => 1, 'type' => 1])
            ->whereTime('create_time', 'between', [date('Y-m-d H:i:s', strtotime("-1 month")), date('Y-m-d H:i:s')])
            ->group('sku')
            ->column("sku,sum(replenish_num) as sum");
        if (empty($list)) {
            echo ('暂时没有紧急补货单需要处理');
            die;
        }
        //统计各个站计划某个sku计划补货的总数 以及比例 用于回写平台sku映射表中
        $sku_list = $this->model
            ->where(['is_show' => 1, 'type' => 1])
            ->whereTime('create_time', 'between', [date('Y-m-d H:i:s', strtotime("-1 month")), date('Y-m-d H:i:s')])
            ->field('id,sku,website_type,replenish_num')
            ->select();
        //根据sku对数组进行重新分配
        $sku_list = $this->array_group_by($sku_list, 'sku');

        //首先插入主表 获取主表id new_product_replenish
        $data['type'] = 1;
        $data['create_person'] = 'Admin';
        $data['create_time'] = date('Y-m-d H:i:s');
        $res = $this->replenish->insertGetId($data);

        //遍历以更新平台sku映射表的 关联补货需求单id 以及各站虚拟仓占比
        $int = 0;
        foreach ($sku_list as $k => $v) {
            //求出此sku在此补货单中的总数量
            $sku_whole_num = array_sum(array_map(function ($val) {
                return $val['replenish_num'];
            }, $v));
            //求出比例赋予新数组
            foreach ($v as $ko => $vo) {
                $date[$int]['id'] = $vo['id'];
                $date[$int]['rate'] = $vo['replenish_num'] / $sku_whole_num;
                $date[$int]['replenish_id'] = $res;
                $int += 1;
            }
        }
        //批量更新补货需求清单 中的补货需求单id以及虚拟仓比例
        $res1 = $this->model->allowField(true)->saveAll($date);

        $number = 0;
        foreach ($list as $k => $v) {
            $arr[$number]['sku'] = $k;
            $arr[$number]['replenishment_num'] = $v;
            $arr[$number]['create_person'] = 'Admin';
            $arr[$number]['create_time'] = date('Y-m-d H:i:s');
            $arr[$number]['type'] = 1;
            $arr[$number]['replenish_id'] = $res;
            $number += 1;
        }
        //插入补货需求单子表 关联主表 new_product_replenish_order 关联字段replenish_id
        $result = $this->order->allowField(true)->saveAll($arr);
        //更新计划补货列表
        $ids = $this->model
            ->where(['is_show' => 1, 'type' => 1])
            ->whereTime('create_time', 'between', [date('Y-m-d H:i:s', strtotime("-1 month")), date('Y-m-d H:i:s')])
            ->setField('is_show', 0);
    }

    /**
     * *@param  [type] $arr [二维数组]
     * @param  [type] $key [键名]
     * @return [type]      [新的二维数组]
     * Created by Phpstorm.
     * User: jhh
     * Date: 2020/7/22
     * Time: 11:37
     */
    function array_group_by($arr, $key)
    {
        $grouped = array();
        foreach ($arr as $value) {
            $grouped[$value[$key]][] = $value;
        }
        if (func_num_args() > 2) {
            $args = func_get_args();
            foreach ($grouped as $key => $value) {
                $parms = array_merge($value, array_slice($args, 2, func_num_args()));
                $grouped[$key] = call_user_func_array('array_group_by', $parms);
            }
        }
        return $grouped;
    }

    /**
     * 紧急补货  2020.09.07改为计划任务 周计划执行时间为每周三的24点，汇总各站提报的SKU及数量
     *
     * Created by Phpstorm.
     * User: jhh
     * Date: 2020/7/17
     * Time: 9:22
     */
    public function emergency_replenishment()
    {
        $this->model = new \app\admin\model\NewProductMapping();
        $this->order = new \app\admin\model\purchase\NewProductReplenishOrder();
        //紧急补货分站点
        $platform_type = input('label');
        //统计计划补货数据
        $list = $this->model
            ->where(['is_show' => 1, 'type' => 2])
            // ->where(['is_show' => 1, 'type' => 2,'website_type'=>$platform_type]) //分站点统计补货需求 2020.9.4改为计划补货 不分站点

            ->whereTime('create_time', 'between', [date('Y-m-d H:i:s', strtotime("-1 month")), date('Y-m-d H:i:s')])
            ->group('sku')
            ->column("sku,sum(replenish_num) as sum");

        if (empty($list)) {
            echo ('暂时没有紧急补货单需要处理');
            die;
        }

        //统计各个站计划某个sku计划补货的总数 以及比例 用于回写平台sku映射表中
        $sku_list = $this->model
            ->where(['is_show' => 1, 'type' => 2])
            ->whereTime('create_time', 'between', [date('Y-m-d H:i:s', strtotime("-1 month")), date('Y-m-d H:i:s')])
            ->field('id,sku,website_type,replenish_num')
            ->select();
        //根据sku对数组进行重新分配
        $sku_list = $this->array_group_by($sku_list, 'sku');

        $result = false;
        //首先插入主表 获取主表id new_product_replenish
        $data['type'] = 2;
        $data['create_person'] = 'Admin';
        $data['create_time'] = date('Y-m-d H:i:s');
        $res = Db::name('new_product_replenish')->insertGetId($data);

        //遍历以更新平台sku映射表的 关联补货需求单id 以及各站虚拟仓占比
        $int = 0;
        foreach ($sku_list as $k => $v) {
            //求出此sku在此补货单中的总数量
            $sku_whole_num = array_sum(array_map(function ($val) {
                return $val['replenish_num'];
            }, $v));
            //求出比例赋予新数组
            foreach ($v as $ko => $vo) {
                $date[$int]['id'] = $vo['id'];
                $date[$int]['rate'] = $vo['replenish_num'] / $sku_whole_num;
                $date[$int]['replenish_id'] = $res;
                $int += 1;
            }
        }
        //批量更新补货需求清单 中的补货需求单id以及虚拟仓比例
        $res1 = $this->model->allowField(true)->saveAll($date);

        $number = 0;
        foreach ($list as $k => $v) {
            $arr[$number]['sku'] = $k;
            $arr[$number]['replenishment_num'] = $v;
            $arr[$number]['create_person'] = 'Admin';
            // $arr[$number]['create_person'] = session('admin.nickname');
            $arr[$number]['create_time'] = date('Y-m-d H:i:s');
            $arr[$number]['type'] = 2;
            $arr[$number]['replenish_id'] = $res;
            $number += 1;
        }
        //插入补货需求单表
        $result = $this->order->allowField(true)->saveAll($arr);
        //更新计划补货列表
        $ids = $this->model
            ->where(['is_show' => 1, 'type' => 2])
            ->whereTime('create_time', 'between', [date('Y-m-d H:i:s', strtotime("-1 month")), date('Y-m-d H:i:s')])
            ->setField('is_show', 0);
    }

    //活跃用户数
    public function google_active_user($site, $start_time)
    {
        // dump();die;
        $end_time = $start_time;
        $client = new \Google_Client();
        $client->setAuthConfig('./oauth/oauth-credentials.json');
        $client->addScope(\Google_Service_Analytics::ANALYTICS_READONLY);
        // Create an authorized analytics service object.
        $analytics = new \Google_Service_AnalyticsReporting($client);
        // $analytics = $this->initializeAnalytics();
        // Call the Analytics Reporting API V4.
        $response = $this->getReport_active_user($site, $analytics, $start_time, $end_time);
        // Print the response.
        $result = $this->printResults($response);
        return $result[0]['ga:1dayUsers'] ? round($result[0]['ga:1dayUsers'], 2) : 0;
    }

    protected function getReport_active_user($site, $analytics, $startDate, $endDate)
    {

        // Replace with your view ID, for example XXXX.
        // $VIEW_ID = "168154683";
        // $VIEW_ID = "172731925";
        if ($site == 1) {
            $VIEW_ID = config('ZEELOOL_GOOGLE_ANALYTICS_VIEW_ID');
        } elseif ($site == 2) {
            $VIEW_ID = config('VOOGUEME_GOOGLE_ANALYTICS_VIEW_ID');
        } elseif ($site == 3) {
            $VIEW_ID = config('NIHAO_GOOGLE_ANALYTICS_VIEW_ID');
        }

        // Replace with your view ID, for example XXXX.
        // $VIEW_ID = "<REPLACE_WITH_VIEW_ID>";

        $dateRange = new \Google_Service_AnalyticsReporting_DateRange();
        $dateRange->setStartDate($startDate);
        $dateRange->setEndDate($endDate);

        $adCostMetric = new \Google_Service_AnalyticsReporting_Metric();
        $adCostMetric->setExpression("ga:1dayUsers");
        $adCostMetric->setAlias("ga:1dayUsers");
        // $adCostMetric->setExpression("ga:adCost");
        // $adCostMetric->setAlias("ga:adCost");

        $sessionDayDimension = new \Google_Service_AnalyticsReporting_Dimension();
        $sessionDayDimension->setName("ga:day");
        $sessionDayDimension->setName("ga:date");

        // Create the ReportRequest object.
        $request = new \Google_Service_AnalyticsReporting_ReportRequest();
        $request->setViewId($VIEW_ID);
        $request->setDateRanges($dateRange);
        $request->setMetrics(array($adCostMetric));
        $request->setDimensions(array($sessionDayDimension));

        $body = new \Google_Service_AnalyticsReporting_GetReportsRequest();
        $body->setReportRequests(array($request));
        return $analytics->reports->batchGet($body);
    }

    //session
    public function google_session($site, $start_time)
    {
        // dump();die;
        $end_time = $start_time;
        $client = new \Google_Client();
        $client->setAuthConfig('./oauth/oauth-credentials.json');
        $client->addScope(\Google_Service_Analytics::ANALYTICS_READONLY);
        // Create an authorized analytics service object.
        $analytics = new \Google_Service_AnalyticsReporting($client);
        // $analytics = $this->initializeAnalytics();
        // Call the Analytics Reporting API V4.
        $response = $this->getReport_session($site, $analytics, $start_time, $end_time);

        // dump($response);die;

        // Print the response.
        $result = $this->printResults($response);

        return $result[0]['ga:sessions'] ? round($result[0]['ga:sessions'], 2) : 0;
    }

    protected function getReport_session($site, $analytics, $startDate, $endDate)
    {

        // Replace with your view ID, for example XXXX.
        // $VIEW_ID = "168154683";
        // $VIEW_ID = "172731925";
        if ($site == 1) {
            $VIEW_ID = config('ZEELOOL_GOOGLE_ANALYTICS_VIEW_ID');
        } elseif ($site == 2) {
            $VIEW_ID = config('VOOGUEME_GOOGLE_ANALYTICS_VIEW_ID');
        } elseif ($site == 3) {
            $VIEW_ID = config('NIHAO_GOOGLE_ANALYTICS_VIEW_ID');
        }

        // Replace with your view ID, for example XXXX.
        // $VIEW_ID = "<REPLACE_WITH_VIEW_ID>";

        $dateRange = new \Google_Service_AnalyticsReporting_DateRange();
        $dateRange->setStartDate($startDate);
        $dateRange->setEndDate($endDate);

        $adCostMetric = new \Google_Service_AnalyticsReporting_Metric();
        $adCostMetric->setExpression("ga:sessions");
        $adCostMetric->setAlias("ga:sessions");
        // $adCostMetric->setExpression("ga:adCost");
        // $adCostMetric->setAlias("ga:adCost");
        $sessionDayDimension = new \Google_Service_AnalyticsReporting_Dimension();
        $sessionDayDimension->setName("ga:day");
        $sessionDayDimension->setName("ga:date");

        // Create the ReportRequest object.
        $request = new \Google_Service_AnalyticsReporting_ReportRequest();
        $request->setViewId($VIEW_ID);
        $request->setDateRanges($dateRange);
        $request->setMetrics(array($adCostMetric));
        $request->setDimensions(array($sessionDayDimension));

        $body = new \Google_Service_AnalyticsReporting_GetReportsRequest();
        $body->setReportRequests(array($request));
        return $analytics->reports->batchGet($body);
    }

    /**
     * Parses and prints the Analytics Reporting API V4 response.
     *
     * @param An Analytics Reporting API V4 response.
     */
    protected function printResults($reports)
    {
        $finalResult = array();
        for ($reportIndex = 0; $reportIndex < count($reports); $reportIndex++) {
            $report = $reports[$reportIndex];
            $header = $report->getColumnHeader();
            $dimensionHeaders = $header->getDimensions();
            $metricHeaders = $header->getMetricHeader()->getMetricHeaderEntries();
            $rows = $report->getData()->getRows();
            for ($rowIndex = 0; $rowIndex < count($rows); $rowIndex++) {
                $row = $rows[$rowIndex];
                $dimensions = $row->getDimensions();
                $metrics = $row->getMetrics();
                for ($i = 0; $i < count($dimensionHeaders) && $i < count($dimensions); $i++) {
                    $finalResult[$rowIndex][$dimensionHeaders[$i]] = $dimensions[$i];
                }

                for ($j = 0; $j < count($metrics); $j++) {
                    $values = $metrics[$j]->getValues();
                    for ($k = 0; $k < count($values); $k++) {
                        $entry = $metricHeaders[$k];
                        $finalResult[$rowIndex][$entry->getName()] = $values[$k];
                    }
                }
            }
            return $finalResult;
        }
    }

    /**
     *计算中位数 中位数：是指一组数据从小到大排列，位于中间的那个数。可以是一个（数据为奇数），也可以是2个的平均（数据为偶数）
     */
    function median($numbers)
    {
        sort($numbers);
        $totalNumbers = count($numbers);
        $mid = floor($totalNumbers / 2);

        return ($totalNumbers % 2) === 0 ? ($numbers[$mid - 1] + $numbers[$mid]) / 2 : $numbers[$mid];
    }

    /**
     * 得到数组的标准差
     * @param unknown type $avg
     * @param Array $list
     * @param Boolen $isSwatch
     * @return unknown type
     */
    function getVariance($arr)
    {
        $length = count($arr);
        if ($length == 0) {
            return 0;
        }
        $average = array_sum($arr) / $length;
        $count = 0;
        foreach ($arr as $v) {
            $count += pow($average - $v, 2);
        }
        $variance = $count / $length;
        return sqrt($variance);
    }
    //运营数据中心 zeelool
    public function zeelool_day_data()
    {
        $model = new \app\admin\model\itemmanage\ItemPlatformSku();
        $this->zeelool = new \app\admin\model\order\order\Zeelool();
        $zeelool_data = new \app\admin\model\operatedatacenter\Zeelool();
        $zeelool_model = Db::connect('database.db_zeelool_online');
        $zeelool_model->table('customer_entity')->query("set time_zone='+8:00'");
        $zeelool_model->table('oc_vip_order')->query("set time_zone='+8:00'");
        $zeelool_model->table('sales_flat_quote')->query("set time_zone='+8:00'");
        $zeelool_model->table('sales_flat_order')->query("set time_zone='+8:00'");

        $date_time = date('Y-m-d', strtotime("-1 day"));
        //查询时间
        $arr = [];
        $arr['site'] = 1;
        $arr['day_date'] = $date_time;
        //活跃用户数
        // $arr['active_user_num'] = $this->google_active_user(1, $date_time);
        //注册用户数
        $register_where = [];
        $register_where[] = ['exp', Db::raw("DATE_FORMAT(created_at, '%Y-%m-%d') = '" . $date_time . "'")];
        $arr['register_num'] = $zeelool_model->table('customer_entity')->where($register_where)->count();

        //总的订单数
        $order_where = [];
        $order_where[] = ['exp', Db::raw("DATE_FORMAT(created_at, '%Y-%m-%d') = '" . $date_time . "'")];
        $arr['sum_order_num'] = $zeelool_model->table('sales_flat_order')->where($order_where)->where('order_type', 1)->count();
        //登录用户数
        $customer_where = [];
        $customer_where[] = ['exp', Db::raw("DATE_FORMAT(updated_at, '%Y-%m-%d') = '" . $date_time . "'")];
        $arr['login_user_num'] = $zeelool_model->table('customer_entity')->where($customer_where)->count();

        //新增vip用户数
        $vip_where = [];
        $vip_where[] = ['exp', Db::raw("DATE_FORMAT(start_time, '%Y-%m-%d') = '" . $date_time . "'")];
        $vip_where['order_status'] = 'Success';
        $arr['vip_user_num'] = $zeelool_model->table('oc_vip_order')->where($vip_where)->count();
        //支付成功的订单数
        $order_where = [];
        $order_where[] = ['exp', Db::raw("DATE_FORMAT(created_at, '%Y-%m-%d') = '" . $date_time . "'")];
        $order_where['status'] = ['in', ['free_processing', 'processing', 'complete', 'paypal_reversed', 'payment_review', 'paypal_canceled_reversal', 'delivered']];
        $arr['order_num'] = $this->zeelool->where($order_where)->where('order_type', 1)->count();
        //销售额
        $arr['sales_total_money'] = $this->zeelool->where($order_where)->where('order_type', 1)->sum('base_grand_total');
        //邮费
        $arr['shipping_total_money'] = $this->zeelool->where($order_where)->where('order_type', 1)->sum('base_shipping_amount');
        //客单价
        $arr['order_unit_price'] = $arr['order_num'] == 0 ? 0 : round($arr['sales_total_money'] / $arr['order_num'], 2);
        //中位数
        $sales_total_money = $this->zeelool->where($order_where)->where('order_type', 1)->column('base_grand_total');
        $arr['order_total_midnum'] = $this->median($sales_total_money);
        //标准差
        $arr['order_total_standard'] = $this->getVariance($sales_total_money);
        //补发订单数
        $arr['replacement_order_num'] = $this->zeelool->where($order_where)->where('order_type', 4)->count();
        //补发销售额
        $arr['replacement_order_total'] = $this->zeelool->where($order_where)->where('order_type', 4)->sum('base_grand_total');
        //网红订单数
        $arr['online_celebrity_order_num'] = $this->zeelool->where($order_where)->where('order_type', 3)->count();
        //补发销售额
        $arr['online_celebrity_order_total'] = $this->zeelool->where($order_where)->where('order_type', 3)->sum('base_grand_total');
        //会话
        // $arr['sessions'] = $this->google_session(1, $date_time);
        //会话转化率
        // $arr['session_rate'] = $arr['sessions'] != 0 ? round($arr['order_num'] / $arr['sessions'] * 100, 2) : 0;
        //新建购物车数量
        $cart_where1 = [];
        $cart_where1[] = ['exp', Db::raw("DATE_FORMAT(created_at, '%Y-%m-%d') = '" . $date_time . "'")];
        $arr['new_cart_num'] = $zeelool_model->table('sales_flat_quote')->where($cart_where1)->where('base_grand_total', 'gt', 0)->count();
        //更新购物车数量
        $cart_where2 = [];
        $cart_where2[] = ['exp', Db::raw("DATE_FORMAT(updated_at, '%Y-%m-%d') = '" . $date_time . "'")];
        $arr['update_cart_num'] = $zeelool_model->table('sales_flat_quote')->where($cart_where2)->where('base_grand_total', 'gt', 0)->count();
        //新增加购率
        // $arr['add_cart_rate'] = $arr['sessions'] ? round($arr['new_cart_num'] / $arr['sessions'] * 100, 2) : 0;
        //更新加购率
        // $arr['update_add_cart_rate'] = $arr['sessions'] ? round($arr['update_cart_num'] / $arr['sessions'] * 100, 2) : 0;
        //新增购物车转化率
        $arr['cart_rate'] = $arr['new_cart_num'] ? round($arr['order_num'] / $arr['new_cart_num'] * 100, 2) : 0;
        //更新购物车转化率
        $arr['update_cart_cart'] = $arr['update_cart_num'] ? round($arr['order_num'] / $arr['update_cart_num'] * 100, 2) : 0;
        //当天创建的用户当天产生订单的转化率
        $status_where['status'] = ['in', ['free_processing', 'processing', 'complete', 'paypal_reversed', 'payment_review', 'paypal_canceled_reversal', 'delivered']];
        $status_where['order_type'] = 1;
        //当天注册用户数
        $register_userids = $zeelool_model->table('customer_entity')->where($cart_where1)->column('entity_id');
        $register_num = count($register_userids);
        //当天注册用户在当天下单的用户数
        $order_user_count1 = 0;
        foreach ($register_userids as $register_userid) {
            //判断当前用户在当天是否下单
            $order = $zeelool_model->table('sales_flat_order')->where($cart_where1)->where($status_where)->where('customer_id', $register_userid)->value('entity_id');
            if ($order) {
                $order_user_count1++;
            }
        }
        $arr['create_user_change_rate'] = $register_num ? round($order_user_count1 / $register_num * 100, 2) : 0;
        //当天更新用户当天产生订单的转化率
        $update_userids = $zeelool_model->table('customer_entity')->where($cart_where2)->column('entity_id');
        $update_num = count($update_userids);
        //当天活跃更新用户数在当天是否下单
        $order_user_count2 = 0;
        foreach ($update_userids as $update_userid) {
            //判断活跃用户在当天下单的用户数
            $order = $zeelool_model->table('sales_flat_order')->where($cart_where1)->where($status_where)->where('customer_id', $update_userid)->value('entity_id');
            if ($order) {
                $order_user_count2++;
            }
        }
        $arr['update_user_change_rate'] = $update_num ? round($order_user_count2 / $update_num * 100, 0) : 0;
        //虚拟库存
        $virtual_where['platform_type'] = 1;
        $virtual_where['i.category_id'] = ['<>', 43];
        $virtual_where['i.is_del'] = 1;
        $virtual_where['i.is_open'] = 1;
        $arr['virtual_stock'] = $model->alias('p')->join('fa_item i', 'p.sku=i.sku')->where($virtual_where)->sum('p.stock');
        //在售，预售，下架
        $item = new \app\admin\model\itemmanage\Item();
        $item_platform = new \app\admin\model\itemmanage\ItemPlatformSku;
        $site_where['platform_type'] = $arr['site'];
        $skus = $item->getFrameSku();
        $map_where['sku'] = ['in', $skus];
        $arr['glass_in_sale_num'] = $item_platform->where($map_where)->where($site_where)->where('outer_sku_status', 1)->count();
        $arr['glass_shelves_num'] = $item_platform->where($map_where)->where($site_where)->where('outer_sku_status', 2)->count();
        $arr['glass_presell_num'] = $item_platform->where($map_where)->where($site_where)->where('presell_status', 1)->count();
        $skus1 = $item->getOrnamentsSku();
        $map_where1['sku'] = ['in', $skus1];
        $arr['box_in_sale_num'] = $item_platform->where($map_where1)->where($site_where)->where('outer_sku_status', 1)->count();
        $arr['box_shelves_num'] = $item_platform->where($map_where1)->where($site_where)->where('outer_sku_status', 2)->count();
        $arr['box_presell_num'] = $item_platform->where($map_where1)->where($site_where)->where('presell_status', 1)->count();
        Db::name('datacenter_day')->insert($arr);
        echo $date_time . "\n";
        echo date("Y-m-d H:i:s") . "\n";
        usleep(100000);
    }
    //运营数据中心 voogueme
    public function voogueme_day_data()
    {
        $model = new \app\admin\model\itemmanage\ItemPlatformSku();
        $this->zeelool = new \app\admin\model\order\order\Voogueme();
        $zeelool_model = Db::connect('database.db_voogueme_online');
        $zeelool_model->table('customer_entity')->query("set time_zone='+8:00'");
        $zeelool_model->table('oc_vip_order')->query("set time_zone='+8:00'");
        $zeelool_model->table('sales_flat_quote')->query("set time_zone='+8:00'");
        $zeelool_data = new \app\admin\model\operatedatacenter\Zeelool();
        $zeelool_model->table('sales_flat_order')->query("set time_zone='+8:00'");

        $date_time = date('Y-m-d', strtotime("-1 day"));

        //查询时间
        $arr = [];
        $arr['site'] = 2;
        $arr['day_date'] = $date_time;
        //活跃用户数
        // $arr['active_user_num'] = $this->google_active_user(2, $date_time);
        //注册用户数
        $register_where = [];
        $register_where[] = ['exp', Db::raw("DATE_FORMAT(created_at, '%Y-%m-%d') = '" . $date_time . "'")];
        $arr['register_num'] = $zeelool_model->table('customer_entity')->where($register_where)->count();

        //总的订单数
        $order_where = [];
        $order_where[] = ['exp', Db::raw("DATE_FORMAT(created_at, '%Y-%m-%d') = '" . $date_time . "'")];
        $arr['sum_order_num'] = $zeelool_model->table('sales_flat_order')->where($order_where)->where('order_type', 1)->count();
        //登录用户数
        $customer_where = [];
        $customer_where[] = ['exp', Db::raw("DATE_FORMAT(updated_at, '%Y-%m-%d') = '" . $date_time . "'")];
        $arr['login_user_num'] = $zeelool_model->table('customer_entity')->where($customer_where)->count();

        //新增vip用户数
        $vip_where = [];
        $vip_where[] = ['exp', Db::raw("DATE_FORMAT(start_time, '%Y-%m-%d') = '" . $date_time . "'")];
        $vip_where['order_status'] = 'Success';
        $arr['vip_user_num'] = $zeelool_model->table('oc_vip_order')->where($vip_where)->count();
        //支付成功的订单数
        $order_where = [];
        $order_where = [];
        $order_where[] = ['exp', Db::raw("DATE_FORMAT(created_at, '%Y-%m-%d') = '" . $date_time . "'")];
        $order_where['status'] = ['in', ['free_processing', 'processing', 'complete', 'paypal_reversed', 'payment_review', 'paypal_canceled_reversal', 'delivered']];
        $arr['order_num'] = $this->zeelool->where($order_where)->where('order_type', 1)->count();
        //销售额
        $arr['sales_total_money'] = $this->zeelool->where($order_where)->where('order_type', 1)->sum('base_grand_total');
        //邮费
        $arr['shipping_total_money'] = $this->zeelool->where($order_where)->where('order_type', 1)->sum('base_shipping_amount');
        $arr['order_unit_price'] = $arr['order_num'] == 0 ? 0 : round($arr['sales_total_money'] / $arr['order_num'], 2);
        //中位数
        $sales_total_money = $this->zeelool->where($order_where)->where('order_type', 1)->column('base_grand_total');
        $arr['order_total_midnum'] = $this->median($sales_total_money);
        //标准差
        $arr['order_total_standard'] = $this->getVariance($sales_total_money);
        //补发订单数
        $arr['replacement_order_num'] = $this->zeelool->where($order_where)->where('order_type', 4)->count();
        //补发销售额
        $arr['replacement_order_total'] = $this->zeelool->where($order_where)->where('order_type', 4)->sum('base_grand_total');
        //网红订单数
        $arr['online_celebrity_order_num'] = $this->zeelool->where($order_where)->where('order_type', 3)->count();
        //补发销售额
        $arr['online_celebrity_order_total'] = $this->zeelool->where($order_where)->where('order_type', 3)->sum('base_grand_total');
        //会话
        // $arr['sessions'] = $this->google_session(2, $date_time);
        //会话转化率
        // $arr['session_rate'] = $arr['sessions'] != 0 ? round($arr['order_num'] / $arr['sessions'] * 100, 2) : 0;
        //新建购物车数量
        $cart_where1 = [];
        $cart_where1[] = ['exp', Db::raw("DATE_FORMAT(created_at, '%Y-%m-%d') = '" . $date_time . "'")];
        $arr['new_cart_num'] = $zeelool_model->table('sales_flat_quote')->where($cart_where1)->where('base_grand_total', 'gt', 0)->count();
        //更新购物车数量
        $cart_where2 = [];
        $cart_where2[] = ['exp', Db::raw("DATE_FORMAT(updated_at, '%Y-%m-%d') = '" . $date_time . "'")];
        $arr['update_cart_num'] = $zeelool_model->table('sales_flat_quote')->where($cart_where2)->where('base_grand_total', 'gt', 0)->count();
        //新增加购率
        // $arr['add_cart_rate'] = $arr['sessions'] ? round($arr['new_cart_num'] / $arr['sessions'] * 100, 2) : 0;
        //更新加购率
        // $arr['update_add_cart_rate'] = $arr['sessions'] ? round($arr['update_cart_num'] / $arr['sessions'] * 100, 2) : 0;
        //新增购物车转化率
        $arr['cart_rate'] = $arr['new_cart_num'] ? round($arr['order_num'] / $arr['new_cart_num'] * 100, 2) : 0;
        //更新购物车转化率
        $arr['update_cart_cart'] = $arr['update_cart_num'] ? round($arr['order_num'] / $arr['update_cart_num'] * 100, 2) : 0;
        //当天创建的用户当天产生订单的转化率
        $status_where['status'] = ['in', ['free_processing', 'processing', 'complete', 'paypal_reversed', 'payment_review', 'paypal_canceled_reversal', 'delivered']];
        $status_where['order_type'] = 1;
        //当天注册用户数
        $register_userids = $zeelool_model->table('customer_entity')->where($cart_where1)->column('entity_id');
        $register_num = count($register_userids);
        //当天注册用户在当天下单的用户数
        $order_user_count1 = 0;
        foreach ($register_userids as $register_userid) {
            //判断当前用户在当天是否下单
            $order = $zeelool_model->table('sales_flat_order')->where($cart_where1)->where($status_where)->where('customer_id', $register_userid)->value('entity_id');
            if ($order) {
                $order_user_count1++;
            }
        }
        $arr['create_user_change_rate'] = $register_num ? round($order_user_count1 / $register_num * 100, 2) : 0;
        //当天更新用户当天产生订单的转化率
        $update_userids = $zeelool_model->table('customer_entity')->where($cart_where2)->column('entity_id');
        $update_num = count($update_userids);
        //当天活跃更新用户数在当天是否下单
        $order_user_count2 = 0;
        foreach ($update_userids as $update_userid) {
            //判断活跃用户在当天下单的用户数
            $order = $zeelool_model->table('sales_flat_order')->where($cart_where1)->where($status_where)->where('customer_id', $update_userid)->value('entity_id');
            if ($order) {
                $order_user_count2++;
            }
        }
        $arr['update_user_change_rate'] = $update_num ? round($order_user_count2 / $update_num * 100, 0) : 0;
        //虚拟库存
        $virtual_where['platform_type'] = 2;
        $virtual_where['i.category_id'] = ['<>', 43];
        $virtual_where['i.is_del'] = 1;
        $virtual_where['i.is_open'] = 1;
        $arr['virtual_stock'] = $model->alias('p')->join('fa_item i', 'p.sku=i.sku')->where($virtual_where)->sum('p.stock');
        //在售，预售，下架
        //在售，预售，下架
        $item = new \app\admin\model\itemmanage\Item();
        $item_platform = new \app\admin\model\itemmanage\ItemPlatformSku;
        $site_where['platform_type'] = $arr['site'];
        $skus = $item->getFrameSku();
        $map_where['sku'] = ['in', $skus];
        $arr['glass_in_sale_num'] = $item_platform->where($map_where)->where($site_where)->where('outer_sku_status', 1)->count();
        $arr['glass_shelves_num'] = $item_platform->where($map_where)->where($site_where)->where('outer_sku_status', 2)->count();
        $arr['glass_presell_num'] = $item_platform->where($map_where)->where($site_where)->where('presell_status', 1)->count();
        $skus1 = $item->getOrnamentsSku();
        $map_where1['sku'] = ['in', $skus1];
        $arr['box_in_sale_num'] = $item_platform->where($map_where1)->where($site_where)->where('outer_sku_status', 1)->count();
        $arr['box_shelves_num'] = $item_platform->where($map_where1)->where($site_where)->where('outer_sku_status', 2)->count();
        $arr['box_presell_num'] = $item_platform->where($map_where1)->where($site_where)->where('presell_status', 1)->count();
        //插入数据
        Db::name('datacenter_day')->insert($arr);
        echo $date_time . "\n";
        echo date("Y-m-d H:i:s") . "\n";
        usleep(100000);
    }
    //运营数据中心 nihao
    public function nihao_day_data()
    {
        $model = new \app\admin\model\itemmanage\ItemPlatformSku();
        $this->zeelool = new \app\admin\model\order\order\Nihao();
        $zeelool_model = Db::connect('database.db_nihao_online');
        $zeelool_model->table('customer_entity')->query("set time_zone='+8:00'");
        $zeelool_model->table('oc_vip_order')->query("set time_zone='+8:00'");
        $zeelool_model->table('sales_flat_quote')->query("set time_zone='+8:00'");
        $zeelool_data = new \app\admin\model\operatedatacenter\Zeelool();
        $zeelool_model->table('sales_flat_order')->query("set time_zone='+8:00'");

        $date_time = date('Y-m-d', strtotime("-1 day"));

        //查询时间
        $arr = [];
        $arr['site'] = 3;
        $arr['day_date'] = $date_time;
        //活跃用户数
        // $arr['active_user_num'] = $this->google_active_user(3, $date_time);
        //注册用户数
        $register_where = [];
        $register_where[] = ['exp', Db::raw("DATE_FORMAT(created_at, '%Y-%m-%d') = '" . $date_time . "'")];
        $arr['register_num'] = $zeelool_model->table('customer_entity')->where($register_where)->count();

        //总的订单数
        $order_where = [];
        $order_where[] = ['exp', Db::raw("DATE_FORMAT(created_at, '%Y-%m-%d') = '" . $date_time . "'")];
        $arr['sum_order_num'] = $zeelool_model->table('sales_flat_order')->where($order_where)->where('order_type', 1)->count();
        //登录用户数
        $customer_where = [];
        $customer_where[] = ['exp', Db::raw("DATE_FORMAT(updated_at, '%Y-%m-%d') = '" . $date_time . "'")];
        $arr['login_user_num'] = $zeelool_model->table('customer_entity')->where($customer_where)->count();

        //支付成功的订单数
        $order_where = [];
        $order_where[] = ['exp', Db::raw("DATE_FORMAT(created_at, '%Y-%m-%d') = '" . $date_time . "'")];
        $order_where['status'] = ['in', ['free_processing', 'processing', 'complete', 'paypal_reversed', 'payment_review', 'paypal_canceled_reversal', 'delivered']];
        $arr['order_num'] = $this->zeelool->where($order_where)->where('order_type', 1)->count();
        //销售额
        $arr['sales_total_money'] = $this->zeelool->where($order_where)->where('order_type', 1)->sum('base_grand_total');
        //邮费
        $arr['shipping_total_money'] = $this->zeelool->where($order_where)->where('order_type', 1)->sum('base_shipping_amount');
        $arr['order_unit_price'] = $arr['order_num'] == 0 ? 0 : round($arr['sales_total_money'] / $arr['order_num'], 2);
        //中位数
        $sales_total_money = $this->zeelool->where($order_where)->where('order_type', 1)->column('base_grand_total');
        $arr['order_total_midnum'] = $this->median($sales_total_money);
        //标准差
        $arr['order_total_standard'] = $this->getVariance($sales_total_money);
        //补发订单数
        $arr['replacement_order_num'] = $this->zeelool->where($order_where)->where('order_type', 4)->count();
        //补发销售额
        $arr['replacement_order_total'] = $this->zeelool->where($order_where)->where('order_type', 4)->sum('base_grand_total');
        //网红订单数
        $arr['online_celebrity_order_num'] = $this->zeelool->where($order_where)->where('order_type', 3)->count();
        //补发销售额
        $arr['online_celebrity_order_total'] = $this->zeelool->where($order_where)->where('order_type', 3)->sum('base_grand_total');

        //会话
        // $arr['sessions'] = $this->google_session(3, $date_time);
        //会话转化率
        // $arr['session_rate'] = $arr['sessions'] != 0 ? round($arr['order_num'] / $arr['sessions'] * 100, 2) : 0;
        //新建购物车数量
        $cart_where1 = [];
        $cart_where1[] = ['exp', Db::raw("DATE_FORMAT(created_at, '%Y-%m-%d') = '" . $date_time . "'")];
        $arr['new_cart_num'] = $zeelool_model->table('sales_flat_quote')->where($cart_where1)->where('base_grand_total', 'gt', 0)->count();
        //更新购物车数量
        $cart_where2 = [];
        $cart_where2[] = ['exp', Db::raw("DATE_FORMAT(updated_at, '%Y-%m-%d') = '" . $date_time . "'")];
        $arr['update_cart_num'] = $zeelool_model->table('sales_flat_quote')->where($cart_where2)->where('base_grand_total', 'gt', 0)->count();
        //新增加购率
        // $arr['add_cart_rate'] = $arr['sessions'] ? round($arr['new_cart_num'] / $arr['sessions'] * 100, 2) : 0;
        //更新加购率
        // $arr['update_add_cart_rate'] = $arr['sessions'] ? round($arr['update_cart_num'] / $arr['sessions'] * 100, 2) : 0;
        //新增购物车转化率
        $arr['cart_rate'] = $arr['new_cart_num'] ? round($arr['order_num'] / $arr['new_cart_num'] * 100, 2) : 0;
        //更新购物车转化率
        $arr['update_cart_cart'] = $arr['update_cart_num'] ? round($arr['order_num'] / $arr['update_cart_num'] * 100, 2) : 0;
        //着陆页数据
        // $arr['landing_num'] = $zeelool_data->google_landing(3, $date_time);
        //产品详情页
        // $arr['detail_num'] = $zeelool_data->google_target13(3, $date_time);
        //加购
        // $arr['cart_num'] = $zeelool_data->google_target1(3, $date_time);
        //交易次数
        // $arr['complete_num'] = $zeelool_data->google_target_end(3, $date_time);
        //当天创建的用户当天产生订单的转化率
        $status_where['status'] = ['in', ['free_processing', 'processing', 'complete', 'paypal_reversed', 'payment_review', 'paypal_canceled_reversal']];
        $status_where['order_type'] = 1;
        //当天注册用户数
        $register_userids = $zeelool_model->table('customer_entity')->where($cart_where1)->column('entity_id');
        $register_num = count($register_userids);
        //当天注册用户在当天下单的用户数
        $order_user_count1 = 0;
        foreach ($register_userids as $register_userid) {
            //判断当前用户在当天是否下单
            $order = $zeelool_model->table('sales_flat_order')->where($cart_where1)->where($status_where)->where('customer_id', $register_userid)->value('entity_id');
            if ($order) {
                $order_user_count1++;
            }
        }
        $arr['create_user_change_rate'] = $register_num ? round($order_user_count1 / $register_num * 100, 2) : 0;
        //当天更新用户当天产生订单的转化率
        $update_userids = $zeelool_model->table('customer_entity')->where($cart_where2)->column('entity_id');
        $update_num = count($update_userids);
        //当天活跃更新用户数在当天是否下单
        $order_user_count2 = 0;
        foreach ($update_userids as $update_userid) {
            //判断活跃用户在当天下单的用户数
            $order = $zeelool_model->table('sales_flat_order')->where($cart_where1)->where($status_where)->where('customer_id', $update_userid)->value('entity_id');
            if ($order) {
                $order_user_count2++;
            }
        }
        $arr['update_user_change_rate'] = $update_num ? round($order_user_count2 / $update_num * 100, 0) : 0;
        //虚拟库存
        $virtual_where['platform_type'] = 3;
        $virtual_where['i.category_id'] = ['<>', 43];
        $virtual_where['i.is_del'] = 1;
        $virtual_where['i.is_open'] = 1;
        $arr['virtual_stock'] = $model->alias('p')->join('fa_item i', 'p.sku=i.sku')->where($virtual_where)->sum('p.stock');
        //在售，预售，下架
        $item = new \app\admin\model\itemmanage\Item();
        $item_platform = new \app\admin\model\itemmanage\ItemPlatformSku;
        $site_where['platform_type'] = $arr['site'];
        $skus = $item->getFrameSku();
        $map_where['sku'] = ['in', $skus];
        $arr['glass_in_sale_num'] = $item_platform->where($map_where)->where($site_where)->where('outer_sku_status', 1)->count();
        $arr['glass_shelves_num'] = $item_platform->where($map_where)->where($site_where)->where('outer_sku_status', 2)->count();
        $arr['glass_presell_num'] = $item_platform->where($map_where)->where($site_where)->where('presell_status', 1)->count();
        $skus1 = $item->getOrnamentsSku();
        $map_where1['sku'] = ['in', $skus1];
        $arr['box_in_sale_num'] = $item_platform->where($map_where1)->where($site_where)->where('outer_sku_status', 1)->count();
        $arr['box_shelves_num'] = $item_platform->where($map_where1)->where($site_where)->where('outer_sku_status', 2)->count();
        $arr['box_presell_num'] = $item_platform->where($map_where1)->where($site_where)->where('presell_status', 1)->count();
        //插入数据
        Db::name('datacenter_day')->insert($arr);
        echo $date_time . "\n";
        echo date("Y-m-d H:i:s") . "\n";
        usleep(100000);
    }
    //运营数据中心  小站
    public function other_day_data()
    {
        $model = new \app\admin\model\itemmanage\ItemPlatformSku();
        $item = new \app\admin\model\itemmanage\Item();
        $item_platform = new \app\admin\model\itemmanage\ItemPlatformSku;
        $skus = $item->getFrameSku();
        $map_where['sku'] = ['in', $skus];
        $skus1 = $item->getOrnamentsSku();
        $map_where1['sku'] = ['in', $skus1];

        $map_where = [];

        $date_time = date('Y-m-d', strtotime("-1 day"));
        //meeloog
        $site_where['platform_type'] = $platform_where['platform_type'] = 4;
        $where['i.category_id'] = ['<>', 43];
        $where['i.is_del'] = 1;
        $where['i.is_open'] = 1;

        $arr = [];
        $arr['site'] = 4;
        $arr['day_date'] = $date_time;
        $arr['virtual_stock'] = $model->alias('p')->join('fa_item i', 'p.sku=i.sku')->where($where)->where($platform_where)->sum('p.stock');
        //在售，预售，下架
        $arr['glass_in_sale_num'] = $item_platform->where($map_where)->where($site_where)->where('outer_sku_status', 1)->count();
        $arr['glass_shelves_num'] = $item_platform->where($map_where)->where($site_where)->where('outer_sku_status', 2)->count();
        $arr['glass_presell_num'] = $item_platform->where($map_where)->where($site_where)->where('presell_status', 1)->count();
        $arr['box_in_sale_num'] = $item_platform->where($map_where1)->where($site_where)->where('outer_sku_status', 1)->count();
        $arr['box_shelves_num'] = $item_platform->where($map_where1)->where($site_where)->where('outer_sku_status', 2)->count();
        $arr['box_presell_num'] = $item_platform->where($map_where1)->where($site_where)->where('presell_status', 1)->count();
        Db::name('datacenter_day')->insert($arr);

        //批发站
        $site_where['platform_type'] = $platform_where['platform_type'] = 5;
        $arr['site'] = 5;
        $arr['virtual_stock'] = $model->alias('p')->join('fa_item i', 'p.sku=i.sku')->where($where)->where($platform_where)->sum('p.stock');
        //在售，预售，下架
        $arr['glass_in_sale_num'] = $item_platform->where($map_where)->where($site_where)->where('outer_sku_status', 1)->count();
        $arr['glass_shelves_num'] = $item_platform->where($map_where)->where($site_where)->where('outer_sku_status', 2)->count();
        $arr['glass_presell_num'] = $item_platform->where($map_where)->where($site_where)->where('presell_status', 1)->count();
        $arr['box_in_sale_num'] = $item_platform->where($map_where1)->where($site_where)->where('outer_sku_status', 1)->count();
        $arr['box_shelves_num'] = $item_platform->where($map_where1)->where($site_where)->where('outer_sku_status', 2)->count();
        $arr['box_presell_num'] = $item_platform->where($map_where1)->where($site_where)->where('presell_status', 1)->count();
        Db::name('datacenter_day')->insert($arr);

        //亚马逊
        $site_where['platform_type'] = $platform_where['platform_type'] = 8;
        $arr['site'] = 8;
        $arr['virtual_stock'] = $model->alias('p')->join('fa_item i', 'p.sku=i.sku')->where($where)->where($platform_where)->sum('p.stock');
        //在售，预售，下架
        $arr['glass_in_sale_num'] = $item_platform->where($map_where)->where($site_where)->where('outer_sku_status', 1)->count();
        $arr['glass_shelves_num'] = $item_platform->where($map_where)->where($site_where)->where('outer_sku_status', 2)->count();
        $arr['glass_presell_num'] = $item_platform->where($map_where)->where($site_where)->where('presell_status', 1)->count();
        $arr['box_in_sale_num'] = $item_platform->where($map_where1)->where($site_where)->where('outer_sku_status', 1)->count();
        $arr['box_shelves_num'] = $item_platform->where($map_where1)->where($site_where)->where('outer_sku_status', 2)->count();
        $arr['box_presell_num'] = $item_platform->where($map_where1)->where($site_where)->where('presell_status', 1)->count();
        Db::name('datacenter_day')->insert($arr);

        //zeelool_es
        $site_where['platform_type'] = $platform_where['platform_type'] = 9;
        $arr['site'] = 9;
        $arr['virtual_stock'] = $model->alias('p')->join('fa_item i', 'p.sku=i.sku')->where($where)->where($platform_where)->sum('p.stock');
        //在售，预售，下架
        $arr['glass_in_sale_num'] = $item_platform->where($map_where)->where($site_where)->where('outer_sku_status', 1)->count();
        $arr['glass_shelves_num'] = $item_platform->where($map_where)->where($site_where)->where('outer_sku_status', 2)->count();
        $arr['glass_presell_num'] = $item_platform->where($map_where)->where($site_where)->where('presell_status', 1)->count();
        $arr['box_in_sale_num'] = $item_platform->where($map_where1)->where($site_where)->where('outer_sku_status', 1)->count();
        $arr['box_shelves_num'] = $item_platform->where($map_where1)->where($site_where)->where('outer_sku_status', 2)->count();
        $arr['box_presell_num'] = $item_platform->where($map_where1)->where($site_where)->where('presell_status', 1)->count();
        Db::name('datacenter_day')->insert($arr);

        //zeelool_de
        $site_where['platform_type'] = $platform_where['platform_type'] = 10;
        $arr['site'] = 10;
        $arr['virtual_stock'] = $model->alias('p')->join('fa_item i', 'p.sku=i.sku')->where($where)->where($platform_where)->sum('p.stock');
        //在售，预售，下架
        $arr['glass_in_sale_num'] = $item_platform->where($map_where)->where($site_where)->where('outer_sku_status', 1)->count();
        $arr['glass_shelves_num'] = $item_platform->where($map_where)->where($site_where)->where('outer_sku_status', 2)->count();
        $arr['glass_presell_num'] = $item_platform->where($map_where)->where($site_where)->where('presell_status', 1)->count();
        $arr['box_in_sale_num'] = $item_platform->where($map_where1)->where($site_where)->where('outer_sku_status', 1)->count();
        $arr['box_shelves_num'] = $item_platform->where($map_where1)->where($site_where)->where('outer_sku_status', 2)->count();
        $arr['box_presell_num'] = $item_platform->where($map_where1)->where($site_where)->where('presell_status', 1)->count();
        Db::name('datacenter_day')->insert($arr);

        //zeelool_jp
        $site_where['platform_type'] = $platform_where['platform_type'] = 11;
        $arr['site'] = 11;
        $arr['virtual_stock'] = $model->alias('p')->join('fa_item i', 'p.sku=i.sku')->where($where)->where($platform_where)->sum('p.stock');
        //在售，预售，下架
        $arr['glass_in_sale_num'] = $item_platform->where($map_where)->where($site_where)->where('outer_sku_status', 1)->count();
        $arr['glass_shelves_num'] = $item_platform->where($map_where)->where($site_where)->where('outer_sku_status', 2)->count();
        $arr['glass_presell_num'] = $item_platform->where($map_where)->where($site_where)->where('presell_status', 1)->count();
        $arr['box_in_sale_num'] = $item_platform->where($map_where1)->where($site_where)->where('outer_sku_status', 1)->count();
        $arr['box_shelves_num'] = $item_platform->where($map_where1)->where($site_where)->where('outer_sku_status', 2)->count();
        $arr['box_presell_num'] = $item_platform->where($map_where1)->where($site_where)->where('presell_status', 1)->count();
        Db::name('datacenter_day')->insert($arr);
        echo date("Y-m-d H:i:s") . "\n";
        echo "all is ok" . "\n";
    }
    //订单发出时间计划任务
    public function order_send_time()
    {
        $process = new \app\admin\model\order\order\NewOrderProcess;
        $orderitemprocess = new \app\admin\model\order\order\NewOrderItemProcess();
        //查询所有订单
        $order = $process->where('order_prescription_type', 0)->column('order_id');
        foreach ($order as $key => $value) {
            $order_type = $orderitemprocess->where('order_id', $value)->column('order_prescription_type');
            if (in_array(3, $order_type)) {
                $type = 3;
            } elseif (in_array(2, $order_type)) {
                $type = 2;
            } else {
                $type = 1;
            }
            $process->where('order_id', $value)->update(['order_prescription_type' => $type]);
            echo $value . ' is ok' . "\n";
            usleep(100000);
        }
    }
    //产品等级销量数据计划任务
    public function product_level_salesnum()
    {
        $now = date('Y-m-d', strtotime("-1 day"));
        $arr['day_date'] = $now;
        $zeelool = $this->getSalesnum(1);
        $voogueme = $this->getSalesnum(2);
        $nihao = $this->getSalesnum(3);
        $arr['sales_num_a1'] = $zeelool[0] + $voogueme[0] + $nihao[0];
        $arr['sales_num_a'] = $zeelool[1] + $voogueme[1] + $nihao[1];
        $arr['sales_num_b'] = $zeelool[2] + $voogueme[2] + $nihao[2];
        $arr['sales_num_c1'] = $zeelool[3] + $voogueme[3] + $nihao[3];
        $arr['sales_num_c'] = $zeelool[4] + $voogueme[4] + $nihao[4];
        $arr['sales_num_d'] = $zeelool[5] + $voogueme[5] + $nihao[5];
        $arr['sales_num_e'] = $zeelool[6] + $voogueme[6] + $nihao[6];
        $arr['sales_num_f'] = $zeelool[7] + $voogueme[7] + $nihao[7];
        Db::name('datacenter_day_supply')->insert($arr);
    }
    public function getSalesnum($site)
    {
        $this->order = new \app\admin\model\order\order\NewOrder();
        $this->productGrade = new \app\admin\model\ProductGrade();
        $this->itemplatformsku = new \app\admin\model\itemmanage\ItemPlatformSku;
        //所选时间段内有销量的平台sku
        $start = date('Y-m-d', strtotime("-1 day"));
        $end = date('Y-m-d 23:59:59', strtotime("-1 day"));
        $start_time = strtotime($start);
        $end_time = strtotime($end);
        $where['o.payment_time'] = ['between', [$start_time, $end_time]];
        $where['o.status'] = ['in', ['free_processing', 'processing', 'complete', 'paypal_reversed', 'payment_review', 'paypal_canceled_reversal', 'delivered']];
        $where['o.site'] = $site;
        $order = $this->order->alias('o')->join('fa_order_item_option i', 'o.entity_id=i.order_id')->field('i.sku,count(*) as count')->where($where)->group('i.sku')->select();
        $grade1 = 0;
        $grade2 = 0;
        $grade3 = 0;
        $grade4 = 0;
        $grade5 = 0;
        $grade6 = 0;
        $grade7 = 0;
        $grade8 = 0;
        foreach ($order as $key => $value) {
            $sku = $this->itemplatformsku->getTrueSku($value['sku'], $site);
            //查询该品的等级
            $grade = $this->productGrade->where('true_sku',$sku)->value('grade');
            switch ($grade) {
                case 'A+':
                    $grade1 += $value['count'];
                    break;
                case 'A':
                    $grade2 += $value['count'];
                    break;
                case 'B':
                    $grade3 += $value['count'];
                    break;
                case 'C+':
                    $grade4 += $value['count'];
                    break;
                case 'C':
                    $grade5 += $value['count'];
                    break;
                case 'D':
                    $grade6 += $value['count'];
                    break;
                case 'E':
                    $grade7 += $value['count'];
                    break;
                case 'F':
                    $grade8 += $value['count'];
                    break;
                default:
                    break;
            }
        }
        $arr = array(
            $grade1, $grade2, $grade3, $grade4, $grade5, $grade6, $grade7, $grade8
        );
        return $arr;
    }
    //ga的数据单独摘出来跑 防止ga接口数据报错 2020.11.2防止了ga的数据报错
    public function only_ga_data()
    {
        $date_time = date('Y-m-d', strtotime("-1 day"));

        //z站
        $data = Db::name('datacenter_day')->where(['day_date' => $date_time, 'site' => 1])->field('order_num,new_cart_num,update_cart_num,active_user_num')->find();

        //活跃用户数
        $arr['active_user_num'] = $this->google_active_user(1, $date_time);
        //会话
        $arr['sessions'] = $this->google_session(1, $date_time);
        //会话转化率
        $arr['session_rate'] = $arr['sessions'] != 0 ? round($data['order_num'] / $arr['sessions'] * 100, 2) : 0;
        //新增加购率
        $arr['add_cart_rate'] = $arr['sessions'] ? round($data['new_cart_num'] / $arr['sessions'] * 100, 2) : 0;
        //更新加购率
        $arr['update_add_cart_rate'] = $arr['sessions'] ? round($data['update_cart_num'] / $arr['sessions'] * 100, 2) : 0;
        $zeelool_data = new \app\admin\model\operatedatacenter\Zeelool();
        //着陆页数据
        $arr['landing_num'] = $zeelool_data->google_landing(1, $date_time);
        //产品详情页
        $arr['detail_num'] = $zeelool_data->google_target13(1, $date_time);
        //加购
        $arr['cart_num'] = $zeelool_data->google_target1(1, $date_time);
        //交易次数
        $arr['complete_num'] = $zeelool_data->google_target_end(1, $date_time);
        $update = Db::name('datacenter_day')->where(['day_date' => $date_time, 'site' => 1])->update($arr);
        usleep(100000);

        //v站
        $data = Db::name('datacenter_day')->where(['day_date' => $date_time, 'site' => 2])->field('order_num,new_cart_num,update_cart_num,active_user_num')->find();
        //活跃用户数
        $arr['active_user_num'] = $this->google_active_user(2, $date_time);
        //会话
        $arr['sessions'] = $this->google_session(2, $date_time);
        //会话转化率
        $arr['session_rate'] = $arr['sessions'] != 0 ? round($data['order_num'] / $arr['sessions'] * 100, 2) : 0;
        //新增加购率
        $arr['add_cart_rate'] = $arr['sessions'] ? round($data['new_cart_num'] / $arr['sessions'] * 100, 2) : 0;
        //更新加购率
        $arr['update_add_cart_rate'] = $arr['sessions'] ? round($data['update_cart_num'] / $arr['sessions'] * 100, 2) : 0;
        $zeelool_data = new \app\admin\model\operatedatacenter\Zeelool();
        //着陆页数据
        $arr['landing_num'] = $zeelool_data->google_landing(2, $date_time);
        //产品详情页
        $arr['detail_num'] = $zeelool_data->google_target20(2, $date_time);
        //加购
        $arr['cart_num'] = $zeelool_data->google_target2(2, $date_time);
        //交易次数
        $arr['complete_num'] = $zeelool_data->google_target_end(2, $date_time);
        $update = Db::name('datacenter_day')->where(['day_date' => $date_time, 'site' => 2])->update($arr);
        usleep(100000);

        //nihao站
        $data = Db::name('datacenter_day')->where(['day_date' => $date_time, 'site' => 3])->field('order_num,new_cart_num,update_cart_num,active_user_num')->find();
        //活跃用户数
        $arr['active_user_num'] = $this->google_active_user(3, $date_time);
        //会话
        $arr['sessions'] = $this->google_session(3, $date_time);
        //会话转化率
        $arr['session_rate'] = $arr['sessions'] != 0 ? round($data['order_num'] / $arr['sessions'] * 100, 2) : 0;
        //新增加购率
        $arr['add_cart_rate'] = $arr['sessions'] ? round($data['new_cart_num'] / $arr['sessions'] * 100, 2) : 0;
        //更新加购率
        $arr['update_add_cart_rate'] = $arr['sessions'] ? round($data['update_cart_num'] / $arr['sessions'] * 100, 2) : 0;
        $zeelool_data = new \app\admin\model\operatedatacenter\Zeelool();
        //着陆页数据
        $arr['landing_num'] = $zeelool_data->google_landing(3, $date_time);
        //产品详情页
        $arr['detail_num'] = $zeelool_data->google_target13(3, $date_time);
        //加购
        $arr['cart_num'] = $zeelool_data->google_target1(3, $date_time);
        //交易次数
        $arr['complete_num'] = $zeelool_data->google_target_end(3, $date_time);
        $update = Db::name('datacenter_day')->where(['day_date' => $date_time, 'site' => 3])->update($arr);
        usleep(100000);

        if ($data['active_user_num'] == 0) {
            $this->only_ga_data();
        }
    }
    //计划任务跑每天的分类销量的数据
    public function day_data_goods_type()
    {
        $res1 = Db::name('datacenter_goods_type_data')->insert($this->goods_type_day_center(1, 1));
        if ($res1) {
            echo 'z站平光镜ok';
        } else {
            echo 'z站平光镜不ok';
        }
        $res2 = Db::name('datacenter_goods_type_data')->insert($this->goods_type_day_center(1, 2));
        if ($res2) {
            echo 'z站太阳镜ok';
        } else {
            echo 'z站太阳镜不ok';
        }
        $res3 = Db::name('datacenter_goods_type_data')->insert($this->goods_type_day_center(1, 3));
        if ($res3) {
            echo 'z站老花镜ok';
        } else {
            echo 'z站老花镜不ok';
        }
        $res4 = Db::name('datacenter_goods_type_data')->insert($this->goods_type_day_center(1, 4));
        if ($res4) {
            echo 'z站儿童镜ok';
        } else {
            echo 'z站儿童镜不ok';
        }
        $res5 = Db::name('datacenter_goods_type_data')->insert($this->goods_type_day_center(1, 5));
        if ($res5) {
            echo 'z站运动镜ok';
        } else {
            echo 'z站运动镜不ok';
        }
        $res6 = Db::name('datacenter_goods_type_data')->insert($this->goods_type_day_center(1, 6));
        if ($res6) {
            echo 'z站配饰ok';
        } else {
            echo 'z站配饰不ok';
        }
        $res7 = Db::name('datacenter_goods_type_data')->insert($this->goods_type_day_center(2, 1));
        if ($res7) {
            echo 'v站平光镜ok';
        } else {
            echo 'v站平光镜不ok';
        }
        $res8 = Db::name('datacenter_goods_type_data')->insert($this->goods_type_day_center(2, 2));
        if ($res8) {
            echo 'v站太阳镜ok';
        } else {
            echo 'v站太阳镜不ok';
        }
        $res9 = Db::name('datacenter_goods_type_data')->insert($this->goods_type_day_center(2, 6));
        if ($res9) {
            echo 'v站配饰ok';
        } else {
            echo 'v站配饰不ok';
        }
        $res10 = Db::name('datacenter_goods_type_data')->insert($this->goods_type_day_center(3, 1));
        if ($res10) {
            echo 'nihao站平光镜ok';
        } else {
            echo 'nihao站平光镜不ok';
        }
        $res11 = Db::name('datacenter_goods_type_data')->insert($this->goods_type_day_center(3, 2));
        if ($res11) {
            echo 'nihao站配饰ok';
        } else {
            echo 'nihao站配饰不ok';
        }
    }
    //统计昨天各品类镜框的销量
    public function goods_type_day_center($plat, $goods_type)
    {
        $start = date('Y-m-d', strtotime('-1 day'));
        $seven_days = $start . ' 00:00:00 - ' . $start . ' 23:59:59';
        $createat = explode(' ', $seven_days);
        $itemMap['m.created_at'] = ['between', [$createat[0] . ' ' . $createat[1], $createat[3] . ' ' . $createat[4]]];
        //判断站点
        switch ($plat) {
            case 1:
                $model = Db::connect('database.db_zeelool');
                break;
            case 2:
                $model = Db::connect('database.db_voogueme');
                break;
            case 3:
                $model = Db::connect('database.db_nihao');
                break;
            default:
                $model = false;
                break;
        }
        $model->table('sales_flat_order')->query("set time_zone='+8:00'");
        $model->table('sales_flat_order_item')->query("set time_zone='+8:00'");
        $model->table('sales_flat_order_item_prescription')->query("set time_zone='+8:00'");
        //$whereItem = " o.status in ('processing','complete','creditcard_proccessing','free_processing')";
        $whereItem = " o.status in ('free_processing', 'processing', 'complete', 'paypal_reversed', 'payment_review', 'paypal_canceled_reversal','delivered')";
        //某个品类眼镜的销售副数
        $frame_sales_num = $model->table('sales_flat_order_item m')
            ->join('sales_flat_order o', 'm.order_id=o.entity_id', 'left')
            ->join('sales_flat_order_item_prescription p', 'm.item_id=p.item_id', 'left')
            ->where('p.goods_type', '=', $goods_type)
            ->where($whereItem)
            ->where($itemMap)
            ->sum('m.qty_ordered');
        //求出眼镜的销售额 base_price  base_discount_amount
        $frame_money_price = $model->table('sales_flat_order_item m')
            ->join('sales_flat_order o', 'm.order_id=o.entity_id', 'left')
            ->join('sales_flat_order_item_prescription p', 'm.item_id=p.item_id', 'left')
            ->where($whereItem)
            ->where('p.goods_type', '=', $goods_type)
            ->where($itemMap)
            ->sum('m.base_price');
        //眼镜的折扣价格
        $frame_money_discount = $model->table('sales_flat_order_item m')
            ->join('sales_flat_order o', 'm.order_id=o.entity_id', 'left')
            ->join('sales_flat_order_item_prescription p', 'm.item_id=p.item_id', 'left')
            ->where($whereItem)
            ->where('p.goods_type', '=', $goods_type)
            ->where($itemMap)
            ->sum('m.base_discount_amount');
        //眼镜的实际销售额
        $frame_money = round(($frame_money_price - $frame_money_discount), 2);

        $arr['day_date'] = $start;
        $arr['site'] = $plat;
        $arr['goods_type'] = $goods_type;
        $arr['glass_num'] = $frame_sales_num;
        $arr['sales_total_money'] = $frame_money;
        return $arr;
    }
    /**
     * 更新在途库存、待入库数量
     */
    public function change_stock()
    {
        //所有状态下的在途和待入库清零
        $_item = new \app\admin\model\itemmanage\Item;
        $_item_platform = new \app\admin\model\itemmanage\ItemPlatformSku;
        $list = $_item_platform
            ->alias('a')
            ->field('sku,sum(plat_on_way_stock) as all_on_way,sum(wait_instock_num) as all_instock')
            ->whereOr('plat_on_way_stock > 0')
            ->whereOr('wait_instock_num > 0')
            ->group('sku')
            ->select();
        foreach ($list as $val) {
            $res_item = $_item->where(['sku' => $val['sku']])->update(['on_way_stock' => $val['all_on_way'], 'wait_instock_num' => $val['all_instock']]);
            if ($res_item) {
                echo $val['sku'] . ":success\n";
            } else {
                echo $val['sku'] . ":false\n";
            }
        }
        exit;

        //update fa_item set on_way_stock=0,wait_instock_num=0 where id > 0;
        /*$res_item = $_item->allowField(true)->isUpdate(true, ['id'=>['gt',0]])->save(['on_way_stock'=>0,'wait_instock_num'=>0]);
        if(!$res_item){
            echo '全部清零失败';exit;
        }*/
        //update fa_item_platform_sku set plat_on_way_stock=0,wait_instock_num=0 where id > 0;
        /*$res_item_platform = $_item_platform->allowField(true)->isUpdate(true, ['id'=>['gt',0]])->save(['plat_on_way_stock'=>0,'wait_instock_num'=>0]);
        if(!$res_item_platform){
            echo '站点清零失败';exit;
        }*/

        //审核通过、录入物流单、签收状态下的加在途
        $_purchase_order_item = new \app\admin\model\purchase\PurchaseOrderItem;
        $_new_product_mapping = new \app\admin\model\NewProductMapping;
        $list = $_purchase_order_item
            ->alias('a')
            ->join(['fa_purchase_order' => 'b'], 'a.purchase_id=b.id')
            ->field('a.sku,a.replenish_list_id,a.purchase_num,b.replenish_id')
            ->where(['b.purchase_status' => ['in', [2, 6, 7, 9]]])
            ->where(['b.stock_status' => ['in', [0, 1]]])
            ->where(['b.replenish_id' => ['gt', 0]])
            ->select();

        foreach ($list as $v) {
            //在途库存数量
            $stock_num = $v['purchase_num'];

            //更新全部在途
            $_item->where(['sku' => $v['sku']])->setInc('on_way_stock', $stock_num);

            //获取各站点比例
            $rate_arr = $_new_product_mapping
                ->where(['sku' => $v['sku'], 'replenish_id' => $v['replenish_id']])
                ->field('website_type,rate')
                ->select();

            //在途库存分站 更新映射关系表
            foreach ($rate_arr as $key => $val) {
                if (1 == (count($rate_arr) - $key)) { //剩余数量分给最后一个站
                    $_item_platform->where(['sku' => $v['sku'], 'platform_type' => $val['website_type']])->setInc('plat_on_way_stock', $stock_num);
                } else {
                    $num = round($v['purchase_num'] * $val['rate']);
                    $stock_num -= $num;
                    $_item_platform->where(['sku' => $v['sku'], 'platform_type' => $val['website_type']])->setInc('plat_on_way_stock', $num);
                }
            }
        }

        //签收状态下的加待入库数量、减在途
        $_logistics_info = new \app\admin\model\warehouse\LogisticsInfo;
        //        $_batch_item = new \app\admin\model\purchase\PurchaseBatchItem;
        $row = $_logistics_info
            ->alias('a')
            ->join(['fa_purchase_order' => 'b'], 'a.purchase_id=b.id')
            ->field('a.batch_id,a.purchase_id,b.replenish_id')
            ->where(['b.stock_status' => ['in', [0, 1]]])
            ->where(['b.purchase_status' => ['in', [7, 9]]])
            ->select();

        foreach ($row as $v) {
            //            if ($v['batch_id']) {
            //                $list = $_batch_item
            //                    ->where(['purchase_batch_id' => $v['batch_id']])
            //                    ->field('website_type,rate')
            //                    ->select();
            //                foreach ($list as $val) {
            //                    //获取各站点比例
            //                    $rate_arr = $_new_product_mapping
            //                        ->where(['sku'=>$val['sku'],'replenish_id'=>$v['replenish_id']])
            //                        ->field('arrival_num,sku')
            //                        ->select();
            //
            //                    //在途库存数量
            //                    $stock_num = $val['arrival_num'];
            //
            //                    //在途库存分站 更新映射关系表
            //                    foreach ($rate_arr as $key => $vall) {
            //                        if ((1 == count($rate_arr) - $key)) {//剩余数量分给最后一个站
            //                            $_item_platform->where(['sku'=>$val['sku'],'platform_type'=>$vall['website_type']])->setDec('plat_on_way_stock',$stock_num);
            //                            //更新站点待入库数量
            //                            $_item_platform->where(['sku'=>$val['sku'],'platform_type'=>$vall['website_type']])->setInc('wait_instock_num',$stock_num);
            //                        } else {
            //                            $num = round($val['arrival_num'] * $vall['rate']);
            //                            $stock_num -= $num;
            //                            $_item_platform->where(['sku' => $val['sku'], 'platform_type' => $vall['website_type']])->setDec('plat_on_way_stock', $num);
            //                            //更新站点待入库数量
            //                            $_item_platform->where(['sku'=>$val['sku'],'platform_type'=>$vall['website_type']])->setInc('wait_instock_num',$num);
            //                        }
            //                    }
            //                    //减全部的在途库存
            //                    $_item->where(['sku' => $val['sku']])->setDec('on_way_stock', $val['arrival_num']);
            //                    //加全部的待入库数量
            //                    $_item->where(['sku' => $val['sku']])->setInc('wait_instock_num', $val['arrival_num']);
            //                }
            //            } else {
            if ($v['purchase_id']) {
                $list = $_purchase_order_item
                    ->where(['purchase_id' => $v['purchase_id']])
                    ->field('purchase_num,sku')
                    ->select();
                foreach ($list as $val) {
                    //获取各站点比例
                    $rate_arr = $_new_product_mapping
                        ->where(['sku' => $val['sku'], 'replenish_id' => $v['replenish_id']])
                        ->field('website_type,rate')
                        ->select();

                    //在途库存数量
                    $stock_num = $val['purchase_num'];

                    //在途库存分站 更新映射关系表
                    foreach ($rate_arr as $key => $vall) {
                        if ((count($rate_arr) - $key) == 1) { //剩余数量分给最后一个站
                            $_item_platform->where(['sku' => $val['sku'], 'platform_type' => $vall['website_type']])->setDec('plat_on_way_stock', $stock_num);
                            //更新站点待入库数量
                            $_item_platform->where(['sku' => $val['sku'], 'platform_type' => $vall['website_type']])->setInc('wait_instock_num', $stock_num);
                        } else {
                            $num = round($val['purchase_num'] * $vall['rate']);
                            $stock_num -= $num;
                            $_item_platform->where(['sku' => $val['sku'], 'platform_type' => $vall['website_type']])->setDec('plat_on_way_stock', $num);
                            //更新站点待入库数量
                            $_item_platform->where(['sku' => $val['sku'], 'platform_type' => $vall['website_type']])->setInc('wait_instock_num', $num);
                        }
                    }
                    //减全部的在途库存
                    $_item->where(['sku' => $val['sku']])->setDec('on_way_stock', $val['purchase_num']);
                    //加全部的待入库数量
                    $_item->where(['sku' => $val['sku']])->setInc('wait_instock_num', $val['purchase_num']);
                }
            }
            //            }
        }
    }
    //跑sku每天的数据 ga的数据
    public function sku_day_data_ga()
    {
        $zeeloolOperate = new \app\admin\model\operatedatacenter\Zeelool;
        set_time_limit(0);
        //统计昨天的数据
        $data = date('Y-m-d', strtotime('-1 day'));
        // $data = '2020-11-11';
        $_item_platform_sku = new \app\admin\model\itemmanage\ItemPlatformSku();
        $sku_data = $_item_platform_sku
            ->field('sku,grade,platform_sku,stock,plat_on_way_stock')
            ->where(['platform_type' => 1, 'outer_sku_status' => 1])
            ->select();

        //当前站点的所有sku映射关系
        $sku_data = collection($sku_data)->toArray();
        //ga所有的sku唯一身份浏览量的数据
        $ga_skus = $zeeloolOperate->google_sku_detail(1, $data);
        $ga_skus = array_column($ga_skus, 'uniquePageviews', 'ga:pagePath');
        foreach ($sku_data as $k => $v) {
            $sku_data[$k]['unique_pageviews'] = 0;
            $sku_data[$k]['goods_grade'] = $sku_data[$k]['grade'];
            $sku_data[$k]['day_date'] = $data;
            $sku_data[$k]['site'] = 1;
            $sku_data[$k]['day_stock'] = $sku_data[$k]['stock'];
            $sku_data[$k]['day_onway_stock'] = $sku_data[$k]['plat_on_way_stock'];
            unset($sku_data[$k]['stock']);
            unset($sku_data[$k]['grade']);
            unset($sku_data[$k]['plat_on_way_stock']);
            foreach ($ga_skus as $kk => $vv) {
                if (strpos($kk, $v['sku']) != false) {
                    $sku_data[$k]['unique_pageviews'] += $vv;
                }
            }
            Db::name('datacenter_sku_day')->insert($sku_data[$k]);
        }


        $sku_data = $_item_platform_sku
            ->field('sku,grade,platform_sku,stock,plat_on_way_stock')
            ->where(['platform_type' => 2, 'outer_sku_status' => 1])
            ->select();
        //当前站点的所有sku映射关系
        $sku_data = collection($sku_data)->toArray();
        //ga所有的sku唯一身份浏览量的数据
        $ga_skus = $zeeloolOperate->google_sku_detail(2, $data);
        $ga_skus = array_column($ga_skus, 'uniquePageviews', 'ga:pagePath');

        foreach ($sku_data as $k => $v) {
            $sku_data[$k]['unique_pageviews'] = 0;
            $sku_data[$k]['goods_grade'] = $sku_data[$k]['grade'];
            $sku_data[$k]['day_date'] = $data;
            $sku_data[$k]['site'] = 2;
            $sku_data[$k]['day_stock'] = $sku_data[$k]['stock'];
            $sku_data[$k]['day_onway_stock'] = $sku_data[$k]['plat_on_way_stock'];
            unset($sku_data[$k]['stock']);
            unset($sku_data[$k]['grade']);
            unset($sku_data[$k]['plat_on_way_stock']);
            foreach ($ga_skus as $kk => $vv) {
                if (strpos($kk, $v['sku']) != false) {
                    $sku_data[$k]['unique_pageviews'] += $vv;
                }
            }
            Db::name('datacenter_sku_day')->insert($sku_data[$k]);
        }

        $sku_data = $_item_platform_sku
            ->field('sku,grade,platform_sku,stock,plat_on_way_stock')
            ->where(['platform_type' => 3, 'outer_sku_status' => 1])
            ->select();
        //当前站点的所有sku映射关系
        $sku_data = collection($sku_data)->toArray();
        //ga所有的sku唯一身份浏览量的数据
        $ga_skus = $zeeloolOperate->google_sku_detail(3, $data);
        $ga_skus = array_column($ga_skus, 'uniquePageviews', 'ga:pagePath');

        foreach ($sku_data as $k => $v) {
            $sku_data[$k]['unique_pageviews'] = 0;
            $sku_data[$k]['goods_grade'] = $sku_data[$k]['grade'];
            $sku_data[$k]['day_date'] = $data;
            $sku_data[$k]['site'] = 3;
            $sku_data[$k]['day_stock'] = $sku_data[$k]['stock'];
            $sku_data[$k]['day_onway_stock'] = $sku_data[$k]['plat_on_way_stock'];
            unset($sku_data[$k]['stock']);
            unset($sku_data[$k]['grade']);
            unset($sku_data[$k]['plat_on_way_stock']);
            foreach ($ga_skus as $kk => $vv) {
                if (strpos($kk, $v['sku']) != false) {
                    $sku_data[$k]['unique_pageviews'] += $vv;
                }
            }
            Db::name('datacenter_sku_day')->insert($sku_data[$k]);
        }
    }
    public function sku_day_data_order()
    {
        set_time_limit(0);
        Db::connect('database.db_zeelool')->table('sales_flat_order_item_prescription')->query("set time_zone='+8:00'");
        Db::connect('database.db_zeelool')->table('sales_flat_order_item')->query("set time_zone='+8:00'");
        Db::connect('database.db_zeelool')->table('sales_flat_order')->query("set time_zone='+8:00'");
        //统计昨天的数据
        $data = date('Y-m-d', strtotime('-1 day'));
        // $data = '2020-11-11';
        $z_sku_list = Db::name('datacenter_sku_day')->where(['day_date' => $data, 'site' => 1])->select();
        foreach ($z_sku_list as $k => $v) {
            $map['sku'] = ['like', $v['platform_sku'] . '%'];
            $map['a.status'] = ['in', ['free_processing', 'processing', 'complete', 'paypal_reversed', 'payment_review', 'paypal_canceled_reversal', 'delivered']];
            $map['a.order_type'] = ['=', 1];
            $time_where[] = ['exp', Db::raw("DATE_FORMAT(a.created_at, '%Y-%m-%d') = '" . $data . "'")];
            //某个sku当天的订单数
            $z_sku_list[$k]['order_num'] = Db::connect('database.db_zeelool')->table('sales_flat_order')
                ->where($map)
                ->where($time_where)
                ->alias('a')
                ->join(['sales_flat_order_item' => 'b'], 'a.entity_id=b.order_id')
                ->group('order_id')
                ->field('entity_id,sku,a.created_at,a.order_type,a.status')
                ->count();
            //sku销售总副数
            $time_where1[] = ['exp', Db::raw("DATE_FORMAT(created_at, '%Y-%m-%d') = '" . $data . "'")];

            //统计错误 弃用此方法
            // $z_sku_list[$k]['glass_num'] = Db::connect('database.db_zeelool')
            //     ->table('sales_flat_order_item')
            //     ->where('sku', 'like', $v['platform_sku'] . '%')
            //     ->where($time_where1)
            //     ->sum('qty_ordered');
            $z_sku_list[$k]['glass_num'] = Db::connect('database.db_zeelool')->table('sales_flat_order')
                ->where($map)
                ->where($time_where)
                ->alias('a')
                ->join(['sales_flat_order_item' => 'b'], 'a.entity_id=b.order_id')
                ->sum('qty_ordered');

            $whereItem = " o.status in ('free_processing', 'processing', 'complete', 'paypal_reversed', 'payment_review', 'paypal_canceled_reversal','delivered')";
            $whereItem1 = " o.order_type = 1";
            $itemMap[] = ['exp', Db::raw("DATE_FORMAT(m.created_at, '%Y-%m-%d') = '" . $data . "'")];
            //求出眼镜的销售额 base_price  base_discount_amount
            $frame_money_price = Db::connect('database.db_zeelool')->table('sales_flat_order_item m')
                ->join('sales_flat_order o', 'm.order_id=o.entity_id', 'left')
                ->join('sales_flat_order_item_prescription p', 'm.item_id=p.item_id', 'left')
                ->where($whereItem)
                ->where($whereItem1)
                ->where($itemMap)
                ->where('p.sku', 'like', $v['platform_sku'] . '%')
                ->sum('m.base_price');
            //眼镜的折扣价格
            $frame_money_discount = Db::connect('database.db_zeelool')->table('sales_flat_order_item m')
                ->join('sales_flat_order o', 'm.order_id=o.entity_id', 'left')
                ->join('sales_flat_order_item_prescription p', 'm.item_id=p.item_id', 'left')
                ->where($whereItem)
                ->where($whereItem1)
                ->where($itemMap)
                ->where('p.sku', 'like', $v['platform_sku'] . '%')
                ->sum('m.base_discount_amount');
            //眼镜的实际销售额
            $frame_money = round(($frame_money_price - $frame_money_discount), 2);
            $z_sku_list[$k]['sku_grand_total'] = $frame_money_price;
            $z_sku_list[$k]['sku_row_total'] = $frame_money;
            Db::name('datacenter_sku_day')->update($z_sku_list[$k]);
            echo $z_sku_list[$k]['sku'] . "\n";
            echo '<br>';
        }

        //v站
        Db::connect('database.db_voogueme')->table('sales_flat_order_item_prescription')->query("set time_zone='+8:00'");
        Db::connect('database.db_voogueme')->table('sales_flat_order_item')->query("set time_zone='+8:00'");
        Db::connect('database.db_voogueme')->table('sales_flat_order')->query("set time_zone='+8:00'");
        //统计昨天的数据
        $z_sku_list = Db::name('datacenter_sku_day')->where(['day_date' => $data, 'site' => 2])->select();
        foreach ($z_sku_list as $k => $v) {
            $map['sku'] = ['like', $v['platform_sku'] . '%'];
            $map['a.status'] = ['in', ['free_processing', 'processing', 'complete', 'paypal_reversed', 'payment_review', 'paypal_canceled_reversal', 'delivered']];
            $map['a.order_type'] = ['=', 1];
            $time_where[] = ['exp', Db::raw("DATE_FORMAT(a.created_at, '%Y-%m-%d') = '" . $data . "'")];
            //某个sku当天的订单数
            $z_sku_list[$k]['order_num'] = Db::connect('database.db_voogueme')->table('sales_flat_order')
                ->where($map)
                ->where($time_where)
                ->alias('a')
                ->join(['sales_flat_order_item' => 'b'], 'a.entity_id=b.order_id')
                ->group('order_id')
                ->field('entity_id,sku,a.created_at,a.order_type,a.status')
                ->count();
            //sku销售总副数
            $time_where1[] = ['exp', Db::raw("DATE_FORMAT(created_at, '%Y-%m-%d') = '" . $data . "'")];
            // $z_sku_list[$k]['glass_num'] = Db::connect('database.db_voogueme')
            //     ->table('sales_flat_order_item')
            //     ->where('sku', 'like', $v['platform_sku'] . '%')
            //     ->where($time_where1)
            //     ->sum('qty_ordered');
            $z_sku_list[$k]['glass_num'] = Db::connect('database.db_voogueme')->table('sales_flat_order')
                ->where($map)
                ->where($time_where)
                ->alias('a')
                ->join(['sales_flat_order_item' => 'b'], 'a.entity_id=b.order_id')
                ->sum('qty_ordered');
            $whereItem = " o.status in ('free_processing', 'processing', 'complete', 'paypal_reversed', 'payment_review', 'paypal_canceled_reversal','delivered')";
            $whereItem1 = " o.order_type = 1";
            $itemMap[] = ['exp', Db::raw("DATE_FORMAT(m.created_at, '%Y-%m-%d') = '" . $data . "'")];
            //求出眼镜的销售额 base_price  base_discount_amount
            $frame_money_price = Db::connect('database.db_voogueme')->table('sales_flat_order_item m')
                ->join('sales_flat_order o', 'm.order_id=o.entity_id', 'left')
                ->join('sales_flat_order_item_prescription p', 'm.item_id=p.item_id', 'left')
                ->where($whereItem)
                ->where($whereItem1)
                ->where($itemMap)
                ->where('p.sku', 'like', $v['platform_sku'] . '%')
                ->sum('m.base_price');
            //眼镜的折扣价格
            $frame_money_discount = Db::connect('database.db_voogueme')->table('sales_flat_order_item m')
                ->join('sales_flat_order o', 'm.order_id=o.entity_id', 'left')
                ->join('sales_flat_order_item_prescription p', 'm.item_id=p.item_id', 'left')
                ->where($whereItem)
                ->where($whereItem1)
                ->where($itemMap)
                ->where('p.sku', 'like', $v['platform_sku'] . '%')
                ->sum('m.base_discount_amount');
            //眼镜的实际销售额
            $frame_money = round(($frame_money_price - $frame_money_discount), 2);
            $z_sku_list[$k]['sku_grand_total'] = $frame_money_price;
            $z_sku_list[$k]['sku_row_total'] = $frame_money;
            Db::name('datacenter_sku_day')->update($z_sku_list[$k]);
            echo $z_sku_list[$k]['sku'] . "\n";
            echo '<br>';
        }

        //nihao站
        Db::connect('database.db_nihao')->table('sales_flat_order_item_prescription')->query("set time_zone='+8:00'");
        Db::connect('database.db_nihao')->table('sales_flat_order_item')->query("set time_zone='+8:00'");
        Db::connect('database.db_nihao')->table('sales_flat_order')->query("set time_zone='+8:00'");
        //统计昨天的数据
        $z_sku_list = Db::name('datacenter_sku_day')->where(['day_date' => $data, 'site' => 3])->select();
        foreach ($z_sku_list as $k => $v) {
            $map['sku'] = ['like', $v['platform_sku'] . '%'];
            $map['a.status'] = ['in', ['free_processing', 'processing', 'complete', 'paypal_reversed', 'payment_review', 'paypal_canceled_reversal', 'delivered']];
            $map['a.order_type'] = ['=', 1];
            $time_where[] = ['exp', Db::raw("DATE_FORMAT(a.created_at, '%Y-%m-%d') = '" . $data . "'")];
            //某个sku当天的订单数
            $z_sku_list[$k]['order_num'] = Db::connect('database.db_nihao')->table('sales_flat_order')
                ->where($map)
                ->where($time_where)
                ->alias('a')
                ->join(['sales_flat_order_item' => 'b'], 'a.entity_id=b.order_id')
                ->group('order_id')
                ->field('entity_id,sku,a.created_at,a.order_type,a.status')
                ->count();
            //sku销售总副数
            $time_where1[] = ['exp', Db::raw("DATE_FORMAT(created_at, '%Y-%m-%d') = '" . $data . "'")];
            // $z_sku_list[$k]['glass_num'] = Db::connect('database.db_nihao')
            //     ->table('sales_flat_order_item')
            //     ->where('sku', 'like', $v['platform_sku'] . '%')
            //     ->where($time_where1)
            //     ->sum('qty_ordered');
            $z_sku_list[$k]['glass_num'] = Db::connect('database.db_voogueme')->table('sales_flat_order')
                ->where($map)
                ->where($time_where)
                ->alias('a')
                ->join(['sales_flat_order_item' => 'b'], 'a.entity_id=b.order_id')
                ->sum('qty_ordered');
            $whereItem = " o.status in ('free_processing', 'processing', 'complete', 'paypal_reversed', 'payment_review', 'paypal_canceled_reversal','delivered')";
            $whereItem1 = " o.order_type = 1";
            $itemMap[] = ['exp', Db::raw("DATE_FORMAT(m.created_at, '%Y-%m-%d') = '" . $data . "'")];
            //求出眼镜的销售额 base_price  base_discount_amount
            $frame_money_price = Db::connect('database.db_nihao')->table('sales_flat_order_item m')
                ->join('sales_flat_order o', 'm.order_id=o.entity_id', 'left')
                ->join('sales_flat_order_item_prescription p', 'm.item_id=p.item_id', 'left')
                ->where($whereItem)
                ->where($whereItem1)
                ->where($itemMap)
                ->where('p.sku', 'like', $v['platform_sku'] . '%')
                ->sum('m.base_price');
            //眼镜的折扣价格
            $frame_money_discount = Db::connect('database.db_nihao')->table('sales_flat_order_item m')
                ->join('sales_flat_order o', 'm.order_id=o.entity_id', 'left')
                ->join('sales_flat_order_item_prescription p', 'm.item_id=p.item_id', 'left')
                ->where($whereItem)
                ->where($whereItem1)
                ->where($itemMap)
                ->where('p.sku', 'like', $v['platform_sku'] . '%')
                ->sum('m.base_discount_amount');
            //眼镜的实际销售额
            $frame_money = round(($frame_money_price - $frame_money_discount), 2);
            $z_sku_list[$k]['sku_grand_total'] = $frame_money_price;
            $z_sku_list[$k]['sku_row_total'] = $frame_money;
            Db::name('datacenter_sku_day')->update($z_sku_list[$k]);
            echo $z_sku_list[$k]['sku'] . "\n";
            echo '<br>';
        }
    }
    public function sku_day_data_other()
    {
        //z站
        set_time_limit(0);
        //购物车数量
        $zeelool_model = Db::connect('database.db_zeelool_online');
        $zeelool_model->table('sales_flat_quote')->query("set time_zone='+8:00'");
        //统计昨天的数据
        $data = date('Y-m-d', strtotime('-1 day'));
        $z_sku_list = Db::name('datacenter_sku_day')->where(['day_date' => $data, 'site' => 1])->select();
        foreach ($z_sku_list as $k => $v) {
            $cart_where1 = [];
            $cart_where1[] = ['exp', Db::raw("DATE_FORMAT(a.created_at, '%Y-%m-%d') = '" . $data . "'")];
            $cart_where1['b.sku'] = ['like', $v['platform_sku'] . '%'];
            $z_sku_list[$k]['cart_num'] = $zeelool_model->table('sales_flat_quote')
                ->alias('a')
                ->join(['sales_flat_quote_item' => 'b'], 'a.entity_id=b.quote_id')
                ->where($cart_where1)
                ->where('base_grand_total', 'gt', 0)
                ->field('b.sku,a.base_grand_total,a.created_at')
                ->count();
            $z_sku_list[$k]['now_pricce'] = Db::connect('database.db_zeelool_online')
                ->table('catalog_product_index_price') //为了获取现价找的表
                ->alias('a')
                ->join(['catalog_product_entity' => 'b'], 'a.entity_id=b.entity_id') //商品主表
                ->where('b.sku', 'like', $v['platform_sku'] . '%')
                ->value('a.final_price');
            Db::name('datacenter_sku_day')->update($z_sku_list[$k]);
            echo $z_sku_list[$k]['sku'] . "\n";
            echo '<br>';
        }
        //v站
        //购物车数量
        $zeelool_model = Db::connect('database.db_voogueme_online');
        $zeelool_model->table('sales_flat_quote')->query("set time_zone='+8:00'");
        //统计昨天的数据
        $z_sku_list = Db::name('datacenter_sku_day')->where(['day_date' => $data, 'site' => 2])->select();
        foreach ($z_sku_list as $k => $v) {
            $cart_where1 = [];
            $cart_where1[] = ['exp', Db::raw("DATE_FORMAT(a.created_at, '%Y-%m-%d') = '" . $data . "'")];
            $cart_where1['b.sku'] = ['like', $v['platform_sku'] . '%'];
            $z_sku_list[$k]['cart_num'] = $zeelool_model->table('sales_flat_quote')
                ->alias('a')
                ->join(['sales_flat_quote_item' => 'b'], 'a.entity_id=b.quote_id')
                ->where($cart_where1)
                ->where('base_grand_total', 'gt', 0)
                ->field('b.sku,a.base_grand_total,a.created_at')
                ->count();
            $z_sku_list[$k]['now_pricce'] = Db::connect('database.db_voogueme_online')
                ->table('catalog_product_index_price') //为了获取现价找的表
                ->alias('a')
                ->join(['catalog_product_entity' => 'b'], 'a.entity_id=b.entity_id') //商品主表
                ->where('b.sku', 'like', $v['platform_sku'] . '%')
                ->value('a.final_price');
            Db::name('datacenter_sku_day')->update($z_sku_list[$k]);
            echo $z_sku_list[$k]['sku'] . "\n";
            echo '<br>';
        }
        //nihao站
        //购物车数量
        $zeelool_model = Db::connect('database.db_nihao_online');
        $zeelool_model->table('sales_flat_quote')->query("set time_zone='+8:00'");
        //统计昨天的数据
        $z_sku_list = Db::name('datacenter_sku_day')->where(['day_date' => $data, 'site' => 3])->select();
        foreach ($z_sku_list as $k => $v) {
            $cart_where1 = [];
            $cart_where1[] = ['exp', Db::raw("DATE_FORMAT(a.created_at, '%Y-%m-%d') = '" . $data . "'")];
            $cart_where1['b.sku'] = ['like', $v['platform_sku'] . '%'];
            $z_sku_list[$k]['cart_num'] = $zeelool_model->table('sales_flat_quote')
                ->alias('a')
                ->join(['sales_flat_quote_item' => 'b'], 'a.entity_id=b.quote_id')
                ->where($cart_where1)
                ->where('base_grand_total', 'gt', 0)
                ->field('b.sku,a.base_grand_total,a.created_at')
                ->count();
            $z_sku_list[$k]['now_pricce'] = Db::connect('database.db_nihao_online')
                ->table('catalog_product_index_price') //为了获取现价找的表
                ->alias('a')
                ->join(['catalog_product_entity' => 'b'], 'a.entity_id=b.entity_id') //商品主表
                ->where('b.sku', 'like', $v['platform_sku'] . '%')
                ->value('a.final_price');
            Db::name('datacenter_sku_day')->update($z_sku_list[$k]);
            echo $z_sku_list[$k]['sku'] . "\n";
            echo '<br>';
        }
    }
    //ga的数据单独摘出来跑 防止ga接口数据报错 2020.11.2防止了ga的数据报错
    public function only_ga_data_01_09()
    {
        $date_time = date('Y-m-d', strtotime("-1 day"));
        $date_time = '2021-01-09';

        //z站
        $data = Db::name('datacenter_day')->where(['day_date' => $date_time, 'site' => 1])->field('order_num,new_cart_num,update_cart_num')->find();

        //活跃用户数
        $arr['active_user_num'] = $this->google_active_user(1, $date_time);
        //会话
        $arr['sessions'] = $this->google_session(1, $date_time);
        //会话转化率
        $arr['session_rate'] = $arr['sessions'] != 0 ? round($data['order_num'] / $arr['sessions'] * 100, 2) : 0;
        //新增加购率
        $arr['add_cart_rate'] = $arr['sessions'] ? round($data['new_cart_num'] / $arr['sessions'] * 100, 2) : 0;
        //更新加购率
        $arr['update_add_cart_rate'] = $arr['sessions'] ? round($data['update_cart_num'] / $arr['sessions'] * 100, 2) : 0;
        $zeelool_data = new \app\admin\model\operatedatacenter\Zeelool();
        //着陆页数据
        $arr['landing_num'] = $zeelool_data->google_landing(1, $date_time);
        //产品详情页
        $arr['detail_num'] = $zeelool_data->google_target13(1, $date_time);
        //加购
        $arr['cart_num'] = $zeelool_data->google_target1(1, $date_time);
        //交易次数
        $arr['complete_num'] = $zeelool_data->google_target_end(1, $date_time);
        $update = Db::name('datacenter_day')->where(['day_date' => $date_time, 'site' => 1])->update($arr);
        usleep(100000);

        //v站
        $data = Db::name('datacenter_day')->where(['day_date' => $date_time, 'site' => 2])->field('order_num,new_cart_num,update_cart_num')->find();
        //活跃用户数
        $arr['active_user_num'] = $this->google_active_user(2, $date_time);
        //会话
        $arr['sessions'] = $this->google_session(2, $date_time);
        //会话转化率
        $arr['session_rate'] = $arr['sessions'] != 0 ? round($data['order_num'] / $arr['sessions'] * 100, 2) : 0;
        //新增加购率
        $arr['add_cart_rate'] = $arr['sessions'] ? round($data['new_cart_num'] / $arr['sessions'] * 100, 2) : 0;
        //更新加购率
        $arr['update_add_cart_rate'] = $arr['sessions'] ? round($data['update_cart_num'] / $arr['sessions'] * 100, 2) : 0;
        $zeelool_data = new \app\admin\model\operatedatacenter\Zeelool();
        //着陆页数据
        $arr['landing_num'] = $zeelool_data->google_landing(2, $date_time);
        //产品详情页
        $arr['detail_num'] = $zeelool_data->google_target20(2, $date_time);
        //加购
        $arr['cart_num'] = $zeelool_data->google_target2(2, $date_time);
        //交易次数
        $arr['complete_num'] = $zeelool_data->google_target_end(2, $date_time);
        $update = Db::name('datacenter_day')->where(['day_date' => $date_time, 'site' => 2])->update($arr);
        usleep(100000);

        //nihao站
        $data = Db::name('datacenter_day')->where(['day_date' => $date_time, 'site' => 3])->field('order_num,new_cart_num,update_cart_num')->find();
        //活跃用户数
        $arr['active_user_num'] = $this->google_active_user(3, $date_time);
        //会话
        $arr['sessions'] = $this->google_session(3, $date_time);
        //会话转化率
        $arr['session_rate'] = $arr['sessions'] != 0 ? round($data['order_num'] / $arr['sessions'] * 100, 2) : 0;
        //新增加购率
        $arr['add_cart_rate'] = $arr['sessions'] ? round($data['new_cart_num'] / $arr['sessions'] * 100, 2) : 0;
        //更新加购率
        $arr['update_add_cart_rate'] = $arr['sessions'] ? round($data['update_cart_num'] / $arr['sessions'] * 100, 2) : 0;
        $zeelool_data = new \app\admin\model\operatedatacenter\Zeelool();
        //着陆页数据
        $arr['landing_num'] = $zeelool_data->google_landing(3, $date_time);
        //产品详情页
        $arr['detail_num'] = $zeelool_data->google_target13(3, $date_time);
        //加购
        $arr['cart_num'] = $zeelool_data->google_target1(3, $date_time);
        //交易次数
        $arr['complete_num'] = $zeelool_data->google_target_end(3, $date_time);
        $update = Db::name('datacenter_day')->where(['day_date' => $date_time, 'site' => 3])->update($arr);
        usleep(100000);
    }
    public function only_ga_data_01_08()
    {
        $date_time = date('Y-m-d', strtotime("-1 day"));
        $date_time = '2021-01-08';

        //z站
        $data = Db::name('datacenter_day')->where(['day_date' => $date_time, 'site' => 1])->field('order_num,new_cart_num,update_cart_num')->find();

        //活跃用户数
        $arr['active_user_num'] = $this->google_active_user(1, $date_time);
        //会话
        $arr['sessions'] = $this->google_session(1, $date_time);
        //会话转化率
        $arr['session_rate'] = $arr['sessions'] != 0 ? round($data['order_num'] / $arr['sessions'] * 100, 2) : 0;
        //新增加购率
        $arr['add_cart_rate'] = $arr['sessions'] ? round($data['new_cart_num'] / $arr['sessions'] * 100, 2) : 0;
        //更新加购率
        $arr['update_add_cart_rate'] = $arr['sessions'] ? round($data['update_cart_num'] / $arr['sessions'] * 100, 2) : 0;
        $zeelool_data = new \app\admin\model\operatedatacenter\Zeelool();
        //着陆页数据
        $arr['landing_num'] = $zeelool_data->google_landing(1, $date_time);
        //产品详情页
        $arr['detail_num'] = $zeelool_data->google_target13(1, $date_time);
        //加购
        $arr['cart_num'] = $zeelool_data->google_target1(1, $date_time);
        //交易次数
        $arr['complete_num'] = $zeelool_data->google_target_end(1, $date_time);
        $update = Db::name('datacenter_day')->where(['day_date' => $date_time, 'site' => 1])->update($arr);
        usleep(100000);

        //v站
        $data = Db::name('datacenter_day')->where(['day_date' => $date_time, 'site' => 2])->field('order_num,new_cart_num,update_cart_num')->find();
        //活跃用户数
        $arr['active_user_num'] = $this->google_active_user(2, $date_time);
        //会话
        $arr['sessions'] = $this->google_session(2, $date_time);
        //会话转化率
        $arr['session_rate'] = $arr['sessions'] != 0 ? round($data['order_num'] / $arr['sessions'] * 100, 2) : 0;
        //新增加购率
        $arr['add_cart_rate'] = $arr['sessions'] ? round($data['new_cart_num'] / $arr['sessions'] * 100, 2) : 0;
        //更新加购率
        $arr['update_add_cart_rate'] = $arr['sessions'] ? round($data['update_cart_num'] / $arr['sessions'] * 100, 2) : 0;
        $zeelool_data = new \app\admin\model\operatedatacenter\Zeelool();
        //着陆页数据
        $arr['landing_num'] = $zeelool_data->google_landing(2, $date_time);
        //产品详情页
        $arr['detail_num'] = $zeelool_data->google_target20(2, $date_time);
        //加购
        $arr['cart_num'] = $zeelool_data->google_target2(2, $date_time);
        //交易次数
        $arr['complete_num'] = $zeelool_data->google_target_end(2, $date_time);
        $update = Db::name('datacenter_day')->where(['day_date' => $date_time, 'site' => 2])->update($arr);
        usleep(100000);

        //nihao站
        $data = Db::name('datacenter_day')->where(['day_date' => $date_time, 'site' => 3])->field('order_num,new_cart_num,update_cart_num')->find();
        //活跃用户数
        $arr['active_user_num'] = $this->google_active_user(3, $date_time);
        //会话
        $arr['sessions'] = $this->google_session(3, $date_time);
        //会话转化率
        $arr['session_rate'] = $arr['sessions'] != 0 ? round($data['order_num'] / $arr['sessions'] * 100, 2) : 0;
        //新增加购率
        $arr['add_cart_rate'] = $arr['sessions'] ? round($data['new_cart_num'] / $arr['sessions'] * 100, 2) : 0;
        //更新加购率
        $arr['update_add_cart_rate'] = $arr['sessions'] ? round($data['update_cart_num'] / $arr['sessions'] * 100, 2) : 0;
        $zeelool_data = new \app\admin\model\operatedatacenter\Zeelool();
        //着陆页数据
        $arr['landing_num'] = $zeelool_data->google_landing(3, $date_time);
        //产品详情页
        $arr['detail_num'] = $zeelool_data->google_target13(3, $date_time);
        //加购
        $arr['cart_num'] = $zeelool_data->google_target1(3, $date_time);
        //交易次数
        $arr['complete_num'] = $zeelool_data->google_target_end(3, $date_time);
        $update = Db::name('datacenter_day')->where(['day_date' => $date_time, 'site' => 3])->update($arr);
        usleep(100000);
    }
<<<<<<< HEAD

    /**
     * M站饰品站脚本数据
     *
     */
    public function cat_import_data(){
        $data = Db::table('Sheet1')->select();
        $list = collection($data)->toArray();
        Db::startTrans();
        try {
            foreach ($list as $key=>$value){
                $supplier_id =  Db::table('fa_supplier')->where('supplier_name',$value['供应商名称'])->value('id');
                if (empty($supplier_id)){
                    $supplier_id = 0;
                }
                $add['category_id'] = 53;
                //直接设置选品通过
                $add['item_status'] = 2;
                $add['price'] = $value['单价'];
                $add['sku'] = $value['SKU'];
                $add['link'] = $value['1688商品购买页链接'];
                $add['create_time'] = date('Y-m-d H:i:s',time());
                $add['supplier_id'] =$supplier_id;
                $add['create_person'] =$value['创建人'];
                $add['name'] =$value['商品名称'];
                $add['supplier_sku'] =$value['供应商SKU'];

                //添加商品表信息
                $lastInsertId = Db::name('new_product')->insertGetId($add);
                if ($lastInsertId !==false){
                    $itemAttribute['item_id'] = $lastInsertId;
                    $itemAttribute['attribute_type'] = 3;
                    $itemAttribute['accessory_texture'] = $value['材质'];
                    $itemAttribute['accessory_color'] = $value['商品颜色'];
                    //添加商品属性表
                    $res = Db::name('new_product_attribute')->insert($itemAttribute);
                    if (!$res) {
                        throw new Exception('添加失败！！');
                    }
                    //绑定供应商SKU关系
                    $supplier_data['sku'] = $value['SKU'];
                    $supplier_data['supplier_id'] = $supplier_id;
                    $supplier_data['createtime'] = date("Y-m-d H:i:s", time());
                    $supplier_data['create_person'] = session('admin.nickname');
                    $supplier_data['link'] = $value['1688商品购买页链接'];
                    $supplier_data['is_matching'] = 1;
                    $supplier_data['status'] = 1;
                    if ($value['是否为主供应商'] =='是'){
                        $label  = 1;
                    }else{
                        $label = 0;
                    }
                    $supplier_data['label'] = $label;
                    $supplier_data['is_big_goods'] = 0;
                    $add['product_cycle'] = $supplier_data['product_cycle'] = $value['生产周期'];
                    $supplier_data['supplier_sku'] = $value['供应商SKU'];
                    Db::name('supplier_sku')->insert($supplier_data);
                    //添加对应平台映射关系
                    $skuParams['site'] = 12;
                    $skuParams['sku'] = $value['SKU'];
                    $skuParams['platform_sku'] = $value['SKU'];
                    $skuParams['frame_is_rimless'] = '';
                    $skuParams['name'] = $value['商品名称'];
                    $skuParams['category_id'] = 53;
                    $add['presell_status'] = $skuParams['presell_status'] = 1;
                    $add['presell_residue_num'] = $skuParams['presell_residue_num'] = 100;
                    $add['presell_create_time'] = $skuParams['presell_start_time'] = '2021-01-21 00:00:00';
                    $add['presell_end_time'] = $skuParams['presell_end_time'] =  '2022-01-21 00:00:00';
                    $result = (new \app\admin\model\itemmanage\ItemPlatformSku())->addPlatformSku($skuParams);
                    //添加stock库商品表信息
                    $Stock =  Db::connect('database.db_stock');
                    $add['item_status'] = 3;
                    unset($add['link']);
                    unset($add['supplier_id']);
                    unset($add['supplier_sku']);
                    $Stock->table('fa_item')->insert($add);
                    unset($add);
                    $itemAttribute['frame_texture'] = 0;

                    $Stock->table('fa_item_attribute')->insert($itemAttribute);

                }
            }
            Db::commit();
        }catch (ValidateException $e) {
            Db::rollback();
            $this->error($e->getMessage());
        } catch (PDOException $e) {
            Db::rollback();
            $this->error($e->getMessage());
        } catch (Exception $e) {
            Db::rollback();
            $this->error($e->getMessage());
        }

    }

=======
    /*
     * 库存台账数据
     * */
    public function stock_parameter()
    {
        $this->instock = new \app\admin\model\warehouse\Instock;
        $this->outstock = new \app\admin\model\warehouse\Outstock;
        $this->stockparameter = new \app\admin\model\financepurchase\StockParameter;
        $this->item = new \app\admin\model\warehouse\ProductBarCodeItem;
        $start = date('Y-m-d', strtotime("-1 day"));
        $end = $start . ' 23:59:59';
        //库存主表插入数据
        $stock_data['day_date'] = $start;
        $stockId = $this->stockparameter->insertGetId($stock_data);
        //采购入库数量
        $instock_where['s.status'] = 2;
        $instock_where['s.type_id'] = 1;
        $instock_where['s.check_time'] = ['between', [$start, $end]];
        $instocks = $this->instock->alias('s')->join('fa_check_order c', 'c.id=s.check_id')->join('fa_purchase_order_item oi', 'c.purchase_id=oi.purchase_id')->join('fa_purchase_order o','oi.purchase_id=o.id')->where($instock_where)->field('s.id,round(o.purchase_total/oi.purchase_num,2) purchase_price')->select();
        $instock_total = 0; //入库总金额
        foreach ($instocks as $key => $instock) {
            $arr = array();
            $arr['stock_id'] = $stockId;
            $arr['instock_id'] = $instock['id'];
            $arr['type'] = 1;
            $instock_num = Db::name('in_stock_item')->where('in_stock_id', $instock['id'])->sum('in_stock_num');
            $arr['instock_num'] = $instock_num;
            $arr['instock_total'] = round($instock['purchase_price'] * $instock_num, 2);
            $instock_total += $arr['instock_total'];
            Db::name('finance_stock_parameter_item')->insert($arr);
        }
        //判断今天是否有冲减数据
        $start_time = strtotime($start);
        $end_time = strtotime($end);
        $exist_where['create_time'] = ['between', [$start_time, $end_time]];
        $is_exist = Db::name('finance_cost_error')->where($exist_where)->field('id,create_time,purchase_id,total')->select();

        $outstock_total1 = 0;   //出库单出库
        $outstock_total2 = 0;   //订单出库
        /*************出库单出库start**************/
        $bar_where['out_stock_time'] = ['between', [$start, $end]];
        $bar_where['out_stock_id'] = ['<>', 0];
        $bar_where['library_status'] = 2;
        //判断冲减前的出库单出库数量和金额
        $bars = $this->item->where($bar_where)->group('barcode_id')->column('barcode_id');
        foreach ($bars as $bar) {
            $flag = [];
            $flag['stock_id'] = $stockId;
            $flag['bar_id'] = $bar;
            $flag['type'] = 2;
            $bar_items = $this->item->alias('i')->join('fa_purchase_order_item p','i.purchase_id=p.purchase_id and i.sku=p.sku')->join('fa_purchase_order o','p.purchase_id=o.id')->field('i.out_stock_id,i.purchase_id,i.out_stock_time,p.actual_purchase_price,round(o.purchase_total/p.purchase_num,2) purchase_price')->where($bar_where)->where('barcode_id', $bar)->select();
            $sum_count = 0;
            $sum_total = 0;
            foreach ($bar_items as $item) {
                if(count(array_unique($is_exist)) != 0){
                    foreach($is_exist as $value){
                        if ($item['purchase_id'] == $value['purchase_id']) {
                            $end_date = date('Y-m-d H:i:s', $value['create_time']);
                            if ($item['out_stock_time'] >= $end_date) {
                                //使用成本计算
                                $total = $item['actual_purchase_price'];
                            } else {
                                //使用预估计算
                                $total = $item['purchase_price'];
                            }
                        } else {
                            //没有冲减数据，直接拿预估成本计算
                            if ($item['actual_purchase_price'] != 0) {
                                $total = $item['actual_purchase_price'];   //有成本价拿成本价计算
                            } else {
                                $total = $item['purchase_price'];   //没有成本价拿预估价计算
                            }
                        }
                    }
                }else{
                    //没有冲减数据，直接拿预估成本计算
                    if ($item['actual_purchase_price'] != 0) {
                        $total = $item['actual_purchase_price'];   //有成本价拿成本价计算
                    } else {
                        $total = $item['purchase_price'];   //没有成本价拿预估价计算
                    }
                }
                $sum_total += $total;
                $sum_count++;
            }
            $flag['outstock_count'] = $sum_count;
            $flag['outstock_total'] = $sum_total;
            $outstock_total1 += $sum_total;
            Db::name('finance_stock_parameter_item')->insert($flag);
        }
        /*************出库单出库end**************/
        /*************订单出库start**************/
        $bar_where1['out_stock_time'] = ['between', [$start, $end]];
        $bar_where1['out_stock_id'] = 0;
        $bar_where1['item_order_number'] = ['<>', ''];
        $bar_where1['i.library_status'] = 2;
        //判断冲减前的出库单出库数量和金额
        $bars1 = $this->item->alias('i')->join('fa_purchase_order_item p','i.purchase_id=p.purchase_id and i.sku=p.sku')->join('fa_purchase_order o','p.purchase_id=o.id')->where($bar_where1)->field('i.out_stock_id,i.purchase_id,i.out_stock_time,p.actual_purchase_price,round(o.purchase_total/p.purchase_num,2) purchase_price')->select();
        if (count($bars1) != 0) {
            $flag1 = [];
            $flag1['stock_id'] = $stockId;
            $flag1['type'] = 3;
            foreach ($bars1 as $bar1) {
                if(count(array_unique($is_exist)) != 0){
                    foreach($is_exist as $value){
                        if ($bar1['purchase_id'] == $value['purchase_id']) {
                            $end_date = date('Y-m-d H:i:s', $value['create_time']);
                            if ($bar1['out_stock_time'] >= $end_date) {
                                //使用成本计算
                                $total1 = $bar1['actual_purchase_price'];
                            } else {
                                //使用预估计算
                                $total1 = $bar1['purchase_price'];
                            }
                        } else {
                            //没有冲减数据，直接拿预估成本计算
                            if ($bar1['actual_purchase_price']  != 0) {
                                $total1 = $bar1['actual_purchase_price'];   //有成本价拿成本价计算
                            } else {
                                $total1 = $bar1['purchase_price'];   //没有成本价拿预估价计算
                            }
                        }
                    }
                }else{
                    //没有冲减数据，直接拿预估成本计算
                    if ($bar1['actual_purchase_price']  != 0) {
                        $total1 = $bar1['actual_purchase_price'];   //有成本价拿成本价计算
                    } else {
                        $total1 = $bar1['purchase_price'];   //没有成本价拿预估价计算
                    }
                }
                $outstock_total2 += $total1;
            }
            $flag1['outstock_count'] = count($bars1);
            $flag1['outstock_total'] = $outstock_total2;
            Db::name('finance_stock_parameter_item')->insert($flag1);
        }
        /*************订单出库end**************/
        //查询最新一条的余额
        $rest_total = $this->stockparameter->order('id', 'desc')->field('rest_total')->limit(1,1)->select();
        $cha_amount = 0;  //冲减金额
        foreach ($is_exist as $k=>$v){
            $cha_amount += $v['total'];
        }
        $end_rest = round($cha_amount + $rest_total[0]['rest_total'] + $instock_total - $outstock_total1 - $outstock_total2, 2);
        $info['instock_total'] = $instock_total;
        $info['outstock_total'] = round($outstock_total1 + $outstock_total2, 2);
        $info['rest_total'] = $end_rest;
        $this->stockparameter->where('id', $stockId)->update($info);
        echo "all is ok";
    }

    /**
     * 周期结转单脚本
     *  每月1号早9点自动生成结转单；一条订单成本记录只能存在一个结转单内
     * @Description
     * @author wpl
     * @since 2021/01/21 16:05:48 
     * @return void
     */
    public function cycle_order()
    {
        //查询上个月成本核算
        $month = date('Y-m-01');
        $fisrttime = strtotime("$month -1 month");
        $endtime = strtotime("$month") - 1;
        $financecost = new \app\admin\model\finance\FinanceCost();
        $count = $financecost->where(['createtime' => ['between', [$fisrttime, $endtime]], 'is_carry_forward' => 0, 'bill_type' => ['<>', 9]])->count();
        if ($count < 1) {
            echo "无结果";
            die;
        }
        //生成周期结转单
        $financecycle = new \app\admin\model\finance\FinanceCycle();
        $res = $financecycle->allowField(true)->save([
            'cycle_number' => 'JZ' . date('YmdHis') . rand(100, 999) . rand(100, 999),
            'createtime' => time()
        ]);

        if (false !== $res) {

            $financecost->where(['createtime' => ['between', [$fisrttime, $endtime]], 'is_carry_forward' => 0])->update(['is_carry_forward' => 1, 'cycle_id' => $financecycle->id]);
        }

        echo "ok";
    }

    //计划任务定时跑物流数据 得到揽收时间存入物流信息表 如果没有揽收时间 就以录入物流单号的时间作为揽收时间为了供应商待结算列表的结算周期使用
    public function logistics_info()
    {
        //采购单物流单详情
        $rows = Db::name('logistics_info')
            ->where('createtime','>',date("Y-m-d H:i:s", strtotime("-12 hour")))
            ->where('createtime','<',date("Y-m-d H:i:s", time()))
            ->select();
        // dump($rows);
        // die;
        foreach ($rows as $k => $v) {
            //物流单快递100接口
            if ($v['logistics_number']) {
                $arr = explode(',', $v['logistics_number']);
                //物流公司编码
                $company = explode(',', $v['logistics_company_no']);
                foreach ($arr as $kk => $vv) {
                    try {
                        //快递单号
                        $param['express_id'] = trim($vv);
                        $param['code'] = trim($company[$kk]);
                        $data[$kk] = Hook::listen('express_query', $param)[0];
                    } catch (\Exception $e) {
                        $this->error($e->getMessage());
                    }
                }
            }
            if (!empty($data[0]['data'])) {
                //拿物流单接口返回的倒数第二条数据的时间作为揽件的时间 更新物流单的详情
                $collect_time = date("Y-m-d H:i:s",strtotime(array_slice($data[0]['data'], -1, 1)[0]['time']));
            }else{
                $collect_time = $v['createtime'];
            }
            // dump($collect_time);
            $res = Db::name('logistics_info')->where('id',$v['id'])->update(['collect_time'=>$collect_time]);
            // dump($res);
        }
        if ($res){
            echo "ok". "\n";;
        }else{
            echo 'fail'. "\n";;
        }
        // die;
    }



     /**
     * 处理待入库数量 - 计划任务
     */
    public function process_wait_stock()
    {
        $item = new \app\admin\model\itemmanage\Item();
        $purchase = new \app\admin\model\purchase\PurchaseOrder();

        $list = $item->where(['is_open' => 1, 'is_del' => 1, 'wait_instock_num' => ['<', 0]])->select();
        $params = [];
        foreach ($list as $k => $v) {
            $purchase_num = $purchase->alias('a')->where(['purchase_status' => 7, 'stock_status' => 0, 'b.sku' => $v['sku']])->join(['fa_purchase_order_item' => 'b'], 'a.id=b.purchase_id')->sum('purchase_num');
            $params[$k]['id'] = $v['id'];
            $params[$k]['wait_instock_num'] = $purchase_num;
        }
        $item->saveAll($params);
    }
>>>>>>> f34cdd3c
}<|MERGE_RESOLUTION|>--- conflicted
+++ resolved
@@ -2355,105 +2355,6 @@
         $update = Db::name('datacenter_day')->where(['day_date' => $date_time, 'site' => 3])->update($arr);
         usleep(100000);
     }
-<<<<<<< HEAD
-
-    /**
-     * M站饰品站脚本数据
-     *
-     */
-    public function cat_import_data(){
-        $data = Db::table('Sheet1')->select();
-        $list = collection($data)->toArray();
-        Db::startTrans();
-        try {
-            foreach ($list as $key=>$value){
-                $supplier_id =  Db::table('fa_supplier')->where('supplier_name',$value['供应商名称'])->value('id');
-                if (empty($supplier_id)){
-                    $supplier_id = 0;
-                }
-                $add['category_id'] = 53;
-                //直接设置选品通过
-                $add['item_status'] = 2;
-                $add['price'] = $value['单价'];
-                $add['sku'] = $value['SKU'];
-                $add['link'] = $value['1688商品购买页链接'];
-                $add['create_time'] = date('Y-m-d H:i:s',time());
-                $add['supplier_id'] =$supplier_id;
-                $add['create_person'] =$value['创建人'];
-                $add['name'] =$value['商品名称'];
-                $add['supplier_sku'] =$value['供应商SKU'];
-
-                //添加商品表信息
-                $lastInsertId = Db::name('new_product')->insertGetId($add);
-                if ($lastInsertId !==false){
-                    $itemAttribute['item_id'] = $lastInsertId;
-                    $itemAttribute['attribute_type'] = 3;
-                    $itemAttribute['accessory_texture'] = $value['材质'];
-                    $itemAttribute['accessory_color'] = $value['商品颜色'];
-                    //添加商品属性表
-                    $res = Db::name('new_product_attribute')->insert($itemAttribute);
-                    if (!$res) {
-                        throw new Exception('添加失败！！');
-                    }
-                    //绑定供应商SKU关系
-                    $supplier_data['sku'] = $value['SKU'];
-                    $supplier_data['supplier_id'] = $supplier_id;
-                    $supplier_data['createtime'] = date("Y-m-d H:i:s", time());
-                    $supplier_data['create_person'] = session('admin.nickname');
-                    $supplier_data['link'] = $value['1688商品购买页链接'];
-                    $supplier_data['is_matching'] = 1;
-                    $supplier_data['status'] = 1;
-                    if ($value['是否为主供应商'] =='是'){
-                        $label  = 1;
-                    }else{
-                        $label = 0;
-                    }
-                    $supplier_data['label'] = $label;
-                    $supplier_data['is_big_goods'] = 0;
-                    $add['product_cycle'] = $supplier_data['product_cycle'] = $value['生产周期'];
-                    $supplier_data['supplier_sku'] = $value['供应商SKU'];
-                    Db::name('supplier_sku')->insert($supplier_data);
-                    //添加对应平台映射关系
-                    $skuParams['site'] = 12;
-                    $skuParams['sku'] = $value['SKU'];
-                    $skuParams['platform_sku'] = $value['SKU'];
-                    $skuParams['frame_is_rimless'] = '';
-                    $skuParams['name'] = $value['商品名称'];
-                    $skuParams['category_id'] = 53;
-                    $add['presell_status'] = $skuParams['presell_status'] = 1;
-                    $add['presell_residue_num'] = $skuParams['presell_residue_num'] = 100;
-                    $add['presell_create_time'] = $skuParams['presell_start_time'] = '2021-01-21 00:00:00';
-                    $add['presell_end_time'] = $skuParams['presell_end_time'] =  '2022-01-21 00:00:00';
-                    $result = (new \app\admin\model\itemmanage\ItemPlatformSku())->addPlatformSku($skuParams);
-                    //添加stock库商品表信息
-                    $Stock =  Db::connect('database.db_stock');
-                    $add['item_status'] = 3;
-                    unset($add['link']);
-                    unset($add['supplier_id']);
-                    unset($add['supplier_sku']);
-                    $Stock->table('fa_item')->insert($add);
-                    unset($add);
-                    $itemAttribute['frame_texture'] = 0;
-
-                    $Stock->table('fa_item_attribute')->insert($itemAttribute);
-
-                }
-            }
-            Db::commit();
-        }catch (ValidateException $e) {
-            Db::rollback();
-            $this->error($e->getMessage());
-        } catch (PDOException $e) {
-            Db::rollback();
-            $this->error($e->getMessage());
-        } catch (Exception $e) {
-            Db::rollback();
-            $this->error($e->getMessage());
-        }
-
-    }
-
-=======
     /*
      * 库存台账数据
      * */
@@ -2705,5 +2606,4 @@
         }
         $item->saveAll($params);
     }
->>>>>>> f34cdd3c
 }