--- conflicted
+++ resolved
@@ -1394,23 +1394,7 @@
     {
         $this->order = new \app\admin\model\order\order\NewOrder();
         $this->productGrade = new \app\admin\model\ProductGrade();
-<<<<<<< HEAD
         $this->itemplatformsku = new \app\admin\model\itemmanage\ItemPlatformSku;
-=======
-        switch ($site) {
-            case '1':
-                $field = 'zeelool_sku';
-                break;
-            case '2':
-                $field = 'voogueme_sku';
-                break;
-            case '3':
-                $field = 'nihao_sku';
-                break;
-            default:
-                break;
-        }
->>>>>>> 5b5a4b3b
         //所选时间段内有销量的平台sku
         $start = date('Y-m-d', strtotime("-1 day"));
         $end = date('Y-m-d 23:59:59', strtotime("-1 day"));
@@ -1429,14 +1413,9 @@
         $grade7 = 0;
         $grade8 = 0;
         foreach ($order as $key => $value) {
-<<<<<<< HEAD
             $sku = $this->itemplatformsku->getTrueSku($value['sku'], $site);
             //查询该品的等级
             $grade = $this->productGrade->where('true_sku',$sku)->value('grade');
-=======
-            //查询该品的等级
-            $grade = $this->productGrade->where($field, $value['sku'])->value('grade');
->>>>>>> 5b5a4b3b
             switch ($grade) {
                 case 'A+':
                     $grade1 += $value['count'];
