--- conflicted
+++ resolved
@@ -181,18 +181,8 @@
         }
 
         $carrier = [
-            'dhl'       => '100001',
+            'dhl' => '100001',
             'chinapost' => '03011',
-<<<<<<< HEAD
-            'chinaems'  => '03013',
-            'cpc'       => '03041',
-            'fedex'     => '100003',
-            'usps'      => '21051',
-            'yanwen'    => '190012',
-            'sua'       => '190111',
-            'cod'       => '100040',
-            'tnt'       => '100004',
-=======
             'chinaems' => '03013',
             'cpc' => '03041',
             'fedex' => '100003',
@@ -201,7 +191,6 @@
             'sua' => '190111',
             'cod' => '100040',
             'tnt' => '100004',
->>>>>>> 6b00686a
         ];
         if ($carrierId) {
             return ['title' => $title, 'carrierId' => $carrier[$carrierId]];
@@ -3638,10 +3627,6 @@
     }
 
 
-<<<<<<< HEAD
-
-=======
->>>>>>> 6b00686a
     /**
      * 处理待入库数量 - 计划任务
      */
