--- conflicted
+++ resolved
@@ -4072,10 +4072,6 @@
                 }
             }
         }
-<<<<<<< HEAD
-        $item->saveAll($params);
-=======
->>>>>>> 2dd7760f
         echo "ok";
     }
 }
