<?php

/**
 * 执行时间：每天一次
 */

namespace app\admin\controller\shell;

use app\common\controller\Backend;
use GuzzleHttp\Client;
use think\Db;
use SchGroup\SeventeenTrack\Connectors\TrackingConnector;

class TrackReg extends Backend
{
    protected $noNeedLogin = ['*'];
    protected $apiKey = 'F26A807B685D794C676FA3CC76567035';


    public function _initialize()
    {
        parent::_initialize();
        $this->ordernodedetail = new \app\admin\model\OrderNodeDetail();
    }

    public function site_reg()
    {
        $this->reg_shipment('database.db_zeelool', 1);
        $this->reg_shipment('database.db_voogueme', 2);
        $this->reg_shipment('database.db_nihao', 3);
        $this->reg_shipment('database.db_meeloog', 4);
    }

    /**
     * 批量 注册物流
     * 每天跑一次，查找遗漏注册的物流单号，进行注册操作
     */
    public function reg_shipment($site_str, $site_type)
    {
        $order_shipment = Db::connect($site_str)
            ->table('sales_flat_shipment_track')->alias('a')
            ->join(['sales_flat_order' => 'b'], 'a.order_id=b.entity_id')
            ->field('a.entity_id,a.order_id,a.track_number,a.title,a.updated_at,a.created_at,b.increment_id')
            ->where('a.created_at', '>=', '2020-03-31 00:00:00')
            ->where('a.handle', '=', '0')
            ->group('a.order_id')
            ->select();
        foreach ($order_shipment as $k => $v) {
            $title = strtolower(str_replace(' ', '-', $v['title']));
            //区分usps运营商
            if (strtolower($title) == 'usps') {
                $track_num1 = substr($v['track_number'], 0, 4);
                if ($track_num1 == '9200' || $track_num1 == '9205') {
                    //郭伟峰
                    $shipment_data_type = 'USPS_1';
                } else {
                    $track_num2 = substr($v['track_number'], 0, 4);
                    if ($track_num2 == '9400') {
                        //加诺
                        $shipment_data_type = 'USPS_2';
                    } else {
                        //杜明明
                        $shipment_data_type = 'USPS_3';
                    }
                }
            } else {
                $shipment_data_type = $title;
            }
            $carrier = $this->getCarrier($title);
            $shipment_reg[$k]['number'] =  $v['track_number'];
            $shipment_reg[$k]['carrier'] =  $carrier['carrierId'];
            $shipment_reg[$k]['order_id'] =  $v['order_id'];


            $list[$k]['order_node'] = 2;
            $list[$k]['node_type'] = 7; //出库
            $list[$k]['create_time'] = $v['created_at'];
            $list[$k]['site'] = $site_type;
            $list[$k]['order_id'] = $v['order_id'];
            $list[$k]['order_number'] = $v['increment_id'];
            $list[$k]['shipment_type'] = $v['title'];
            $list[$k]['shipment_data_type'] = $shipment_data_type;
            $list[$k]['track_number'] = $v['track_number'];
            $list[$k]['content'] = 'Leave warehouse, Waiting for being picked up.';

            $data['order_node'] = 2;
            $data['node_type'] = 7;
            $data['update_time'] = $v['created_at'];
            $data['shipment_type'] = $v['title'];
            $data['shipment_data_type'] = $shipment_data_type;
            $data['track_number'] = $v['track_number'];
            $data['delivery_time'] = $v['created_at'];
            Db::name('order_node')->where(['order_id' => $v['order_id'], 'site' => $site_type])->update($data);
        }
        if ($list) {
            $this->ordernodedetail->saveAll($list);
        }

        $order_group = array_chunk($shipment_reg, 40);

        $trackingConnector = new TrackingConnector($this->apiKey);
        $order_ids = array();
        foreach ($order_group as $key => $val) {
            $aa = $trackingConnector->registerMulti($val);

            //请求接口更改物流表状态
            $order_ids = implode(',', array_column($val, 'order_id'));
            $params['ids'] = $order_ids;
            $params['site'] = $site_type;
            $res = $this->setLogisticsStatus($params);
            if ($res->status !== 200) {
                echo $site_str . '更新失败:' . $order_ids . "\n";
            }
            $order_ids = array();

            usleep(500000);
        }
        echo $site_str . ' is ok' . "\n";
    }

    /**
     * 获取快递号
     * @param $title
     * @return mixed|string
     */
    public function getCarrier($title)
    {
        $carrierId = '';
        if (stripos($title, 'post') !== false) {
            $carrierId = 'chinapost';
            $title = 'China Post';
        } elseif (stripos($title, 'ems') !== false) {
            $carrierId = 'chinaems';
            $title = 'China Ems';
        } elseif (stripos($title, 'dhl') !== false) {
            $carrierId = 'dhl';
            $title = 'DHL';
        } elseif (stripos($title, 'fede') !== false) {
            $carrierId = 'fedex';
            $title = 'Fedex';
        } elseif (stripos($title, 'usps') !== false) {
            $carrierId = 'usps';
            $title = 'Usps';
        } elseif (stripos($title, 'yanwen') !== false) {
            $carrierId = 'yanwen';
            $title = 'YANWEN';
        } elseif (stripos($title, 'cpc') !== false) {
            $carrierId = 'cpc';
            $title = 'Canada Post';
        }
        $carrier = [
            'dhl' => '100001',
            'chinapost' => '03011',
            'chinaems' => '03013',
            'cpc' =>  '03041',
            'fedex' => '100003',
            'usps' => '21051',
            'yanwen' => '190012'
        ];
        if ($carrierId) {
            return ['title' => $title, 'carrierId' => $carrier[$carrierId]];
        }
        return ['title' => $title, 'carrierId' => $carrierId];
    }

    /**
     * 更新物流表状态 handle 改为1
     *
     * @Description
     * @author wpl
     * @since 2020/05/18 18:16:48 
     * @return void
     */
    protected function setLogisticsStatus($params)
    {
        switch ($params['site']) {
            case 1:
                $url = config('url.zeelool_url');
                break;
            case 2:
                $url = config('url.voogueme_url');
                break;
            case 3:
                $url = config('url.nihao_url');
                break;
            case 4:
                $url = config('url.meeloog_url');
                break;
            default:
                return false;
                break;
        }

        if ($params['site'] == 4) {
            $url = $url . 'rest/mj/update_order_handle';
        } else {
            $url = $url . 'magic/order/logistics';
        }
        unset($params['site']);
        $client = new Client(['verify' => false]);
        //请求URL
        $response = $client->request('POST', $url, array('form_params' => $params));
        $body = $response->getBody();
        $stringBody = (string) $body;
        $res = json_decode($stringBody);
        return $res;
    }
    /**
     * zendesk10分钟更新前20分钟的数据
     * @return [type] [description]
     */
    public function zeelool_zendesk()
    {
        $this->zendeskUpateData('zeelool', 1);
        echo 'all ok';
        exit;
    }
    public function voogueme_zendesk()
    {
        $this->zendeskUpateData('voogueme', 2);
        echo 'all ok';
        exit;
    }
    public function nihao_zendesk()
    {
        $this->zendeskUpateData('nihaooptical', 3);
        echo 'all ok';
        exit;
    }
    /**
     * zendesk10分钟更新前20分钟的数据方法
     * @return [type] [description]
     */
    public function zendeskUpateData($siteType, $type)
    {
        // file_put_contents('/www/wwwroot/mojing/runtime/log/zendesk.log', 'starttime:' . date('Y-m-d H:i:s') . "\r\n", FILE_APPEND);

        $this->model = new \app\admin\model\zendesk\Zendesk;
        $ticketIds = (new \app\admin\controller\zendesk\Notice(request(), ['type' => $siteType]))->autoAsyncUpdate($siteType);

        //判断是否存在
        $nowTicketsIds = $this->model->where("type", $type)->column('ticket_id');

        //求交集的更新
        $intersects = array_intersect($ticketIds, $nowTicketsIds);
        //求差集新增
        $diffs = array_diff($ticketIds, $nowTicketsIds);
        //更新
        foreach ($intersects as $intersect) {
            (new \app\admin\controller\zendesk\Notice(request(), ['type' => $siteType, 'id' => $intersect]))->auto_update();
            echo $intersect . 'is ok' . "\n";
        }
        //新增
        foreach ($diffs as $diff) {
            (new \app\admin\controller\zendesk\Notice(request(), ['type' => $siteType, 'id' => $diff]))->auto_create();
            echo $diff . 'ok' . "\n";
        }
        echo 'all ok';
        // file_put_contents('/www/wwwroot/mojing/runtime/log/zendesk.log', 'endtime:' . date('Y-m-d H:i:s') . "\r\n", FILE_APPEND);
        exit;
    }

<<<<<<< HEAD
     /**
=======
    /**
>>>>>>> 4c06a84e
     * 获取前一天有效SKU销量
     * 记录当天有效SKU
     *
     * @Description
     * @author wpl
     * @since 2020/07/31 16:52:46 
     * @return void
     */
    public function get_sku_sales_num()
    {
        //记录当天上架的SKU 
        $itemPlatformSku = new \app\admin\model\itemmanage\ItemPlatformSku();
        $skuSalesNum = new \app\admin\model\SkuSalesNum();
        $order = new \app\admin\model\order\order\Order();
        $list = $itemPlatformSku->field('id,sku,platform_sku,platform_type as site')->where(['outer_sku_status' => 1])->select();
        $list = collection($list)->toArray();
        //批量插入当天各站点上架sku
        $skuSalesNum->saveAll($list);

        //查询昨天上架SKU 并统计当天销量
        $data = $skuSalesNum->whereTime('createtime', 'yesterday')->select();
        $data = collection($data)->toArray();
        if ($data) {
            foreach ($data as $k => $v) {
                $where['a.created_at'] = ['between', [date("Y-m-d 00:00:00", strtotime("-1 day")), date("Y-m-d 23:59:59", strtotime("-1 day"))]];
                $params[$k]['sales_num'] = $order->getSkuSalesNum($v['platform_sku'], $where, $v['site']);
                $params[$k]['id'] = $v['id'];
            }
            if ($params) {
                $skuSalesNum->saveAll($params);
            }
           
        }

        echo "ok";
    }
    /**
     * 统计有效天数日均销量 并按30天预估销量分级
     *
     * @Description
     * @author wpl
     * @since 2020/08/01 15:29:23 
     * @return void
     */
    public function get_days_sales_num()
    {
        $itemPlatformSku = new \app\admin\model\itemmanage\ItemPlatformSku();
        $skuSalesNum = new \app\admin\model\SkuSalesNum();
<<<<<<< HEAD
        $date = date('Y-m-d');
        $list = $itemPlatformSku->field('sku,platform_type as site')->where(['outer_sku_status' => 1])->select();
        $list = collection($list)->toArray();
        
        foreach ($list as $k => $v) {
            //15天日均销量
            $days15_data = $skuSalesNum->where(['sku' => $v['sku'], 'site' => $v['site'], 'census_date' => ['<', $date]])->field("sum(sales_num) as sales_num,count(*) as num")->limit(15)->select();
            $params['sales_num_15days'] = $days15_data->num > 0 ? round($days15_data->sales_num / $days15_data->num) : 0;
            $days90_data = $skuSalesNum->where(['sku' => $v['sku'], 'site' => $v['site'], 'census_date' => ['<', $date]])->field("sum(sales_num) as sales_num,count(*) as num")->limit(90)->find()->toArray();
            //90天日均销量
            $params['sales_num_90days'] = $days90_data->num > 0 ? round($days90_data->sales_num / $days90_data->num) : 0;
            //计算等级 30天预估销量
            $num = round($params[$k]['sales_num_90days'] * 1 * 30);
=======
        $date = date('Y-m-d 00:00:00');
        $list = $itemPlatformSku->field('id,sku,platform_type as site')->where(['outer_sku_status' => 1])->select();
        $list = collection($list)->toArray();
       
        foreach ($list as $k => $v) {
            //15天日均销量
            $days15_data = $skuSalesNum->where(['sku' => $v['sku'], 'site' => $v['site'], 'createtime' => ['<', $date]])->field("sum(sales_num) as sales_num,count(*) as num")->limit(15)->find();
            $params['sales_num_15days'] = $days15_data->num > 0 ? round($days15_data->sales_num / $days15_data->num) : 0;
            $days90_data = $skuSalesNum->where(['sku' => $v['sku'], 'site' => $v['site'], 'createtime' => ['<', $date]])->field("sum(sales_num) as sales_num,count(*) as num")->limit(90)->find();
            //90天日均销量
            $params['sales_num_90days'] = $days90_data->num > 0 ? round($days90_data->sales_num / $days90_data->num) : 0;
            //计算等级 30天预估销量
            $num = round($params['sales_num_90days'] * 1 * 30);
>>>>>>> 4c06a84e
            if ($num >= 300) {
                $params['grade'] = 'A+';
            } elseif ($num >= 150 && $num < 300) {
                $params['grade'] = 'A';
            } elseif ($num >= 90 && $num < 150) {
                $params['grade'] = 'B';
            } elseif ($num >= 60 && $num < 90) {
                $params['grade'] = 'C+';
            } elseif ($num >= 30 && $num < 60) {
                $params['grade'] = 'C';
            } elseif ($num >= 15 && $num < 30) {
                $params['grade'] = 'D';
            } elseif ($num >= 1 && $num < 15) {
                $params['grade'] = 'E';
            } else {
                $params['grade'] = 'F';
            }
<<<<<<< HEAD
            $itemPlatformSku->isUpdate(true,['id' => $v['id']])->save($params);
=======
            $itemPlatformSku->where('id', $v['id'])->update($params);
>>>>>>> 4c06a84e
        }
       
        echo "ok";
    }
}<|MERGE_RESOLUTION|>--- conflicted
+++ resolved
@@ -260,11 +260,7 @@
         exit;
     }
 
-<<<<<<< HEAD
-     /**
-=======
-    /**
->>>>>>> 4c06a84e
+    /**
      * 获取前一天有效SKU销量
      * 记录当天有效SKU
      *
@@ -313,21 +309,6 @@
     {
         $itemPlatformSku = new \app\admin\model\itemmanage\ItemPlatformSku();
         $skuSalesNum = new \app\admin\model\SkuSalesNum();
-<<<<<<< HEAD
-        $date = date('Y-m-d');
-        $list = $itemPlatformSku->field('sku,platform_type as site')->where(['outer_sku_status' => 1])->select();
-        $list = collection($list)->toArray();
-        
-        foreach ($list as $k => $v) {
-            //15天日均销量
-            $days15_data = $skuSalesNum->where(['sku' => $v['sku'], 'site' => $v['site'], 'census_date' => ['<', $date]])->field("sum(sales_num) as sales_num,count(*) as num")->limit(15)->select();
-            $params['sales_num_15days'] = $days15_data->num > 0 ? round($days15_data->sales_num / $days15_data->num) : 0;
-            $days90_data = $skuSalesNum->where(['sku' => $v['sku'], 'site' => $v['site'], 'census_date' => ['<', $date]])->field("sum(sales_num) as sales_num,count(*) as num")->limit(90)->find()->toArray();
-            //90天日均销量
-            $params['sales_num_90days'] = $days90_data->num > 0 ? round($days90_data->sales_num / $days90_data->num) : 0;
-            //计算等级 30天预估销量
-            $num = round($params[$k]['sales_num_90days'] * 1 * 30);
-=======
         $date = date('Y-m-d 00:00:00');
         $list = $itemPlatformSku->field('id,sku,platform_type as site')->where(['outer_sku_status' => 1])->select();
         $list = collection($list)->toArray();
@@ -341,7 +322,6 @@
             $params['sales_num_90days'] = $days90_data->num > 0 ? round($days90_data->sales_num / $days90_data->num) : 0;
             //计算等级 30天预估销量
             $num = round($params['sales_num_90days'] * 1 * 30);
->>>>>>> 4c06a84e
             if ($num >= 300) {
                 $params['grade'] = 'A+';
             } elseif ($num >= 150 && $num < 300) {
@@ -359,11 +339,7 @@
             } else {
                 $params['grade'] = 'F';
             }
-<<<<<<< HEAD
-            $itemPlatformSku->isUpdate(true,['id' => $v['id']])->save($params);
-=======
             $itemPlatformSku->where('id', $v['id'])->update($params);
->>>>>>> 4c06a84e
         }
        
         echo "ok";
