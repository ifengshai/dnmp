--- conflicted
+++ resolved
@@ -326,11 +326,7 @@
         $itemPlatformSku = new \app\admin\model\itemmanage\ItemPlatformSku();
         $skuSalesNum = new \app\admin\model\SkuSalesNum();
         $date = date('Y-m-d 00:00:00');
-<<<<<<< HEAD
-        $list = $itemPlatformSku->field('id,sku,platform_type as site')->where(['outer_sku_status' => 1, 'site' => ['<>', 8]])->select();
-=======
         $list = $itemPlatformSku->field('id,sku,platform_type as site')->where(['outer_sku_status' => 1, 'platform_type' => ['<>', 8]])->select();
->>>>>>> cd8c925d
         $list = collection($list)->toArray();
 
         foreach ($list as $k => $v) {
