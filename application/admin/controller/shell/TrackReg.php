<?php

/**
 * 执行时间：每天一次
 */

namespace app\admin\controller\shell;

use app\common\controller\Backend;
use GuzzleHttp\Client;
use think\Db;
use SchGroup\SeventeenTrack\Connectors\TrackingConnector;

class TrackReg extends Backend
{
    protected $noNeedLogin = ['*'];
    protected $apiKey = 'F26A807B685D794C676FA3CC76567035';


    public function _initialize()
    {
        parent::_initialize();
        $this->ordernodedetail = new \app\admin\model\OrderNodeDetail();
    }

    public function site_reg()
    {
        $this->reg_shipment('database.db_zeelool', 1);
        $this->reg_shipment('database.db_voogueme', 2);
        $this->reg_shipment('database.db_nihao', 3);
        $this->reg_shipment('database.db_meeloog', 4);
    }

    /**
     * 批量 注册物流
     * 每天跑一次，查找遗漏注册的物流单号，进行注册操作
     */
    public function reg_shipment($site_str, $site_type)
    {
        $order_shipment = Db::connect($site_str)
            ->table('sales_flat_shipment_track')->alias('a')
            ->join(['sales_flat_order' => 'b'], 'a.order_id=b.entity_id')
            ->field('a.entity_id,a.order_id,a.track_number,a.title,a.updated_at,a.created_at,b.increment_id')
            ->where('a.created_at', '>=', '2020-03-31 00:00:00')
            ->where('a.handle', '=', '0')
            ->group('a.order_id')
            ->select();
        foreach ($order_shipment as $k => $v) {
            $title = strtolower(str_replace(' ', '-', $v['title']));
            //区分usps运营商
            if (strtolower($title) == 'usps') {
                $track_num1 = substr($v['track_number'], 0, 4);
                if ($track_num1 == '9200' || $track_num1 == '9205') {
                    //郭伟峰
                    $shipment_data_type = 'USPS_1';
                } else {
                    $track_num2 = substr($v['track_number'], 0, 4);
                    if ($track_num2 == '9400') {
                        //加诺
                        $shipment_data_type = 'USPS_2';
                    } else {
                        //杜明明
                        $shipment_data_type = 'USPS_3';
                    }
                }
            } else {
                $shipment_data_type = $title;
            }
            $carrier = $this->getCarrier($title);
            $shipment_reg[$k]['number'] =  $v['track_number'];
            $shipment_reg[$k]['carrier'] =  $carrier['carrierId'];
            $shipment_reg[$k]['order_id'] =  $v['order_id'];


            $list[$k]['order_node'] = 2;
            $list[$k]['node_type'] = 7; //出库
            $list[$k]['create_time'] = $v['created_at'];
            $list[$k]['site'] = $site_type;
            $list[$k]['order_id'] = $v['order_id'];
            $list[$k]['order_number'] = $v['increment_id'];
            $list[$k]['shipment_type'] = $v['title'];
            $list[$k]['shipment_data_type'] = $shipment_data_type;
            $list[$k]['track_number'] = $v['track_number'];
            $list[$k]['content'] = 'Leave warehouse, Waiting for being picked up.';

            $data['order_node'] = 2;
            $data['node_type'] = 7;
            $data['update_time'] = $v['created_at'];
            $data['shipment_type'] = $v['title'];
            $data['shipment_data_type'] = $shipment_data_type;
            $data['track_number'] = $v['track_number'];
            $data['delivery_time'] = $v['created_at'];
            Db::name('order_node')->where(['order_id' => $v['order_id'], 'site' => $site_type])->update($data);
        }
        if ($list) {
            $this->ordernodedetail->saveAll($list);
        }

        $order_group = array_chunk($shipment_reg, 40);

        $trackingConnector = new TrackingConnector($this->apiKey);
        $order_ids = array();
        foreach ($order_group as $key => $val) {
            $aa = $trackingConnector->registerMulti($val);

            //请求接口更改物流表状态
            $order_ids = implode(',', array_column($val, 'order_id'));
            $params['ids'] = $order_ids;
            $params['site'] = $site_type;
            $res = $this->setLogisticsStatus($params);
            if ($res->status !== 200) {
                echo $site_str . '更新失败:' . $order_ids . "\n";
            }
            $order_ids = array();

            usleep(500000);
        }
        echo $site_str . ' is ok' . "\n";
    }

    /**
     * 获取快递号
     * @param $title
     * @return mixed|string
     */
    public function getCarrier($title)
    {
        $carrierId = '';
        if (stripos($title, 'post') !== false) {
            $carrierId = 'chinapost';
            $title = 'China Post';
        } elseif (stripos($title, 'ems') !== false) {
            $carrierId = 'chinaems';
            $title = 'China Ems';
        } elseif (stripos($title, 'dhl') !== false) {
            $carrierId = 'dhl';
            $title = 'DHL';
        } elseif (stripos($title, 'fede') !== false) {
            $carrierId = 'fedex';
            $title = 'Fedex';
        } elseif (stripos($title, 'usps') !== false) {
            $carrierId = 'usps';
            $title = 'Usps';
        } elseif (stripos($title, 'yanwen') !== false) {
            $carrierId = 'yanwen';
            $title = 'YANWEN';
        } elseif (stripos($title, 'cpc') !== false) {
            $carrierId = 'cpc';
            $title = 'Canada Post';
        }
        $carrier = [
            'dhl' => '100001',
            'chinapost' => '03011',
            'chinaems' => '03013',
            'cpc' =>  '03041',
            'fedex' => '100003',
            'usps' => '21051',
            'yanwen' => '190012'
        ];
        if ($carrierId) {
            return ['title' => $title, 'carrierId' => $carrier[$carrierId]];
        }
        return ['title' => $title, 'carrierId' => $carrierId];
    }

    /**
     * 更新物流表状态 handle 改为1
     *
     * @Description
     * @author wpl
     * @since 2020/05/18 18:16:48 
     * @return void
     */
    protected function setLogisticsStatus($params)
    {
        switch ($params['site']) {
            case 1:
                $url = config('url.zeelool_url');
                break;
            case 2:
                $url = config('url.voogueme_url');
                break;
            case 3:
                $url = config('url.nihao_url');
                break;
            case 4:
                $url = config('url.meeloog_url');
                break;
            default:
                return false;
                break;
        }

        if ($params['site'] == 4) {
            $url = $url . 'rest/mj/update_order_handle';
        } else {
            $url = $url . 'magic/order/logistics';
        }
        unset($params['site']);
        $client = new Client(['verify' => false]);
        //请求URL
        $response = $client->request('POST', $url, array('form_params' => $params));
        $body = $response->getBody();
        $stringBody = (string) $body;
        $res = json_decode($stringBody);
        return $res;
    }
    /**
     * zendesk10分钟更新前20分钟的数据
     * @return [type] [description]
     */
    public function zeelool_zendesk()
    {
        $this->zendeskUpateData('zeelool', 1);
        echo 'all ok';
        exit;
    }
    public function voogueme_zendesk()
    {
        $this->zendeskUpateData('voogueme', 2);
        echo 'all ok';
        exit;
    }
    public function nihao_zendesk()
    {
        $this->zendeskUpateData('nihaooptical', 3);
        echo 'all ok';
        exit;
    }
    /**
     * zendesk10分钟更新前20分钟的数据方法
     * @return [type] [description]
     */
    public function zendeskUpateData($siteType, $type)
    {
        // file_put_contents('/www/wwwroot/mojing/runtime/log/zendesk.log', 'starttime:' . date('Y-m-d H:i:s') . "\r\n", FILE_APPEND);

        $this->model = new \app\admin\model\zendesk\Zendesk;
        $ticketIds = (new \app\admin\controller\zendesk\Notice(request(), ['type' => $siteType]))->autoAsyncUpdate($siteType);

        //判断是否存在
        $nowTicketsIds = $this->model->where("type", $type)->column('ticket_id');

        //求交集的更新
        $intersects = array_intersect($ticketIds, $nowTicketsIds);
        //求差集新增
        $diffs = array_diff($ticketIds, $nowTicketsIds);
        //更新
        foreach ($intersects as $intersect) {
            (new \app\admin\controller\zendesk\Notice(request(), ['type' => $siteType, 'id' => $intersect]))->auto_update();
            echo $intersect . 'is ok' . "\n";
        }
        //新增
        foreach ($diffs as $diff) {
            (new \app\admin\controller\zendesk\Notice(request(), ['type' => $siteType, 'id' => $diff]))->auto_create();
            echo $diff . 'ok' . "\n";
        }
        echo 'all ok';
        // file_put_contents('/www/wwwroot/mojing/runtime/log/zendesk.log', 'endtime:' . date('Y-m-d H:i:s') . "\r\n", FILE_APPEND);
        exit;
    }

<<<<<<< HEAD
    /**
=======


     /**
>>>>>>> d2a153ea
     * 获取前一天有效SKU销量
     * 记录当天有效SKU
     *
     * @Description
     * @author wpl
     * @since 2020/07/31 16:52:46 
     * @return void
     */
    public function get_sku_sales_num()
    {
        //记录当天上架的SKU 
        $itemPlatformSku = new \app\admin\model\itemmanage\ItemPlatformSku();
        $skuSalesNum = new \app\admin\model\SkuSalesNum();
        $order = new \app\admin\model\order\order\Order();
<<<<<<< HEAD
        $list = $itemPlatformSku->field('sku,platform_type as site')->where(['outer_sku_status' => 1])->select();
=======
        $list = $itemPlatformSku->field('sku,platform_sku,platform_type as site')->where(['outer_sku_status' => 1])->select();
>>>>>>> d2a153ea
        $list = collection($list)->toArray();
        //批量插入当天各站点上架sku
        $skuSalesNum->saveAll($list);

        //查询昨天上架SKU 并统计当天销量
        $data = $skuSalesNum->whereTime('createtime', 'yesterday')->select();
        $data = collection($data)->toArray();
        if ($data) {
            foreach ($data as $k => $v) {
                $where['a.created_at'] = ['between', [date("Y-m-d 00:00:00", strtotime("-1 day")), date("Y-m-d 23:59:59", strtotime("-1 day"))]];
<<<<<<< HEAD
                $params[$k]['sales_num'] = $order->getSkuSalesNum($v['sku'], $where, $v['site']);
=======
                $params[$k]['sales_num'] = $order->getSkuSalesNum($v['platform_sku'], $where, $v['site']);
>>>>>>> d2a153ea
                $params[$k]['census_date'] = date("Y-m-d", strtotime("-1 day"));
                $params[$k]['id'] = $v['id'];
            }
            if ($params) {
                $skuSalesNum->saveAll($params);
            }
           
        }

        echo "ok";
    }
<<<<<<< HEAD

    /**
     * 统计有效天数日均销量 并按30天预估销量分级
     *
     * @Description
     * @author wpl
     * @since 2020/08/01 15:29:23 
     * @return void
     */
    public function get_days_sales_num()
    {
        $itemPlatformSku = new \app\admin\model\itemmanage\ItemPlatformSku();
        $skuSalesNum = new \app\admin\model\SkuSalesNum();
        $date = date('Y-m-d');
        $list = $itemPlatformSku->field('sku,platform_type as site')->where(['outer_sku_status' => 1])->select();
        $list = collection($list)->toArray();
        
        foreach ($list as $k => $v) {
            //15天日均销量
            $days15_data = $skuSalesNum->where(['sku' => $v['sku'], 'site' => $v['site'], 'census_date' => ['<', $date]])->field("sum(sales_num) as sales_num,count(*) as num")->limit(15)->select();
            $params['sales_num_15days'] = $days15_data->num > 0 ? round($days15_data->sales_num / $days15_data->num) : 0;
            $days90_data = $skuSalesNum->where(['sku' => $v['sku'], 'site' => $v['site'], 'census_date' => ['<', $date]])->field("sum(sales_num) as sales_num,count(*) as num")->limit(90)->find()->toArray();
            //90天日均销量
            $params['sales_num_90days'] = $days90_data->num > 0 ? round($days90_data->sales_num / $days90_data->num) : 0;
            //计算等级 30天预估销量
            $num = round($params[$k]['sales_num_90days'] * 1 * 30);
            if ($num >= 300) {
                $params['grade'] = 'A+';
            } elseif ($num >= 150 && $num < 300) {
                $params['grade'] = 'A';
            } elseif ($num >= 90 && $num < 150) {
                $params['grade'] = 'B';
            } elseif ($num >= 60 && $num < 90) {
                $params['grade'] = 'C+';
            } elseif ($num >= 30 && $num < 60) {
                $params['grade'] = 'C';
            } elseif ($num >= 15 && $num < 30) {
                $params['grade'] = 'D';
            } elseif ($num >= 1 && $num < 15) {
                $params['grade'] = 'E';
            } else {
                $params['grade'] = 'F';
            }
            $itemPlatformSku->isUpdate(true,['id' => $v['id']])->save($params);
        }
       
        echo "ok";
    }
=======
>>>>>>> d2a153ea
}<|MERGE_RESOLUTION|>--- conflicted
+++ resolved
@@ -260,13 +260,7 @@
         exit;
     }
 
-<<<<<<< HEAD
-    /**
-=======
-
-
      /**
->>>>>>> d2a153ea
      * 获取前一天有效SKU销量
      * 记录当天有效SKU
      *
@@ -281,11 +275,7 @@
         $itemPlatformSku = new \app\admin\model\itemmanage\ItemPlatformSku();
         $skuSalesNum = new \app\admin\model\SkuSalesNum();
         $order = new \app\admin\model\order\order\Order();
-<<<<<<< HEAD
-        $list = $itemPlatformSku->field('sku,platform_type as site')->where(['outer_sku_status' => 1])->select();
-=======
         $list = $itemPlatformSku->field('sku,platform_sku,platform_type as site')->where(['outer_sku_status' => 1])->select();
->>>>>>> d2a153ea
         $list = collection($list)->toArray();
         //批量插入当天各站点上架sku
         $skuSalesNum->saveAll($list);
@@ -296,11 +286,7 @@
         if ($data) {
             foreach ($data as $k => $v) {
                 $where['a.created_at'] = ['between', [date("Y-m-d 00:00:00", strtotime("-1 day")), date("Y-m-d 23:59:59", strtotime("-1 day"))]];
-<<<<<<< HEAD
-                $params[$k]['sales_num'] = $order->getSkuSalesNum($v['sku'], $where, $v['site']);
-=======
                 $params[$k]['sales_num'] = $order->getSkuSalesNum($v['platform_sku'], $where, $v['site']);
->>>>>>> d2a153ea
                 $params[$k]['census_date'] = date("Y-m-d", strtotime("-1 day"));
                 $params[$k]['id'] = $v['id'];
             }
@@ -312,8 +298,6 @@
 
         echo "ok";
     }
-<<<<<<< HEAD
-
     /**
      * 统计有效天数日均销量 并按30天预估销量分级
      *
@@ -361,6 +345,4 @@
        
         echo "ok";
     }
-=======
->>>>>>> d2a153ea
 }