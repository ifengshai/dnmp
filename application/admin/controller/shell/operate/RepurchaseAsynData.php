--- conflicted
+++ resolved
@@ -24,19 +24,13 @@
 
     protected function execute(Input $input, Output $output)
     {
-        $this->getUserRepurchase(1);  //zeelool复购数据
+        /*$this->getUserRepurchase(1);  //zeelool复购数据
         $this->getUserRepurchase(2);  //voogueme复购数据
         $this->getUserRepurchase(3);  //nihao复购数据
-<<<<<<< HEAD
-        /*$this->getOldNewUser(1);  //zeelool新老用户数据
-        $this->getOldNewUser(2);  //voogueme新老用户数据
-        $this->getOldNewUser(3);  //nihao新老用户数据*/
-=======
         $this->getOldNewUser(1);  //zeelool新老用户数据
         $this->getOldNewUser(2);  //voogueme新老用户数据
         $this->getOldNewUser(3);  //nihao新老用户数据*/
         $this->getOldNewUserUpdate();  //更新环比数据
->>>>>>> d527b5ba
         $output->writeln("All is ok");
     }
 
