--- conflicted
+++ resolved
@@ -400,81 +400,49 @@
         $arr['a1_percent'] = $all_num ? round($arr['a1_count']/$all_num*100,2).'%':0;
         $arr['a1_stock_percent'] = $all_stock_num ? round($arr['a1_stock_num']/$all_stock_num*100,2).'%':0;
         $arr['a1_dull_stock'] = $dull_stock[0]['stock'];   //呆滞库存
-<<<<<<< HEAD
-        $arr['a1_dull_stock_rate'] =$arr['a1_stock_num'] ? round($arr['a1_dull_stock']/$arr['a1_stock_num'],2).'%':0;
-=======
         $arr['a1_dull_stock_rate'] =$arr['a1_stock_num'] ? round($arr['a1_dull_stock']/$arr['a1_stock_num']*100,2).'%':0;
->>>>>>> 35cc9efa
         $arr['a1_dull_total'] = $dull_stock[0]['total'];   //呆滞金额
 
         $arr['a_percent'] = $all_num ? round($arr['a_count']/$all_num*100,2).'%':0;
         $arr['a_stock_percent'] = $all_stock_num ? round($arr['a_stock_num']/$all_stock_num*100,2).'%':0;
         $arr['a_dull_stock'] = $dull_stock[1]['stock'];   //呆滞库存
-<<<<<<< HEAD
-        $arr['a_dull_stock_rate'] = $arr['a_stock_num'] ? round($arr['a_dull_stock']/$arr['a_stock_num'],2).'%':0;
-=======
         $arr['a_dull_stock_rate'] = $arr['a_stock_num'] ? round($arr['a_dull_stock']/$arr['a_stock_num']*100,2).'%':0;
->>>>>>> 35cc9efa
         $arr['a_dull_total'] = $dull_stock[1]['total'];   //呆滞金额
 
         $arr['b_percent'] = $all_num ? round($arr['b_count']/$all_num*100,2).'%':0;
         $arr['b_stock_percent'] = $all_stock_num ? round($arr['b_stock_num']/$all_stock_num*100,2).'%':0;
         $arr['b_dull_stock'] = $dull_stock[2]['stock'];   //呆滞库存
-<<<<<<< HEAD
-        $arr['b_dull_stock_rate'] = $arr['b_stock_num'] ? round($arr['b_dull_stock']/$arr['b_stock_num'],2).'%':0;
-=======
         $arr['b_dull_stock_rate'] = $arr['b_stock_num'] ? round($arr['b_dull_stock']/$arr['b_stock_num']*100,2).'%':0;
->>>>>>> 35cc9efa
         $arr['b_dull_total'] = $dull_stock[2]['total'];   //呆滞金额
 
         $arr['c1_percent'] = $all_num ? round($arr['c1_count']/$all_num*100,2).'%':0;
         $arr['c1_stock_percent'] = $all_stock_num ? round($arr['c1_stock_num']/$all_stock_num*100,2).'%':0;
         $arr['c1_dull_stock'] = $dull_stock[3]['stock'];   //呆滞库存
-<<<<<<< HEAD
-        $arr['c1_dull_stock_rate'] = $arr['c1_stock_num'] ? round($arr['c1_dull_stock']/$arr['c1_stock_num'],2).'%':0;
-=======
         $arr['c1_dull_stock_rate'] = $arr['c1_stock_num'] ? round($arr['c1_dull_stock']/$arr['c1_stock_num']*100,2).'%':0;
->>>>>>> 35cc9efa
         $arr['c1_dull_total'] = $dull_stock[3]['total'];   //呆滞金额
 
         $arr['c_percent'] = $all_num ? round($arr['c_count']/$all_num*100,2).'%':0;
         $arr['c_stock_percent'] = $all_stock_num ? round($arr['c_stock_num']/$all_stock_num*100,2).'%':0;
         $arr['c_dull_stock'] = $dull_stock[4]['stock'];   //呆滞库存
-<<<<<<< HEAD
-        $arr['c_dull_stock_rate'] = $arr['c_stock_num'] ? round($arr['c_dull_stock']/$arr['c_stock_num'],2).'%':0;
-=======
         $arr['c_dull_stock_rate'] = $arr['c_stock_num'] ? round($arr['c_dull_stock']/$arr['c_stock_num']*100,2).'%':0;
->>>>>>> 35cc9efa
         $arr['c_dull_total'] = $dull_stock[4]['total'];   //呆滞金额
 
         $arr['d_percent'] = $all_num ? round($arr['d_count']/$all_num*100,2).'%':0;
         $arr['d_stock_percent'] = $all_stock_num ? round($arr['d_stock_num']/$all_stock_num*100,2).'%':0;
         $arr['d_dull_stock'] = $dull_stock[5]['stock'];   //呆滞库存
-<<<<<<< HEAD
-        $arr['d_dull_stock_rate'] = $arr['d_stock_num'] ? round($arr['d_dull_stock']/$arr['d_stock_num'],2).'%':0;
-=======
         $arr['d_dull_stock_rate'] = $arr['d_stock_num'] ? round($arr['d_dull_stock']/$arr['d_stock_num']*100,2).'%':0;
->>>>>>> 35cc9efa
         $arr['d_dull_total'] = $dull_stock[5]['total'];   //呆滞金额
 
         $arr['e_percent'] = $all_num ? round($arr['e_count']/$all_num*100,2).'%':0;
         $arr['e_stock_percent'] = $all_stock_num ? round($arr['e_stock_num']/$all_stock_num*100,2).'%':0;
         $arr['e_dull_stock'] = $dull_stock[6]['stock'];   //呆滞库存
-<<<<<<< HEAD
-        $arr['e_dull_stock_rate'] = $arr['e_stock_num'] ? round($arr['e_dull_stock']/$arr['e_stock_num'],2).'%':0;
-=======
         $arr['e_dull_stock_rate'] = $arr['e_stock_num'] ? round($arr['e_dull_stock']/$arr['e_stock_num']*100,2).'%':0;
->>>>>>> 35cc9efa
         $arr['e_dull_total'] = $dull_stock[6]['total'];   //呆滞金额
 
         $arr['f_percent'] = $all_num ? round($arr['f_count']/$all_num*100,2).'%':0;
         $arr['f_stock_percent'] = $all_stock_num ? round($arr['f_stock_num']/$all_stock_num*100,2).'%':0;
         $arr['f_dull_stock'] = $dull_stock[7]['stock'];   //呆滞库存
-<<<<<<< HEAD
-        $arr['f_dull_stock_rate'] = $arr['f_stock_num'] ? round($arr['f_dull_stock']/$arr['f_stock_num'],2).'%':0;
-=======
         $arr['f_dull_stock_rate'] = $arr['f_stock_num'] ? round($arr['f_dull_stock']/$arr['f_stock_num']*100,2).'%':0;
->>>>>>> 35cc9efa
         $arr['f_dull_total'] = $dull_stock[7]['total'];   //呆滞金额
         Cache::set('Supplydatacenter_datamarket'.md5(serialize('stock_level_overview')),$arr,7200);
         return $arr;
