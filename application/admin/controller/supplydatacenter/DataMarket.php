<?php

namespace app\admin\controller\supplydatacenter;

use app\admin\model\OrderStatistics;
use app\common\controller\Backend;
use PhpOffice\PhpSpreadsheet\Spreadsheet;
use function GuzzleHttp\Psr7\str;
use think\Cache;
use think\Controller;
use think\Db;
use think\Request;

class DataMarket extends Backend
{
    protected $noNeedRight = ['*'];
    public function _initialize()
    {
        parent::_initialize();
        $this->magentoplatform = new \app\admin\model\platformmanage\MagentoPlatform();
        $this->model = new \app\admin\model\itemmanage\Item;
        $this->skuSalesNum = new \app\admin\model\SkuSalesNum();
        $this->outstock = new \app\admin\model\warehouse\Outstock;
        $this->instock = new \app\admin\model\warehouse\Instock;
        $this->productGrade = new \app\admin\model\ProductGrade();
        $this->purchase = new \app\admin\model\purchase\PurchaseOrder();
        $this->warehouse_model = new \app\admin\model\WarehouseData();
        $this->order = new \app\admin\model\order\order\NewOrder();
        $this->worklist = new \app\admin\model\saleaftermanage\WorkOrderList;
        $this->process = new \app\admin\model\order\order\NewOrderProcess;
        $this->orderitemoption = new \app\admin\model\order\order\NewOrderItemOption();
        $this->orderitemprocess = new \app\admin\model\order\order\NewOrderItemProcess();
        $this->distributionLog = new \app\admin\model\DistributionLog;
        $this->orderNode = new \app\admin\model\OrderNode;
        $this->supply = new \app\admin\model\supplydatacenter\Supply();
        $this->dullstock = new \app\admin\model\supplydatacenter\DullStock();
        $this->inventory = new \app\admin\model\warehouse\Inventory;
        $this->inventoryitem = new \app\admin\model\warehouse\InventoryItem;
        $this->item = new \app\admin\model\warehouse\ProductBarCodeItem;
        $this->itemplatformsku = new \app\admin\model\itemmanage\ItemPlatformSku();
        $this->productAllStockLog = new \app\admin\model\ProductAllStock();
    }
    /**
     * 显示资源列表
     *
     * @return \think\Response
     */
    public function index()
    {
        if ($this->request->isAjax()) {
            $params = $this->request->param();
            if(!$params['time_str']){
                $start = date('Y-m-d 00:00:00', strtotime('-6 day'));
                $end   = date('Y-m-d 23:59:59');
                $time_str = $start.' - '.$end;
            }else{
                $time_str = $params['time_str'];
            }
            //仓库指标总览
            $stock_measure_overview = $this->stock_measure_overview($time_str);
            $this->success('', '', $stock_measure_overview);
        }
        //默认7天数据
        $start1 = date('Y-m-d 00:00:00', strtotime('-6 day'));
        $end1   = date('Y-m-d 23:59:59');
        $time_str1 = $start1.' - '.$end1;
        //默认30天数据
        $start2 = date('Y-m-d 00:00:00', strtotime('-30 day'));
        $time_str2 = $start2.' - '.$end1;
        //默认近1年的数据
        $start3 = date('Y-m-01 00:00:00', strtotime('-12 months'));
        $time_str3 = $start3.' - '.$end1;

        //库存总览
        $stock_overview = $this->stock_overview();
        //仓库指标总览
        $stock_measure_overview = $this->stock_measure_overview();
        //库存分级概况
        $stock_level_overview = $this->stock_level_overview();
        $stock_level_overview2 = $this->stock_level_overview2();
        //库龄概况
        $stock_age_overview = $this->stock_age_overview();
        //采购概况
        $purchase_overview = $this->purchase_overview();
        //物流妥投概况
        $logistics_completed_overview = $this->logistics_completed_overview();
        //查询对应平台权限
        $magentoplatformarr = $this->magentoplatform->getAuthSite();
        foreach ($magentoplatformarr as $key=>$val){
            if(in_array($val['name'],['meeloog'])){
                unset($magentoplatformarr[$key]);
            }
        }
        $this->view->assign(compact('stock_overview','stock_measure_overview','stock_level_overview','stock_level_overview2','purchase_overview','logistics_completed_overview','magentoplatformarr','stock_age_overview','time_str1','time_str2','time_str3'));
        return $this->view->fetch();
    }
    //库存变化折线图
    public function stock_change_bar()
    {
        if ($this->request->isAjax()) {
            $params = $this->request->param();
            $time_str = $params['time_str'];
            if ($time_str) {
                $createat = explode(' ', $time_str);
                $start = date('Y-m',strtotime($createat[0]));
                $end = date('Y-m',strtotime($createat[3]));
            } else {
                $start = date('Y-m', strtotime('-12 months'));
                $end   = date('Y-m');
            }
<<<<<<< HEAD
=======

>>>>>>> 7b1706ba
            /*$cache_data = Cache::get('Supplydatacenter_datamarket'.$time_str.md5(serialize('stock_change_bar')));
            if (!$cache_data) {*/
                $data = array();
                while($end>$start){
                    $endmonth = $end;
                    $end = date('Y-m',strtotime("$endmonth -1 month"));
                    $startday = $end.'-01';
                    $endday = $end.'-'.date('t', strtotime($startday));
                    $start_stock = $this->productAllStockLog->where("DATE_FORMAT(createtime,'%Y-%m-%d')='$startday'")->field('id,allnum')->find();
                    //判断是否有月初数据
                    if($start_stock['id']) {
                        //判断是否有月末数据
                        $end_stock = $this->productAllStockLog->where("DATE_FORMAT(createtime,'%Y-%m-%d')='$endday'")->field('id,allnum')->find();
                        if ($end_stock['id']) {
                            //如果有月末数据，（月初数据+月末数据）/2
                            $stock = round(($start_stock['allnum'] + $end_stock['allnum']) / 2, 2);
                            $arr['day_date'] = $end;
                            $arr['stock'] = $stock;
                            $data[] = $arr;
                        }
                    }
                }
                $time_arr = array_column($data,'day_date');
<<<<<<< HEAD
                array_multisort($time_arr,SORT_DESC,$data);
                dump($data);exit;
           /* }else{
                $data = $cache_data;
            }*/
            //Cache::set('Supplydatacenter_datamarket' .$time_str . md5(serialize('stock_change_bar')), $data, 7200);
=======
                array_multisort($time_arr,SORT_ASC,$data);
           /* }else{
                $data = $cache_data;
            }
            Cache::set('Supplydatacenter_datamarket' .$time_str . md5(serialize('stock_change_bar')), $data, 7200);*/
>>>>>>> 7b1706ba
            $json['xcolumnData'] = array_column($data,'day_date');
            $json['column'] = ['库存'];
            $json['columnData'] = [
                [
                    'name' => '库存',
                    'type' => 'bar',
                    'data' => array_column($data,'stock')
                ],
            ];
            return json(['code' => 1, 'data' => $json]);
        }
    }
    //库存总览
    public function stock_overview(){
        $cache_data = Cache::get('Supplydatacenter_datamarket'  . md5(serialize('stock_overview')));
        if ($cache_data) {
           return $cache_data;
        }
        //呆滞库存数量/金额
        $dull_stock = $this->dullstock->where('grade','Z')->order('day_date','desc')->find();

        $arr['dull_stock_count'] = $dull_stock['stock'];
        $arr['dull_stock_count1'] = $dull_stock['low_stock'];  //低
        $arr['dull_stock_count2'] = $dull_stock['center_stock'];  //中
        $arr['dull_stock_count3'] = $dull_stock['high_stock'];  //高
        $arr['dull_stock_total'] = $dull_stock['total'];
        $arr['dull_stock_total1'] = $dull_stock['low_total'];   //低
        $arr['dull_stock_total2'] = $dull_stock['center_total'];   //中
        $arr['dull_stock_total3'] = $dull_stock['high_total'];   //高
        $where['is_open'] = 1;
        $where['is_del'] = 1;
        $where['category_id'] = ['<>',43]; //排除补差价商品
        //库存总数量
        $arr['stock_num'] = $this->model->where($where)->sum('stock');
        //库存总金额
        $arr['stock_amount'] = $this->model->where($where)->sum('stock*purchase_price');
        //库存单价
        $arr['stock_price'] = $arr['stock_num'] ? round($arr['stock_amount']/$arr['stock_num'],2) : 0;
        //在途库存数量
        $arr['onway_stock_num'] = $this->model->where($where)->sum('on_way_stock');
        //在途库存总金额
        $arr['onway_stock_amount'] = $this->model->where($where)->sum('on_way_stock*purchase_price');
        //在途库存单价
        $arr['onway_stock_price'] = $arr['onway_stock_num'] ? round($arr['onway_stock_amount']/$arr['onway_stock_num'],2) : 0;
        //待入库数量
        $arr['wait_stock_num'] = $this->model->where($where)->sum('wait_instock_num');
        //待入库金额
        $arr['wait_stock_amount'] = $this->model->where($where)->sum('wait_instock_num*purchase_price');
        Cache::set('Supplydatacenter_datamarket'  . md5(serialize('stock_overview')), $arr, 7200);
        return $arr;
    }
    //仓库指标总览
    public function stock_measure_overview($time_str = ''){
        if(!$time_str){
            $start = date('Y-m-d 00:00:00', strtotime('-6 day'));
            $end   = date('Y-m-d 23:59:59');
            $time_str = $start .' - '.$end;
        }
        $cache_data = Cache::get('Supplydatacenter_datamarket'  .$time_str. md5(serialize('stock_measure_overview')));
        if ($cache_data) {
            return $cache_data;
        }
        /*
         * 库存周转率：所选时间内库存消耗数量/[（期初实时库存+期末实时库存）/2];
         * 库存消耗数量: 订单销售数量+出库单出库数量
         * */
        $createat = explode(' ', $time_str);
        $where['createtime'] = ['between', [$createat[0], $createat[3]]];
        $where['status'] = 2;
        $start = strtotime($createat[0]);
        $end = strtotime($createat[3]);
        $order_time_where['payment_time'] = ['between', [$start, $end]];  //修改
        $order_where['order_type'] = ['<>', 5];
        $order_where['status'] = ['in', ['free_processing', 'processing', 'complete', 'paypal_reversed', 'payment_review', 'paypal_canceled_reversal','delivered']];
        //订单销售数量
        $order_sales_num = $this->order->alias('o')->join('fa_order_item_option i','o.entity_id=i.order_id')->where($order_where)->where($order_time_where)->sum('i.qty');
        //出库单出库数量
        $out_stock_num = $this->outstock->alias('o')->join('fa_out_stock_item i','o.id=i.out_stock_id')->where($where)->sum('out_stock_num');
        $stock_consume_num = $order_sales_num+$out_stock_num;
        //期初实时库存
        $start_stock_where = [];
        $start_stock_where[] = ['exp', Db::raw("DATE_FORMAT(createtime, '%Y-%m-%d') = '" . $createat[0] . "'")];
        $start_stock = Db::table('fa_product_allstock_log')->where($start_stock_where)->value('realtime_stock');
        //期末实时库存
        $end_stock_where = [];
        $end_stock_where[] = ['exp', Db::raw("DATE_FORMAT(createtime, '%Y-%m-%d') = '" . $createat[3] . "'")];
        $end_stock = Db::table('fa_product_allstock_log')->where($end_stock_where)->value('realtime_stock');
        $sum = $start_stock+$end_stock;
        //库存周转率
        $arr['turnover_rate'] = $sum ? round($stock_consume_num/$sum/2,2) : 0;
        /*
         * 库存精度
         * 库存精度：（最新的盘点单）（该盘点单内盘点的总数量-盘点误差数）/盘点的总数量
         * */
        $inv_where['is_del'] = 1;
        $inv_where['check_status'] = 2;
        $id = $this->inventory->where($inv_where)->order('id desc')->value('id');
        $inventory_count = $this->inventoryitem->where('inventory_id',$id)->sum('inventory_qty');
        $inventory_error_count = $this->inventoryitem->where('inventory_id',$id)->field('sum(ABS(error_qty)) as count')->select();
        $inventory_error_count = $inventory_error_count[0]['count'];
        $arr['stock_accuracy'] = $inventory_count ? round(($inventory_count-$inventory_error_count)/$inventory_count,2) : 0;
        /*
         * SKU库存精度：（最新的盘点单）该盘点单内有误差SKU/该盘点单总盘点的SKU
         * */
        $error_sku = $this->inventoryitem->where('inventory_id',$id)->where('error_qty','<>',0)->count();
        $sku_count = $this->inventoryitem->where('inventory_id',$id)->count();
        $arr['sku_accuracy'] = $sku_count ? round($error_sku/$sku_count,2) : 0;
        /*
         * 库销比：实时库存数量/所选时间段内销售数量
         * 实时库存 = 总库存-配货占用
         * */
        //实时库存
        $real_time_stock = $this->model->where('category_id','<>',43)->where('is_del',1)->where('is_open',1)->value('sum(stock)-sum(distribution_occupy_stock) as result');
        //库销比
        $arr['stock_sales_rate'] = $order_sales_num ? round($real_time_stock/$order_sales_num,2) : 0;
        /*
         * 缺货率：缺货次数（每仓库工单镜框缺货问题类型工单算一次）/订单总副数
         * */
        $work_order_where['problem_type_id'] = 26;
        $work_order_where['work_status'] = ['<>',0];
        //缺货次数
        $stockout_num = $this->worklist->where($work_order_where)->count();
        //订单总副数
        $order_sum_num = $this->order->alias('o')->join('fa_order_item_option i','o.entity_id=i.order_id')->where($order_where)->sum('i.qty');
        //缺货率
        $arr['stockout_rate'] = $order_sum_num ? round($stockout_num/$order_sum_num,2) : 0;

        /*
         * 库存周转天数：所选时间段的天数/库存周转率
         * */
        //库存周转天数
        $days = round(($end - $start) / 3600 / 24);
        $arr['turnover_days_rate'] = $arr['turnover_rate'] ? round($days/$arr['turnover_rate']) : 0;
        /*
         * 月进销比:（所选时间包含的月份整月）月度已审核采购单采购的数量/月度销售数量（订单、批发出库、亚马逊出库）
         * */
        $month_start=date('Y-m-01',$start);
        $month_end_first = date('Y-m-01', $end);
        $month_end=date('Y-m-d 23:59:59',strtotime("$month_end_first +1 month -1 day"));
        $month_start_time = strtotime($month_start);
        $month_end_time = strtotime($month_end);
        $time_where['createtime'] = ['between', [$month_start, $month_end]];
        $order_time_where['payment_time'] = ['between', [$month_start_time, $month_end_time]];
        $purchase_where['purchase_status'] = ['>=',2];
        $purchase_where['is_del'] = 1;
        //（所选时间包含的月份整月）月度已审核采购单采购的数量--暂时使用的是采购单创建时间
        $purchase_num = $this->purchase->where($purchase_where)->where($time_where)->count();
        //月度销售数量
        $month_sales_num1 = $this->order->alias('o')->join('fa_order_item_option i','o.entity_id=i.order_id')->where($order_where)->where($order_time_where)->sum('i.qty');
        $month_sales_num2 = $this->outstock->alias('o')->join('fa_out_stock_item i','o.id=i.out_stock_id','left')->where($time_where)->where('o.platform_id','in','5,8')->where('status',2)->sum('i.out_stock_num');
        $month_sales_num = $month_sales_num1+$month_sales_num2;
        //月进销比
        $arr['month_in_out_rate'] = $month_sales_num ? round($purchase_num/$month_sales_num,2) : 0;
        Cache::set('Supplydatacenter_datamarket'  .$time_str. md5(serialize('stock_measure_overview')), $arr, 7200);
        return $arr;
    }
    //仓库指标总览 -- 和站点有关指标
    public function stock_measure_overview_platform(){
        if ($this->request->isAjax()) {
            $params = $this->request->param();
            $order_platform = $params['order_platform'] ? $params['order_platform'] : 1;
            $time_str = $params['time_str'] ? $params['time_str'] : '';
            if(!$params['time_str']){
                $start = date('Y-m-d 00:00:00', strtotime('-6 day'));
                $end   = date('Y-m-d 23:59:59');
                $time_str = $start .' - '.$end;
            }
            $cache_data = Cache::get('Supplydatacenter_datamarket'  .$order_platform.$time_str. md5(serialize('stock_measure_overview_platform')));
            if (!$cache_data) {
                /*
             * 虚拟仓库存周转率：时间段内所选站点虚拟仓库存消耗数量/[（该站点虚拟仓期初实时库存+该站点虚拟仓期末实时库存）/2]；
             * 虚拟仓库存消耗数量指该站点订单销售数量、该站点出库单出库数量
             * */
                $createat = explode(' ', $time_str);
                $where['createtime'] = ['between', [$createat[0], $createat[3]]];
                $where['platform_id'] = $order_platform;
                $where['status'] = 2;
                $start = strtotime($createat[0]);
                $end = strtotime($createat[3]);
                $order_where['payment_time'] = ['between', [$start, $end]];  //修改
                $order_where['order_type'] = ['<>', 5];
                $order_where['status'] = ['in', ['free_processing', 'processing', 'complete', 'paypal_reversed', 'payment_review', 'paypal_canceled_reversal','delivered']];
                $order_where['o.site'] = $order_platform;
                //站点订单销售数量
                $order_sales_num = $this->order->alias('o')->join('fa_order_item_option i','o.entity_id=i.order_id')->where($order_where)->sum('i.qty');
                //站点出库单出库数量
                $out_stock_num = $this->outstock->alias('o')->join('fa_out_stock_item i','o.id=i.out_stock_id')->where($where)->sum('out_stock_num');
                $stock_consume_num = $order_sales_num+$out_stock_num;
                //站点虚拟仓期初实时库存
                $start_stock_where = [];
                $start_stock_where[] = ['exp', Db::raw("DATE_FORMAT(day_date, '%Y-%m-%d') = '" . $createat[0] . "'")];
                $start_stock = Db::table('fa_datacenter_day')->where($start_stock_where)->where('site',$order_platform)->value('virtual_stock');
                //站点虚拟仓期末实时库存
                $end_stock_where = [];
                $end_stock_where[] = ['exp', Db::raw("DATE_FORMAT(day_date, '%Y-%m-%d') = '" . $createat[3] . "'")];
                $end_stock = Db::table('fa_datacenter_day')->where($end_stock_where)->where('site',$order_platform)->value('virtual_stock');
                $sum = $start_stock+$end_stock;
                //虚拟仓库存周转率
                $arr['virtual_turnover_rate'] = $sum ? round($stock_consume_num/$sum/2,2) : 0;
                /*
                 * 虚拟仓库存周转天数：所选时间段的天数/库存周转率
                 * */
                //库存周转天数
                $days = round(($end - $start) / 3600 / 24);
                $arr['virtual_turnover_days_rate'] = $arr['virtual_turnover_rate'] ? round($days/$arr['virtual_turnover_rate']) : 0;
                /*
                 * 虚拟仓月度进销比：（所选时间包含的月份整月）所选站点月度虚拟仓入库数量/站点虚拟仓月度销售数量（订单、出库）
                 * */
                $month_start=date('Y-m-01',$start);
                $month_end_first = date('Y-m-01', $end);
                $month_end=date('Y-m-d 23:59:59',strtotime("$month_end_first +1 month -1 day"));
                $start_time = strtotime($month_start);
                $end_time = strtotime($month_end);
                $time_where['createtime'] = ['between', [$month_start, $month_end]];
                $order_where['payment_time'] = ['between', [$start_time, $end_time]];
                $instock_where['platform_id'] = $order_platform;
                $instock_where['status'] = 2;
                //（所选时间包含的月份整月）所选站点月度虚拟仓入库数量
                $instock_num = $this->instock->alias('o')->join('fa_in_stock_item i','o.id=i.in_stock_id','left')->where($instock_where)->where($time_where)->sum('i.in_stock_num');
                //月度销售数量
                $month_sales_num1 = $this->order->alias('o')->join('fa_order_item_option i','o.entity_id=i.order_id')->where($order_where)->sum('i.qty');
                $month_sales_num2 = 0;
                if(in_array($order_platform,[5,8])){
                    $outstock_where['platform_id'] = $order_platform;
                    $outstock_where['status'] = 2;
                    $month_sales_num2 = $this->outstock->alias('o')->join('fa_out_stock_item i','o.id=i.out_stock_id','left')->where($time_where)->where($outstock_where)->sum('i.out_stock_num');
                }
                $month_sales_num = $month_sales_num1+$month_sales_num2;
                //虚拟仓月度进销比
                $arr['virtual_month_in_out_rate'] = $month_sales_num ? round($instock_num/$month_sales_num,2) : 0;
                Cache::set('Supplydatacenter_datamarket'  .$order_platform.$time_str. md5(serialize('stock_measure_overview_platform')), $arr, 7200);
            }else{
                $arr = $cache_data;
            }
            $this->success('', '', $arr);
        }
    }
    //库存分级概况
    public function stock_level_overview(){
        $cache_data = Cache::get('Supplydatacenter_datamarket'  . md5(serialize('stock_level_overview')));
        if ($cache_data) {
            return $cache_data;
        }
        $gradeSkuStock = $this->productGrade->getSkuStock();
        //计算产品等级的数量
        $arr = array(
            'a1_count'=>$this->productGrade->where('grade','A+')->count(),
            'a1_stock_num'=>$gradeSkuStock['aa_stock_num'],
            'a1_stock_price'=>$gradeSkuStock['aa_stock_price'],
            'a1_turnover_day'=>120,

            'a_count'=>$this->productGrade->where('grade','A')->count(),
            'a_stock_num'=>$gradeSkuStock['a_stock_num'],
            'a_stock_price'=>$gradeSkuStock['a_stock_price'],
            'a_turnover_day'=>120,

            'b_count'=>$this->productGrade->where('grade','B')->count(),
            'b_stock_num'=>$gradeSkuStock['b_stock_num'],
            'b_stock_price'=>$gradeSkuStock['b_stock_price'],
            'b_turnover_day'=>120,

            'c1_count'=>$this->productGrade->where('grade','C+')->count(),
            'c1_stock_num'=>$gradeSkuStock['ca_stock_num'],
            'c1_stock_price'=>$gradeSkuStock['ca_stock_price'],
            'c1_turnover_day'=>120,

            'c_count'=>$this->productGrade->where('grade','C')->count(),
            'c_stock_num'=>$gradeSkuStock['c_stock_num'],
            'c_stock_price'=>$gradeSkuStock['c_stock_price'],
            'c_turnover_day'=>120,

            'd_count'=>$this->productGrade->where('grade','D')->count(),
            'd_stock_num'=>$gradeSkuStock['d_stock_num'],
            'd_stock_price'=>$gradeSkuStock['d_stock_price'],
            'd_turnover_day'=>120,

            'e_count'=>$this->productGrade->where('grade','E')->count(),
            'e_stock_num'=>$gradeSkuStock['e_stock_num'],
            'e_stock_price'=>$gradeSkuStock['e_stock_price'],
            'e_turnover_day'=>120,

            'f_count'=>$this->productGrade->where('grade','F')->count(),
            'f_stock_num'=>$gradeSkuStock['f_stock_num'],
            'f_stock_price'=>$gradeSkuStock['f_stock_price'],
            'f_turnover_day'=>120,
        );
        //获取呆滞库存信息
        $dull_stock = $this->dullstock->where('grade','<>','Z')->order('day_date desc,id asc')->limit(8)->select();

        $all_num = $arr['a1_count']+$arr['a_count']+$arr['b_count']+$arr['c1_count']+$arr['c_count']+$arr['d_count']+$arr['e_count']+$arr['f_count'];
        $all_stock_num = $arr['a1_stock_num']+$arr['a_stock_num']+$arr['b_stock_num']+$arr['c1_stock_num']+$arr['c_stock_num']+$arr['d_stock_num']+$arr['e_stock_num']+$arr['f_stock_num'];
        $arr['a1_percent'] = $all_num ? round($arr['a1_count']/$all_num*100,2).'%':0;
        $arr['a1_stock_percent'] = $all_stock_num ? round($arr['a1_stock_num']/$all_stock_num*100,2).'%':0;
        $arr['a1_dull_stock'] = $dull_stock[0]['stock'];   //呆滞库存
        $arr['a1_dull_stock_rate'] =$arr['a1_stock_num'] ? round($arr['a1_dull_stock']/$arr['a1_stock_num']*100,2).'%':0;
        $arr['a1_dull_total'] = $dull_stock[0]['total'];   //呆滞金额

        $arr['a_percent'] = $all_num ? round($arr['a_count']/$all_num*100,2).'%':0;
        $arr['a_stock_percent'] = $all_stock_num ? round($arr['a_stock_num']/$all_stock_num*100,2).'%':0;
        $arr['a_dull_stock'] = $dull_stock[1]['stock'];   //呆滞库存
        $arr['a_dull_stock_rate'] = $arr['a_stock_num'] ? round($arr['a_dull_stock']/$arr['a_stock_num']*100,2).'%':0;
        $arr['a_dull_total'] = $dull_stock[1]['total'];   //呆滞金额

        $arr['b_percent'] = $all_num ? round($arr['b_count']/$all_num*100,2).'%':0;
        $arr['b_stock_percent'] = $all_stock_num ? round($arr['b_stock_num']/$all_stock_num*100,2).'%':0;
        $arr['b_dull_stock'] = $dull_stock[2]['stock'];   //呆滞库存
        $arr['b_dull_stock_rate'] = $arr['b_stock_num'] ? round($arr['b_dull_stock']/$arr['b_stock_num']*100,2).'%':0;
        $arr['b_dull_total'] = $dull_stock[2]['total'];   //呆滞金额

        $arr['c1_percent'] = $all_num ? round($arr['c1_count']/$all_num*100,2).'%':0;
        $arr['c1_stock_percent'] = $all_stock_num ? round($arr['c1_stock_num']/$all_stock_num*100,2).'%':0;
        $arr['c1_dull_stock'] = $dull_stock[3]['stock'];   //呆滞库存
        $arr['c1_dull_stock_rate'] = $arr['c1_stock_num'] ? round($arr['c1_dull_stock']/$arr['c1_stock_num']*100,2).'%':0;
        $arr['c1_dull_total'] = $dull_stock[3]['total'];   //呆滞金额

        $arr['c_percent'] = $all_num ? round($arr['c_count']/$all_num*100,2).'%':0;
        $arr['c_stock_percent'] = $all_stock_num ? round($arr['c_stock_num']/$all_stock_num*100,2).'%':0;
        $arr['c_dull_stock'] = $dull_stock[4]['stock'];   //呆滞库存
        $arr['c_dull_stock_rate'] = $arr['c_stock_num'] ? round($arr['c_dull_stock']/$arr['c_stock_num']*100,2).'%':0;
        $arr['c_dull_total'] = $dull_stock[4]['total'];   //呆滞金额

        $arr['d_percent'] = $all_num ? round($arr['d_count']/$all_num*100,2).'%':0;
        $arr['d_stock_percent'] = $all_stock_num ? round($arr['d_stock_num']/$all_stock_num*100,2).'%':0;
        $arr['d_dull_stock'] = $dull_stock[5]['stock'];   //呆滞库存
        $arr['d_dull_stock_rate'] = $arr['d_stock_num'] ? round($arr['d_dull_stock']/$arr['d_stock_num']*100,2).'%':0;
        $arr['d_dull_total'] = $dull_stock[5]['total'];   //呆滞金额

        $arr['e_percent'] = $all_num ? round($arr['e_count']/$all_num*100,2).'%':0;
        $arr['e_stock_percent'] = $all_stock_num ? round($arr['e_stock_num']/$all_stock_num*100,2).'%':0;
        $arr['e_dull_stock'] = $dull_stock[6]['stock'];   //呆滞库存
        $arr['e_dull_stock_rate'] = $arr['e_stock_num'] ? round($arr['e_dull_stock']/$arr['e_stock_num']*100,2).'%':0;
        $arr['e_dull_total'] = $dull_stock[6]['total'];   //呆滞金额

        $arr['f_percent'] = $all_num ? round($arr['f_count']/$all_num*100,2).'%':0;
        $arr['f_stock_percent'] = $all_stock_num ? round($arr['f_stock_num']/$all_stock_num*100,2).'%':0;
        $arr['f_dull_stock'] = $dull_stock[7]['stock'];   //呆滞库存
        $arr['f_dull_stock_rate'] = $arr['f_stock_num'] ? round($arr['f_dull_stock']/$arr['f_stock_num']*100,2).'%':0;
        $arr['f_dull_total'] = $dull_stock[7]['total'];   //呆滞金额
        Cache::set('Supplydatacenter_datamarket'.md5(serialize('stock_level_overview')),$arr,7200);
        return $arr;
    }
    //库存分级概况
    public function stock_level_overview2(){
        $cache_data = Cache::get('Supplydatacenter_datamarket'  . md5(serialize('stock_level_overview2')));
        if ($cache_data) {
            return $cache_data;
        }
        //获取呆滞库存信息
        $dull_stock = $this->dullstock->where('grade','<>','Z')->order('day_date desc,id asc')->limit(8)->select();
        Cache::set('Supplydatacenter_datamarket'.md5(serialize('stock_level_overview2')),$dull_stock,7200);
        return $dull_stock;
    }
    //库龄概况
    public function stock_age_overview(){
        $cache_data = Cache::get('Supplydatacenter_datamarket' . md5(serialize('stock_age_overview')));
        if ($cache_data) {
            return $cache_data;
        }
        $where['library_status'] = 1;
        $stock = $this->item->where($where)->where('in_stock_time is not null')->count();
        $count = $this->item->where($where)->where('in_stock_time is not null')->count('distinct sku');
        //sku数量
        $sql1 = $this->item->where($where)->where('in_stock_time is not null')->field('distinct sku')->buildSql();
        $arr_where = [];
        $arr_where[] = ['exp', Db::raw("sku in " . $sql1)];

        $sql2 = $this->item->alias('t1')->field('TIMESTAMPDIFF( MONTH, min(in_stock_time), now()) AS total')->where($where)->where($arr_where)->where('in_stock_time is not null')->group('sku')->buildSql();

        $count_info = $this->item->table([$sql2=>'t2'])->field('sum(IF( total>= 0 AND total< 4, 1, 0 )) AS a,sum(IF( total>= 4 AND total< 7, 1, 0 )) AS b,sum(IF( total>= 7 AND total< 10, 1, 0 )) AS c,sum(IF( total>= 10 AND total< 13, 1, 0 )) AS d')->select();

        $data1 = $count_info[0]['a'];
        $data2 = $count_info[0]['b'];
        $data3 = $count_info[0]['c'];
        $data4 = $count_info[0]['d'];
        $data5 = $count - $data1 - $data2 - $data3 - $data4;
        //库存
        $sql3 = $this->item->where($where)->where('in_stock_time is not null')->field('distinct sku')->buildSql();
        $arr_where = [];
        $arr_where[] = ['exp', Db::raw("sku in " . $sql3)];

        $sql4 = $this->item->alias('t1')->field('TIMESTAMPDIFF( MONTH, min(in_stock_time), now()) AS total,count(*) count')->where($where)->where($arr_where)->where('in_stock_time is not null')->group('sku')->buildSql();

        $stock_info = $this->item->table([$sql4=>'t2'])->field('sum(IF( total>= 0 AND total< 4, count, 0 )) AS a,sum(IF( total>= 4 AND total< 7, count, 0 )) AS b,sum(IF( total>= 7 AND total< 10, count, 0 )) AS c,sum(IF( total>= 10 AND total< 13, count, 0 )) AS d')->select();
        $stock1 = $stock_info[0]['a'];
        $stock2 = $stock_info[0]['b'];
        $stock3 = $stock_info[0]['c'];
        $stock4 = $stock_info[0]['d'];
        $stock5 = $stock - $stock1 - $stock2 - $stock3 - $stock4;

        $total = $this->item->alias('i')->join('fa_purchase_order_item oi','i.purchase_id=oi.purchase_id and i.sku=oi.sku')->join('fa_purchase_order o','o.id=i.purchase_id')->where($where)->where('in_stock_time is not null')->value('SUM(IF(actual_purchase_price,actual_purchase_price,o.purchase_total/purchase_num)) price');

        $sql5 = $this->item->where($where)->where('in_stock_time is not null')->field('distinct sku')->buildSql();
        $arr_where = [];
        $arr_where[] = ['exp', Db::raw("i.sku in " . $sql5)];

        $sql6 = $this->item->alias('i')->join('fa_purchase_order_item oi','i.purchase_id=oi.purchase_id and i.sku=oi.sku')->join('fa_purchase_order o','o.id=i.purchase_id')->field('TIMESTAMPDIFF( MONTH, min(in_stock_time), now()) AS total,SUM(IF(actual_purchase_price,actual_purchase_price,o.purchase_total/purchase_num)) price')->where($where)->where($arr_where)->where('in_stock_time is not null')->group('i.sku')->buildSql();

        $total_info = $this->item->table([$sql6=>'t2'])->field('sum(IF( total>= 0 AND total< 4, price, 0 )) AS a,sum(IF( total>= 4 AND total< 7, price, 0 )) AS b,sum(IF( total>= 7 AND total< 10, price, 0 )) AS c,sum(IF( total>= 10 AND total< 13, price, 0 )) AS d')->select();
        $total1 = round($total_info[0]['a'],2);
        $total2 = round($total_info[0]['b'],2);
        $total3 = round($total_info[0]['c'],2);
        $total4 = round($total_info[0]['d'],2);

        $total5 = round(($total - $total1 - $total2 - $total3 - $total4),2);

        $percent1 = $count ? round($data1/$count*100,2) : 0;
        $percent2 = $count ? round($data2/$count*100,2) : 0;
        $percent3 = $count ? round($data3/$count*100,2) : 0;
        $percent4 = $count ? round($data4/$count*100,2) : 0;
        $percent5 = $count ? round($data5/$count*100,2) : 0;

        $stock_percent1 = $stock ? round($stock1/$stock*100,2) : 0;
        $stock_percent2 = $stock ? round($stock2/$stock*100,2) : 0;
        $stock_percent3 = $stock ? round($stock3/$stock*100,2) : 0;
        $stock_percent4 = $stock ? round($stock4/$stock*100,2) : 0;
        $stock_percent5 = $stock ? round($stock5/$stock*100,2) : 0;

        $arr = array(
            array(
                'title'=>'0~3月',
                'count'=>$data1,
                'percent'=>$percent1,
                'stock'=>$stock1,
                'stock_percent' => $stock_percent1,
                'total'=>$total1
            ),
            array(
                'title'=>'4~6月',
                'count'=>$data2,
                'percent'=>$percent2,
                'stock'=>$stock2,
                'stock_percent' => $stock_percent2,
                'total'=>$total2
            ),
            array(
                'title'=>'7~9月',
                'count'=>$data3,
                'percent'=>$percent3,
                'stock'=>$stock3,
                'stock_percent' => $stock_percent3,
                'total'=>$total3
            ),
            array(
                'title'=>'10~12月',
                'count'=>$data4,
                'percent'=>$percent4,
                'stock'=>$stock4,
                'stock_percent' => $stock_percent4,
                'total'=>$total4
            ),
            array(
                'title'=>'12个月以上',
                'count'=>$data5,
                'percent'=>$percent5,
                'stock'=>$stock5,
                'stock_percent' => $stock_percent5,
                'total'=>$total5
            ),
        );
        Cache::set('Supplydatacenter_datamarket'.md5(serialize('stock_age_overview')),$arr,7200);
        return $arr;
    }
    //采购ajax
    public function purchase_data()
    {
        if ($this->request->isAjax()) {
            $params = $this->request->param();
            if(!$params['time_str']){
                $start = date('Y-m-d 00:00:00', strtotime('-6 day'));
                $end   = date('Y-m-d 23:59:59');
                $time_str = $start.' - '.$end;
            }else{
                $time_str = $params['time_str'];
            }
            //采购概况
            $purchase_overview = $this->purchase_overview($time_str);
            $this->success('', '', $purchase_overview);
        }
    }
    //采购总览
    public function purchase_overview($time_str = ''){
        if(!$time_str){
            $start = date('Y-m-d 00:00:00', strtotime('-6 day'));
            $end   = date('Y-m-d 23:59:59');
            $time_str = $start .' - '.$end;
        }
        $cache_data = Cache::get('Supplydatacenter_datamarket'  .$time_str. md5(serialize('purchase_overview')));
        if ($cache_data) {
            return $cache_data;
        }
        $createat = explode(' ', $time_str);
        $where['p.createtime'] = ['between', [$createat[0].' '.$createat[1], $createat[3].' '.$createat[4]]];
        $where['p.is_del'] = 1;
        $status_where['p.purchase_status'] = ['in', [2, 5, 6, 7,8,9,10]];
        $arrive_where['p.purchase_status'] = 7;
        //采购总数
        $arr['purchase_num'] = $this->purchase->alias('p')->where($where)->where($status_where)->join(['fa_purchase_order_item' => 'b'], 'p.id=b.purchase_id')->sum('b.purchase_num');
        $arr['purchase_num_now'] = $this->purchase->alias('p')->where($where)->where($status_where)->where('p.type',1)->join(['fa_purchase_order_item' => 'b'], 'p.id=b.purchase_id')->sum('b.purchase_num');  //现货
        $arr['purchase_num_big'] = $this->purchase->alias('p')->where($where)->where($status_where)->where('p.type',2)->join(['fa_purchase_order_item' => 'b'], 'p.id=b.purchase_id')->sum('b.purchase_num');  //大货
        //采购总金额
        $arr['purchase_amount'] = $this->purchase->alias('p')->where($where)->where($status_where)->sum('purchase_total');
        $arr['purchase_amount_now'] = $this->purchase->alias('p')->where($where)->where($status_where)->where('p.type',1)->sum('purchase_total');//现货
        $arr['purchase_amount_big'] = $this->purchase->alias('p')->where($where)->where($status_where)->where('p.type',2)->sum('purchase_total');//大货
        //采购总SKU数
        $arr['purchase_sku_num'] = $this->purchase->alias('p')->where($where)->where($status_where)->join(['fa_purchase_order_item' => 'b'], 'p.id=b.purchase_id')->group('sku')->count(1);
        $arr['purchase_sku_num_now'] = $this->purchase->alias('p')->where($where)->where($status_where)->where('p.type',1)->join(['fa_purchase_order_item' => 'b'], 'p.id=b.purchase_id')->group('sku')->count(1);  //现货
        $arr['purchase_sku_num_big'] = $this->purchase->alias('p')->where($where)->where($status_where)->where('p.type',2)->join(['fa_purchase_order_item' => 'b'], 'p.id=b.purchase_id')->group('sku')->count(1);  //大货
        //所选时间短内到货总批次
        $sum_batch = $this->purchase->alias('p')->join('fa_purchase_batch b','p.id=b.purchase_id','left')->where($where)->where($arrive_where)->count();
        //所选时间内到货的采购单延迟的批次
        $delay_batch = $this->purchase->alias('p')->join('fa_purchase_batch b','p.id=b.purchase_id','left')->join('fa_logistics_info l','p.id=l.purchase_id','left')->where($where)->where($arrive_where)->where('p.arrival_time<l.sign_time')->count();
        //采购批次到货延时率
        $arr['purchase_delay_rate'] = $sum_batch ? round($delay_batch/$sum_batch*100,2).'%' : 0;
        //所选时间内到货的采购单合格率90%以上的批次
        $qualified_num = $this->purchase->alias('p')->join('fa_check_order o','p.id = o.purchase_id','left')->join('fa_check_order_item i','o.id = i.check_id','left')->where($where)->where($arrive_where)->group('p.id')->having('sum( quantity_num )/ sum( arrivals_num )>= 0.9')->count();
        //采购批次到货合格率
        $arr['purchase_qualified_rate'] = $sum_batch ? round($qualified_num/$sum_batch*100,2).'%' : 0;
        //采购单价
        $arr['purchase_price'] = $arr['purchase_num'] ? round($arr['purchase_amount']/$arr['purchase_num'],2) : 0;
        $arr['purchase_price_now'] = $arr['purchase_num_now'] ? round($arr['purchase_amount_now']/$arr['purchase_num_now'],2) : 0;  //现货
        $arr['purchase_price_big'] = $arr['purchase_num_big'] ? round($arr['purchase_amount_big']/$arr['purchase_num_big'],2) : 0;//大货
        Cache::set('Supplydatacenter_datamarket'.$time_str.md5(serialize('purchase_overview')),$arr,7200);
        return $arr;
    }
    /**
     *  获取指定日期段内每一天的日期
     * @param Date $startdate 开始日期
     * @param Date $enddate 结束日期
     * @return Array
     *
     * Created by Phpstorm.
     * User: jhh
     * Date: 2020/10/13
     * Time: 16:06:51
     */
    function getDateFromRange($startdate, $enddate)
    {
        $stimestamp = strtotime($startdate);
        $etimestamp = strtotime($enddate);
        // 计算日期段内有多少天
        $days = ($etimestamp - $stimestamp) / 86400 + 1;
        // 保存每天日期
        $date = array();
        for ($i = 0; $i < $days; $i++) {
            $date[] = date('Y-m-d', $stimestamp + (86400 * $i));
        }
        return $date;
    }
    //订单发货及时率
    public function order_histogram_line(){
        if ($this->request->isAjax()) {
            $time_str = input('time_str');
            if (!$time_str) {
                $start = date('Y-m-d 00:00:00', strtotime('-30 day'));
                $end = date('Y-m-d 23:59:59');
                $time_str = $start . ' - ' . $end;
            }
            $cache_data = Cache::get('Supplydatacenter_datamarket'  .$time_str. md5(serialize('order_histogram_line')));
            if (!$cache_data) {
                $createat = explode(' ', $time_str);
                $map['day_date'] = ['between',[$createat[0],$createat[3]]];
                $order_info = Db::name('datacenter_day_order')->where($map)->select();
                $avg_rate = Db::name('datacenter_day_order')->where($map)->value('round(sum(intime_rate)/count(*),2) as result');
                $arr = array();
                foreach ($order_info as $key=>$value){
                    $arr[$key]['day'] = $value['day_date'];
                    //订单数量
                    $arr[$key]['order_count'] = $value['order_num'];
                    $arr[$key]['rate'] = $value['intime_rate'];
                    $arr[$key]['avg_rate'] = $avg_rate;
                }
                Cache::set('Supplydatacenter_datamarket'.$time_str.md5(serialize('order_histogram_line')),$arr,7200);
            }else{
                $arr = $cache_data;
            }
            //全部采购单
            $barcloumndata = array_column($arr, 'order_count');
            $linecloumndata = array_column($arr, 'rate');
            $linecloumndata1 = array_column($arr, 'avg_rate');

            $json['xColumnName'] = array_column($arr, 'day');
            $json['columnData'] = [
                [
                    'type' => 'bar',
                    'data' => $barcloumndata,
                    'name' => '订单数'
                ],
                [
                    'type' => 'line',
                    'data' => $linecloumndata,
                    'name' => '及时率',
                    'yAxisIndex' => 1,
                    'smooth' => true //平滑曲线
                ],
                [
                    'type' => 'line',
                    'data' => $linecloumndata1,
                    'name' => '平均及时率',
                    'yAxisIndex' => 1,
                    'smooth' => true //平滑曲线
                ],

            ];
            return json(['code' => 1, 'data' => $json]);
        }
    }
    //物流ajax
    public function track_data()
    {
        if ($this->request->isAjax()) {
            $params = $this->request->param();
            if(!$params['time_str']){
                $start = date('Y-m-d 00:00:00', strtotime('-30 day'));
                $end   = date('Y-m-d 23:59:59');
                $time_str = $start.' - '.$end;
            }else{
                $time_str = $params['time_str'];
            }
            //物流妥投概况
            $logistics_completed_overview = $this->logistics_completed_overview($time_str);
            $this->success('', '', $logistics_completed_overview);
        }
    }
    //物流妥投概况
    public function logistics_completed_overview($time_str = ''){
        if (!$time_str) {
            $start = date('Y-m-d 00:00:00', strtotime('-30 day'));
            $end = date('Y-m-d 23:59:59');
            $time_str = $start . ' - ' . $end;
        }
        $cache_data = Cache::get('Supplydatacenter_userdata'.$time_str.md5(serialize('logistics_completed_overview')));
        if($cache_data){
            return $cache_data;
        }
        $createat = explode(' ', $time_str);

        $start_time = strtotime($createat[0].' '.$createat[1]);
        $end_time = strtotime($createat[3].' '.$createat[4]);
        $where['check_status'] = 1;
        $where['check_time'] = ['between',[$start_time,$end_time]];
        $arr['delivery_count'] = $this->process->where($where)->count();  //发货数量
        $arr['delivery_count'] = $arr['delivery_count'] ? $arr['delivery_count'] : 0;
        $completed_where['is_tracking'] = 5;
        $arr['completed_count'] = $this->process->where($where)->where($completed_where)->count();  //总妥投数量
        $arr['completed_count'] = $arr['completed_count'] ? $arr['completed_count'] : 0;
        $uncompleted_where['is_tracking'] = ['<>',5];
        $arr['uncompleted_count'] = $this->process->where($where)->where($uncompleted_where)->count();  //未妥投数量
        $arr['uncompleted_count'] = $arr['uncompleted_count'] ? $arr['uncompleted_count'] : 0;  //未妥投数量
        $map = [];
        $map[] = ['exp', Db::raw("check_time+3600*24*15<unix_timestamp(now())")];
        $arr['timeout_uncompleted_count'] = $this->process->where($where)->where($uncompleted_where)->where($map)->count();  //超时未妥投数量
        $arr['timeout_uncompleted_count'] = $arr['timeout_uncompleted_count'] ? $arr['timeout_uncompleted_count'] : 0;
        Cache::set('Supplydatacenter_userdata' . $time_str . md5(serialize('logistics_completed_overview')), $arr, 7200);
        return $arr;
    }
    //妥投时效占比
    public function comleted_time_rate(){
        if ($this->request->isAjax()) {
            $params = $this->request->param();
            $time_str = $params['time_str'] ? $params['time_str'] : '';
            if (!$time_str) {
                $start = date('Y-m-d 00:00:00', strtotime('-30 day'));
                $end = date('Y-m-d 23:59:59');
                $time_str = $start . ' - ' . $end;
            }
            $cache_data = Cache::get('Supplydatacenter_userdata'.$time_str.md5(serialize('comleted_time_rate')));
            if(!$cache_data){
                $createat = explode(' ', $time_str);
                $where['delivery_time'] = ['between',[$createat[0].' '.$createat[1],$createat[3].' '.$createat[4]]];
                $where['node_type'] = 40;
                //总的妥投订单数
                $count = $this->orderNode->where($where)->count();

                $sql2 = $this->orderNode->alias('t1')->field('TIMESTAMPDIFF(DAY,delivery_time,signing_time) AS total')->where($where)->group('order_number')->buildSql();

                $sign_count = $this->orderNode->table([$sql2=>'t2'])->field('sum( IF ( total >= 10 and total<15, 1, 0 ) ) AS c,sum( IF ( total >= 7 and total<10, 1, 0 ) ) AS b,sum( IF ( total >= 0 and total<7, 1, 0 ) ) AS a')->select();

                $data4 = $count - $sign_count[0]['a'] - $sign_count[0]['b'] - $sign_count[0]['c'];
                $data = array(
                    $sign_count[0]['a'],$sign_count[0]['b'],$sign_count[0]['c'],$data4
                );
                Cache::set('Supplydatacenter_userdata' . $time_str . md5(serialize('comleted_time_rate')), $data, 7200);
            }else{
                $data = $cache_data;
            }
            $json['column'] = ['7天妥投率', '10天妥投率','15天妥投率','15天以上妥投率'];
            $json['columnData'] = [
                [
                    'name' => '7天妥投率',
                    'value' => $data[0],
                ],
                [
                    'name' => '10天妥投率',
                    'value' => $data[1],
                ],
                [
                    'name' => '15天妥投率',
                    'value' => $data[2],
                ],
                [
                    'name' => '15天以上妥投率',
                    'value' => $data[3],
                ],
            ];
            return json(['code' => 1, 'data' => $json]);
        }
    }
    //导出超时未妥投数量
    public function export_not_shipped(){
        set_time_limit(0);
        ini_set('memory_limit', '512M');
        $start = '1611158400';
        $end = '1611244799';

        $where['p.delivery_time'] = ['between',[$start,$end]];
        $where['p.site'] = ['<>',4];

        $where['o.status'] = ['in',['free_processing', 'processing', 'complete', 'paypal_reversed', 'payment_review', 'paypal_canceled_reversal','delivered']];
        $sql1 = $this->process->alias('p')
            ->join('fa_order o','p.increment_id = o.increment_id')
            ->field('p.delivery_time,p.order_prescription_type,o.payment_time,o.increment_id,o.status')
            ->where($where)->group('p.order_id')->select(false);
        dump($sql1);die();
        $list  = collection($sql1)->toArray();
        dump(count($list));die();
        foreach ($list as $key=>$item){
            $va = ($item['delivery_time'] - $item['payment_time'])/3600;
            if ($item['order_prescription_type'] ==1){
                if ($va < 24){
                    unset($key);
                }
            }
            if ($item['order_prescription_type'] ==2){
                if ($va < 72){
                    unset($key);
                }
            }
            if ($item['order_prescription_type'] ==3){
                if ($va < 168){
                    unset($key);
                }
            }
        }
        dump($list);
        dump(count($list));
        die();
//        $sql2 = $this->process->alias('p')
//            ->join('fa_order o','p.increment_id = o.increment_id')
//            ->field('p.delivery_time,o.payment_time,o.increment_id,o.status')
//            ->where($where)->where($map2)->group('p.order_id')->buildSql();
//        $arr2 = $this->process->table([$sql2=>'t2'])
////            ->field('sum( IF ( total > 72, 1, 0) ) AS a,sum( IF ( total <= 72, 1, 0) ) AS b')
//            ->select();
//        $arr2  = collection($arr2)->toArray();
//        $sql3 = $this->process->alias('p')
//            ->join('fa_order o','p.increment_id = o.increment_id')
//            ->field('p.delivery_time,o.payment_time,o.increment_id,o.status')
//            ->where($where)->where($map3)->group('p.order_id')->buildSql();
//        $arr3 = $this->process->table([$sql3=>'t2'])
////            ->field('sum( IF ( total > 168, 1, 0) ) AS a,sum( IF ( total <= 168, 1, 0) ) AS b')
//            ->select();
//        $arr3  = collection($arr3)->toArray();
//        foreach ($arr1 as $key=>$value){
//            $va = ($value['delivery_time'] - $value['payment_time'])/3600;
//            dump($va);die();
//            if ($va<24){
//                unset($key);
//            }
//        }
//        foreach ($arr2 as $key=>$value){
//            $va = ($value['delivery_time'] - $value['payment_time'])/3600;
//            if ($va<72){
//                unset($key);
//            }
//        }
//        foreach ($arr3 as $key=>$value){
//            $va = ($value['delivery_time'] - $value['payment_time'])/3600;
//            if ($va<168){
//                unset($key);
//            }
//        }
        $timeout_count = $arr1[0]['a'] + $arr2[0]['a'] + $arr3[0]['a'];

        dump(count($arr1));
        dump(count($arr2));
        dump(count($arr3));
        die();

        dump($timeout_count);die();

//        $map['b.created_at'] = ['between', [1606752000, 1609430399]];
        $neworderprocess = new \app\admin\model\order\order\NewOrderProcess();
        $undeliveredOrder = $neworderprocess->undeliveredOrder();
        dump($undeliveredOrder);die();
//        $undeliveredOrder = $neworderprocess->undeliveredOrderMessage($map);

        $list = collection($undeliveredOrder)->toArray();
        $workorder = new \app\admin\model\saleaftermanage\WorkOrderList();

        //从数据库查询需要的数据
        $spreadsheet = new Spreadsheet();

        //常规方式：利用setCellValue()填充数据
        $spreadsheet->setActiveSheetIndex(0)->setCellValue("A1", "订单号")
            ->setCellValue("B1", "订单状态")
            ->setCellValue("C1", "下单时间");   //利用setCellValues()填充数据
        $spreadsheet->setActiveSheetIndex(0)->setCellValue("D1", "站点")
            ->setCellValue("E1", "是否有工单")
            ->setCellValue("F1", "工单类型")
            ->setCellValue("G1", "创建人");
        foreach ($list as $key => $value) {

            $swhere['platform_order'] = $value['increment_id'];
            $swhere['work_platform'] = 1;
            $swhere['work_status'] = ['not in', [0, 4, 6]];
            $work_type = $workorder->where($swhere)->field('work_type,create_user_name')->find();
            if (!empty($work_type)){
                $value['work'] = '是';
                if ($work_type->work_type == 1){
                    $value['work_status'] = '客服工单';
                }else{
                    $value['work_status'] = '仓库工单';
                }
                $value['create_user_name'] =$work_type->create_user_name;
            }else{
                $value['work'] = '否';
                $value['work_status'] = '无';
                $value['create_user_name'] = '无';
            }
            $spreadsheet->getActiveSheet()->setCellValue("A" . ($key * 1 + 2), $value['increment_id']);
            $spreadsheet->getActiveSheet()->setCellValue("B" . ($key * 1 + 2), $value['status']);
            $spreadsheet->getActiveSheet()->setCellValue("C" . ($key * 1 + 2), date('Y-m-d H:i:s',$value['created_at']));
            switch ($value['site']){
                case 1:
                    $value['site'] = 'zeelool';
                    break;
                case 2:
                    $value['site'] = 'voogueme';
                    break;
                case 3:
                    $value['site'] = 'nihao';
                    break;
                case 4:
                    $value['site'] = 'meeloog';
                    break;
                case 5:
                    $value['site'] = 'wesee';
                    break;
                case 9:
                    $value['site'] = 'zeelool_es';
                    break;
                case 10:
                    $value['site'] = 'zeelool_de';
                    break;
                case 11:
                    $value['site'] = 'zeelool_jp';
                    break;
                case 12:
                    $value['site'] = 'voogmechic';
                    break;
            }

            $spreadsheet->getActiveSheet()->setCellValue("D" . ($key * 1 + 2), $value['site']);
            $spreadsheet->getActiveSheet()->setCellValue("E" . ($key * 1 + 2), $value['work']);
            $spreadsheet->getActiveSheet()->setCellValue("F" . ($key * 1 + 2), $value['work_status']);
            $spreadsheet->getActiveSheet()->setCellValue("G" . ($key * 1 + 2), $value['create_user_name']);

        }
        //设置宽度
        $spreadsheet->getActiveSheet()->getColumnDimension('A')->setWidth(20);
        $spreadsheet->getActiveSheet()->getColumnDimension('B')->setWidth(20);
        $spreadsheet->getActiveSheet()->getColumnDimension('C')->setWidth(40);
        $spreadsheet->getActiveSheet()->getColumnDimension('D')->setWidth(20);
        $spreadsheet->getActiveSheet()->getColumnDimension('E')->setWidth(20);
        $spreadsheet->getActiveSheet()->getColumnDimension('F')->setWidth(20);
        $spreadsheet->getActiveSheet()->getColumnDimension('G')->setWidth(20);
        $spreadsheet->getActiveSheet()->getColumnDimension('H')->setWidth(20);
        //设置边框
        $border = [
            'borders' => [
                'allBorders' => [
                    'borderStyle' => \PhpOffice\PhpSpreadsheet\Style\Border::BORDER_THIN, // 设置border样式
                    'color' => ['argb' => 'FF000000'], // 设置border颜色
                ],
            ],
        ];

        $spreadsheet->getDefaultStyle()->getFont()->setName('微软雅黑')->setSize(12);


        $setBorder = 'A1:' . $spreadsheet->getActiveSheet()->getHighestColumn() . $spreadsheet->getActiveSheet()->getHighestRow();
        $spreadsheet->getActiveSheet()->getStyle($setBorder)->applyFromArray($border);

        $spreadsheet->getActiveSheet()->getStyle('A1:H' . $spreadsheet->getActiveSheet()->getHighestRow())->getAlignment()->setHorizontal(\PhpOffice\PhpSpreadsheet\Style\Alignment::HORIZONTAL_CENTER);
        $spreadsheet->setActiveSheetIndex(0);

        $format = 'xlsx';
        $savename = '物流未发货订单' . date("YmdHis", time());;

        if ($format == 'xls') {
            //输出Excel03版本
            header('Content-Type:application/vnd.ms-excel');
            $class = "\PhpOffice\PhpSpreadsheet\Writer\Xls";
        } elseif ($format == 'xlsx') {
            //输出07Excel版本
            header('Content-Type: application/vnd.openxmlformats-officedocument.spreadsheetml.sheet');
            $class = "\PhpOffice\PhpSpreadsheet\Writer\Xlsx";
        }

        //输出名称
        header('Content-Disposition: attachment;filename="' . $savename . '.' . $format . '"');
        //禁止缓存
        header('Cache-Control: max-age=0');
        $writer = new $class($spreadsheet);

        $writer->save('php://output');

    }
}<|MERGE_RESOLUTION|>--- conflicted
+++ resolved
@@ -108,10 +108,6 @@
                 $start = date('Y-m', strtotime('-12 months'));
                 $end   = date('Y-m');
             }
-<<<<<<< HEAD
-=======
-
->>>>>>> 7b1706ba
             /*$cache_data = Cache::get('Supplydatacenter_datamarket'.$time_str.md5(serialize('stock_change_bar')));
             if (!$cache_data) {*/
                 $data = array();
@@ -135,20 +131,11 @@
                     }
                 }
                 $time_arr = array_column($data,'day_date');
-<<<<<<< HEAD
-                array_multisort($time_arr,SORT_DESC,$data);
-                dump($data);exit;
-           /* }else{
-                $data = $cache_data;
-            }*/
-            //Cache::set('Supplydatacenter_datamarket' .$time_str . md5(serialize('stock_change_bar')), $data, 7200);
-=======
                 array_multisort($time_arr,SORT_ASC,$data);
            /* }else{
                 $data = $cache_data;
             }
             Cache::set('Supplydatacenter_datamarket' .$time_str . md5(serialize('stock_change_bar')), $data, 7200);*/
->>>>>>> 7b1706ba
             $json['xcolumnData'] = array_column($data,'day_date');
             $json['column'] = ['库存'];
             $json['columnData'] = [
