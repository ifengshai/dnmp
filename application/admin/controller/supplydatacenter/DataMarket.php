--- conflicted
+++ resolved
@@ -88,11 +88,7 @@
                 unset($magentoplatformarr[$key]);
             }
         }
-<<<<<<< HEAD
-        $this->view->assign(compact('stock_overview','stock_measure_overview','stock_level_overview','stock_level_overview2','purchase_overview','logistics_completed_overview','magentoplatformarr','stock_age_overview','time_str'));
-=======
         $this->view->assign(compact('stock_overview','stock_measure_overview','stock_level_overview','stock_level_overview2','purchase_overview','logistics_completed_overview','magentoplatformarr','stock_age_overview','time_str1','time_str2'));
->>>>>>> 95cc439d
         return $this->view->fetch();
     }
     //库存变化折线图
@@ -711,7 +707,6 @@
                     'name' => '及时率',
                     'yAxisIndex' => 1,
                     'smooth' => true //平滑曲线
-<<<<<<< HEAD
                 ],
                 [
                     'type' => 'line',
@@ -720,16 +715,6 @@
                     'yAxisIndex' => 1,
                     'smooth' => true //平滑曲线
                 ],
-=======
-                ],
-                [
-                    'type' => 'line',
-                    'data' => $linecloumndata1,
-                    'name' => '平均及时率',
-                    'yAxisIndex' => 1,
-                    'smooth' => true //平滑曲线
-                ],
->>>>>>> 95cc439d
 
             ];
             return json(['code' => 1, 'data' => $json]);
