--- conflicted
+++ resolved
@@ -31,7 +31,6 @@
         $this->model = new \app\admin\model\warehouse\Check;
         $this->check_item = new \app\admin\model\warehouse\CheckItem;
         $this->purchase = new \app\admin\model\purchase\PurchaseOrder;
-        $this->batch = new \app\admin\model\purchase\PurchaseBatch();
     }
 
     /**
@@ -79,13 +78,13 @@
 
             list($where, $sort, $order, $offset, $limit) = $this->buildparams();
             $total = $this->model
-                ->with(['purchaseorder', 'supplier'])
+                ->with(['purchaseorder', 'supplier', 'orderreturn'])
                 ->where($where)
                 ->where($map)
                 ->order($sort, $order)
                 ->count();
             $list = $this->model
-                ->with(['purchaseorder', 'supplier'])
+                ->with(['purchaseorder', 'supplier', 'orderreturn'])
                 ->where($where)
                 ->where($map)
                 ->order($sort, $order)
@@ -127,12 +126,6 @@
                     $sku = $this->request->post("sku/a");
                     if (count(array_filter($sku)) < 1) {
                         $this->error('sku不能为空！！');
-                    }
-
-                    //是否错发 如果选择则以选择的为准
-                    $batch_type = input('batch_type');
-                    if ($batch_type == 1) {
-                        $params['error_type'] = $batch_type;
                     }
 
                     $params['create_person'] = session('admin.nickname');
@@ -214,11 +207,8 @@
             $logisticsinfo = new \app\admin\model\warehouse\LogisticsInfo;
             $info = $logisticsinfo->get($ids);
             $this->assign('info', $info);
-
-            //查询分批数据
-            $batch = $this->batch->hasWhere('purchaseBatchItem')->where('purchase_id', $info->purchase_id)->select();
-            $this->assign('batch', $batch);
-        }
+        }
+
 
         //查询供应商
         $supplier = new \app\admin\model\purchase\Supplier;
@@ -229,7 +219,12 @@
         $purchase = new \app\admin\model\purchase\PurchaseOrder;
         $purchase_data = $purchase->getPurchaseData();
         $this->assign('purchase_data', $purchase_data);
-        
+
+        //查询退货单
+        $orderReturn = new \app\admin\model\saleaftermanage\OrderReturn;
+        $orderReturnData = $orderReturn->getOrderReturnData();
+        $this->assign('order_return_data', $orderReturnData);
+
         //质检单
         $check_order_number = 'QC' . date('YmdHis') . rand(100, 999) . rand(100, 999);
         $this->assign('check_order_number', $check_order_number);
@@ -268,11 +263,6 @@
                     $sku = $this->request->post("sku/a");
                     if (count(array_filter($sku)) < 1) {
                         $this->error('sku不能为空！！');
-                    }
-                    //是否错发 如果选择则以选择的为准
-                    $batch_type = input('batch_type');
-                    if ($batch_type == 1) {
-                        $params['error_type'] = $batch_type;
                     }
 
 
@@ -335,10 +325,6 @@
             }
             $this->error(__('Parameter %s can not be empty', ''));
         }
-        //查询此采购单分批
-        $batch = new \app\admin\model\purchase\PurchaseBatch();
-        $batch_data = $batch->where('purchase_id', $row['purchase_id'])->select();
-        $this->assign('batch_data', $batch_data);
 
         //查询供应商
         $supplier = new \app\admin\model\purchase\Supplier;
@@ -347,7 +333,7 @@
 
         //查询采购单
         $purchase = new \app\admin\model\purchase\PurchaseOrder;
-        $purchase_data = $purchase->where('id', $row['purchase_id'])->find();
+        $purchase_data = $purchase->getPurchaseData();
         $this->assign('purchase_data', $purchase_data);
 
         //查询退货单
@@ -380,11 +366,6 @@
             }
         }
 
-        //查询此采购单分批
-        $batch = new \app\admin\model\purchase\PurchaseBatch();
-        $batch_data = $batch->where('purchase_id', $row['purchase_id'])->select();
-        $this->assign('batch_data', $batch_data);
-
         //查询供应商
         $supplier = new \app\admin\model\purchase\Supplier;
         $data = $supplier->getSupplierData();
@@ -392,9 +373,13 @@
 
         //查询采购单
         $purchase = new \app\admin\model\purchase\PurchaseOrder;
-        $purchase_data = $purchase->where('id', $row['purchase_id'])->find();
+        $purchase_data = $purchase->getPurchaseData();
         $this->assign('purchase_data', $purchase_data);
 
+        //查询退货单
+        $orderReturn = new \app\admin\model\saleaftermanage\OrderReturn;
+        $orderReturnData = $orderReturn->getOrderReturnData();
+        $this->assign('order_return_data', $orderReturnData);
 
         //查询质检单商品信息
         $check_item = new \app\admin\model\warehouse\CheckItem;
@@ -428,41 +413,34 @@
         $id = input('id');
         $purchase = new \app\admin\model\purchase\PurchaseOrder;
         $data = $purchase->get($id);
-        $batch = new \app\admin\model\purchase\PurchaseBatch();
-        //判断是否分批
-        if ($data['is_batch'] == 1) {
-            $data->batch = $batch->where('purchase_id', $id)->select();
-        } else {
-            //查询采购单商品信息
-            $purchase_item = new \app\admin\model\purchase\PurchaseOrderItem;
-            $map['purchase_id'] = $id;
-            $item = $purchase_item->where($map)->select();
-
-            //查询质检数量
-            $skus = array_column($item, 'sku');
-            //查询质检信息
-            $check_map['Check.purchase_id'] = $id;
-            $check_map['type'] = 1;
-            $check = new \app\admin\model\warehouse\Check;
-            $list = $check->hasWhere('checkItem', ['sku' => ['in', $skus]])
-                ->where($check_map)
-                ->field('sku,sum(arrivals_num) as check_num')
-                ->group('sku')
-                ->select();
-            $list = collection($list)->toArray();
-            //重组数组
-            $check_item = [];
-            foreach ($list as $k => $v) {
-                @$check_item[$v['sku']]['check_num'] = $v['check_num'];
-            }
-
-            foreach ($item as $k => $v) {
-                $item[$k]['check_num'] = @$check_item[$v['sku']]['check_num'] ?? 0;
-            }
-
-            $data->item = $item;
-        }
-
+
+        //查询采购单商品信息
+        $purchase_item = new \app\admin\model\purchase\PurchaseOrderItem;
+        $map['purchase_id'] = $id;
+        $item = $purchase_item->where($map)->select();
+        //查询质检数量
+        $skus = array_column($item, 'sku');
+        //查询质检信息
+        $check_map['Check.purchase_id'] = $id;
+        $check_map['type'] = 1;
+        $check = new \app\admin\model\warehouse\Check;
+        $list = $check->hasWhere('checkItem', ['sku' => ['in', $skus]])
+            ->where($check_map)
+            ->field('sku,sum(arrivals_num) as check_num')
+            ->group('sku')
+            ->select();
+        $list = collection($list)->toArray();
+        //重组数组
+        $check_item = [];
+        foreach ($list as $k => $v) {
+            @$check_item[$v['sku']]['check_num'] = $v['check_num'];
+        }
+
+        foreach ($item as $k => $v) {
+            $item[$k]['check_num'] = @$check_item[$v['sku']]['check_num'] ?? 0;
+        }
+
+        $data->item = $item;
         if ($data) {
             $this->success('', '', $data);
         } else {
@@ -471,54 +449,27 @@
     }
 
     /**
-     * 获取采购单分批商品明细数据
-     *
-     * @Description
-     * @author wpl
-     * @since 2020/05/25 10:34:53 
-     * @return void
-     */
-    public function getItemData()
-    {
-        if ($this->request->isAjax()) {
-            $id = input('id');
-            $batch = new \app\admin\model\purchase\PurchaseBatch();
-            $item = $batch->alias('a')->where('a.id', $id)
-                ->field('b.sku,b.arrival_num,c.supplier_sku,c.purchase_num,a.purchase_id')
-                ->join(['fa_purchase_batch_item' => 'b'], 'a.id=b.purchase_batch_id')
-                ->join(['fa_purchase_order_item' => 'c'], 'c.purchase_id=a.purchase_id and b.sku=c.sku')
-                ->select();
-            //查询质检数量
-            $skus = array_column($item, 'sku');
-            //查询质检信息
-            $check_map['Check.purchase_id'] = $id;
-            $check_map['type'] = 1;
-            $check = new \app\admin\model\warehouse\Check;
-            $list = $check->hasWhere('checkItem', ['sku' => ['in', $skus]])
-                ->where($check_map)
-                ->field('sku,sum(arrivals_num) as check_num')
-                ->group('sku')
-                ->select();
-            $list = collection($list)->toArray();
-            //重组数组
-            $check_item = [];
-            foreach ($list as $k => $v) {
-                @$check_item[$v['sku']]['check_num'] = $v['check_num'];
-            }
-
-            foreach ($item as $k => $v) {
-                $item[$k]['check_num'] = @$check_item[$v['sku']]['check_num'] ?? 0;
-            }
-
-            if ($item) {
-                $this->success('', '', $item);
-            } else {
-                $this->error();
-            }
-        }
-    }
-
-
+     * 获取退货单商品信息
+     */
+    public function getOrderReturnData()
+    {
+        $id = input('id');
+        //查询退货单商品信息
+        $orderReturnItem = new \app\admin\model\saleaftermanage\OrderReturnItem;
+        $map['order_return_id'] = $id;
+        $list = $orderReturnItem->where($map)->alias('a')->field('b.order_platform,a.*')->join(['fa_order_return' => 'b'], 'a.order_return_id = b.id')->select();
+        $ItemPlatformSku = new \app\admin\model\itemmanage\ItemPlatformSku;
+        //平台SKU转商品SKU
+        foreach ($list as $k => $v) {
+            $return_sku = $ItemPlatformSku->getTrueSku($v['return_sku'], $v['order_platform']);
+            $list[$k]['return_sku'] = $return_sku ?? '';
+        }
+        if ($list) {
+            $this->success('', '', $list);
+        } else {
+            $this->error('未查询到数据！！');
+        }
+    }
 
     //删除质检单商品信息
     public function deleteItem()
@@ -655,10 +606,7 @@
             //查询质检单
             $where['a.id'] = ['in', $ids];
             $where['a.status'] = 2;
-<<<<<<< HEAD
-=======
             $where['a.is_return'] = 0;
->>>>>>> 047b6b80
             $where['b.unqualified_num'] = ['>', 0];
             $res = $this->model->alias('a')->field('b.check_id,b.id,a.purchase_id,c.purchase_num,c.purchase_price,c.purchase_total,b.supplier_sku,b.sku,b.unqualified_num,b.remark')->where($where)
                 ->join(['fa_check_order_item' => 'b'], 'a.id=b.check_id')
@@ -774,11 +722,11 @@
             ->order('check.id desc')
             ->select();
         $list = collection($list)->toArray();
-
+       
         //查询供应商
         $supplier = new \app\admin\model\purchase\Supplier();
         $supplier_data = $supplier->getSupplierData();
-
+        
         //从数据库查询需要的数据
         $spreadsheet = new Spreadsheet();
 
@@ -822,6 +770,7 @@
             $spreadsheet->getActiveSheet()->setCellValue("O" . ($key * 1 + 2), $value['unqualified_num']);
             $spreadsheet->getActiveSheet()->setCellValue("P" . ($key * 1 + 2), $value['create_person']);
             $spreadsheet->getActiveSheet()->setCellValue("Q" . ($key * 1 + 2), $value['createtime']);
+
         }
 
         //设置宽度
@@ -843,7 +792,7 @@
         $spreadsheet->getActiveSheet()->getColumnDimension('P')->setWidth(20);
         $spreadsheet->getActiveSheet()->getColumnDimension('Q')->setWidth(20);
 
-
+        
 
         //设置边框
         $border = [
@@ -862,7 +811,7 @@
         $spreadsheet->getActiveSheet()->getStyle($setBorder)->applyFromArray($border);
 
         $spreadsheet->getActiveSheet()->getStyle('A1:Q' . $spreadsheet->getActiveSheet()->getHighestRow())->getAlignment()->setHorizontal(\PhpOffice\PhpSpreadsheet\Style\Alignment::HORIZONTAL_CENTER);
-
+       
 
         $spreadsheet->setActiveSheetIndex(0);
         // return exportExcel($spreadsheet, 'xls', '登陆日志');
