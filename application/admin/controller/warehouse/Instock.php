<?php

namespace app\admin\controller\warehouse;

use app\admin\model\itemmanage\ItemPlatformSku;
use app\admin\model\warehouse\ProductBarCodeItem;
use app\common\controller\Backend;
use function Matrix\identity;
use PhpOffice\PhpSpreadsheet\Cell\Coordinate;
use PhpOffice\PhpSpreadsheet\Reader\Csv;
use PhpOffice\PhpSpreadsheet\Reader\Xls;
use PhpOffice\PhpSpreadsheet\Reader\Xlsx;
use think\Db;
use think\Exception;
use think\exception\PDOException;
use think\exception\ValidateException;
use PhpOffice\PhpSpreadsheet\Spreadsheet;
use app\admin\model\StockLog;
use Think\Log;

/**
 * 入库单管理
 *
 * @icon fa fa-circle-o
 */
class Instock extends Backend
{

    /**
     * Instock模型对象
     * @var \app\admin\model\warehouse\Instock
     */
    protected $model = null;

    //当前是否为关联查询
    protected $relationSearch = true;

    /**
     * 无需鉴权的方法,但需要登录
     * @var array
     */
    protected $noNeedRight = ['deleteItem'];

    public function _initialize()
    {
        parent::_initialize();
        $this->model = new \app\admin\model\warehouse\Instock;
        $this->type = new \app\admin\model\warehouse\InstockType;
        $this->instockItem = new \app\admin\model\warehouse\InstockItem;
        $this->purchase = new \app\admin\model\purchase\PurchaseOrder;
    }

    /**
     * 默认生成的控制器所继承的父类中有index/add/edit/del/multi五个基础方法、destroy/restore/recyclebin三个回收站方法
     * 因此在当前控制器中可不用编写增删改查的代码,除非需要自己控制这部分逻辑
     * 需要将application/admin/library/traits/Backend.php中对应的方法复制到当前控制器,然后进行修改
     */


    /**
     * 查看
     */
    public function index()
    {
        //设置过滤方法
        $this->request->filter(['strip_tags']);
        if ($this->request->isAjax()) {
            //如果发送的来源是Selectpage，则转发到Selectpage
            if ($this->request->request('keyField')) {
                return $this->selectpage();
            }

            //自定义sku搜索
            $filter = json_decode($this->request->get('filter'), true);
            if ($filter['sku']) {
                $smap['sku'] = ['like', '%' . $filter['sku'] . '%'];
                $ids = $this->instockItem->where($smap)->column('in_stock_id');
                $map['instock.id'] = ['in', $ids];
                unset($filter['sku']);
                $this->request->get(['filter' => json_encode($filter)]);
            }


            list($where, $sort, $order, $offset, $limit) = $this->buildparams();
            $total = $this->model
                ->with(['checkorder', 'instocktype'])
                ->where($where)
                ->where($map)
                ->order($sort, $order)
                ->count();

            $list = $this->model
                ->with(['checkorder', 'instocktype'])
                ->where($where)
                ->where($map)
                ->order($sort, $order)
                ->limit($offset, $limit)
                ->select();
            $list = collection($list)->toArray();
            $result = array("total" => $total, "rows" => $list);

            return json($result);
        }
        return $this->view->fetch();
    }


    /**
     * 添加
     */
    public function add()
    {
        if ($this->request->isPost()) {
            $params = $this->request->post("row/a");
            if ($params) {
                $params = $this->preExcludeFields($params);

                if ($this->dataLimit && $this->dataLimitFieldAutoFill) {
                    $params[$this->dataLimitField] = $this->auth->id;
                }
                $result = false;
                Db::startTrans();
                try {
                    //是否采用模型验证
                    if ($this->modelValidate) {
                        $name = str_replace("\\model\\", "\\validate\\", get_class($this->model));
                        $validate = is_bool($this->modelValidate) ? ($this->modelSceneValidate ? $name . '.add' : $name) : $this->modelValidate;
                        $this->model->validateFailException(true)->validate($validate);
                    }

                    $sku = $this->request->post("sku/a");
                    if (count(array_filter($sku)) < 1) {
                        $this->error('sku不能为空！！');
                    }

                    //存在平台id 代表把当前入库单的sku分给这个平台 首先做判断 判断入库单的sku是否都有此平台对应的映射关系
                    if ($params['platform_id']) {
                        foreach (array_filter($sku) as $k => $v) {
                            $item_platform_sku = new \app\admin\model\itemmanage\ItemPlatformSku();

                            $sku_platform = $item_platform_sku->where(['sku' => $v, 'platform_type' => $params['platform_id']])->find();
                            if (!$sku_platform) {
                                $this->error('此sku：' . $v . '没有同步至此平台，请先同步后重试');
                            }
                        }
                        $params['create_person'] = session('admin.nickname');
                        $params['createtime'] = date('Y-m-d H:i:s', time());
                        $result = $this->model->allowField(true)->save($params);

                        //添加入库信息
                        if ($result !== false) {

                            $in_stock_num = $this->request->post("in_stock_num/a");
                            $sample_num = $this->request->post("sample_num/a");
                            $purchase_id = $this->request->post("purchase_id/a");
                            $data = [];
                            foreach (array_filter($sku) as $k => $v) {
                                $data[$k]['sku'] = $v;
                                $data[$k]['in_stock_num'] = $in_stock_num[$k];
                                $data[$k]['sample_num'] = $sample_num[$k];
                                $data[$k]['no_stock_num'] = $in_stock_num[$k];
                                $data[$k]['purchase_id'] = $purchase_id[$k];
                                $data[$k]['in_stock_id'] = $this->model->id;
                            }
                            //批量添加
                            $this->instockItem->allowField(true)->saveAll($data);
                        }
                    } else {
                        $params['create_person'] = session('admin.nickname');
                        $params['createtime'] = date('Y-m-d H:i:s', time());
                        $result = $this->model->allowField(true)->save($params);

                        //添加入库信息
                        if ($result !== false) {
                            //更改质检单为已创建入库单
                            $check = new \app\admin\model\warehouse\Check;
                            $check->allowField(true)->save(['is_stock' => 1], ['id' => $params['check_id']]);


                            $in_stock_num = $this->request->post("in_stock_num/a");
                            $sample_num = $this->request->post("sample_num/a");
                            $purchase_id = $this->request->post("purchase_id/a");
                            $data = [];
                            foreach (array_filter($sku) as $k => $v) {
                                $data[$k]['sku'] = $v;
                                $data[$k]['in_stock_num'] = $in_stock_num[$k];
                                $data[$k]['sample_num'] = $sample_num[$k];
                                $data[$k]['no_stock_num'] = $in_stock_num[$k];
                                $data[$k]['purchase_id'] = $purchase_id[$k];
                                $data[$k]['in_stock_id'] = $this->model->id;
                            }
                            //批量添加
                            $this->instockItem->allowField(true)->saveAll($data);
                        }
                    }


                    Db::commit();
                } catch (ValidateException $e) {
                    Db::rollback();
                    $this->error($e->getMessage());
                } catch (PDOException $e) {
                    Db::rollback();
                    $this->error($e->getMessage());
                } catch (Exception $e) {
                    Db::rollback();
                    $this->error($e->getMessage());
                }
                if ($result !== false) {
                    $this->success('添加成功！！', '', url('index'));
                } else {
                    $this->error(__('No rows were inserted'));
                }
            }
            $this->error(__('Parameter %s can not be empty', ''));
        }

        //质检单id
        $ids = input('ids');
        //根据type值判断是从哪个入口进入的添加入库单 type值为1是从质检入口进入 type值为2是从入库单直接添加 直接添加的需要选择站点
        $types = input('type');
        if ($ids) {
            $this->assign('ids', $ids);
            $this->assign('instocktype', 1);
        }

        //查询入库分类
        $type = $this->type->where('is_del', 1)->select();
        $this->assign('type', $type);

        //查询质检单
        $check = new \app\admin\model\warehouse\Check;
        $map['status'] = 2;
        $map['is_stock'] = 0;
        $purchase_data = $check->where($map)->order('createtime desc')->column('check_order_number', 'id');
        $this->assign('purchase_data', $purchase_data);

        //质检单
        $instock_number = 'IN' . date('YmdHis') . rand(100, 999) . rand(100, 999);
        $this->assign('types', $types);
        $this->assign('instock_number', $instock_number);
        return $this->view->fetch();
    }


    /**
     * 获取质检单商品信息
     */
    public function getCheckData()
    {
        $id = input('id');
        //查询质检信息
        $check_map['Check.id'] = $id;
        $check_map['Check.status'] = 2;
        $check_map['Check.is_stock'] = 0;
        $check = new \app\admin\model\warehouse\Check;
        $list = $check->hasWhere('checkItem')
            ->where($check_map)
            ->field('Check.purchase_id,Check.replenish_id,sku,supplier_sku,purchase_num,check_num,arrivals_num,quantity_num,sample_num')
            ->group('CheckItem.id')
            ->select();
        $list = collection($list)->toArray();

        if ($list) {
            $this->success('', '', $list);
        } else {
            $this->error();
        }
    }


    /**
     * 编辑
     */
    public function edit($ids = null)
    {
        $row = $this->model->get($ids);
        if (!$row) {
            $this->error(__('No Results were found'));
        }

        //判断状态是否为新建
        if ($row['status'] > 0) {
            $this->error('只有新建状态才能编辑！！', url('index'));
        }

        $adminIds = $this->getDataLimitAdminIds();
        if (is_array($adminIds)) {
            if (!in_array($row[$this->dataLimitField], $adminIds)) {
                $this->error(__('You have no permission'));
            }
        }
        if ($this->request->isPost()) {
            $params = $this->request->post("row/a");
            if ($params) {
                $params = $this->preExcludeFields($params);
                $result = false;
                Db::startTrans();
                try {
                    //是否采用模型验证
                    if ($this->modelValidate) {
                        $name = str_replace("\\model\\", "\\validate\\", get_class($this->model));
                        $validate = is_bool($this->modelValidate) ? ($this->modelSceneValidate ? $name . '.edit' : $name) : $this->modelValidate;
                        $row->validateFailException(true)->validate($validate);
                    }

                    $sku = $this->request->post("sku/a");
                    if (count(array_filter($sku)) < 1) {
                        $this->error('sku不能为空！！');
                    }


                    $result = $row->allowField(true)->save($params);

                    //修改产品
                    if ($result !== false) {
                        $item_id = $this->request->post("item_id/a");
                        $in_stock_num = $this->request->post("in_stock_num/a");
                        $data = [];
                        foreach (array_filter($sku) as $k => $v) {
                            $data[$k]['sku'] = $v;
                            $data[$k]['in_stock_num'] = $in_stock_num[$k];
                            $data[$k]['no_stock_num'] = $in_stock_num[$k];
                            if (@$item_id[$k]) {
                                $data[$k]['id'] = $item_id[$k];
                            } else {
                                $data[$k]['in_stock_id'] = $ids;
                            }
                        }
                        //批量添加
                        $this->instockItem->allowField(true)->saveAll($data);
                    }
                    Db::commit();
                } catch (ValidateException $e) {
                    Db::rollback();
                    $this->error($e->getMessage());
                } catch (PDOException $e) {
                    Db::rollback();
                    $this->error($e->getMessage());
                } catch (Exception $e) {
                    Db::rollback();
                    $this->error($e->getMessage());
                }
                if ($result !== false) {
                    $this->success();
                } else {
                    $this->error(__('No rows were updated'));
                }
            }
            $this->error(__('Parameter %s can not be empty', ''));
        }

        //查询入库分类
        $type = $this->type->where('is_del', 1)->select();
        $this->assign('type', $type);

        //查询质检单
        $check = new \app\admin\model\warehouse\Check;
        $map['status'] = 2;
        $purchase_data = $check->where($map)->order('createtime desc')->column('check_order_number', 'id');
        $this->assign('purchase_data', $purchase_data);


        /***********查询入库商品信息***************/
        //查询入库单商品信息
        $item_map['in_stock_id'] = $ids;
        $item = $this->instockItem->where($item_map)->select();

        //查询对应质检数据
        $checkItem = new \app\admin\model\warehouse\CheckItem;
        $check_data = $checkItem->where('check_id', $row['check_id'])->column('*', 'sku');
        /***********end***************/
        $this->assign('item', $item);
        if ($row['platform_id'] > 0) {
            $this->assign('types', 2);
        }
        if ($row['check_id'] > 0) {
            $this->assign('types', 1);
        }
        $this->assign('check_data', $check_data);
        $this->view->assign("row", $row);
        return $this->view->fetch();
    }

    /**
     * 编辑
     */
    public function detail($ids = null)
    {
        $row = $this->model->get($ids);
        if (!$row) {
            $this->error(__('No Results were found'));
        }
        $adminIds = $this->getDataLimitAdminIds();
        if (is_array($adminIds)) {
            if (!in_array($row[$this->dataLimitField], $adminIds)) {
                $this->error(__('You have no permission'));
            }
        }

        //查询入库分类
        $type = $this->type->where('is_del', 1)->select();
        $this->assign('type', $type);

        //查询质检单
        $check = new \app\admin\model\warehouse\Check;
        $map['status'] = 2;
        $purchase_data = $check->where($map)->order('createtime desc')->column('check_order_number', 'id');
        $this->assign('purchase_data', $purchase_data);


        /***********查询入库商品信息***************/
        //查询入库单商品信息
        $item_map['in_stock_id'] = $ids;
        $item = $this->instockItem->where($item_map)->select();

        //查询对应质检数据
        $checkItem = new \app\admin\model\warehouse\CheckItem;
        $check_data = $checkItem->where('check_id', $row['check_id'])->column('*', 'sku');
        /***********end***************/
        if ($row['platform_id'] > 0) {
            $this->assign('types', 2);
        }
        if ($row['check_id'] > 0) {
            $this->assign('types', 1);
        }

        $this->assign('item', $item);
        $this->assign('check_data', $check_data);
        $this->view->assign("row", $row);
        return $this->view->fetch();
    }

    //删除入库单里的商品信息
    public function deleteItem()
    {
        $id = input('id');
        $res = $this->instockItem->destroy($id);
        if ($res) {
            $this->success();
        } else {
            $this->error();
        }
    }


    /**
     * 审核
     */
    public function setStatus()
    {


        $ids = $this->request->post("ids/a");
        if (!$ids) {
            $this->error('缺少参数！！');
        }
        $map['id'] = ['in', $ids];
        $row = $this->model->where($map)->select();

        foreach ($row as $v) {
            if ($v['status'] !== 1) {
                $this->error('只有待审核状态才能操作！！');
            }
        }
        $data['status'] = input('status');
        if ($data['status'] == 2) {
            $data['check_time'] = date('Y-m-d H:i:s', time());
        }

        //查询入库明细数据
        $list = $this->model->alias('a')
            ->join(['fa_in_stock_item' => 'b'], 'a.id=b.in_stock_id')
            ->where(['b.in_stock_id' => ['in', $ids]])
            ->field('a.*,b.id as bid,b.sku,b.in_stock_num,b.in_stock_id,b.no_stock_num,b.purchase_id,b.sample_num,b.price')
            ->select();
        $list = collection($list)->toArray();

        $skus = array_column($list, 'sku');

        //查询存在产品库的sku
        $item = new \app\admin\model\itemmanage\Item;
        $skus = $item->where(['sku' => ['in', $skus]])->column('sku');
        foreach ($list as $v) {
            if (!in_array($v['sku'], $skus)) {
                $this->error('此sku:' . $v['sku'] . '不存在！！');
            }
        }

        $new_product_mapp = new \app\admin\model\NewProductMapping();
        $platform = new \app\admin\model\itemmanage\ItemPlatformSku();
        $item_platform_sku_model = new ItemPlatformSku();
        $purchase = new \app\admin\model\purchase\PurchaseOrderItem;
        $allocated = new \app\admin\model\itemmanage\GoodsStockAllocated;
        $item = new \app\admin\model\itemmanage\Item;

        $this->model->startTrans();
        $item->startTrans();
        $purchase->startTrans();
        $platform->startTrans();
        $this->purchase->startTrans();
        (new StockLog())->startTrans();

        $this->_product_bar_code_item = new \app\admin\model\warehouse\ProductBarCodeItem();

        try {
            $data['check_person'] = session('admin.nickname');
            $res = $this->model->allowField(true)->isUpdate(true, $map)->save($data);

            if ($data['status'] == 2) {
                /**
                 * @todo 审核通过增加库存 并添加入库单入库数量
                 */
                $error_num = [];
                foreach ($list as $k => $v) {
                    $item_map['sku'] = $v['sku'];
                    $item_map['is_del'] = 1;
                    $sku_item = $item->where($item_map)->find();
                    //审核通过对虚拟库存的操作
                    //审核通过时按照补货需求比例 划分各站虚拟库存 如果未关联补货需求单则按照当前各站虚拟库存数量实时计算各站比例（弃用）
                    //采购过来的 有采购单的 1、有补货需求单的直接按比例分配 2、没有补货需求单的都给m站
                    //如果存在采购单id
                    if (!empty($v['purchase_id'])) {
                        //采购入库
                        $is_purchase = 10;
                        //如果存在关联补货需求单id
                        if ($v['replenish_id']) {

                            //采购有比例入库
                            $change_type = 16;
                            //查询各站补货需求量占比
                            $rate_arr = $new_product_mapp
                                ->where(['replenish_id' => $v['replenish_id'], 'sku' => $v['sku'], 'is_show' => 0])
                                // ->order('rate asc')
                                ->field('rate,website_type')
                                ->select();

                            // dump(collection($rate_arr)->toArray());die;
                            //根据入库数量插入各站虚拟仓库存
                            $all_num = count($rate_arr);
                            $stock_num = $v['in_stock_num'];
                            //获得应到货数量
                            $check = new \app\admin\model\warehouse\CheckItem();
                            $should_arrivals_num = $check->where('check_id', $v['check_id'])->value('should_arrival_num');

                            foreach ($rate_arr as $key => $val) {

                                //最后一个站点 剩余数量分给最后一个站
                                if (($all_num - $key) == 1) {
                                    Log::write("第一次");
                                    Log::write($val);
                                    //当前sku映射关系详情
                                    $sku_platform = $platform->where(['sku' => $v['sku'], 'platform_type' => $val['website_type']])->find();
<<<<<<< HEAD
                                    Log::write($sku_platform);
=======
>>>>>>> 35cc9efa
                                    //如果站点是Z站 且虚拟仓库存为0
                                    if ($val['website_type'] ==1){
                                        if ($sku_platform->stock == 0  && $stock_num > 0){
                                            $value['sku'] = $sku_platform->platform_sku;
                                            $url  =  config('url.zeelool_url').'magic/product/productArrival';
                                            $this->submission_post($url,$value);
                                        }
                                    }
                                    //增加站点虚拟仓库存
                                    $platform->where(['sku' => $v['sku'], 'platform_type' => $val['website_type']])->setInc('stock', $stock_num);
                                    //入库的时候减少待入库数量
                                    $platform->where(['sku' => $v['sku'], 'platform_type' => $val['website_type']])->setDec('wait_instock_num', $should_arrivals_num);
                                    //插入日志表
                                    (new StockLog())->setData([
                                        'type' => 2,
                                        'site' => $val['website_type'],
                                        'modular' => 10,
                                        'change_type' => 16,
                                        'sku' => $v['sku'],
                                        'order_number' => $v['in_stock_number'],
                                        'source' => 1,
                                        'fictitious_before' => $sku_platform['stock'],
                                        'fictitious_change' => $stock_num,
                                        'wait_instock_num_before' => $sku_platform['wait_instock_num'],
                                        'wait_instock_num_change' => -$should_arrivals_num,
                                        'create_person' => session('admin.nickname'),
                                        'create_time' => time(),
                                        'number_type' => 3,
                                    ]);
                                } else {
                                    Log::write("第二次");
                                    $num = round($v['in_stock_num'] * $val['rate']);
                                    $should_arrivals_num_plat = round($should_arrivals_num * $val['rate']);
                                    $stock_num -= $num;
                                    $should_arrivals_num -= $should_arrivals_num_plat;
                                    $sku_platform = $platform->where(['sku' => $v['sku'], 'platform_type' => $val['website_type']])->find();
<<<<<<< HEAD
                                    Log::write($sku_platform);
=======
>>>>>>> 35cc9efa
                                    //如果站点是Z站 且虚拟仓库存为0
                                    if ($val['website_type'] ==1){
                                        if ($sku_platform['stock'] == 0  && $num > 0){
                                            $value['sku'] = $sku_platform['platform_sku'];
                                            $url  =  config('url.zeelool_url').'magic/product/productArrival';
                                            $this->submission_post($url,$value);
                                        }
                                    }
                                    //增加站点虚拟仓库存
                                    $platform->where(['sku' => $v['sku'], 'platform_type' => $val['website_type']])->setInc('stock', $num);
                                    //入库的时候减少待入库数量
                                    $platform->where(['sku' => $v['sku'], 'platform_type' => $val['website_type']])->setDec('wait_instock_num', $should_arrivals_num_plat);
                                    //插入日志表
                                    (new StockLog())->setData([
                                        'type' => 2,
                                        'site' => $val['website_type'],
                                        'modular' => 10,
                                        'change_type' => 16,
                                        'sku' => $v['sku'],
                                        'order_number' => $v['in_stock_number'],
                                        'source' => 1,
                                        'fictitious_before' => $sku_platform['stock'],
                                        'fictitious_change' => $num,
                                        'wait_instock_num_before' => $sku_platform['wait_instock_num'],
                                        'wait_instock_num_change' => -$should_arrivals_num_plat,
                                        'create_person' => session('admin.nickname'),
                                        'create_time' => time(),
                                        'number_type' => 3,
                                    ]);
                                }
                            }
                        } else {

                            //采购没有比例入库
                            $change_type = 17;
                            //记录没有采购比例直接入库的sku
                            $allocated->allowField(true)->save(['sku' => $v['sku'], 'change_num' => $v['in_stock_num'], 'create_time' => date('Y-m-d H:i:s')]);

                            $item_platform_sku = $platform->where(['sku' => $v['sku'], 'platform_type' => 4])->find();
                            //sku没有同步meeloog站 无法添加虚拟库存 必须先同步
                            if (empty($item_platform_sku)) {
                                $this->error('sku：' . $v['sku'] . '没有同步meeloog站，请先同步');
                            }
                            $platform->where(['sku' => $v['sku'], 'platform_type' => $item_platform_sku['platform_type']])->setInc('stock', $v['in_stock_num']);
                            //入库的时候减少待入库数量
                            //  $platform->where(['sku' => $v['sku'], 'platform_type' => 4])->setDec('wait_instock_num', $v['in_stock_num']);

                            //插入日志表
                            (new StockLog())->setData([
                                'type' => 2,
                                'site' => 4,
                                'modular' => 10,
                                'change_type' => 17,
                                'sku' => $v['sku'],
                                'order_number' => $v['in_stock_number'],
                                'source' => 1,
                                'fictitious_before' => $item_platform_sku['stock'],
                                'fictitious_change' => $v['in_stock_num'],
                                // 'wait_instock_num_before' => $item_platform_sku['wait_instock_num'],
                                // 'wait_instock_num_change' => -$v['in_stock_num'],
                                'create_person' => session('admin.nickname'),
                                'create_time' => time(),
                                'number_type' => 3,
                            ]);
                        }
                    }
                    //不是采购过来的 如果有站点id 说明是指定增加此平台sku
                    elseif ($v['platform_id']) {
                        //手动入库
                        $change_type = 18;
                        //出入库
                        $is_purchase = 11;
                        $item_platform_sku = $platform->where(['sku' => $v['sku'], 'platform_type' => $v['platform_id']])->find();
                        $platform->where(['sku' => $v['sku'], 'platform_type' => $v['platform_id']])->setInc('stock', $v['in_stock_num']);
                        (new StockLog())->setData([
                            'type' => 2,
                            'site' => $v['platform_id'],
                            'modular' => 11,
                            'change_type' => 18,
                            'sku' => $v['sku'],
                            'order_number' => $v['in_stock_number'],
                            'source' => 1,
                            'fictitious_before' => $item_platform_sku['stock'],
                            'fictitious_change' => $v['in_stock_num'],
                            'create_person' => session('admin.nickname'),
                            'create_time' => time(),
                            'number_type' => 3,
                        ]);
                        //如果站点信息等于1 zeelool站点
                        //虚拟库存为0时  讲信息通知到网站端
<<<<<<< HEAD
                        //                        if ($v['platform_id'] ==1){
                        //                            Log::write("第三次");
                        //                            Log::write($item_platform_sku);
                        //                            if ($item_platform_sku->stock == 0  && $v['in_stock_num'] > 0){
                        //                                $value['sku'] = $item_platform_sku->platform_sku;
                        //                                $url  =  config('url.zeelool_url').'magic/product/productArrival';
                        //                                $this->submission_post($url,$value);
                        //                            }
                        //                        }

=======
//                        if ($v['platform_id'] ==1){
//                            Log::write("第三次");
//                            Log::write($item_platform_sku);
//                            if ($item_platform_sku->stock == 0  && $v['in_stock_num'] > 0){
//                                $value['sku'] = $item_platform_sku->platform_sku;
//                                $url  =  config('url.zeelool_url').'magic/product/productArrival';
//                                $this->submission_post($url,$value);
//                            }
//                        }
>>>>>>> 35cc9efa
                    } //没有采购单也没有站点id 说明是盘点过来的
                    else {
                        //盘点
                        $change_type = 20;
                        //盘点
                        $is_purchase = 12;
                        //根据当前sku 和当前 各站的虚拟库存进行分配
                        $item_platform_sku = $platform->where('sku', $v['sku'])->order('stock asc')->field('platform_type,stock')->select();
                        $all_num = count($item_platform_sku);

                        $stock_num = $v['in_stock_num'];
                        //计算当前sku的总虚拟库存 如果总的为0 表示当前所有平台的此sku都为0 此时入库的话按照平均规则分配 例如五个站都有此品 那么比例就是20%
                        $stock_all_num = array_sum(array_column($item_platform_sku, 'stock'));
                        if ($stock_all_num == 0) {
                            $rate_rate = 1 / $all_num;
                            foreach ($item_platform_sku as $key => $val) {
                                $item_platform_sku_detail = $platform->where(['sku' => $v['sku'], 'platform_type' => $val['platform_type']])->find();
<<<<<<< HEAD
                                //                                if ($val['platform_type'] ==1){
                                //                                    Log::write("第四次");
                                //                                    Log::write($item_platform_sku_detail);
                                //                                    if ($item_platform_sku_detail->stock ==0 && $stock_num >0 ){
                                //                                        $value['sku'] = $item_platform_sku_detail->platform_sku;
                                //                                        $url  =  config('url.zeelool_url').'magic/product/productArrival';
                                //                                        $this->submission_post($url,$value);
                                //                                    }
                                //                                }

=======
//                                if ($val['platform_type'] ==1){
//                                    Log::write("第四次");
//                                    Log::write($item_platform_sku_detail);
//                                    if ($item_platform_sku_detail->stock ==0 && $stock_num >0 ){
//                                        $value['sku'] = $item_platform_sku_detail->platform_sku;
//                                        $url  =  config('url.zeelool_url').'magic/product/productArrival';
//                                        $this->submission_post($url,$value);
//                                    }
//                                }
>>>>>>> 35cc9efa
                                //最后一个站点 剩余数量分给最后一个站
                                if (($all_num - $key) == 1) {
                                    $platform->where(['sku' => $v['sku'], 'platform_type' => $val['platform_type']])->setInc('stock', $stock_num);

                                    //插入日志表
                                    (new StockLog())->setData([
                                        'type' => 2,
                                        'site' => $val['platform_type'],
                                        'modular' => 12,
                                        'change_type' => 20,
                                        'sku' => $v['sku'],
                                        'order_number' => $v['in_stock_number'],
                                        'source' => 1,
                                        'fictitious_before' => $item_platform_sku_detail['stock'],
                                        'fictitious_change' => $stock_num,
                                        'create_person' => session('admin.nickname'),
                                        'create_time' => time(),
                                        'number_type' => 3,
                                    ]);
                                } else {
                                    $num = round($v['in_stock_num'] * $rate_rate);
                                    $stock_num -= $num;
                                    $platform->where(['sku' => $v['sku'], 'platform_type' => $val['platform_type']])->setInc('stock', $num);
                                    //插入日志表
                                    (new StockLog())->setData([
                                        'type' => 2,
                                        'site' => $val['platform_type'],
                                        'modular' => 12,
                                        'change_type' => 20,
                                        'sku' => $v['sku'],
                                        'order_number' => $v['in_stock_number'],
                                        'source' => 1,
                                        'fictitious_before' => $item_platform_sku_detail['stock'],
                                        'fictitious_change' => $num,
                                        'create_person' => session('admin.nickname'),
                                        'create_time' => time(),
                                        'number_type' => 3,
                                    ]);
                                }
                            }
                        } else {
                            //某個平台這個sku存在庫存 就按照當前各站的虛擬庫存進行分配
                            $whole_num = $platform->where('sku', $v['sku'])->sum('stock');
                            $stock_num = $v['in_stock_num'];
                            foreach ($item_platform_sku as $key => $val) {
                                $item_platform_sku_detail = $platform->where(['sku' => $v['sku'], 'platform_type' => $val['platform_type']])->find();
<<<<<<< HEAD
                                //                                if ($val['platform_type'] ==1){
                                //                                    Log::write("第五次");
                                //                                    Log::write($item_platform_sku_detail);
                                //                                    if ($item_platform_sku_detail->stock ==0 && $stock_num >0 ){
                                //                                        $value['sku'] = $item_platform_sku_detail->platform_sku;
                                //                                        $url  =  config('url.zeelool_url').'magic/product/productArrival';
                                //                                        $this->submission_post($url,$value);
                                //                                    }
                                //                                }

=======
//                                if ($val['platform_type'] ==1){
//                                    Log::write("第五次");
//                                    Log::write($item_platform_sku_detail);
//                                    if ($item_platform_sku_detail->stock ==0 && $stock_num >0 ){
//                                        $value['sku'] = $item_platform_sku_detail->platform_sku;
//                                        $url  =  config('url.zeelool_url').'magic/product/productArrival';
//                                        $this->submission_post($url,$value);
//                                    }
//                                }
>>>>>>> 35cc9efa
                                //最后一个站点 剩余数量分给最后一个站
                                if (($all_num - $key) == 1) {
                                    $platform->where(['sku' => $v['sku'], 'platform_type' => $val['platform_type']])->setInc('stock', $stock_num);
                                    //插入日志表
                                    (new StockLog())->setData([
                                        'type' => 2,
                                        'site' => $val['platform_type'],
                                        'modular' => 12,
                                        'change_type' => 20,
                                        'sku' => $v['sku'],
                                        'order_number' => $v['in_stock_number'],
                                        'source' => 1,
                                        'fictitious_before' => $item_platform_sku_detail['stock'],
                                        'fictitious_change' => $stock_num,
                                        'create_person' => session('admin.nickname'),
                                        'create_time' => time(),
                                        'number_type' => 3,
                                    ]);
                                } else {
                                    $num = round($v['in_stock_num'] * $val['stock'] / $whole_num);
                                    $stock_num -= $num;
                                    $platform->where(['sku' => $v['sku'], 'platform_type' => $val['platform_type']])->setInc('stock', $num);
                                    //插入日志表
                                    (new StockLog())->setData([
                                        'type' => 2,
                                        'site' => $val['platform_type'],
                                        'modular' => 12,
                                        'change_type' => 20,
                                        'sku' => $v['sku'],
                                        'order_number' => $v['in_stock_number'],
                                        'source' => 1,
                                        'fictitious_before' => $item_platform_sku_detail['stock'],
                                        'fictitious_change' => $num,
                                        'create_person' => session('admin.nickname'),
                                        'create_time' => time(),
                                        'number_type' => 3,
                                    ]);
                                }
                            }
                        }
                    }

                    //更新商品表商品总库存
                    //总库存
                    if ($v['sku']) {
                        //增加商品表里的商品库存、可用库存、留样库存
                        $stock_res = $item->where($item_map)->inc('stock', $v['in_stock_num'])->inc('available_stock', $v['in_stock_num'])->inc('sample_num', $v['sample_num'])->update();
                        //获得应到货数量
                        $check = new \app\admin\model\warehouse\CheckItem();
                        $should_arrivals_num = $check->where('check_id', $v['check_id'])->value('should_arrival_num');
                        if (!$should_arrivals_num) {
                            $should_arrivals_num = $check->where('check_id', $v['check_id'])->value('purchase_num');
                        }
                        //减少待入库数量 扣减应到货数量
                        $item->where($item_map)->dec('wait_instock_num', $should_arrivals_num)->update();

                        //插入日志表
                        (new StockLog())->setData([
                            'type' => 2,
                            'site' => 0,
                            'modular' => $is_purchase,
                            'change_type' => $change_type,
                            'sku' => $v['sku'],
                            'order_number' => $v['in_stock_number'],
                            'source' => 1,
                            'stock_before' => $sku_item['stock'],
                            'stock_change' => $v['in_stock_num'],
                            'available_stock_before' => $sku_item['available_stock'],
                            'available_stock_change' => $v['in_stock_num'],
                            'sample_num_before' => $sku_item['sample_num'],
                            'sample_num_change' => $v['sample_num'],
                            'wait_instock_num_before' => $sku_item['wait_instock_num'],
                            'wait_instock_num_change' => -$should_arrivals_num,
                            'create_person' => session('admin.nickname'),
                            'create_time' => time(),
                            'number_type' => 3,
                        ]);
                    }

                    if ($stock_res === false) {
                        $error_num[] = $k;
                    }

                    //根据质检id 查询采购单id 
                    $check = new \app\admin\model\warehouse\Check;
                    $check_res = $check->where('id', $v['check_id'])->find();
                    //更新采购商品表 入库数量 如果为真则为采购入库
                    if ($check_res['purchase_id']) {
                        $purchase_map['sku'] = $v['sku'];
                        $purchase_map['purchase_id'] = $check_res['purchase_id'];
                        $purchase->where($purchase_map)->setInc('instock_num', $v['in_stock_num']);

                        //更新采购单状态 已入库 或 部分入库
                        //查询采购单商品总到货数量 以及采购数量
                        //查询质检信息
                        $check_map['Check.purchase_id'] = $check_res['purchase_id'];
                        $check_map['type'] = 1;
                        $check = new \app\admin\model\warehouse\Check;
                        //总到货数量
                        $all_arrivals_num = $check->hasWhere('checkItem')->where($check_map)->group('Check.purchase_id')->sum('arrivals_num');

                        $all_purchase_num = $purchase->where('purchase_id', $check_res['purchase_id'])->sum('purchase_num');
                        //总到货数量 小于 采购单采购数量 则为部分入库 
                        if ($all_arrivals_num < $all_purchase_num) {
                            $stock_status = 1;
                        } else {
                            $stock_status = 2;
                        }
                        //修改采购单入库状态
                        $purchase_data['stock_status'] = $stock_status;
                        $this->purchase->where(['id' => $check_res['purchase_id']])->update($purchase_data);
                    }
                    //如果为退货单 修改退货单状态为入库
                    if ($check_res['order_return_id']) {
                        $orderReturn = new \app\admin\model\saleaftermanage\OrderReturn;
                        $orderReturn->where(['id' => $check_res['order_return_id']])->update(['in_stock_status' => 1]);
                    }
                }

                //条形码入库时间
                $this->_product_bar_code_item
                    ->where(['in_stock_id' => ['in', $ids]])
                    ->update(['in_stock_time' => date('Y-m-d H:i:s')]);

                //有错误 则回滚数据
                if (count($error_num) > 0) {
                    throw new Exception("入库失败！！请检查SKU");
                }
            } else {
                //审核拒绝解除条形码绑定关系
                $_product_bar_code_item = new ProductBarCodeItem();
                $_product_bar_code_item
                    ->where(['in_stock_id' => ['in', $ids]])
                    ->update(['in_stock_id' => 0]);
            }

            $this->model->commit();
            $item->commit();
            $purchase->commit();
            $platform->commit();
            $this->purchase->commit();
            (new StockLog())->commit();
        } catch (ValidateException $e) {
            $this->model->rollback();
            $item->rollback();
            $purchase->rollback();
            $platform->rollback();
            $this->purchase->rollback();
            (new StockLog())->rollback();
            $this->error($e->getMessage());
        } catch (PDOException $e) {
            $this->model->rollback();
            $item->rollback();
            $purchase->rollback();
            $platform->rollback();
            $this->purchase->rollback();
            (new StockLog())->rollback();
            $this->error($e->getMessage());
        } catch (Exception $e) {
            $this->model->rollback();
            $item->rollback();
            $purchase->rollback();
            $platform->rollback();
            $this->purchase->rollback();
            (new StockLog())->rollback();
            $this->error($e->getMessage());
        }
        if ($res !== false) {
            $this->success();
        } else {
            $this->error();
        }
    }

<<<<<<< HEAD
=======

>>>>>>> 35cc9efa
    /**
     * post方式请求接口
     *
     * @Description
     * @author zjw
     * @since 
     * @return
     */
    function submission_post($url,$value){
        $curl = curl_init();
        curl_setopt($curl, CURLOPT_URL, $url);
        curl_setopt($curl, CURLOPT_USERAGENT, $_SERVER['HTTP_USER_AGENT']);
        curl_setopt($curl, CURLOPT_HEADER, 0);
        curl_setopt($curl, CURLOPT_POST, true);
        curl_setopt($curl, CURLOPT_POSTFIELDS, $value);
        curl_setopt($curl, CURLOPT_FOLLOWLOCATION, 1);
        curl_setopt($curl, CURLOPT_RETURNTRANSFER, true);
        curl_setopt($curl, CURLOPT_TIMEOUT, 20);
        $content =json_decode(curl_exec($curl),true);
        curl_close($curl);
        return $content;
    }



    /**
     * @$item_platform_sku 平台映射关系列表
     * @$stock_all_num 当前剩余未分配的数量
     * @$sku 当前sku
     *
     * Created by Phpstorm.
     * User: jhh
     * Date: 2020/8/3
     * Time: 14:52
     */
    function send_stock($item_platform_sku, $stock_all_num, $sku, $all_num)
    {
        //        dump(collection($item_platform_sku)->toArray());dump($stock_all_num);dump($sku);
        $platform = new \app\admin\model\itemmanage\ItemPlatformSku();
        foreach ($item_platform_sku as $key => $val) {
            //一直发直到$v['in_stock_num']为0
            $platform->where(['sku' => $sku, 'platform_type' => $val['platform_type']])->setInc('stock');
            $stock_all_num--;
            if ($stock_all_num == 0) {
                break;
            } else {
                if (($all_num - $key) == 1) {
                    $this->send_stock($item_platform_sku, $stock_all_num, $sku, $all_num);
                }
            }
        }
    }

    /**
     * 取消
     */
    public function cancel($ids = null)
    {
        if (!$ids) {
            $this->error('缺少参数！！');
        }
        $row = $this->model->get($ids);
        if ($row['status'] !== 0) {
            $this->error('只有新建状态才能取消！！');
        }
        $map['id'] = ['in', $ids];
        $data['status'] = input('status');
        $res = $this->model->allowField(true)->isUpdate(true, $map)->save($data);
        if ($res) {
            //如果取消入库单 则 去掉质检单已入库标记
            $check = new \app\admin\model\warehouse\Check;
            $check->allowField(true)->save(['is_stock' => 0], ['id' => $row['check_id']]);

            $this->success();
        } else {
            $this->error('取消失败！！');
        }
    }


    /***
     * 编辑之后提交审核
     */
    public function audit()
    {
        if ($this->request->isAjax()) {
            $id = $this->request->param('ids');
            $row = $this->model->get($id);
            if ($row['status'] != 0) {
                $this->error('此状态不能提交审核');
            }

            //查询入库明细数据
            $list = $this->instockItem
                ->where(['in_stock_id' => ['in', $id]])
                ->select();
            $list = collection($list)->toArray();
            $skus = array_column($list, 'sku');

            //查询存在产品库的sku
            $item = new \app\admin\model\itemmanage\Item;
            $skus = $item->where(['sku' => ['in', $skus]])->column('sku');

            foreach ($list as $v) {
                if (!in_array($v['sku'], $skus)) {
                    $this->error('此sku:' . $v['sku'] . '不存在！！');
                }
            }

            $map['id'] = $id;
            $data['status'] = 1;
            $res = $this->model->allowField(true)->isUpdate(true, $map)->save($data);
            if ($res) {
                $this->success('提交审核成功');
            } else {
                $this->error('提交审核失败');
            }
        } else {
            $this->error('404 Not found');
        }
    }

    //入库单成本核算 create@lsw
    public function account_in_stock_order()
    {
        //设置过滤方法
        $this->request->filter(['strip_tags']);
        if ($this->request->isAjax()) {
            //如果发送的来源是Selectpage，则转发到Selectpage
            if ($this->request->request('keyField')) {
                return $this->selectpage();
            }
            list($where, $sort, $order, $offset, $limit) = $this->buildparams();
            $total = $this->model
                ->with(['checkorder', 'instocktype'])
                ->where(['instock.status' => 2, 'type_id' => 1])
                ->where($where)
                ->order($sort, $order)
                ->count();

            $list = $this->model
                ->with(['checkorder', 'instocktype'])
                ->where(['instock.status' => 2, 'type_id' => 1])
                ->where($where)
                ->order($sort, $order)
                ->limit($offset, $limit)
                ->select();
            $list = collection($list)->toArray();
            $totalId = $this->model
                ->with(['checkorder', 'instocktype'])
                ->where(['instock.status' => 2, 'type_id' => 1])
                ->where($where)
                ->column('instock.id');
            $thisPageId = $this->model
                ->with(['checkorder', 'instocktype'])
                ->where(['instock.status' => 2, 'type_id' => 1])
                ->where($where)
                ->order($sort, $order)
                ->limit($offset, $limit)
                ->column('instock.id');
            $totalPriceInfo = $this->instockItem->calculateMoneyAccordInStock($totalId);
            $thisPagePriceInfo = $this->instockItem->calculateMoneyAccordInStockThisPageId($thisPageId);
            if (0 != $thisPagePriceInfo) {
                foreach ($list as $keys => $vals) {
                    if (array_key_exists($vals['id'], $thisPagePriceInfo)) {
                        $list[$keys]['total_money'] = $thisPagePriceInfo[$vals['id']];
                    }
                }
            }
            $result = array("total" => $total, "rows" => $list, "totalPriceInfo" => $totalPriceInfo['total_money']);
            return json($result);
        }
        return $this->view->fetch();
    }

    //入库单成本核算详情 create@lsw
    public function account_in_stock_order_detail($ids = null)
    {
        $row = $this->model->get($ids);
        if (!$row) {
            $this->error(__('No Results were found'));
        }
        $adminIds = $this->getDataLimitAdminIds();
        if (is_array($adminIds)) {
            if (!in_array($row[$this->dataLimitField], $adminIds)) {
                $this->error(__('You have no permission'));
            }
        }

        //查询入库分类
        $type = $this->type->where('is_del', 1)->select();
        $this->assign('type', $type);

        // //查询质检单
        // $check = new \app\admin\model\warehouse\Check;
        // $map['status'] = 2;
        // $purchase_data = $check->where($map)->order('createtime desc')->column('check_order_number', 'id');
        // $this->assign('purchase_data', $purchase_data);


        /***********查询入库商品信息***************/
        //查询入库单商品信息
        // $item_map['in_stock_id'] = $ids;
        // $item = $this->instockItem->where($item_map)->select();
        $item = $this->instockItem->getPurchaseItemInfo($ids);
        // var_dump($item);
        // exit;
        //查询对应质检数据
        // $checkItem = new \app\admin\model\warehouse\CheckItem;
        // $check_data = $checkItem->where('check_id', $row['check_id'])->column('*', 'sku');
        /***********end***************/
        if ($item) {
            $this->assign('item', $item);
        }
        // $this->assign('check_data', $check_data);
        $this->view->assign("row", $row);
        return $this->view->fetch();
    }


    /**
     * 入库单批量导出xls
     *
     * @Description
     * @return void
     * @since 2020/02/28 14:45:39
     * @author wpl
     */
    public function batch_export_xls()
    {
        set_time_limit(0);
        ini_set('memory_limit', '512M');
        $ids = input('ids');
        if ($ids) {
            $map['a.id'] = ['in', $ids];
        }

        //自定义sku搜索
        $filter = json_decode($this->request->get('filter'), true);
        if ($filter['sku']) {
            $smap['sku'] = ['like', '%' . $filter['sku'] . '%'];
            $ids = $this->instockItem->where($smap)->column('in_stock_id');
            $map['instock.id'] = ['in', $ids];
            unset($filter['sku']);
            $this->request->get(['filter' => json_encode($filter)]);
        }

        list($where) = $this->buildparams();

        $list = $this->model->alias('a')
            ->field('in_stock_number,sku,in_stock_num,createtime,create_person')
            ->join(['fa_in_stock_item' => 'b'], 'b.in_stock_id=a.id')
            ->where($where)
            ->where($map)
            ->select();

        $list = collection($list)->toArray();

        //从数据库查询需要的数据
        $spreadsheet = new Spreadsheet();

        //常规方式：利用setCellValue()填充数据
        $spreadsheet->setActiveSheetIndex(0)->setCellValue("A1", "入库单号")
            ->setCellValue("B1", "SKU")
            ->setCellValue("C1", "入库数量");   //利用setCellValues()填充数据
        $spreadsheet->setActiveSheetIndex(0)->setCellValue("D1", "创建人")
            ->setCellValue("E1", "创建时间");


        foreach ($list as $key => $value) {

            $spreadsheet->getActiveSheet()->setCellValueExplicit("A" . ($key * 1 + 2), $value['in_stock_number'], \PhpOffice\PhpSpreadsheet\Cell\DataType::TYPE_STRING);
            $spreadsheet->getActiveSheet()->setCellValue("B" . ($key * 1 + 2), $value['sku']);
            $spreadsheet->getActiveSheet()->setCellValue("C" . ($key * 1 + 2), $value['in_stock_num']);
            $spreadsheet->getActiveSheet()->setCellValue("D" . ($key * 1 + 2), $value['create_person']);
            $spreadsheet->getActiveSheet()->setCellValue("E" . ($key * 1 + 2), $value['createtime']);
        }

        //设置宽度
        $spreadsheet->getActiveSheet()->getColumnDimension('A')->setWidth(30);
        $spreadsheet->getActiveSheet()->getColumnDimension('B')->setWidth(20);
        $spreadsheet->getActiveSheet()->getColumnDimension('C')->setWidth(20);
        $spreadsheet->getActiveSheet()->getColumnDimension('D')->setWidth(20);
        $spreadsheet->getActiveSheet()->getColumnDimension('E')->setWidth(20);


        //设置边框
        $border = [
            'borders' => [
                'allBorders' => [
                    'borderStyle' => \PhpOffice\PhpSpreadsheet\Style\Border::BORDER_THIN, // 设置border样式
                    'color' => ['argb' => 'FF000000'], // 设置border颜色
                ],
            ],
        ];

        $spreadsheet->getDefaultStyle()->getFont()->setName('微软雅黑')->setSize(12);


        $setBorder = 'A1:' . $spreadsheet->getActiveSheet()->getHighestColumn() . $spreadsheet->getActiveSheet()->getHighestRow();
        $spreadsheet->getActiveSheet()->getStyle($setBorder)->applyFromArray($border);

        $spreadsheet->getActiveSheet()->getStyle('A1:E' . $spreadsheet->getActiveSheet()->getHighestRow())->getAlignment()->setHorizontal(\PhpOffice\PhpSpreadsheet\Style\Alignment::HORIZONTAL_CENTER);
        $spreadsheet->setActiveSheetIndex(0);

        $format = 'xlsx';
        $savename = '入库单数据' . date("YmdHis", time());;

        if ($format == 'xls') {
            //输出Excel03版本
            header('Content-Type:application/vnd.ms-excel');
            $class = "\PhpOffice\PhpSpreadsheet\Writer\Xls";
        } elseif ($format == 'xlsx') {
            //输出07Excel版本
            header('Content-Type: application/vnd.openxmlformats-officedocument.spreadsheetml.sheet');
            $class = "\PhpOffice\PhpSpreadsheet\Writer\Xlsx";
        }

        //输出名称
        header('Content-Disposition: attachment;filename="' . $savename . '.' . $format . '"');
        //禁止缓存
        header('Cache-Control: max-age=0');
        $writer = new $class($spreadsheet);

        $writer->save('php://output');
    }

    /**
     * 入库单批量导入
     *
     * Created by Phpstorm.
     * User: jhh
     * Date: 2020/9/24
     * Time: 14:00:16
     */
    public function import()
    {
        $this->model = new \app\admin\model\warehouse\Instock();
        $_item = new \app\admin\model\warehouse\InstockItem();
        $_platform = new \app\admin\model\itemmanage\ItemPlatformSku();
        $this->_product_bar_code_item = new ProductBarCodeItem();

        //校验参数空值
        $file = $this->request->request('file');
        !$file && $this->error(__('Parameter %s can not be empty', 'file'));

        //校验文件路径
        $filePath = ROOT_PATH . DS . 'public' . DS . $file;
        !is_file($filePath) && $this->error(__('No results were found'));

        //实例化reader
        $ext = pathinfo($filePath, PATHINFO_EXTENSION);
        !in_array($ext, ['csv', 'xls', 'xlsx']) && $this->error(__('Unknown data format'));
        if ('csv' === $ext) {
            $file = fopen($filePath, 'r');
            $filePath = tempnam(sys_get_temp_dir(), 'import_csv');
            $fp = fopen($filePath, "w");
            $n = 0;
            while ($line = fgets($file)) {
                $line = rtrim($line, "\n\r\0");
                $encoding = mb_detect_encoding($line, ['utf-8', 'gbk', 'latin1', 'big5']);
                if ($encoding != 'utf-8') {
                    $line = mb_convert_encoding($line, 'utf-8', $encoding);
                }
                if (0 == $n || preg_match('/^".*"$/', $line)) {
                    fwrite($fp, $line . "\n");
                } else {
                    fwrite($fp, '"' . str_replace(['"', ','], ['""', '","'], $line) . "\"\n");
                }
                $n++;
            }
            fclose($file) || fclose($fp);

            $reader = new Csv();
        } elseif ('xls' === $ext) {
            $reader = new Xls();
        } else {
            $reader = new Xlsx();
        }

        $this->model->startTrans();
        $_item->startTrans();
        $this->_product_bar_code_item->startTrans();
        //模板文件列名
        try {
            if (!$PHPExcel = $reader->load($filePath)) {
                $this->error(__('Unknown data format'));
            }
            $currentSheet = $PHPExcel->getSheet(0);  //读取文件中的第一个工作表
            $allColumn = $currentSheet->getHighestDataColumn(); //取得最大的列号
            $allRow = $currentSheet->getHighestRow(); //取得一共有多少行
            $maxColumnNumber = Coordinate::columnIndexFromString($allColumn);

            $fields = [];
            for ($currentRow = 1; $currentRow <= 1; $currentRow++) {
                for ($currentColumn = 1; $currentColumn <= 11; $currentColumn++) {
                    $val = $currentSheet->getCellByColumnAndRow($currentColumn, $currentRow)->getValue();
                    if (!empty($val)) {
                        $fields[] = $val;
                    }
                }
            }

            //校验模板文件格式
            // $listName = ['商品SKU', '类型', '补货需求数量'];
            $listName = ['入库分类', '平台', 'SKU', '入库数量', '商品条码','采购单价'];

            $listName !== $fields && $this->error(__('模板文件格式错误！'));

            $data = [];
            for ($currentRow = 2; $currentRow <= $allRow; $currentRow++) {
                for ($currentColumn = 1; $currentColumn <= $maxColumnNumber; $currentColumn++) {
                    $val = $currentSheet->getCellByColumnAndRow($currentColumn, $currentRow)->getCalculatedValue();
                    $data[$currentRow - 2][$currentColumn - 1] = is_null($val) ? '' : $val;
                }
            }
            empty($data) && $this->error('表格数据为空！');

            //获取表格中sku集合
            $sku_arr = [];
            foreach ($data as $k => $v) {
                //获取sku
                $sku = trim($v[2]);
                $type = trim($v[0]);
                $num = trim($v[3]);
                $code = trim($v[4]);
                $type != '退货入库' && $this->error(__('导入失败,导入仅限退货入库'));
                $num != 1 && $this->error(__('导入失败,入库数量必须是1'));
                empty($sku) && $this->error(__('导入失败,第 ' . ($k + 1) . ' 行SKU为空！'));
                empty(trim($v[4])) && $this->error(__('导入失败,第 ' . ($k + 1) . ' 行采购单价为空！'));
                $sku_arr[] = $sku;
            }


            $sku_code = array_column($data, '4');
            $plat = array_column($data, '1');
            //检测条形码是否重复
            if (count($data) != count(array_unique($sku_code)))  $this->error(__(' 条形码有重复，请检查'));
            //校验一个入库单只能有一个站点
            if  (1 != count(array_unique($plat)))  $this->error(__('一个入库单只能有一个站点'));

            //检测条形码是否已绑定
            $where['in_stock_id'] = [['>', 0]];
            $where['code'] = ['in', $sku_code];
            $check_quantity = $this->_product_bar_code_item
                ->where($where)
                ->field('code')
                ->find();
            if (!empty($check_quantity['code'])) {
                $this->error(__('条形码:' . $check_quantity['code'] . ' 已绑定,请移除'));
            }

            //获取入库平台
            $out_plat = $data[0][1];
            switch (trim($out_plat)) {
                case 'zeelool':
                    $out_label = 1;
                    break;
                case 'voogueme':
                    $out_label = 2;
                    break;
                case 'nihao':
                    $out_label = 3;
                    break;
                case 'meeloog':
                    $out_label = 4;
                    break;
                case 'wesee':
                    $out_label = 5;
                    break;
                case 'amazon':
                    $out_label = 8;
                    break;
                case 'zeelool_es':
                    $out_label = 9;
                    break;
                    // case 'zeelool_jp':
                    //     $label = 1;
                case 'zeelool_de':
                    $out_label = 10;
                    break;
                default:
                    $this->error(__('请检查表格中调出仓的名称'));
            };
            $instock_type = Db::name('in_stock_type')->where('is_del', 1)->field('id,name')->select();
            $instock_type = array_column(collection($instock_type)->toArray(), 'id', 'name');

            //插入一条数据到入库单主表
            $transfer_order['in_stock_number'] = 'IN' . date('YmdHis') . rand(100, 999) . rand(100, 999);
            $transfer_order['type_id'] = 3;
            $transfer_order['status'] = 0;
            $transfer_order['platform_id'] = $out_label;
            $transfer_order['createtime'] = date('Y-m-d H:i:s');
            $transfer_order['create_person'] = session('admin.nickname');
            $transfer_order_id = $this->model->insertGetId($transfer_order);

            //批量导入
            $params = [];
            foreach ($data as $v) {
                //获取sku
                $sku = trim($v[2]);

                //更新条形码数据库
                $save_code_data['in_stock_id'] = $transfer_order_id;
                $save_code_data['sku'] = $sku;
                $res = $this->_product_bar_code_item->where(['code' => trim($v[4])])->update($save_code_data);
                if ($res == false){
                    $this->error(__('导入失败,条码 ' . trim($v[4]) .'更新失败！'));
                }

                //校验当前平台是否存在此sku映射关系
                if (empty($_platform->where(['platform_type' => $out_label, 'sku' => $sku])->find())) {
                    $this->model->where('id', $transfer_order_id)->delete() && $this->error(__('导入失败,商品 ' . $sku . '在' . $out_plat . ' 平台没有映射关系！'));
                }

                //获取入库数量
                $replenish_num = 1;

                //拼接参数 插入入库单详情表中
                if ($params[$sku]){
                    $params[$sku]['in_stock_num'] += $replenish_num;
                }else{
                    $params[$sku] = [
                        'in_stock_num' => $replenish_num,
                        'sku' => $sku,
                        'price' => trim($v[5]),
                        'in_stock_id' => $transfer_order_id,
                    ];
                }

            }
            // dump($params);die;
            $_item->insertAll($params);

            $this->model->commit();
            $_item->commit();
            $this->_product_bar_code_item->commit();
        } catch (ValidateException $e) {
            $this->model->rollback();
            $_item->rollback();
            $this->_product_bar_code_item->rollback();
            $this->error($e->getMessage());
        } catch (PDOException $e) {
            $this->model->rollback();
            $_item->rollback();
            $this->_product_bar_code_item->rollback();
            $this->error($e->getMessage());
        } catch (Exception $e) {
            $this->model->rollback();
            $_item->rollback();
            $this->_product_bar_code_item->rollback();
            $this->error($e->getMessage());
        }
        $this->success('导入成功！');
    }
}<|MERGE_RESOLUTION|>--- conflicted
+++ resolved
@@ -551,10 +551,6 @@
                                     Log::write($val);
                                     //当前sku映射关系详情
                                     $sku_platform = $platform->where(['sku' => $v['sku'], 'platform_type' => $val['website_type']])->find();
-<<<<<<< HEAD
-                                    Log::write($sku_platform);
-=======
->>>>>>> 35cc9efa
                                     //如果站点是Z站 且虚拟仓库存为0
                                     if ($val['website_type'] ==1){
                                         if ($sku_platform->stock == 0  && $stock_num > 0){
@@ -591,10 +587,6 @@
                                     $stock_num -= $num;
                                     $should_arrivals_num -= $should_arrivals_num_plat;
                                     $sku_platform = $platform->where(['sku' => $v['sku'], 'platform_type' => $val['website_type']])->find();
-<<<<<<< HEAD
-                                    Log::write($sku_platform);
-=======
->>>>>>> 35cc9efa
                                     //如果站点是Z站 且虚拟仓库存为0
                                     if ($val['website_type'] ==1){
                                         if ($sku_platform['stock'] == 0  && $num > 0){
@@ -685,18 +677,6 @@
                         ]);
                         //如果站点信息等于1 zeelool站点
                         //虚拟库存为0时  讲信息通知到网站端
-<<<<<<< HEAD
-                        //                        if ($v['platform_id'] ==1){
-                        //                            Log::write("第三次");
-                        //                            Log::write($item_platform_sku);
-                        //                            if ($item_platform_sku->stock == 0  && $v['in_stock_num'] > 0){
-                        //                                $value['sku'] = $item_platform_sku->platform_sku;
-                        //                                $url  =  config('url.zeelool_url').'magic/product/productArrival';
-                        //                                $this->submission_post($url,$value);
-                        //                            }
-                        //                        }
-
-=======
 //                        if ($v['platform_id'] ==1){
 //                            Log::write("第三次");
 //                            Log::write($item_platform_sku);
@@ -706,7 +686,6 @@
 //                                $this->submission_post($url,$value);
 //                            }
 //                        }
->>>>>>> 35cc9efa
                     } //没有采购单也没有站点id 说明是盘点过来的
                     else {
                         //盘点
@@ -724,18 +703,6 @@
                             $rate_rate = 1 / $all_num;
                             foreach ($item_platform_sku as $key => $val) {
                                 $item_platform_sku_detail = $platform->where(['sku' => $v['sku'], 'platform_type' => $val['platform_type']])->find();
-<<<<<<< HEAD
-                                //                                if ($val['platform_type'] ==1){
-                                //                                    Log::write("第四次");
-                                //                                    Log::write($item_platform_sku_detail);
-                                //                                    if ($item_platform_sku_detail->stock ==0 && $stock_num >0 ){
-                                //                                        $value['sku'] = $item_platform_sku_detail->platform_sku;
-                                //                                        $url  =  config('url.zeelool_url').'magic/product/productArrival';
-                                //                                        $this->submission_post($url,$value);
-                                //                                    }
-                                //                                }
-
-=======
 //                                if ($val['platform_type'] ==1){
 //                                    Log::write("第四次");
 //                                    Log::write($item_platform_sku_detail);
@@ -745,7 +712,6 @@
 //                                        $this->submission_post($url,$value);
 //                                    }
 //                                }
->>>>>>> 35cc9efa
                                 //最后一个站点 剩余数量分给最后一个站
                                 if (($all_num - $key) == 1) {
                                     $platform->where(['sku' => $v['sku'], 'platform_type' => $val['platform_type']])->setInc('stock', $stock_num);
@@ -792,18 +758,6 @@
                             $stock_num = $v['in_stock_num'];
                             foreach ($item_platform_sku as $key => $val) {
                                 $item_platform_sku_detail = $platform->where(['sku' => $v['sku'], 'platform_type' => $val['platform_type']])->find();
-<<<<<<< HEAD
-                                //                                if ($val['platform_type'] ==1){
-                                //                                    Log::write("第五次");
-                                //                                    Log::write($item_platform_sku_detail);
-                                //                                    if ($item_platform_sku_detail->stock ==0 && $stock_num >0 ){
-                                //                                        $value['sku'] = $item_platform_sku_detail->platform_sku;
-                                //                                        $url  =  config('url.zeelool_url').'magic/product/productArrival';
-                                //                                        $this->submission_post($url,$value);
-                                //                                    }
-                                //                                }
-
-=======
 //                                if ($val['platform_type'] ==1){
 //                                    Log::write("第五次");
 //                                    Log::write($item_platform_sku_detail);
@@ -813,7 +767,6 @@
 //                                        $this->submission_post($url,$value);
 //                                    }
 //                                }
->>>>>>> 35cc9efa
                                 //最后一个站点 剩余数量分给最后一个站
                                 if (($all_num - $key) == 1) {
                                     $platform->where(['sku' => $v['sku'], 'platform_type' => $val['platform_type']])->setInc('stock', $stock_num);
@@ -988,10 +941,6 @@
         }
     }
 
-<<<<<<< HEAD
-=======
-
->>>>>>> 35cc9efa
     /**
      * post方式请求接口
      *
@@ -1000,7 +949,8 @@
      * @since 
      * @return
      */
-    function submission_post($url,$value){
+    function submission_post($url, $value)
+    {
         $curl = curl_init();
         curl_setopt($curl, CURLOPT_URL, $url);
         curl_setopt($curl, CURLOPT_USERAGENT, $_SERVER['HTTP_USER_AGENT']);
@@ -1010,11 +960,11 @@
         curl_setopt($curl, CURLOPT_FOLLOWLOCATION, 1);
         curl_setopt($curl, CURLOPT_RETURNTRANSFER, true);
         curl_setopt($curl, CURLOPT_TIMEOUT, 20);
+
         $content =json_decode(curl_exec($curl),true);
         curl_close($curl);
         return $content;
     }
-
 
 
     /**
@@ -1468,8 +1418,8 @@
                 case 'zeelool_es':
                     $out_label = 9;
                     break;
-                    // case 'zeelool_jp':
-                    //     $label = 1;
+                // case 'zeelool_jp':
+                //     $label = 1;
                 case 'zeelool_de':
                     $out_label = 10;
                     break;
