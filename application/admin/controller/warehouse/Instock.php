--- conflicted
+++ resolved
@@ -482,10 +482,6 @@
                 $this->error('此sku:' . $v['sku'] . '不存在！！');
             }
         }
-<<<<<<< HEAD
-
-=======
->>>>>>> 48280cd4
 
         $new_product_mapp = new \app\admin\model\NewProductMapping();
         $platform = new \app\admin\model\itemmanage\ItemPlatformSku();
@@ -547,23 +543,12 @@
                                 if (($all_num - $key) == 1) {
                                     //当前sku映射关系详情
                                     $sku_platform = $platform->where(['sku' => $v['sku'], 'platform_type' => $val['website_type']])->find();
-<<<<<<< HEAD
-
-                                    Log::write($sku_platform);
-                                    //如果站点是Z站 且虚拟仓库存为0
-                                    if ($val['website_type'] == 1) {
-                                        if ($sku_platform->stock == 0 && $stock_num > 0) {
-                                            $value['sku'] = $sku_platform->platform_sku;
-                                            $url = config('url.zeelool_url') . 'magic/product/productArrival';
-                                            $this->submission_post($url, $value);
-=======
                                     //如果站点是Z站 且虚拟仓库存为0
                                     if ($val['website_type'] ==1){
                                         if ($sku_platform->stock == 0  && $stock_num > 0){
                                             $value['sku'] = $sku_platform->platform_sku;
                                             $url  =  config('url.zeelool_url').'magic/product/productArrival';
                                             $this->submission_post($url,$value);
->>>>>>> 48280cd4
                                         }
                                     }
                                     //增加站点虚拟仓库存
@@ -593,19 +578,6 @@
                                     $stock_num -= $num;
                                     $should_arrivals_num -= $should_arrivals_num_plat;
                                     $sku_platform = $platform->where(['sku' => $v['sku'], 'platform_type' => $val['website_type']])->find();
-<<<<<<< HEAD
-
-                                    Log::write($sku_platform);
-                                    //如果站点是Z站 且虚拟仓库存为0
-                                    if ($val['website_type'] == 1) {
-                                        if ($sku_platform['stock'] == 0 && $num > 0) {
-                                            $value['sku'] = $sku_platform['platform_sku'];
-                                            $url = config('url.zeelool_url') . 'magic/product/productArrival';
-                                            $this->submission_post($url, $value);
-                                        }
-                                    }
-
-=======
                                     //如果站点是Z站 且虚拟仓库存为0
                                     if ($val['website_type'] ==1){
                                         if ($sku_platform['stock'] == 0  && $num > 0){
@@ -614,7 +586,6 @@
                                             $this->submission_post($url,$value);
                                         }
                                     }
->>>>>>> 48280cd4
                                     //增加站点虚拟仓库存
                                     $platform->where(['sku' => $v['sku'], 'platform_type' => $val['website_type']])->setInc('stock', $num);
                                     //入库的时候减少待入库数量
@@ -695,20 +666,6 @@
                             'create_time' => time(),
                             'number_type' => 3,
                         ]);
-<<<<<<< HEAD
-
-                        //如果站点信息等于1 zeelool站点
-                        //虚拟库存为0时  讲信息通知到网站端
-                        //                        if ($v['platform_id'] ==1){
-                        //                            Log::write("第三次");
-                        //                            Log::write($item_platform_sku);
-                        //                            if ($item_platform_sku->stock == 0  && $v['in_stock_num'] > 0){
-                        //                                $value['sku'] = $item_platform_sku->platform_sku;
-                        //                                $url  =  config('url.zeelool_url').'magic/product/productArrival';
-                        //                                $this->submission_post($url,$value);
-                        //                            }
-                        //                        }
-=======
                         //如果站点信息等于1 zeelool站点
                         //虚拟库存为0时  讲信息通知到网站端
 //                        if ($v['platform_id'] ==1){
@@ -720,7 +677,6 @@
 //                                $this->submission_post($url,$value);
 //                            }
 //                        }
->>>>>>> 48280cd4
                     } //没有采购单也没有站点id 说明是盘点过来的
                     else {
                         //盘点
@@ -738,18 +694,6 @@
                             $rate_rate = 1 / $all_num;
                             foreach ($item_platform_sku as $key => $val) {
                                 $item_platform_sku_detail = $platform->where(['sku' => $v['sku'], 'platform_type' => $val['platform_type']])->find();
-<<<<<<< HEAD
-
-                                //                                if ($val['platform_type'] ==1){
-                                //                                    Log::write("第四次");
-                                //                                    Log::write($item_platform_sku_detail);
-                                //                                    if ($item_platform_sku_detail->stock ==0 && $stock_num >0 ){
-                                //                                        $value['sku'] = $item_platform_sku_detail->platform_sku;
-                                //                                        $url  =  config('url.zeelool_url').'magic/product/productArrival';
-                                //                                        $this->submission_post($url,$value);
-                                //                                    }
-                                //                                }
-=======
 //                                if ($val['platform_type'] ==1){
 //                                    Log::write("第四次");
 //                                    Log::write($item_platform_sku_detail);
@@ -759,7 +703,6 @@
 //                                        $this->submission_post($url,$value);
 //                                    }
 //                                }
->>>>>>> 48280cd4
                                 //最后一个站点 剩余数量分给最后一个站
                                 if (($all_num - $key) == 1) {
                                     $platform->where(['sku' => $v['sku'], 'platform_type' => $val['platform_type']])->setInc('stock', $stock_num);
@@ -806,18 +749,6 @@
                             $stock_num = $v['in_stock_num'];
                             foreach ($item_platform_sku as $key => $val) {
                                 $item_platform_sku_detail = $platform->where(['sku' => $v['sku'], 'platform_type' => $val['platform_type']])->find();
-<<<<<<< HEAD
-
-                                //                                if ($val['platform_type'] ==1){
-                                //                                    Log::write("第五次");
-                                //                                    Log::write($item_platform_sku_detail);
-                                //                                    if ($item_platform_sku_detail->stock ==0 && $stock_num >0 ){
-                                //                                        $value['sku'] = $item_platform_sku_detail->platform_sku;
-                                //                                        $url  =  config('url.zeelool_url').'magic/product/productArrival';
-                                //                                        $this->submission_post($url,$value);
-                                //                                    }
-                                //                                }
-=======
 //                                if ($val['platform_type'] ==1){
 //                                    Log::write("第五次");
 //                                    Log::write($item_platform_sku_detail);
@@ -827,7 +758,6 @@
 //                                        $this->submission_post($url,$value);
 //                                    }
 //                                }
->>>>>>> 48280cd4
                                 //最后一个站点 剩余数量分给最后一个站
                                 if (($all_num - $key) == 1) {
                                     $platform->where(['sku' => $v['sku'], 'platform_type' => $val['platform_type']])->setInc('stock', $stock_num);
@@ -1027,31 +957,6 @@
     }
 
 
-    /**
-
-     * post方式请求接口
-     *
-     * @Description
-     * @author zjw
-     * @since 
-     * @return
-     */
-    function submission_post($url, $value)
-    {
-        $curl = curl_init();
-        curl_setopt($curl, CURLOPT_URL, $url);
-        curl_setopt($curl, CURLOPT_USERAGENT, $_SERVER['HTTP_USER_AGENT']);
-        curl_setopt($curl, CURLOPT_HEADER, 0);
-        curl_setopt($curl, CURLOPT_POST, true);
-        curl_setopt($curl, CURLOPT_POSTFIELDS, $value);
-        curl_setopt($curl, CURLOPT_FOLLOWLOCATION, 1);
-        curl_setopt($curl, CURLOPT_RETURNTRANSFER, true);
-        curl_setopt($curl, CURLOPT_TIMEOUT, 20);
-        $content = json_decode(curl_exec($curl), true);
-        curl_close($curl);
-        return $content;
-    }
-
 
     /**
      * @$item_platform_sku 平台映射关系列表
