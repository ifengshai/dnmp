<?php

namespace app\admin\controller\warehouse;

use app\admin\model\itemmanage\ItemPlatformSku;
use app\admin\model\warehouse\ProductBarCodeItem;
use app\common\controller\Backend;
use function Matrix\identity;
use PhpOffice\PhpSpreadsheet\Cell\Coordinate;
use PhpOffice\PhpSpreadsheet\Reader\Csv;
use PhpOffice\PhpSpreadsheet\Reader\Xls;
use PhpOffice\PhpSpreadsheet\Reader\Xlsx;
use think\Db;
use think\Exception;
use think\exception\PDOException;
use think\exception\ValidateException;
use PhpOffice\PhpSpreadsheet\Spreadsheet;
use app\admin\model\StockLog;
use Think\Log;

/**
 * 入库单管理
 *
 * @icon fa fa-circle-o
 */
class Instock extends Backend
{

    /**
     * Instock模型对象
     * @var \app\admin\model\warehouse\Instock
     */
    protected $model = null;

    //当前是否为关联查询
    protected $relationSearch = true;

    /**
     * 无需鉴权的方法,但需要登录
     * @var array
     */
    protected $noNeedRight = ['deleteItem'];

    public function _initialize()
    {
        parent::_initialize();
        $this->model = new \app\admin\model\warehouse\Instock;
        $this->type = new \app\admin\model\warehouse\InstockType;
        $this->instockItem = new \app\admin\model\warehouse\InstockItem;
        $this->purchase = new \app\admin\model\purchase\PurchaseOrder;
    }

    /**
     * 默认生成的控制器所继承的父类中有index/add/edit/del/multi五个基础方法、destroy/restore/recyclebin三个回收站方法
     * 因此在当前控制器中可不用编写增删改查的代码,除非需要自己控制这部分逻辑
     * 需要将application/admin/library/traits/Backend.php中对应的方法复制到当前控制器,然后进行修改
     */


    /**
     * 查看
     */
    public function index()
    {
        //设置过滤方法
        $this->request->filter(['strip_tags']);
        if ($this->request->isAjax()) {
            //如果发送的来源是Selectpage，则转发到Selectpage
            if ($this->request->request('keyField')) {
                return $this->selectpage();
            }

            //自定义sku搜索
            $filter = json_decode($this->request->get('filter'), true);
            if ($filter['sku']) {
                $smap['sku'] = ['like', '%' . $filter['sku'] . '%'];
                $ids = $this->instockItem->where($smap)->column('in_stock_id');
                $map['instock.id'] = ['in', $ids];
                unset($filter['sku']);
                $this->request->get(['filter' => json_encode($filter)]);
            }


            list($where, $sort, $order, $offset, $limit) = $this->buildparams();
            $total = $this->model
                ->with(['checkorder', 'instocktype'])
                ->where($where)
                ->where($map)
                ->order($sort, $order)
                ->count();

            $list = $this->model
                ->with(['checkorder', 'instocktype'])
                ->where($where)
                ->where($map)
                ->order($sort, $order)
                ->limit($offset, $limit)
                ->select();
            $list = collection($list)->toArray();
            $result = array("total" => $total, "rows" => $list);

            return json($result);
        }
        return $this->view->fetch();
    }


    /**
     * 添加
     */
    public function add()
    {
        if ($this->request->isPost()) {
            $params = $this->request->post("row/a");
            if ($params) {
                $params = $this->preExcludeFields($params);

                if ($this->dataLimit && $this->dataLimitFieldAutoFill) {
                    $params[$this->dataLimitField] = $this->auth->id;
                }
                $result = false;
                Db::startTrans();
                try {
                    //是否采用模型验证
                    if ($this->modelValidate) {
                        $name = str_replace("\\model\\", "\\validate\\", get_class($this->model));
                        $validate = is_bool($this->modelValidate) ? ($this->modelSceneValidate ? $name . '.add' : $name) : $this->modelValidate;
                        $this->model->validateFailException(true)->validate($validate);
                    }

                    $sku = $this->request->post("sku/a");
                    if (count(array_filter($sku)) < 1) {
                        $this->error('sku不能为空！！');
                    }

                    //存在平台id 代表把当前入库单的sku分给这个平台 首先做判断 判断入库单的sku是否都有此平台对应的映射关系
                    if ($params['platform_id']) {
                        foreach (array_filter($sku) as $k => $v) {
                            $item_platform_sku = new \app\admin\model\itemmanage\ItemPlatformSku();

                            $sku_platform = $item_platform_sku->where(['sku' => $v, 'platform_type' => $params['platform_id']])->find();
                            if (!$sku_platform) {
                                $this->error('此sku：' . $v . '没有同步至此平台，请先同步后重试');
                            }
                        }
                        $params['create_person'] = session('admin.nickname');
                        $params['createtime'] = date('Y-m-d H:i:s', time());
                        $result = $this->model->allowField(true)->save($params);

                        //添加入库信息
                        if ($result !== false) {

                            $in_stock_num = $this->request->post("in_stock_num/a");
                            $sample_num = $this->request->post("sample_num/a");
                            $purchase_id = $this->request->post("purchase_id/a");
                            $data = [];
                            foreach (array_filter($sku) as $k => $v) {
                                $data[$k]['sku'] = $v;
                                $data[$k]['in_stock_num'] = $in_stock_num[$k];
                                $data[$k]['sample_num'] = $sample_num[$k];
                                $data[$k]['no_stock_num'] = $in_stock_num[$k];
                                $data[$k]['purchase_id'] = $purchase_id[$k];
                                $data[$k]['in_stock_id'] = $this->model->id;
                            }
                            //批量添加
                            $this->instockItem->allowField(true)->saveAll($data);
                        }
                    } else {
                        $params['create_person'] = session('admin.nickname');
                        $params['createtime'] = date('Y-m-d H:i:s', time());
                        $result = $this->model->allowField(true)->save($params);

                        //添加入库信息
                        if ($result !== false) {
                            //更改质检单为已创建入库单
                            $check = new \app\admin\model\warehouse\Check;
                            $check->allowField(true)->save(['is_stock' => 1], ['id' => $params['check_id']]);


                            $in_stock_num = $this->request->post("in_stock_num/a");
                            $sample_num = $this->request->post("sample_num/a");
                            $purchase_id = $this->request->post("purchase_id/a");
                            $data = [];
                            foreach (array_filter($sku) as $k => $v) {
                                $data[$k]['sku'] = $v;
                                $data[$k]['in_stock_num'] = $in_stock_num[$k];
                                $data[$k]['sample_num'] = $sample_num[$k];
                                $data[$k]['no_stock_num'] = $in_stock_num[$k];
                                $data[$k]['purchase_id'] = $purchase_id[$k];
                                $data[$k]['in_stock_id'] = $this->model->id;
                            }
                            //批量添加
                            $this->instockItem->allowField(true)->saveAll($data);
                        }
                    }


                    Db::commit();
                } catch (ValidateException $e) {
                    Db::rollback();
                    $this->error($e->getMessage());
                } catch (PDOException $e) {
                    Db::rollback();
                    $this->error($e->getMessage());
                } catch (Exception $e) {
                    Db::rollback();
                    $this->error($e->getMessage());
                }
                if ($result !== false) {
                    $this->success('添加成功！！', '', url('index'));
                } else {
                    $this->error(__('No rows were inserted'));
                }
            }
            $this->error(__('Parameter %s can not be empty', ''));
        }

        //质检单id
        $ids = input('ids');
        //根据type值判断是从哪个入口进入的添加入库单 type值为1是从质检入口进入 type值为2是从入库单直接添加 直接添加的需要选择站点
        $types = input('type');
        if ($ids) {
            $this->assign('ids', $ids);
            $this->assign('instocktype', 1);
        }

        //查询入库分类
        $type = $this->type->where('is_del', 1)->select();
        $this->assign('type', $type);

        //查询质检单
        $check = new \app\admin\model\warehouse\Check;
        $map['status'] = 2;
        $map['is_stock'] = 0;
        $purchase_data = $check->where($map)->order('createtime desc')->column('check_order_number', 'id');
        $this->assign('purchase_data', $purchase_data);

        //质检单
        $instock_number = 'IN' . date('YmdHis') . rand(100, 999) . rand(100, 999);
        $this->assign('types', $types);
        $this->assign('instock_number', $instock_number);
        return $this->view->fetch();
    }


    /**
     * 获取质检单商品信息
     */
    public function getCheckData()
    {
        $id = input('id');
        //查询质检信息
        $check_map['Check.id'] = $id;
        $check_map['Check.status'] = 2;
        $check_map['Check.is_stock'] = 0;
        $check = new \app\admin\model\warehouse\Check;
        $list = $check->hasWhere('checkItem')
            ->where($check_map)
            ->field('Check.purchase_id,Check.replenish_id,sku,supplier_sku,purchase_num,check_num,arrivals_num,quantity_num,sample_num')
            ->group('CheckItem.id')
            ->select();
        $list = collection($list)->toArray();

        if ($list) {
            $this->success('', '', $list);
        } else {
            $this->error();
        }
    }


    /**
     * 编辑
     */
    public function edit($ids = null)
    {
        $row = $this->model->get($ids);
        if (!$row) {
            $this->error(__('No Results were found'));
        }

        //判断状态是否为新建
        if ($row['status'] > 0) {
            $this->error('只有新建状态才能编辑！！', url('index'));
        }

        $adminIds = $this->getDataLimitAdminIds();
        if (is_array($adminIds)) {
            if (!in_array($row[$this->dataLimitField], $adminIds)) {
                $this->error(__('You have no permission'));
            }
        }
        if ($this->request->isPost()) {
            $params = $this->request->post("row/a");
            if ($params) {
                $params = $this->preExcludeFields($params);
                $result = false;
                Db::startTrans();
                try {
                    //是否采用模型验证
                    if ($this->modelValidate) {
                        $name = str_replace("\\model\\", "\\validate\\", get_class($this->model));
                        $validate = is_bool($this->modelValidate) ? ($this->modelSceneValidate ? $name . '.edit' : $name) : $this->modelValidate;
                        $row->validateFailException(true)->validate($validate);
                    }

                    $sku = $this->request->post("sku/a");
                    if (count(array_filter($sku)) < 1) {
                        $this->error('sku不能为空！！');
                    }


                    $result = $row->allowField(true)->save($params);

                    //修改产品
                    if ($result !== false) {
                        $item_id = $this->request->post("item_id/a");
                        $in_stock_num = $this->request->post("in_stock_num/a");
                        $data = [];
                        foreach (array_filter($sku) as $k => $v) {
                            $data[$k]['sku'] = $v;
                            $data[$k]['in_stock_num'] = $in_stock_num[$k];
                            $data[$k]['no_stock_num'] = $in_stock_num[$k];
                            if (@$item_id[$k]) {
                                $data[$k]['id'] = $item_id[$k];
                            } else {
                                $data[$k]['in_stock_id'] = $ids;
                            }
                        }
                        //批量添加
                        $this->instockItem->allowField(true)->saveAll($data);
                    }
                    Db::commit();
                } catch (ValidateException $e) {
                    Db::rollback();
                    $this->error($e->getMessage());
                } catch (PDOException $e) {
                    Db::rollback();
                    $this->error($e->getMessage());
                } catch (Exception $e) {
                    Db::rollback();
                    $this->error($e->getMessage());
                }
                if ($result !== false) {
                    $this->success();
                } else {
                    $this->error(__('No rows were updated'));
                }
            }
            $this->error(__('Parameter %s can not be empty', ''));
        }

        //查询入库分类
        $type = $this->type->where('is_del', 1)->select();
        $this->assign('type', $type);

        //查询质检单
        $check = new \app\admin\model\warehouse\Check;
        $map['status'] = 2;
        $purchase_data = $check->where($map)->order('createtime desc')->column('check_order_number', 'id');
        $this->assign('purchase_data', $purchase_data);


        /***********查询入库商品信息***************/
        //查询入库单商品信息
        $item_map['in_stock_id'] = $ids;
        $item = $this->instockItem->where($item_map)->select();

        //查询对应质检数据
        $checkItem = new \app\admin\model\warehouse\CheckItem;
        $check_data = $checkItem->where('check_id', $row['check_id'])->column('*', 'sku');
        /***********end***************/
        $this->assign('item', $item);
        if ($row['platform_id'] > 0) {
            $this->assign('types', 2);
        }
        if ($row['check_id'] > 0) {
            $this->assign('types', 1);
        }
        $this->assign('check_data', $check_data);
        $this->view->assign("row", $row);
        return $this->view->fetch();
    }

    /**
     * 编辑
     */
    public function detail($ids = null)
    {
        $row = $this->model->get($ids);
        if (!$row) {
            $this->error(__('No Results were found'));
        }
        $adminIds = $this->getDataLimitAdminIds();
        if (is_array($adminIds)) {
            if (!in_array($row[$this->dataLimitField], $adminIds)) {
                $this->error(__('You have no permission'));
            }
        }

        //查询入库分类
        $type = $this->type->where('is_del', 1)->select();
        $this->assign('type', $type);

        //查询质检单
        $check = new \app\admin\model\warehouse\Check;
        $map['status'] = 2;
        $purchase_data = $check->where($map)->order('createtime desc')->column('check_order_number', 'id');
        $this->assign('purchase_data', $purchase_data);


        /***********查询入库商品信息***************/
        //查询入库单商品信息
        $item_map['in_stock_id'] = $ids;
        $item = $this->instockItem->where($item_map)->select();

        //查询对应质检数据
        $checkItem = new \app\admin\model\warehouse\CheckItem;
        $check_data = $checkItem->where('check_id', $row['check_id'])->column('*', 'sku');
        /***********end***************/
        if ($row['platform_id'] > 0) {
            $this->assign('types', 2);
        }
        if ($row['check_id'] > 0) {
            $this->assign('types', 1);
        }

        $this->assign('item', $item);
        $this->assign('check_data', $check_data);
        $this->view->assign("row", $row);
        return $this->view->fetch();
    }

    //删除入库单里的商品信息
    public function deleteItem()
    {
        $id = input('id');
        $res = $this->instockItem->destroy($id);
        if ($res) {
            $this->success();
        } else {
            $this->error();
        }
    }


    /**
     * 审核
     */
    public function setStatus()
    {
<<<<<<< HEAD
=======
        $this->_inventory = new \app\admin\model\warehouse\Inventory();
        /*****************限制如果有盘点单未结束不能操作调拨单审核*******************/
        $count = $this->_inventory->where(['is_del' => 1, 'check_status' => ['in', [0, 1]]])->count();
        if ($count > 0) {
            $this->error(__('存在正在盘点的单据,暂无法审核'));
        }

        /****************************end*****************************************/
>>>>>>> 0d8a0cb0


        $ids = $this->request->post("ids/a");
        if (!$ids) {
            $this->error('缺少参数！！');
        }
        $map['id'] = ['in', $ids];
        $row = $this->model->where($map)->select();

        foreach ($row as $v) {
            if ($v['status'] !== 1) {
                $this->error('只有待审核状态才能操作！！');
            }
        }
        $data['status'] = input('status');
        if ($data['status'] == 2) {
            $data['check_time'] = date('Y-m-d H:i:s', time());
        }

        //查询入库明细数据
        $list = $this->model->alias('a')
            ->join(['fa_in_stock_item' => 'b'], 'a.id=b.in_stock_id')
            ->where(['b.in_stock_id' => ['in', $ids]])
            ->field('a.*,b.id as bid,b.sku,b.in_stock_num,b.in_stock_id,b.no_stock_num,b.purchase_id,b.sample_num,b.price')
            ->select();
        $list = collection($list)->toArray();

        $skus = array_column($list, 'sku');

        //查询存在产品库的sku
        $item = new \app\admin\model\itemmanage\Item;
        $skus = $item->where(['sku' => ['in', $skus]])->column('sku');
        foreach ($list as $v) {
            if (!in_array($v['sku'], $skus)) {
                $this->error('此sku:' . $v['sku'] . '不存在！！');
            }
        }

        $new_product_mapp = new \app\admin\model\NewProductMapping();
        $platform = new \app\admin\model\itemmanage\ItemPlatformSku();
        $item_platform_sku_model = new ItemPlatformSku();
        $purchase = new \app\admin\model\purchase\PurchaseOrderItem;
        $allocated = new \app\admin\model\itemmanage\GoodsStockAllocated;
        $item = new \app\admin\model\itemmanage\Item;

        $this->model->startTrans();
        $item->startTrans();
        $purchase->startTrans();
        $platform->startTrans();
        $this->purchase->startTrans();
        (new StockLog())->startTrans();

        $this->_product_bar_code_item = new \app\admin\model\warehouse\ProductBarCodeItem();

        try {
            $data['check_person'] = session('admin.nickname');
            $res = $this->model->allowField(true)->isUpdate(true, $map)->save($data);

            if ($data['status'] == 2) {
                /**
                 * @todo 审核通过增加库存 并添加入库单入库数量
                 */
                $error_num = [];
                foreach ($list as $k => $v) {
                    $item_map['sku'] = $v['sku'];
                    $item_map['is_del'] = 1;
                    $sku_item = $item->where($item_map)->find();
                    //审核通过对虚拟库存的操作
                    //审核通过时按照补货需求比例 划分各站虚拟库存 如果未关联补货需求单则按照当前各站虚拟库存数量实时计算各站比例（弃用）
                    //采购过来的 有采购单的 1、有补货需求单的直接按比例分配 2、没有补货需求单的都给m站
                    //如果存在采购单id
                    if (!empty($v['purchase_id'])) {
                        //采购入库
                        $is_purchase = 10;
                        //如果存在关联补货需求单id
                        if ($v['replenish_id']) {

                            //采购有比例入库
                            $change_type = 16;
                            //查询各站补货需求量占比
                            $rate_arr = $new_product_mapp
                                ->where(['replenish_id' => $v['replenish_id'], 'sku' => $v['sku'], 'is_show' => 0])
                                // ->order('rate asc')
                                ->field('rate,website_type')
                                ->select();

                            // dump(collection($rate_arr)->toArray());die;
                            //根据入库数量插入各站虚拟仓库存
                            $all_num = count($rate_arr);
                            $stock_num = $v['in_stock_num'];
                            //获得应到货数量
                            $check = new \app\admin\model\warehouse\CheckItem();
                            $should_arrivals_num = $check->where('check_id', $v['check_id'])->value('should_arrival_num');

                            foreach ($rate_arr as $key => $val) {

                                //最后一个站点 剩余数量分给最后一个站
                                if (($all_num - $key) == 1) {
                                    Log::write("第一次");
                                    Log::write($val);
                                    //当前sku映射关系详情
                                    $sku_platform = $platform->where(['sku' => $v['sku'], 'platform_type' => $val['website_type']])->find();
                                    //如果站点是Z站 且虚拟仓库存为0
                                    if ($val['website_type'] ==1){
                                        if ($sku_platform->stock == 0  && $stock_num > 0){
                                            $value['sku'] = $sku_platform->platform_sku;
                                            $url  =  config('url.zeelool_url').'magic/product/productArrival';
                                            $this->submission_post($url,$value);
                                        }
                                    }
                                    //增加站点虚拟仓库存
                                    $platform->where(['sku' => $v['sku'], 'platform_type' => $val['website_type']])->setInc('stock', $stock_num);
                                    //入库的时候减少待入库数量
                                    $platform->where(['sku' => $v['sku'], 'platform_type' => $val['website_type']])->setDec('wait_instock_num', $should_arrivals_num);
                                    //插入日志表
                                    (new StockLog())->setData([
                                        'type' => 2,
                                        'site' => $val['website_type'],
                                        'modular' => 10,
                                        'change_type' => 16,
                                        'sku' => $v['sku'],
                                        'order_number' => $v['in_stock_number'],
                                        'source' => 1,
                                        'fictitious_before' => $sku_platform['stock'],
                                        'fictitious_change' => $stock_num,
                                        'wait_instock_num_before' => $sku_platform['wait_instock_num'],
                                        'wait_instock_num_change' => -$should_arrivals_num,
                                        'create_person' => session('admin.nickname'),
                                        'create_time' => time(),
                                        'number_type' => 3,
                                    ]);
                                } else {
                                    Log::write("第二次");
                                    $num = round($v['in_stock_num'] * $val['rate']);
                                    $should_arrivals_num_plat = round($should_arrivals_num * $val['rate']);
                                    $stock_num -= $num;
                                    $should_arrivals_num -= $should_arrivals_num_plat;
                                    $sku_platform = $platform->where(['sku' => $v['sku'], 'platform_type' => $val['website_type']])->find();
                                    //如果站点是Z站 且虚拟仓库存为0
                                    if ($val['website_type'] ==1){
                                        if ($sku_platform['stock'] == 0  && $num > 0){
                                            $value['sku'] = $sku_platform['platform_sku'];
                                            $url  =  config('url.zeelool_url').'magic/product/productArrival';
                                            $this->submission_post($url,$value);
                                        }
                                    }
                                    //增加站点虚拟仓库存
                                    $platform->where(['sku' => $v['sku'], 'platform_type' => $val['website_type']])->setInc('stock', $num);
                                    //入库的时候减少待入库数量
                                    $platform->where(['sku' => $v['sku'], 'platform_type' => $val['website_type']])->setDec('wait_instock_num', $should_arrivals_num_plat);
                                    //插入日志表
                                    (new StockLog())->setData([
                                        'type' => 2,
                                        'site' => $val['website_type'],
                                        'modular' => 10,
                                        'change_type' => 16,
                                        'sku' => $v['sku'],
                                        'order_number' => $v['in_stock_number'],
                                        'source' => 1,
                                        'fictitious_before' => $sku_platform['stock'],
                                        'fictitious_change' => $num,
                                        'wait_instock_num_before' => $sku_platform['wait_instock_num'],
                                        'wait_instock_num_change' => -$should_arrivals_num_plat,
                                        'create_person' => session('admin.nickname'),
                                        'create_time' => time(),
                                        'number_type' => 3,
                                    ]);
                                }
                            }
                        } else {

                            //采购没有比例入库
                            $change_type = 17;
                            //记录没有采购比例直接入库的sku
                            $allocated->allowField(true)->save(['sku' => $v['sku'], 'change_num' => $v['in_stock_num'], 'create_time' => date('Y-m-d H:i:s')]);

                            $item_platform_sku = $platform->where(['sku' => $v['sku'], 'platform_type' => 4])->find();
                            //sku没有同步meeloog站 无法添加虚拟库存 必须先同步
                            if (empty($item_platform_sku)) {
                                $this->error('sku：' . $v['sku'] . '没有同步meeloog站，请先同步');
                            }
                            $platform->where(['sku' => $v['sku'], 'platform_type' => $item_platform_sku['platform_type']])->setInc('stock', $v['in_stock_num']);
                            //入库的时候减少待入库数量
                            //  $platform->where(['sku' => $v['sku'], 'platform_type' => 4])->setDec('wait_instock_num', $v['in_stock_num']);

                            //插入日志表
                            (new StockLog())->setData([
                                'type' => 2,
                                'site' => 4,
                                'modular' => 10,
                                'change_type' => 17,
                                'sku' => $v['sku'],
                                'order_number' => $v['in_stock_number'],
                                'source' => 1,
                                'fictitious_before' => $item_platform_sku['stock'],
                                'fictitious_change' => $v['in_stock_num'],
                                // 'wait_instock_num_before' => $item_platform_sku['wait_instock_num'],
                                // 'wait_instock_num_change' => -$v['in_stock_num'],
                                'create_person' => session('admin.nickname'),
                                'create_time' => time(),
                                'number_type' => 3,
                            ]);
                        }
                    }
                    //不是采购过来的 如果有站点id 说明是指定增加此平台sku
                    elseif ($v['platform_id']) {
                        //手动入库
                        $change_type = 18;
                        //出入库
                        $is_purchase = 11;
                        $item_platform_sku = $platform->where(['sku' => $v['sku'], 'platform_type' => $v['platform_id']])->find();
                        $platform->where(['sku' => $v['sku'], 'platform_type' => $v['platform_id']])->setInc('stock', $v['in_stock_num']);
                        (new StockLog())->setData([
                            'type' => 2,
                            'site' => $v['platform_id'],
                            'modular' => 11,
                            'change_type' => 18,
                            'sku' => $v['sku'],
                            'order_number' => $v['in_stock_number'],
                            'source' => 1,
                            'fictitious_before' => $item_platform_sku['stock'],
                            'fictitious_change' => $v['in_stock_num'],
                            'create_person' => session('admin.nickname'),
                            'create_time' => time(),
                            'number_type' => 3,
                        ]);
                        //如果站点信息等于1 zeelool站点
                        //虚拟库存为0时  讲信息通知到网站端
//                        if ($v['platform_id'] ==1){
//                            Log::write("第三次");
//                            Log::write($item_platform_sku);
//                            if ($item_platform_sku->stock == 0  && $v['in_stock_num'] > 0){
//                                $value['sku'] = $item_platform_sku->platform_sku;
//                                $url  =  config('url.zeelool_url').'magic/product/productArrival';
//                                $this->submission_post($url,$value);
//                            }
//                        }
                    } //没有采购单也没有站点id 说明是盘点过来的
                    else {
                        //盘点
                        $change_type = 20;
                        //盘点
                        $is_purchase = 12;
                        //根据当前sku 和当前 各站的虚拟库存进行分配
                        $item_platform_sku = $platform->where('sku', $v['sku'])->order('stock asc')->field('platform_type,stock')->select();
                        $all_num = count($item_platform_sku);

                        $stock_num = $v['in_stock_num'];
                        //计算当前sku的总虚拟库存 如果总的为0 表示当前所有平台的此sku都为0 此时入库的话按照平均规则分配 例如五个站都有此品 那么比例就是20%
                        $stock_all_num = array_sum(array_column($item_platform_sku, 'stock'));
                        if ($stock_all_num == 0) {
                            $rate_rate = 1 / $all_num;
                            foreach ($item_platform_sku as $key => $val) {
                                $item_platform_sku_detail = $platform->where(['sku' => $v['sku'], 'platform_type' => $val['platform_type']])->find();
//                                if ($val['platform_type'] ==1){
//                                    Log::write("第四次");
//                                    Log::write($item_platform_sku_detail);
//                                    if ($item_platform_sku_detail->stock ==0 && $stock_num >0 ){
//                                        $value['sku'] = $item_platform_sku_detail->platform_sku;
//                                        $url  =  config('url.zeelool_url').'magic/product/productArrival';
//                                        $this->submission_post($url,$value);
//                                    }
//                                }
                                //最后一个站点 剩余数量分给最后一个站
                                if (($all_num - $key) == 1) {
                                    $platform->where(['sku' => $v['sku'], 'platform_type' => $val['platform_type']])->setInc('stock', $stock_num);

                                    //插入日志表
                                    (new StockLog())->setData([
                                        'type' => 2,
                                        'site' => $val['platform_type'],
                                        'modular' => 12,
                                        'change_type' => 20,
                                        'sku' => $v['sku'],
                                        'order_number' => $v['in_stock_number'],
                                        'source' => 1,
                                        'fictitious_before' => $item_platform_sku_detail['stock'],
                                        'fictitious_change' => $stock_num,
                                        'create_person' => session('admin.nickname'),
                                        'create_time' => time(),
                                        'number_type' => 3,
                                    ]);
                                } else {
                                    $num = round($v['in_stock_num'] * $rate_rate);
                                    $stock_num -= $num;
                                    $platform->where(['sku' => $v['sku'], 'platform_type' => $val['platform_type']])->setInc('stock', $num);
                                    //插入日志表
                                    (new StockLog())->setData([
                                        'type' => 2,
                                        'site' => $val['platform_type'],
                                        'modular' => 12,
                                        'change_type' => 20,
                                        'sku' => $v['sku'],
                                        'order_number' => $v['in_stock_number'],
                                        'source' => 1,
                                        'fictitious_before' => $item_platform_sku_detail['stock'],
                                        'fictitious_change' => $num,
                                        'create_person' => session('admin.nickname'),
                                        'create_time' => time(),
                                        'number_type' => 3,
                                    ]);
                                }
                            }
                        } else {
                            //某個平台這個sku存在庫存 就按照當前各站的虛擬庫存進行分配
                            $whole_num = $platform->where('sku', $v['sku'])->sum('stock');
                            $stock_num = $v['in_stock_num'];
                            foreach ($item_platform_sku as $key => $val) {
                                $item_platform_sku_detail = $platform->where(['sku' => $v['sku'], 'platform_type' => $val['platform_type']])->find();
//                                if ($val['platform_type'] ==1){
//                                    Log::write("第五次");
//                                    Log::write($item_platform_sku_detail);
//                                    if ($item_platform_sku_detail->stock ==0 && $stock_num >0 ){
//                                        $value['sku'] = $item_platform_sku_detail->platform_sku;
//                                        $url  =  config('url.zeelool_url').'magic/product/productArrival';
//                                        $this->submission_post($url,$value);
//                                    }
//                                }
                                //最后一个站点 剩余数量分给最后一个站
                                if (($all_num - $key) == 1) {
                                    $platform->where(['sku' => $v['sku'], 'platform_type' => $val['platform_type']])->setInc('stock', $stock_num);
                                    //插入日志表
                                    (new StockLog())->setData([
                                        'type' => 2,
                                        'site' => $val['platform_type'],
                                        'modular' => 12,
                                        'change_type' => 20,
                                        'sku' => $v['sku'],
                                        'order_number' => $v['in_stock_number'],
                                        'source' => 1,
                                        'fictitious_before' => $item_platform_sku_detail['stock'],
                                        'fictitious_change' => $stock_num,
                                        'create_person' => session('admin.nickname'),
                                        'create_time' => time(),
                                        'number_type' => 3,
                                    ]);
                                } else {
                                    $num = round($v['in_stock_num'] * $val['stock'] / $whole_num);
                                    $stock_num -= $num;
                                    $platform->where(['sku' => $v['sku'], 'platform_type' => $val['platform_type']])->setInc('stock', $num);
                                    //插入日志表
                                    (new StockLog())->setData([
                                        'type' => 2,
                                        'site' => $val['platform_type'],
                                        'modular' => 12,
                                        'change_type' => 20,
                                        'sku' => $v['sku'],
                                        'order_number' => $v['in_stock_number'],
                                        'source' => 1,
                                        'fictitious_before' => $item_platform_sku_detail['stock'],
                                        'fictitious_change' => $num,
                                        'create_person' => session('admin.nickname'),
                                        'create_time' => time(),
                                        'number_type' => 3,
                                    ]);
                                }
                            }
                        }
                    }

                    //更新商品表商品总库存
                    //总库存
                    if ($v['sku']) {
                        //增加商品表里的商品库存、可用库存、留样库存
                        $stock_res = $item->where($item_map)->inc('stock', $v['in_stock_num'])->inc('available_stock', $v['in_stock_num'])->inc('sample_num', $v['sample_num'])->update();
                        //获得应到货数量
                        $check = new \app\admin\model\warehouse\CheckItem();
                        $should_arrivals_num = $check->where('check_id', $v['check_id'])->value('should_arrival_num');
                        if (!$should_arrivals_num) {
                            $should_arrivals_num = $check->where('check_id', $v['check_id'])->value('purchase_num');
                        }
                        //减少待入库数量 扣减应到货数量
                        $item->where($item_map)->dec('wait_instock_num', $should_arrivals_num)->update();

                        //插入日志表
                        (new StockLog())->setData([
                            'type' => 2,
                            'site' => 0,
                            'modular' => $is_purchase,
                            'change_type' => $change_type,
                            'sku' => $v['sku'],
                            'order_number' => $v['in_stock_number'],
                            'source' => 1,
                            'stock_before' => $sku_item['stock'],
                            'stock_change' => $v['in_stock_num'],
                            'available_stock_before' => $sku_item['available_stock'],
                            'available_stock_change' => $v['in_stock_num'],
                            'sample_num_before' => $sku_item['sample_num'],
                            'sample_num_change' => $v['sample_num'],
                            'wait_instock_num_before' => $sku_item['wait_instock_num'],
                            'wait_instock_num_change' => -$should_arrivals_num,
                            'create_person' => session('admin.nickname'),
                            'create_time' => time(),
                            'number_type' => 3,
                        ]);
                    }

                    if ($stock_res === false) {
                        $error_num[] = $k;
                    }

                    //根据质检id 查询采购单id 
                    $check = new \app\admin\model\warehouse\Check;
                    $check_res = $check->where('id', $v['check_id'])->find();
                    //更新采购商品表 入库数量 如果为真则为采购入库
                    if ($check_res['purchase_id']) {
                        $purchase_map['sku'] = $v['sku'];
                        $purchase_map['purchase_id'] = $check_res['purchase_id'];
                        $purchase->where($purchase_map)->setInc('instock_num', $v['in_stock_num']);

                        //更新采购单状态 已入库 或 部分入库
                        //查询采购单商品总到货数量 以及采购数量
                        //查询质检信息
                        $check_map['Check.purchase_id'] = $check_res['purchase_id'];
                        $check_map['type'] = 1;
                        $check = new \app\admin\model\warehouse\Check;
                        //总到货数量
                        $all_arrivals_num = $check->hasWhere('checkItem')->where($check_map)->group('Check.purchase_id')->sum('arrivals_num');

                        $all_purchase_num = $purchase->where('purchase_id', $check_res['purchase_id'])->sum('purchase_num');
                        //总到货数量 小于 采购单采购数量 则为部分入库 
                        if ($all_arrivals_num < $all_purchase_num) {
                            $stock_status = 1;
                        } else {
                            $stock_status = 2;
                        }
                        //修改采购单入库状态
                        $purchase_data['stock_status'] = $stock_status;
                        $this->purchase->where(['id' => $check_res['purchase_id']])->update($purchase_data);
                    }
                    //如果为退货单 修改退货单状态为入库
                    if ($check_res['order_return_id']) {
                        $orderReturn = new \app\admin\model\saleaftermanage\OrderReturn;
                        $orderReturn->where(['id' => $check_res['order_return_id']])->update(['in_stock_status' => 1]);
                    }
                }

                //条形码入库时间
                $this->_product_bar_code_item
                    ->where(['in_stock_id' => ['in', $ids]])
                    ->update(['in_stock_time' => date('Y-m-d H:i:s')]);

                //有错误 则回滚数据
                if (count($error_num) > 0) {
                    throw new Exception("入库失败！！请检查SKU");
                }
            } else {
                //审核拒绝解除条形码绑定关系
                $_product_bar_code_item = new ProductBarCodeItem();
                $_product_bar_code_item
                    ->where(['in_stock_id' => ['in', $ids]])
                    ->update(['in_stock_id' => 0]);
            }

            $this->model->commit();
            $item->commit();
            $purchase->commit();
            $platform->commit();
            $this->purchase->commit();
            (new StockLog())->commit();
        } catch (ValidateException $e) {
            $this->model->rollback();
            $item->rollback();
            $purchase->rollback();
            $platform->rollback();
            $this->purchase->rollback();
            (new StockLog())->rollback();
            $this->error($e->getMessage());
        } catch (PDOException $e) {
            $this->model->rollback();
            $item->rollback();
            $purchase->rollback();
            $platform->rollback();
            $this->purchase->rollback();
            (new StockLog())->rollback();
            $this->error($e->getMessage());
        } catch (Exception $e) {
            $this->model->rollback();
            $item->rollback();
            $purchase->rollback();
            $platform->rollback();
            $this->purchase->rollback();
            (new StockLog())->rollback();
            $this->error($e->getMessage());
        }
        if ($res !== false) {
            $this->success();
        } else {
            $this->error();
        }
    }

    /**
     * post方式请求接口
     *
     * @Description
     * @author zjw
     * @since 
     * @return
     */
    function submission_post($url, $value)
    {
        $curl = curl_init();
        curl_setopt($curl, CURLOPT_URL, $url);
        curl_setopt($curl, CURLOPT_USERAGENT, $_SERVER['HTTP_USER_AGENT']);
        curl_setopt($curl, CURLOPT_HEADER, 0);
        curl_setopt($curl, CURLOPT_POST, true);
        curl_setopt($curl, CURLOPT_POSTFIELDS, $value);
        curl_setopt($curl, CURLOPT_FOLLOWLOCATION, 1);
        curl_setopt($curl, CURLOPT_RETURNTRANSFER, true);
        curl_setopt($curl, CURLOPT_TIMEOUT, 20);

        $content =json_decode(curl_exec($curl),true);
        curl_close($curl);
        return $content;
    }


    /**
     * @$item_platform_sku 平台映射关系列表
     * @$stock_all_num 当前剩余未分配的数量
     * @$sku 当前sku
     *
     * Created by Phpstorm.
     * User: jhh
     * Date: 2020/8/3
     * Time: 14:52
     */
    function send_stock($item_platform_sku, $stock_all_num, $sku, $all_num)
    {
        //        dump(collection($item_platform_sku)->toArray());dump($stock_all_num);dump($sku);
        $platform = new \app\admin\model\itemmanage\ItemPlatformSku();
        foreach ($item_platform_sku as $key => $val) {
            //一直发直到$v['in_stock_num']为0
            $platform->where(['sku' => $sku, 'platform_type' => $val['platform_type']])->setInc('stock');
            $stock_all_num--;
            if ($stock_all_num == 0) {
                break;
            } else {
                if (($all_num - $key) == 1) {
                    $this->send_stock($item_platform_sku, $stock_all_num, $sku, $all_num);
                }
            }
        }
    }

    /**
     * 取消
     */
    public function cancel($ids = null)
    {
        if (!$ids) {
            $this->error('缺少参数！！');
        }
        $row = $this->model->get($ids);
        if ($row['status'] !== 0) {
            $this->error('只有新建状态才能取消！！');
        }
        $map['id'] = ['in', $ids];
        $data['status'] = input('status');
        $res = $this->model->allowField(true)->isUpdate(true, $map)->save($data);
        if ($res) {
            //如果取消入库单 则 去掉质检单已入库标记
            $check = new \app\admin\model\warehouse\Check;
            $check->allowField(true)->save(['is_stock' => 0], ['id' => $row['check_id']]);

            $this->success();
        } else {
            $this->error('取消失败！！');
        }
    }


    /***
     * 编辑之后提交审核
     */
    public function audit()
    {
        if ($this->request->isAjax()) {
            $id = $this->request->param('ids');
            $row = $this->model->get($id);
            if ($row['status'] != 0) {
                $this->error('此状态不能提交审核');
            }

            //查询入库明细数据
            $list = $this->instockItem
                ->where(['in_stock_id' => ['in', $id]])
                ->select();
            $list = collection($list)->toArray();
            $skus = array_column($list, 'sku');

            //查询存在产品库的sku
            $item = new \app\admin\model\itemmanage\Item;
            $skus = $item->where(['sku' => ['in', $skus]])->column('sku');

            foreach ($list as $v) {
                if (!in_array($v['sku'], $skus)) {
                    $this->error('此sku:' . $v['sku'] . '不存在！！');
                }
            }

            $map['id'] = $id;
            $data['status'] = 1;
            $res = $this->model->allowField(true)->isUpdate(true, $map)->save($data);
            if ($res) {
                $this->success('提交审核成功');
            } else {
                $this->error('提交审核失败');
            }
        } else {
            $this->error('404 Not found');
        }
    }

    //入库单成本核算 create@lsw
    public function account_in_stock_order()
    {
        //设置过滤方法
        $this->request->filter(['strip_tags']);
        if ($this->request->isAjax()) {
            //如果发送的来源是Selectpage，则转发到Selectpage
            if ($this->request->request('keyField')) {
                return $this->selectpage();
            }
            list($where, $sort, $order, $offset, $limit) = $this->buildparams();
            $total = $this->model
                ->with(['checkorder', 'instocktype'])
                ->where(['instock.status' => 2, 'type_id' => 1])
                ->where($where)
                ->order($sort, $order)
                ->count();

            $list = $this->model
                ->with(['checkorder', 'instocktype'])
                ->where(['instock.status' => 2, 'type_id' => 1])
                ->where($where)
                ->order($sort, $order)
                ->limit($offset, $limit)
                ->select();
            $list = collection($list)->toArray();
            $totalId = $this->model
                ->with(['checkorder', 'instocktype'])
                ->where(['instock.status' => 2, 'type_id' => 1])
                ->where($where)
                ->column('instock.id');
            $thisPageId = $this->model
                ->with(['checkorder', 'instocktype'])
                ->where(['instock.status' => 2, 'type_id' => 1])
                ->where($where)
                ->order($sort, $order)
                ->limit($offset, $limit)
                ->column('instock.id');
            $totalPriceInfo = $this->instockItem->calculateMoneyAccordInStock($totalId);
            $thisPagePriceInfo = $this->instockItem->calculateMoneyAccordInStockThisPageId($thisPageId);
            if (0 != $thisPagePriceInfo) {
                foreach ($list as $keys => $vals) {
                    if (array_key_exists($vals['id'], $thisPagePriceInfo)) {
                        $list[$keys]['total_money'] = $thisPagePriceInfo[$vals['id']];
                    }
                }
            }
            $result = array("total" => $total, "rows" => $list, "totalPriceInfo" => $totalPriceInfo['total_money']);
            return json($result);
        }
        return $this->view->fetch();
    }

    //入库单成本核算详情 create@lsw
    public function account_in_stock_order_detail($ids = null)
    {
        $row = $this->model->get($ids);
        if (!$row) {
            $this->error(__('No Results were found'));
        }
        $adminIds = $this->getDataLimitAdminIds();
        if (is_array($adminIds)) {
            if (!in_array($row[$this->dataLimitField], $adminIds)) {
                $this->error(__('You have no permission'));
            }
        }

        //查询入库分类
        $type = $this->type->where('is_del', 1)->select();
        $this->assign('type', $type);

        // //查询质检单
        // $check = new \app\admin\model\warehouse\Check;
        // $map['status'] = 2;
        // $purchase_data = $check->where($map)->order('createtime desc')->column('check_order_number', 'id');
        // $this->assign('purchase_data', $purchase_data);


        /***********查询入库商品信息***************/
        //查询入库单商品信息
        // $item_map['in_stock_id'] = $ids;
        // $item = $this->instockItem->where($item_map)->select();
        $item = $this->instockItem->getPurchaseItemInfo($ids);
        // var_dump($item);
        // exit;
        //查询对应质检数据
        // $checkItem = new \app\admin\model\warehouse\CheckItem;
        // $check_data = $checkItem->where('check_id', $row['check_id'])->column('*', 'sku');
        /***********end***************/
        if ($item) {
            $this->assign('item', $item);
        }
        // $this->assign('check_data', $check_data);
        $this->view->assign("row", $row);
        return $this->view->fetch();
    }


    /**
     * 入库单批量导出xls
     *
     * @Description
     * @return void
     * @since 2020/02/28 14:45:39
     * @author wpl
     */
    public function batch_export_xls()
    {
        set_time_limit(0);
        ini_set('memory_limit', '512M');
        $ids = input('ids');
        if ($ids) {
            $map['a.id'] = ['in', $ids];
        }

        //自定义sku搜索
        $filter = json_decode($this->request->get('filter'), true);
        if ($filter['sku']) {
            $smap['sku'] = ['like', '%' . $filter['sku'] . '%'];
            $ids = $this->instockItem->where($smap)->column('in_stock_id');
            $map['instock.id'] = ['in', $ids];
            unset($filter['sku']);
            $this->request->get(['filter' => json_encode($filter)]);
        }

        list($where) = $this->buildparams();

        $list = $this->model->alias('a')
            ->field('in_stock_number,sku,in_stock_num,createtime,create_person')
            ->join(['fa_in_stock_item' => 'b'], 'b.in_stock_id=a.id')
            ->where($where)
            ->where($map)
            ->select();

        $list = collection($list)->toArray();

        //从数据库查询需要的数据
        $spreadsheet = new Spreadsheet();

        //常规方式：利用setCellValue()填充数据
        $spreadsheet->setActiveSheetIndex(0)->setCellValue("A1", "入库单号")
            ->setCellValue("B1", "SKU")
            ->setCellValue("C1", "入库数量");   //利用setCellValues()填充数据
        $spreadsheet->setActiveSheetIndex(0)->setCellValue("D1", "创建人")
            ->setCellValue("E1", "创建时间");


        foreach ($list as $key => $value) {

            $spreadsheet->getActiveSheet()->setCellValueExplicit("A" . ($key * 1 + 2), $value['in_stock_number'], \PhpOffice\PhpSpreadsheet\Cell\DataType::TYPE_STRING);
            $spreadsheet->getActiveSheet()->setCellValue("B" . ($key * 1 + 2), $value['sku']);
            $spreadsheet->getActiveSheet()->setCellValue("C" . ($key * 1 + 2), $value['in_stock_num']);
            $spreadsheet->getActiveSheet()->setCellValue("D" . ($key * 1 + 2), $value['create_person']);
            $spreadsheet->getActiveSheet()->setCellValue("E" . ($key * 1 + 2), $value['createtime']);
        }

        //设置宽度
        $spreadsheet->getActiveSheet()->getColumnDimension('A')->setWidth(30);
        $spreadsheet->getActiveSheet()->getColumnDimension('B')->setWidth(20);
        $spreadsheet->getActiveSheet()->getColumnDimension('C')->setWidth(20);
        $spreadsheet->getActiveSheet()->getColumnDimension('D')->setWidth(20);
        $spreadsheet->getActiveSheet()->getColumnDimension('E')->setWidth(20);


        //设置边框
        $border = [
            'borders' => [
                'allBorders' => [
                    'borderStyle' => \PhpOffice\PhpSpreadsheet\Style\Border::BORDER_THIN, // 设置border样式
                    'color' => ['argb' => 'FF000000'], // 设置border颜色
                ],
            ],
        ];

        $spreadsheet->getDefaultStyle()->getFont()->setName('微软雅黑')->setSize(12);


        $setBorder = 'A1:' . $spreadsheet->getActiveSheet()->getHighestColumn() . $spreadsheet->getActiveSheet()->getHighestRow();
        $spreadsheet->getActiveSheet()->getStyle($setBorder)->applyFromArray($border);

        $spreadsheet->getActiveSheet()->getStyle('A1:E' . $spreadsheet->getActiveSheet()->getHighestRow())->getAlignment()->setHorizontal(\PhpOffice\PhpSpreadsheet\Style\Alignment::HORIZONTAL_CENTER);
        $spreadsheet->setActiveSheetIndex(0);

        $format = 'xlsx';
        $savename = '入库单数据' . date("YmdHis", time());;

        if ($format == 'xls') {
            //输出Excel03版本
            header('Content-Type:application/vnd.ms-excel');
            $class = "\PhpOffice\PhpSpreadsheet\Writer\Xls";
        } elseif ($format == 'xlsx') {
            //输出07Excel版本
            header('Content-Type: application/vnd.openxmlformats-officedocument.spreadsheetml.sheet');
            $class = "\PhpOffice\PhpSpreadsheet\Writer\Xlsx";
        }

        //输出名称
        header('Content-Disposition: attachment;filename="' . $savename . '.' . $format . '"');
        //禁止缓存
        header('Cache-Control: max-age=0');
        $writer = new $class($spreadsheet);

        $writer->save('php://output');
    }

    /**
     * 入库单批量导入 适应pda最新版本的
     * Created by Phpstorm.
     * User: jhh
     * Date: 2021/2/5
     * Time: 14:03:22
     */
    public function import()
    {
        $this->model = new \app\admin\model\warehouse\Instock();
        $_item = new \app\admin\model\warehouse\InstockItem();
        $_platform = new \app\admin\model\itemmanage\ItemPlatformSku();
        $this->_product_bar_code_item = new ProductBarCodeItem();
        //校验参数空值
        $file = $this->request->request('file');
        !$file && $this->error(__('Parameter %s can not be empty', 'file'));
        //校验文件路径
        $filePath = ROOT_PATH . DS . 'public' . DS . $file;
        !is_file($filePath) && $this->error(__('No results were found'));
        //实例化reader
        $ext = pathinfo($filePath, PATHINFO_EXTENSION);
        !in_array($ext, ['csv', 'xls', 'xlsx']) && $this->error(__('Unknown data format'));
        if ('csv' === $ext) {
            $file = fopen($filePath, 'r');
            $filePath = tempnam(sys_get_temp_dir(), 'import_csv');
            $fp = fopen($filePath, "w");
            $n = 0;
            while ($line = fgets($file)) {
                $line = rtrim($line, "\n\r\0");
                $encoding = mb_detect_encoding($line, ['utf-8', 'gbk', 'latin1', 'big5']);
                if ($encoding != 'utf-8') {
                    $line = mb_convert_encoding($line, 'utf-8', $encoding);
                }
                if (0 == $n || preg_match('/^".*"$/', $line)) {
                    fwrite($fp, $line . "\n");
                } else {
                    fwrite($fp, '"' . str_replace(['"', ','], ['""', '","'], $line) . "\"\n");
                }
                $n++;
            }
            fclose($file) || fclose($fp);

            $reader = new Csv();
        } elseif ('xls' === $ext) {
            $reader = new Xls();
        } else {
            $reader = new Xlsx();
        }
        $this->model->startTrans();
        $_item->startTrans();
        $this->_product_bar_code_item->startTrans();
        //模板文件列名
        try {
            if (!$PHPExcel = $reader->load($filePath)) {
                $this->error(__('Unknown data format'));
            }
            $currentSheet = $PHPExcel->getSheet(0);  //读取文件中的第一个工作表
            $allColumn = $currentSheet->getHighestDataColumn(); //取得最大的列号
            $allRow = $currentSheet->getHighestRow(); //取得一共有多少行
            $maxColumnNumber = Coordinate::columnIndexFromString($allColumn);

            $fields = [];
            for ($currentRow = 1; $currentRow <= 1; $currentRow++) {
                for ($currentColumn = 1; $currentColumn <= 11; $currentColumn++) {
                    $val = $currentSheet->getCellByColumnAndRow($currentColumn, $currentRow)->getValue();
                    if (!empty($val)) {
                        $fields[] = $val;
                    }
                }
            }
            //校验模板文件格式
            $listName = ['入库分类', '平台', 'SKU', '入库数量', '商品条码','采购单价'];

            $listName !== $fields && $this->error(__('模板文件格式错误！'));

            $data = [];
            for ($currentRow = 2; $currentRow <= $allRow; $currentRow++) {
                for ($currentColumn = 1; $currentColumn <= $maxColumnNumber; $currentColumn++) {
                    $val = $currentSheet->getCellByColumnAndRow($currentColumn, $currentRow)->getCalculatedValue();
                    $data[$currentRow - 2][$currentColumn - 1] = is_null($val) ? '' : $val;
                }
            }
            empty($data) && $this->error('表格数据为空！');
            //获取表格中sku集合
            $sku_arr = [];
            $first_sku = trim($data[0][2]);
            $first_price = trim($data[0][5]);
            foreach ($data as $k => $v) {
                //获取sku
                $sku = trim($v[2]);
                if ($first_sku != $sku){
                    $this->error(__('导入失败,必须导入同一个sku'));
                }
                if ($first_price != trim($v[4])){
                    $this->error(__('导入失败,同一个sku采购单价必须相同'));
                }
                $type = trim($v[0]);
                $num = trim($v[3]);
                $code = trim($v[4]);
                $type != '退货入库' && $this->error(__('导入失败,导入仅限退货入库'));
                $num != 1 && $this->error(__('导入失败,入库数量必须是1'));
                empty($sku) && $this->error(__('导入失败,第 ' . ($k + 1) . ' 行SKU为空！'));
                empty(trim($v[5])) && $this->error(__('导入失败,第 ' . ($k + 1) . ' 行采购单价为空！'));
                $sku_arr[] = $sku;
            }
            $sku_code = array_column($data, '4');
            $plat = array_column($data, '1');
            //检测条形码是否重复
            if (count($data) != count(array_unique($sku_code)))  $this->error(__(' 条形码有重复，请检查'));
            //校验一个入库单只能有一个站点
            if  (1 != count(array_unique($plat)))  $this->error(__('一个入库单只能有一个站点'));
            //检测条形码是否已绑定
            $where['in_stock_id'] = [['>', 0]];
            $where['code'] = ['in', $sku_code];
            $check_quantity = $this->_product_bar_code_item
                ->where($where)
                ->field('code')
                ->find();
            if (!empty($check_quantity['code'])) {
                $this->error(__('条形码:' . $check_quantity['code'] . ' 已绑定,请移除'));
            }
            //获取入库平台
            $out_plat = $data[0][1];
            switch (trim($out_plat)) {
                case 'zeelool':
                    $out_label = 1;
                    break;
                case 'voogueme':
                    $out_label = 2;
                    break;
                case 'nihao':
                    $out_label = 3;
                    break;
                case 'meeloog':
                    $out_label = 4;
                    break;
                case 'wesee':
                    $out_label = 5;
                    break;
                case 'amazon':
                    $out_label = 8;
                    break;
                case 'zeelool_es':
                    $out_label = 9;
                    break;
                // case 'zeelool_jp':
                //     $label = 1;
                case 'zeelool_de':
                    $out_label = 10;
                    break;
                default:
                    $this->error(__('请检查表格中调出仓的名称'));
            };
            //插入一条数据到入库单主表
            $transfer_order['in_stock_number'] = 'IN' . date('YmdHis') . rand(100, 999) . rand(100, 999);
            $transfer_order['type_id'] = 3;
            $transfer_order['status'] = 0;
            $transfer_order['platform_id'] = $out_label;
            $transfer_order['createtime'] = date('Y-m-d H:i:s');
            $transfer_order['create_person'] = session('admin.nickname');
            $transfer_order_id = $this->model->insertGetId($transfer_order);
            //批量导入
            $params = [];
            foreach ($data as $v) {
                //获取sku
                $sku = trim($v[2]);
                //更新条形码数据库
                $save_code_data['in_stock_id'] = $transfer_order_id;
                $save_code_data['sku'] = $sku;
                $res = $this->_product_bar_code_item->where(['code' => trim($v[4])])->update($save_code_data);
                if ($res == false){
                    $this->error(__('导入失败,条码 ' . trim($v[4]) .'更新失败！'));
                }
                //校验当前平台是否存在此sku映射关系
                if (empty($_platform->where(['platform_type' => $out_label, 'sku' => $sku])->find())) {
                    $this->model->where('id', $transfer_order_id)->delete() && $this->error(__('导入失败,商品 ' . $sku . '在' . $out_plat . ' 平台没有映射关系！'));
                }
                //获取入库数量
                $replenish_num = 1;
                //拼接参数 插入入库单详情表中
                if ($params[$sku]){
                    $params[$sku]['in_stock_num'] += $replenish_num;
                }else{
                    $params[$sku] = [
                        'in_stock_num' => $replenish_num,
                        'sku' => $sku,
                        'price' => trim($v[5]),
                        'in_stock_id' => $transfer_order_id,
                    ];
                }
            }
            $_item->insertAll($params);
            $this->model->commit();
            $_item->commit();
            $this->_product_bar_code_item->commit();
        } catch (ValidateException $e) {
            $this->model->rollback();
            $_item->rollback();
            $this->_product_bar_code_item->rollback();
            $this->error($e->getMessage());
        } catch (PDOException $e) {
            $this->model->rollback();
            $_item->rollback();
            $this->_product_bar_code_item->rollback();
            $this->error($e->getMessage());
        } catch (Exception $e) {
            $this->model->rollback();
            $_item->rollback();
            $this->_product_bar_code_item->rollback();
            $this->error($e->getMessage());
        }
        $this->success('导入成功！');
    }
}<|MERGE_RESOLUTION|>--- conflicted
+++ resolved
@@ -449,8 +449,6 @@
      */
     public function setStatus()
     {
-<<<<<<< HEAD
-=======
         $this->_inventory = new \app\admin\model\warehouse\Inventory();
         /*****************限制如果有盘点单未结束不能操作调拨单审核*******************/
         $count = $this->_inventory->where(['is_del' => 1, 'check_status' => ['in', [0, 1]]])->count();
@@ -459,7 +457,6 @@
         }
 
         /****************************end*****************************************/
->>>>>>> 0d8a0cb0
 
 
         $ids = $this->request->post("ids/a");
