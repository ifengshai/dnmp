<?php

namespace app\admin\controller\warehouse;

use app\admin\model\itemmanage\ItemPlatformSku;
use app\admin\model\warehouse\ProductBarCodeItem;
use app\common\controller\Backend;
use function Matrix\identity;
use PhpOffice\PhpSpreadsheet\Cell\Coordinate;
use PhpOffice\PhpSpreadsheet\Reader\Csv;
use PhpOffice\PhpSpreadsheet\Reader\Xls;
use PhpOffice\PhpSpreadsheet\Reader\Xlsx;
use think\Db;
use think\Exception;
use think\exception\PDOException;
use think\exception\ValidateException;
use PhpOffice\PhpSpreadsheet\Spreadsheet;
use app\admin\model\StockLog;
use Think\Log;

/**
 * 入库单管理
 *
 * @icon fa fa-circle-o
 */
class Instock extends Backend
{

    /**
     * Instock模型对象
     * @var \app\admin\model\warehouse\Instock
     */
    protected $model = null;

    //当前是否为关联查询
    protected $relationSearch = true;

    /**
     * 无需鉴权的方法,但需要登录
     * @var array
     */
    protected $noNeedRight = ['deleteItem'];

    public function _initialize()
    {
        parent::_initialize();
        $this->model = new \app\admin\model\warehouse\Instock;
        $this->type = new \app\admin\model\warehouse\InstockType;
        $this->instockItem = new \app\admin\model\warehouse\InstockItem;
        $this->purchase = new \app\admin\model\purchase\PurchaseOrder;
    }

    /**
     * 默认生成的控制器所继承的父类中有index/add/edit/del/multi五个基础方法、destroy/restore/recyclebin三个回收站方法
     * 因此在当前控制器中可不用编写增删改查的代码,除非需要自己控制这部分逻辑
     * 需要将application/admin/library/traits/Backend.php中对应的方法复制到当前控制器,然后进行修改
     */


    /**
     * 查看
     */
    public function index()
    {
        //设置过滤方法
        $this->request->filter(['strip_tags']);
        if ($this->request->isAjax()) {
            //如果发送的来源是Selectpage，则转发到Selectpage
            if ($this->request->request('keyField')) {
                return $this->selectpage();
            }

            //自定义sku搜索
            $filter = json_decode($this->request->get('filter'), true);
            if ($filter['sku']) {
                $smap['sku'] = ['like', '%' . $filter['sku'] . '%'];
                $ids = $this->instockItem->where($smap)->column('in_stock_id');
                $map['instock.id'] = ['in', $ids];
                unset($filter['sku']);
                $this->request->get(['filter' => json_encode($filter)]);
            }


            list($where, $sort, $order, $offset, $limit) = $this->buildparams();
            $total = $this->model
                ->with(['checkorder', 'instocktype'])
                ->where($where)
                ->where($map)
                ->order($sort, $order)
                ->count();

            $list = $this->model
                ->with(['checkorder', 'instocktype'])
                ->where($where)
                ->where($map)
                ->order($sort, $order)
                ->limit($offset, $limit)
                ->select();
            $list = collection($list)->toArray();
            $result = array("total" => $total, "rows" => $list);

            return json($result);
        }
        return $this->view->fetch();
    }


    /**
     * 添加
     */
    public function add()
    {
        if ($this->request->isPost()) {
            $params = $this->request->post("row/a");
            if ($params) {
                $params = $this->preExcludeFields($params);

                if ($this->dataLimit && $this->dataLimitFieldAutoFill) {
                    $params[$this->dataLimitField] = $this->auth->id;
                }
                $result = false;
                Db::startTrans();
                try {
                    //是否采用模型验证
                    if ($this->modelValidate) {
                        $name = str_replace("\\model\\", "\\validate\\", get_class($this->model));
                        $validate = is_bool($this->modelValidate) ? ($this->modelSceneValidate ? $name . '.add' : $name) : $this->modelValidate;
                        $this->model->validateFailException(true)->validate($validate);
                    }

                    $sku = $this->request->post("sku/a");
                    if (count(array_filter($sku)) < 1) {
                        $this->error('sku不能为空！！');
                    }

                    //存在平台id 代表把当前入库单的sku分给这个平台 首先做判断 判断入库单的sku是否都有此平台对应的映射关系
                    if ($params['platform_id']) {
                        foreach (array_filter($sku) as $k => $v) {
                            $item_platform_sku = new \app\admin\model\itemmanage\ItemPlatformSku();

                            $sku_platform = $item_platform_sku->where(['sku' => $v, 'platform_type' => $params['platform_id']])->find();
                            if (!$sku_platform) {
                                $this->error('此sku：' . $v . '没有同步至此平台，请先同步后重试');
                            }
                        }
                        $params['create_person'] = session('admin.nickname');
                        $params['createtime'] = date('Y-m-d H:i:s', time());
                        $result = $this->model->allowField(true)->save($params);

                        //添加入库信息
                        if ($result !== false) {

                            $in_stock_num = $this->request->post("in_stock_num/a");
                            $sample_num = $this->request->post("sample_num/a");
                            $purchase_id = $this->request->post("purchase_id/a");
                            $data = [];
                            foreach (array_filter($sku) as $k => $v) {
                                $data[$k]['sku'] = $v;
                                $data[$k]['in_stock_num'] = $in_stock_num[$k];
                                $data[$k]['sample_num'] = $sample_num[$k];
                                $data[$k]['no_stock_num'] = $in_stock_num[$k];
                                $data[$k]['purchase_id'] = $purchase_id[$k];
                                $data[$k]['in_stock_id'] = $this->model->id;
                            }
                            //批量添加
                            $this->instockItem->allowField(true)->saveAll($data);
                        }
                    } else {
                        $params['create_person'] = session('admin.nickname');
                        $params['createtime'] = date('Y-m-d H:i:s', time());
                        $result = $this->model->allowField(true)->save($params);

                        //添加入库信息
                        if ($result !== false) {
                            //更改质检单为已创建入库单
                            $check = new \app\admin\model\warehouse\Check;
                            $check->allowField(true)->save(['is_stock' => 1], ['id' => $params['check_id']]);


                            $in_stock_num = $this->request->post("in_stock_num/a");
                            $sample_num = $this->request->post("sample_num/a");
                            $purchase_id = $this->request->post("purchase_id/a");
                            $data = [];
                            foreach (array_filter($sku) as $k => $v) {
                                $data[$k]['sku'] = $v;
                                $data[$k]['in_stock_num'] = $in_stock_num[$k];
                                $data[$k]['sample_num'] = $sample_num[$k];
                                $data[$k]['no_stock_num'] = $in_stock_num[$k];
                                $data[$k]['purchase_id'] = $purchase_id[$k];
                                $data[$k]['in_stock_id'] = $this->model->id;
                            }
                            //批量添加
                            $this->instockItem->allowField(true)->saveAll($data);
                        }
                    }


                    Db::commit();
                } catch (ValidateException $e) {
                    Db::rollback();
                    $this->error($e->getMessage());
                } catch (PDOException $e) {
                    Db::rollback();
                    $this->error($e->getMessage());
                } catch (Exception $e) {
                    Db::rollback();
                    $this->error($e->getMessage());
                }
                if ($result !== false) {
                    $this->success('添加成功！！', '', url('index'));
                } else {
                    $this->error(__('No rows were inserted'));
                }
            }
            $this->error(__('Parameter %s can not be empty', ''));
        }

        //质检单id
        $ids = input('ids');
        //根据type值判断是从哪个入口进入的添加入库单 type值为1是从质检入口进入 type值为2是从入库单直接添加 直接添加的需要选择站点
        $types = input('type');
        if ($ids) {
            $this->assign('ids', $ids);
            $this->assign('instocktype', 1);
        }

        //查询入库分类
        $type = $this->type->where('is_del', 1)->select();
        $this->assign('type', $type);

        //查询质检单
        $check = new \app\admin\model\warehouse\Check;
        $map['status'] = 2;
        $map['is_stock'] = 0;
        $purchase_data = $check->where($map)->order('createtime desc')->column('check_order_number', 'id');
        $this->assign('purchase_data', $purchase_data);

        //质检单
        $instock_number = 'IN' . date('YmdHis') . rand(100, 999) . rand(100, 999);
        $this->assign('types', $types);
        $this->assign('instock_number', $instock_number);
        return $this->view->fetch();
    }


    /**
     * 获取质检单商品信息
     */
    public function getCheckData()
    {
        $id = input('id');
        //查询质检信息
        $check_map['Check.id'] = $id;
        $check_map['Check.status'] = 2;
        $check_map['Check.is_stock'] = 0;
        $check = new \app\admin\model\warehouse\Check;
        $list = $check->hasWhere('checkItem')
            ->where($check_map)
            ->field('Check.purchase_id,Check.replenish_id,sku,supplier_sku,purchase_num,check_num,arrivals_num,quantity_num,sample_num')
            ->group('CheckItem.id')
            ->select();
        $list = collection($list)->toArray();

        if ($list) {
            $this->success('', '', $list);
        } else {
            $this->error();
        }
    }


    /**
     * 编辑
     */
    public function edit($ids = null)
    {
        $row = $this->model->get($ids);
        if (!$row) {
            $this->error(__('No Results were found'));
        }

        //判断状态是否为新建
        if ($row['status'] > 0) {
            $this->error('只有新建状态才能编辑！！', url('index'));
        }

        $adminIds = $this->getDataLimitAdminIds();
        if (is_array($adminIds)) {
            if (!in_array($row[$this->dataLimitField], $adminIds)) {
                $this->error(__('You have no permission'));
            }
        }
        if ($this->request->isPost()) {
            $params = $this->request->post("row/a");
            if ($params) {
                $params = $this->preExcludeFields($params);
                $result = false;
                Db::startTrans();
                try {
                    //是否采用模型验证
                    if ($this->modelValidate) {
                        $name = str_replace("\\model\\", "\\validate\\", get_class($this->model));
                        $validate = is_bool($this->modelValidate) ? ($this->modelSceneValidate ? $name . '.edit' : $name) : $this->modelValidate;
                        $row->validateFailException(true)->validate($validate);
                    }

                    $sku = $this->request->post("sku/a");
                    if (count(array_filter($sku)) < 1) {
                        $this->error('sku不能为空！！');
                    }


                    $result = $row->allowField(true)->save($params);

                    //修改产品
                    if ($result !== false) {
                        $item_id = $this->request->post("item_id/a");
                        $in_stock_num = $this->request->post("in_stock_num/a");
                        $data = [];
                        foreach (array_filter($sku) as $k => $v) {
                            $data[$k]['sku'] = $v;
                            $data[$k]['in_stock_num'] = $in_stock_num[$k];
                            $data[$k]['no_stock_num'] = $in_stock_num[$k];
                            if (@$item_id[$k]) {
                                $data[$k]['id'] = $item_id[$k];
                            } else {
                                $data[$k]['in_stock_id'] = $ids;
                            }
                        }
                        //批量添加
                        $this->instockItem->allowField(true)->saveAll($data);
                    }
                    Db::commit();
                } catch (ValidateException $e) {
                    Db::rollback();
                    $this->error($e->getMessage());
                } catch (PDOException $e) {
                    Db::rollback();
                    $this->error($e->getMessage());
                } catch (Exception $e) {
                    Db::rollback();
                    $this->error($e->getMessage());
                }
                if ($result !== false) {
                    $this->success();
                } else {
                    $this->error(__('No rows were updated'));
                }
            }
            $this->error(__('Parameter %s can not be empty', ''));
        }

        //查询入库分类
        $type = $this->type->where('is_del', 1)->select();
        $this->assign('type', $type);

        //查询质检单
        $check = new \app\admin\model\warehouse\Check;
        $map['status'] = 2;
        $purchase_data = $check->where($map)->order('createtime desc')->column('check_order_number', 'id');
        $this->assign('purchase_data', $purchase_data);


        /***********查询入库商品信息***************/
        //查询入库单商品信息
        $item_map['in_stock_id'] = $ids;
        $item = $this->instockItem->where($item_map)->select();

        //查询对应质检数据
        $checkItem = new \app\admin\model\warehouse\CheckItem;
        $check_data = $checkItem->where('check_id', $row['check_id'])->column('*', 'sku');
        /***********end***************/
        $this->assign('item', $item);
        if ($row['platform_id'] > 0) {
            $this->assign('types', 2);
        }
        if ($row['check_id'] > 0) {
            $this->assign('types', 1);
        }
        $this->assign('check_data', $check_data);
        $this->view->assign("row", $row);
        return $this->view->fetch();
    }

    /**
     * 编辑
     */
    public function detail($ids = null)
    {
        $row = $this->model->get($ids);
        if (!$row) {
            $this->error(__('No Results were found'));
        }
        $adminIds = $this->getDataLimitAdminIds();
        if (is_array($adminIds)) {
            if (!in_array($row[$this->dataLimitField], $adminIds)) {
                $this->error(__('You have no permission'));
            }
        }

        //查询入库分类
        $type = $this->type->where('is_del', 1)->select();
        $this->assign('type', $type);

        //查询质检单
        $check = new \app\admin\model\warehouse\Check;
        $map['status'] = 2;
        $purchase_data = $check->where($map)->order('createtime desc')->column('check_order_number', 'id');
        $this->assign('purchase_data', $purchase_data);


        /***********查询入库商品信息***************/
        //查询入库单商品信息
        $item_map['in_stock_id'] = $ids;
        $item = $this->instockItem->where($item_map)->select();

        //查询对应质检数据
        $checkItem = new \app\admin\model\warehouse\CheckItem;
        $check_data = $checkItem->where('check_id', $row['check_id'])->column('*', 'sku');
        /***********end***************/
        if ($row['platform_id'] > 0) {
            $this->assign('types', 2);
        }
        if ($row['check_id'] > 0) {
            $this->assign('types', 1);
        }

        $this->assign('item', $item);
        $this->assign('check_data', $check_data);
        $this->view->assign("row", $row);
        return $this->view->fetch();
    }

    //删除入库单里的商品信息
    public function deleteItem()
    {
        $id = input('id');
        $res = $this->instockItem->destroy($id);
        if ($res) {
            $this->success();
        } else {
            $this->error();
        }
    }


    /**
     * 审核
     */
    public function setStatus()
    {
        $this->_inventory = new \app\admin\model\warehouse\Inventory();
        $this->_product_bar_code_item = new \app\admin\model\warehouse\ProductBarCodeItem();
        $ids = $this->request->post("ids/a");
        if (!$ids) {
            $this->error('缺少参数！！');
        }

        /*****************限制如果有盘点单未结束不能操作配货完成*******************/
        //配货完成时判断
        //拣货区盘点时不能操作
        //查询条形码库区库位
        $barcodedata = $this->_product_bar_code_item->where(['in_stock_id' => ['in', $ids]])->column('location_code');
        $count = $this->_inventory->alias('a')
            ->join(['fa_inventory_item' => 'b'], 'a.id=b.inventory_id')->where(['a.is_del' => 1, 'a.check_status' => ['in', [0, 1]], 'library_name' => ['in', $barcodedata]])
            ->count();
        if ($count > 0) {
            $this->error(__('此库位正在盘点,暂无法入库审核'), [], 403);
        }
        /****************************end*****************************************/


        $map['id'] = ['in', $ids];
        $row = $this->model->where($map)->select();

        foreach ($row as $v) {
            if ($v['status'] !== 1) {
                $this->error('只有待审核状态才能操作！！');
            }
        }
        $data['status'] = input('status');
        if ($data['status'] == 2) {
            $data['check_time'] = date('Y-m-d H:i:s', time());
        }

        //查询入库明细数据
        $list = $this->model->alias('a')
            ->join(['fa_in_stock_item' => 'b'], 'a.id=b.in_stock_id')
            ->where(['b.in_stock_id' => ['in', $ids]])
            ->field('a.*,b.id as bid,b.sku,b.in_stock_num,b.in_stock_id,b.no_stock_num,b.purchase_id,b.sample_num,b.price')
            ->select();
        $list = collection($list)->toArray();

        $skus = array_column($list, 'sku');

        //查询存在产品库的sku
        $item = new \app\admin\model\itemmanage\Item;
        $skus = $item->where(['sku' => ['in', $skus]])->column('sku');
        foreach ($list as $v) {
            if (!in_array($v['sku'], $skus)) {
                $this->error('此sku:' . $v['sku'] . '不存在！！');
            }
        }

        $new_product_mapp = new \app\admin\model\NewProductMapping();
        $platform = new \app\admin\model\itemmanage\ItemPlatformSku();
        $item_platform_sku_model = new ItemPlatformSku();
        $purchase = new \app\admin\model\purchase\PurchaseOrderItem;
        $allocated = new \app\admin\model\itemmanage\GoodsStockAllocated;
        $item = new \app\admin\model\itemmanage\Item;

        $this->model->startTrans();
        $item->startTrans();
        $purchase->startTrans();
        $platform->startTrans();
        $this->purchase->startTrans();
        (new StockLog())->startTrans();

        $this->_product_bar_code_item = new \app\admin\model\warehouse\ProductBarCodeItem();

        try {
            $data['check_person'] = session('admin.nickname');
            $res = $this->model->allowField(true)->isUpdate(true, $map)->save($data);

            if ($data['status'] == 2) {
                /**
                 * @todo 审核通过增加库存 并添加入库单入库数量
                 */
                $error_num = [];
                foreach ($list as $k => $v) {
                    $item_map['sku'] = $v['sku'];
                    $item_map['is_del'] = 1;
                    $sku_item = $item->where($item_map)->find();
                    //审核通过对虚拟库存的操作
                    //审核通过时按照补货需求比例 划分各站虚拟库存 如果未关联补货需求单则按照当前各站虚拟库存数量实时计算各站比例（弃用）
                    //采购过来的 有采购单的 1、有补货需求单的直接按比例分配 2、没有补货需求单的都给m站
                    //如果存在采购单id
                    if (!empty($v['purchase_id'])) {
                        //采购入库
                        $is_purchase = 10;
                        //如果存在关联补货需求单id
                        if ($v['replenish_id']) {

                            //采购有比例入库
                            $change_type = 16;
                            //查询各站补货需求量占比
                            $rate_arr = $new_product_mapp
                                ->where(['replenish_id' => $v['replenish_id'], 'sku' => $v['sku'], 'is_show' => 0])
                                // ->order('rate asc')
                                ->field('rate,website_type')
                                ->select();

                            // dump(collection($rate_arr)->toArray());die;
                            //根据入库数量插入各站虚拟仓库存
                            $all_num = count($rate_arr);
                            $stock_num = $v['in_stock_num'];
                            //获得应到货数量
                            $check = new \app\admin\model\warehouse\CheckItem();
                            $should_arrivals_num = $check->where('check_id', $v['check_id'])->value('should_arrival_num');

                            foreach ($rate_arr as $key => $val) {

                                //最后一个站点 剩余数量分给最后一个站
                                if (($all_num - $key) == 1) {
                                    Log::write("第一次");
                                    Log::write($val);
                                    //当前sku映射关系详情
                                    $sku_platform = $platform->where(['sku' => $v['sku'], 'platform_type' => $val['website_type']])->find();
                                    //如果站点是Z站 且虚拟仓库存为0
                                    if ($val['website_type'] == 1) {
                                        if ($sku_platform->stock == 0  && $stock_num > 0) {
                                            $value['sku'] = $sku_platform->platform_sku;
                                            $url  =  config('url.zeelool_url') . 'magic/product/productArrival';
                                            $this->submission_post($url, $value);
                                        }
                                    }
                                    //增加站点虚拟仓库存
                                    $platform->where(['sku' => $v['sku'], 'platform_type' => $val['website_type']])->setInc('stock', $stock_num);
                                    //入库的时候减少待入库数量
                                    $platform->where(['sku' => $v['sku'], 'platform_type' => $val['website_type']])->setDec('wait_instock_num', $should_arrivals_num);
                                    //插入日志表
                                    (new StockLog())->setData([
                                        'type' => 2,
                                        'site' => $val['website_type'],
                                        'modular' => 10,
                                        'change_type' => 16,
                                        'sku' => $v['sku'],
                                        'order_number' => $v['in_stock_number'],
                                        'source' => 1,
                                        'fictitious_before' => $sku_platform['stock'],
                                        'fictitious_change' => $stock_num,
                                        'wait_instock_num_before' => $sku_platform['wait_instock_num'],
                                        'wait_instock_num_change' => -$should_arrivals_num,
                                        'create_person' => session('admin.nickname'),
                                        'create_time' => time(),
                                        'number_type' => 3,
                                    ]);
                                } else {
                                    Log::write("第二次");
                                    $num = round($v['in_stock_num'] * $val['rate']);
                                    $should_arrivals_num_plat = round($should_arrivals_num * $val['rate']);
                                    $stock_num -= $num;
                                    $should_arrivals_num -= $should_arrivals_num_plat;
                                    $sku_platform = $platform->where(['sku' => $v['sku'], 'platform_type' => $val['website_type']])->find();
                                    //如果站点是Z站 且虚拟仓库存为0
                                    if ($val['website_type'] == 1) {
                                        if ($sku_platform['stock'] == 0  && $num > 0) {
                                            $value['sku'] = $sku_platform['platform_sku'];
                                            $url  =  config('url.zeelool_url') . 'magic/product/productArrival';
                                            $this->submission_post($url, $value);
                                        }
                                    }
                                    //增加站点虚拟仓库存
                                    $platform->where(['sku' => $v['sku'], 'platform_type' => $val['website_type']])->setInc('stock', $num);
                                    //入库的时候减少待入库数量
                                    $platform->where(['sku' => $v['sku'], 'platform_type' => $val['website_type']])->setDec('wait_instock_num', $should_arrivals_num_plat);
                                    //插入日志表
                                    (new StockLog())->setData([
                                        'type' => 2,
                                        'site' => $val['website_type'],
                                        'modular' => 10,
                                        'change_type' => 16,
                                        'sku' => $v['sku'],
                                        'order_number' => $v['in_stock_number'],
                                        'source' => 1,
                                        'fictitious_before' => $sku_platform['stock'],
                                        'fictitious_change' => $num,
                                        'wait_instock_num_before' => $sku_platform['wait_instock_num'],
                                        'wait_instock_num_change' => -$should_arrivals_num_plat,
                                        'create_person' => session('admin.nickname'),
                                        'create_time' => time(),
                                        'number_type' => 3,
                                    ]);
                                }
                            }
                        } else {

                            //采购没有比例入库
                            $change_type = 17;
                            //记录没有采购比例直接入库的sku
                            $allocated->allowField(true)->save(['sku' => $v['sku'], 'change_num' => $v['in_stock_num'], 'create_time' => date('Y-m-d H:i:s')]);

                            $item_platform_sku = $platform->where(['sku' => $v['sku'], 'platform_type' => 4])->find();
                            //sku没有同步meeloog站 无法添加虚拟库存 必须先同步
                            if (empty($item_platform_sku)) {
                                $this->error('sku：' . $v['sku'] . '没有同步meeloog站，请先同步');
                            }
                            $platform->where(['sku' => $v['sku'], 'platform_type' => $item_platform_sku['platform_type']])->setInc('stock', $v['in_stock_num']);
                            //入库的时候减少待入库数量
                            //  $platform->where(['sku' => $v['sku'], 'platform_type' => 4])->setDec('wait_instock_num', $v['in_stock_num']);

                            //插入日志表
                            (new StockLog())->setData([
                                'type' => 2,
                                'site' => 4,
                                'modular' => 10,
                                'change_type' => 17,
                                'sku' => $v['sku'],
                                'order_number' => $v['in_stock_number'],
                                'source' => 1,
                                'fictitious_before' => $item_platform_sku['stock'],
                                'fictitious_change' => $v['in_stock_num'],
                                // 'wait_instock_num_before' => $item_platform_sku['wait_instock_num'],
                                // 'wait_instock_num_change' => -$v['in_stock_num'],
                                'create_person' => session('admin.nickname'),
                                'create_time' => time(),
                                'number_type' => 3,
                            ]);
                        }
                    }
                    //不是采购过来的 如果有站点id 说明是指定增加此平台sku
                    elseif ($v['platform_id']) {
                        //手动入库
                        $change_type = 18;
                        //出入库
                        $is_purchase = 11;
                        $item_platform_sku = $platform->where(['sku' => $v['sku'], 'platform_type' => $v['platform_id']])->find();
                        $platform->where(['sku' => $v['sku'], 'platform_type' => $v['platform_id']])->setInc('stock', $v['in_stock_num']);
                        (new StockLog())->setData([
                            'type' => 2,
                            'site' => $v['platform_id'],
                            'modular' => 11,
                            'change_type' => 18,
                            'sku' => $v['sku'],
                            'order_number' => $v['in_stock_number'],
                            'source' => 1,
                            'fictitious_before' => $item_platform_sku['stock'],
                            'fictitious_change' => $v['in_stock_num'],
                            'create_person' => session('admin.nickname'),
                            'create_time' => time(),
                            'number_type' => 3,
                        ]);
                        //如果站点信息等于1 zeelool站点
                        //虚拟库存为0时  讲信息通知到网站端
                        //                        if ($v['platform_id'] ==1){
                        //                            Log::write("第三次");
                        //                            Log::write($item_platform_sku);
                        //                            if ($item_platform_sku->stock == 0  && $v['in_stock_num'] > 0){
                        //                                $value['sku'] = $item_platform_sku->platform_sku;
                        //                                $url  =  config('url.zeelool_url').'magic/product/productArrival';
                        //                                $this->submission_post($url,$value);
                        //                            }
                        //                        }
                    } //没有采购单也没有站点id 说明是盘点过来的
                    else {
                        //盘点
                        $change_type = 20;
                        //盘点
                        $is_purchase = 12;
                        //根据当前sku 和当前 各站的虚拟库存进行分配
                        $item_platform_sku = $platform->where('sku', $v['sku'])->order('stock asc')->field('platform_type,stock')->select();
                        $all_num = count($item_platform_sku);

                        $stock_num = $v['in_stock_num'];
                        //计算当前sku的总虚拟库存 如果总的为0 表示当前所有平台的此sku都为0 此时入库的话按照平均规则分配 例如五个站都有此品 那么比例就是20%
                        $stock_all_num = array_sum(array_column($item_platform_sku, 'stock'));
                        if ($stock_all_num == 0) {
                            $rate_rate = 1 / $all_num;
                            foreach ($item_platform_sku as $key => $val) {
                                $item_platform_sku_detail = $platform->where(['sku' => $v['sku'], 'platform_type' => $val['platform_type']])->find();
                                //                                if ($val['platform_type'] ==1){
                                //                                    Log::write("第四次");
                                //                                    Log::write($item_platform_sku_detail);
                                //                                    if ($item_platform_sku_detail->stock ==0 && $stock_num >0 ){
                                //                                        $value['sku'] = $item_platform_sku_detail->platform_sku;
                                //                                        $url  =  config('url.zeelool_url').'magic/product/productArrival';
                                //                                        $this->submission_post($url,$value);
                                //                                    }
                                //                                }
                                //最后一个站点 剩余数量分给最后一个站
                                if (($all_num - $key) == 1) {
                                    $platform->where(['sku' => $v['sku'], 'platform_type' => $val['platform_type']])->setInc('stock', $stock_num);

                                    //插入日志表
                                    (new StockLog())->setData([
                                        'type' => 2,
                                        'site' => $val['platform_type'],
                                        'modular' => 12,
                                        'change_type' => 20,
                                        'sku' => $v['sku'],
                                        'order_number' => $v['in_stock_number'],
                                        'source' => 1,
                                        'fictitious_before' => $item_platform_sku_detail['stock'],
                                        'fictitious_change' => $stock_num,
                                        'create_person' => session('admin.nickname'),
                                        'create_time' => time(),
                                        'number_type' => 3,
                                    ]);
                                } else {
                                    $num = round($v['in_stock_num'] * $rate_rate);
                                    $stock_num -= $num;
                                    $platform->where(['sku' => $v['sku'], 'platform_type' => $val['platform_type']])->setInc('stock', $num);
                                    //插入日志表
                                    (new StockLog())->setData([
                                        'type' => 2,
                                        'site' => $val['platform_type'],
                                        'modular' => 12,
                                        'change_type' => 20,
                                        'sku' => $v['sku'],
                                        'order_number' => $v['in_stock_number'],
                                        'source' => 1,
                                        'fictitious_before' => $item_platform_sku_detail['stock'],
                                        'fictitious_change' => $num,
                                        'create_person' => session('admin.nickname'),
                                        'create_time' => time(),
                                        'number_type' => 3,
                                    ]);
                                }
                            }
                        } else {
                            //某個平台這個sku存在庫存 就按照當前各站的虛擬庫存進行分配
                            $whole_num = $platform->where('sku', $v['sku'])->sum('stock');
                            $stock_num = $v['in_stock_num'];
                            foreach ($item_platform_sku as $key => $val) {
                                $item_platform_sku_detail = $platform->where(['sku' => $v['sku'], 'platform_type' => $val['platform_type']])->find();
                                //                                if ($val['platform_type'] ==1){
                                //                                    Log::write("第五次");
                                //                                    Log::write($item_platform_sku_detail);
                                //                                    if ($item_platform_sku_detail->stock ==0 && $stock_num >0 ){
                                //                                        $value['sku'] = $item_platform_sku_detail->platform_sku;
                                //                                        $url  =  config('url.zeelool_url').'magic/product/productArrival';
                                //                                        $this->submission_post($url,$value);
                                //                                    }
                                //                                }
                                //最后一个站点 剩余数量分给最后一个站
                                if (($all_num - $key) == 1) {
                                    $platform->where(['sku' => $v['sku'], 'platform_type' => $val['platform_type']])->setInc('stock', $stock_num);
                                    //插入日志表
                                    (new StockLog())->setData([
                                        'type' => 2,
                                        'site' => $val['platform_type'],
                                        'modular' => 12,
                                        'change_type' => 20,
                                        'sku' => $v['sku'],
                                        'order_number' => $v['in_stock_number'],
                                        'source' => 1,
                                        'fictitious_before' => $item_platform_sku_detail['stock'],
                                        'fictitious_change' => $stock_num,
                                        'create_person' => session('admin.nickname'),
                                        'create_time' => time(),
                                        'number_type' => 3,
                                    ]);
                                } else {
                                    $num = round($v['in_stock_num'] * $val['stock'] / $whole_num);
                                    $stock_num -= $num;
                                    $platform->where(['sku' => $v['sku'], 'platform_type' => $val['platform_type']])->setInc('stock', $num);
                                    //插入日志表
                                    (new StockLog())->setData([
                                        'type' => 2,
                                        'site' => $val['platform_type'],
                                        'modular' => 12,
                                        'change_type' => 20,
                                        'sku' => $v['sku'],
                                        'order_number' => $v['in_stock_number'],
                                        'source' => 1,
                                        'fictitious_before' => $item_platform_sku_detail['stock'],
                                        'fictitious_change' => $num,
                                        'create_person' => session('admin.nickname'),
                                        'create_time' => time(),
                                        'number_type' => 3,
                                    ]);
                                }
                            }
                        }
                    }

                    //更新商品表商品总库存
                    //总库存
                    if ($v['sku']) {
                        //增加商品表里的商品库存、可用库存、留样库存
                        $stock_res = $item->where($item_map)->inc('stock', $v['in_stock_num'])->inc('available_stock', $v['in_stock_num'])->inc('sample_num', $v['sample_num'])->update();
                        //获得应到货数量
                        $check = new \app\admin\model\warehouse\CheckItem();
                        $should_arrivals_num = $check->where('check_id', $v['check_id'])->value('should_arrival_num');
                        if (!$should_arrivals_num) {
                            $should_arrivals_num = $check->where('check_id', $v['check_id'])->value('purchase_num');
                        }
                        //减少待入库数量 扣减应到货数量
                        $item->where($item_map)->dec('wait_instock_num', $should_arrivals_num)->update();

                        //插入日志表
                        (new StockLog())->setData([
                            'type' => 2,
                            'site' => 0,
                            'modular' => $is_purchase,
                            'change_type' => $change_type,
                            'sku' => $v['sku'],
                            'order_number' => $v['in_stock_number'],
                            'source' => 1,
                            'stock_before' => $sku_item['stock'],
                            'stock_change' => $v['in_stock_num'],
                            'available_stock_before' => $sku_item['available_stock'],
                            'available_stock_change' => $v['in_stock_num'],
                            'sample_num_before' => $sku_item['sample_num'],
                            'sample_num_change' => $v['sample_num'],
                            'wait_instock_num_before' => $sku_item['wait_instock_num'],
                            'wait_instock_num_change' => -$should_arrivals_num,
                            'create_person' => session('admin.nickname'),
                            'create_time' => time(),
                            'number_type' => 3,
                        ]);
                    }

                    if ($stock_res === false) {
                        $error_num[] = $k;
                    }

                    //根据质检id 查询采购单id 
                    $check = new \app\admin\model\warehouse\Check;
                    $check_res = $check->where('id', $v['check_id'])->find();
                    //更新采购商品表 入库数量 如果为真则为采购入库
                    if ($check_res['purchase_id']) {
                        $purchase_map['sku'] = $v['sku'];
                        $purchase_map['purchase_id'] = $check_res['purchase_id'];
                        $purchase->where($purchase_map)->setInc('instock_num', $v['in_stock_num']);

                        //更新采购单状态 已入库 或 部分入库
                        //查询采购单商品总到货数量 以及采购数量
                        //查询质检信息
                        $check_map['Check.purchase_id'] = $check_res['purchase_id'];
                        $check_map['type'] = 1;
                        $check = new \app\admin\model\warehouse\Check;
                        //总到货数量
                        $all_arrivals_num = $check->hasWhere('checkItem')->where($check_map)->group('Check.purchase_id')->sum('arrivals_num');

                        $all_purchase_num = $purchase->where('purchase_id', $check_res['purchase_id'])->sum('purchase_num');
                        //总到货数量 小于 采购单采购数量 则为部分入库 
                        if ($all_arrivals_num < $all_purchase_num) {
                            $stock_status = 1;
                        } else {
                            $stock_status = 2;
                        }
                        //修改采购单入库状态
                        $purchase_data['stock_status'] = $stock_status;
                        $this->purchase->where(['id' => $check_res['purchase_id']])->update($purchase_data);
                    }
                    //如果为退货单 修改退货单状态为入库
                    if ($check_res['order_return_id']) {
                        $orderReturn = new \app\admin\model\saleaftermanage\OrderReturn;
                        $orderReturn->where(['id' => $check_res['order_return_id']])->update(['in_stock_status' => 1]);
                    }
                }

                //条形码入库时间
                $this->_product_bar_code_item
                    ->where(['in_stock_id' => ['in', $ids]])
                    ->update(['in_stock_time' => date('Y-m-d H:i:s')]);

                //有错误 则回滚数据
                if (count($error_num) > 0) {
                    throw new Exception("入库失败！！请检查SKU");
                }
            } else {
                //审核拒绝解除条形码绑定关系
                $_product_bar_code_item = new ProductBarCodeItem();
                $_product_bar_code_item
                    ->where(['in_stock_id' => ['in', $ids]])
                    ->update(['in_stock_id' => 0]);
            }

            $this->model->commit();
            $item->commit();
            $purchase->commit();
            $platform->commit();
            $this->purchase->commit();
            (new StockLog())->commit();
        } catch (ValidateException $e) {
            $this->model->rollback();
            $item->rollback();
            $purchase->rollback();
            $platform->rollback();
            $this->purchase->rollback();
            (new StockLog())->rollback();
            $this->error($e->getMessage());
        } catch (PDOException $e) {
            $this->model->rollback();
            $item->rollback();
            $purchase->rollback();
            $platform->rollback();
            $this->purchase->rollback();
            (new StockLog())->rollback();
            $this->error($e->getMessage());
        } catch (Exception $e) {
            $this->model->rollback();
            $item->rollback();
            $purchase->rollback();
            $platform->rollback();
            $this->purchase->rollback();
            (new StockLog())->rollback();
            $this->error($e->getMessage());
        }
        if ($res !== false) {
            $this->success();
        } else {
            $this->error();
        }
    }

    /**
     * post方式请求接口
     *
     * @Description
     * @author zjw
     * @since 
     * @return
     */
    function submission_post($url, $value)
    {
        $curl = curl_init();
        curl_setopt($curl, CURLOPT_URL, $url);
        curl_setopt($curl, CURLOPT_USERAGENT, $_SERVER['HTTP_USER_AGENT']);
        curl_setopt($curl, CURLOPT_HEADER, 0);
        curl_setopt($curl, CURLOPT_POST, true);
        curl_setopt($curl, CURLOPT_POSTFIELDS, $value);
        curl_setopt($curl, CURLOPT_FOLLOWLOCATION, 1);
        curl_setopt($curl, CURLOPT_RETURNTRANSFER, true);
        curl_setopt($curl, CURLOPT_TIMEOUT, 20);
<<<<<<< HEAD

        $content =json_decode(curl_exec($curl),true);
=======
        $content = json_decode(curl_exec($curl), true);
>>>>>>> d8d35f7d
        curl_close($curl);
        return $content;
    }


    /**
     * @$item_platform_sku 平台映射关系列表
     * @$stock_all_num 当前剩余未分配的数量
     * @$sku 当前sku
     *
     * Created by Phpstorm.
     * User: jhh
     * Date: 2020/8/3
     * Time: 14:52
     */
    function send_stock($item_platform_sku, $stock_all_num, $sku, $all_num)
    {
        //        dump(collection($item_platform_sku)->toArray());dump($stock_all_num);dump($sku);
        $platform = new \app\admin\model\itemmanage\ItemPlatformSku();
        foreach ($item_platform_sku as $key => $val) {
            //一直发直到$v['in_stock_num']为0
            $platform->where(['sku' => $sku, 'platform_type' => $val['platform_type']])->setInc('stock');
            $stock_all_num--;
            if ($stock_all_num == 0) {
                break;
            } else {
                if (($all_num - $key) == 1) {
                    $this->send_stock($item_platform_sku, $stock_all_num, $sku, $all_num);
                }
            }
        }
    }

    /**
     * 取消
     */
    public function cancel($ids = null)
    {
        if (!$ids) {
            $this->error('缺少参数！！');
        }
        $row = $this->model->get($ids);
        if ($row['status'] !== 0) {
            $this->error('只有新建状态才能取消！！');
        }
        $map['id'] = ['in', $ids];
        $data['status'] = input('status');
        $res = $this->model->allowField(true)->isUpdate(true, $map)->save($data);
        if ($res) {
            //如果取消入库单 则 去掉质检单已入库标记
            $check = new \app\admin\model\warehouse\Check;
            $check->allowField(true)->save(['is_stock' => 0], ['id' => $row['check_id']]);

            $this->success();
        } else {
            $this->error('取消失败！！');
        }
    }


    /***
     * 编辑之后提交审核
     */
    public function audit()
    {
        if ($this->request->isAjax()) {
            $id = $this->request->param('ids');
            $row = $this->model->get($id);
            if ($row['status'] != 0) {
                $this->error('此状态不能提交审核');
            }

            //查询入库明细数据
            $list = $this->instockItem
                ->where(['in_stock_id' => ['in', $id]])
                ->select();
            $list = collection($list)->toArray();
            $skus = array_column($list, 'sku');

            //查询存在产品库的sku
            $item = new \app\admin\model\itemmanage\Item;
            $skus = $item->where(['sku' => ['in', $skus]])->column('sku');

            foreach ($list as $v) {
                if (!in_array($v['sku'], $skus)) {
                    $this->error('此sku:' . $v['sku'] . '不存在！！');
                }
            }

            $map['id'] = $id;
            $data['status'] = 1;
            $res = $this->model->allowField(true)->isUpdate(true, $map)->save($data);
            if ($res) {
                $this->success('提交审核成功');
            } else {
                $this->error('提交审核失败');
            }
        } else {
            $this->error('404 Not found');
        }
    }

    //入库单成本核算 create@lsw
    public function account_in_stock_order()
    {
        //设置过滤方法
        $this->request->filter(['strip_tags']);
        if ($this->request->isAjax()) {
            //如果发送的来源是Selectpage，则转发到Selectpage
            if ($this->request->request('keyField')) {
                return $this->selectpage();
            }
            list($where, $sort, $order, $offset, $limit) = $this->buildparams();
            $total = $this->model
                ->with(['checkorder', 'instocktype'])
                ->where(['instock.status' => 2, 'type_id' => 1])
                ->where($where)
                ->order($sort, $order)
                ->count();

            $list = $this->model
                ->with(['checkorder', 'instocktype'])
                ->where(['instock.status' => 2, 'type_id' => 1])
                ->where($where)
                ->order($sort, $order)
                ->limit($offset, $limit)
                ->select();
            $list = collection($list)->toArray();
            $totalId = $this->model
                ->with(['checkorder', 'instocktype'])
                ->where(['instock.status' => 2, 'type_id' => 1])
                ->where($where)
                ->column('instock.id');
            $thisPageId = $this->model
                ->with(['checkorder', 'instocktype'])
                ->where(['instock.status' => 2, 'type_id' => 1])
                ->where($where)
                ->order($sort, $order)
                ->limit($offset, $limit)
                ->column('instock.id');
            $totalPriceInfo = $this->instockItem->calculateMoneyAccordInStock($totalId);
            $thisPagePriceInfo = $this->instockItem->calculateMoneyAccordInStockThisPageId($thisPageId);
            if (0 != $thisPagePriceInfo) {
                foreach ($list as $keys => $vals) {
                    if (array_key_exists($vals['id'], $thisPagePriceInfo)) {
                        $list[$keys]['total_money'] = $thisPagePriceInfo[$vals['id']];
                    }
                }
            }
            $result = array("total" => $total, "rows" => $list, "totalPriceInfo" => $totalPriceInfo['total_money']);
            return json($result);
        }
        return $this->view->fetch();
    }

    //入库单成本核算详情 create@lsw
    public function account_in_stock_order_detail($ids = null)
    {
        $row = $this->model->get($ids);
        if (!$row) {
            $this->error(__('No Results were found'));
        }
        $adminIds = $this->getDataLimitAdminIds();
        if (is_array($adminIds)) {
            if (!in_array($row[$this->dataLimitField], $adminIds)) {
                $this->error(__('You have no permission'));
            }
        }

        //查询入库分类
        $type = $this->type->where('is_del', 1)->select();
        $this->assign('type', $type);

        // //查询质检单
        // $check = new \app\admin\model\warehouse\Check;
        // $map['status'] = 2;
        // $purchase_data = $check->where($map)->order('createtime desc')->column('check_order_number', 'id');
        // $this->assign('purchase_data', $purchase_data);


        /***********查询入库商品信息***************/
        //查询入库单商品信息
        // $item_map['in_stock_id'] = $ids;
        // $item = $this->instockItem->where($item_map)->select();
        $item = $this->instockItem->getPurchaseItemInfo($ids);
        // var_dump($item);
        // exit;
        //查询对应质检数据
        // $checkItem = new \app\admin\model\warehouse\CheckItem;
        // $check_data = $checkItem->where('check_id', $row['check_id'])->column('*', 'sku');
        /***********end***************/
        if ($item) {
            $this->assign('item', $item);
        }
        // $this->assign('check_data', $check_data);
        $this->view->assign("row", $row);
        return $this->view->fetch();
    }


    /**
     * 入库单批量导出xls
     *
     * @Description
     * @return void
     * @since 2020/02/28 14:45:39
     * @author wpl
     */
    public function batch_export_xls()
    {
        set_time_limit(0);
        ini_set('memory_limit', '512M');
        $ids = input('ids');
        if ($ids) {
            $map['a.id'] = ['in', $ids];
        }

        //自定义sku搜索
        $filter = json_decode($this->request->get('filter'), true);
        if ($filter['sku']) {
            $smap['sku'] = ['like', '%' . $filter['sku'] . '%'];
            $ids = $this->instockItem->where($smap)->column('in_stock_id');
            $map['instock.id'] = ['in', $ids];
            unset($filter['sku']);
            $this->request->get(['filter' => json_encode($filter)]);
        }

        list($where) = $this->buildparams();

        $list = $this->model->alias('a')
            ->field('in_stock_number,sku,in_stock_num,createtime,create_person')
            ->join(['fa_in_stock_item' => 'b'], 'b.in_stock_id=a.id')
            ->where($where)
            ->where($map)
            ->select();

        $list = collection($list)->toArray();

        //从数据库查询需要的数据
        $spreadsheet = new Spreadsheet();

        //常规方式：利用setCellValue()填充数据
        $spreadsheet->setActiveSheetIndex(0)->setCellValue("A1", "入库单号")
            ->setCellValue("B1", "SKU")
            ->setCellValue("C1", "入库数量");   //利用setCellValues()填充数据
        $spreadsheet->setActiveSheetIndex(0)->setCellValue("D1", "创建人")
            ->setCellValue("E1", "创建时间");


        foreach ($list as $key => $value) {

            $spreadsheet->getActiveSheet()->setCellValueExplicit("A" . ($key * 1 + 2), $value['in_stock_number'], \PhpOffice\PhpSpreadsheet\Cell\DataType::TYPE_STRING);
            $spreadsheet->getActiveSheet()->setCellValue("B" . ($key * 1 + 2), $value['sku']);
            $spreadsheet->getActiveSheet()->setCellValue("C" . ($key * 1 + 2), $value['in_stock_num']);
            $spreadsheet->getActiveSheet()->setCellValue("D" . ($key * 1 + 2), $value['create_person']);
            $spreadsheet->getActiveSheet()->setCellValue("E" . ($key * 1 + 2), $value['createtime']);
        }

        //设置宽度
        $spreadsheet->getActiveSheet()->getColumnDimension('A')->setWidth(30);
        $spreadsheet->getActiveSheet()->getColumnDimension('B')->setWidth(20);
        $spreadsheet->getActiveSheet()->getColumnDimension('C')->setWidth(20);
        $spreadsheet->getActiveSheet()->getColumnDimension('D')->setWidth(20);
        $spreadsheet->getActiveSheet()->getColumnDimension('E')->setWidth(20);


        //设置边框
        $border = [
            'borders' => [
                'allBorders' => [
                    'borderStyle' => \PhpOffice\PhpSpreadsheet\Style\Border::BORDER_THIN, // 设置border样式
                    'color' => ['argb' => 'FF000000'], // 设置border颜色
                ],
            ],
        ];

        $spreadsheet->getDefaultStyle()->getFont()->setName('微软雅黑')->setSize(12);


        $setBorder = 'A1:' . $spreadsheet->getActiveSheet()->getHighestColumn() . $spreadsheet->getActiveSheet()->getHighestRow();
        $spreadsheet->getActiveSheet()->getStyle($setBorder)->applyFromArray($border);

        $spreadsheet->getActiveSheet()->getStyle('A1:E' . $spreadsheet->getActiveSheet()->getHighestRow())->getAlignment()->setHorizontal(\PhpOffice\PhpSpreadsheet\Style\Alignment::HORIZONTAL_CENTER);
        $spreadsheet->setActiveSheetIndex(0);

        $format = 'xlsx';
        $savename = '入库单数据' . date("YmdHis", time());;

        if ($format == 'xls') {
            //输出Excel03版本
            header('Content-Type:application/vnd.ms-excel');
            $class = "\PhpOffice\PhpSpreadsheet\Writer\Xls";
        } elseif ($format == 'xlsx') {
            //输出07Excel版本
            header('Content-Type: application/vnd.openxmlformats-officedocument.spreadsheetml.sheet');
            $class = "\PhpOffice\PhpSpreadsheet\Writer\Xlsx";
        }

        //输出名称
        header('Content-Disposition: attachment;filename="' . $savename . '.' . $format . '"');
        //禁止缓存
        header('Cache-Control: max-age=0');
        $writer = new $class($spreadsheet);

        $writer->save('php://output');
    }

    /**
     * 入库单批量导入 适应pda最新版本的
     * Created by Phpstorm.
     * User: jhh
     * Date: 2021/2/5
     * Time: 14:03:22
     */
    public function import()
    {
        $this->model = new \app\admin\model\warehouse\Instock();
        $_item = new \app\admin\model\warehouse\InstockItem();
        $_platform = new \app\admin\model\itemmanage\ItemPlatformSku();
        $this->_product_bar_code_item = new ProductBarCodeItem();
        //校验参数空值
        $file = $this->request->request('file');
        !$file && $this->error(__('Parameter %s can not be empty', 'file'));
        //校验文件路径
        $filePath = ROOT_PATH . DS . 'public' . DS . $file;
        !is_file($filePath) && $this->error(__('No results were found'));
        //实例化reader
        $ext = pathinfo($filePath, PATHINFO_EXTENSION);
        !in_array($ext, ['csv', 'xls', 'xlsx']) && $this->error(__('Unknown data format'));
        if ('csv' === $ext) {
            $file = fopen($filePath, 'r');
            $filePath = tempnam(sys_get_temp_dir(), 'import_csv');
            $fp = fopen($filePath, "w");
            $n = 0;
            while ($line = fgets($file)) {
                $line = rtrim($line, "\n\r\0");
                $encoding = mb_detect_encoding($line, ['utf-8', 'gbk', 'latin1', 'big5']);
                if ($encoding != 'utf-8') {
                    $line = mb_convert_encoding($line, 'utf-8', $encoding);
                }
                if (0 == $n || preg_match('/^".*"$/', $line)) {
                    fwrite($fp, $line . "\n");
                } else {
                    fwrite($fp, '"' . str_replace(['"', ','], ['""', '","'], $line) . "\"\n");
                }
                $n++;
            }
            fclose($file) || fclose($fp);

            $reader = new Csv();
        } elseif ('xls' === $ext) {
            $reader = new Xls();
        } else {
            $reader = new Xlsx();
        }
        $this->model->startTrans();
        $_item->startTrans();
        $this->_product_bar_code_item->startTrans();
        //模板文件列名
        try {
            if (!$PHPExcel = $reader->load($filePath)) {
                $this->error(__('Unknown data format'));
            }
            $currentSheet = $PHPExcel->getSheet(0);  //读取文件中的第一个工作表
            $allColumn = $currentSheet->getHighestDataColumn(); //取得最大的列号
            $allRow = $currentSheet->getHighestRow(); //取得一共有多少行
            $maxColumnNumber = Coordinate::columnIndexFromString($allColumn);

            $fields = [];
            for ($currentRow = 1; $currentRow <= 1; $currentRow++) {
                for ($currentColumn = 1; $currentColumn <= 11; $currentColumn++) {
                    $val = $currentSheet->getCellByColumnAndRow($currentColumn, $currentRow)->getValue();
                    if (!empty($val)) {
                        $fields[] = $val;
                    }
                }
            }
            //校验模板文件格式
            $listName = ['入库分类', '平台', 'SKU', '入库数量', '商品条码', '采购单价'];

            $listName !== $fields && $this->error(__('模板文件格式错误！'));

            $data = [];
            for ($currentRow = 2; $currentRow <= $allRow; $currentRow++) {
                for ($currentColumn = 1; $currentColumn <= $maxColumnNumber; $currentColumn++) {
                    $val = $currentSheet->getCellByColumnAndRow($currentColumn, $currentRow)->getCalculatedValue();
                    $data[$currentRow - 2][$currentColumn - 1] = is_null($val) ? '' : $val;
                }
            }
            empty($data) && $this->error('表格数据为空！');
            //获取表格中sku集合
            $sku_arr = [];
            $first_sku = trim($data[0][2]);
            $first_price = trim($data[0][5]);
            foreach ($data as $k => $v) {
                //获取sku
                $sku = trim($v[2]);
                if ($first_sku != $sku) {
                    $this->error(__('导入失败,必须导入同一个sku'));
                }
                if ($first_price != trim($v[4])) {
                    $this->error(__('导入失败,同一个sku采购单价必须相同'));
                }
                $type = trim($v[0]);
                $num = trim($v[3]);
                $code = trim($v[4]);
                $type != '退货入库' && $this->error(__('导入失败,导入仅限退货入库'));
                $num != 1 && $this->error(__('导入失败,入库数量必须是1'));
                empty($sku) && $this->error(__('导入失败,第 ' . ($k + 1) . ' 行SKU为空！'));
                empty(trim($v[5])) && $this->error(__('导入失败,第 ' . ($k + 1) . ' 行采购单价为空！'));
                $sku_arr[] = $sku;
            }
            $sku_code = array_column($data, '4');
            $plat = array_column($data, '1');
            //检测条形码是否重复
            if (count($data) != count(array_unique($sku_code)))  $this->error(__(' 条形码有重复，请检查'));
            //校验一个入库单只能有一个站点
            if (1 != count(array_unique($plat)))  $this->error(__('一个入库单只能有一个站点'));
            //检测条形码是否已绑定
            $where['in_stock_id'] = [['>', 0]];
            $where['code'] = ['in', $sku_code];
            $check_quantity = $this->_product_bar_code_item
                ->where($where)
                ->field('code')
                ->find();
            if (!empty($check_quantity['code'])) {
                $this->error(__('条形码:' . $check_quantity['code'] . ' 已绑定,请移除'));
            }
            //获取入库平台
            $out_plat = $data[0][1];
            switch (trim($out_plat)) {
                case 'zeelool':
                    $out_label = 1;
                    break;
                case 'voogueme':
                    $out_label = 2;
                    break;
                case 'nihao':
                    $out_label = 3;
                    break;
                case 'meeloog':
                    $out_label = 4;
                    break;
                case 'wesee':
                    $out_label = 5;
                    break;
                case 'amazon':
                    $out_label = 8;
                    break;
                case 'zeelool_es':
                    $out_label = 9;
                    break;
                // case 'zeelool_jp':
                //     $label = 1;
                case 'zeelool_de':
                    $out_label = 10;
                    break;
                default:
                    $this->error(__('请检查表格中调出仓的名称'));
            };
            //插入一条数据到入库单主表
            $transfer_order['in_stock_number'] = 'IN' . date('YmdHis') . rand(100, 999) . rand(100, 999);
            $transfer_order['type_id'] = 3;
            $transfer_order['status'] = 0;
            $transfer_order['platform_id'] = $out_label;
            $transfer_order['createtime'] = date('Y-m-d H:i:s');
            $transfer_order['create_person'] = session('admin.nickname');
            $transfer_order_id = $this->model->insertGetId($transfer_order);
            //批量导入
            $params = [];
            foreach ($data as $v) {
                //获取sku
                $sku = trim($v[2]);
                //更新条形码数据库
                $save_code_data['in_stock_id'] = $transfer_order_id;
                $save_code_data['sku'] = $sku;
                $res = $this->_product_bar_code_item->where(['code' => trim($v[4])])->update($save_code_data);
                if ($res == false) {
                    $this->error(__('导入失败,条码 ' . trim($v[4]) . '更新失败！'));
                }
                //校验当前平台是否存在此sku映射关系
                if (empty($_platform->where(['platform_type' => $out_label, 'sku' => $sku])->find())) {
                    $this->model->where('id', $transfer_order_id)->delete() && $this->error(__('导入失败,商品 ' . $sku . '在' . $out_plat . ' 平台没有映射关系！'));
                }
                //获取入库数量
                $replenish_num = 1;
                //拼接参数 插入入库单详情表中
                if ($params[$sku]) {
                    $params[$sku]['in_stock_num'] += $replenish_num;
                } else {
                    $params[$sku] = [
                        'in_stock_num' => $replenish_num,
                        'sku' => $sku,
                        'price' => trim($v[5]),
                        'in_stock_id' => $transfer_order_id,
                    ];
                }
            }
            $_item->insertAll($params);
            $this->model->commit();
            $_item->commit();
            $this->_product_bar_code_item->commit();
        } catch (ValidateException $e) {
            $this->model->rollback();
            $_item->rollback();
            $this->_product_bar_code_item->rollback();
            $this->error($e->getMessage());
        } catch (PDOException $e) {
            $this->model->rollback();
            $_item->rollback();
            $this->_product_bar_code_item->rollback();
            $this->error($e->getMessage());
        } catch (Exception $e) {
            $this->model->rollback();
            $_item->rollback();
            $this->_product_bar_code_item->rollback();
            $this->error($e->getMessage());
        }
        $this->success('导入成功！');
    }
}<|MERGE_RESOLUTION|>--- conflicted
+++ resolved
@@ -975,12 +975,7 @@
         curl_setopt($curl, CURLOPT_FOLLOWLOCATION, 1);
         curl_setopt($curl, CURLOPT_RETURNTRANSFER, true);
         curl_setopt($curl, CURLOPT_TIMEOUT, 20);
-<<<<<<< HEAD
-
-        $content =json_decode(curl_exec($curl),true);
-=======
         $content = json_decode(curl_exec($curl), true);
->>>>>>> d8d35f7d
         curl_close($curl);
         return $content;
     }
