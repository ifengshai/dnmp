--- conflicted
+++ resolved
@@ -1823,7 +1823,6 @@
             //原sku或新sku不存在则忽略
             if (!$original_sku || !$change_sku) continue;
 
-<<<<<<< HEAD
             //原sku对应的仓库sku、库存
             $warehouse_original_info = $_platform_sku
                 ->field('sku,stock')
@@ -1853,13 +1852,7 @@
                 ->where(['sku'=>$warehouse_change_sku])
                 ->find()
             ;
-=======
-            //原sku对应的仓库sku
-            $warehouse_original_sku = $_platform_sku->where(['platform_sku' => $original_sku, 'platform_type' => $order_platform])->value('sku');
-
-            //新sku对应的仓库sku
-            $warehouse_change_sku = $_platform_sku->where(['platform_sku' => $change_sku, 'platform_type' => $order_platform])->value('sku');
->>>>>>> 620dcb85
+
 
             //获取子单状态
             $distribution_status = $_new_order_item_process->where(['item_order_number' => $v['item_order_number']])->value('distribution_status');
@@ -1890,7 +1883,6 @@
 
                         //记录库存日志
                         $stock_data[] = [
-<<<<<<< HEAD
                             'type'                      => 2,
                             'site'                      => $order_platform,
                             'modular'                   => 6,
@@ -1910,19 +1902,6 @@
                             'fictitious_change'         => $original_number,
                             'create_person'             => session('admin.nickname'),
                             'create_time'               => time()
-=======
-                            'type' => 2,
-                            'two_type' => 6,
-                            'sku' => $warehouse_original_sku,
-                            'order_number' => $increment_id,
-                            'public_id' => $work_id,
-                            'distribution_stock_change' => -$original_number,
-                            'available_stock_change' => $original_number,
-                            'occupy_stock_change' => -$original_number,
-                            'create_person' => session('admin.nickname'),
-                            'create_time' => date('Y-m-d H:i:s'),
-                            'remark' => '工单更换镜框-订单已配镜架,原SKU增加可用库存,减少配货占用,减少订单占用'
->>>>>>> 620dcb85
                         ];
                     }
 
@@ -1943,7 +1922,6 @@
 
                         //记录库存日志
                         $stock_data[] = [
-<<<<<<< HEAD
                             'type'                      => 2,
                             'site'                      => $order_platform,
                             'modular'                   => 6,
@@ -1963,19 +1941,6 @@
                             'fictitious_change'         => -$change_number,
                             'create_person'             => session('admin.nickname'),
                             'create_time'               => time()
-=======
-                            'type' => 2,
-                            'two_type' => 6,
-                            'sku' => $warehouse_change_sku,
-                            'order_number' => $increment_id,
-                            'public_id' => $work_id,
-                            'distribution_stock_change' => $change_number,
-                            'available_stock_change' => -$change_number,
-                            'occupy_stock_change' => $change_number,
-                            'create_person' => session('admin.nickname'),
-                            'create_time' => date('Y-m-d H:i:s'),
-                            'remark' => '工单更换镜框-订单已配镜架,新SKU减少可用库存,增加配货占用,增加订单占用'
->>>>>>> 620dcb85
                         ];
                     }
                 } else { //子单状态是未配货
@@ -1995,7 +1960,6 @@
 
                         //记录库存日志
                         $stock_data[] = [
-<<<<<<< HEAD
                             'type'                      => 2,
                             'site'                      => $order_platform,
                             'modular'                   => 6,
@@ -2013,18 +1977,6 @@
                             'fictitious_change'         => $original_number,
                             'create_person'             => session('admin.nickname'),
                             'create_time'               => time()
-=======
-                            'type' => 2,
-                            'two_type' => 6,
-                            'sku' => $warehouse_original_sku,
-                            'order_number' => $increment_id,
-                            'public_id' => $work_id,
-                            'available_stock_change' => $original_number,
-                            'occupy_stock_change' => -$original_number,
-                            'create_person' => session('admin.nickname'),
-                            'create_time' => date('Y-m-d H:i:s'),
-                            'remark' => '工单更换镜框-订单未配镜架,原SKU增加可用库存,减少配货占用,减少订单占用'
->>>>>>> 620dcb85
                         ];
                     }
 
@@ -2044,7 +1996,6 @@
 
                         //记录库存日志
                         $stock_data[] = [
-<<<<<<< HEAD
                             'type'                      => 2,
                             'site'                      => $order_platform,
                             'modular'                   => 6,
@@ -2062,18 +2013,6 @@
                             'fictitious_change'         => -$change_number,
                             'create_person'             => session('admin.nickname'),
                             'create_time'               => time()
-=======
-                            'type' => 2,
-                            'two_type' => 6,
-                            'sku' => $warehouse_change_sku,
-                            'order_number' => $increment_id,
-                            'public_id' => $work_id,
-                            'available_stock_change' => -$change_number,
-                            'occupy_stock_change' => $change_number,
-                            'create_person' => session('admin.nickname'),
-                            'create_time' => date('Y-m-d H:i:s'),
-                            'remark' => '工单更换镜框-订单未配镜架,新SKU减少可用库存,增加订单占用'
->>>>>>> 620dcb85
                         ];
                     }
                 }
@@ -2246,7 +2185,6 @@
 
             if (!$original_sku) continue;
 
-<<<<<<< HEAD
             //仓库sku、库存
             $warehouse_original_info = $_platform_sku
                 ->field('sku,stock')
@@ -2261,10 +2199,7 @@
                 ->where(['sku'=>$warehouse_original_sku])
                 ->find()
             ;
-=======
-            //仓库sku
-            $warehouse_original_sku = $_platform_sku->where(['platform_sku' => $original_sku, 'platform_type' => $order_platform])->value('sku');
->>>>>>> 620dcb85
+
 
             //获取子单状态
             $distribution_status = $_new_order_item_process->where(['item_order_number' => $v['item_order_number']])->value('distribution_status');
@@ -2291,7 +2226,6 @@
 
                     //记录库存日志
                     $_stock_log->setData([
-<<<<<<< HEAD
                         'type'                      => 2,
                         'site'                      => $order_platform,
                         'modular'                   => 7,
@@ -2311,19 +2245,6 @@
                         'fictitious_change'         => $original_number,
                         'create_person'             => session('admin.nickname'),
                         'create_time'               => time()
-=======
-                        'type' => 2,
-                        'two_type' => 7,
-                        'sku' => $warehouse_original_sku,
-                        'order_number' => $increment_id,
-                        'public_id' => $work_id,
-                        'distribution_stock_change' => -$original_number,
-                        'available_stock_change' => $original_number,
-                        'occupy_stock_change' => -$original_number,
-                        'create_person' => session('admin.nickname'),
-                        'create_time' => date('Y-m-d H:i:s'),
-                        'remark' => '工单取消订单-订单已配镜架,SKU增加可用库存,减少配货占用,减少订单占用'
->>>>>>> 620dcb85
                     ]);
                 } else {//子单状态是未配货
                     //增加可用库存,减少占用库存
@@ -2340,7 +2261,6 @@
 
                     //记录库存日志
                     $_stock_log->setData([
-<<<<<<< HEAD
                         'type'                      => 2,
                         'site'                      => $order_platform,
                         'modular'                   => 7,
@@ -2358,18 +2278,6 @@
                         'fictitious_change'         => $original_number,
                         'create_person'             => session('admin.nickname'),
                         'create_time'               => time()
-=======
-                        'type' => 2,
-                        'two_type' => 6,
-                        'sku' => $warehouse_original_sku,
-                        'order_number' => $increment_id,
-                        'public_id' => $work_id,
-                        'available_stock_change' => $original_number,
-                        'occupy_stock_change' => -$original_number,
-                        'create_person' => session('admin.nickname'),
-                        'create_time' => date('Y-m-d H:i:s'),
-                        'remark' => '工单取消订单-订单未配镜架,SKU增加可用库存,减少订单占用'
->>>>>>> 620dcb85
                     ]);
                 }
 
@@ -2502,7 +2410,6 @@
             //sku数量
             $original_number = $v['original_number'];
 
-<<<<<<< HEAD
             //仓库sku、库存
             $warehouse_original_info = $_platform_sku
                 ->field('sku,stock')
@@ -2517,10 +2424,6 @@
                 ->where(['sku' => $warehouse_original_sku])
                 ->find()
             ;
-=======
-            //仓库sku
-            $warehouse_original_sku = $_platform_sku->where(['platform_sku' => $original_sku, 'platform_type' => $order_platform])->value('sku');
->>>>>>> 620dcb85
 
             //开启事务
             $_item->startTrans();
@@ -2549,7 +2452,6 @@
 
                 //记录库存日志
                 $_stock_log->setData([
-<<<<<<< HEAD
                     'type'                      => 2,
                     'site'                      => $order_platform,
                     'modular'                   => 1 == $type ? 9 : 8,
@@ -2569,19 +2471,6 @@
                     'fictitious_change'         => -$original_number,
                     'create_person'             => session('admin.nickname'),
                     'create_time'               => time()
-=======
-                    'type' => 2,
-                    'two_type' => 1 == $type ? 9 : 8,
-                    'stock_change' => 1 == $type ? -$original_number : 0,
-                    'occupy_stock_change' => 2 == $type ? $original_number : 0,
-                    'sku' => $warehouse_original_sku,
-                    'order_number' => $increment_id,
-                    'public_id' => $work_id,
-                    'available_stock_change' => -$original_number,
-                    'create_person' => session('admin.nickname'),
-                    'create_time' => date('Y-m-d H:i:s'),
-                    'remark' => '工单补发、赠品-SKU减少可用库存,增加订单占用'
->>>>>>> 620dcb85
                 ]);
 
                 $_item->commit();
