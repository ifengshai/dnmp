--- conflicted
+++ resolved
@@ -1738,14 +1738,10 @@
                     $two_type = 8;
                     $res = $item->where(['sku' => $warehouse_original_sku])->dec('available_stock', $original_number)->inc('occupy_stock', $original_number)->update();
                 }
-<<<<<<< HEAD
-                
-=======
 
                 //追加对应站点虚拟库存
                 $platformSku->where(['sku' => $warehouse_original_sku, 'platform_type' => $order_platform])->setDec('stock', $original_number);
 
->>>>>>> ed81d67a
                 if (false !== $res) {
                     $data = [
                         'type'                      => 2,
