<?php

namespace app\admin\controller\warehouse;

use app\common\controller\Backend;
use think\Db;
use think\Exception;
use think\exception\PDOException;
use think\exception\ValidateException;
use PhpOffice\PhpSpreadsheet\Spreadsheet;
use PhpOffice\PhpSpreadsheet\Cell\Coordinate;
use PhpOffice\PhpSpreadsheet\Reader\Xlsx;
use PhpOffice\PhpSpreadsheet\Reader\Xls;
use PhpOffice\PhpSpreadsheet\Reader\Csv;
use app\admin\model\StockLog;

/**
 * 库存盘点单
 *
 * @icon fa fa-circle-o
 */
class Inventory extends Backend
{

    /**
     * Inventory模型对象
     * @var \app\admin\model\warehouse\Inventory
     */
    protected $model = null;

    public function _initialize()
    {
        parent::_initialize();
        $this->model = new \app\admin\model\warehouse\Inventory;
        $this->item = new \app\admin\model\warehouse\InventoryItem;
        $this->view->assign("statusList", $this->model->getStatusList());
        $this->product = new \app\admin\model\itemmanage\Item;
    }

    /**
     * 默认生成的控制器所继承的父类中有index/add/edit/del/multi五个基础方法、destroy/restore/recyclebin三个回收站方法
     * 因此在当前控制器中可不用编写增删改查的代码,除非需要自己控制这部分逻辑
     * 需要将application/admin/library/traits/Backend.php中对应的方法复制到当前控制器,然后进行修改
     */

    /**
     * 查看
     */
    public function index()
    {
        //设置过滤方法
        $this->request->filter(['strip_tags']);
        if ($this->request->isAjax()) {
            //如果发送的来源是Selectpage，则转发到Selectpage
            if ($this->request->request('keyField')) {
                return $this->selectpage();
            }
            list($where, $sort, $order, $offset, $limit) = $this->buildparams();
            $total = $this->model
                ->where($where)
                ->order($sort, $order)
                ->count();

            $list = $this->model
                ->where($where)
                ->order($sort, $order)
                ->limit($offset, $limit)
                ->select();

            $list = collection($list)->toArray();
            foreach ($list as &$v) {
                $map['inventory_id'] = $v['id'];
                //查询总数量
                $allCount = $this->item->where($map)->count();
                $smap['is_add'] = 1;
                $smap['inventory_id'] = $v['id'];
                //查询盘点数量
                $count = $this->item->where($smap)->count();
                $count = $count ?? '0';
                $v['num'] = $count . '/' . $allCount;
            }
            unset($v);
            $result = array("total" => $total, "rows" => $list);

            return json($result);
        }
        return $this->view->fetch();
    }

    /**
     * 商品库存列表
     */
    public function add()
    {
        //设置过滤方法
        $this->request->filter(['strip_tags']);
        if ($this->request->isAjax()) {
            //如果发送的来源是Selectpage，则转发到Selectpage
            if ($this->request->request('keyField')) {
                return $this->selectpage();
            }
            list($where, $sort, $order, $offset, $limit) = $this->buildparams();

            //查询临时表数据
            $temp = new \app\admin\model\warehouse\TempProduct;
            $skus = $temp->column('sku');

            $inventoryItem = new \app\admin\model\warehouse\InventoryItem;
            $itemSkus = $inventoryItem->where('is_add', 0)->column('sku');

            $skus = array_unique(array_merge($skus, $itemSkus));
            $map['is_open'] = ['in', [1, 2]];
            $map['sku'] = ['not in', $skus];
            $total = $this->product
                ->where($where)
                ->where($map)
                ->order($sort, $order)
                ->count();

            $list = $this->product
                ->where($where)
                ->where($map)
                ->order($sort, $order)
                ->limit($offset, $limit)
                ->select();

            $list = collection($list)->toArray();

            $result = array("total" => $total, "rows" => $list);

            return json($result);
        }
        return $this->view->fetch();
    }

    //临时表数据
    public function tempProduct()
    {
        //设置过滤方法
        $this->request->filter(['strip_tags']);
        if ($this->request->isAjax()) {
            //如果发送的来源是Selectpage，则转发到Selectpage
            if ($this->request->request('keyField')) {
                return $this->selectpage();
            }
            $this->model = new \app\admin\model\warehouse\TempProduct;
            list($where, $sort, $order, $offset, $limit) = $this->buildparams();
            $total = $this->model
                ->where($where)
                ->order($sort, $order)
                ->count();

            $list = $this->model
                ->where($where)
                ->order($sort, $order)
                ->limit($offset, $limit)
                ->select();

            $list = collection($list)->toArray();
            $result = array("total" => $total, "rows" => $list);

            return json($result);
        }
        return $this->view->fetch('add');
    }

    /**
     * 添加临时表数据
     */
    public function addTempProduct()
    {
        if ($this->request->isPost()) {
            $this->model = new \app\admin\model\warehouse\TempProduct;
            $params = $this->request->post("data/a");
            if ($params) {
                $data = json_decode($params[0]);
                $result = false;
                Db::startTrans();
                try {
                    if ($data) {
                        $skus = $this->model->column('sku');
                        $list = [];
                        foreach ($data as $k => $v) {
                            //查询是否已添加
                            if (in_array($v->sku, $skus)) {
                                continue;
                            }
                            $list[$k]['sku'] = $v->sku;
                            $list[$k]['stock'] = $v->stock;
                            $list[$k]['distribution_occupy_stock'] = $v->distribution_occupy_stock;
                            $list[$k]['available_stock'] = $v->available_stock;
                        }
                    }

                    //是否采用模型验证
                    if ($this->modelValidate) {
                        $name = str_replace("\\model\\", "\\validate\\", get_class($this->model));
                        $validate = is_bool($this->modelValidate) ? ($this->modelSceneValidate ? $name . '.add' : $name) : $this->modelValidate;
                        $this->model->validateFailException(true)->validate($validate);
                    }
                    $result = $this->model->allowField(true)->saveAll($list);
                    Db::commit();
                } catch (ValidateException $e) {
                    Db::rollback();
                    $this->error($e->getMessage());
                } catch (PDOException $e) {
                    Db::rollback();
                    $this->error($e->getMessage());
                } catch (Exception $e) {
                    Db::rollback();
                    $this->error($e->getMessage());
                }
                if ($result !== false) {
                    $this->success();
                } else {
                    $this->error(__('No rows were inserted'));
                }
            }
            $this->error(__('Parameter %s can not be empty', ''));
        }
        return $this->view->fetch();
    }

    /**
     * 删除临时表数据
     */
    public function tempdel($ids = null)
    {
        $this->model = new \app\admin\model\warehouse\TempProduct;
        if ($ids) {
            $pk = $this->model->getPk();
            $adminIds = $this->getDataLimitAdminIds();
            if (is_array($adminIds)) {
                $this->model->where($this->dataLimitField, 'in', $adminIds);
            }
            $list = $this->model->where($pk, 'in', $ids)->select();

            $count = 0;
            Db::startTrans();
            try {
                foreach ($list as $k => $v) {
                    $count += $v->delete();
                }
                Db::commit();
            } catch (PDOException $e) {
                Db::rollback();
                $this->error($e->getMessage());
            } catch (Exception $e) {
                Db::rollback();
                $this->error($e->getMessage());
            }
            if ($count) {
                $this->success();
            } else {
                $this->error(__('No rows were deleted'));
            }
        }
        $this->error(__('Parameter %s can not be empty', 'ids'));
    }


    /**
     * 创建任务
     */
    public function createInventory()
    {
        if ($this->request->isPost()) {
            $params = $this->request->post("data");
            if ($params) {
                if ($params != 'all') {
                    $data = json_decode($params);
                } else {
                    $temp = new \app\admin\model\warehouse\TempProduct;
                    $data = $temp->select();
                }
                $result = false;
                Db::startTrans();
                try {
                    if ($data) {
                        $skus = $this->item->where('is_add', 0)->column('sku');
                        $sku_arr = [];
                        foreach ($data as $k => $v) {
                            //查询是否已添加
                            if (in_array($v->sku, $skus)) {
                                unset($data[$k]);
                            }
                            $sku_arr[] = $v->sku;
                        }

                        //删除临时表
                        $temp = new \app\admin\model\warehouse\TempProduct;
                        $temp->where('sku', 'in', $sku_arr)->delete();

                        if ($data) {
                            //创建盘点单
                            $arr['number'] = 'IS' . date('YmdHis') . rand(100, 999) . rand(100, 999);
                            $arr['create_person'] = session('admin.nickname');
                            $arr['createtime'] = date('Y-m-d H:i:s', time());
                            $this->model->allowField(true)->save($arr);

                            $list = [];
                            foreach ($data as $k => $v) {
                                $list[$k]['inventory_id'] = $this->model->id;
                                $list[$k]['sku'] = $v->sku;
                                $list[$k]['name'] = $v->name;
                                $real_time_qty = ($v->stock * 1 - $v->distribution_occupy_stock * 1);
                                $list[$k]['real_time_qty'] = $real_time_qty ?? 0;
                                $list[$k]['distribution_occupy_stock'] = $v->distribution_occupy_stock;
                                $list[$k]['available_stock'] = $v->available_stock;
                                $list[$k]['error_qty'] = (0 - $real_time_qty);
                            }
                            //添加明细表数据
                            $result = $this->item->allowField(true)->saveAll($list);
                        } else {
                            $this->error('存在正在盘点的SKU！！', url('index'));
                        }
                    }

                    Db::commit();
                } catch (ValidateException $e) {
                    Db::rollback();
                    $this->error($e->getMessage());
                } catch (PDOException $e) {
                    Db::rollback();
                    $this->error($e->getMessage());
                } catch (Exception $e) {
                    Db::rollback();
                    $this->error($e->getMessage());
                }
                if ($result !== false) {
                    $this->success('', url('index'));
                } else {
                    $this->error(__('No rows were inserted'), url('index'));
                }
            }
            $this->error(__('Parameter %s can not be empty'), url('index'));
        }
        return $this->view->fetch();
    }


    /**
     * 编辑
     */
    public function edit($ids = null)
    {
        $row = $this->model->get($ids);
        if (!$row) {
            $this->error(__('No Results were found'));
        }
        if ($row['status'] > 0) {
            $this->error(__('此状态不能编辑！！'), url('index'));
        }

        $adminIds = $this->getDataLimitAdminIds();
        if (is_array($adminIds)) {
            if (!in_array($row[$this->dataLimitField], $adminIds)) {
                $this->error(__('You have no permission'));
            }
        }

        $this->view->assign("row", $row);
        $this->assignconfig("id", $ids);
        return $this->view->fetch();
    }


    /**
     * 盘点明细表数据
     */
    public function inventoryEdit()
    {

        $this->model = new \app\admin\model\warehouse\InventoryItem;
        //设置过滤方法
        $this->request->filter(['strip_tags']);
        if ($this->request->isAjax()) {
            //如果发送的来源是Selectpage，则转发到Selectpage
            if ($this->request->request('keyField')) {
                return $this->selectpage();
            }
            $map['inventory_id'] = input('inventory_id');
            list($where, $sort, $order, $offset, $limit) = $this->buildparams();
            $total = $this->model
                ->where($where)
                ->where($map)
                ->order($sort, $order)
                ->count();
            $list = $this->model
                ->where($where)
                ->where($map)
                ->order($sort, $order)
                ->limit($offset, $limit)
                ->select();

            $list = collection($list)->toArray();
            $result = array("total" => $total, "rows" => $list);

            return json($result);
        }
        return $this->view->fetch('edit');
    }

    /**
     * 添加盘点数据
     */
    public function addInventoryItem()
    {
        if ($this->request->isPost()) {
            $params = $this->request->post("data/a");
            $ids = $this->request->post("inventory_id");
            if ($params) {
                $data = json_decode($params[0]);
                $result = false;
                Db::startTrans();
                try {
                    if ($data) {
                        $skus = $this->item->where('is_add', 0)->column('sku');
                        $list = [];
                        foreach ($data as $k => $v) {
                            //查询是否已添加
                            if (in_array($v->sku, $skus)) {
                                continue;
                            }
                            $list[$k]['inventory_id'] = $ids;
                            $list[$k]['sku'] = $v->sku;
                            $list[$k]['name'] = $v->name;
                            $real_time_qty = ($v->stock * 1 - $v->distribution_occupy_stock * 1);
                            $list[$k]['real_time_qty'] = $real_time_qty ?? 0;
                            $list[$k]['distribution_occupy_stock'] = $v->distribution_occupy_stock;
                            $list[$k]['available_stock'] = $v->available_stock;
                            $list[$k]['error_qty'] = (0 - $real_time_qty);
                        }
                    }
                    if (!$list) {
                        $this->error('已存在正在盘点的SKU！！');
                    }
                    $result = $this->item->allowField(true)->saveAll($list);
                    Db::commit();
                } catch (ValidateException $e) {
                    Db::rollback();
                    $this->error($e->getMessage());
                } catch (PDOException $e) {
                    Db::rollback();
                    $this->error($e->getMessage());
                } catch (Exception $e) {
                    Db::rollback();
                    $this->error($e->getMessage());
                }
                if ($result !== false) {
                    $this->success();
                } else {
                    $this->error(__('No rows were inserted'));
                }
            }
            $this->error(__('Parameter %s can not be empty', ''));
        }
        return $this->view->fetch();
    }


    /**
     * 移除盘点单明细表数据
     */
    public function delInventoryItem($ids = null)
    {

        if ($ids) {
            $pk = $this->item->getPk();
            $adminIds = $this->getDataLimitAdminIds();
            if (is_array($adminIds)) {
                $this->item->where($this->dataLimitField, 'in', $adminIds);
            }
            $list = $this->item->where($pk, 'in', $ids)->select();

            $count = 0;
            Db::startTrans();
            try {
                foreach ($list as $k => $v) {
                    $count += $v->delete();
                }
                Db::commit();
            } catch (PDOException $e) {
                Db::rollback();
                $this->error($e->getMessage());
            } catch (Exception $e) {
                Db::rollback();
                $this->error($e->getMessage());
            }
            if ($count) {
                $this->success();
            } else {
                $this->error(__('No rows were deleted'));
            }
        }
        $this->error(__('Parameter %s can not be empty', 'ids'));
    }

    /**
     * 开始盘点页面
     */
    public function start($ids = null)
    {
        //设置过滤方法
        $this->request->filter(['strip_tags']);
        if ($this->request->isAjax()) {
            //如果发送的来源是Selectpage，则转发到Selectpage
            if ($this->request->request('keyField')) {
                return $this->selectpage();
            }
            $this->model = new \app\admin\model\warehouse\InventoryItem;
            $map['inventory_id'] = input('inventory_id');
            list($where, $sort, $order, $offset, $limit) = $this->buildparams();
            $total = $this->model
                ->where($where)
                ->where($map)
                ->order($sort, $order)
                ->count();
            $list = $this->model
                ->where($where)
                ->where($map)
                ->order($sort, $order)
                ->limit($offset, $limit)
                ->select();

            $list = collection($list)->toArray();
            $result = array("total" => $total, "rows" => $list);

            return json($result);
        }
        $this->assignconfig('inventory_id', $ids);
        return $this->view->fetch();
    }

    /**
     * 开始编辑
     */
    public function startEdit()
    {
        $ids = input('ids');
        $row = $this->item->get($ids);
        if (!$row) {
            $this->error(__('No Results were found'));
        }
        $adminIds = $this->getDataLimitAdminIds();
        if (is_array($adminIds)) {
            if (!in_array($row[$this->dataLimitField], $adminIds)) {
                $this->error(__('You have no permission'));
            }
        }
        if ($this->request->isPost()) {
            $params = $this->request->post("row/a");
            if ($params) {
                $params = $this->preExcludeFields($params);
                $result = false;
                Db::startTrans();
                try {
                    //是否采用模型验证
                    if ($this->modelValidate) {
                        $name = str_replace("\\model\\", "\\validate\\", get_class($this->item));
                        $validate = is_bool($this->modelValidate) ? ($this->modelSceneValidate ? $name . '.edit' : $name) : $this->modelValidate;
                        $row->validateFailException(true)->validate($validate);
                    }
                    //计算误差数量
                    if (@$params['inventory_qty'] || $params['inventory_qty'] == 0) {
                        $params['error_qty'] = $params['inventory_qty'] - $row['real_time_qty'];
                        $params['is_add'] = 1;
                    }

                    $result = $row->allowField(true)->save($params);
                    if ($result !== false) {
                        //修改状态为盘点中
                        $this->model->save(['status' => 1], ['id' => $row['inventory_id']]);
                    }
                    Db::commit();
                } catch (ValidateException $e) {
                    Db::rollback();
                    $this->error($e->getMessage());
                } catch (PDOException $e) {
                    Db::rollback();
                    $this->error($e->getMessage());
                } catch (Exception $e) {
                    Db::rollback();
                    $this->error($e->getMessage());
                }
                if ($result !== false) {
                    $this->success('操作成功！！', '', ['error_qty' => @$params['error_qty'] ?? '']);
                } else {
                    $this->error(__('No rows were updated'));
                }
            }
            $this->error(__('Parameter %s can not be empty', ''));
        }
    }

    /**
     * 结束盘点
     */
    public function endInventory()
    {
        $ids = input('inventory_id/a');

        if ($this->request->isPost()) {
            //修改状态为盘点中
            $res = $this->model->save(['status' => 2, 'end_time' => date('Y-m-d H:i:s', time())], ['id' => ['in', $ids]]);
            if ($res !== false) {
                //修改明细表
                $this->item->save(['is_add' => 1], ['inventory_id' => ['in', $ids]]);
                $this->success('操作成功！！');
            } else {
                $this->error('操作失败！！');
            }
        }
    }


    /**
     * 审核 冲减库存生成入库单 出库单
     */
    public function setStatus()
    {
        $ids = $this->request->post("ids/a");
        if (!$ids) {
            $this->error('缺少参数！！');
        }
        $map['id'] = ['in', $ids];
        $row = $this->model->where($map)->select();
        foreach ($row as $v) {
            if ($v['check_status'] != 1 || $v['status'] != 2) {
                $this->error('只有待审核已完成状态才能操作！！');
            }
        }
        $data['check_status'] = input('status');
        $data['check_time'] = date('Y-m-d H:i:s', time());
        $data['check_person'] = session('admin.nickname');
        $item = new \app\admin\model\itemmanage\Item;
        $instock = new \app\admin\model\warehouse\Instock;
        $instockItem = new \app\admin\model\warehouse\InstockItem;
        $outstock = new \app\admin\model\warehouse\Outstock;
        $outstockItem = new \app\admin\model\warehouse\OutStockItem;

        $platform = new \app\admin\model\itemmanage\ItemPlatformSku();
        //回滚
        Db::startTrans();
        try {
            $res = $this->model->allowField(true)->isUpdate(true, $map)->save($data);
            //审核通过 生成入库单 并同步库存
            if ($data['check_status'] == 2) {
                $infos = $this->item->where(['inventory_id' => ['in', $ids]])
                    ->field('sku,error_qty,inventory_id')
                    ->group('sku')
                    ->select();
                $infos = collection($infos)->toArray();
                foreach ($infos as $k => $v) {
                    //如果误差为0则跳过
                    if ($v['error_qty'] == 0) {
                        continue;
                    }
                    //同步对应SKU库存
                    //更新商品表商品总库存
                    //总库存
                    $item_map['sku'] = $v['sku'];
                    $item_map['is_del'] = 1;
                    if ($v['sku']) {
                        $stock = $item->where($item_map)->inc('stock', $v['error_qty'])->inc('available_stock', $v['error_qty'])->update();


                        //盘点的时候盘盈入库 盘亏出库 的同时要对虚拟库存进行一定的操作
                        //查出映射表中此sku对应的所有平台sku 并根据库存数量进行排序（用于遍历数据的时候首先分配到那个站点）
                        $item_platform_sku = $platform->where('sku',$v['sku'])->order('stock asc')->field('platform_type,stock')->select();
                        $all_num = count($item_platform_sku);
                        $whole_num = $platform->where('sku',$v['sku'])->sum('stock');
                        //盘盈或者盘亏的数量 根据此数量对平台sku虚拟库存进行操作
                        $stock_num = $v['error_qty'];
                        foreach ($item_platform_sku as $key => $val) {
                            //最后一个站点 剩余数量分给最后一个站
                            if (($all_num - $key) == 1) {
                                $platform->where(['sku' => $v['sku'], 'platform_type' => $val['platform_type']])->inc('stock', $stock_num)->update();
                            } else {
                                $num = round($stock_num * $val['stock']/$whole_num);
                                $stock_num -= $num;
                                $platform->where(['sku' => $v['sku'], 'platform_type' => $val['platform_type']])->inc('stock', $num)->update();
                            }
                        }


                    }

                    //修改库存结果为真
                    if ($stock === false) {
                        throw new Exception('同步库存失败,请检查SKU=>' . $v['sku']);
                        break;
                    }

                    //插入日志表
                    (new StockLog())->setData([
                        'type'                      => 2,
                        'two_type'                  => 5,
                        'sku'                       => $v['sku'],
                        'public_id'                 => $v['inventory_id'],
                        'stock_change'              => $v['error_qty'],
                        'available_stock_change'    => $v['error_qty'],
                        'create_person'             => session('admin.nickname'),
                        'create_time'               => date('Y-m-d H:i:s'),
                        'remark'                    => '出库单减少总库存,减少可用库存'
                    ]);

                    if ($v['error_qty'] > 0) {
                        //生成入库单
                        $info[$k]['sku'] = $v['sku'];
                        $info[$k]['in_stock_num'] = abs($v['error_qty']);
                        $info[$k]['no_stock_num'] = abs($v['error_qty']);
                    } else {
                        $list[$k]['sku'] = $v['sku'];
                        $list[$k]['out_stock_num'] = abs($v['error_qty']);
                    }
                }
                //入库记录
                if ($info) {
                    $params['in_stock_number'] = 'IN' . date('YmdHis') . rand(100, 999) . rand(100, 999);
                    $params['create_person'] = session('admin.nickname');
                    $params['createtime'] = date('Y-m-d H:i:s', time());
                    $params['type_id'] = 2;
                    $params['status'] = 2;
                    $params['remark'] = '盘盈入库';
                    $params['check_time'] = date('Y-m-d H:i:s', time());
                    $params['check_person'] = session('admin.nickname');
                    $instorck_res = $instock->isUpdate(false)->allowField(true)->data($params, true)->save();

                    //添加入库信息
                    if ($instorck_res !== false) {
                        $instockItemList = array_values($info);
                        unset($info);
                        foreach ($instockItemList as &$v) {
                            $v['in_stock_id'] = $instock->id;
                        }
                        unset($v);
                        //批量添加
                        $instockItem->allowField(true)->saveAll($instockItemList);
                    } else {
                        throw new Exception('生成入库记录失败！！数据回滚');
                    }
                }

                //出库记录
                if ($list) {
                    $params = [];
                    $params['out_stock_number'] = 'OUT' . date('YmdHis') . rand(100, 999) . rand(100, 999);
                    $params['create_person'] = session('admin.nickname');
                    $params['createtime'] = date('Y-m-d H:i:s', time());
                    $params['type_id'] = 1;
                    $params['status'] = 2;
                    $params['remark'] = '盘亏出库';
                    $params['check_time'] = date('Y-m-d H:i:s', time());
                    $params['check_person'] = session('admin.nickname');
                    $outstock_res = $outstock->isUpdate(false)->allowField(true)->data($params, true)->save();


                    //添加入库信息
                    if ($outstock_res !== false) {
                        $outstockItemList = array_values($list);
                        foreach ($outstockItemList as $k => $v) {
                            $outstockItemList[$k]['out_stock_id'] = $outstock->id;
                        }
                        //批量添加
                        $outstockItem->allowField(true)->saveAll($outstockItemList);
                    } else {
                        throw new Exception('生成出库记录失败！！数据回滚');
                    }
                }
            }
            Db::commit();
        } catch (ValidateException $e) {
            Db::rollback();
            $this->error($e->getMessage());
        } catch (PDOException $e) {
            Db::rollback();
            $this->error($e->getMessage());
        } catch (Exception $e) {
            Db::rollback();
            $this->error($e->getMessage());
        }

        if ($res !== false) {
            $this->success('操作成功！！');
        } else {
            $this->error('操作失败！！');
        }
    }

    /**
     * 取消
     */
    public function cancel($ids = null)
    {
        if (!$ids) {
            $this->error('缺少参数！！');
        }
        $row = $this->model->get($ids);
        if ($row['check_status'] !== 0 && $row['status'] == 2) {
            $this->error('只有未提交状态才能取消！！');
        }
        $map['id'] = ['in', $ids];
        $data['check_status'] = input('status');
        $data['check_time'] = date('Y-m-d H:i:s', time());
        $data['check_person'] = session('admin.nickname');
        $res = $this->model->allowField(true)->isUpdate(true, $map)->save($data);
        if ($res) {
            $this->success();
        } else {
            $this->error('取消失败！！');
        }
    }


    /***
     * 编辑之后提交审核
     */
    public function audit()
    {
        if ($this->request->isAjax()) {
            $id = $this->request->param('ids');
            $row = $this->model->get($id);
            if ($row['check_status'] != 0 && $row['status'] == 2) {
                $this->error('盘点单状态必须为已完成并且未提交状态！！');
            }
            $map['id'] = $id;
            $data['check_status'] = 1;
            $res = $this->model->allowField(true)->isUpdate(true, $map)->save($data);
            if ($res) {
                $this->success('提交审核成功');
            } else {
                $this->error('提交审核失败');
            }
        } else {
            $this->error('404 Not found');
        }
    }


    /**
     * 详情页面
     */
    public function detail($ids = null)
    {
        //设置过滤方法
        $this->request->filter(['strip_tags']);
        if ($this->request->isAjax()) {
            //如果发送的来源是Selectpage，则转发到Selectpage
            if ($this->request->request('keyField')) {
                return $this->selectpage();
            }
            $this->model = new \app\admin\model\warehouse\InventoryItem;
            $map['inventory_id'] = input('inventory_id');
            list($where, $sort, $order, $offset, $limit) = $this->buildparams();
            $total = $this->model
                ->where($where)
                ->where($map)
                ->order($sort, $order)
                ->count();
            $list = $this->model
                ->where($where)
                ->where($map)
                ->order($sort, $order)
                ->limit($offset, $limit)
                ->select();

            $list = collection($list)->toArray();
            $result = array("total" => $total, "rows" => $list);

            return json($result);
        }
        $this->assignconfig('inventory_id', $ids);
        return $this->view->fetch();
    }

    /**
     * 批量导出xls
     *
     * @Description
     * @author wpl
     * @since 2020/02/28 14:45:39 
     * @return void
     */
    public function batch_export_xls()
    {
        set_time_limit(0);
        list($where) = $this->buildparams();
        //查询SKU库存
        $item = new \app\admin\model\itemmanage\Item();
        $map['is_del'] = 1;
        $map['is_open'] = 1;
        $list = $item->where($where)->where($map)->field('sku,stock,available_stock,distribution_occupy_stock')->select();
        $list = collection($list)->toArray();

        //查询产品货位号
        $store_sku = new \app\admin\model\warehouse\StockHouse;
        $cargo_number = $store_sku->alias('a')->where(['status' => 1, 'b.is_del' => 1])->join(['fa_store_sku' => 'b'], 'a.id=b.store_id')->column('coding', 'sku');

        //从数据库查询需要的数据
        $spreadsheet = new Spreadsheet();

        //常规方式：利用setCellValue()填充数据
        $spreadsheet->setActiveSheetIndex(0)->setCellValue("A1", "SKU")
            ->setCellValue("B1", "货位号")
            ->setCellValue("C1", "实时库存")
            ->setCellValue("D1", "盘点数");
        foreach ($list as $key => $value) {
            $spreadsheet->getActiveSheet()->setCellValue("A" . ($key * 1 + 2), $value['sku']);
            $spreadsheet->getActiveSheet()->setCellValue("B" . ($key * 1 + 2), $cargo_number[$value['sku']]);
            $spreadsheet->getActiveSheet()->setCellValue("C" . ($key * 1 + 2), ($value['stock'] - $value['distribution_occupy_stock']));
        }

        //设置宽度
        $spreadsheet->getActiveSheet()->getColumnDimension('A')->setWidth(20);
        $spreadsheet->getActiveSheet()->getColumnDimension('B')->setWidth(20);
        $spreadsheet->getActiveSheet()->getColumnDimension('C')->setWidth(20);

        //设置边框
        $border = [
            'borders' => [
                'allBorders' => [
                    'borderStyle' => \PhpOffice\PhpSpreadsheet\Style\Border::BORDER_THIN, // 设置border样式
                    'color'       => ['argb' => 'FF000000'], // 设置border颜色
                ],
            ],
        ];

        $spreadsheet->getDefaultStyle()->getFont()->setName('微软雅黑')->setSize(12);


        $setBorder = 'A1:' . $spreadsheet->getActiveSheet()->getHighestColumn() . $spreadsheet->getActiveSheet()->getHighestRow();
        $spreadsheet->getActiveSheet()->getStyle($setBorder)->applyFromArray($border);

        $spreadsheet->getActiveSheet()->getStyle('A1:D' . $spreadsheet->getActiveSheet()->getHighestRow())->getAlignment()->setHorizontal(\PhpOffice\PhpSpreadsheet\Style\Alignment::HORIZONTAL_CENTER);
        $spreadsheet->setActiveSheetIndex(0);

        $format = 'xls';
        $savename = 'SKU数据' . date("YmdHis", time());;

        if ($format == 'xls') {
            //输出Excel03版本
            header('Content-Type:application/vnd.ms-excel');
            $class = "\PhpOffice\PhpSpreadsheet\Writer\Xls";
        } elseif ($format == 'xlsx') {
            //输出07Excel版本
            header('Content-Type: application/vnd.openxmlformats-officedocument.spreadsheetml.sheet');
            $class = "\PhpOffice\PhpSpreadsheet\Writer\Xlsx";
        }

        //输出名称
        header('Content-Disposition: attachment;filename="' . $savename . '.' . $format . '"');
        //禁止缓存
        header('Cache-Control: max-age=0');
        $writer = new $class($spreadsheet);

        $writer->save('php://output');
    }

    /**
     * 批量导入
     */
    public function import()
    {
        $file = $this->request->request('file');
        if (!$file) {
            $this->error(__('Parameter %s can not be empty', 'file'));
        }
        $filePath = ROOT_PATH . DS . 'public' . DS . $file;
        if (!is_file($filePath)) {
            $this->error(__('No results were found'));
        }
        //实例化reader
        $ext = pathinfo($filePath, PATHINFO_EXTENSION);

        if (!in_array($ext, ['csv', 'xls', 'xlsx'])) {
            $this->error(__('Unknown data format'));
        }
        if ($ext === 'csv') {
            $file = fopen($filePath, 'r');
            $filePath = tempnam(sys_get_temp_dir(), 'import_csv');
            $fp = fopen($filePath, "w");
            $n = 0;
            while ($line = fgets($file)) {
                $line = rtrim($line, "\n\r\0");
                $encoding = mb_detect_encoding($line, ['utf-8', 'gbk', 'latin1', 'big5']);
                if ($encoding != 'utf-8') {
                    $line = mb_convert_encoding($line, 'utf-8', $encoding);
                }
                if ($n == 0 || preg_match('/^".*"$/', $line)) {
                    fwrite($fp, $line . "\n");
                } else {
                    fwrite($fp, '"' . str_replace(['"', ','], ['""', '","'], $line) . "\"\n");
                }
                $n++;
            }
            fclose($file) || fclose($fp);

            $reader = new Csv();
        } elseif ($ext === 'xls') {
            $reader = new Xls();
        } else {
            $reader = new Xlsx();
        }

        //导入文件首行类型,默认是注释,如果需要使用字段名称请使用name
        //$importHeadType = isset($this->importHeadType) ? $this->importHeadType : 'comment';
        //模板文件列名
        try {
            if (!$PHPExcel = $reader->load($filePath)) {
                $this->error(__('Unknown data format'));
            }
            $currentSheet = $PHPExcel->getSheet(0);  //读取文件中的第一个工作表
            $allColumn = $currentSheet->getHighestDataColumn(); //取得最大的列号
            $allRow = $currentSheet->getHighestRow(); //取得一共有多少行
            $maxColumnNumber = Coordinate::columnIndexFromString($allColumn);


            $fields = [];
            for ($currentRow = 1; $currentRow <= 1; $currentRow++) {
                for ($currentColumn = 1; $currentColumn <= $maxColumnNumber; $currentColumn++) {
                    $val = $currentSheet->getCellByColumnAndRow($currentColumn, $currentRow)->getValue();
                    $fields[] = $val;
                }
            }

            $data = [];
            for ($currentRow = 2; $currentRow <= $allRow; $currentRow++) {
                for ($currentColumn = 1; $currentColumn <= $maxColumnNumber; $currentColumn++) {
                    $val = $currentSheet->getCellByColumnAndRow($currentColumn, $currentRow)->getValue();
                    $data[$currentRow - 2][$currentColumn - 1] = is_null($val) ? '' : $val;
                }
            }
        } catch (Exception $exception) {
            $this->error($exception->getMessage());
        }

        $map['is_del'] = 1;
        $map['is_open'] = 1;
        $list = $this->product->where($map)->column('stock,available_stock,distribution_occupy_stock', 'sku');
        $this->model = new \app\admin\model\warehouse\TempProduct;
        $params = [];
        foreach ($data as $k => $v) {
            $params[$k]['sku'] = $v[0];
            $params[$k]['stock'] = $list[$v[0]]['stock'];
            $params[$k]['available_stock'] = $list[$v[0]]['available_stock'];
            $params[$k]['distribution_occupy_stock'] = $list[$v[0]]['distribution_occupy_stock'];
        }
        if ($params) {
            $this->model->saveAll($params);
        }

        return json(['code' => 1, 'msg' => '导入成功！！']);
    }

    /**
     * 批量导入盘点数据
     */
    public function importXls()
    {
        $file = $this->request->request('file');
        $inventory_id = $this->request->request('inventory_id');
        if (!$file) {
            $this->error(__('Parameter %s can not be empty', 'file'));
        }
        $filePath = ROOT_PATH . DS . 'public' . DS . $file;
        if (!is_file($filePath)) {
            $this->error(__('No results were found'));
        }
        //实例化reader
        $ext = pathinfo($filePath, PATHINFO_EXTENSION);

        if (!in_array($ext, ['csv', 'xls', 'xlsx'])) {
            $this->error(__('Unknown data format'));
        }
        if ($ext === 'csv') {
            $file = fopen($filePath, 'r');
            $filePath = tempnam(sys_get_temp_dir(), 'import_csv');
            $fp = fopen($filePath, "w");
            $n = 0;
            while ($line = fgets($file)) {
                $line = rtrim($line, "\n\r\0");
                $encoding = mb_detect_encoding($line, ['utf-8', 'gbk', 'latin1', 'big5']);
                if ($encoding != 'utf-8') {
                    $line = mb_convert_encoding($line, 'utf-8', $encoding);
                }
                if ($n == 0 || preg_match('/^".*"$/', $line)) {
                    fwrite($fp, $line . "\n");
                } else {
                    fwrite($fp, '"' . str_replace(['"', ','], ['""', '","'], $line) . "\"\n");
                }
                $n++;
            }
            fclose($file) || fclose($fp);

            $reader = new Csv();
        } elseif ($ext === 'xls') {
            $reader = new Xls();
        } else {
            $reader = new Xlsx();
        }

        //导入文件首行类型,默认是注释,如果需要使用字段名称请使用name
        //$importHeadType = isset($this->importHeadType) ? $this->importHeadType : 'comment';
        //模板文件列名
        try {
            if (!$PHPExcel = $reader->load($filePath)) {
                $this->error(__('Unknown data format'));
            }
            $currentSheet = $PHPExcel->getSheet(0);  //读取文件中的第一个工作表
            $allColumn = $currentSheet->getHighestDataColumn(); //取得最大的列号
            $allRow = $currentSheet->getHighestRow(); //取得一共有多少行
            $maxColumnNumber = Coordinate::columnIndexFromString($allColumn);


            $fields = [];
            for ($currentRow = 1; $currentRow <= 1; $currentRow++) {
                for ($currentColumn = 1; $currentColumn <= $maxColumnNumber; $currentColumn++) {
                    $val = $currentSheet->getCellByColumnAndRow($currentColumn, $currentRow)->getValue();
                    $fields[] = $val;
                }
            }

            $data = [];
            for ($currentRow = 2; $currentRow <= $allRow; $currentRow++) {
                for ($currentColumn = 1; $currentColumn <= $maxColumnNumber; $currentColumn++) {
                    $val = $currentSheet->getCellByColumnAndRow($currentColumn, $currentRow)->getValue();
                    $data[$currentRow - 2][$currentColumn - 1] = is_null($val) ? '' : $val;
                }
            }
        } catch (Exception $exception) {
            $this->error($exception->getMessage());
        }

        $map['is_del'] = 1;
        $map['is_open'] = 1;
        $list = $this->product->where($map)->column('stock,available_stock,distribution_occupy_stock', 'sku');
        $this->model = new \app\admin\model\warehouse\TempProduct;
        foreach ($data as $k => $v) {
            $map = [];
            $map['inventory_id'] = $inventory_id;
            $map['sku'] = $v[0];
            $params['error_qty'] = $v[3] - ($list[$v[0]]['stock'] - $list[$v[0]]['distribution_occupy_stock']);
            $params['inventory_qty'] = $v[3];

            $this->item->where($map)->update($params);
        }

        return json(['code' => 1, 'msg' => '导入成功！！']);
    }

    /***
     * 更改镜架逻辑
     * @param id 协同任务ID
     * @param order_platform 订单平台
     * @param increment_id 订单号
     * @param original_sku 原sku
     * @param original_number 原sku数量
     * @param change_sku   改变之后的sKu
     * @param change_number 改变之后的sku数量
     */
    public function changeFrame($id, $order_platform, $increment_id)
    {
        if (!$id || !$order_platform || !$increment_id) {
            return false;
        }
        $item = new \app\admin\model\itemmanage\Item;
        // $instock = new \app\admin\model\warehouse\Instock;
        // $instockItem = new \app\admin\model\warehouse\InstockItem;
        // $outstock = new \app\admin\model\warehouse\Outstock;
        // $outstockItem = new \app\admin\model\warehouse\OutStockItem;
        $taskChangeSku = new \app\admin\model\infosynergytaskmanage\InfoSynergyTaskChangeSku;
        $platformSku   = new \app\admin\model\itemmanage\ItemPlatformSku;
        $changeRow = $taskChangeSku->where(['tid' => $id])->field('original_sku,original_number,change_sku,change_number')->select();
        if (!$changeRow) { //如果不存在改变的sku
            return false;
        }
        if (1 == $order_platform) {
            $db = 'database.db_zeelool';
        } elseif (2 == $order_platform) {
            $db = 'database.db_voogueme';
        } elseif (3 == $order_platform) {
            $db = 'database.db_nihao';
        }
        foreach ($changeRow as $v) {
            //原先sku
            $original_sku    = $v['original_sku'];
            //原先sku数量
            $original_number = $v['original_number'];
            //改变之后的sku
            $change_sku      = $v['change_sku'];
            //改变之后的sku数量
            $change_number   = $v['change_number'];
            //判断条件 如果原始的数量和变更之后的数量都不存在，则忽略
            if ((!$original_number) && (!$change_number)) {
                continue;
            }
            //原先sku对应的仓库sku
            $whereOriginSku['platform_sku'] = $original_sku;
            $whereOriginSku['platform_type'] = $order_platform;
            $warehouse_original_sku = $platformSku->where($whereOriginSku)->value('sku');
            //改变sku对应的仓库sku
            $whereChangeSku['platform_sku'] = $change_sku;
            $whereChangeSku['platform_type'] = $order_platform;
            $warehouse_change_sku = $platformSku->where($whereChangeSku)->value('sku');
            //求出订单对应的order_id
            $order = Db::connect($db)->table('sales_flat_order')->where(['increment_id' => $increment_id])->field('entity_id,custom_is_match_frame_new')->find();
            //回滚
            Db::startTrans();
            try {
                //更改sales_flat_order_item表中的sku字段
                if ($original_sku && $original_number) { //如果存在原始sku和原始的数量
                    $whereChange['order_id'] = $order['entity_id'];
                    $whereChange['sku']      = $original_sku;
                    $changeData['is_change_frame'] = 2;
                    $updateInfo = Db::connect($db)->table('sales_flat_order_item')->where($whereChange)->update($changeData);
                    if (false != $updateInfo) {
                        if (1 == $order['custom_is_match_frame_new']) { //如果已经配过镜架需要把原先的配货占用库存扣减，更新的配货占用库存增加
                            //原先sku增加可用库存,减少占用库存
                            if ($warehouse_original_sku && $original_number) {
                                $item->where(['sku' => $warehouse_original_sku])->inc('available_stock', $original_number)->dec('distribution_occupy_stock', $original_number)->dec('occupy_stock', $original_number)->update();
                            }
                            //更新之后的sku减少可用库存,增加占用库存
                            if ($warehouse_change_sku && $change_number) {
                                $item->where(['sku' => $warehouse_change_sku])->dec('available_stock', $change_number)->inc('distribution_occupy_stock', $change_number)->inc('occupy_stock', $change_number)->update();
                            }
                        } else { //否则走原先的流程
                            //原先sku增加可用库存,减少占用库存
                            if ($warehouse_original_sku && $original_number) {
                                $item->where(['sku' => $warehouse_original_sku])->inc('available_stock', $original_number)->dec('occupy_stock', $original_number)->update();
                            }
                            //更新之后的sku减少可用库存,增加占用库存
                            if ($warehouse_change_sku && $change_number) {
                                $item->where(['sku' => $warehouse_change_sku])->dec('available_stock', $change_number)->inc('occupy_stock', $change_number)->update();
                            }
                        }
                    }
                } else { //如果不存在原始sku和原始的数量
                    if (1 == $order['custom_is_match_frame_new']) { //如果已经配过镜架需要把原先的配货占用库存扣减，更新的配货占用库存增加
                        //原先sku增加可用库存,减少占用库存
                        //$item->where(['sku' => $warehouse_original_sku])->inc('available_stock', $original_number)->dec('distribution_occupy_stock',$original_number)->dec('occupy_stock', $original_number)->update();
                        //更新之后的sku减少可用库存,增加占用库存
                        if ($warehouse_change_sku && $change_number) {
                            $item->where(['sku' => $warehouse_change_sku])->dec('available_stock', $change_number)->inc('distribution_occupy_stock', $change_number)->inc('occupy_stock', $change_number)->update();
                        }
                    } else { //否则走原先的流程
                        //原先sku增加可用库存,减少占用库存
                        //$item->where(['sku' => $warehouse_original_sku])->inc('available_stock', $original_number)->dec('occupy_stock', $original_number)->update();
                        //更新之后的sku减少可用库存,增加占用库存
                        if ($warehouse_change_sku && $change_number) {
                            $item->where(['sku' => $warehouse_change_sku])->dec('available_stock', $change_number)->inc('occupy_stock', $change_number)->update();
                        }
                    }
                }

                //不需要添加出入库逻辑(主要针对总库存)
                //修改库存结果为真
                // if (($changeSku === false) || ($original_stock === false) || ($change_stock === false)) {
                //     throw new Exception('更改镜架失败,请检查SKU');
                //     continue;
                // } else {
                //     //入库记录
                //     $paramsIn = [];
                //     $paramsIn['in_stock_number'] = 'IN' . date('YmdHis') . rand(100, 999) . rand(100, 999);
                //     $paramsIn['order_number']  = $increment_id;
                //     $paramsIn['create_person'] = session('admin.nickname');
                //     $paramsIn['createtime'] = date('Y-m-d H:i:s', time());
                //     $paramsIn['type_id'] = 5;
                //     $paramsIn['status'] = 2;
                //     $paramsIn['remark'] = '更改镜架入库';
                //     $paramsIn['check_time'] = date('Y-m-d H:i:s', time());
                //     $paramsIn['check_person'] = session('admin.nickname');
                //     $instorck_res = $instock->isUpdate(false)->allowField(true)->data($paramsIn, true)->save();
                //     //添加入库信息
                //     if ($instorck_res !== false) {
                //         $instockItemList['sku'] = $warehouse_original_sku;
                //         $instockItemList['in_stock_num'] = $original_number;
                //         $instockItemList['in_stock_id']  = $instock->id;
                //         //添加入库商品sku信息
                //         $instockItem->isUpdate(false)->allowField(true)->data($instockItemList, true)->save();
                //     }
                //     //出库记录
                //     $paramsOut = [];
                //     $paramsOut['out_stock_number'] = 'OUT' . date('YmdHis') . rand(100, 999) . rand(100, 999);
                //     $paramsOut['create_person'] = session('admin.nickname');
                //     $paramsOut['createtime'] = date('Y-m-d H:i:s', time());
                //     $paramsOut['type_id'] = 14;
                //     $paramsOut['status'] = 2;
                //     $paramsOut['remark'] = '更改镜架出库';
                //     $paramsOut['check_time'] = date('Y-m-d H:i:s', time());
                //     $paramsOut['check_person'] = session('admin.nickname');
                //     $outstock_res = $outstock->isUpdate(false)->allowField(true)->data($paramsOut, true)->save();
                //     //添加出库信息
                //     if ($outstock_res !== false) {
                //         $outstockItemList['sku'] = $warehouse_change_sku;
                //         $outstockItemList['out_stock_num']  = $change_number;
                //         $outstockItemList['out_stock_id'] = $outstock->id;
                //         //批量添加
                //         $outstockItem->isUpdate(false)->allowField(true)->data($outstockItemList, true)->save();
                //     }
                // }
                Db::commit();
            } catch (ValidateException $e) {
                Db::rollback();
                $this->error($e->getMessage());
            } catch (PDOException $e) {
                Db::rollback();
                $this->error($e->getMessage());
            } catch (Exception $e) {
                Db::rollback();
                $this->error($e->getMessage());
            }
        }
    }
    /***
     * 取消订单的逻辑
     * @param id 协同任务ID
     * @param order_platform 订单平台
     * @param increment_id 订单号
     */
    public function cancelOrder($id, $order_platform, $increment_id)
    {
        if (!$id || !$order_platform || !$increment_id) {
            return false;
        }
        $item = new \app\admin\model\itemmanage\Item;
        // $instock = new \app\admin\model\warehouse\Instock;
        // $instockItem = new \app\admin\model\warehouse\InstockItem;
        $taskChangeSku = new \app\admin\model\infosynergytaskmanage\InfoSynergyTaskChangeSku;
        $platformSku   = new \app\admin\model\itemmanage\ItemPlatformSku;
        $changeRow = $taskChangeSku->where(['tid' => $id])->field('original_sku,original_number')->select();
        if (!$changeRow) { //如果不存在改变的sku
            return false;
        }
        if (1 == $order_platform) {
            $db = 'database.db_zeelool';
        } elseif (2 == $order_platform) {
            $db = 'database.db_voogueme';
        } elseif (3 == $order_platform) {
            $db = 'database.db_nihao';
        }
        foreach ($changeRow as $v) {
            //原先sku
            $original_sku    = $v['original_sku'];
            //原先sku数量
            $original_number = $v['original_number'];
            //原先sku对应的仓库sku
            $whereOriginSku['platform_sku'] = $original_sku;
            $whereOriginSku['platform_type'] = $order_platform;
            $warehouse_original_sku = $platformSku->where($whereOriginSku)->value('sku');
            //求出订单对应的order_id
            $order = Db::connect($db)->table('sales_flat_order')->where(['increment_id' => $increment_id])->field('entity_id,custom_is_match_frame_new')->find();
            if (!$original_sku || !$original_number) {
                continue;
            }
            //回滚
            Db::startTrans();
            try {
                //更改sales_flat_order_item表中的sku字段
                $whereChange['order_id'] = $order['entity_id'];
                $whereChange['sku']      = $original_sku;
                $changeData['is_change_frame'] = 3;
                $updateInfo = Db::connect($db)->table('sales_flat_order_item')->where($whereChange)->update($changeData);
                if (false != $updateInfo) {
                    if (1 == $order['custom_is_match_frame_new']) { //如果已经配过镜架需要把原先的配货占用库存扣减
                        //原先sku增加可用库存,减少占用库存
                        $item->where(['sku' => $warehouse_original_sku])->inc('available_stock', $original_number)->dec('distribution_occupy_stock', $original_number)->dec('occupy_stock', $original_number)->update();
                    } else {
                        $item->where(['sku' => $warehouse_original_sku])->inc('available_stock', $original_number)->dec('occupy_stock', $original_number)->update();
                    }
                }
                //不需要添加出入库逻辑(主要针对总库存) 
                //修改库存结果为真
                // if (($changeSku === false) || ($original_stock === false)) {
                //     throw new Exception('更改镜架失败,请检查SKU');
                //     continue;
                // } else {
                //     //入库记录
                //     $paramsIn = [];
                //     $paramsIn['in_stock_number'] = 'IN' . date('YmdHis') . rand(100, 999) . rand(100, 999);
                //     $paramsIn['order_number']  = $increment_id;
                //     $paramsIn['create_person'] = session('admin.nickname');
                //     $paramsIn['createtime'] = date('Y-m-d H:i:s', time());
                //     $paramsIn['type_id'] = 7;
                //     $paramsIn['status'] = 2;
                //     $paramsIn['remark'] = '取消订单入库';
                //     $paramsIn['check_time'] = date('Y-m-d H:i:s', time());
                //     $paramsIn['check_person'] = session('admin.nickname');
                //     $instorck_res = $instock->isUpdate(false)->allowField(true)->data($paramsIn, true)->save();
                //     //添加入库信息
                //     if ($instorck_res !== false) {
                //         $instockItemList['sku'] = $warehouse_original_sku;
                //         $instockItemList['in_stock_num'] = $original_number;
                //         $instockItemList['in_stock_id']  = $instock->id;
                //         //添加入库商品sku信息
                //         $instockItem->isUpdate(false)->allowField(true)->data($instockItemList, true)->save();
                //     }
                // }
                Db::commit();
            } catch (ValidateException $e) {
                Db::rollback();
                $this->error($e->getMessage());
            } catch (PDOException $e) {
                Db::rollback();
                $this->error($e->getMessage());
            } catch (Exception $e) {
                Db::rollback();
                $this->error($e->getMessage());
            }
        }
    }
    /*** lsw
     * 更改镜架逻辑
     * @param id 协同任务ID
     * @param order_platform 订单平台
     * @param increment_id 订单号
     * @param original_sku 原sku
     * @param original_number 原sku数量
     * @param change_sku   改变之后的sKu
     * @param change_number 改变之后的sku数量
     */
    public function workChangeFrame($id, $order_platform, $increment_id, $changeRow, $type)
    {
        if (!$id || !$order_platform || !$increment_id || !$changeRow) {
            return false;
        }
        $item = new \app\admin\model\itemmanage\Item;
        $platformSku   = new \app\admin\model\itemmanage\ItemPlatformSku;
        if (1 == $order_platform) {
            $db = 'database.db_zeelool';
        } elseif (2 == $order_platform) {
            $db = 'database.db_voogueme';
        } elseif (3 == $order_platform) {
            $db = 'database.db_nihao';
        }
        foreach ($changeRow as $v) {
            //原先sku
            $original_sku    = trim($v['original_sku']);
            //原先sku数量
            $original_number = $v['original_number'];
            //改变之后的sku
            $change_sku      = trim($v['change_sku']);
            //改变之后的sku数量
            $change_number   = $v['change_number'];
            //判断条件 如果原始的数量和变更之后的数量都不存在，则忽略
            if ((!$original_number) && (!$change_number)) {
                continue;
            }
            //原先sku对应的仓库sku
            $whereOriginSku['platform_sku'] = $original_sku;
            $whereOriginSku['platform_type'] = $order_platform;
            $warehouse_original_sku = $platformSku->where($whereOriginSku)->value('sku');
            //改变sku对应的仓库sku
            $whereChangeSku['platform_sku'] = $change_sku;
            $whereChangeSku['platform_type'] = $order_platform;
            $warehouse_change_sku = $platformSku->where($whereChangeSku)->value('sku');
            //求出订单对应的order_id
            $order = Db::connect($db)->table('sales_flat_order')->where(['increment_id' => $increment_id])->field('entity_id,custom_is_match_frame_new')->find();
            //回滚
            Db::startTrans();
            try {
                //更改sales_flat_order_item表中的sku字段
                if ($original_sku && $original_number) {     //如果存在原始sku和原始的数量
                    $whereChange['order_id'] = $order['entity_id'];
                    $whereChange['sku']      = $original_sku;
                    $changeData['is_change_frame'] = 2;
                    $updateInfo = Db::connect($db)->table('sales_flat_order_item')->where($whereChange)->update($changeData);
                    if (false !== $updateInfo) {
                        if (1 == $order['custom_is_match_frame_new']) { //如果已经配过镜架需要把原先的配货占用库存扣减，更新的配货占用库存增加
                            //原先sku增加可用库存,减少占用库存
                            if ($warehouse_original_sku && $original_number) {
                                $original_sku_log['distribution_change_num'] = -$original_number;
                                $item->where(['sku' => $warehouse_original_sku])->inc('available_stock', $original_number)->dec('distribution_occupy_stock', $original_number)->dec('occupy_stock', $original_number)->update();

                                //追加对应站点虚拟库存
                                $platformSku->where(['sku' => $warehouse_original_sku, 'platform_type' => $order_platform])->setInc('stock', $original_number);

                                //插入日志表
                                (new StockLog())->setData([
                                    'type'                      => 2,
                                    'two_type'                  => 6,
                                    'sku'                       => $warehouse_original_sku,
                                    'order_number'              => $increment_id,
                                    'public_id'                 => $id,
                                    'distribution_stock_change' => -$original_number,
                                    'available_stock_change'    => $original_number,
                                    'occupy_stock_change'       => -$original_number,
                                    'create_person'             => session('admin.nickname'),
                                    'create_time'               => date('Y-m-d H:i:s'),
                                    'remark'                    => '工单更换镜框-订单已配镜架,原SKU增加可用库存,减少配货占用,减少订单占用'
                                ]);
                            }
                            //更新之后的sku减少可用库存,增加占用库存
                            if ($warehouse_change_sku && $change_number) {
                                $change_sku_log['distribution_change_num'] = $change_number;
                                $item->where(['sku' => $warehouse_change_sku])->dec('available_stock', $change_number)->inc('distribution_occupy_stock', $change_number)->inc('occupy_stock', $change_number)->update();

                                //扣减对应站点虚拟库存
                                $platformSku->where(['sku' => $warehouse_change_sku, 'platform_type' => $order_platform])->setDec('stock', $change_number);

                                //插入日志表
                                (new StockLog())->setData([
                                    'type'                      => 2,
                                    'two_type'                  => 6,
                                    'sku'                       => $warehouse_change_sku,
                                    'order_number'              => $increment_id,
                                    'public_id'                 => $id,
                                    'distribution_stock_change' => $change_number,
                                    'available_stock_change'    => -$change_number,
                                    'occupy_stock_change'       => $change_number,
                                    'create_person'             => session('admin.nickname'),
                                    'create_time'               => date('Y-m-d H:i:s'),
                                    'remark'                    => '工单更换镜框-订单已配镜架,新SKU减少可用库存,增加配货占用,增加订单占用'
                                ]);
                            }
                        } else { //否则走原先的流程
                            //原先sku增加可用库存,减少占用库存
                            if ($warehouse_original_sku && $original_number) {
                                $item->where(['sku' => $warehouse_original_sku])->inc('available_stock', $original_number)->dec('occupy_stock', $original_number)->update();

                                //追加对应站点虚拟库存
                                $platformSku->where(['sku' => $warehouse_original_sku, 'platform_type' => $order_platform])->setInc('stock', $original_number);

                                //插入日志表
                                (new StockLog())->setData([
                                    'type'                      => 2,
                                    'two_type'                  => 6,
                                    'sku'                       => $warehouse_original_sku,
                                    'order_number'              => $increment_id,
                                    'public_id'                 => $id,
                                    'available_stock_change'    => $original_number,
                                    'occupy_stock_change'       => -$original_number,
                                    'create_person'             => session('admin.nickname'),
                                    'create_time'               => date('Y-m-d H:i:s'),
                                    'remark'                    => '工单更换镜框-订单未配镜架,原SKU增加可用库存,减少配货占用,减少订单占用'
                                ]);
                            }
                            //更新之后的sku减少可用库存,增加占用库存
                            if ($warehouse_change_sku && $change_number) {
                                $item->where(['sku' => $warehouse_change_sku])->dec('available_stock', $change_number)->inc('occupy_stock', $change_number)->update();

                                //扣减对应站点虚拟库存
                                $platformSku->where(['sku' => $warehouse_change_sku, 'platform_type' => $order_platform])->setDec('stock', $change_number);

                                //插入日志表
                                (new StockLog())->setData([
                                    'type'                      => 2,
                                    'two_type'                  => 6,
                                    'sku'                       => $warehouse_change_sku,
                                    'order_number'              => $increment_id,
                                    'public_id'                 => $id,
                                    'available_stock_change'    => -$change_number,
                                    'occupy_stock_change'       => $change_number,
                                    'create_person'             => session('admin.nickname'),
                                    'create_time'               => date('Y-m-d H:i:s'),
                                    'remark'                    => '工单更换镜框-订单未配镜架,新SKU减少可用库存,增加订单占用'
                                ]);
                            }
                        }
                    }
                }
                Db::commit();
            } catch (ValidateException $e) {
                Db::rollback();
                $this->error($e->getMessage());
            } catch (PDOException $e) {
                Db::rollback();
                $this->error($e->getMessage());
            } catch (Exception $e) {
                Db::rollback();
                $this->error($e->getMessage());
            }
        }
    }
    /***lsw
     * 取消订单的逻辑
     * @param id 协同任务ID
     * @param order_platform 订单平台
     * @param increment_id 订单号
     */
    public function workCancelOrder($id, $order_platform, $increment_id, $changeRow, $type)
    {
        if (!$id || !$order_platform || !$increment_id || !$changeRow) {
            return false;
        }
        $item = new \app\admin\model\itemmanage\Item;
        $platformSku   = new \app\admin\model\itemmanage\ItemPlatformSku;
        if (1 == $order_platform) {
            $db = 'database.db_zeelool';
        } elseif (2 == $order_platform) {
            $db = 'database.db_voogueme';
        } elseif (3 == $order_platform) {
            $db = 'database.db_nihao';
        }
        foreach ($changeRow as $v) {
            //原先sku
            $original_sku    = trim($v['original_sku']);
            //原先sku数量
            $original_number = $v['original_number'];
            //原先sku对应的仓库sku
            $whereOriginSku['platform_sku'] = $original_sku;
            $whereOriginSku['platform_type'] = $order_platform;
            $warehouse_original_sku = $platformSku->where($whereOriginSku)->value('sku');
            //求出订单对应的order_id
            $order = Db::connect($db)->table('sales_flat_order')->where(['increment_id' => $increment_id])->field('entity_id,custom_is_match_frame_new')->find();
            if (!$original_sku || !$original_number) {
                continue;
            }
            //回滚
            Db::startTrans();
            try {
                //更改sales_flat_order_item表中的sku字段
                $whereChange['order_id'] = $order['entity_id'];
                $whereChange['sku']      = $original_sku;
                $changeData['is_change_frame'] = 3;
                $updateInfo = Db::connect($db)->table('sales_flat_order_item')->where($whereChange)->update($changeData);
                if (false !== $updateInfo) {
                    if (1 == $order['custom_is_match_frame_new']) { //如果已经配过镜架需要把原先的配货占用库存扣减
                        //原先sku增加可用库存,减少占用库存
                        $original_sku_log['distribution_change_num'] = -$original_number;
                        $res = $item->where(['sku' => $warehouse_original_sku])->inc('available_stock', $original_number)->dec('distribution_occupy_stock', $original_number)->dec('occupy_stock', $original_number)->update();

                        //追加对应站点虚拟库存
                        $platformSku->where(['sku' => $warehouse_original_sku, 'platform_type' => $order_platform])->setInc('stock', $original_number);

                        if (false !== $res) {
                            //插入日志表
                            (new StockLog())->setData([
                                'type'                      => 2,
                                'two_type'                  => 7,
                                'sku'                       => $warehouse_original_sku,
                                'order_number'              => $increment_id,
                                'public_id'                 => $id,
                                'distribution_stock_change' => -$original_number,
                                'available_stock_change'    => $original_number,
                                'occupy_stock_change'       => -$original_number,
                                'create_person'             => session('admin.nickname'),
                                'create_time'               => date('Y-m-d H:i:s'),
                                'remark'                    => '工单取消订单-订单已配镜架,SKU增加可用库存,减少配货占用,减少订单占用'
                            ]);
                        }
                    } else {
                        $res = $item->where(['sku' => $warehouse_original_sku])->inc('available_stock', $original_number)->dec('occupy_stock', $original_number)->update();

                        //追加对应站点虚拟库存
                        $platformSku->where(['sku' => $warehouse_original_sku, 'platform_type' => $order_platform])->setInc('stock', $original_number);

                        if (false !== $res) {
                            //插入日志表
                            (new StockLog())->setData([
                                'type'                      => 2,
                                'two_type'                  => 6,
                                'sku'                       => $warehouse_original_sku,
                                'order_number'              => $increment_id,
                                'public_id'                 => $id,
                                'available_stock_change'    => $original_number,
                                'occupy_stock_change'       => -$original_number,
                                'create_person'             => session('admin.nickname'),
                                'create_time'               => date('Y-m-d H:i:s'),
                                'remark'                    => '工单取消订单-订单未配镜架,SKU增加可用库存,减少订单占用'
                            ]);
                        }
                    }
                }
                Db::commit();
            } catch (ValidateException $e) {
                Db::rollback();
                $this->error($e->getMessage());
            } catch (PDOException $e) {
                Db::rollback();
                $this->error($e->getMessage());
            } catch (Exception $e) {
                Db::rollback();
                $this->error($e->getMessage());
            }
        }
    }
    /***lsw
     * 赠品和补发的逻辑逻辑
     * @param id 协同任务ID
     * @param order_platform 订单平台
     * @param increment_id 订单号
     */
    public function workPresent($id, $order_platform, $increment_id, $changeRow, $type)
    {
        if (!$id || !$order_platform || !$increment_id || !$changeRow) {
            return false;
        }
        $item = new \app\admin\model\itemmanage\Item;
        $platformSku   = new \app\admin\model\itemmanage\ItemPlatformSku;
        foreach ($changeRow as $v) {
            $arr = explode('-', $v['original_sku']);
            if(!empty($arr[1])){
                $original_sku = $arr[0] . '-' . $arr[1];
            }else{
                $original_sku = trim($v['original_sku']);
            }
<<<<<<< HEAD
            //原先sku
            //$original_sku    = trim($v['original_sku']);
=======
>>>>>>> 10460f64
            //原先sku数量
            $original_number = $v['original_number'];
            //原先sku对应的仓库sku
            $whereOriginSku['platform_sku'] = $original_sku;
            $whereOriginSku['platform_type'] = $order_platform;
            $warehouse_original_sku = $platformSku->where($whereOriginSku)->value('sku');
            //回滚
            Db::startTrans();
            try {
                $res = $item->where(['sku' => $warehouse_original_sku])->dec('available_stock', $original_number)->inc('occupy_stock', $original_number)->update();

                //扣减对应站点虚拟库存
                $platformSku->where(['sku' => $warehouse_original_sku, 'platform_type' => $order_platform])->setDec('stock', $original_number);

                if (false !== $res) {
                    if ($type == 3) {
                        $two_type = 9;
                    } elseif ($type == 4) {
                        $two_type = 8;
                    }

                    //插入日志表
                    (new StockLog())->setData([
                        'type'                      => 2,
                        'two_type'                  => $two_type ?: 0,
                        'sku'                       => $warehouse_original_sku,
                        'order_number'              => $increment_id,
                        'public_id'                 => $id,
                        'available_stock_change'    => -$original_number,
                        'occupy_stock_change'       => $original_number,
                        'create_person'             => session('admin.nickname'),
                        'create_time'               => date('Y-m-d H:i:s'),
                        'remark'                    => '工单补发、赠品-SKU减少可用库存,增加订单占用'
                    ]);
                }

                Db::commit();
            } catch (ValidateException $e) {
                Db::rollback();
                $this->error($e->getMessage());
            } catch (PDOException $e) {
                Db::rollback();
                $this->error($e->getMessage());
            } catch (Exception $e) {
                Db::rollback();
                $this->error($e->getMessage());
            }
        }
    }
}<|MERGE_RESOLUTION|>--- conflicted
+++ resolved
@@ -639,7 +639,6 @@
         $outstock = new \app\admin\model\warehouse\Outstock;
         $outstockItem = new \app\admin\model\warehouse\OutStockItem;
 
-        $platform = new \app\admin\model\itemmanage\ItemPlatformSku();
         //回滚
         Db::startTrans();
         try {
@@ -663,27 +662,6 @@
                     $item_map['is_del'] = 1;
                     if ($v['sku']) {
                         $stock = $item->where($item_map)->inc('stock', $v['error_qty'])->inc('available_stock', $v['error_qty'])->update();
-
-
-                        //盘点的时候盘盈入库 盘亏出库 的同时要对虚拟库存进行一定的操作
-                        //查出映射表中此sku对应的所有平台sku 并根据库存数量进行排序（用于遍历数据的时候首先分配到那个站点）
-                        $item_platform_sku = $platform->where('sku',$v['sku'])->order('stock asc')->field('platform_type,stock')->select();
-                        $all_num = count($item_platform_sku);
-                        $whole_num = $platform->where('sku',$v['sku'])->sum('stock');
-                        //盘盈或者盘亏的数量 根据此数量对平台sku虚拟库存进行操作
-                        $stock_num = $v['error_qty'];
-                        foreach ($item_platform_sku as $key => $val) {
-                            //最后一个站点 剩余数量分给最后一个站
-                            if (($all_num - $key) == 1) {
-                                $platform->where(['sku' => $v['sku'], 'platform_type' => $val['platform_type']])->inc('stock', $stock_num)->update();
-                            } else {
-                                $num = round($stock_num * $val['stock']/$whole_num);
-                                $stock_num -= $num;
-                                $platform->where(['sku' => $v['sku'], 'platform_type' => $val['platform_type']])->inc('stock', $num)->update();
-                            }
-                        }
-
-
                     }
 
                     //修改库存结果为真
@@ -1472,9 +1450,6 @@
                                 $original_sku_log['distribution_change_num'] = -$original_number;
                                 $item->where(['sku' => $warehouse_original_sku])->inc('available_stock', $original_number)->dec('distribution_occupy_stock', $original_number)->dec('occupy_stock', $original_number)->update();
 
-                                //追加对应站点虚拟库存
-                                $platformSku->where(['sku' => $warehouse_original_sku, 'platform_type' => $order_platform])->setInc('stock', $original_number);
-
                                 //插入日志表
                                 (new StockLog())->setData([
                                     'type'                      => 2,
@@ -1495,9 +1470,6 @@
                                 $change_sku_log['distribution_change_num'] = $change_number;
                                 $item->where(['sku' => $warehouse_change_sku])->dec('available_stock', $change_number)->inc('distribution_occupy_stock', $change_number)->inc('occupy_stock', $change_number)->update();
 
-                                //扣减对应站点虚拟库存
-                                $platformSku->where(['sku' => $warehouse_change_sku, 'platform_type' => $order_platform])->setDec('stock', $change_number);
-
                                 //插入日志表
                                 (new StockLog())->setData([
                                     'type'                      => 2,
@@ -1518,9 +1490,6 @@
                             if ($warehouse_original_sku && $original_number) {
                                 $item->where(['sku' => $warehouse_original_sku])->inc('available_stock', $original_number)->dec('occupy_stock', $original_number)->update();
 
-                                //追加对应站点虚拟库存
-                                $platformSku->where(['sku' => $warehouse_original_sku, 'platform_type' => $order_platform])->setInc('stock', $original_number);
-
                                 //插入日志表
                                 (new StockLog())->setData([
                                     'type'                      => 2,
@@ -1539,9 +1508,6 @@
                             if ($warehouse_change_sku && $change_number) {
                                 $item->where(['sku' => $warehouse_change_sku])->dec('available_stock', $change_number)->inc('occupy_stock', $change_number)->update();
 
-                                //扣减对应站点虚拟库存
-                                $platformSku->where(['sku' => $warehouse_change_sku, 'platform_type' => $order_platform])->setDec('stock', $change_number);
-
                                 //插入日志表
                                 (new StockLog())->setData([
                                     'type'                      => 2,
@@ -1619,9 +1585,6 @@
                         //原先sku增加可用库存,减少占用库存
                         $original_sku_log['distribution_change_num'] = -$original_number;
                         $res = $item->where(['sku' => $warehouse_original_sku])->inc('available_stock', $original_number)->dec('distribution_occupy_stock', $original_number)->dec('occupy_stock', $original_number)->update();
-
-                        //追加对应站点虚拟库存
-                        $platformSku->where(['sku' => $warehouse_original_sku, 'platform_type' => $order_platform])->setInc('stock', $original_number);
 
                         if (false !== $res) {
                             //插入日志表
@@ -1642,9 +1605,6 @@
                     } else {
                         $res = $item->where(['sku' => $warehouse_original_sku])->inc('available_stock', $original_number)->dec('occupy_stock', $original_number)->update();
 
-                        //追加对应站点虚拟库存
-                        $platformSku->where(['sku' => $warehouse_original_sku, 'platform_type' => $order_platform])->setInc('stock', $original_number);
-
                         if (false !== $res) {
                             //插入日志表
                             (new StockLog())->setData([
@@ -1695,11 +1655,6 @@
             }else{
                 $original_sku = trim($v['original_sku']);
             }
-<<<<<<< HEAD
-            //原先sku
-            //$original_sku    = trim($v['original_sku']);
-=======
->>>>>>> 10460f64
             //原先sku数量
             $original_number = $v['original_number'];
             //原先sku对应的仓库sku
@@ -1710,17 +1665,13 @@
             Db::startTrans();
             try {
                 $res = $item->where(['sku' => $warehouse_original_sku])->dec('available_stock', $original_number)->inc('occupy_stock', $original_number)->update();
-
-                //扣减对应站点虚拟库存
-                $platformSku->where(['sku' => $warehouse_original_sku, 'platform_type' => $order_platform])->setDec('stock', $original_number);
-
                 if (false !== $res) {
                     if ($type == 3) {
                         $two_type = 9;
                     } elseif ($type == 4) {
                         $two_type = 8;
                     }
-
+                   
                     //插入日志表
                     (new StockLog())->setData([
                         'type'                      => 2,
