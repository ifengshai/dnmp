<?php

namespace app\admin\controller\warehouse;

use app\common\controller\Backend;
use think\Db;
use think\Exception;
use think\exception\PDOException;
use think\exception\ValidateException;

/**
 * 库存盘点单
 *
 * @icon fa fa-circle-o
 */
class Inventory extends Backend
{

    /**
     * Inventory模型对象
     * @var \app\admin\model\warehouse\Inventory
     */
    protected $model = null;

    public function _initialize()
    {
        parent::_initialize();
        $this->model = new \app\admin\model\warehouse\Inventory;
        $this->item = new \app\admin\model\warehouse\InventoryItem;
        $this->view->assign("statusList", $this->model->getStatusList());
        $this->product = new \app\admin\model\itemmanage\Item;
    }

    /**
     * 默认生成的控制器所继承的父类中有index/add/edit/del/multi五个基础方法、destroy/restore/recyclebin三个回收站方法
     * 因此在当前控制器中可不用编写增删改查的代码,除非需要自己控制这部分逻辑
     * 需要将application/admin/library/traits/Backend.php中对应的方法复制到当前控制器,然后进行修改
     */

    /**
     * 查看
     */
    public function index()
    {
        //设置过滤方法
        $this->request->filter(['strip_tags']);
        if ($this->request->isAjax()) {
            //如果发送的来源是Selectpage，则转发到Selectpage
            if ($this->request->request('keyField')) {
                return $this->selectpage();
            }
            list($where, $sort, $order, $offset, $limit) = $this->buildparams();
            $total = $this->model
                ->where($where)
                ->order($sort, $order)
                ->count();

            $list = $this->model
                ->where($where)
                ->order($sort, $order)
                ->limit($offset, $limit)
                ->select();

            $list = collection($list)->toArray();
            foreach ($list as &$v) {
                $map['inventory_id'] = $v['id'];
                //查询总数量
                $allCount = $this->item->where($map)->count();
                $smap['is_add'] = 1;
                $smap['inventory_id'] = $v['id'];
                //查询盘点数量
                $count = $this->item->where($smap)->count();
                $count = $count ?? '0';
                $v['num'] = $count . '/' . $allCount;
            }
            unset($v);
            $result = array("total" => $total, "rows" => $list);

            return json($result);
        }
        return $this->view->fetch();
    }

    /**
     * 商品库存列表
     */
    public function add()
    {
        //设置过滤方法
        $this->request->filter(['strip_tags']);
        if ($this->request->isAjax()) {
            //如果发送的来源是Selectpage，则转发到Selectpage
            if ($this->request->request('keyField')) {
                return $this->selectpage();
            }
            list($where, $sort, $order, $offset, $limit) = $this->buildparams();

            //查询临时表数据
            $temp = new \app\admin\model\warehouse\TempProduct;
            $skus = $temp->column('sku');

            $inventoryItem = new \app\admin\model\warehouse\InventoryItem;
            $itemSkus = $inventoryItem->where('is_add',0)->column('sku');

            $skus = array_unique(array_merge($skus, $itemSkus));
            $map['is_open'] = ['in', [1, 2]];
            $map['sku'] = ['not in', $skus];
            $total = $this->product
                ->where($where)
                ->where($map)
                ->order($sort, $order)
                ->count();

            $list = $this->product
                ->where($where)
                ->where($map)
                ->order($sort, $order)
                ->limit($offset, $limit)
                ->select();

            $list = collection($list)->toArray();

            $skus = array_column($list, 'sku');
            //查询留样库存
            //查询实际采购信息 查询在途库存
            $purchase_map['stock_status'] = ['in', [0, 1]];
            $purchase = new \app\admin\model\purchase\PurchaseOrder;
            $hasWhere['sku'] = ['in', $skus];
            $purchase_list = $purchase->hasWhere('purchaseOrderItem', $hasWhere)
                ->where($purchase_map)
                ->group('sku')
                ->column('sum(purchase_num) as purchase_num,sum(instock_num) as instock_num', 'sku');
            foreach ($list as &$v) {
                $v['on_way_stock'] = @$purchase_list[$v['sku']]['purchase_num'] - @$purchase_list[$v['sku']]['instock_num'];
            }
            unset($v);
            $result = array("total" => $total, "rows" => $list);

            return json($result);
        }
        return $this->view->fetch();
    }

    //临时表数据
    public function tempProduct()
    {
        //设置过滤方法
        $this->request->filter(['strip_tags']);
        if ($this->request->isAjax()) {
            //如果发送的来源是Selectpage，则转发到Selectpage
            if ($this->request->request('keyField')) {
                return $this->selectpage();
            }
            $this->model = new \app\admin\model\warehouse\TempProduct;
            list($where, $sort, $order, $offset, $limit) = $this->buildparams();
            $total = $this->model
                ->where($where)
                ->order($sort, $order)
                ->count();

            $list = $this->model
                ->where($where)
                ->order($sort, $order)
                ->limit($offset, $limit)
                ->select();

            $list = collection($list)->toArray();
            $result = array("total" => $total, "rows" => $list);

            return json($result);
        }
        return $this->view->fetch('add');
    }

    /**
     * 添加临时表数据
     */
    public function addTempProduct()
    {
        if ($this->request->isPost()) {
            $this->model = new \app\admin\model\warehouse\TempProduct;
            $params = $this->request->post("data/a");
            if ($params) {
                $data = json_decode($params[0]);
                $result = false;
                Db::startTrans();
                try {
                    if ($data) {
                        $skus = $this->model->column('sku');
                        $list = [];
                        foreach ($data as $k => $v) {
                            //查询是否已添加
                            if (in_array($v->sku, $skus)) {
                                continue;
                            }
                            $list[$k]['sku'] = $v->sku;
                            $list[$k]['name'] = $v->name;
                            $list[$k]['stock'] = $v->stock;
                            $list[$k]['distribution_occupy_stock'] = $v->distribution_occupy_stock;
                            $list[$k]['available_stock'] = $v->available_stock;
                            $list[$k]['on_way_stock'] = $v->on_way_stock;
                            $list[$k]['sample_stock'] = $v->sample_stock ?? 0;
                        }
                    }

                    //是否采用模型验证
                    if ($this->modelValidate) {
                        $name = str_replace("\\model\\", "\\validate\\", get_class($this->model));
                        $validate = is_bool($this->modelValidate) ? ($this->modelSceneValidate ? $name . '.add' : $name) : $this->modelValidate;
                        $this->model->validateFailException(true)->validate($validate);
                    }
                    $result = $this->model->allowField(true)->saveAll($list);
                    Db::commit();
                } catch (ValidateException $e) {
                    Db::rollback();
                    $this->error($e->getMessage());
                } catch (PDOException $e) {
                    Db::rollback();
                    $this->error($e->getMessage());
                } catch (Exception $e) {
                    Db::rollback();
                    $this->error($e->getMessage());
                }
                if ($result !== false) {
                    $this->success();
                } else {
                    $this->error(__('No rows were inserted'));
                }
            }
            $this->error(__('Parameter %s can not be empty', ''));
        }
        return $this->view->fetch();
    }

    /**
     * 删除临时表数据
     */
    public function tempdel($ids = null)
    {
        $this->model = new \app\admin\model\warehouse\TempProduct;
        if ($ids) {
            $pk = $this->model->getPk();
            $adminIds = $this->getDataLimitAdminIds();
            if (is_array($adminIds)) {
                $this->model->where($this->dataLimitField, 'in', $adminIds);
            }
            $list = $this->model->where($pk, 'in', $ids)->select();

            $count = 0;
            Db::startTrans();
            try {
                foreach ($list as $k => $v) {
                    $count += $v->delete();
                }
                Db::commit();
            } catch (PDOException $e) {
                Db::rollback();
                $this->error($e->getMessage());
            } catch (Exception $e) {
                Db::rollback();
                $this->error($e->getMessage());
            }
            if ($count) {
                $this->success();
            } else {
                $this->error(__('No rows were deleted'));
            }
        }
        $this->error(__('Parameter %s can not be empty', 'ids'));
    }


    /**
     * 创建任务
     */
    public function createInventory()
    {
        if ($this->request->isPost()) {
            $params = $this->request->post("data");
            if ($params) {
                if ($params != 'all') {
                    $data = json_decode($params);
                } else {
                    $temp = new \app\admin\model\warehouse\TempProduct;
                    $data = $temp->select();
                }
                $result = false;
                Db::startTrans();
                try {
                    if ($data) {
                        $skus = $this->item->where('is_add', 0)->column('sku');
                        $sku_arr = [];
                        foreach ($data as $k => $v) {
                            //查询是否已添加
                            if (in_array($v->sku, $skus)) {
                                unset($data[$k]);
                            }
                            $sku_arr[] = $v->sku;
                        }

                        //删除临时表
                        $temp = new \app\admin\model\warehouse\TempProduct;
                        $temp->where('sku', 'in', $sku_arr)->delete();

                        if ($data) {
                            //创建盘点单
                            $arr['number'] = 'IS' . date('YmdHis') . rand(100, 999) . rand(100, 999);
                            $arr['create_person'] = session('admin.nickname');
                            $arr['createtime'] = date('Y-m-d H:i:s', time());
                            $this->model->allowField(true)->save($arr);

                            $list = [];
                            foreach ($data as $k => $v) {
                                $list[$k]['inventory_id'] = $this->model->id;
                                $list[$k]['sku'] = $v->sku;
                                $list[$k]['name'] = $v->name;
                                $list[$k]['real_time_qty'] = ($v->stock*1 - $v->distribution_occupy_stock*1) ?? 0;
                                $list[$k]['distribution_occupy_stock'] = $v->distribution_occupy_stock;
                                $list[$k]['available_stock'] = $v->available_stock;
                            }
                            //添加明细表数据
                            $result = $this->item->allowField(true)->saveAll($list);
                        } else {
                            $this->error('存在正在盘点的SKU！！', url('index'));
                        }
                    }

                    Db::commit();
                } catch (ValidateException $e) {
                    Db::rollback();
                    $this->error($e->getMessage());
                } catch (PDOException $e) {
                    Db::rollback();
                    $this->error($e->getMessage());
                } catch (Exception $e) {
                    Db::rollback();
                    $this->error($e->getMessage());
                }
                if ($result !== false) {
                    $this->success('', url('index'));
                } else {
                    $this->error(__('No rows were inserted'), url('index'));
                }
            }
            $this->error(__('Parameter %s can not be empty'), url('index'));
        }
        return $this->view->fetch();
    }


    /**
     * 编辑
     */
    public function edit($ids = null)
    {
        $row = $this->model->get($ids);
        if (!$row) {
            $this->error(__('No Results were found'));
        }
        if ($row['status'] > 0) {
            $this->error(__('此状态不能编辑！！'), url('index'));
        }

        $adminIds = $this->getDataLimitAdminIds();
        if (is_array($adminIds)) {
            if (!in_array($row[$this->dataLimitField], $adminIds)) {
                $this->error(__('You have no permission'));
            }
        }

        $this->view->assign("row", $row);
        $this->assignconfig("id", $ids);
        return $this->view->fetch();
    }


    /**
     * 盘点明细表数据
     */
    public function inventoryEdit()
    {

        $this->model = new \app\admin\model\warehouse\InventoryItem;
        //设置过滤方法
        $this->request->filter(['strip_tags']);
        if ($this->request->isAjax()) {
            //如果发送的来源是Selectpage，则转发到Selectpage
            if ($this->request->request('keyField')) {
                return $this->selectpage();
            }
            $map['inventory_id'] = input('inventory_id');
            list($where, $sort, $order, $offset, $limit) = $this->buildparams();
            $total = $this->model
                ->where($where)
                ->where($map)
                ->order($sort, $order)
                ->count();
            $list = $this->model
                ->where($where)
                ->where($map)
                ->order($sort, $order)
                ->limit($offset, $limit)
                ->select();

            $list = collection($list)->toArray();
            $result = array("total" => $total, "rows" => $list);

            return json($result);
        }
        return $this->view->fetch('edit');
    }

    /**
     * 添加盘点数据
     */
    public function addInventoryItem()
    {
        if ($this->request->isPost()) {
            $params = $this->request->post("data/a");
            $ids = $this->request->post("inventory_id");
            if ($params) {
                $data = json_decode($params[0]);
                $result = false;
                Db::startTrans();
                try {
                    if ($data) {
                        $skus = $this->item->where('is_add', 0)->column('sku');
                        $list = [];
                        foreach ($data as $k => $v) {
                            //查询是否已添加
                            if (in_array($v->sku, $skus)) {
                                continue;
                            }
                            $list[$k]['inventory_id'] = $ids;
                            $list[$k]['sku'] = $v->sku;
                            $list[$k]['name'] = $v->name;
                            $list[$k]['real_time_qty'] = $v->stock ?? 0;
                            $list[$k]['distribution_occupy_stock'] = $v->distribution_occupy_stock;
                            $list[$k]['available_stock'] = $v->available_stock;
                        }
                    }
                    if (!$list) {
                        $this->error('已存在正在盘点的SKU！！');
                    }
                    $result = $this->item->allowField(true)->saveAll($list);
                    Db::commit();
                } catch (ValidateException $e) {
                    Db::rollback();
                    $this->error($e->getMessage());
                } catch (PDOException $e) {
                    Db::rollback();
                    $this->error($e->getMessage());
                } catch (Exception $e) {
                    Db::rollback();
                    $this->error($e->getMessage());
                }
                if ($result !== false) {
                    $this->success();
                } else {
                    $this->error(__('No rows were inserted'));
                }
            }
            $this->error(__('Parameter %s can not be empty', ''));
        }
        return $this->view->fetch();
    }


    /**
     * 移除盘点单明细表数据
     */
    public function delInventoryItem($ids = null)
    {

        if ($ids) {
            $pk = $this->item->getPk();
            $adminIds = $this->getDataLimitAdminIds();
            if (is_array($adminIds)) {
                $this->item->where($this->dataLimitField, 'in', $adminIds);
            }
            $list = $this->item->where($pk, 'in', $ids)->select();

            $count = 0;
            Db::startTrans();
            try {
                foreach ($list as $k => $v) {
                    $count += $v->delete();
                }
                Db::commit();
            } catch (PDOException $e) {
                Db::rollback();
                $this->error($e->getMessage());
            } catch (Exception $e) {
                Db::rollback();
                $this->error($e->getMessage());
            }
            if ($count) {
                $this->success();
            } else {
                $this->error(__('No rows were deleted'));
            }
        }
        $this->error(__('Parameter %s can not be empty', 'ids'));
    }

    /**
     * 开始盘点页面
     */
    public function start($ids = null)
    {
        //设置过滤方法
        $this->request->filter(['strip_tags']);
        if ($this->request->isAjax()) {
            //如果发送的来源是Selectpage，则转发到Selectpage
            if ($this->request->request('keyField')) {
                return $this->selectpage();
            }
            $this->model = new \app\admin\model\warehouse\InventoryItem;
            $map['inventory_id'] = input('inventory_id');
            list($where, $sort, $order, $offset, $limit) = $this->buildparams();
            $total = $this->model
                ->where($where)
                ->where($map)
                ->order($sort, $order)
                ->count();
            $list = $this->model
                ->where($where)
                ->where($map)
                ->order($sort, $order)
                ->limit($offset, $limit)
                ->select();

            $list = collection($list)->toArray();
            $result = array("total" => $total, "rows" => $list);

            return json($result);
        }
        $this->assignconfig('inventory_id', $ids);
        return $this->view->fetch();
    }

    /**
     * 开始编辑
     */
    public function startEdit()
    {
        $ids = input('ids');
        $row = $this->item->get($ids);
        if (!$row) {
            $this->error(__('No Results were found'));
        }
        $adminIds = $this->getDataLimitAdminIds();
        if (is_array($adminIds)) {
            if (!in_array($row[$this->dataLimitField], $adminIds)) {
                $this->error(__('You have no permission'));
            }
        }
        if ($this->request->isPost()) {
            $params = $this->request->post("row/a");
            if ($params) {
                $params = $this->preExcludeFields($params);
                $result = false;
                Db::startTrans();
                try {
                    //是否采用模型验证
                    if ($this->modelValidate) {
                        $name = str_replace("\\model\\", "\\validate\\", get_class($this->item));
                        $validate = is_bool($this->modelValidate) ? ($this->modelSceneValidate ? $name . '.edit' : $name) : $this->modelValidate;
                        $row->validateFailException(true)->validate($validate);
                    }
                    //计算误差数量
                    if (@$params['inventory_qty'] || $params['inventory_qty'] == 0) {
                        $params['error_qty'] = $params['inventory_qty'] - $row['real_time_qty'];
                        $params['is_add'] = 1;
                    }

                    $result = $row->allowField(true)->save($params);
                    if ($result !== false) {
                        //修改状态为盘点中
                        $this->model->save(['status' => 1], ['id' => $row['inventory_id']]);
                    }
                    Db::commit();
                } catch (ValidateException $e) {
                    Db::rollback();
                    $this->error($e->getMessage());
                } catch (PDOException $e) {
                    Db::rollback();
                    $this->error($e->getMessage());
                } catch (Exception $e) {
                    Db::rollback();
                    $this->error($e->getMessage());
                }
                if ($result !== false) {
                    $this->success('操作成功！！', '', ['error_qty' => @$params['error_qty'] ?? '']);
                } else {
                    $this->error(__('No rows were updated'));
                }
            }
            $this->error(__('Parameter %s can not be empty', ''));
        }
    }

    /**
     * 结束盘点
     */
    public function endInventory()
    {
        $ids = input('inventory_id/a');

        if ($this->request->isPost()) {
            //修改状态为盘点中
            $res = $this->model->save(['status' => 2, 'end_time' => date('Y-m-d H:i:s', time())], ['id' => ['in', $ids]]);
            if ($res !== false) {
                //修改明细表
                $this->item->save(['is_add' => 1], ['inventory_id' => ['in', $ids]]);
                $this->success('操作成功！！');
            } else {
                $this->error('操作失败！！');
            }
        }
    }


    /**
     * 审核 冲减库存生成入库单 出库单
     */
    public function setStatus()
    {
        $ids = $this->request->post("ids/a");
        if (!$ids) {
            $this->error('缺少参数！！');
        }
        $map['id'] = ['in', $ids];
        $row = $this->model->where($map)->select();
        foreach ($row as $v) {
            if ($v['check_status'] != 1 || $v['status'] != 2) {
                $this->error('只有待审核已完成状态才能操作！！');
            }
        }
        $data['check_status'] = input('status');
        $data['check_time'] = date('Y-m-d H:i:s', time());
        $data['check_person'] = session('admin.nickname');
        $item = new \app\admin\model\itemmanage\Item;
        $instock = new \app\admin\model\warehouse\Instock;
        $instockItem = new \app\admin\model\warehouse\InstockItem;
        $outstock = new \app\admin\model\warehouse\Outstock;
        $outstockItem = new \app\admin\model\warehouse\OutStockItem;

        //回滚
        Db::startTrans();
        try {
            $res = $this->model->allowField(true)->isUpdate(true, $map)->save($data);
            //审核通过 生成入库单 并同步库存
            if ($data['check_status'] == 2) {
                $infos = $this->item->where(['inventory_id' => ['in', $ids]])
                    ->field('sku,error_qty')
                    ->group('sku')
                    ->select();
                $infos = collection($infos)->toArray();
                foreach ($infos as $k => $v) {
                    //如果误差为0则跳过
                    if ($v['error_qty'] == 0) {
                        continue;
                    }
                    //同步对应SKU库存
                    //更新商品表商品总库存
                    //总库存
                    $item_map['sku'] = $v['sku'];
                    $item_map['is_del'] = 1;
                    if ($v['sku']) {
                        $stock = $item->where($item_map)->setInc('stock', $v['error_qty']);
                        //可用库存
                        $available_stock = $item->where($item_map)->setInc('available_stock', $v['error_qty']);
                    }

                    //修改库存结果为真
                    if ($stock === false || $available_stock === false) {
                        throw new Exception('同步库存失败,请检查SKU=>' . $v['sku']);
                        break;
                    }

                    if ($v['error_qty'] > 0) {
                        //生成入库单
                        $info[$k]['sku'] = $v['sku'];
                        $info[$k]['in_stock_num'] = abs($v['error_qty']);
                        $info[$k]['no_stock_num'] = abs($v['error_qty']);
                    } else {
                        $list[$k]['sku'] = $v['sku'];
                        $list[$k]['out_stock_num'] = abs($v['error_qty']);
                    }
                }
                //入库记录
                if ($info) {
                    $params['in_stock_number'] = 'IN' . date('YmdHis') . rand(100, 999) . rand(100, 999);
                    $params['create_person'] = session('admin.nickname');
                    $params['createtime'] = date('Y-m-d H:i:s', time());
                    $params['type_id'] = 2;
                    $params['status'] = 2;
                    $params['remark'] = '盘盈入库';
                    $params['check_time'] = date('Y-m-d H:i:s', time());
                    $params['check_person'] = session('admin.nickname');
                    $instorck_res = $instock->isUpdate(false)->allowField(true)->data($params, true)->save();

                    //添加入库信息
                    if ($instorck_res !== false) {
                        $instockItemList = array_values($info);
                        unset($info);
                        foreach ($instockItemList as &$v) {
                            $v['in_stock_id'] = $instock->id;
                        }
                        unset($v);
                        //批量添加
                        $instockItem->allowField(true)->saveAll($instockItemList);
                    } else {
                        throw new Exception('生成入库记录失败！！数据回滚');
                    }
                }

                //出库记录
                if ($list) {
                    $params = [];
                    $params['out_stock_number'] = 'OUT' . date('YmdHis') . rand(100, 999) . rand(100, 999);
                    $params['create_person'] = session('admin.nickname');
                    $params['createtime'] = date('Y-m-d H:i:s', time());
                    $params['type_id'] = 1;
                    $params['status'] = 2;
                    $params['remark'] = '盘亏出库';
                    $params['check_time'] = date('Y-m-d H:i:s', time());
                    $params['check_person'] = session('admin.nickname');
                    $outstock_res = $outstock->isUpdate(false)->allowField(true)->data($params, true)->save();


                    //添加入库信息
                    if ($outstock_res !== false) {
                        $outstockItemList = array_values($list);
                        foreach ($outstockItemList as $k => $v) {
                            $outstockItemList[$k]['out_stock_id'] = $outstock->id;
                        }
                        //批量添加
                        $outstockItem->allowField(true)->saveAll($outstockItemList);
                    } else {
                        throw new Exception('生成出库记录失败！！数据回滚');
                    }
                }
            }
            Db::commit();
        } catch (ValidateException $e) {
            Db::rollback();
            $this->error($e->getMessage());
        } catch (PDOException $e) {
            Db::rollback();
            $this->error($e->getMessage());
        } catch (Exception $e) {
            Db::rollback();
            $this->error($e->getMessage());
        }

        if ($res !== false) {
            $this->success('操作成功！！');
        } else {
            $this->error('操作失败！！');
        }
    }

    /**
     * 取消
     */
    public function cancel($ids = null)
    {
        if (!$ids) {
            $this->error('缺少参数！！');
        }
        $row = $this->model->get($ids);
        if ($row['check_status'] !== 0 && $row['status'] == 2) {
            $this->error('只有未提交状态才能取消！！');
        }
        $map['id'] = ['in', $ids];
        $data['check_status'] = input('status');
        $data['check_time'] = date('Y-m-d H:i:s', time());
        $data['check_person'] = session('admin.nickname');
        $res = $this->model->allowField(true)->isUpdate(true, $map)->save($data);
        if ($res) {
            $this->success();
        } else {
            $this->error('取消失败！！');
        }
    }


    /***
     * 编辑之后提交审核
     */
    public function audit()
    {
        if ($this->request->isAjax()) {
            $id = $this->request->param('ids');
            $row = $this->model->get($id);
            if ($row['check_status'] != 0 && $row['status'] == 2) {
                $this->error('盘点单状态必须为已完成并且未提交状态！！');
            }
            $map['id'] = $id;
            $data['check_status'] = 1;
            $res = $this->model->allowField(true)->isUpdate(true, $map)->save($data);
            if ($res) {
                $this->success('提交审核成功');
            } else {
                $this->error('提交审核失败');
            }
        } else {
            $this->error('404 Not found');
        }
    }


    /**
     * 详情页面
     */
    public function detail($ids = null)
    {
        //设置过滤方法
        $this->request->filter(['strip_tags']);
        if ($this->request->isAjax()) {
            //如果发送的来源是Selectpage，则转发到Selectpage
            if ($this->request->request('keyField')) {
                return $this->selectpage();
            }
            $this->model = new \app\admin\model\warehouse\InventoryItem;
            $map['inventory_id'] = input('inventory_id');
            list($where, $sort, $order, $offset, $limit) = $this->buildparams();
            $total = $this->model
                ->where($where)
                ->where($map)
                ->order($sort, $order)
                ->count();
            $list = $this->model
                ->where($where)
                ->where($map)
                ->order($sort, $order)
                ->limit($offset, $limit)
                ->select();

            $list = collection($list)->toArray();
            $result = array("total" => $total, "rows" => $list);

            return json($result);
        }
        $this->assignconfig('inventory_id', $ids);
        return $this->view->fetch();
    }


    /***
     * 更改镜架逻辑
     * @param id 协同任务ID
     * @param order_platform 订单平台
     * @param increment_id 订单号
     * @param original_sku 原sku
     * @param original_number 原sku数量
     * @param change_sku   改变之后的sKu
     * @param change_number 改变之后的sku数量
     */
    public function changeFrame($id, $order_platform, $increment_id)
    {
        if (!$id || !$order_platform || !$increment_id) {
            return false;
        }
        $item = new \app\admin\model\itemmanage\Item;
        // $instock = new \app\admin\model\warehouse\Instock;
        // $instockItem = new \app\admin\model\warehouse\InstockItem;
        // $outstock = new \app\admin\model\warehouse\Outstock;
        // $outstockItem = new \app\admin\model\warehouse\OutStockItem;
        $taskChangeSku = new \app\admin\model\infosynergytaskmanage\InfoSynergyTaskChangeSku;
        $platformSku   = new \app\admin\model\itemmanage\ItemPlatformSku;
        $changeRow = $taskChangeSku->where(['tid' => $id])->field('original_sku,original_number,change_sku,change_number')->select();
        if (!$changeRow) { //如果不存在改变的sku
            return false;
        }
        if (1 == $order_platform) {
            $db = 'database.db_zeelool';
        } elseif (2 == $order_platform) {
            $db = 'database.db_voogueme';
        } elseif (3 == $order_platform) {
            $db = 'database.db_nihao';
        }
        foreach ($changeRow as $v) {
            //原先sku
            $original_sku    = $v['original_sku'];
            //原先sku数量
            $original_number = $v['original_number'];
            //改变之后的sku
            $change_sku      = $v['change_sku'];
            //改变之后的sku数量
            $change_number   = $v['change_number'];
            //判断条件 如果原始的数量和变更之后的数量都不存在，则忽略
            if ((!$original_number) && (!$change_number)) {
                continue;
            }
            //原先sku对应的仓库sku
            $whereOriginSku['platform_sku'] = $original_sku;
            $whereOriginSku['platform_type'] = $order_platform;
            $warehouse_original_sku = $platformSku->where($whereOriginSku)->value('sku');
            //改变sku对应的仓库sku
            $whereChangeSku['platform_sku'] = $change_sku;
            $whereChangeSku['platform_type'] = $order_platform;
            $warehouse_change_sku = $platformSku->where($whereChangeSku)->value('sku');
            //求出订单对应的order_id
            $order = Db::connect($db)->table('sales_flat_order')->where(['increment_id' => $increment_id])->field('entity_id,custom_is_match_frame_new')->find();
<<<<<<< HEAD
<<<<<<< HEAD
            if (!$original_sku || !$original_number || !$change_sku || !$change_number) {
                continue;
            }
=======
  
>>>>>>> lsw
=======
>>>>>>> 57c8e2cc
            //回滚
            Db::startTrans();
            try {
                //更改sales_flat_order_item表中的sku字段
<<<<<<< HEAD
                $whereChange['order_id'] = $order['entity_id'];
                $whereChange['sku']      = $original_sku;
                $changeData['is_change_frame'] = 2;
                $updateInfo =Db::connect($db)->table('sales_flat_order_item')->where($whereChange)->update($changeData);
                if(false != $updateInfo){
                    if(1 == $order['custom_is_match_frame_new']){ //如果已经配过镜架需要把原先的配货占用库存扣减，更新的配货占用库存增加
                        //原先sku增加可用库存,减少占用库存
                        $item->where(['sku' => $warehouse_original_sku])->inc('available_stock', $original_number)->dec('distribution_occupy_stock',$original_number)->dec('occupy_stock', $original_number)->update();
                        //更新之后的sku减少可用库存,增加占用库存
                        $item->where(['sku' => $warehouse_change_sku])->dec('available_stock', $change_number)->inc('distribution_occupy_stock',$change_number)->inc('occupy_stock', $change_number)->update();
                    }else{ //否则走原先的流程
                        //原先sku增加可用库存,减少占用库存
                        $item->where(['sku' => $warehouse_original_sku])->inc('available_stock', $original_number)->dec('occupy_stock', $original_number)->update();
                        //更新之后的sku减少可用库存,增加占用库存
                        $item->where(['sku' => $warehouse_change_sku])->dec('available_stock', $change_number)->inc('occupy_stock', $change_number)->update();
=======
                if($original_sku && $original_number){ //如果存在原始sku和原始的数量
                    $whereChange['order_id'] = $order['entity_id'];
                    $whereChange['sku']      = $original_sku;
                    $changeData['is_change_frame'] = 2;
                    $updateInfo =Db::connect($db)->table('sales_flat_order_item')->where($whereChange)->update($changeData);
                    if(false != $updateInfo){
                        if(1 == $order['custom_is_match_frame']){ //如果已经配过镜架需要把原先的配货占用库存扣减，更新的配货占用库存增加
                            //原先sku增加可用库存,减少占用库存
                          if($warehouse_original_sku && $original_number){
                            $item->where(['sku' => $warehouse_original_sku])->inc('available_stock', $original_number)->dec('distribution_occupy_stock',$original_number)->dec('occupy_stock', $original_number)->update();
                          }   
                            //更新之后的sku减少可用库存,增加占用库存
                          if($warehouse_change_sku && $change_number){
                            $item->where(['sku' => $warehouse_change_sku])->dec('available_stock', $change_number)->inc('distribution_occupy_stock',$change_number)->inc('occupy_stock', $change_number)->update();     
                          }
                            
                        }else{ //否则走原先的流程
                            //原先sku增加可用库存,减少占用库存
                          if($warehouse_original_sku && $original_number){
                            $item->where(['sku' => $warehouse_original_sku])->inc('available_stock', $original_number)->dec('occupy_stock', $original_number)->update();
                          }
                            //更新之后的sku减少可用库存,增加占用库存
                          if($warehouse_change_sku && $change_number){
                            $item->where(['sku' => $warehouse_change_sku])->dec('available_stock', $change_number)->inc('occupy_stock', $change_number)->update();
                          }  

                        }
>>>>>>> lsw
                    }
                }else{ //如果不存在原始sku和原始的数量
                        if(1 == $order['custom_is_match_frame']){ //如果已经配过镜架需要把原先的配货占用库存扣减，更新的配货占用库存增加
                            //原先sku增加可用库存,减少占用库存
                            //$item->where(['sku' => $warehouse_original_sku])->inc('available_stock', $original_number)->dec('distribution_occupy_stock',$original_number)->dec('occupy_stock', $original_number)->update();
                            //更新之后的sku减少可用库存,增加占用库存
                            if($warehouse_change_sku && $change_number){
                                $item->where(['sku' => $warehouse_change_sku])->dec('available_stock', $change_number)->inc('distribution_occupy_stock',$change_number)->inc('occupy_stock', $change_number)->update();
                            }

                        }else{ //否则走原先的流程
                            //原先sku增加可用库存,减少占用库存
                            //$item->where(['sku' => $warehouse_original_sku])->inc('available_stock', $original_number)->dec('occupy_stock', $original_number)->update();
                            //更新之后的sku减少可用库存,增加占用库存
                            if($warehouse_change_sku && $change_number){
                                $item->where(['sku' => $warehouse_change_sku])->dec('available_stock', $change_number)->inc('occupy_stock', $change_number)->update();
                            }

                        }                    
                }

                //不需要添加出入库逻辑(主要针对总库存)
                //修改库存结果为真
                // if (($changeSku === false) || ($original_stock === false) || ($change_stock === false)) {
                //     throw new Exception('更改镜架失败,请检查SKU');
                //     continue;
                // } else {
                //     //入库记录
                //     $paramsIn = [];
                //     $paramsIn['in_stock_number'] = 'IN' . date('YmdHis') . rand(100, 999) . rand(100, 999);
                //     $paramsIn['order_number']  = $increment_id;
                //     $paramsIn['create_person'] = session('admin.nickname');
                //     $paramsIn['createtime'] = date('Y-m-d H:i:s', time());
                //     $paramsIn['type_id'] = 5;
                //     $paramsIn['status'] = 2;
                //     $paramsIn['remark'] = '更改镜架入库';
                //     $paramsIn['check_time'] = date('Y-m-d H:i:s', time());
                //     $paramsIn['check_person'] = session('admin.nickname');
                //     $instorck_res = $instock->isUpdate(false)->allowField(true)->data($paramsIn, true)->save();
                //     //添加入库信息
                //     if ($instorck_res !== false) {
                //         $instockItemList['sku'] = $warehouse_original_sku;
                //         $instockItemList['in_stock_num'] = $original_number;
                //         $instockItemList['in_stock_id']  = $instock->id;
                //         //添加入库商品sku信息
                //         $instockItem->isUpdate(false)->allowField(true)->data($instockItemList, true)->save();
                //     }
                //     //出库记录
                //     $paramsOut = [];
                //     $paramsOut['out_stock_number'] = 'OUT' . date('YmdHis') . rand(100, 999) . rand(100, 999);
                //     $paramsOut['create_person'] = session('admin.nickname');
                //     $paramsOut['createtime'] = date('Y-m-d H:i:s', time());
                //     $paramsOut['type_id'] = 14;
                //     $paramsOut['status'] = 2;
                //     $paramsOut['remark'] = '更改镜架出库';
                //     $paramsOut['check_time'] = date('Y-m-d H:i:s', time());
                //     $paramsOut['check_person'] = session('admin.nickname');
                //     $outstock_res = $outstock->isUpdate(false)->allowField(true)->data($paramsOut, true)->save();
                //     //添加出库信息
                //     if ($outstock_res !== false) {
                //         $outstockItemList['sku'] = $warehouse_change_sku;
                //         $outstockItemList['out_stock_num']  = $change_number;
                //         $outstockItemList['out_stock_id'] = $outstock->id;
                //         //批量添加
                //         $outstockItem->isUpdate(false)->allowField(true)->data($outstockItemList, true)->save();
                //     }
                // }
                Db::commit();
            } catch (ValidateException $e) {
                Db::rollback();
                $this->error($e->getMessage());
            } catch (PDOException $e) {
                Db::rollback();
                $this->error($e->getMessage());
            } catch (Exception $e) {
                Db::rollback();
                $this->error($e->getMessage());
            }
        }
    }
    /***
     * 取消订单的逻辑
     * @param id 协同任务ID
     * @param order_platform 订单平台
     * @param increment_id 订单号
     */
    public function cancelOrder($id, $order_platform, $increment_id)
    {
        if (!$id || !$order_platform || !$increment_id) {
            return false;
        }
        $item = new \app\admin\model\itemmanage\Item;
        // $instock = new \app\admin\model\warehouse\Instock;
        // $instockItem = new \app\admin\model\warehouse\InstockItem;
        $taskChangeSku = new \app\admin\model\infosynergytaskmanage\InfoSynergyTaskChangeSku;
        $platformSku   = new \app\admin\model\itemmanage\ItemPlatformSku;
        $changeRow = $taskChangeSku->where(['tid' => $id])->field('original_sku,original_number')->select();
        if (!$changeRow) { //如果不存在改变的sku
            return false;
        }
        if (1 == $order_platform) {
            $db = 'database.db_zeelool';
        } elseif (2 == $order_platform) {
            $db = 'database.db_voogueme';
        } elseif (3 == $order_platform) {
            $db = 'database.db_nihao';
        }
        foreach ($changeRow as $v) {
            //原先sku
            $original_sku    = $v['original_sku'];
            //原先sku数量
            $original_number = $v['original_number'];
            //原先sku对应的仓库sku
            $whereOriginSku['platform_sku'] = $original_sku;
            $whereOriginSku['platform_type'] = $order_platform;
            $warehouse_original_sku = $platformSku->where($whereOriginSku)->value('sku');
            //求出订单对应的order_id
            $order = Db::connect($db)->table('sales_flat_order')->where(['increment_id' => $increment_id])->field('entity_id,custom_is_match_frame_new')->find();
            if (!$original_sku || !$original_number) {
                continue;
            }
            //回滚
            Db::startTrans();
            try {
                //更改sales_flat_order_item表中的sku字段
                $whereChange['order_id'] = $order['entity_id'];
                $whereChange['sku']      = $original_sku;
                $changeData['is_change_frame'] = 3;
                $updateInfo = Db::connect($db)->table('sales_flat_order_item')->where($whereChange)->update($changeData);
                if(false != $updateInfo){
                    if(1 == $order['custom_is_match_frame_new']){ //如果已经配过镜架需要把原先的配货占用库存扣减
                        //原先sku增加可用库存,减少占用库存
                        $item->where(['sku' => $warehouse_original_sku])->inc('available_stock', $original_number)->dec('distribution_occupy_stock',$original_number)->dec('occupy_stock', $original_number)->update();
                    }else{
                        $item->where(['sku' => $warehouse_original_sku])->inc('available_stock', $original_number)->dec('occupy_stock', $original_number)->update();
                    }
                }
                //不需要添加出入库逻辑(主要针对总库存)
                //修改库存结果为真
                // if (($changeSku === false) || ($original_stock === false)) {
                //     throw new Exception('更改镜架失败,请检查SKU');
                //     continue;
                // } else {
                //     //入库记录
                //     $paramsIn = [];
                //     $paramsIn['in_stock_number'] = 'IN' . date('YmdHis') . rand(100, 999) . rand(100, 999);
                //     $paramsIn['order_number']  = $increment_id;
                //     $paramsIn['create_person'] = session('admin.nickname');
                //     $paramsIn['createtime'] = date('Y-m-d H:i:s', time());
                //     $paramsIn['type_id'] = 7;
                //     $paramsIn['status'] = 2;
                //     $paramsIn['remark'] = '取消订单入库';
                //     $paramsIn['check_time'] = date('Y-m-d H:i:s', time());
                //     $paramsIn['check_person'] = session('admin.nickname');
                //     $instorck_res = $instock->isUpdate(false)->allowField(true)->data($paramsIn, true)->save();
                //     //添加入库信息
                //     if ($instorck_res !== false) {
                //         $instockItemList['sku'] = $warehouse_original_sku;
                //         $instockItemList['in_stock_num'] = $original_number;
                //         $instockItemList['in_stock_id']  = $instock->id;
                //         //添加入库商品sku信息
                //         $instockItem->isUpdate(false)->allowField(true)->data($instockItemList, true)->save();
                //     }
                // }
                Db::commit();
            } catch (ValidateException $e) {
                Db::rollback();
                $this->error($e->getMessage());
            } catch (PDOException $e) {
                Db::rollback();
                $this->error($e->getMessage());
            } catch (Exception $e) {
                Db::rollback();
                $this->error($e->getMessage());
            }
        }
    }
  }<|MERGE_RESOLUTION|>--- conflicted
+++ resolved
@@ -905,37 +905,10 @@
             $warehouse_change_sku = $platformSku->where($whereChangeSku)->value('sku');
             //求出订单对应的order_id
             $order = Db::connect($db)->table('sales_flat_order')->where(['increment_id' => $increment_id])->field('entity_id,custom_is_match_frame_new')->find();
-<<<<<<< HEAD
-<<<<<<< HEAD
-            if (!$original_sku || !$original_number || !$change_sku || !$change_number) {
-                continue;
-            }
-=======
-  
->>>>>>> lsw
-=======
->>>>>>> 57c8e2cc
             //回滚
             Db::startTrans();
             try {
                 //更改sales_flat_order_item表中的sku字段
-<<<<<<< HEAD
-                $whereChange['order_id'] = $order['entity_id'];
-                $whereChange['sku']      = $original_sku;
-                $changeData['is_change_frame'] = 2;
-                $updateInfo =Db::connect($db)->table('sales_flat_order_item')->where($whereChange)->update($changeData);
-                if(false != $updateInfo){
-                    if(1 == $order['custom_is_match_frame_new']){ //如果已经配过镜架需要把原先的配货占用库存扣减，更新的配货占用库存增加
-                        //原先sku增加可用库存,减少占用库存
-                        $item->where(['sku' => $warehouse_original_sku])->inc('available_stock', $original_number)->dec('distribution_occupy_stock',$original_number)->dec('occupy_stock', $original_number)->update();
-                        //更新之后的sku减少可用库存,增加占用库存
-                        $item->where(['sku' => $warehouse_change_sku])->dec('available_stock', $change_number)->inc('distribution_occupy_stock',$change_number)->inc('occupy_stock', $change_number)->update();
-                    }else{ //否则走原先的流程
-                        //原先sku增加可用库存,减少占用库存
-                        $item->where(['sku' => $warehouse_original_sku])->inc('available_stock', $original_number)->dec('occupy_stock', $original_number)->update();
-                        //更新之后的sku减少可用库存,增加占用库存
-                        $item->where(['sku' => $warehouse_change_sku])->dec('available_stock', $change_number)->inc('occupy_stock', $change_number)->update();
-=======
                 if($original_sku && $original_number){ //如果存在原始sku和原始的数量
                     $whereChange['order_id'] = $order['entity_id'];
                     $whereChange['sku']      = $original_sku;
@@ -963,7 +936,6 @@
                           }  
 
                         }
->>>>>>> lsw
                     }
                 }else{ //如果不存在原始sku和原始的数量
                         if(1 == $order['custom_is_match_frame']){ //如果已经配过镜架需要把原先的配货占用库存扣减，更新的配货占用库存增加
