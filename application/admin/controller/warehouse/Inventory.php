<?php

namespace app\admin\controller\warehouse;

use app\admin\model\itemmanage\Item;
use app\admin\model\itemmanage\ItemPlatformSku;
use app\admin\model\order\order\NewOrderItemProcess;
use app\common\controller\Backend;
use think\Db;
use think\Exception;
use think\exception\PDOException;
use think\exception\ValidateException;
use PhpOffice\PhpSpreadsheet\Spreadsheet;
use PhpOffice\PhpSpreadsheet\Cell\Coordinate;
use PhpOffice\PhpSpreadsheet\Reader\Xlsx;
use PhpOffice\PhpSpreadsheet\Reader\Xls;
use PhpOffice\PhpSpreadsheet\Reader\Csv;
use app\admin\model\StockLog;

/**
 * 库存盘点单
 *
 * @icon fa fa-circle-o
 */
class Inventory extends Backend
{

    /**
     * Inventory模型对象
     * @var \app\admin\model\warehouse\Inventory
     */
    protected $model = null;

    public function _initialize()
    {
        parent::_initialize();
        $this->model = new \app\admin\model\warehouse\Inventory;
        $this->item = new \app\admin\model\warehouse\InventoryItem;
        $this->view->assign("statusList", $this->model->getStatusList());
        $this->product = new \app\admin\model\itemmanage\Item;
    }

    /**
     * 默认生成的控制器所继承的父类中有index/add/edit/del/multi五个基础方法、destroy/restore/recyclebin三个回收站方法
     * 因此在当前控制器中可不用编写增删改查的代码,除非需要自己控制这部分逻辑
     * 需要将application/admin/library/traits/Backend.php中对应的方法复制到当前控制器,然后进行修改
     */

    /**
     * 查看
     */
    public function index()
    {
        $this->relationSearch = true;
        //设置过滤方法
        $this->request->filter(['strip_tags']);
        if ($this->request->isAjax()) {
            //如果发送的来源是Selectpage，则转发到Selectpage
            if ($this->request->request('keyField')) {
                return $this->selectpage();
            }

            //自定义sku搜索
            $filter = json_decode($this->request->get('filter'), true);
            if ($filter['sku']) {
                $smap['sku'] = ['like', '%' . $filter['sku'] . '%'];
                $ids = $this->item->where($smap)->column('inventory_id');
                $map['id'] = ['in', $ids];
                unset($filter['sku']);
                $this->request->get(['filter' => json_encode($filter)]);
            }


            list($where, $sort, $order, $offset, $limit) = $this->buildparams();
            $total = $this->model->alias('inventory')
                // ->with(['Inventoryitemtwo'])
                ->where($where)
                ->where($map)
                ->order($sort, $order)
                ->count();

            $list = $this->model->alias('inventory')
                // ->with(['Inventoryitemtwo'])
                ->where($where)
                ->where($map)
                ->order($sort, $order)
                ->limit($offset, $limit)
                ->select();

            $list = collection($list)->toArray();
            foreach ($list as &$v) {
                $item_map['inventory_id'] = $v['id'];
                //查询总数量
                $allCount = $this->item->where($item_map)->count();
                $smap['is_add'] = 1;
                $smap['inventory_id'] = $v['id'];
                //查询盘点数量
                $count = $this->item->where($smap)->count();
                $count = $count ?? '0';
                $v['num'] = $count . '/' . $allCount;
            }
            unset($v);
            $result = array("total" => $total, "rows" => $list);
            return json($result);
        }
        return $this->view->fetch();
    }

    /**
     * 商品库存列表
     */
    public function add()
    {
        //设置过滤方法
        $this->request->filter(['strip_tags']);
        if ($this->request->isAjax()) {
            //如果发送的来源是Selectpage，则转发到Selectpage
            if ($this->request->request('keyField')) {
                return $this->selectpage();
            }
            list($where, $sort, $order, $offset, $limit) = $this->buildparams();

            //查询临时表数据
            $temp = new \app\admin\model\warehouse\TempProduct;
            $skus = $temp->column('sku');

            $inventoryItem = new \app\admin\model\warehouse\InventoryItem;
            $itemSkus = $inventoryItem->where('is_add', 0)->column('sku');

            $skus = array_unique(array_merge($skus, $itemSkus));
            $map['is_open'] = ['in', [1, 2]];
            $map['sku'] = ['not in', $skus];
            $total = $this->product
                ->where($where)
                ->where($map)
                ->order($sort, $order)
                ->count();

            $list = $this->product
                ->where($where)
                ->where($map)
                ->order($sort, $order)
                ->limit($offset, $limit)
                ->select();

            $list = collection($list)->toArray();

            $result = array("total" => $total, "rows" => $list);

            return json($result);
        }
        return $this->view->fetch();
    }

    //临时表数据
    public function tempProduct()
    {
        //设置过滤方法
        $this->request->filter(['strip_tags']);
        if ($this->request->isAjax()) {
            //如果发送的来源是Selectpage，则转发到Selectpage
            if ($this->request->request('keyField')) {
                return $this->selectpage();
            }
            $this->model = new \app\admin\model\warehouse\TempProduct;
            list($where, $sort, $order, $offset, $limit) = $this->buildparams();
            $total = $this->model
                ->where($where)
                ->order($sort, $order)
                ->count();

            $list = $this->model
                ->where($where)
                ->order($sort, $order)
                ->limit($offset, $limit)
                ->select();

            $list = collection($list)->toArray();
            $result = array("total" => $total, "rows" => $list);

            return json($result);
        }
        return $this->view->fetch('add');
    }

    /**
     * 添加临时表数据
     */
    public function addTempProduct()
    {
        if ($this->request->isPost()) {
            $this->model = new \app\admin\model\warehouse\TempProduct;
            $params = $this->request->post("data/a");
            if ($params) {
                $data = json_decode($params[0]);
                $result = false;
                Db::startTrans();
                try {
                    if ($data) {
                        $skus = $this->model->column('sku');
                        $list = [];
                        foreach ($data as $k => $v) {
                            //查询是否已添加
                            if (in_array($v->sku, $skus)) {
                                continue;
                            }
                            $list[$k]['sku'] = $v->sku;
                            $list[$k]['stock'] = $v->stock;
                            $list[$k]['distribution_occupy_stock'] = $v->distribution_occupy_stock;
                            $list[$k]['available_stock'] = $v->available_stock;
                        }
                    }

                    //是否采用模型验证
                    if ($this->modelValidate) {
                        $name = str_replace("\\model\\", "\\validate\\", get_class($this->model));
                        $validate = is_bool($this->modelValidate) ? ($this->modelSceneValidate ? $name . '.add' : $name) : $this->modelValidate;
                        $this->model->validateFailException(true)->validate($validate);
                    }
                    $result = $this->model->allowField(true)->saveAll($list);
                    Db::commit();
                } catch (ValidateException $e) {
                    Db::rollback();
                    $this->error($e->getMessage());
                } catch (PDOException $e) {
                    Db::rollback();
                    $this->error($e->getMessage());
                } catch (Exception $e) {
                    Db::rollback();
                    $this->error($e->getMessage());
                }
                if ($result !== false) {
                    $this->success();
                } else {
                    $this->error(__('No rows were inserted'));
                }
            }
            $this->error(__('Parameter %s can not be empty', ''));
        }
        return $this->view->fetch();
    }

    /**
     * 删除临时表数据
     */
    public function tempdel($ids = null)
    {
        $this->model = new \app\admin\model\warehouse\TempProduct;
        if ($ids) {
            $pk = $this->model->getPk();
            $adminIds = $this->getDataLimitAdminIds();
            if (is_array($adminIds)) {
                $this->model->where($this->dataLimitField, 'in', $adminIds);
            }
            $list = $this->model->where($pk, 'in', $ids)->select();

            $count = 0;
            Db::startTrans();
            try {
                foreach ($list as $k => $v) {
                    $count += $v->delete();
                }
                Db::commit();
            } catch (PDOException $e) {
                Db::rollback();
                $this->error($e->getMessage());
            } catch (Exception $e) {
                Db::rollback();
                $this->error($e->getMessage());
            }
            if ($count) {
                $this->success();
            } else {
                $this->error(__('No rows were deleted'));
            }
        }
        $this->error(__('Parameter %s can not be empty', 'ids'));
    }


    /**
     * 创建任务
     */
    public function createInventory()
    {
        if ($this->request->isPost()) {
            $params = $this->request->post("data");
            if ($params) {
                if ($params != 'all') {
                    $data = json_decode($params);
                } else {
                    $temp = new \app\admin\model\warehouse\TempProduct;
                    $data = $temp->select();
                }
                $result = false;
                Db::startTrans();
                try {
                    if ($data) {
                        $skus = $this->item->where('is_add', 0)->column('sku');
                        $sku_arr = [];
                        foreach ($data as $k => $v) {
                            //查询是否已添加
                            if (in_array($v->sku, $skus)) {
                                unset($data[$k]);
                            }
                            $sku_arr[] = $v->sku;
                        }

                        //删除临时表
                        $temp = new \app\admin\model\warehouse\TempProduct;
                        $temp->where('sku', 'in', $sku_arr)->delete();

                        if ($data) {
                            //创建盘点单
                            $arr['number'] = 'IS' . date('YmdHis') . rand(100, 999) . rand(100, 999);
                            $arr['create_person'] = session('admin.nickname');
                            $arr['createtime'] = date('Y-m-d H:i:s', time());
                            $this->model->allowField(true)->save($arr);

                            $list = [];
                            foreach ($data as $k => $v) {
                                $list[$k]['inventory_id'] = $this->model->id;
                                $list[$k]['sku'] = $v->sku;
                                $list[$k]['name'] = $v->name;
                                $real_time_qty = ($v->stock * 1 - $v->distribution_occupy_stock * 1);
                                $list[$k]['real_time_qty'] = $real_time_qty ?? 0;
                                $list[$k]['distribution_occupy_stock'] = $v->distribution_occupy_stock;
                                $list[$k]['available_stock'] = $v->available_stock;
                                $list[$k]['error_qty'] = (0 - $real_time_qty);
                            }
                            //添加明细表数据
                            $result = $this->item->allowField(true)->saveAll($list);
                        } else {
                            $this->error('存在正在盘点的SKU！！', url('index'));
                        }
                    }

                    Db::commit();
                } catch (ValidateException $e) {
                    Db::rollback();
                    $this->error($e->getMessage());
                } catch (PDOException $e) {
                    Db::rollback();
                    $this->error($e->getMessage());
                } catch (Exception $e) {
                    Db::rollback();
                    $this->error($e->getMessage());
                }
                if ($result !== false) {
                    $this->success('', url('index'));
                } else {
                    $this->error(__('No rows were inserted'), url('index'));
                }
            }
            $this->error(__('Parameter %s can not be empty'), url('index'));
        }
        return $this->view->fetch();
    }


    /**
     * 编辑
     */
    public function edit($ids = null)
    {
        $row = $this->model->get($ids);
        if (!$row) {
            $this->error(__('No Results were found'));
        }
        if ($row['status'] > 0) {
            $this->error(__('此状态不能编辑！！'), url('index'));
        }

        $adminIds = $this->getDataLimitAdminIds();
        if (is_array($adminIds)) {
            if (!in_array($row[$this->dataLimitField], $adminIds)) {
                $this->error(__('You have no permission'));
            }
        }

        $this->view->assign("row", $row);
        $this->assignconfig("id", $ids);
        return $this->view->fetch();
    }


    /**
     * 盘点明细表数据
     */
    public function inventoryEdit()
    {

        $this->model = new \app\admin\model\warehouse\InventoryItem;
        //设置过滤方法
        $this->request->filter(['strip_tags']);
        if ($this->request->isAjax()) {
            //如果发送的来源是Selectpage，则转发到Selectpage
            if ($this->request->request('keyField')) {
                return $this->selectpage();
            }
            $map['inventory_id'] = input('inventory_id');
            list($where, $sort, $order, $offset, $limit) = $this->buildparams();
            $total = $this->model
                ->where($where)
                ->where($map)
                ->order($sort, $order)
                ->count();
            $list = $this->model
                ->where($where)
                ->where($map)
                ->order($sort, $order)
                ->limit($offset, $limit)
                ->select();

            $list = collection($list)->toArray();
            $result = array("total" => $total, "rows" => $list);

            return json($result);
        }
        return $this->view->fetch('edit');
    }

    /**
     * 添加盘点数据
     */
    public function addInventoryItem()
    {
        if ($this->request->isPost()) {
            $params = $this->request->post("data/a");
            $ids = $this->request->post("inventory_id");
            if ($params) {
                $data = json_decode($params[0]);
                $result = false;
                Db::startTrans();
                try {
                    if ($data) {
                        $skus = $this->item->where('is_add', 0)->column('sku');
                        $list = [];
                        foreach ($data as $k => $v) {
                            //查询是否已添加
                            if (in_array($v->sku, $skus)) {
                                continue;
                            }
                            $list[$k]['inventory_id'] = $ids;
                            $list[$k]['sku'] = $v->sku;
                            $list[$k]['name'] = $v->name;
                            $real_time_qty = ($v->stock * 1 - $v->distribution_occupy_stock * 1);
                            $list[$k]['real_time_qty'] = $real_time_qty ?? 0;
                            $list[$k]['distribution_occupy_stock'] = $v->distribution_occupy_stock;
                            $list[$k]['available_stock'] = $v->available_stock;
                            $list[$k]['error_qty'] = (0 - $real_time_qty);
                        }
                    }
                    if (!$list) {
                        $this->error('已存在正在盘点的SKU！！');
                    }
                    $result = $this->item->allowField(true)->saveAll($list);
                    Db::commit();
                } catch (ValidateException $e) {
                    Db::rollback();
                    $this->error($e->getMessage());
                } catch (PDOException $e) {
                    Db::rollback();
                    $this->error($e->getMessage());
                } catch (Exception $e) {
                    Db::rollback();
                    $this->error($e->getMessage());
                }
                if ($result !== false) {
                    $this->success();
                } else {
                    $this->error(__('No rows were inserted'));
                }
            }
            $this->error(__('Parameter %s can not be empty', ''));
        }
        return $this->view->fetch();
    }


    /**
     * 移除盘点单明细表数据
     */
    public function delInventoryItem($ids = null)
    {

        if ($ids) {
            $pk = $this->item->getPk();
            $adminIds = $this->getDataLimitAdminIds();
            if (is_array($adminIds)) {
                $this->item->where($this->dataLimitField, 'in', $adminIds);
            }
            $list = $this->item->where($pk, 'in', $ids)->select();

            $count = 0;
            Db::startTrans();
            try {
                foreach ($list as $k => $v) {
                    $count += $v->delete();
                }
                Db::commit();
            } catch (PDOException $e) {
                Db::rollback();
                $this->error($e->getMessage());
            } catch (Exception $e) {
                Db::rollback();
                $this->error($e->getMessage());
            }
            if ($count) {
                $this->success();
            } else {
                $this->error(__('No rows were deleted'));
            }
        }
        $this->error(__('Parameter %s can not be empty', 'ids'));
    }

    /**
     * 开始盘点页面
     */
    public function start($ids = null)
    {
        //设置过滤方法
        $this->request->filter(['strip_tags']);
        if ($this->request->isAjax()) {
            //如果发送的来源是Selectpage，则转发到Selectpage
            if ($this->request->request('keyField')) {
                return $this->selectpage();
            }
            $this->model = new \app\admin\model\warehouse\InventoryItem;
            $map['inventory_id'] = input('inventory_id');
            list($where, $sort, $order, $offset, $limit) = $this->buildparams();
            $total = $this->model
                ->where($where)
                ->where($map)
                ->order($sort, $order)
                ->count();
            $list = $this->model
                ->where($where)
                ->where($map)
                ->order($sort, $order)
                ->limit($offset, $limit)
                ->select();

            $list = collection($list)->toArray();
            $result = array("total" => $total, "rows" => $list);

            return json($result);
        }
        $this->assignconfig('inventory_id', $ids);
        return $this->view->fetch();
    }

    /**
     * 开始编辑
     */
    public function startEdit()
    {
        $ids = input('ids');
        $row = $this->item->get($ids);
        if (!$row) {
            $this->error(__('No Results were found'));
        }
        $adminIds = $this->getDataLimitAdminIds();
        if (is_array($adminIds)) {
            if (!in_array($row[$this->dataLimitField], $adminIds)) {
                $this->error(__('You have no permission'));
            }
        }
        if ($this->request->isPost()) {
            $params = $this->request->post("row/a");
            if ($params) {
                $params = $this->preExcludeFields($params);
                $result = false;
                Db::startTrans();
                try {
                    //是否采用模型验证
                    if ($this->modelValidate) {
                        $name = str_replace("\\model\\", "\\validate\\", get_class($this->item));
                        $validate = is_bool($this->modelValidate) ? ($this->modelSceneValidate ? $name . '.edit' : $name) : $this->modelValidate;
                        $row->validateFailException(true)->validate($validate);
                    }
                    //计算误差数量
                    if (@$params['inventory_qty'] || $params['inventory_qty'] == 0) {
                        $params['error_qty'] = $params['inventory_qty'] - $row['real_time_qty'];
                        $params['is_add'] = 1;
                    }

                    $result = $row->allowField(true)->save($params);
                    if ($result !== false) {
                        //修改状态为盘点中
                        $this->model->save(['status' => 1], ['id' => $row['inventory_id']]);
                    }
                    Db::commit();
                } catch (ValidateException $e) {
                    Db::rollback();
                    $this->error($e->getMessage());
                } catch (PDOException $e) {
                    Db::rollback();
                    $this->error($e->getMessage());
                } catch (Exception $e) {
                    Db::rollback();
                    $this->error($e->getMessage());
                }
                if ($result !== false) {
                    $this->success('操作成功！！', '', ['error_qty' => @$params['error_qty'] ?? '']);
                } else {
                    $this->error(__('No rows were updated'));
                }
            }
            $this->error(__('Parameter %s can not be empty', ''));
        }
    }

    /**
     * 结束盘点
     */
    public function endInventory()
    {
        $ids = input('inventory_id/a');

        if ($this->request->isPost()) {
            //修改状态为盘点中
            $res = $this->model->save(['status' => 2, 'end_time' => date('Y-m-d H:i:s', time())], ['id' => ['in', $ids]]);
            if ($res !== false) {
                //修改明细表
                $this->item->save(['is_add' => 1], ['inventory_id' => ['in', $ids]]);
                $this->success('操作成功！！');
            } else {
                $this->error('操作失败！！');
            }
        }
    }


    /**
     * 审核 冲减库存生成入库单 出库单
     */
    public function setStatus()
    {
        $ids = $this->request->post("ids/a");
        if (!$ids) {
            $this->error('缺少参数！！');
        }
        $map['id'] = ['in', $ids];
        $row = $this->model->where($map)->select();
        foreach ($row as $v) {
            if ($v['check_status'] != 1 || $v['status'] != 2) {
                $this->error('只有待审核已完成状态才能操作！！');
            }
        }
        $data['check_status'] = input('status');
        $data['check_time'] = date('Y-m-d H:i:s', time());
        $data['check_person'] = session('admin.nickname');
        $item = new \app\admin\model\itemmanage\Item;
        $instock = new \app\admin\model\warehouse\Instock;
        $instockItem = new \app\admin\model\warehouse\InstockItem;
        $outstock = new \app\admin\model\warehouse\Outstock;
        $outstockItem = new \app\admin\model\warehouse\OutStockItem;

        $platform = new \app\admin\model\itemmanage\ItemPlatformSku();
        //回滚
        Db::startTrans();
        $item->startTrans();
        $platform->startTrans();
        try {
            $res = $this->model->allowField(true)->isUpdate(true, $map)->save($data);
            //审核通过 生成入库单 并同步库存
            if ($data['check_status'] == 2) {
                $infos = $this->item->where(['inventory_id' => ['in', $ids]])
                    ->field('sku,error_qty,inventory_id')
                    ->group('sku')
                    ->select();
                $infos = collection($infos)->toArray();
                foreach ($infos as $k => $v) {
                    //如果误差为0则跳过
                    if ($v['error_qty'] == 0) {
                        continue;
                    }
                    //同步对应SKU库存
                    //更新商品表商品总库存
                    //总库存
                    $item_map['sku'] = $v['sku'];
                    $item_map['is_del'] = 1;
                    if ($v['sku']) {
                        $sku_item = $item->where($item_map)->find();
                        $stock = $item->where($item_map)->inc('stock', $v['error_qty'])->inc('available_stock', $v['error_qty'])->update();
                        //插入日志表
                        (new StockLog())->setData([
                            'type' => 2,
                            'site' => 0,
                            'modular' => 12,
                            'change_type' => $v['error_qty'] > 0 ? 20 : 21,
                            'sku' => $v['sku'],
                            'order_number' => $v['inventory_id'],
                            'source' => 1,
                            'stock_before' => $sku_item['stock'],
                            'stock_change' => $v['error_qty'],
                            'available_stock_before' => $sku_item['available_stock'],
                            'available_stock_change' => $v['error_qty'],
                            'create_person' => session('admin.nickname'),
                            'create_time' => time(),
                            'number_type' => 5,
                        ]);


                        //盘点的时候盘盈入库 盘亏出库 的同时要对虚拟库存进行一定的操作
                        //查出映射表中此sku对应的所有平台sku 并根据库存数量进行排序（用于遍历数据的时候首先分配到那个站点）
                        $item_platform_sku = $platform->where('sku', $v['sku'])->order('stock asc')->field('platform_type,stock')->select();
                        $all_num = count($item_platform_sku);
                        // $whole_num = $platform->where('sku',$v['sku'])->sum('stock');
                        $whole_num = $platform
                            ->where('sku', $v['sku'])
                            ->field('stock')
                            ->select();
<<<<<<< HEAD
=======
                        $num_num = 0;
>>>>>>> bcbc9da3
                        foreach ($whole_num as $kk => $vv) {
                            $num_num += abs($vv['stock']);
                        }
                        // dump($num_num);
                        // dump(collection($whole_num)->toArray());die;
                        //盘盈或者盘亏的数量 根据此数量对平台sku虚拟库存进行操作
                        $stock_num = $v['error_qty'];
                        //计算当前sku的总虚拟库存 如果总的为0 表示当前所有平台的此sku都为0 此时入库的话按照平均规则分配 例如五个站都有此品 那么比例就是20%
                        $stock_all_num = array_sum(array_column($item_platform_sku, 'stock'));
<<<<<<< HEAD
                        if ($stock_all_num == 0) {
=======
                        
                        if ($stock_all_num == 0 || $stock_all_num < 0) {
>>>>>>> bcbc9da3
                            $rate_rate = 1 / $all_num;
                            foreach ($item_platform_sku as $key => $val) {
                                //最后一个站点 剩余数量分给最后一个站
                                if (($all_num - $key) == 1) {
                                    $item_platform_sku_detail = $platform->where(['sku' => $v['sku'], 'platform_type' => $val['platform_type']])->find();
                                    $platform->where(['sku' => $v['sku'], 'platform_type' => $val['platform_type']])->inc('stock', $stock_num)->update();
                                    //插入日志表
                                    (new StockLog())->setData([
                                        'type' => 2,
                                        'site' => $val['platform_type'],
                                        'modular' => 12,
                                        'change_type' => $v['error_qty'] > 0 ? 20 : 21,
                                        'sku' => $v['sku'],
                                        'order_number' => $v['inventory_id'],
                                        'source' => 1,
                                        'fictitious_before' => $item_platform_sku_detail['stock'],
                                        'fictitious_change' => $stock_num,
                                        'create_person' => session('admin.nickname'),
                                        'create_time' => time(),
                                        'number_type' => 5,
                                    ]);
                                } else {
                                    $num = round($v['error_qty'] * $rate_rate);
                                    $stock_num -= $num;
                                    $item_platform_sku_detail = $platform->where(['sku' => $v['sku'], 'platform_type' => $val['platform_type']])->find();
                                    $platform->where(['sku' => $v['sku'], 'platform_type' => $val['platform_type']])->inc('stock', $num)->update();
                                    //插入日志表
                                    (new StockLog())->setData([
                                        'type' => 2,
                                        'site' => $val['platform_type'],
                                        'modular' => 12,
                                        'change_type' => $v['error_qty'] > 0 ? 20 : 21,
                                        'sku' => $v['sku'],
                                        'order_number' => $v['inventory_id'],
                                        'source' => 1,
                                        'fictitious_before' => $item_platform_sku_detail['stock'],
                                        'fictitious_change' => $num,
                                        'create_person' => session('admin.nickname'),
                                        'create_time' => time(),
                                        'number_type' => 5,
                                    ]);
                                }
                            }
                        } else {
                            foreach ($item_platform_sku as $key => $val) {
                                // dump($item_platform_sku);die;
                                //最后一个站点 剩余数量分给最后一个站
                                if (($all_num - $key) == 1) {
                                    $item_platform_sku_detail = $platform->where(['sku' => $v['sku'], 'platform_type' => $val['platform_type']])->find();
                                    $platform->where(['sku' => $v['sku'], 'platform_type' => $val['platform_type']])->inc('stock', $stock_num)->update();
                                    //插入日志表
                                    (new StockLog())->setData([
                                        'type' => 2,
                                        'site' => $val['platform_type'],
                                        'modular' => 12,
                                        'change_type' => $v['error_qty'] > 0 ? 20 : 21,
                                        'sku' => $v['sku'],
                                        'order_number' => $v['inventory_id'],
                                        'source' => 1,
                                        'fictitious_before' => $item_platform_sku_detail['stock'],
                                        'fictitious_change' => $stock_num,
                                        'create_person' => session('admin.nickname'),
                                        'create_time' => time(),
                                        'number_type' => 5,
                                    ]);
                                } else {
                                    $num = round($v['error_qty'] * abs($val['stock']) / $num_num);
                                    $stock_num -= $num;
                                    $item_platform_sku_detail = $platform->where(['sku' => $v['sku'], 'platform_type' => $val['platform_type']])->find();
                                    $platform->where(['sku' => $v['sku'], 'platform_type' => $val['platform_type']])->inc('stock', $num)->update();
                                    //插入日志表
                                    (new StockLog())->setData([
                                        'type' => 2,
                                        'site' => $val['platform_type'],
                                        'modular' => 12,
                                        'change_type' => $v['error_qty'] > 0 ? 20 : 21,
                                        'sku' => $v['sku'],
                                        'order_number' => $v['inventory_id'],
                                        'source' => 1,
                                        'fictitious_before' => $item_platform_sku_detail['stock'],
                                        'fictitious_change' => $num,
                                        'create_person' => session('admin.nickname'),
                                        'create_time' => time(),
                                        'number_type' => 5,
                                    ]);
                                }
                            }
                        }
                    }

                    //修改库存结果为真
                    if ($stock === false) {
                        throw new Exception('同步库存失败,请检查SKU=>' . $v['sku']);
                        break;
                    }

                    // //插入日志表
                    // (new StockLog())->setData([
                    //     'type' => 2,
                    //     'two_type' => 5,
                    //     'sku' => $v['sku'],
                    //     'public_id' => $v['inventory_id'],
                    //     'stock_change' => $v['error_qty'],
                    //     'available_stock_change' => $v['error_qty'],
                    //     'create_person' => session('admin.nickname'),
                    //     'create_time' => date('Y-m-d H:i:s'),
                    //     'remark' => '出库单减少总库存,减少可用库存'
                    // ]);

                    if ($v['error_qty'] > 0) {
                        //生成入库单
                        $info[$k]['sku'] = $v['sku'];
                        $info[$k]['in_stock_num'] = abs($v['error_qty']);
                        $info[$k]['no_stock_num'] = abs($v['error_qty']);
                    } else {
                        $list[$k]['sku'] = $v['sku'];
                        $list[$k]['out_stock_num'] = abs($v['error_qty']);
                    }
                }
                //入库记录
                if ($info) {
                    $params['in_stock_number'] = 'IN' . date('YmdHis') . rand(100, 999) . rand(100, 999);
                    $params['create_person'] = session('admin.nickname');
                    $params['createtime'] = date('Y-m-d H:i:s', time());
                    $params['type_id'] = 2;
                    $params['status'] = 2;
                    $params['remark'] = '盘盈入库';
                    $params['check_time'] = date('Y-m-d H:i:s', time());
                    $params['check_person'] = session('admin.nickname');
                    $instorck_res = $instock->isUpdate(false)->allowField(true)->data($params, true)->save();

                    //添加入库信息
                    if ($instorck_res !== false) {
                        $instockItemList = array_values($info);
                        unset($info);
                        foreach ($instockItemList as &$v) {
                            $v['in_stock_id'] = $instock->id;
                        }
                        unset($v);
                        //批量添加
                        $instockItem->allowField(true)->saveAll($instockItemList);
                    } else {
                        throw new Exception('生成入库记录失败！！数据回滚');
                    }
                }

                //出库记录
                if ($list) {
                    $params = [];
                    $params['out_stock_number'] = 'OUT' . date('YmdHis') . rand(100, 999) . rand(100, 999);
                    $params['create_person'] = session('admin.nickname');
                    $params['createtime'] = date('Y-m-d H:i:s', time());
                    $params['type_id'] = 1;
                    $params['status'] = 2;
                    $params['remark'] = '盘亏出库';
                    $params['check_time'] = date('Y-m-d H:i:s', time());
                    $params['check_person'] = session('admin.nickname');
                    $outstock_res = $outstock->isUpdate(false)->allowField(true)->data($params, true)->save();


                    //添加入库信息
                    if ($outstock_res !== false) {
                        $outstockItemList = array_values($list);
                        foreach ($outstockItemList as $k => $v) {
                            $outstockItemList[$k]['out_stock_id'] = $outstock->id;
                        }
                        //批量添加
                        $outstockItem->allowField(true)->saveAll($outstockItemList);
                    } else {
                        throw new Exception('生成出库记录失败！！数据回滚');
                    }
                }
            }
            Db::commit();
            $platform->commit();
            $item->commit();
        } catch (ValidateException $e) {
            Db::rollback();
            $platform->rollback();
            $item->rollback();
            $this->error($e->getMessage());
        } catch (PDOException $e) {
            Db::rollback();
            $platform->rollback();
            $item->rollback();
            $this->error($e->getMessage());
        } catch (Exception $e) {
            Db::rollback();
            $platform->rollback();
            $item->rollback();
            $this->error($e->getMessage());
        }

        if ($res !== false) {
            $this->success('操作成功！！');
        } else {
            $this->error('操作失败！！');
        }
    }

    /**
     * 取消
     */
    public function cancel($ids = null)
    {
        if (!$ids) {
            $this->error('缺少参数！！');
        }
        $row = $this->model->get($ids);
        if ($row['check_status'] !== 0 && $row['status'] == 2) {
            $this->error('只有未提交状态才能取消！！');
        }
        $map['id'] = ['in', $ids];
        $data['check_status'] = input('status');
        $data['check_time'] = date('Y-m-d H:i:s', time());
        $data['check_person'] = session('admin.nickname');
        $res = $this->model->allowField(true)->isUpdate(true, $map)->save($data);
        if ($res) {
            $this->success();
        } else {
            $this->error('取消失败！！');
        }
    }


    /***
     * 编辑之后提交审核
     */
    public function audit()
    {
        if ($this->request->isAjax()) {
            $id = $this->request->param('ids');
            $row = $this->model->get($id);
            if ($row['check_status'] != 0 && $row['status'] == 2) {
                $this->error('盘点单状态必须为已完成并且未提交状态！！');
            }
            $map['id'] = $id;
            $data['check_status'] = 1;
            $res = $this->model->allowField(true)->isUpdate(true, $map)->save($data);
            if ($res) {
                $this->success('提交审核成功');
            } else {
                $this->error('提交审核失败');
            }
        } else {
            $this->error('404 Not found');
        }
    }


    /**
     * 详情页面
     */
    public function detail($ids = null)
    {
        //设置过滤方法
        $this->request->filter(['strip_tags']);
        if ($this->request->isAjax()) {
            //如果发送的来源是Selectpage，则转发到Selectpage
            if ($this->request->request('keyField')) {
                return $this->selectpage();
            }
            $this->model = new \app\admin\model\warehouse\InventoryItem;
            $map['inventory_id'] = input('inventory_id');
            list($where, $sort, $order, $offset, $limit) = $this->buildparams();
            $total = $this->model
                ->where($where)
                ->where($map)
                ->order($sort, $order)
                ->count();
            $list = $this->model
                ->where($where)
                ->where($map)
                ->order($sort, $order)
                ->limit($offset, $limit)
                ->select();

            $list = collection($list)->toArray();
            $result = array("total" => $total, "rows" => $list);

            return json($result);
        }
        $this->assignconfig('inventory_id', $ids);
        return $this->view->fetch();
    }

    /**
     * 批量导出xls
     *
     * @Description
     * @return void
     * @since 2020/02/28 14:45:39
     * @author wpl
     */
    public function batch_export_xls()
    {
        set_time_limit(0);
        list($where) = $this->buildparams();
        //查询SKU库存
        $item = new \app\admin\model\itemmanage\Item();
        $map['is_del'] = 1;
        $map['is_open'] = 1;
        $list = $item->where($where)->where($map)->field('sku,stock,available_stock,distribution_occupy_stock')->select();
        $list = collection($list)->toArray();

        //查询产品货位号
        $store_sku = new \app\admin\model\warehouse\StockHouse;
        $cargo_number = $store_sku->alias('a')->where(['status' => 1, 'b.is_del' => 1])->join(['fa_store_sku' => 'b'], 'a.id=b.store_id')->column('coding', 'sku');

        //从数据库查询需要的数据
        $spreadsheet = new Spreadsheet();

        //常规方式：利用setCellValue()填充数据
        $spreadsheet->setActiveSheetIndex(0)->setCellValue("A1", "SKU")
            ->setCellValue("B1", "货位号")
            ->setCellValue("C1", "实时库存")
            ->setCellValue("D1", "盘点数");
        foreach ($list as $key => $value) {
            $spreadsheet->getActiveSheet()->setCellValue("A" . ($key * 1 + 2), $value['sku']);
            $spreadsheet->getActiveSheet()->setCellValue("B" . ($key * 1 + 2), $cargo_number[$value['sku']]);
            $spreadsheet->getActiveSheet()->setCellValue("C" . ($key * 1 + 2), ($value['stock'] - $value['distribution_occupy_stock']));
        }

        //设置宽度
        $spreadsheet->getActiveSheet()->getColumnDimension('A')->setWidth(20);
        $spreadsheet->getActiveSheet()->getColumnDimension('B')->setWidth(20);
        $spreadsheet->getActiveSheet()->getColumnDimension('C')->setWidth(20);

        //设置边框
        $border = [
            'borders' => [
                'allBorders' => [
                    'borderStyle' => \PhpOffice\PhpSpreadsheet\Style\Border::BORDER_THIN, // 设置border样式
                    'color' => ['argb' => 'FF000000'], // 设置border颜色
                ],
            ],
        ];

        $spreadsheet->getDefaultStyle()->getFont()->setName('微软雅黑')->setSize(12);


        $setBorder = 'A1:' . $spreadsheet->getActiveSheet()->getHighestColumn() . $spreadsheet->getActiveSheet()->getHighestRow();
        $spreadsheet->getActiveSheet()->getStyle($setBorder)->applyFromArray($border);

        $spreadsheet->getActiveSheet()->getStyle('A1:D' . $spreadsheet->getActiveSheet()->getHighestRow())->getAlignment()->setHorizontal(\PhpOffice\PhpSpreadsheet\Style\Alignment::HORIZONTAL_CENTER);
        $spreadsheet->setActiveSheetIndex(0);

        $format = 'xls';
        $savename = 'SKU数据' . date("YmdHis", time());;

        if ($format == 'xls') {
            //输出Excel03版本
            header('Content-Type:application/vnd.ms-excel');
            $class = "\PhpOffice\PhpSpreadsheet\Writer\Xls";
        } elseif ($format == 'xlsx') {
            //输出07Excel版本
            header('Content-Type: application/vnd.openxmlformats-officedocument.spreadsheetml.sheet');
            $class = "\PhpOffice\PhpSpreadsheet\Writer\Xlsx";
        }

        //输出名称
        header('Content-Disposition: attachment;filename="' . $savename . '.' . $format . '"');
        //禁止缓存
        header('Cache-Control: max-age=0');
        $writer = new $class($spreadsheet);

        $writer->save('php://output');
    }

    /**
     * 批量导入
     */
    public function import()
    {
        $file = $this->request->request('file');
        if (!$file) {
            $this->error(__('Parameter %s can not be empty', 'file'));
        }
        $filePath = ROOT_PATH . DS . 'public' . DS . $file;
        if (!is_file($filePath)) {
            $this->error(__('No results were found'));
        }
        //实例化reader
        $ext = pathinfo($filePath, PATHINFO_EXTENSION);

        if (!in_array($ext, ['csv', 'xls', 'xlsx'])) {
            $this->error(__('Unknown data format'));
        }
        if ($ext === 'csv') {
            $file = fopen($filePath, 'r');
            $filePath = tempnam(sys_get_temp_dir(), 'import_csv');
            $fp = fopen($filePath, "w");
            $n = 0;
            while ($line = fgets($file)) {
                $line = rtrim($line, "\n\r\0");
                $encoding = mb_detect_encoding($line, ['utf-8', 'gbk', 'latin1', 'big5']);
                if ($encoding != 'utf-8') {
                    $line = mb_convert_encoding($line, 'utf-8', $encoding);
                }
                if ($n == 0 || preg_match('/^".*"$/', $line)) {
                    fwrite($fp, $line . "\n");
                } else {
                    fwrite($fp, '"' . str_replace(['"', ','], ['""', '","'], $line) . "\"\n");
                }
                $n++;
            }
            fclose($file) || fclose($fp);

            $reader = new Csv();
        } elseif ($ext === 'xls') {
            $reader = new Xls();
        } else {
            $reader = new Xlsx();
        }

        //导入文件首行类型,默认是注释,如果需要使用字段名称请使用name
        //$importHeadType = isset($this->importHeadType) ? $this->importHeadType : 'comment';
        //模板文件列名
        try {
            if (!$PHPExcel = $reader->load($filePath)) {
                $this->error(__('Unknown data format'));
            }
            $currentSheet = $PHPExcel->getSheet(0);  //读取文件中的第一个工作表
            $allColumn = $currentSheet->getHighestDataColumn(); //取得最大的列号
            $allRow = $currentSheet->getHighestRow(); //取得一共有多少行
            $maxColumnNumber = Coordinate::columnIndexFromString($allColumn);


            $fields = [];
            for ($currentRow = 1; $currentRow <= 1; $currentRow++) {
                for ($currentColumn = 1; $currentColumn <= $maxColumnNumber; $currentColumn++) {
                    $val = $currentSheet->getCellByColumnAndRow($currentColumn, $currentRow)->getValue();
                    $fields[] = $val;
                }
            }

            $data = [];
            for ($currentRow = 2; $currentRow <= $allRow; $currentRow++) {
                for ($currentColumn = 1; $currentColumn <= $maxColumnNumber; $currentColumn++) {
                    $val = $currentSheet->getCellByColumnAndRow($currentColumn, $currentRow)->getValue();
                    $data[$currentRow - 2][$currentColumn - 1] = is_null($val) ? '' : $val;
                }
            }
        } catch (Exception $exception) {
            $this->error($exception->getMessage());
        }

        $map['is_del'] = 1;
        $map['is_open'] = 1;
        $list = $this->product->where($map)->column('stock,available_stock,distribution_occupy_stock', 'sku');
        $this->model = new \app\admin\model\warehouse\TempProduct;
        $params = [];
        foreach ($data as $k => $v) {
            $params[$k]['sku'] = $v[0];
            $params[$k]['stock'] = $list[$v[0]]['stock'] ?: 0;
            $params[$k]['available_stock'] = $list[$v[0]]['available_stock'] ?: 0;
            $params[$k]['distribution_occupy_stock'] = $list[$v[0]]['distribution_occupy_stock'] ?: 0;
        }
        if ($params) {
            $this->model->saveAll($params);
        }

        return json(['code' => 1, 'msg' => '导入成功！！']);
    }

    /**
     * 批量导入盘点数据
     */
    public function importXls()
    {
        $file = $this->request->request('file');
        $inventory_id = $this->request->request('inventory_id');
        if (!$file) {
            $this->error(__('Parameter %s can not be empty', 'file'));
        }
        $filePath = ROOT_PATH . DS . 'public' . DS . $file;
        if (!is_file($filePath)) {
            $this->error(__('No results were found'));
        }
        //实例化reader
        $ext = pathinfo($filePath, PATHINFO_EXTENSION);

        if (!in_array($ext, ['csv', 'xls', 'xlsx'])) {
            $this->error(__('Unknown data format'));
        }
        if ($ext === 'csv') {
            $file = fopen($filePath, 'r');
            $filePath = tempnam(sys_get_temp_dir(), 'import_csv');
            $fp = fopen($filePath, "w");
            $n = 0;
            while ($line = fgets($file)) {
                $line = rtrim($line, "\n\r\0");
                $encoding = mb_detect_encoding($line, ['utf-8', 'gbk', 'latin1', 'big5']);
                if ($encoding != 'utf-8') {
                    $line = mb_convert_encoding($line, 'utf-8', $encoding);
                }
                if ($n == 0 || preg_match('/^".*"$/', $line)) {
                    fwrite($fp, $line . "\n");
                } else {
                    fwrite($fp, '"' . str_replace(['"', ','], ['""', '","'], $line) . "\"\n");
                }
                $n++;
            }
            fclose($file) || fclose($fp);

            $reader = new Csv();
        } elseif ($ext === 'xls') {
            $reader = new Xls();
        } else {
            $reader = new Xlsx();
        }

        //导入文件首行类型,默认是注释,如果需要使用字段名称请使用name
        //$importHeadType = isset($this->importHeadType) ? $this->importHeadType : 'comment';
        //模板文件列名
        try {
            if (!$PHPExcel = $reader->load($filePath)) {
                $this->error(__('Unknown data format'));
            }
            $currentSheet = $PHPExcel->getSheet(0);  //读取文件中的第一个工作表
            $allColumn = $currentSheet->getHighestDataColumn(); //取得最大的列号
            $allRow = $currentSheet->getHighestRow(); //取得一共有多少行
            $maxColumnNumber = Coordinate::columnIndexFromString($allColumn);


            $fields = [];
            for ($currentRow = 1; $currentRow <= 1; $currentRow++) {
                for ($currentColumn = 1; $currentColumn <= $maxColumnNumber; $currentColumn++) {
                    $val = $currentSheet->getCellByColumnAndRow($currentColumn, $currentRow)->getValue();
                    $fields[] = $val;
                }
            }

            $data = [];
            for ($currentRow = 2; $currentRow <= $allRow; $currentRow++) {
                for ($currentColumn = 1; $currentColumn <= $maxColumnNumber; $currentColumn++) {
                    $val = $currentSheet->getCellByColumnAndRow($currentColumn, $currentRow)->getValue();
                    $data[$currentRow - 2][$currentColumn - 1] = is_null($val) ? '' : $val;
                }
            }
        } catch (Exception $exception) {
            $this->error($exception->getMessage());
        }

        $map['is_del'] = 1;
        $map['is_open'] = 1;
        $list = $this->product->where($map)->column('stock,available_stock,distribution_occupy_stock', 'sku');
        $this->model = new \app\admin\model\warehouse\TempProduct;
        foreach ($data as $k => $v) {
            $map = [];
            $map['inventory_id'] = $inventory_id;
            $map['sku'] = $v[0];
            $params['error_qty'] = $v[3] - ($list[$v[0]]['stock'] - $list[$v[0]]['distribution_occupy_stock']);
            $params['inventory_qty'] = $v[3];

            $this->item->where($map)->update($params);
        }

        return json(['code' => 1, 'msg' => '导入成功！！']);
    }

    /***
     * 更改镜架逻辑
     * @param id 协同任务ID
     * @param order_platform 订单平台
     * @param increment_id 订单号
     * @param original_sku 原sku
     * @param original_number 原sku数量
     * @param change_sku   改变之后的sKu
     * @param change_number 改变之后的sku数量
     */
    public function changeFrame($id, $order_platform, $increment_id)
    {
        if (!$id || !$order_platform || !$increment_id) {
            return false;
        }
        $item = new \app\admin\model\itemmanage\Item;
        // $instock = new \app\admin\model\warehouse\Instock;
        // $instockItem = new \app\admin\model\warehouse\InstockItem;
        // $outstock = new \app\admin\model\warehouse\Outstock;
        // $outstockItem = new \app\admin\model\warehouse\OutStockItem;
        $taskChangeSku = new \app\admin\model\infosynergytaskmanage\InfoSynergyTaskChangeSku;
        $platformSku = new \app\admin\model\itemmanage\ItemPlatformSku;
        $changeRow = $taskChangeSku->where(['tid' => $id])->field('original_sku,original_number,change_sku,change_number')->select();
        if (!$changeRow) { //如果不存在改变的sku
            return false;
        }
        if (1 == $order_platform) {
            $db = 'database.db_zeelool';
        } elseif (2 == $order_platform) {
            $db = 'database.db_voogueme';
        } elseif (3 == $order_platform) {
            $db = 'database.db_nihao';
        } elseif (4 == $order_platform) {
            $db = 'database.db_meeloog';
        } elseif (9 == $order_platform) {
            $db = 'database.db_zeelool_es';
        } elseif (10 == $order_platform) {
            $db = 'database.db_zeelool_de';
        } elseif (11 == $order_platform) {
            $db = 'database.db_zeelool_jp';
        }
        foreach ($changeRow as $v) {
            //原先sku
            $original_sku = $v['original_sku'];
            //原先sku数量
            $original_number = $v['original_number'];
            //改变之后的sku
            $change_sku = $v['change_sku'];
            //改变之后的sku数量
            $change_number = $v['change_number'];
            //判断条件 如果原始的数量和变更之后的数量都不存在，则忽略
            if ((!$original_number) && (!$change_number)) {
                continue;
            }
            //原先sku对应的仓库sku
            $whereOriginSku['platform_sku'] = $original_sku;
            $whereOriginSku['platform_type'] = $order_platform;
            $warehouse_original_sku = $platformSku->where($whereOriginSku)->value('sku');
            //改变sku对应的仓库sku
            $whereChangeSku['platform_sku'] = $change_sku;
            $whereChangeSku['platform_type'] = $order_platform;
            $warehouse_change_sku = $platformSku->where($whereChangeSku)->value('sku');
            //求出订单对应的order_id
            $order = Db::connect($db)->table('sales_flat_order')->where(['increment_id' => $increment_id])->field('entity_id,custom_is_match_frame_new')->find();
            //回滚
            Db::startTrans();
            try {
                //更改sales_flat_order_item表中的sku字段
                if ($original_sku && $original_number) { //如果存在原始sku和原始的数量
                    $whereChange['order_id'] = $order['entity_id'];
                    $whereChange['sku'] = $original_sku;
                    $changeData['is_change_frame'] = 2;
                    $updateInfo = Db::connect($db)->table('sales_flat_order_item')->where($whereChange)->update($changeData);
                    if (false != $updateInfo) {
                        if (1 == $order['custom_is_match_frame_new']) { //如果已经配过镜架需要把原先的配货占用库存扣减，更新的配货占用库存增加
                            //原先sku增加可用库存,减少占用库存
                            if ($warehouse_original_sku && $original_number) {
                                $item->where(['sku' => $warehouse_original_sku])->inc('available_stock', $original_number)->dec('distribution_occupy_stock', $original_number)->dec('occupy_stock', $original_number)->update();
                            }
                            //更新之后的sku减少可用库存,增加占用库存
                            if ($warehouse_change_sku && $change_number) {
                                $item->where(['sku' => $warehouse_change_sku])->dec('available_stock', $change_number)->inc('distribution_occupy_stock', $change_number)->inc('occupy_stock', $change_number)->update();
                            }
                        } else { //否则走原先的流程
                            //原先sku增加可用库存,减少占用库存
                            if ($warehouse_original_sku && $original_number) {
                                $item->where(['sku' => $warehouse_original_sku])->inc('available_stock', $original_number)->dec('occupy_stock', $original_number)->update();
                            }
                            //更新之后的sku减少可用库存,增加占用库存
                            if ($warehouse_change_sku && $change_number) {
                                $item->where(['sku' => $warehouse_change_sku])->dec('available_stock', $change_number)->inc('occupy_stock', $change_number)->update();
                            }
                        }
                    }
                } else { //如果不存在原始sku和原始的数量
                    if (1 == $order['custom_is_match_frame_new']) { //如果已经配过镜架需要把原先的配货占用库存扣减，更新的配货占用库存增加
                        //原先sku增加可用库存,减少占用库存
                        //$item->where(['sku' => $warehouse_original_sku])->inc('available_stock', $original_number)->dec('distribution_occupy_stock',$original_number)->dec('occupy_stock', $original_number)->update();
                        //更新之后的sku减少可用库存,增加占用库存
                        if ($warehouse_change_sku && $change_number) {
                            $item->where(['sku' => $warehouse_change_sku])->dec('available_stock', $change_number)->inc('distribution_occupy_stock', $change_number)->inc('occupy_stock', $change_number)->update();
                        }
                    } else { //否则走原先的流程
                        //原先sku增加可用库存,减少占用库存
                        //$item->where(['sku' => $warehouse_original_sku])->inc('available_stock', $original_number)->dec('occupy_stock', $original_number)->update();
                        //更新之后的sku减少可用库存,增加占用库存
                        if ($warehouse_change_sku && $change_number) {
                            $item->where(['sku' => $warehouse_change_sku])->dec('available_stock', $change_number)->inc('occupy_stock', $change_number)->update();
                        }
                    }
                }

                //不需要添加出入库逻辑(主要针对总库存)
                //修改库存结果为真
                // if (($changeSku === false) || ($original_stock === false) || ($change_stock === false)) {
                //     throw new Exception('更改镜架失败,请检查SKU');
                //     continue;
                // } else {
                //     //入库记录
                //     $paramsIn = [];
                //     $paramsIn['in_stock_number'] = 'IN' . date('YmdHis') . rand(100, 999) . rand(100, 999);
                //     $paramsIn['order_number']  = $increment_id;
                //     $paramsIn['create_person'] = session('admin.nickname');
                //     $paramsIn['createtime'] = date('Y-m-d H:i:s', time());
                //     $paramsIn['type_id'] = 5;
                //     $paramsIn['status'] = 2;
                //     $paramsIn['remark'] = '更改镜架入库';
                //     $paramsIn['check_time'] = date('Y-m-d H:i:s', time());
                //     $paramsIn['check_person'] = session('admin.nickname');
                //     $instorck_res = $instock->isUpdate(false)->allowField(true)->data($paramsIn, true)->save();
                //     //添加入库信息
                //     if ($instorck_res !== false) {
                //         $instockItemList['sku'] = $warehouse_original_sku;
                //         $instockItemList['in_stock_num'] = $original_number;
                //         $instockItemList['in_stock_id']  = $instock->id;
                //         //添加入库商品sku信息
                //         $instockItem->isUpdate(false)->allowField(true)->data($instockItemList, true)->save();
                //     }
                //     //出库记录
                //     $paramsOut = [];
                //     $paramsOut['out_stock_number'] = 'OUT' . date('YmdHis') . rand(100, 999) . rand(100, 999);
                //     $paramsOut['create_person'] = session('admin.nickname');
                //     $paramsOut['createtime'] = date('Y-m-d H:i:s', time());
                //     $paramsOut['type_id'] = 14;
                //     $paramsOut['status'] = 2;
                //     $paramsOut['remark'] = '更改镜架出库';
                //     $paramsOut['check_time'] = date('Y-m-d H:i:s', time());
                //     $paramsOut['check_person'] = session('admin.nickname');
                //     $outstock_res = $outstock->isUpdate(false)->allowField(true)->data($paramsOut, true)->save();
                //     //添加出库信息
                //     if ($outstock_res !== false) {
                //         $outstockItemList['sku'] = $warehouse_change_sku;
                //         $outstockItemList['out_stock_num']  = $change_number;
                //         $outstockItemList['out_stock_id'] = $outstock->id;
                //         //批量添加
                //         $outstockItem->isUpdate(false)->allowField(true)->data($outstockItemList, true)->save();
                //     }
                // }
                Db::commit();
            } catch (ValidateException $e) {
                Db::rollback();
                $this->error($e->getMessage());
            } catch (PDOException $e) {
                Db::rollback();
                $this->error($e->getMessage());
            } catch (Exception $e) {
                Db::rollback();
                $this->error($e->getMessage());
            }
        }
    }

    /***
     * 取消订单的逻辑
     * @param id 协同任务ID
     * @param order_platform 订单平台
     * @param increment_id 订单号
     */
    public function cancelOrder($id, $order_platform, $increment_id)
    {
        if (!$id || !$order_platform || !$increment_id) {
            return false;
        }
        $item = new \app\admin\model\itemmanage\Item;
        // $instock = new \app\admin\model\warehouse\Instock;
        // $instockItem = new \app\admin\model\warehouse\InstockItem;
        $taskChangeSku = new \app\admin\model\infosynergytaskmanage\InfoSynergyTaskChangeSku;
        $platformSku = new \app\admin\model\itemmanage\ItemPlatformSku;
        $changeRow = $taskChangeSku->where(['tid' => $id])->field('original_sku,original_number')->select();
        if (!$changeRow) { //如果不存在改变的sku
            return false;
        }
        if (1 == $order_platform) {
            $db = 'database.db_zeelool';
        } elseif (2 == $order_platform) {
            $db = 'database.db_voogueme';
        } elseif (3 == $order_platform) {
            $db = 'database.db_nihao';
        } elseif (4 == $order_platform) {
            $db = 'database.db_meeloog';
        } elseif (9 == $order_platform) {
            $db = 'database.db_zeelool_es';
        } elseif (10 == $order_platform) {
            $db = 'database.db_zeelool_de';
        } elseif (11 == $order_platform) {
            $db = 'database.db_zeelool_jp';
        }
        foreach ($changeRow as $v) {
            //原先sku
            $original_sku = $v['original_sku'];
            //原先sku数量
            $original_number = $v['original_number'];
            //原先sku对应的仓库sku
            $whereOriginSku['platform_sku'] = $original_sku;
            $whereOriginSku['platform_type'] = $order_platform;
            $warehouse_original_sku = $platformSku->where($whereOriginSku)->value('sku');
            //求出订单对应的order_id
            $order = Db::connect($db)->table('sales_flat_order')->where(['increment_id' => $increment_id])->field('entity_id,custom_is_match_frame_new')->find();
            if (!$original_sku || !$original_number) {
                continue;
            }
            //回滚
            Db::startTrans();
            try {
                //更改sales_flat_order_item表中的sku字段
                $whereChange['order_id'] = $order['entity_id'];
                $whereChange['sku'] = $original_sku;
                $changeData['is_change_frame'] = 3;
                $updateInfo = Db::connect($db)->table('sales_flat_order_item')->where($whereChange)->update($changeData);
                if (false != $updateInfo) {
                    if (1 == $order['custom_is_match_frame_new']) { //如果已经配过镜架需要把原先的配货占用库存扣减
                        //原先sku增加可用库存,减少占用库存
                        $item->where(['sku' => $warehouse_original_sku])->inc('available_stock', $original_number)->dec('distribution_occupy_stock', $original_number)->dec('occupy_stock', $original_number)->update();
                    } else {
                        $item->where(['sku' => $warehouse_original_sku])->inc('available_stock', $original_number)->dec('occupy_stock', $original_number)->update();
                    }
                }
                //不需要添加出入库逻辑(主要针对总库存)
                //修改库存结果为真
                // if (($changeSku === false) || ($original_stock === false)) {
                //     throw new Exception('更改镜架失败,请检查SKU');
                //     continue;
                // } else {
                //     //入库记录
                //     $paramsIn = [];
                //     $paramsIn['in_stock_number'] = 'IN' . date('YmdHis') . rand(100, 999) . rand(100, 999);
                //     $paramsIn['order_number']  = $increment_id;
                //     $paramsIn['create_person'] = session('admin.nickname');
                //     $paramsIn['createtime'] = date('Y-m-d H:i:s', time());
                //     $paramsIn['type_id'] = 7;
                //     $paramsIn['status'] = 2;
                //     $paramsIn['remark'] = '取消订单入库';
                //     $paramsIn['check_time'] = date('Y-m-d H:i:s', time());
                //     $paramsIn['check_person'] = session('admin.nickname');
                //     $instorck_res = $instock->isUpdate(false)->allowField(true)->data($paramsIn, true)->save();
                //     //添加入库信息
                //     if ($instorck_res !== false) {
                //         $instockItemList['sku'] = $warehouse_original_sku;
                //         $instockItemList['in_stock_num'] = $original_number;
                //         $instockItemList['in_stock_id']  = $instock->id;
                //         //添加入库商品sku信息
                //         $instockItem->isUpdate(false)->allowField(true)->data($instockItemList, true)->save();
                //     }
                // }
                Db::commit();
            } catch (ValidateException $e) {
                Db::rollback();
                $this->error($e->getMessage());
            } catch (PDOException $e) {
                Db::rollback();
                $this->error($e->getMessage());
            } catch (Exception $e) {
                Db::rollback();
                $this->error($e->getMessage());
            }
        }
    }

    /*** lsw
     * 更改镜架逻辑-弃用
     * @param id 协同任务ID
     * @param order_platform 订单平台
     * @param increment_id 订单号
     * @param original_sku 原sku
     * @param original_number 原sku数量
     * @param change_sku   改变之后的sKu
     * @param change_number 改变之后的sku数量
     */
    public function workChangeFrameOld($id, $order_platform, $increment_id, $changeRow, $type)
    {
        if (!$id || !$order_platform || !$increment_id || !$changeRow) {
            return false;
        }
        $item = new \app\admin\model\itemmanage\Item;
        $platformSku = new \app\admin\model\itemmanage\ItemPlatformSku;
        if (1 == $order_platform) {
            $db = 'database.db_zeelool';
        } elseif (2 == $order_platform) {
            $db = 'database.db_voogueme';
        } elseif (3 == $order_platform) {
            $db = 'database.db_nihao';
        } elseif (4 == $order_platform) {
            $db = 'database.db_meeloog';
        } elseif (9 == $order_platform) {
            $db = 'database.db_zeelool_es';
        } elseif (10 == $order_platform) {
            $db = 'database.db_zeelool_de';
        } elseif (11 == $order_platform) {
            $db = 'database.db_zeelool_jp';
        }
        foreach ($changeRow as $v) {
            //原先sku
            $original_sku = trim($v['original_sku']);
            //原先sku数量
            $original_number = $v['original_number'];
            //改变之后的sku
            $change_sku = trim($v['change_sku']);
            //改变之后的sku数量
            $change_number = $v['change_number'];
            //判断条件 如果原始的数量和变更之后的数量都不存在，则忽略
            if ((!$original_number) && (!$change_number)) {
                continue;
            }
            //原先sku对应的仓库sku
            $whereOriginSku['platform_sku'] = $original_sku;
            $whereOriginSku['platform_type'] = $order_platform;
            $warehouse_original_sku = $platformSku->where($whereOriginSku)->value('sku');
            //改变sku对应的仓库sku
            $whereChangeSku['platform_sku'] = $change_sku;
            $whereChangeSku['platform_type'] = $order_platform;
            $warehouse_change_sku = $platformSku->where($whereChangeSku)->value('sku');
            //求出订单对应的order_id
            $order = Db::connect($db)->table('sales_flat_order')->where(['increment_id' => $increment_id])->field('entity_id,custom_is_match_frame_new')->find();
            //回滚
            Db::startTrans();
            try {
                //更改sales_flat_order_item表中的sku字段
                if ($original_sku && $original_number) {     //如果存在原始sku和原始的数量
                    $whereChange['order_id'] = $order['entity_id'];
                    $whereChange['sku'] = $original_sku;
                    $changeData['is_change_frame'] = 2;
                    $updateInfo = Db::connect($db)->table('sales_flat_order_item')->where($whereChange)->update($changeData);
                    if (false !== $updateInfo) {
                        if (1 == $order['custom_is_match_frame_new']) { //如果已经配过镜架需要把原先的配货占用库存扣减，更新的配货占用库存增加
                            //原先sku增加可用库存,减少占用库存
                            if ($warehouse_original_sku && $original_number) {
                                $original_sku_log['distribution_change_num'] = -$original_number;
                                $item->where(['sku' => $warehouse_original_sku])->inc('available_stock', $original_number)->dec('distribution_occupy_stock', $original_number)->dec('occupy_stock', $original_number)->update();

                                //追加对应站点虚拟库存
                                $platformSku->where(['sku' => $warehouse_original_sku, 'platform_type' => $order_platform])->setInc('stock', $original_number);

                                //插入日志表
                                (new StockLog())->setData([
                                    'type' => 2,
                                    'two_type' => 6,
                                    'sku' => $warehouse_original_sku,
                                    'order_number' => $increment_id,
                                    'public_id' => $id,
                                    'distribution_stock_change' => -$original_number,
                                    'available_stock_change' => $original_number,
                                    'occupy_stock_change' => -$original_number,
                                    'create_person' => session('admin.nickname'),
                                    'create_time' => date('Y-m-d H:i:s'),
                                    'remark' => '工单更换镜框-订单已配镜架,原SKU增加可用库存,减少配货占用,减少订单占用'
                                ]);
                            }
                            //更新之后的sku减少可用库存,增加占用库存
                            if ($warehouse_change_sku && $change_number) {
                                $change_sku_log['distribution_change_num'] = $change_number;
                                $item->where(['sku' => $warehouse_change_sku])->dec('available_stock', $change_number)->inc('distribution_occupy_stock', $change_number)->inc('occupy_stock', $change_number)->update();

                                //扣减对应站点虚拟库存
                                $platformSku->where(['sku' => $warehouse_change_sku, 'platform_type' => $order_platform])->setDec('stock', $change_number);

                                //插入日志表
                                (new StockLog())->setData([
                                    'type' => 2,
                                    'two_type' => 6,
                                    'sku' => $warehouse_change_sku,
                                    'order_number' => $increment_id,
                                    'public_id' => $id,
                                    'distribution_stock_change' => $change_number,
                                    'available_stock_change' => -$change_number,
                                    'occupy_stock_change' => $change_number,
                                    'create_person' => session('admin.nickname'),
                                    'create_time' => date('Y-m-d H:i:s'),
                                    'remark' => '工单更换镜框-订单已配镜架,新SKU减少可用库存,增加配货占用,增加订单占用'
                                ]);
                            }
                        } else { //否则走原先的流程
                            //原先sku增加可用库存,减少占用库存
                            if ($warehouse_original_sku && $original_number) {
                                $item->where(['sku' => $warehouse_original_sku])->inc('available_stock', $original_number)->dec('occupy_stock', $original_number)->update();

                                //追加对应站点虚拟库存
                                $platformSku->where(['sku' => $warehouse_original_sku, 'platform_type' => $order_platform])->setInc('stock', $original_number);

                                //插入日志表
                                (new StockLog())->setData([
                                    'type' => 2,
                                    'two_type' => 6,
                                    'sku' => $warehouse_original_sku,
                                    'order_number' => $increment_id,
                                    'public_id' => $id,
                                    'available_stock_change' => $original_number,
                                    'occupy_stock_change' => -$original_number,
                                    'create_person' => session('admin.nickname'),
                                    'create_time' => date('Y-m-d H:i:s'),
                                    'remark' => '工单更换镜框-订单未配镜架,原SKU增加可用库存,减少配货占用,减少订单占用'
                                ]);
                            }
                            //更新之后的sku减少可用库存,增加占用库存
                            if ($warehouse_change_sku && $change_number) {
                                $item->where(['sku' => $warehouse_change_sku])->dec('available_stock', $change_number)->inc('occupy_stock', $change_number)->update();

                                //扣减对应站点虚拟库存
                                $platformSku->where(['sku' => $warehouse_change_sku, 'platform_type' => $order_platform])->setDec('stock', $change_number);

                                //插入日志表
                                (new StockLog())->setData([
                                    'type' => 2,
                                    'two_type' => 6,
                                    'sku' => $warehouse_change_sku,
                                    'order_number' => $increment_id,
                                    'public_id' => $id,
                                    'available_stock_change' => -$change_number,
                                    'occupy_stock_change' => $change_number,
                                    'create_person' => session('admin.nickname'),
                                    'create_time' => date('Y-m-d H:i:s'),
                                    'remark' => '工单更换镜框-订单未配镜架,新SKU减少可用库存,增加订单占用'
                                ]);
                            }
                        }
                    }
                }
                Db::commit();
            } catch (ValidateException $e) {
                Db::rollback();
                $this->error($e->getMessage());
            } catch (PDOException $e) {
                Db::rollback();
                $this->error($e->getMessage());
            } catch (Exception $e) {
                Db::rollback();
                $this->error($e->getMessage());
            }
        }
    }

    /**
     * 更改镜架-库存处理
     * @param int $work_id 工单ID
     * @param int $order_platform 平台类型
     * @param string $increment_id 订单号
     * @param array $change_row change_sku表数据
     * @Author lzh
     * @return bool
     */
    public function workChangeFrame($work_id, $order_platform, $increment_id, $change_row)
    {
        if (!$work_id || !$order_platform || !$increment_id || !$change_row) return false;

        $_item = new Item();
        $_platform_sku = new ItemPlatformSku();
        $_stock_log = new StockLog();
        $_new_order_item_process = new NewOrderItemProcess();

        foreach ($change_row as $v) {
            //原sku
            $arr = explode('-', trim($v['original_sku']));
            $original_sku = 2 < count($arr) ? $arr[0] . '-' . $arr[1] : trim($v['original_sku']);

            //新sku
            $arr = explode('-', trim($v['change_sku']));
            $change_sku = 2 < count($arr) ? $arr[0] . '-' . $arr[1] : trim($v['change_sku']);

            //原sku数量
            $original_number = $v['original_number'] ?: 1;

            //新sku数量
            $change_number = $v['change_number'] ?: 1;

            //原sku或新sku不存在则忽略
            if (!$original_sku || !$change_sku) continue;

            //原sku对应的仓库sku、库存
            $warehouse_original_info = $_platform_sku
                ->field('sku,stock')
                ->where(['platform_sku'=>$original_sku,'platform_type'=>$order_platform])
                ->find()
            ;
            $warehouse_original_sku = $warehouse_original_info['sku'];

            //新sku对应的仓库sku、库存
            $warehouse_change_info = $_platform_sku
                ->field('sku,stock')
                ->where(['platform_sku'=>$change_sku,'platform_type'=>$order_platform])
                ->find()
            ;
            $warehouse_change_sku = $warehouse_change_info['sku'];

            //原sku商品表相关库存
            $original_item_info = $_item
                ->field('occupy_stock,available_stock,distribution_occupy_stock')
                ->where(['sku'=>$warehouse_original_sku])
                ->find()
            ;

            //新sku商品表相关库存
            $change_item_info = $_item
                ->field('occupy_stock,available_stock,distribution_occupy_stock')
                ->where(['sku'=>$warehouse_change_sku])
                ->find()
            ;


            //获取子单状态
            $distribution_status = $_new_order_item_process->where(['item_order_number' => $v['item_order_number']])->value('distribution_status');

            //开启事务
            $_item->startTrans();
            $_platform_sku->startTrans();
            $_stock_log->startTrans();

            try {
                $stock_data = [];
                //子单状态大于待配货
                if (2 < $distribution_status) {
                    //原sku增加可用库存、虚拟仓库存,减少占用库存、配货占用
                    if ($warehouse_original_sku && $original_number) {
                        //增加可用库存，减少占用库存、配货占用
                        $_item
                            ->where(['sku' => $warehouse_original_sku])
                            ->inc('available_stock', $original_number)
                            ->dec('occupy_stock', $original_number)
                            ->dec('distribution_occupy_stock', $original_number)
                            ->update();

                        //增加对应站点虚拟库存
                        $_platform_sku
                            ->where(['sku' => $warehouse_original_sku, 'platform_type' => $order_platform])
                            ->setInc('stock', $original_number);

                        //记录库存日志
                        $stock_data[] = [
                            'type'                      => 2,
                            'site'                      => $order_platform,
                            'modular'                   => 6,
                            'change_type'               => 11,
                            'source'                    => 1,
                            'sku'                       => $warehouse_original_sku,
                            'number_type'               => 2,
                            'order_number'              => $v['item_order_number'],
                            'public_id'                 => $work_id,
                            'available_stock_before'    => $original_item_info['available_stock'],
                            'available_stock_change'    => $original_number,
                            'occupy_stock_before'       => $original_item_info['occupy_stock'],
                            'occupy_stock_change'       => -$original_number,
                            'distribution_stock_before' => $original_item_info['distribution_occupy_stock'],
                            'distribution_stock_change' => -$original_number,
                            'fictitious_before'         => $warehouse_original_info['stock'],
                            'fictitious_change'         => $original_number,
                            'create_person'             => session('admin.nickname'),
                            'create_time'               => time()
                        ];
                    }

                    //新sku减少可用库存、虚拟仓库存,增加占用库存、配货占用
                    if ($warehouse_change_sku && $change_number) {
                        //减少可用库存,增加占用库存、配货占用
                        $_item
                            ->where(['sku' => $warehouse_change_sku])
                            ->dec('available_stock', $change_number)
                            ->inc('occupy_stock', $change_number)
                            ->inc('distribution_occupy_stock', $change_number)
                            ->update();

                        //扣减对应站点虚拟库存
                        $_platform_sku
                            ->where(['sku' => $warehouse_change_sku, 'platform_type' => $order_platform])
                            ->setDec('stock', $change_number);

                        //记录库存日志
                        $stock_data[] = [
                            'type'                      => 2,
                            'site'                      => $order_platform,
                            'modular'                   => 6,
                            'change_type'               => 11,
                            'source'                    => 1,
                            'sku'                       => $warehouse_change_sku,
                            'number_type'               => 2,
                            'order_number'              => $v['item_order_number'],
                            'public_id'                 => $work_id,
                            'available_stock_before'    => $change_item_info['available_stock'],
                            'available_stock_change'    => -$change_number,
                            'occupy_stock_before'       => $change_item_info['occupy_stock'],
                            'occupy_stock_change'       => $change_number,
                            'distribution_stock_before' => $change_item_info['distribution_occupy_stock'],
                            'distribution_stock_change' => $change_number,
                            'fictitious_before'         => $warehouse_change_info['stock'],
                            'fictitious_change'         => -$change_number,
                            'create_person'             => session('admin.nickname'),
                            'create_time'               => time()
                        ];
                    }
                } else { //子单状态是未配货
                    //原sku增加可用库存、虚拟仓库存,减少占用库存
                    if ($warehouse_original_sku && $original_number) {
                        //增加可用库存,减少占用库存
                        $_item
                            ->where(['sku' => $warehouse_original_sku])
                            ->inc('available_stock', $original_number)
                            ->dec('occupy_stock', $original_number)
                            ->update();

                        //增加对应站点虚拟库存
                        $_platform_sku
                            ->where(['sku' => $warehouse_original_sku, 'platform_type' => $order_platform])
                            ->setInc('stock', $original_number);

                        //记录库存日志
                        $stock_data[] = [
                            'type'                      => 2,
                            'site'                      => $order_platform,
                            'modular'                   => 6,
                            'change_type'               => 10,
                            'source'                    => 1,
                            'sku'                       => $warehouse_original_sku,
                            'number_type'               => 2,
                            'order_number'              => $v['item_order_number'],
                            'public_id'                 => $work_id,
                            'available_stock_before'    => $original_item_info['available_stock'],
                            'available_stock_change'    => $original_number,
                            'occupy_stock_before'       => $original_item_info['occupy_stock'],
                            'occupy_stock_change'       => -$original_number,
                            'fictitious_before'         => $warehouse_original_info['stock'],
                            'fictitious_change'         => $original_number,
                            'create_person'             => session('admin.nickname'),
                            'create_time'               => time()
                        ];
                    }

                    //新sku减少可用库存、虚拟仓库存,增加占用库存
                    if ($warehouse_change_sku && $change_number) {
                        //减少可用库存,增加占用库存
                        $_item
                            ->where(['sku' => $warehouse_change_sku])
                            ->dec('available_stock', $change_number)
                            ->inc('occupy_stock', $change_number)
                            ->update();

                        //扣减对应站点虚拟库存
                        $_platform_sku
                            ->where(['sku' => $warehouse_change_sku, 'platform_type' => $order_platform])
                            ->setDec('stock', $change_number);

                        //记录库存日志
                        $stock_data[] = [
                            'type'                      => 2,
                            'site'                      => $order_platform,
                            'modular'                   => 6,
                            'change_type'               => 10,
                            'source'                    => 1,
                            'sku'                       => $warehouse_change_sku,
                            'number_type'               => 2,
                            'order_number'              => $v['item_order_number'],
                            'public_id'                 => $work_id,
                            'available_stock_before'    => $change_item_info['available_stock'],
                            'available_stock_change'    => -$change_number,
                            'occupy_stock_before'       => $change_item_info['occupy_stock'],
                            'occupy_stock_change'       => $change_number,
                            'fictitious_before'         => $warehouse_change_info['stock'],
                            'fictitious_change'         => -$change_number,
                            'create_person'             => session('admin.nickname'),
                            'create_time'               => time()
                        ];
                    }
                }

                if ($stock_data) {
                    $_stock_log->allowField(true)->saveAll($stock_data);
                }

                //提交
                $_item->commit();
                $_platform_sku->commit();
                $_stock_log->commit();
            } catch (ValidateException $e) {
                $_item->rollback();
                $_platform_sku->rollback();
                $_stock_log->rollback();
                $this->error($e->getMessage());
            } catch (PDOException $e) {
                $_item->rollback();
                $_platform_sku->rollback();
                $_stock_log->rollback();
                $this->error($e->getMessage());
            } catch (Exception $e) {
                $_item->rollback();
                $_platform_sku->rollback();
                $_stock_log->rollback();
                $this->error($e->getMessage());
            }
        }
        return true;
    }

    /***lsw
     * 取消订单的逻辑-弃用
     * @param id 协同任务ID
     * @param order_platform 订单平台
     * @param increment_id 订单号
     */
    public function workCancelOrderOld($id, $order_platform, $increment_id, $changeRow, $type)
    {
        if (!$id || !$order_platform || !$increment_id || !$changeRow) {
            return false;
        }
        $item = new \app\admin\model\itemmanage\Item;
        $platformSku = new \app\admin\model\itemmanage\ItemPlatformSku;
        if (1 == $order_platform) {
            $db = 'database.db_zeelool';
        } elseif (2 == $order_platform) {
            $db = 'database.db_voogueme';
        } elseif (3 == $order_platform) {
            $db = 'database.db_nihao';
        } elseif (4 == $order_platform) {
            $db = 'database.db_meeloog';
        } elseif (9 == $order_platform) {
            $db = 'database.db_zeelool_es';
        } elseif (10 == $order_platform) {
            $db = 'database.db_zeelool_de';
        } elseif (11 == $order_platform) {
            $db = 'database.db_zeelool_jp';
        }
        foreach ($changeRow as $v) {
            //原先sku
            $original_sku = trim($v['original_sku']);
            //原先sku数量
            $original_number = $v['original_number'];
            //原先sku对应的仓库sku
            $whereOriginSku['platform_sku'] = $original_sku;
            $whereOriginSku['platform_type'] = $order_platform;
            $warehouse_original_sku = $platformSku->where($whereOriginSku)->value('sku');
            //求出订单对应的order_id
            $order = Db::connect($db)->table('sales_flat_order')->where(['increment_id' => $increment_id])->field('entity_id,custom_is_match_frame_new')->find();
            if (!$original_sku || !$original_number) {
                continue;
            }
            //回滚
            Db::startTrans();
            try {
                //更改sales_flat_order_item表中的sku字段
                $whereChange['order_id'] = $order['entity_id'];
                $whereChange['sku'] = $original_sku;
                $changeData['is_change_frame'] = 3;
                $updateInfo = Db::connect($db)->table('sales_flat_order_item')->where($whereChange)->update($changeData);
                if (false !== $updateInfo) {
                    if (1 == $order['custom_is_match_frame_new']) { //如果已经配过镜架需要把原先的配货占用库存扣减
                        //原先sku增加可用库存,减少占用库存
                        $original_sku_log['distribution_change_num'] = -$original_number;
                        $res = $item->where(['sku' => $warehouse_original_sku])->inc('available_stock', $original_number)->dec('distribution_occupy_stock', $original_number)->dec('occupy_stock', $original_number)->update();

                        //追加对应站点虚拟库存
                        $platformSku->where(['sku' => $warehouse_original_sku, 'platform_type' => $order_platform])->setInc('stock', $original_number);

                        if (false !== $res) {
                            //插入日志表
                            (new StockLog())->setData([
                                'type' => 2,
                                'two_type' => 7,
                                'sku' => $warehouse_original_sku,
                                'order_number' => $increment_id,
                                'public_id' => $id,
                                'distribution_stock_change' => -$original_number,
                                'available_stock_change' => $original_number,
                                'occupy_stock_change' => -$original_number,
                                'create_person' => session('admin.nickname'),
                                'create_time' => date('Y-m-d H:i:s'),
                                'remark' => '工单取消订单-订单已配镜架,SKU增加可用库存,减少配货占用,减少订单占用'
                            ]);
                        }
                    } else {
                        $res = $item->where(['sku' => $warehouse_original_sku])->inc('available_stock', $original_number)->dec('occupy_stock', $original_number)->update();

                        //追加对应站点虚拟库存
                        $platformSku->where(['sku' => $warehouse_original_sku, 'platform_type' => $order_platform])->setInc('stock', $original_number);

                        if (false !== $res) {
                            //插入日志表
                            (new StockLog())->setData([
                                'type' => 2,
                                'two_type' => 6,
                                'sku' => $warehouse_original_sku,
                                'order_number' => $increment_id,
                                'public_id' => $id,
                                'available_stock_change' => $original_number,
                                'occupy_stock_change' => -$original_number,
                                'create_person' => session('admin.nickname'),
                                'create_time' => date('Y-m-d H:i:s'),
                                'remark' => '工单取消订单-订单未配镜架,SKU增加可用库存,减少订单占用'
                            ]);
                        }
                    }
                }
                Db::commit();
            } catch (ValidateException $e) {
                Db::rollback();
                $this->error($e->getMessage());
            } catch (PDOException $e) {
                Db::rollback();
                $this->error($e->getMessage());
            } catch (Exception $e) {
                Db::rollback();
                $this->error($e->getMessage());
            }
        }
    }

    /**
     * 取消订单-库存处理
     * @param int $work_id 工单ID
     * @param int $order_platform 平台类型
     * @param string $increment_id 订单号
     * @param array $change_row change_sku表数据
     * @Author lzh
     * @return bool
     */
    public function workCancelOrder($work_id, $order_platform, $increment_id, $change_row)
    {
        if (!$work_id || !$order_platform || !$increment_id || !$change_row) return false;

        $_item = new Item();
        $_platform_sku = new ItemPlatformSku();
        $_stock_log = new StockLog();
        $_new_order_item_process = new NewOrderItemProcess();

        //开始事务
        $_item->startTrans();
        $_platform_sku->startTrans();
        $_stock_log->startTrans();
        try {
            $stock_log_data = [];
            foreach ($change_row as $v) {
                //sku数量
                $original_number = $v['original_number'] ?: 1;

                //获取sku
                $arr = explode('-', trim($v['original_sku']));
                $original_sku = 2 < count($arr) ? $arr[0] . '-' . $arr[1] : trim($v['original_sku']);

                if (!$original_sku) continue;

                //仓库sku、库存
                $warehouse_original_info = $_platform_sku
                    ->field('sku,stock')
                    ->where(['platform_sku'=>$original_sku,'platform_type'=>$order_platform])
                    ->find()
                ;
                $warehouse_original_sku = $warehouse_original_info['sku'];

                //商品表相关库存
                $original_item_info = $_item
                    ->field('occupy_stock,available_stock,distribution_occupy_stock')
                    ->where(['sku'=>$warehouse_original_sku])
                    ->find()
                ;

                //获取子单状态
                $distribution_status = $_new_order_item_process->where(['item_order_number' => $v['item_order_number']])->value('distribution_status');

                //子单状态大于待配货
                if (2 < $distribution_status) {
                    //增加可用库存,减少占用库存、配货占用
                    $_item
                        ->where(['sku' => $warehouse_original_sku])
                        ->inc('available_stock', $original_number)
                        ->dec('occupy_stock', $original_number)
                        ->dec('distribution_occupy_stock', $original_number)
                        ->update();

                    //增加对应站点虚拟库存
                    $_platform_sku
                        ->where(['sku' => $warehouse_original_sku, 'platform_type' => $order_platform])
                        ->setInc('stock', $original_number);

                    //记录库存日志
                    $stock_log_data[] = [
                        'type'                      => 2,
                        'site'                      => $order_platform,
                        'modular'                   => 7,
                        'change_type'               => 13,
                        'source'                    => 1,
                        'sku'                       => $warehouse_original_sku,
                        'number_type'               => 2,
                        'order_number'              => $v['item_order_number'],
                        'public_id'                 => $work_id,
                        'available_stock_before'    => $original_item_info['available_stock'],
                        'available_stock_change'    => $original_number,
                        'occupy_stock_before'       => $original_item_info['occupy_stock'],
                        'occupy_stock_change'       => -$original_number,
                        'distribution_stock_before' => $original_item_info['distribution_occupy_stock'],
                        'distribution_stock_change' => -$original_number,
                        'fictitious_before'         => $warehouse_original_info['stock'],
                        'fictitious_change'         => $original_number,
                        'create_person'             => session('admin.nickname'),
                        'create_time'               => time()
                    ];
                } else {//子单状态是未配货
                    //增加可用库存,减少占用库存
                    $_item
                        ->where(['sku' => $warehouse_original_sku])
                        ->inc('available_stock', $original_number)
                        ->dec('occupy_stock', $original_number)
                        ->update();

                    //增加对应站点虚拟库存
                    $_platform_sku
                        ->where(['sku' => $warehouse_original_sku, 'platform_type' => $order_platform])
                        ->setInc('stock', $original_number);

                    //记录库存日志
                    $stock_log_data[] = [
                        'type'                      => 2,
                        'site'                      => $order_platform,
                        'modular'                   => 7,
                        'change_type'               => 12,
                        'source'                    => 1,
                        'sku'                       => $warehouse_original_sku,
                        'number_type'               => 2,
                        'order_number'              => $v['item_order_number'],
                        'public_id'                 => $work_id,
                        'available_stock_before'    => $original_item_info['available_stock'],
                        'available_stock_change'    => $original_number,
                        'occupy_stock_before'       => $original_item_info['occupy_stock'],
                        'occupy_stock_change'       => -$original_number,
                        'fictitious_before'         => $warehouse_original_info['stock'],
                        'fictitious_change'         => $original_number,
                        'create_person'             => session('admin.nickname'),
                        'create_time'               => time()
                    ];
                }
            }

            $_stock_log->allowField(true)->saveAll($stock_log_data);

            //提交
            $_item->commit();
            $_platform_sku->commit();
            $_stock_log->commit();
        } catch (ValidateException $e) {
            $_item->rollback();
            $_platform_sku->rollback();
            $_stock_log->rollback();
            $this->error($e->getMessage());
        } catch (PDOException $e) {
            $_item->rollback();
            $_platform_sku->rollback();
            $_stock_log->rollback();
            $this->error($e->getMessage());
        } catch (Exception $e) {
            $_item->rollback();
            $_platform_sku->rollback();
            $_stock_log->rollback();
            $this->error($e->getMessage());
        }

        return true;
    }

    /***lsw
     * 赠品和补发的逻辑逻辑-弃用
     * @param id 协同任务ID
     * @param order_platform 订单平台
     * @param increment_id 订单号
     */
    public function workPresentOld($id, $order_platform, $increment_id, $changeRow, $type)
    {
        if (!$id || !$order_platform || !$increment_id || !$changeRow) {
            return false;
        }
        $item = new \app\admin\model\itemmanage\Item;
        $platformSku = new \app\admin\model\itemmanage\ItemPlatformSku;
        foreach ($changeRow as $v) {
            $arr = explode('-', $v['original_sku']);
            if (!empty($arr[1])) {
                $original_sku = $arr[0] . '-' . $arr[1];
            } else {
                $original_sku = trim($v['original_sku']);
            }
            //原先sku
            //$original_sku    = trim($v['original_sku']);
            //原先sku数量
            $original_number = $v['original_number'];
            //原先sku对应的仓库sku
            $whereOriginSku['platform_sku'] = $original_sku;
            $whereOriginSku['platform_type'] = $order_platform;
            $warehouse_original_sku = $platformSku->where($whereOriginSku)->value('sku');
            //回滚
            Db::startTrans();
            try {
                if ($type == 3) { //赠品
                    $two_type = 9;
                    $res = $item->where(['sku' => $warehouse_original_sku])->dec('available_stock', $original_number)->dec('stock', $original_number)->update();
                } elseif ($type == 4) { //补发
                    $two_type = 8;
                    $res = $item->where(['sku' => $warehouse_original_sku])->dec('available_stock', $original_number)->inc('occupy_stock', $original_number)->update();
                }

                //追加对应站点虚拟库存
                $platformSku->where(['sku' => $warehouse_original_sku, 'platform_type' => $order_platform])->setDec('stock', $original_number);

                if (false !== $res) {
                    $data = [
                        'type' => 2,
                        'two_type' => $two_type ?: 0,
                        'sku' => $warehouse_original_sku,
                        'order_number' => $increment_id,
                        'public_id' => $id,
                        'available_stock_change' => -$original_number,
                        'create_person' => session('admin.nickname'),
                        'create_time' => date('Y-m-d H:i:s'),
                        'remark' => '工单补发、赠品-SKU减少可用库存,增加订单占用'
                    ];
                    if ($type == 3) {
<<<<<<< HEAD
                        $data['stock_change'] = -$original_number;
=======
                        $data['stock_change']        = -$original_number;
>>>>>>> bcbc9da3
                    } elseif ($type == 4) {
                        $data['occupy_stock_change'] = $original_number;
                    }
                    //插入日志表
                    (new StockLog())->setData($data);
                }

                Db::commit();
            } catch (ValidateException $e) {
                Db::rollback();
                $this->error($e->getMessage());
            } catch (PDOException $e) {
                Db::rollback();
                $this->error($e->getMessage());
            } catch (Exception $e) {
                Db::rollback();
                $this->error($e->getMessage());
            }
        }
    }

    /**
     * 赠品、补发-库存处理
     * @param int $work_id 工单ID
     * @param int $order_platform 平台类型
     * @param string $increment_id 订单号
     * @param array $change_row change_sku表数据
     * @param int $type 类型：1增品 2补发
     * @Author lzh
     * @return bool
     */
    public function workPresent($work_id, $order_platform, $increment_id, $change_row, $type)
    {
        if (!$work_id || !$order_platform || !$increment_id || !$change_row) return false;

        $_item = new Item();
        $_platform_sku = new ItemPlatformSku();
        $_stock_log = new StockLog();

        foreach ($change_row as $v) {
            //获取sku
            $arr = explode('-', trim($v['original_sku']));
            $original_sku = 2 < count($arr) ? $arr[0] . '-' . $arr[1] : trim($v['original_sku']);

            if (!$original_sku) continue;

            //sku数量
            $original_number = $v['original_number'];

            //仓库sku、库存
            $warehouse_original_info = $_platform_sku
                ->field('sku,stock')
                ->where(['platform_sku'=>$original_sku, 'platform_type' => $order_platform])
                ->find()
            ;
            $warehouse_original_sku = $warehouse_original_info['sku'];

            //获取当前可用库存、总库存
            $item_before = $_item
                ->field('available_stock,occupy_stock,stock')
                ->where(['sku' => $warehouse_original_sku])
                ->find()
            ;

            //开启事务
            $_item->startTrans();
            $_platform_sku->startTrans();
            $_stock_log->startTrans();
            try {
                if (1 == $type) { //赠品
                    //减少可用库存、总库存
                    $_item
                        ->where(['sku' => $warehouse_original_sku])
                        ->dec('available_stock', $original_number)
                        ->dec('stock', $original_number)
                        ->update();
                } else { //补发
                    //减少可用库存，增加占用库存
                    $_item
                        ->where(['sku' => $warehouse_original_sku])
                        ->dec('available_stock', $original_number)
                        ->inc('occupy_stock', $original_number)->update();
                }

                //扣减对应站点虚拟库存
                $_platform_sku
                    ->where(['sku' => $warehouse_original_sku, 'platform_type' => $order_platform])
                    ->setDec('stock', $original_number);

                //记录库存日志
                $_stock_log->setData([
                    'type'                      => 2,
                    'site'                      => $order_platform,
                    'modular'                   => 1 == $type ? 9 : 8,
                    'change_type'               => 1 == $type ? 15 : 14,
                    'source'                    => 1,
                    'sku'                       => $warehouse_original_sku,
                    'number_type'              => 1,
                    'order_number'              => $increment_id,
                    'public_id'                 => $work_id,
                    'available_stock_before'    => $item_before['available_stock'],
                    'available_stock_change'    => -$original_number,
                    'stock_before'              => 1 == $type ? $item_before['stock'] : 0,
                    'stock_change'              => 1 == $type ? -$original_number : 0,
                    'occupy_stock_before'       => 2 == $type ? $item_before['occupy_stock'] : 0,
                    'occupy_stock_change'       => 2 == $type ? $original_number : 0,
                    'fictitious_before'         => $warehouse_original_info['stock'],
                    'fictitious_change'         => -$original_number,
                    'create_person'             => session('admin.nickname'),
                    'create_time'               => time()
                ]);

                $_item->commit();
                $_platform_sku->commit();
                $_stock_log->commit();
            } catch (ValidateException $e) {
                $_item->rollback();
                $_platform_sku->rollback();
                $_stock_log->rollback();
                $this->error($e->getMessage());
            } catch (PDOException $e) {
                $_item->rollback();
                $_platform_sku->rollback();
                $_stock_log->rollback();
                $this->error($e->getMessage());
            } catch (Exception $e) {
                $_item->rollback();
                $_platform_sku->rollback();
                $_stock_log->rollback();
                $this->error($e->getMessage());
            }
        }
        return true;
    }

}<|MERGE_RESOLUTION|>--- conflicted
+++ resolved
@@ -713,10 +713,7 @@
                             ->where('sku', $v['sku'])
                             ->field('stock')
                             ->select();
-<<<<<<< HEAD
-=======
                         $num_num = 0;
->>>>>>> bcbc9da3
                         foreach ($whole_num as $kk => $vv) {
                             $num_num += abs($vv['stock']);
                         }
@@ -726,12 +723,8 @@
                         $stock_num = $v['error_qty'];
                         //计算当前sku的总虚拟库存 如果总的为0 表示当前所有平台的此sku都为0 此时入库的话按照平均规则分配 例如五个站都有此品 那么比例就是20%
                         $stock_all_num = array_sum(array_column($item_platform_sku, 'stock'));
-<<<<<<< HEAD
-                        if ($stock_all_num == 0) {
-=======
-                        
+
                         if ($stock_all_num == 0 || $stock_all_num < 0) {
->>>>>>> bcbc9da3
                             $rate_rate = 1 / $all_num;
                             foreach ($item_platform_sku as $key => $val) {
                                 //最后一个站点 剩余数量分给最后一个站
@@ -2319,11 +2312,7 @@
                         'remark' => '工单补发、赠品-SKU减少可用库存,增加订单占用'
                     ];
                     if ($type == 3) {
-<<<<<<< HEAD
                         $data['stock_change'] = -$original_number;
-=======
-                        $data['stock_change']        = -$original_number;
->>>>>>> bcbc9da3
                     } elseif ($type == 4) {
                         $data['occupy_stock_change'] = $original_number;
                     }
