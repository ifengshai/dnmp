--- conflicted
+++ resolved
@@ -422,47 +422,10 @@
                         $data['receiving_time'] = date('Y-m-d H:i:s');
                         $this->purchase->where(['id' => $v['purchase_id']])->update($data);
 
-<<<<<<< HEAD
-                        foreach ($list as $val) {
-                            //比例
-                            $rate_arr = Db::name('new_product_mapping')
-                                ->where(['sku'=>$val['sku'],'replenish_id'=>$replenish_id])
-                                ->field('website_type,rate')
-                                ->select();
-                            //数量
-                            $all_num = count($rate_arr);
-                            //在途库存数量
-                            $stock_num = $val['arrival_num'];
-                            //在途库存分站 更新映射关系表
-                            foreach ($rate_arr as $key => $vall) {
-                                //最后一个站点 剩余数量分给最后一个站
-                                if (($all_num - $key) == 1) {
-                                    //根据sku站点类型进行在途库存的分配 签收完成之后在途库存就变成了待入库的数量
-                                    $item_platform->where(['sku'=>$val['sku'],'platform_type'=>$vall['website_type']])->setDec('plat_on_way_stock',$stock_num);
-                                    //更新待入库数量
-                                    $item_platform->where(['sku'=>$val['sku'],'platform_type'=>$vall['website_type']])->setInc('wait_instock_num',$stock_num);
-                                } else {
-                                    $num = round($val['arrival_num'] * $vall['rate']);
-                                    $stock_num -= $num;
-                                    $item_platform->where(['sku' => $val['sku'], 'platform_type' => $vall['website_type']])->setDec('plat_on_way_stock', $num);
-                                    //更新待入库数量
-                                    $item_platform->where(['sku'=>$val['sku'],'platform_type'=>$vall['website_type']])->setInc('wait_instock_num',$num);
-                                }
-                            }
-                            //减总的在途库存也就是商品表里的在途库存
-                            $item->where(['sku' => $val['sku']])->setDec('on_way_stock', $val['arrival_num']);
-                            //减在途加待入库数量
-                            $item->where(['sku' => $val['sku']])->setInc('wait_instock_num', $val['arrival_num']);
-                        }
-                    } else {
-                        if ($v['purchase_id']) {
-                            $list = $this->purchase_item->where(['purchase_id' => $v['purchase_id']])->select();
-=======
                         //签收扣减在途库存
 
                         if ($v['batch_id']) {
                             $list = $batch_item->where(['purchase_batch_id' => $v['batch_id']])->select();
->>>>>>> fea69df9
                             //根据采购单id获取补货单id再获取最初提报的比例
                             $replenish_id = Db::name('purchase_order')->where('id', $v['purchase_id'])->value('replenish_id');
 
@@ -530,8 +493,6 @@
                                         $item_platform->where(['sku' => $val['sku'], 'platform_type' => $vall['website_type']])->setInc('wait_instock_num', $num);
                                     }
                                 }
-<<<<<<< HEAD
-=======
                                 //插入日志表
                                 (new StockLog())->setData([
                                     'type' => 2,
@@ -551,13 +512,9 @@
                                     //关联采购单
                                     'number_type' => 7,
                                 ]);
->>>>>>> fea69df9
                                 //减总的在途库存也就是商品表里的在途库存
                                 $item->where(['sku' => $val['sku']])->setDec('on_way_stock', $val['arrival_num']);
                                 //减在途加待入库数量
-<<<<<<< HEAD
-                                $item->where(['sku' => $val['sku']])->setInc('wait_instock_num', $val['purchase_num']);
-=======
                                 $item->where(['sku' => $val['sku']])->setInc('wait_instock_num', $val['arrival_num']);
 
                             }
@@ -655,7 +612,6 @@
                                     $item->where(['sku' => $val['sku']])->setInc('wait_instock_num', $val['purchase_num']);
 
                                 }
->>>>>>> fea69df9
                             }
                         }
                     }
