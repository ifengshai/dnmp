<?php

namespace app\admin\controller\warehouse;

use app\admin\model\warehouse\ProductBarCodeItem;
use app\common\controller\Backend;
use PhpOffice\PhpSpreadsheet\Cell\Coordinate;
use PhpOffice\PhpSpreadsheet\Reader\Csv;
use PhpOffice\PhpSpreadsheet\Reader\Xls;
use PhpOffice\PhpSpreadsheet\Reader\Xlsx;
use PhpOffice\PhpSpreadsheet\Spreadsheet;
use think\Db;
use think\Exception;
use think\exception\PDOException;
use think\exception\ValidateException;
use app\admin\model\warehouse\OutStockLog;
use app\admin\model\StockLog;

/**
 * 出库单管理
 *
 * @icon fa fa-circle-o
 */
class Outstock extends Backend
{

    /**
     * Outstock模型对象
     * @var \app\admin\model\warehouse\Outstock
     */
    protected $model = null;

    //当前是否为关联查询
    protected $relationSearch = true;

    public function _initialize()
    {
        parent::_initialize();
        $this->model = new \app\admin\model\warehouse\Outstock;
        $this->type = new \app\admin\model\warehouse\OutstockType;
        $this->item = new \app\admin\model\warehouse\OutStockItem;
    }

    /**
     * 默认生成的控制器所继承的父类中有index/add/edit/del/multi五个基础方法、destroy/restore/recyclebin三个回收站方法
     * 因此在当前控制器中可不用编写增删改查的代码,除非需要自己控制这部分逻辑
     * 需要将application/admin/library/traits/Backend.php中对应的方法复制到当前控制器,然后进行修改
     */


    /**
     * 查看
     */
    public function index()
    {
        //设置过滤方法
        $this->request->filter(['strip_tags']);
        if ($this->request->isAjax()) {
            //如果发送的来源是Selectpage，则转发到Selectpage
            if ($this->request->request('keyField')) {
                return $this->selectpage();
            }

            //自定义sku搜索
            $filter = json_decode($this->request->get('filter'), true);
            if ($filter['sku']) {
                $smap['sku'] = ['like', '%' . $filter['sku'] . '%'];
                $ids = $this->item->where($smap)->column('out_stock_id');
                $map['outstock.id'] = ['in', $ids];
                unset($filter['sku']);
                $this->request->get(['filter' => json_encode($filter)]);
            }


            list($where, $sort, $order, $offset, $limit) = $this->buildparams();
            $total = $this->model
                ->with(['outstocktype'])
                ->where($where)
                ->where($map)
                ->order($sort, $order)
                ->count();

            $list = $this->model
                ->with(['outstocktype'])
                ->where($where)
                ->where($map)
                ->order($sort, $order)
                ->limit($offset, $limit)
                ->select();
            $list = collection($list)->toArray();
            $result = array("total" => $total, "rows" => $list);

            return json($result);
        }
        return $this->view->fetch();
    }


    /**
     * 出库单批量导出
     */
    public function batch_export_xls()
    {
        set_time_limit(0);
        ini_set('memory_limit', '512M');

        $ids = input('id_params');
        if (!empty($ids)) {
            $item_map['s.out_stock_id'] = ['in', $ids];
        }
        $list = $this->model
            ->alias('o')
            ->join(['fa_out_stock_item' => 's'], 'o.id = s.out_stock_id')
            ->field('o.create_person,o.createtime,o.out_stock_number,s.sku,s.out_stock_num')
            ->order('o.id desc')
            ->where($item_map)
            ->select();
        $list = collection($list)->toArray();


        $spreadsheet = new Spreadsheet();

        //常规方式：利用setCellValue()填充数据
        $spreadsheet->setActiveSheetIndex(0)
            ->setCellValue("A1", "出库单号")
            ->setCellValue("B1", "SKU")
            ->setCellValue("C1", "出库数量")
            ->setCellValue("D1", "创建人")
            ->setCellValue("E1", "创建时间");


        // Rename worksheet
        $spreadsheet->setActiveSheetIndex(0)->setTitle('出库列表数据');


        foreach ($list as $key => $value) {
            $spreadsheet->getActiveSheet()->setCellValue("A" . ($key * 1 + 2), $value['out_stock_number']);
            $spreadsheet->getActiveSheet()->setCellValue("B" . ($key * 1 + 2), $value['sku']);
            $spreadsheet->getActiveSheet()->setCellValue("C" . ($key * 1 + 2), $value['out_stock_num']);
            $spreadsheet->getActiveSheet()->setCellValue("D" . ($key * 1 + 2), $value['create_person']);
            $spreadsheet->getActiveSheet()->setCellValue("E" . ($key * 1 + 2), $value['createtime']);
        }

        //设置宽度
        $spreadsheet->getActiveSheet()->getColumnDimension('A')->setWidth(32);
        $spreadsheet->getActiveSheet()->getColumnDimension('B')->setWidth(20);
        $spreadsheet->getActiveSheet()->getColumnDimension('C')->setWidth(20);
        $spreadsheet->getActiveSheet()->getColumnDimension('D')->setWidth(20);
        $spreadsheet->getActiveSheet()->getColumnDimension('E')->setWidth(20);

        $spreadsheet->getDefaultStyle()->getFont()->setName('微软雅黑')->setSize(12);


        //自动换行
        $spreadsheet->getDefaultStyle()->getAlignment()->setWrapText(true);

        //设置边框
        $border = [
            'borders' => [
                'allBorders' => [
                    'borderStyle' => \PhpOffice\PhpSpreadsheet\Style\Border::BORDER_THIN, // 设置border样式
                    'color' => ['argb' => 'FF000000'], // 设置border颜色
                ],
            ],
        ];


        $setBorder = 'A1:' . $spreadsheet->getActiveSheet()->getHighestColumn() . $spreadsheet->getActiveSheet()->getHighestRow();
        $spreadsheet->getActiveSheet()->getStyle($setBorder)->applyFromArray($border);

        // $spreadsheet->getActiveSheet()->getStyle('A1:Z'.$key)->getAlignment()->setHorizontal(\PhpOffice\PhpSpreadsheet\Style\Alignment::HORIZONTAL_CENTER);
        $spreadsheet->getActiveSheet()->getStyle('A1:E' . $spreadsheet->getActiveSheet()->getHighestRow())->getAlignment()->setHorizontal(\PhpOffice\PhpSpreadsheet\Style\Alignment::HORIZONTAL_CENTER);
        $spreadsheet->getActiveSheet()->getStyle('A1:E' . $spreadsheet->getActiveSheet()->getHighestRow())->getAlignment()->setVertical(\PhpOffice\PhpSpreadsheet\Style\Alignment::VERTICAL_CENTER);

        // Set active sheet index to the first sheet, so Excel opens this as the first sheet
        $spreadsheet->setActiveSheetIndex(0);
        // return exportExcel($spreadsheet, 'xls', '登陆日志');
        $format = 'xlsx';
        $savename = '出库单' . date("YmdHis", time());;
        // dump($spreadsheet);

        // if (!$spreadsheet) return false;
        if ($format == 'xls') {
            //输出Excel03版本
            header('Content-Type:application/vnd.ms-excel');
            $class = "\PhpOffice\PhpSpreadsheet\Writer\Xls";
        } elseif ($format == 'xlsx') {
            //输出07Excel版本
            header('Content-Type: application/vnd.openxmlformats-officedocument.spreadsheetml.sheet');
            $class = "\PhpOffice\PhpSpreadsheet\Writer\Xlsx";
        }

        //输出名称
        header('Content-Disposition: attachment;filename="' . $savename . '.' . $format . '"');
        //禁止缓存
        header('Cache-Control: max-age=0');
        $writer = new $class($spreadsheet);

        $writer->save('php://output');
    }


    /**
     * 添加
     */
    public function add()
    {
        if ($this->request->isPost()) {
            $params = $this->request->post("row/a");
            if ($params) {
                $params = $this->preExcludeFields($params);
                // dump($params);die;

                if ($this->dataLimit && $this->dataLimitFieldAutoFill) {
                    $params[$this->dataLimitField] = $this->auth->id;
                }
                $result = false;
                Db::startTrans();
                try {
                    //是否采用模型验证
                    if ($this->modelValidate) {
                        $name = str_replace("\\model\\", "\\validate\\", get_class($this->model));
                        $validate = is_bool($this->modelValidate) ? ($this->modelSceneValidate ? $name . '.add' : $name) : $this->modelValidate;
                        $this->model->validateFailException(true)->validate($validate);
                    }

                    $sku = $this->request->post("sku/a");
                    $out_stock_num = $this->request->post("out_stock_num/a");
                    // dump($sku);dump($out_stock_num);die;
                    if (count(array_filter($sku)) < 1) {
                        $this->error('sku不能为空！！');
                    }
                    if (count($sku) != count(array_unique($sku))) {
                        $this->error('请不要填写相同的sku');
                    }
                    foreach (array_filter($sku) as $k => $v) {
                        $item_platform_sku = new \app\admin\model\itemmanage\ItemPlatformSku();

                        $sku_platform = $item_platform_sku->where(['sku' => $v, 'platform_type' => $params['platform_id']])->find();
                        if (!$sku_platform) {
                            $this->error('此sku：' . $v . '没有同步至此平台，请先同步后重试');
                        }
                        if ($out_stock_num[$k] > $sku_platform['stock']) {
                            $this->error('sku：' . $v . '出库数量不能大于当前站点虚拟仓库存');
                        }
                    }

                    $params['create_person'] = session('admin.nickname');
                    $params['createtime'] = date('Y-m-d H:i:s', time());
                    $result = $this->model->allowField(true)->save($params);

                    //添加入库信息
                    if ($result !== false) {

                        $data = [];
                        foreach (array_filter($sku) as $k => $v) {
                            $data[$k]['sku'] = $v;
                            $data[$k]['out_stock_num'] = $out_stock_num[$k];
                            $data[$k]['out_stock_id'] = $this->model->id;
                        }
                        //批量添加
                        $this->item->allowField(true)->saveAll($data);
                    }

                    Db::commit();
                } catch (ValidateException $e) {
                    Db::rollback();
                    $this->error($e->getMessage());
                } catch (PDOException $e) {
                    Db::rollback();
                    $this->error($e->getMessage());
                } catch (Exception $e) {
                    Db::rollback();
                    $this->error($e->getMessage());
                }
                if ($result !== false) {
                    $this->success('添加成功！！', '', url('index'));
                } else {
                    $this->error(__('No rows were inserted'));
                }
            }
            $this->error(__('Parameter %s can not be empty', ''));
        }
        //查询出库分类
        $type = $this->type->where('is_del', 1)->select();
        $this->assign('type', $type);


        //质检单
        $outstock_number = 'OUT' . date('YmdHis') . rand(100, 999) . rand(100, 999);
        $this->assign('outstock_number', $outstock_number);
        return $this->view->fetch();
    }

    /**
     * 编辑
     */
    public function edit($ids = null)
    {
        $row = $this->model->get($ids);
        if (!$row) {
            $this->error(__('No Results were found'));
        }
        $adminIds = $this->getDataLimitAdminIds();
        if (is_array($adminIds)) {
            if (!in_array($row[$this->dataLimitField], $adminIds)) {
                $this->error(__('You have no permission'));
            }
        }

        //判断状态是否为新建
        if ($row['status'] > 0) {
            $this->error('只有新建状态才能编辑！！', url('index'));
        }


        if ($this->request->isPost()) {
            $params = $this->request->post("row/a");
            if ($params) {
                $params = $this->preExcludeFields($params);
                $result = false;
                Db::startTrans();
                try {
                    //是否采用模型验证
                    if ($this->modelValidate) {
                        $name = str_replace("\\model\\", "\\validate\\", get_class($this->model));
                        $validate = is_bool($this->modelValidate) ? ($this->modelSceneValidate ? $name . '.edit' : $name) : $this->modelValidate;
                        $row->validateFailException(true)->validate($validate);
                    }

                    $sku = $this->request->post("sku/a");
                    $out_stock_num = $this->request->post("out_stock_num/a");

                    if (count(array_filter($sku)) < 1) {
                        $this->error('sku不能为空！！');
                    }
                    if (count($sku) != count(array_unique($sku))) {
                        $this->error('请不要填写相同的sku');
                    }
                    foreach (array_filter($sku) as $k => $v) {
                        $item_platform_sku = new \app\admin\model\itemmanage\ItemPlatformSku();

                        $sku_platform = $item_platform_sku->where(['sku' => $v, 'platform_type' => $params['platform_id']])->find();
                        if (!$sku_platform) {
                            $this->error('此sku：' . $v . '没有同步至此平台，请先同步后重试');
                        }
                        if ($out_stock_num[$k] > $sku_platform['stock']) {
                            $this->error('sku：' . $v . '出库数量不能大于当前站点虚拟仓库存');
                        }
                    }
                    $result = $row->allowField(true)->save($params);

                    //修改产品
                    if ($result !== false) {
                        $item_id = $this->request->post("item_id/a");
                        $data = [];
                        foreach (array_filter($sku) as $k => $v) {
                            $data[$k]['sku'] = $v;
                            $data[$k]['out_stock_num'] = $out_stock_num[$k];
                            if (@$item_id[$k]) {
                                $data[$k]['id'] = $item_id[$k];
                            } else {
                                $data[$k]['out_stock_id'] = $ids;
                            }
                        }
                        //批量添加
                        $this->item->allowField(true)->saveAll($data);
                    }
                    Db::commit();
                } catch (ValidateException $e) {
                    Db::rollback();
                    $this->error($e->getMessage());
                } catch (PDOException $e) {
                    Db::rollback();
                    $this->error($e->getMessage());
                } catch (Exception $e) {
                    Db::rollback();
                    $this->error($e->getMessage());
                }
                if ($result !== false) {
                    $this->success();
                } else {
                    $this->error(__('No rows were updated'));
                }
            }
            $this->error(__('Parameter %s can not be empty', ''));
        }

        //查询入库分类
        $type = $this->type->where('is_del', 1)->select();
        $this->assign('type', $type);


        /***********查询出库商品信息***************/
        //查询入库单商品信息
        $item_map['out_stock_id'] = $ids;
        $item = $this->item->where($item_map)->select();
        $this->iitem = new \app\admin\model\itemmanage\Item;
        $itemplatform = new \app\admin\model\itemmanage\ItemPlatformSku();
        //查询数据以显示在出库单编辑界面
        foreach ($item as $k => $v) {
            $res = $this->iitem->getGoodsInfo($item[$k]['sku']);
            $item[$k]['stock'] = $res['stock'];
            //名字
            $item[$k]['name'] = $res['name'];
            //实时库存
            $item[$k]['now_stock'] = $res['stock'] - $res['distribution_occupy_stock'];
            //可用库存
            $item[$k]['available_stock'] = $res['available_stock'];
            //占用库存
            $item[$k]['occupy_stock'] = $res['occupy_stock'];
            $info = $itemplatform->where(['sku' => $item[$k]['sku'], 'platform_type' => $row['platform_id']])->field('stock')->find();
            //虚拟仓库存
            $item[$k]['platform_stock'] = $info['stock'];
        }
        //
        //         dump(collection($row)->toArray());
        // dump(collection($item)->toArray());die;
        $this->assign('item', $item);
        $this->view->assign("row", $row);
        return $this->view->fetch();
    }

    /**
     * 编辑
     */
    public function detail($ids = null)
    {
        $row = $this->model->get($ids);
        if (!$row) {
            $this->error(__('No Results were found'));
        }
        $adminIds = $this->getDataLimitAdminIds();
        if (is_array($adminIds)) {
            if (!in_array($row[$this->dataLimitField], $adminIds)) {
                $this->error(__('You have no permission'));
            }
        }

        //查询入库分类
        $type = $this->type->where('is_del', 1)->select();

        $this->assign('type', $type);


        /***********查询出库商品信息***************/
        //查询入库单商品信息
        $item_map['out_stock_id'] = $ids;
        $item = $this->item->where($item_map)->select();
        $this->assign('item', $item);
        $this->view->assign("row", $row);
        return $this->view->fetch();
    }

    //删除入库单里的商品信息
    public function deleteItem()
    {
        $id = input('id');
        $res = $this->item->destroy($id);
        if ($res) {
            $this->success();
        } else {
            $this->error();
        }
    }

    /**
     * 审核
     */
    public function setStatus()
    {
        $ids = $this->request->post("ids/a");
        if (!$ids) {
            $this->error('缺少参数！！');
        }
        $map['id'] = ['in', $ids];
        $row = $this->model->where($map)->select();
        foreach ($row as $v) {
            if ($v['status'] !== 1) {
                $this->error('只有待审核状态才能操作！！');
            }
        }

        //查询入库单商品信息
        $where['out_stock_id'] = ['in', $ids];
        $list = $this->item
            ->alias('a')
            ->join('fa_out_stock o', 'a.out_stock_id = o.id')
            ->where($where)
            ->select();
        $data['status'] = input('status');
        $platform = new \app\admin\model\itemmanage\ItemPlatformSku();
        if ($data['status'] == 2) {
            //批量审核出库 扣减sku的总数量不能大于当前sku的虚拟仓库存量
            $arr = [];
            foreach ($list as $k => $v) {
                if (!$arr[$v['sku']]) {
                    $arr[$v['sku']]['num'] = $v['out_stock_num'];
                    $arr[$v['sku']]['platform_type'] = $v['platform_id'];
                } else {
                    $arr[$v['sku']]['num'] = $v['out_stock_num'] + $arr[$v['sku']]['num'];
                }
            }
            foreach ($arr as $k => $v) {
                $item_platform_sku = $platform->where(['sku' => $k, 'platform_type' => $v['platform_type']])->find();
                if ($v['num'] > $item_platform_sku['stock']) {
                    $this->error('出库的数量大于sku:' . $k . '的虚拟仓库存，请检查后重试');
                }
            }
        }
        $res = $this->model->allowField(true)->isUpdate(true, $map)->save($data);
        $item = new \app\admin\model\itemmanage\Item;
        if ($res != false) {
            /**
             * @todo 审核通过扣减库存逻辑
             */ (new StockLog())->startTrans();
            $platform->startTrans();
            $item->startTrans();
            Db::startTrans();
            try {
                if ($data['status'] == 2) {

                    //出库扣减库存
                    $stock_data = [];
                    foreach ($list as $v) {
                        //扣除商品表商品总库存
                        //总库存

                        $item_map['sku'] = $v['sku'];
                        $sku_item = $item->where($item_map)->find();
                        $item_platform_sku = $platform->where(['sku' => $v['sku'], 'platform_type' => $v['platform_id']])->find();

                        $item->where($item_map)->dec('stock', $v['out_stock_num'])->dec('available_stock', $v['out_stock_num'])->update();
                        //直接扣减此平台sku的库存
                        $platform->where(['sku' => $v['sku'], 'platform_type' => $v['platform_id']])->dec('stock', $v['out_stock_num'])->update();

                        //插入日志表
                        (new StockLog())->setData([
                            //'大站点类型：1网站 2魔晶',
                            'type' => 2,
                            //'站点类型：1Zeelool  2Voogueme 3Nihao 4Meeloog 5Wesee 8Amazon 9Zeelool_es 10Zeelool_de 11Zeelool_jp'
                            'site' => $v['platform_id'],
                            //'模块：1普通订单 2配货 3质检 4审单 5异常处理 6更改镜架 7取消订单 8补发 9赠品 10采购入库 11出入库 12盘点 13调拨'
                            'modular' => 11,
                            //'变动类型：1非预售下单 2预售下单-虚拟仓>0 3预售下单-虚拟仓<0 4配货 5质检拒绝-镜架报损 6审单-成功 7审单-配错镜框
                            // 8加工异常打回待配货 9印logo异常打回待配货 10更改镜架-配镜架前 11更改镜架-配镜架后 12取消订单-配镜架前 13取消订单-配镜架后
                            // 14补发 15赠品 16采购-有比例入库 17采购-没有比例入库 18手动入库 19手动出库 20盘盈入库 21盘亏出库 22调拨 23调拨 24库存调拨'
                            'change_type' => 19,
                            // '关联sku'
                            'sku' => $v['sku'],
                            //'关联订单号或子单号'
                            'order_number' => $v['out_stock_number'],
                            //'关联变化的ID'
                            'public_id' => 0,
                            //'操作端：1PC端 2PDA'
                            'source' => 1,
                            //'总库存变动前'
                            'stock_before' => $sku_item['stock'],
                            //'总库存变化量：正数为加，负数为减'
                            'stock_change' => -$v['out_stock_num'],
                            //'可用库存变动前'
                            'available_stock_before' => $sku_item['available_stock'],
                            //'可用库存变化量：正数为加，负数为减'
                            'available_stock_change' => -$v['out_stock_num'],
                            // '虚拟仓库存变动前'
                            'fictitious_before' => $item_platform_sku['stock'],
                            // '虚拟仓库存变化量：正数为加，负数为减'
                            'fictitious_change' => -$v['out_stock_num'],
                            'create_person' => session('admin.nickname'),
                            'create_time' => time(),
                            //'关联单号类型：1订单号 2子订单号 3入库单 4出库单 5盘点单 6调拨单'
                            'number_type' => 4,
                        ]);

                        //排除盘点出库
                        if ($v['type_id'] != 1) {
                            //计算出库成本 
                            $financecost = new \app\admin\model\finance\FinanceCost();
                            $financecost->outstock_cost($v['out_stock_id'], $v['out_stock_number']);
                        }
                    }
<<<<<<< HEAD
=======
                    //先入先出逻辑
                    //                $this->item->setPurchaseOrder($list);
>>>>>>> 729fd10a
                } else {
                    //审核拒绝解除条形码绑定关系
                    $_product_bar_code_item = new ProductBarCodeItem();
                    $_product_bar_code_item
                        ->allowField(true)
                        ->isUpdate(true, ['out_stock_id' => ['in', $ids]])
                        ->save(['out_stock_id' => 0]);
                }

                Db::commit();
                (new StockLog())->commit();
                $platform->commit();
                $item->commit();
            } catch (ValidateException $e) {
                Db::rollback();
                (new StockLog())->rollback();
                $platform->rollback();
                $item->rollback();
                $this->error($e->getMessage());
            } catch (PDOException $e) {
                Db::rollback();
                (new StockLog())->rollback();
                $platform->rollback();
                $item->rollback();
                $this->error($e->getMessage());
            } catch (Exception $e) {
                Db::rollback();
                (new StockLog())->rollback();
                $platform->rollback();
                $item->rollback();
                $this->error($e->getMessage());
            }

            $this->success();
        } else {
            $this->error('修改失败！！');
        }
    }

    /**
     * 取消
     */
    public function cancel($ids = null)
    {
        if (!$ids) {
            $this->error('缺少参数！！');
        }
        $row = $this->model->get($ids);
        if ($row['status'] !== 0) {
            $this->error('只有新建状态才能取消！！');
        }
        $map['id'] = ['in', $ids];
        $data['status'] = input('status');
        $res = $this->model->allowField(true)->isUpdate(true, $map)->save($data);
        if ($res) {
            $this->success();
        } else {
            $this->error('取消失败！！');
        }
    }


    /***
     * 编辑之后提交审核
     */
    public function audit()
    {
        if ($this->request->isAjax()) {
            $id = $this->request->param('ids');
            $row = $this->model->get($id);
            if ($row['status'] != 0) {
                $this->error('此状态不能提交审核');
            }

            //查询入库明细数据
            $list = $this->item
                ->where(['out_stock_id' => ['in', $id]])
                ->select();
            $list = collection($list)->toArray();
            $skus = array_column($list, 'sku');

            //查询存在产品库的sku
            $item = new \app\admin\model\itemmanage\Item;
            $skus = $item->where(['sku' => ['in', $skus]])->column('sku');

            foreach ($list as $v) {
                if (!in_array($v['sku'], $skus)) {
                    $this->error('此sku:' . $v['sku'] . '不存在！！');
                }
            }
            $map['id'] = $id;
            $data['status'] = 1;
            $res = $this->model->allowField(true)->isUpdate(true, $map)->save($data);
            if ($res) {
                $this->success('提交审核成功');
            } else {
                $this->error('提交审核失败');
            }
        } else {
            $this->error('404 Not found');
        }
    }

    /***
     * 出库单成本核算 create@lsw
     */
    public function out_stock_order()
    {
        //设置过滤方法
        $this->request->filter(['strip_tags']);
        if ($this->request->isAjax()) {
            //如果发送的来源是Selectpage，则转发到Selectpage
            if ($this->request->request('keyField')) {
                return $this->selectpage();
            }
            list($where, $sort, $order, $offset, $limit) = $this->buildparams();
            $total = $this->model
                ->with(['outstocktype'])
                ->where(['status' => 2])
                ->where($where)
                ->order($sort, $order)
                ->count();

            $list = $this->model
                ->with(['outstocktype'])
                ->where(['status' => 2])
                ->where($where)
                ->order($sort, $order)
                ->limit($offset, $limit)
                ->select();
            $list = collection($list)->toArray();
            //总共的
            $totalId = $this->model
                ->with(['outstocktype'])
                ->where(['status' => 2])
                ->where($where)
                ->column('outstock.id');
            $totalPriceInfo = (new OutStockLog())->calculateMoneyAccordOutStock($totalId);
            // echo '<pre>';
            // var_dump($totalPriceInfo);
            //本页的
            $thisPageId = $this->model
                ->with(['outstocktype'])
                ->where(['status' => 2])
                ->where($where)
                ->order($sort, $order)
                ->limit($offset, $limit)
                ->column('outstock.id');
            $thisPagePriceInfo = (new OutStockLog())->calculateMoneyAccordThisPageId($thisPageId);
            if (0 != $thisPagePriceInfo) {
                foreach ($list as $keys => $vals) {
                    if (array_key_exists($vals['id'], $thisPagePriceInfo)) {
                        $list[$keys]['total_money'] = round($thisPagePriceInfo[$vals['id']], 2);
                    }
                }
            }
            $total_money = round($totalPriceInfo['total_money'], 2);
            $result = array("total" => $total, "rows" => $list, "totalPriceInfo" => $total_money);

            return json($result);
        }
        return $this->view->fetch();
    }

    /****
     * 出库单成本核算详情 create@lsw
     */
    public function out_stock_order_detail($ids = null)
    {
        $row = $this->model->get($ids, ['outstocktype']);
        if (!$row) {
            $this->error(__('No Results were found'));
        }
        $adminIds = $this->getDataLimitAdminIds();
        if (is_array($adminIds)) {
            if (!in_array($row[$this->dataLimitField], $adminIds)) {
                $this->error(__('You have no permission'));
            }
        }
        $item = (new OutStockLog())->getPurchaseItemInfo($ids);
        //查询入库分类
        $type = $this->type->select();
        $this->assign('type', $type);
        if ($item) {
            $this->assign('item', $item);
        }
        $this->assign("row", $row);
        return $this->view->fetch();
    }

    /**
     * 出库单批量导入
     *
     * Created by Phpstorm.
     * User: jhh
     * Date: 2020/9/24
     * Time: 15:11:52
     */
    public function import1()
    {
        $this->model = new \app\admin\model\warehouse\Outstock();
        $_item = new \app\admin\model\warehouse\OutStockItem();
        $_platform = new \app\admin\model\itemmanage\ItemPlatformSku();

        //校验参数空值
        $file = $this->request->request('file');
        !$file && $this->error(__('Parameter %s can not be empty', 'file'));

        //校验文件路径
        $filePath = ROOT_PATH . DS . 'public' . DS . $file;
        !is_file($filePath) && $this->error(__('No results were found'));

        //实例化reader
        $ext = pathinfo($filePath, PATHINFO_EXTENSION);
        !in_array($ext, ['csv', 'xls', 'xlsx']) && $this->error(__('Unknown data format'));
        if ('csv' === $ext) {
            $file = fopen($filePath, 'r');
            $filePath = tempnam(sys_get_temp_dir(), 'import_csv');
            $fp = fopen($filePath, "w");
            $n = 0;
            while ($line = fgets($file)) {
                $line = rtrim($line, "\n\r\0");
                $encoding = mb_detect_encoding($line, ['utf-8', 'gbk', 'latin1', 'big5']);
                if ($encoding != 'utf-8') {
                    $line = mb_convert_encoding($line, 'utf-8', $encoding);
                }
                if (0 == $n || preg_match('/^".*"$/', $line)) {
                    fwrite($fp, $line . "\n");
                } else {
                    fwrite($fp, '"' . str_replace(['"', ','], ['""', '","'], $line) . "\"\n");
                }
                $n++;
            }
            fclose($file) || fclose($fp);

            $reader = new Csv();
        } elseif ('xls' === $ext) {
            $reader = new Xls();
        } else {
            $reader = new Xlsx();
        }

        //模板文件列名
        try {
            if (!$PHPExcel = $reader->load($filePath)) {
                $this->error(__('Unknown data format'));
            }
            $currentSheet = $PHPExcel->getSheet(0);  //读取文件中的第一个工作表
            $allColumn = $currentSheet->getHighestDataColumn(); //取得最大的列号
            $allRow = $currentSheet->getHighestRow(); //取得一共有多少行
            $maxColumnNumber = Coordinate::columnIndexFromString($allColumn);

            $fields = [];
            for ($currentRow = 1; $currentRow <= 1; $currentRow++) {
                for ($currentColumn = 1; $currentColumn <= 11; $currentColumn++) {
                    $val = $currentSheet->getCellByColumnAndRow($currentColumn, $currentRow)->getValue();
                    if (!empty($val)) {
                        $fields[] = $val;
                    }
                }
            }

            //校验模板文件格式
            // $listName = ['商品SKU', '类型', '补货需求数量'];
            $listName = ['出库分类', '平台', 'SKU', '出库数量'];

            $listName !== $fields && $this->error(__('模板文件格式错误！'));

            $data = [];
            for ($currentRow = 2; $currentRow <= $allRow; $currentRow++) {
                for ($currentColumn = 1; $currentColumn <= $maxColumnNumber; $currentColumn++) {
                    $val = $currentSheet->getCellByColumnAndRow($currentColumn, $currentRow)->getCalculatedValue();
                    $data[$currentRow - 2][$currentColumn - 1] = is_null($val) ? '' : $val;
                }
            }
            empty($data) && $this->error('表格数据为空！');

            //获取表格中sku集合
            $sku_arr = [];
            foreach ($data as $k => $v) {
                //获取sku
                $sku = trim($v[2]);
                empty($sku) && $this->error(__('导入失败,第 ' . ($k + 1) . ' 行SKU为空！'));
                $sku_arr[] = $sku;
            }
            //获取出库平台
            $out_plat = $data[0][1];
            switch (trim($out_plat)) {
                case 'zeelool':
                    $out_label = 1;
                    break;
                case 'voogueme':
                    $out_label = 2;
                    break;
                case 'nihao':
                    $out_label = 3;
                    break;
                case 'meeloog':
                    $out_label = 4;
                    break;
                case 'wesee':
                    $out_label = 5;
                    break;
                case 'amazon':
                    $out_label = 8;
                    break;
                case 'zeelool_es':
                    $out_label = 9;
                    break;
                    // case 'zeelool_jp':
                    //     $label = 1;
                case 'zeelool_de':
                    $out_label = 10;
                    break;
                default:
                    $this->error(__('请检查表格中调出仓的名称'));
            };
            $instock_type = Db::name('out_stock_type')->where('is_del', 1)->field('id,name')->select();
            $instock_type = array_column(collection($instock_type)->toArray(), 'id', 'name');

            //插入一条数据到入库单主表
            $transfer_order['out_stock_number'] = 'OUT' . date('YmdHis') . rand(100, 999) . rand(100, 999);
            $transfer_order['type_id'] = $instock_type[$data[0][0]];
            $transfer_order['status'] = 0;
            $transfer_order['platform_id'] = $out_label;
            $transfer_order['createtime'] = date('Y-m-d H:i:s');
            $transfer_order['create_person'] = session('admin.nickname');
            $transfer_order_id = $this->model->insertGetId($transfer_order);

            //批量导入
            $params = [];
            foreach ($data as $v) {
                //获取sku
                $sku = trim($v[2]);

                $sku_plat = $_platform->where(['platform_type' => $out_label, 'sku' => $sku])->find();
                //校验当前平台是否存在此sku映射关系
                if (empty($sku_plat)) {
                    $this->model->where('id', $transfer_order_id)->delete() && $this->error(__('导入失败,商品 ' . $sku . '在' . $out_plat . ' 平台没有映射关系！'));
                }

                //校验sku是否重复
                isset($params[$sku]) && $this->model->where('id', $transfer_order_id)->delete() && $this->error(__('导入失败,商品 ' . $sku . ' 重复！'));

                //获取出库数量
                $replenish_num = (int)$v[3];
                empty($replenish_num) && $this->model->where('id', $transfer_order_id)->delete() && $this->error(__('导入失败,商品 ' . $sku . '出库数量不能为空！'));


                //校验出库数量是否大于当前虚拟仓库存量
                if ($replenish_num > $sku_plat['stock']) {
                    $this->model->where('id', $transfer_order_id)->delete() && $this->error(__('导入失败,商品 ' . $sku . ' 出库数量大于当前虚拟仓库库存！'));
                }

                //拼接参数 插入出库单详情表中
                $params[$sku] = [
                    'out_stock_num' => $replenish_num,
                    'sku' => $sku,
                    'out_stock_id' => $transfer_order_id,
                ];
            }

            $_item->allowField(true)->saveAll($params) ? $this->success('导入成功！') : $this->error('导入失败！');
        } catch (Exception $e) {
            $this->error($e->getMessage());
        }
    }

    public function import()
    {
        $this->model = new \app\admin\model\warehouse\Outstock();
        $_item = new \app\admin\model\warehouse\OutStockItem();
        $_platform = new \app\admin\model\itemmanage\ItemPlatformSku();
        $this->_product_bar_code_item = new ProductBarCodeItem();

        //校验参数空值
        $file = $this->request->request('file');
        !$file && $this->error(__('Parameter %s can not be empty', 'file'));

        //校验文件路径
        $filePath = ROOT_PATH . DS . 'public' . DS . $file;
        !is_file($filePath) && $this->error(__('No results were found'));

        //实例化reader
        $ext = pathinfo($filePath, PATHINFO_EXTENSION);
        !in_array($ext, ['csv', 'xls', 'xlsx']) && $this->error(__('Unknown data format'));
        if ('csv' === $ext) {
            $file = fopen($filePath, 'r');
            $filePath = tempnam(sys_get_temp_dir(), 'import_csv');
            $fp = fopen($filePath, "w");
            $n = 0;
            while ($line = fgets($file)) {
                $line = rtrim($line, "\n\r\0");
                $encoding = mb_detect_encoding($line, ['utf-8', 'gbk', 'latin1', 'big5']);
                if ($encoding != 'utf-8') {
                    $line = mb_convert_encoding($line, 'utf-8', $encoding);
                }
                if (0 == $n || preg_match('/^".*"$/', $line)) {
                    fwrite($fp, $line . "\n");
                } else {
                    fwrite($fp, '"' . str_replace(['"', ','], ['""', '","'], $line) . "\"\n");
                }
                $n++;
            }
            fclose($file) || fclose($fp);

            $reader = new Csv();
        } elseif ('xls' === $ext) {
            $reader = new Xls();
        } else {
            $reader = new Xlsx();
        }

        //模板文件列名
        $this->model->startTrans();
        $_item->startTrans();
        $this->_product_bar_code_item->startTrans();
        //模板文件列名
        try {
            if (!$PHPExcel = $reader->load($filePath)) {
                $this->error(__('Unknown data format'));
            }
            $currentSheet = $PHPExcel->getSheet(0);  //读取文件中的第一个工作表
            $allColumn = $currentSheet->getHighestDataColumn(); //取得最大的列号
            $allRow = $currentSheet->getHighestRow(); //取得一共有多少行
            $maxColumnNumber = Coordinate::columnIndexFromString($allColumn);

            $fields = [];
            for ($currentRow = 1; $currentRow <= 1; $currentRow++) {
                for ($currentColumn = 1; $currentColumn <= 11; $currentColumn++) {
                    $val = $currentSheet->getCellByColumnAndRow($currentColumn, $currentRow)->getValue();
                    if (!empty($val)) {
                        $fields[] = $val;
                    }
                }
            }

            //校验模板文件格式
            $listName = ['出库分类', '平台', '商品条码'];

            $listName !== $fields && $this->error(__('模板文件格式错误！'));

            $data = [];
            for ($currentRow = 2; $currentRow <= $allRow; $currentRow++) {
                for ($currentColumn = 1; $currentColumn <= $maxColumnNumber; $currentColumn++) {
                    $val = $currentSheet->getCellByColumnAndRow($currentColumn, $currentRow)->getCalculatedValue();
                    $data[$currentRow - 2][$currentColumn - 1] = is_null($val) ? '' : $val;
                }
            }
            empty($data) && $this->error('表格数据为空！');

            //获取表格中条码集合
            $sku_arr = [];
            foreach ($data as $k => $v) {
                //获取sku
                $sku = trim($v[2]);
                empty($sku) && $this->error(__('导入失败,第 ' . ($k + 1) . ' 行商品条码为空！'));
                $sku_arr[] = $sku;
            }

            $sku_code = array_column($data, '2');

            //检测条形码是否重复
            if (count($data) != count(array_unique($sku_code))) $this->error(__(' 条形码有重复，请检查'));

            //获取出库平台
            $out_plat = $data[0][1];
            switch (trim($out_plat)) {
                case 'zeelool':
                    $out_label = 1;
                    break;
                case 'voogueme':
                    $out_label = 2;
                    break;
                case 'nihao':
                    $out_label = 3;
                    break;
                case 'meeloog':
                    $out_label = 4;
                    break;
                case 'wesee':
                    $out_label = 5;
                    break;
                case 'amazon':
                    $out_label = 8;
                    break;
                case 'zeelool_es':
                    $out_label = 9;
                    break;
                // case 'zeelool_jp':
                //     $label = 1;
                case 'zeelool_de':
                    $out_label = 10;
                    break;
                default:
                    $this->error(__('请检查表格中调出仓的名称'));
            };

            $instock_type = Db::name('out_stock_type')->where('is_del', 1)->field('id,name')->select();
            $instock_type = array_column(collection($instock_type)->toArray(), 'id', 'name');

            //插入一条数据到入库单主表
            $transfer_order['out_stock_number'] = 'OUT' . date('YmdHis') . rand(100, 999) . rand(100, 999);
            $transfer_order['type_id'] = $instock_type[$data[0][0]];
            $transfer_order['status'] = 0;
            $transfer_order['platform_id'] = $out_label;
            $transfer_order['createtime'] = date('Y-m-d H:i:s');
            $transfer_order['create_person'] = session('admin.nickname');
            $transfer_order_id = $this->model->insertGetId($transfer_order);
            //获取各站点虚拟仓库存
            $stock_list = $_platform
                ->where('platform_type', $out_label)
                ->column('stock', 'sku');

            $skus = [];
            foreach ($data as $v) {
                $sku = $this->_product_bar_code_item->where('code', trim($v[2]))->value('sku');
                $replenish_num = 1;
                if ($skus[$sku]) {
                    $skus[$sku]['out_stock_num'] += $replenish_num;
                } else {
                    $skus[$sku] = [
                        'out_stock_num' => $replenish_num,
                        'sku' => $sku,
                        'out_stock_id' => $transfer_order_id,
                    ];
                }
            }
            //校验各站点虚拟仓库存
            foreach ($skus as $key => $value1) {
                if (!$stock_list[$value1['sku']]) $this->error('sku: ' . $value1['sku'] . ' 没有同步至对应平台');
                if ($value1['out_stock_num'] > $stock_list[$value1['sku']]) $this->error('sku: ' . $value1['sku'] . ' 出库数量不能大于虚拟仓库存');
            }
            //检测条形码是否已绑定
            $where['out_stock_id'] = [['>', 0], ['neq', $transfer_order_id]];

            $where['code'] = ['in', $sku_code];
            $check_quantity = $this->_product_bar_code_item
                ->where($where)
                ->field('code')
                ->find();
            if (!empty($check_quantity['code'])) throw new Exception('条形码:' . $check_quantity['code'] . ' 已绑定,请移除');

            $_item->insertAll($skus);

            //绑定条形码
            foreach ($data as $v) {
                $this->_product_bar_code_item->where(['code' => trim($v[2])])->update(['out_stock_id' => $transfer_order_id]);
            }
            $this->model->commit();
            $_item->commit();
            $this->_product_bar_code_item->commit();
        } catch (ValidateException $e) {
            $this->model->rollback();
            $_item->rollback();
            $this->_product_bar_code_item->rollback();
            $this->error($e->getMessage(), [], 444);
        } catch (PDOException $e) {
            $this->model->rollback();
            $_item->rollback();
            $this->_product_bar_code_item->rollback();
            $this->error($e->getMessage(), [], 444);
        } catch (Exception $e) {
            $this->model->rollback();
            $_item->rollback();
            $this->_product_bar_code_item->rollback();
            $this->error($e->getMessage(), [], 444);
        }
        $this->success('导入成功！');
    }
}<|MERGE_RESOLUTION|>--- conflicted
+++ resolved
@@ -579,11 +579,8 @@
                             $financecost->outstock_cost($v['out_stock_id'], $v['out_stock_number']);
                         }
                     }
-<<<<<<< HEAD
-=======
                     //先入先出逻辑
                     //                $this->item->setPurchaseOrder($list);
->>>>>>> 729fd10a
                 } else {
                     //审核拒绝解除条形码绑定关系
                     $_product_bar_code_item = new ProductBarCodeItem();
