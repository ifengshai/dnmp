<?php

namespace app\admin\controller\warehouse;

use app\admin\model\warehouse\ProductBarCodeItem;
use app\common\controller\Backend;
use PhpOffice\PhpSpreadsheet\Cell\Coordinate;
use PhpOffice\PhpSpreadsheet\Reader\Csv;
use PhpOffice\PhpSpreadsheet\Reader\Xls;
use PhpOffice\PhpSpreadsheet\Reader\Xlsx;
use PhpOffice\PhpSpreadsheet\Spreadsheet;
use think\Db;
use think\Exception;
use think\exception\PDOException;
use think\exception\ValidateException;
use app\admin\model\warehouse\OutStockLog;
use app\admin\model\StockLog;

/**
 * 出库单管理
 *
 * @icon fa fa-circle-o
 */
class Outstock extends Backend
{

    /**
     * Outstock模型对象
     * @var \app\admin\model\warehouse\Outstock
     */
    protected $model = null;

    //当前是否为关联查询
    protected $relationSearch = true;

    public function _initialize()
    {
        parent::_initialize();
        $this->model = new \app\admin\model\warehouse\Outstock;
        $this->type = new \app\admin\model\warehouse\OutstockType;
        $this->item = new \app\admin\model\warehouse\OutStockItem;
    }

    /**
     * 默认生成的控制器所继承的父类中有index/add/edit/del/multi五个基础方法、destroy/restore/recyclebin三个回收站方法
     * 因此在当前控制器中可不用编写增删改查的代码,除非需要自己控制这部分逻辑
     * 需要将application/admin/library/traits/Backend.php中对应的方法复制到当前控制器,然后进行修改
     */


    /**
     * 查看
     */
    public function index()
    {
        //设置过滤方法
        $this->request->filter(['strip_tags']);
        if ($this->request->isAjax()) {
            //如果发送的来源是Selectpage，则转发到Selectpage
            if ($this->request->request('keyField')) {
                return $this->selectpage();
            }

            //自定义sku搜索
            $filter = json_decode($this->request->get('filter'), true);
            if ($filter['sku']) {
                $smap['sku'] = ['like', '%' . $filter['sku'] . '%'];
                $ids = $this->item->where($smap)->column('out_stock_id');
                $map['outstock.id'] = ['in', $ids];
                unset($filter['sku']);
                $this->request->get(['filter' => json_encode($filter)]);
            }


            list($where, $sort, $order, $offset, $limit) = $this->buildparams();
            $total = $this->model
                ->with(['outstocktype'])
                ->where($where)
                ->where($map)
                ->order($sort, $order)
                ->count();

            $list = $this->model
                ->with(['outstocktype'])
                ->where($where)
                ->where($map)
                ->order($sort, $order)
                ->limit($offset, $limit)
                ->select();
            $list = collection($list)->toArray();
            $result = array("total" => $total, "rows" => $list);

            return json($result);
        }
        return $this->view->fetch();
    }


    /**
     * 出库单批量导出
     */
    public function batch_export_xls()
    {
        set_time_limit(0);
        ini_set('memory_limit', '512M');

        $ids = input('id_params');
        if (!empty($ids)) {
            $item_map['s.out_stock_id'] = ['in', $ids];
        }
        $list = $this->model
            ->alias('o')
            ->join(['fa_out_stock_item' => 's'], 'o.id = s.out_stock_id')
            ->field('o.create_person,o.createtime,o.out_stock_number,s.sku,s.out_stock_num')
            ->order('o.id desc')
            ->where($item_map)
            ->select();
        $list = collection($list)->toArray();


        $spreadsheet = new Spreadsheet();

        //常规方式：利用setCellValue()填充数据
        $spreadsheet->setActiveSheetIndex(0)
            ->setCellValue("A1", "出库单号")
            ->setCellValue("B1", "SKU")
            ->setCellValue("C1", "出库数量")
            ->setCellValue("D1", "创建人")
            ->setCellValue("E1", "创建时间");


        // Rename worksheet
        $spreadsheet->setActiveSheetIndex(0)->setTitle('出库列表数据');


        foreach ($list as $key => $value) {
            $spreadsheet->getActiveSheet()->setCellValue("A" . ($key * 1 + 2), $value['out_stock_number']);
            $spreadsheet->getActiveSheet()->setCellValue("B" . ($key * 1 + 2), $value['sku']);
            $spreadsheet->getActiveSheet()->setCellValue("C" . ($key * 1 + 2), $value['out_stock_num']);
            $spreadsheet->getActiveSheet()->setCellValue("D" . ($key * 1 + 2), $value['create_person']);
            $spreadsheet->getActiveSheet()->setCellValue("E" . ($key * 1 + 2), $value['createtime']);
        }

        //设置宽度
        $spreadsheet->getActiveSheet()->getColumnDimension('A')->setWidth(32);
        $spreadsheet->getActiveSheet()->getColumnDimension('B')->setWidth(20);
        $spreadsheet->getActiveSheet()->getColumnDimension('C')->setWidth(20);
        $spreadsheet->getActiveSheet()->getColumnDimension('D')->setWidth(20);
        $spreadsheet->getActiveSheet()->getColumnDimension('E')->setWidth(20);

        $spreadsheet->getDefaultStyle()->getFont()->setName('微软雅黑')->setSize(12);


        //自动换行
        $spreadsheet->getDefaultStyle()->getAlignment()->setWrapText(true);

        //设置边框
        $border = [
            'borders' => [
                'allBorders' => [
                    'borderStyle' => \PhpOffice\PhpSpreadsheet\Style\Border::BORDER_THIN, // 设置border样式
                    'color' => ['argb' => 'FF000000'], // 设置border颜色
                ],
            ],
        ];


        $setBorder = 'A1:' . $spreadsheet->getActiveSheet()->getHighestColumn() . $spreadsheet->getActiveSheet()->getHighestRow();
        $spreadsheet->getActiveSheet()->getStyle($setBorder)->applyFromArray($border);

        // $spreadsheet->getActiveSheet()->getStyle('A1:Z'.$key)->getAlignment()->setHorizontal(\PhpOffice\PhpSpreadsheet\Style\Alignment::HORIZONTAL_CENTER);
        $spreadsheet->getActiveSheet()->getStyle('A1:E' . $spreadsheet->getActiveSheet()->getHighestRow())->getAlignment()->setHorizontal(\PhpOffice\PhpSpreadsheet\Style\Alignment::HORIZONTAL_CENTER);
        $spreadsheet->getActiveSheet()->getStyle('A1:E' . $spreadsheet->getActiveSheet()->getHighestRow())->getAlignment()->setVertical(\PhpOffice\PhpSpreadsheet\Style\Alignment::VERTICAL_CENTER);

        // Set active sheet index to the first sheet, so Excel opens this as the first sheet
        $spreadsheet->setActiveSheetIndex(0);
        // return exportExcel($spreadsheet, 'xls', '登陆日志');
        $format = 'xlsx';
        $savename = '出库单' . date("YmdHis", time());;
        // dump($spreadsheet);

        // if (!$spreadsheet) return false;
        if ($format == 'xls') {
            //输出Excel03版本
            header('Content-Type:application/vnd.ms-excel');
            $class = "\PhpOffice\PhpSpreadsheet\Writer\Xls";
        } elseif ($format == 'xlsx') {
            //输出07Excel版本
            header('Content-Type: application/vnd.openxmlformats-officedocument.spreadsheetml.sheet');
            $class = "\PhpOffice\PhpSpreadsheet\Writer\Xlsx";
        }

        //输出名称
        header('Content-Disposition: attachment;filename="' . $savename . '.' . $format . '"');
        //禁止缓存
        header('Cache-Control: max-age=0');
        $writer = new $class($spreadsheet);

        $writer->save('php://output');
    }




    /**
     * 添加
     */
    public function add()
    {
        if ($this->request->isPost()) {
            $params = $this->request->post("row/a");
            if ($params) {
                $params = $this->preExcludeFields($params);
                // dump($params);die;

                if ($this->dataLimit && $this->dataLimitFieldAutoFill) {
                    $params[$this->dataLimitField] = $this->auth->id;
                }
                $result = false;
                Db::startTrans();
                try {
                    //是否采用模型验证
                    if ($this->modelValidate) {
                        $name = str_replace("\\model\\", "\\validate\\", get_class($this->model));
                        $validate = is_bool($this->modelValidate) ? ($this->modelSceneValidate ? $name . '.add' : $name) : $this->modelValidate;
                        $this->model->validateFailException(true)->validate($validate);
                    }

                    $sku = $this->request->post("sku/a");
                    $out_stock_num = $this->request->post("out_stock_num/a");
                    // dump($sku);dump($out_stock_num);die;
                    if (count(array_filter($sku)) < 1) {
                        $this->error('sku不能为空！！');
                    }
                    if (count($sku) != count(array_unique($sku))) {
                        $this->error('请不要填写相同的sku');
                    }
                    foreach (array_filter($sku) as $k => $v) {
                        $item_platform_sku = new \app\admin\model\itemmanage\ItemPlatformSku();

                        $sku_platform = $item_platform_sku->where(['sku' => $v, 'platform_type' => $params['platform_id']])->find();
                        if (!$sku_platform) {
                            $this->error('此sku：' . $v . '没有同步至此平台，请先同步后重试');
                        }
                        if ($out_stock_num[$k] > $sku_platform['stock']) {
                            $this->error('sku：' . $v . '出库数量不能大于当前站点虚拟仓库存');
                        }
                    }

                    $params['create_person'] = session('admin.nickname');
                    $params['createtime'] = date('Y-m-d H:i:s', time());
                    $result = $this->model->allowField(true)->save($params);

                    //添加入库信息
                    if ($result !== false) {

                        $data = [];
                        foreach (array_filter($sku) as $k => $v) {
                            $data[$k]['sku'] = $v;
                            $data[$k]['out_stock_num'] = $out_stock_num[$k];
                            $data[$k]['out_stock_id'] = $this->model->id;
                        }
                        //批量添加
                        $this->item->allowField(true)->saveAll($data);
                    }

                    Db::commit();
                } catch (ValidateException $e) {
                    Db::rollback();
                    $this->error($e->getMessage());
                } catch (PDOException $e) {
                    Db::rollback();
                    $this->error($e->getMessage());
                } catch (Exception $e) {
                    Db::rollback();
                    $this->error($e->getMessage());
                }
                if ($result !== false) {
                    $this->success('添加成功！！', '', url('index'));
                } else {
                    $this->error(__('No rows were inserted'));
                }
            }
            $this->error(__('Parameter %s can not be empty', ''));
        }
        //查询出库分类
        $type = $this->type->where('is_del', 1)->select();
        $this->assign('type', $type);


        //质检单
        $outstock_number = 'OUT' . date('YmdHis') . rand(100, 999) . rand(100, 999);
        $this->assign('outstock_number', $outstock_number);
        return $this->view->fetch();
    }

    /**
     * 编辑
     */
    public function edit($ids = null)
    {
        $row = $this->model->get($ids);
        if (!$row) {
            $this->error(__('No Results were found'));
        }
        $adminIds = $this->getDataLimitAdminIds();
        if (is_array($adminIds)) {
            if (!in_array($row[$this->dataLimitField], $adminIds)) {
                $this->error(__('You have no permission'));
            }
        }

        //判断状态是否为新建
        if ($row['status'] > 0) {
            $this->error('只有新建状态才能编辑！！', url('index'));
        }


        if ($this->request->isPost()) {
            $params = $this->request->post("row/a");
            if ($params) {
                $params = $this->preExcludeFields($params);
                $result = false;
                Db::startTrans();
                try {
                    //是否采用模型验证
                    if ($this->modelValidate) {
                        $name = str_replace("\\model\\", "\\validate\\", get_class($this->model));
                        $validate = is_bool($this->modelValidate) ? ($this->modelSceneValidate ? $name . '.edit' : $name) : $this->modelValidate;
                        $row->validateFailException(true)->validate($validate);
                    }

                    $sku = $this->request->post("sku/a");
                    $out_stock_num = $this->request->post("out_stock_num/a");

                    if (count(array_filter($sku)) < 1) {
                        $this->error('sku不能为空！！');
                    }
                    if (count($sku) != count(array_unique($sku))) {
                        $this->error('请不要填写相同的sku');
                    }
                    foreach (array_filter($sku) as $k => $v) {
                        $item_platform_sku = new \app\admin\model\itemmanage\ItemPlatformSku();

                        $sku_platform = $item_platform_sku->where(['sku' => $v, 'platform_type' => $params['platform_id']])->find();
                        if (!$sku_platform) {
                            $this->error('此sku：' . $v . '没有同步至此平台，请先同步后重试');
                        }
                        if ($out_stock_num[$k] > $sku_platform['stock']) {
                            $this->error('sku：' . $v . '出库数量不能大于当前站点虚拟仓库存');
                        }
                    }
                    $result = $row->allowField(true)->save($params);

                    //修改产品
                    if ($result !== false) {
                        $item_id = $this->request->post("item_id/a");
                        $data = [];
                        foreach (array_filter($sku) as $k => $v) {
                            $data[$k]['sku'] = $v;
                            $data[$k]['out_stock_num'] = $out_stock_num[$k];
                            if (@$item_id[$k]) {
                                $data[$k]['id'] = $item_id[$k];
                            } else {
                                $data[$k]['out_stock_id'] = $ids;
                            }
                        }
                        //批量添加
                        $this->item->allowField(true)->saveAll($data);
                    }
                    Db::commit();
                } catch (ValidateException $e) {
                    Db::rollback();
                    $this->error($e->getMessage());
                } catch (PDOException $e) {
                    Db::rollback();
                    $this->error($e->getMessage());
                } catch (Exception $e) {
                    Db::rollback();
                    $this->error($e->getMessage());
                }
                if ($result !== false) {
                    $this->success();
                } else {
                    $this->error(__('No rows were updated'));
                }
            }
            $this->error(__('Parameter %s can not be empty', ''));
        }

        //查询入库分类
        $type = $this->type->where('is_del', 1)->select();
        $this->assign('type', $type);


        /***********查询出库商品信息***************/
        //查询入库单商品信息
        $item_map['out_stock_id'] = $ids;
        $item = $this->item->where($item_map)->select();
        $this->iitem = new \app\admin\model\itemmanage\Item;
        $itemplatform = new \app\admin\model\itemmanage\ItemPlatformSku();
        //查询数据以显示在出库单编辑界面
        foreach ($item as $k => $v) {
            $res = $this->iitem->getGoodsInfo($item[$k]['sku']);
            $item[$k]['stock'] = $res['stock'];
            //名字
            $item[$k]['name'] = $res['name'];
            //实时库存
            $item[$k]['now_stock'] = $res['stock'] - $res['distribution_occupy_stock'];
            //可用库存
            $item[$k]['available_stock'] = $res['available_stock'];
            //占用库存
            $item[$k]['occupy_stock'] = $res['occupy_stock'];
            $info = $itemplatform->where(['sku' => $item[$k]['sku'], 'platform_type' => $row['platform_id']])->field('stock')->find();
            //虚拟仓库存
            $item[$k]['platform_stock'] = $info['stock'];
        }
        //
        //         dump(collection($row)->toArray());
        // dump(collection($item)->toArray());die;
        $this->assign('item', $item);
        $this->view->assign("row", $row);
        return $this->view->fetch();
    }

    /**
     * 编辑
     */
    public function detail($ids = null)
    {
        $row = $this->model->get($ids);
        if (!$row) {
            $this->error(__('No Results were found'));
        }
        $adminIds = $this->getDataLimitAdminIds();
        if (is_array($adminIds)) {
            if (!in_array($row[$this->dataLimitField], $adminIds)) {
                $this->error(__('You have no permission'));
            }
        }

        //查询入库分类
        $type = $this->type->where('is_del', 1)->select();

        $this->assign('type', $type);


        /***********查询出库商品信息***************/
        //查询入库单商品信息
        $item_map['out_stock_id'] = $ids;
        $item = $this->item->where($item_map)->select();
        $this->assign('item', $item);
        $this->view->assign("row", $row);
        return $this->view->fetch();
    }

    //删除入库单里的商品信息
    public function deleteItem()
    {
        $id = input('id');
        $res = $this->item->destroy($id);
        if ($res) {
            $this->success();
        } else {
            $this->error();
        }
    }

    /**
     * 审核
     */
    public function setStatus()
    {
        $ids = $this->request->post("ids/a");
        if (!$ids) {
            $this->error('缺少参数！！');
        }
        $map['id'] = ['in', $ids];
        $row = $this->model->where($map)->select();
        foreach ($row as $v) {
            if ($v['status'] !== 1) {
                $this->error('只有待审核状态才能操作！！');
            }
        }

        //查询入库单商品信息
        $where['out_stock_id'] = ['in', $ids];
        $list = $this->item
            ->alias('a')
            ->join('fa_out_stock o', 'a.out_stock_id = o.id')
            ->where($where)
            ->select();
        $data['status'] = input('status');
        $platform = new \app\admin\model\itemmanage\ItemPlatformSku();
        if ($data['status'] == 2) {
            //批量审核出库 扣减sku的总数量不能大于当前sku的虚拟仓库存量
            $arr = [];
            foreach ($list as $k => $v) {
                if (!$arr[$v['sku']]) {
                    $arr[$v['sku']]['num'] = $v['out_stock_num'];
                    $arr[$v['sku']]['platform_type'] = $v['platform_id'];
                } else {
                    $arr[$v['sku']]['num'] = $v['out_stock_num'] + $arr[$v['sku']]['num'];
                }
            }
            foreach ($arr as $k => $v) {
                $item_platform_sku = $platform->where(['sku' => $k, 'platform_type' => $v['platform_type']])->find();
                if ($v['num'] > $item_platform_sku['stock']) {
                    $this->error('出库的数量大于sku:' . $k . '的虚拟仓库存，请检查后重试');
                }
            }
        }
        $res = $this->model->allowField(true)->isUpdate(true, $map)->save($data);
        $item = new \app\admin\model\itemmanage\Item;
        if ($res != false) {
            /**
             * @todo 审核通过扣减库存逻辑
             */ (new StockLog())->startTrans();
            $platform->startTrans();
            $item->startTrans();
            Db::startTrans();
            try {
                if ($data['status'] == 2) {

                    //出库扣减库存
                    $stock_data = [];
                    foreach ($list as $v) {
                        //扣除商品表商品总库存
                        //总库存

                        $item_map['sku'] = $v['sku'];
                        $sku_item = $item->where($item_map)->find();
                        $item_platform_sku = $platform->where(['sku' => $v['sku'], 'platform_type' => $v['platform_id']])->find();

                        $item->where($item_map)->dec('stock', $v['out_stock_num'])->dec('available_stock', $v['out_stock_num'])->update();
                        //直接扣减此平台sku的库存
                        $platform->where(['sku' => $v['sku'], 'platform_type' => $v['platform_id']])->dec('stock', $v['out_stock_num'])->update();

                        //插入日志表
                        (new StockLog())->setData([
                            //'大站点类型：1网站 2魔晶',
                            'type' => 2,
                            //'站点类型：1Zeelool  2Voogueme 3Nihao 4Meeloog 5Wesee 8Amazon 9Zeelool_es 10Zeelool_de 11Zeelool_jp'
                            'site' => $v['platform_id'],
                            //'模块：1普通订单 2配货 3质检 4审单 5异常处理 6更改镜架 7取消订单 8补发 9赠品 10采购入库 11出入库 12盘点 13调拨'
                            'modular' => 11,
                            //'变动类型：1非预售下单 2预售下单-虚拟仓>0 3预售下单-虚拟仓<0 4配货 5质检拒绝-镜架报损 6审单-成功 7审单-配错镜框
                            // 8加工异常打回待配货 9印logo异常打回待配货 10更改镜架-配镜架前 11更改镜架-配镜架后 12取消订单-配镜架前 13取消订单-配镜架后
                            // 14补发 15赠品 16采购-有比例入库 17采购-没有比例入库 18手动入库 19手动出库 20盘盈入库 21盘亏出库 22调拨 23调拨 24库存调拨'
                            'change_type' => 19,
                            // '关联sku'
                            'sku' => $v['sku'],
                            //'关联订单号或子单号'
                            'order_number' => $v['out_stock_number'],
                            //'关联变化的ID'
                            'public_id' => 0,
                            //'操作端：1PC端 2PDA'
                            'source' => 1,
                            //'总库存变动前'
                            'stock_before' => $sku_item['stock'],
                            //'总库存变化量：正数为加，负数为减'
                            'stock_change' => -$v['out_stock_num'],
                            //'可用库存变动前'
                            'available_stock_before' => $sku_item['available_stock'],
                            //'可用库存变化量：正数为加，负数为减'
                            'available_stock_change' => -$v['out_stock_num'],
                            // '虚拟仓库存变动前'
                            'fictitious_before' => $item_platform_sku['stock'],
                            // '虚拟仓库存变化量：正数为加，负数为减'
                            'fictitious_change' => -$v['out_stock_num'],
                            'create_person' => session('admin.nickname'),
                            'create_time' => time(),
                            //'关联单号类型：1订单号 2子订单号 3入库单 4出库单 5盘点单 6调拨单'
                            'number_type' => 4,
                        ]);

                        //排除盘点出库
                        if ($v['type_id'] != 1) {
                            //计算出库成本 
                            $financecost = new \app\admin\model\finance\FinanceCost();
                            $financecost->outstock_cost($v['out_stock_id'], $v['out_stock_number']);
                        }
                    }
                } else {
                    //审核拒绝解除条形码绑定关系
                    $_product_bar_code_item = new ProductBarCodeItem();
                    $_product_bar_code_item
                        ->allowField(true)
                        ->isUpdate(true, ['out_stock_id' => ['in', $ids]])
                        ->save(['out_stock_id' => 0]);
                }

                Db::commit();
                (new StockLog())->commit();
                $platform->commit();
                $item->commit();
            } catch (ValidateException $e) {
                Db::rollback();
                (new StockLog())->rollback();
                $platform->rollback();
                $item->rollback();
                $this->error($e->getMessage());
            } catch (PDOException $e) {
                Db::rollback();
                (new StockLog())->rollback();
                $platform->rollback();
                $item->rollback();
                $this->error($e->getMessage());
            } catch (Exception $e) {
                Db::rollback();
                (new StockLog())->rollback();
                $platform->rollback();
                $item->rollback();
                $this->error($e->getMessage());
            }

            $this->success();
        } else {
            $this->error('修改失败！！');
        }
    }

    /**
     * 取消
     */
    public function cancel($ids = null)
    {
        if (!$ids) {
            $this->error('缺少参数！！');
        }
        $row = $this->model->get($ids);
        if ($row['status'] !== 0) {
            $this->error('只有新建状态才能取消！！');
        }
        $map['id'] = ['in', $ids];
        $data['status'] = input('status');
        $res = $this->model->allowField(true)->isUpdate(true, $map)->save($data);
        if ($res) {
            $this->success();
        } else {
            $this->error('取消失败！！');
        }
    }


    /***
     * 编辑之后提交审核
     */
    public function audit()
    {
        if ($this->request->isAjax()) {
            $id = $this->request->param('ids');
            $row = $this->model->get($id);
            if ($row['status'] != 0) {
                $this->error('此状态不能提交审核');
            }

            //查询入库明细数据
            $list = $this->item
                ->where(['out_stock_id' => ['in', $id]])
                ->select();
            $list = collection($list)->toArray();
            $skus = array_column($list, 'sku');

            //查询存在产品库的sku
            $item = new \app\admin\model\itemmanage\Item;
            $skus = $item->where(['sku' => ['in', $skus]])->column('sku');

            foreach ($list as $v) {
                if (!in_array($v['sku'], $skus)) {
                    $this->error('此sku:' . $v['sku'] . '不存在！！');
                }
            }
            $map['id'] = $id;
            $data['status'] = 1;
            $res = $this->model->allowField(true)->isUpdate(true, $map)->save($data);
            if ($res) {
                $this->success('提交审核成功');
            } else {
                $this->error('提交审核失败');
            }
        } else {
            $this->error('404 Not found');
        }
    }

    /***
     * 出库单成本核算 create@lsw
     */
    public function out_stock_order()
    {
        //设置过滤方法
        $this->request->filter(['strip_tags']);
        if ($this->request->isAjax()) {
            //如果发送的来源是Selectpage，则转发到Selectpage
            if ($this->request->request('keyField')) {
                return $this->selectpage();
            }
            list($where, $sort, $order, $offset, $limit) = $this->buildparams();
            $total = $this->model
                ->with(['outstocktype'])
                ->where(['status' => 2])
                ->where($where)
                ->order($sort, $order)
                ->count();

            $list = $this->model
                ->with(['outstocktype'])
                ->where(['status' => 2])
                ->where($where)
                ->order($sort, $order)
                ->limit($offset, $limit)
                ->select();
            $list = collection($list)->toArray();
            //总共的
            $totalId = $this->model
                ->with(['outstocktype'])
                ->where(['status' => 2])
                ->where($where)
                ->column('outstock.id');
            $totalPriceInfo = (new OutStockLog())->calculateMoneyAccordOutStock($totalId);
            // echo '<pre>';
            // var_dump($totalPriceInfo);
            //本页的
            $thisPageId = $this->model
                ->with(['outstocktype'])
                ->where(['status' => 2])
                ->where($where)
                ->order($sort, $order)
                ->limit($offset, $limit)
                ->column('outstock.id');
            $thisPagePriceInfo = (new OutStockLog())->calculateMoneyAccordThisPageId($thisPageId);
            if (0 != $thisPagePriceInfo) {
                foreach ($list as $keys => $vals) {
                    if (array_key_exists($vals['id'], $thisPagePriceInfo)) {
                        $list[$keys]['total_money'] = round($thisPagePriceInfo[$vals['id']], 2);
                    }
                }
            }
            $total_money = round($totalPriceInfo['total_money'], 2);
            $result = array("total" => $total, "rows" => $list, "totalPriceInfo" => $total_money);

            return json($result);
        }
        return $this->view->fetch();
    }

    /****
     * 出库单成本核算详情 create@lsw
     */
    public function out_stock_order_detail($ids = null)
    {
        $row = $this->model->get($ids, ['outstocktype']);
        if (!$row) {
            $this->error(__('No Results were found'));
        }
        $adminIds = $this->getDataLimitAdminIds();
        if (is_array($adminIds)) {
            if (!in_array($row[$this->dataLimitField], $adminIds)) {
                $this->error(__('You have no permission'));
            }
        }
        $item = (new OutStockLog())->getPurchaseItemInfo($ids);
        //查询入库分类
        $type = $this->type->select();
        $this->assign('type', $type);
        if ($item) {
            $this->assign('item', $item);
        }
        $this->assign("row", $row);
        return $this->view->fetch();
    }

    /**
     * 出库单批量导入
     *
     * Created by Phpstorm.
     * User: jhh
     * Date: 2020/9/24
     * Time: 15:11:52
     */
    public function import1()
    {
        $this->model = new \app\admin\model\warehouse\Outstock();
        $_item = new \app\admin\model\warehouse\OutStockItem();
        $_platform = new \app\admin\model\itemmanage\ItemPlatformSku();

        //校验参数空值
        $file = $this->request->request('file');
        !$file && $this->error(__('Parameter %s can not be empty', 'file'));

        //校验文件路径
        $filePath = ROOT_PATH . DS . 'public' . DS . $file;
        !is_file($filePath) && $this->error(__('No results were found'));

        //实例化reader
        $ext = pathinfo($filePath, PATHINFO_EXTENSION);
        !in_array($ext, ['csv', 'xls', 'xlsx']) && $this->error(__('Unknown data format'));
        if ('csv' === $ext) {
            $file = fopen($filePath, 'r');
            $filePath = tempnam(sys_get_temp_dir(), 'import_csv');
            $fp = fopen($filePath, "w");
            $n = 0;
            while ($line = fgets($file)) {
                $line = rtrim($line, "\n\r\0");
                $encoding = mb_detect_encoding($line, ['utf-8', 'gbk', 'latin1', 'big5']);
                if ($encoding != 'utf-8') {
                    $line = mb_convert_encoding($line, 'utf-8', $encoding);
                }
                if (0 == $n || preg_match('/^".*"$/', $line)) {
                    fwrite($fp, $line . "\n");
                } else {
                    fwrite($fp, '"' . str_replace(['"', ','], ['""', '","'], $line) . "\"\n");
                }
                $n++;
            }
            fclose($file) || fclose($fp);

            $reader = new Csv();
        } elseif ('xls' === $ext) {
            $reader = new Xls();
        } else {
            $reader = new Xlsx();
        }

        //模板文件列名
        try {
            if (!$PHPExcel = $reader->load($filePath)) {
                $this->error(__('Unknown data format'));
            }
            $currentSheet = $PHPExcel->getSheet(0);  //读取文件中的第一个工作表
            $allColumn = $currentSheet->getHighestDataColumn(); //取得最大的列号
            $allRow = $currentSheet->getHighestRow(); //取得一共有多少行
            $maxColumnNumber = Coordinate::columnIndexFromString($allColumn);

            $fields = [];
            for ($currentRow = 1; $currentRow <= 1; $currentRow++) {
                for ($currentColumn = 1; $currentColumn <= 11; $currentColumn++) {
                    $val = $currentSheet->getCellByColumnAndRow($currentColumn, $currentRow)->getValue();
                    if (!empty($val)) {
                        $fields[] = $val;
                    }
                }
            }

            //校验模板文件格式
            // $listName = ['商品SKU', '类型', '补货需求数量'];
            $listName = ['出库分类', '平台', 'SKU', '出库数量'];

            $listName !== $fields && $this->error(__('模板文件格式错误！'));

            $data = [];
            for ($currentRow = 2; $currentRow <= $allRow; $currentRow++) {
                for ($currentColumn = 1; $currentColumn <= $maxColumnNumber; $currentColumn++) {
                    $val = $currentSheet->getCellByColumnAndRow($currentColumn, $currentRow)->getCalculatedValue();
                    $data[$currentRow - 2][$currentColumn - 1] = is_null($val) ? '' : $val;
                }
            }
            empty($data) && $this->error('表格数据为空！');

            //获取表格中sku集合
            $sku_arr = [];
            foreach ($data as $k => $v) {
                //获取sku
                $sku = trim($v[2]);
                empty($sku) && $this->error(__('导入失败,第 ' . ($k + 1) . ' 行SKU为空！'));
                $sku_arr[] = $sku;
            }
            //获取出库平台
            $out_plat = $data[0][1];
            switch (trim($out_plat)) {
                case 'zeelool':
                    $out_label = 1;
                    break;
                case 'voogueme':
                    $out_label = 2;
                    break;
                case 'nihao':
                    $out_label = 3;
                    break;
                case 'meeloog':
                    $out_label = 4;
                    break;
                case 'wesee':
                    $out_label = 5;
                    break;
                case 'amazon':
                    $out_label = 8;
                    break;
                case 'zeelool_es':
                    $out_label = 9;
                    break;
                    // case 'zeelool_jp':
                    //     $label = 1;
                case 'zeelool_de':
                    $out_label = 10;
                    break;
                default:
                    $this->error(__('请检查表格中调出仓的名称'));
            };
            $instock_type = Db::name('out_stock_type')->where('is_del', 1)->field('id,name')->select();
            $instock_type = array_column(collection($instock_type)->toArray(), 'id', 'name');

            //插入一条数据到入库单主表
            $transfer_order['out_stock_number'] = 'OUT' . date('YmdHis') . rand(100, 999) . rand(100, 999);
            $transfer_order['type_id'] = $instock_type[$data[0][0]];
            $transfer_order['status'] = 0;
            $transfer_order['platform_id'] = $out_label;
            $transfer_order['createtime'] = date('Y-m-d H:i:s');
            $transfer_order['create_person'] = session('admin.nickname');
            $transfer_order_id = $this->model->insertGetId($transfer_order);

            //批量导入
            $params = [];
            foreach ($data as $v) {
                //获取sku
                $sku = trim($v[2]);

                $sku_plat = $_platform->where(['platform_type' => $out_label, 'sku' => $sku])->find();
                //校验当前平台是否存在此sku映射关系
                if (empty($sku_plat)) {
                    $this->model->where('id', $transfer_order_id)->delete() && $this->error(__('导入失败,商品 ' . $sku . '在' . $out_plat . ' 平台没有映射关系！'));
                }

                //校验sku是否重复
                isset($params[$sku]) && $this->model->where('id', $transfer_order_id)->delete() && $this->error(__('导入失败,商品 ' . $sku . ' 重复！'));

                //获取出库数量
                $replenish_num = (int)$v[3];
                empty($replenish_num) && $this->model->where('id', $transfer_order_id)->delete() && $this->error(__('导入失败,商品 ' . $sku . '出库数量不能为空！'));


                //校验出库数量是否大于当前虚拟仓库存量
                if ($replenish_num > $sku_plat['stock']) {
                    $this->model->where('id', $transfer_order_id)->delete() && $this->error(__('导入失败,商品 ' . $sku . ' 出库数量大于当前虚拟仓库库存！'));
                }

                //拼接参数 插入出库单详情表中
                $params[$sku] = [
                    'out_stock_num' => $replenish_num,
                    'sku' => $sku,
                    'out_stock_id' => $transfer_order_id,
                ];
            }

            $_item->allowField(true)->saveAll($params) ? $this->success('导入成功！') : $this->error('导入失败！');
        } catch (Exception $e) {
            $this->error($e->getMessage());
        }
    }
<<<<<<< HEAD
=======

    public function import()
    {
        $this->model = new \app\admin\model\warehouse\Outstock();
        $_item = new \app\admin\model\warehouse\OutStockItem();
        $_platform = new \app\admin\model\itemmanage\ItemPlatformSku();

        //校验参数空值
        $file = $this->request->request('file');
        !$file && $this->error(__('Parameter %s can not be empty', 'file'));

        //校验文件路径
        $filePath = ROOT_PATH . DS . 'public' . DS . $file;
        !is_file($filePath) && $this->error(__('No results were found'));

        //实例化reader
        $ext = pathinfo($filePath, PATHINFO_EXTENSION);
        !in_array($ext, ['csv', 'xls', 'xlsx']) && $this->error(__('Unknown data format'));
        if ('csv' === $ext) {
            $file = fopen($filePath, 'r');
            $filePath = tempnam(sys_get_temp_dir(), 'import_csv');
            $fp = fopen($filePath, "w");
            $n = 0;
            while ($line = fgets($file)) {
                $line = rtrim($line, "\n\r\0");
                $encoding = mb_detect_encoding($line, ['utf-8', 'gbk', 'latin1', 'big5']);
                if ($encoding != 'utf-8') {
                    $line = mb_convert_encoding($line, 'utf-8', $encoding);
                }
                if (0 == $n || preg_match('/^".*"$/', $line)) {
                    fwrite($fp, $line . "\n");
                } else {
                    fwrite($fp, '"' . str_replace(['"', ','], ['""', '","'], $line) . "\"\n");
                }
                $n++;
            }
            fclose($file) || fclose($fp);

            $reader = new Csv();
        } elseif ('xls' === $ext) {
            $reader = new Xls();
        } else {
            $reader = new Xlsx();
        }

        //模板文件列名
        try {
            if (!$PHPExcel = $reader->load($filePath)) {
                $this->error(__('Unknown data format'));
            }
            $currentSheet = $PHPExcel->getSheet(0);  //读取文件中的第一个工作表
            $allColumn = $currentSheet->getHighestDataColumn(); //取得最大的列号
            $allRow = $currentSheet->getHighestRow(); //取得一共有多少行
            $maxColumnNumber = Coordinate::columnIndexFromString($allColumn);

            $fields = [];
            for ($currentRow = 1; $currentRow <= 1; $currentRow++) {
                for ($currentColumn = 1; $currentColumn <= 11; $currentColumn++) {
                    $val = $currentSheet->getCellByColumnAndRow($currentColumn, $currentRow)->getValue();
                    if (!empty($val)) {
                        $fields[] = $val;
                    }
                }
            }

            //校验模板文件格式
            $listName = ['商品条码'];

            $listName !== $fields && $this->error(__('模板文件格式错误！'));

            $data = [];
            for ($currentRow = 2; $currentRow <= $allRow; $currentRow++) {
                for ($currentColumn = 1; $currentColumn <= $maxColumnNumber; $currentColumn++) {
                    $val = $currentSheet->getCellByColumnAndRow($currentColumn, $currentRow)->getCalculatedValue();
                    $data[$currentRow - 2][$currentColumn - 1] = is_null($val) ? '' : $val;
                }
            }
            empty($data) && $this->error('表格数据为空！');

            //获取表格中条码集合
            $sku_arr = [];
            foreach ($data as $k => $v) {
                //获取sku
                $sku = trim($v[1]);
                empty($sku) && $this->error(__('导入失败,第 ' . ($k + 1) . ' 行商品条码为空！'));
                $sku_arr[] = $sku;
            }

            $sku_code = array_column($data, '1');
            //检测条形码是否重复
            if (count($data) != count(array_unique($sku_code)))  $this->error(__(' 条形码有重复，请检查'));

            //获取出库平台
            $out_plat = $data[0][1];
            switch (trim($out_plat)) {
                case 'zeelool':
                    $out_label = 1;
                    break;
                case 'voogueme':
                    $out_label = 2;
                    break;
                case 'nihao':
                    $out_label = 3;
                    break;
                case 'meeloog':
                    $out_label = 4;
                    break;
                case 'wesee':
                    $out_label = 5;
                    break;
                case 'amazon':
                    $out_label = 8;
                    break;
                case 'zeelool_es':
                    $out_label = 9;
                    break;
                // case 'zeelool_jp':
                //     $label = 1;
                case 'zeelool_de':
                    $out_label = 10;
                    break;
                default:
                    $this->error(__('请检查表格中调出仓的名称'));
            };

            //插入一条数据到出库单主表
            $transfer_order['out_stock_number'] = 'OUT' . date('YmdHis') . rand(100, 999) . rand(100, 999);
            $transfer_order['type_id'] = 1;
            $transfer_order['status'] = 0;
            $transfer_order['platform_id'] = $out_label;
            $transfer_order['createtime'] = date('Y-m-d H:i:s');
            $transfer_order['create_person'] = session('admin.nickname');
            $transfer_order_id = $this->model->insertGetId($transfer_order);

            //批量导入
            $params = [];
            foreach ($data as $v) {
                //获取sku
                $sku = trim($v[2]);

                $sku_plat = $_platform->where(['platform_type' => $out_label, 'sku' => $sku])->find();
                //校验当前平台是否存在此sku映射关系
                if (empty($sku_plat)) {
                    $this->model->where('id', $transfer_order_id)->delete() && $this->error(__('导入失败,商品 ' . $sku . '在' . $out_plat . ' 平台没有映射关系！'));
                }

                //校验sku是否重复
                isset($params[$sku]) && $this->model->where('id', $transfer_order_id)->delete() && $this->error(__('导入失败,商品 ' . $sku . ' 重复！'));

                //获取出库数量
                $replenish_num = (int)$v[3];
                empty($replenish_num) && $this->model->where('id', $transfer_order_id)->delete() && $this->error(__('导入失败,商品 ' . $sku . ' 出库库数量不能为空！'));


                //校验出库数量是否大于当前虚拟仓库存量
                if ($replenish_num > $sku_plat['stock']) {
                    $this->model->where('id', $transfer_order_id)->delete() && $this->error(__('导入失败,商品 ' . $sku . ' 出库数量大于当前虚拟仓库库存！'));
                }

                //拼接参数 插入出库单详情表中
                $params[$sku] = [
                    'out_stock_num' => $replenish_num,
                    'sku' => $sku,
                    'out_stock_id' => $transfer_order_id,
                ];
            }

            $_item->allowField(true)->saveAll($params) ? $this->success('导入成功！') : $this->error('导入失败！');
        } catch (Exception $e) {
            $this->error($e->getMessage());
        }
    }
>>>>>>> e0322dbb
}<|MERGE_RESOLUTION|>--- conflicted
+++ resolved
@@ -948,8 +948,6 @@
             $this->error($e->getMessage());
         }
     }
-<<<<<<< HEAD
-=======
 
     public function import()
     {
@@ -1122,5 +1120,4 @@
             $this->error($e->getMessage());
         }
     }
->>>>>>> e0322dbb
 }