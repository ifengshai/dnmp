--- conflicted
+++ resolved
@@ -579,11 +579,6 @@
                             $financecost->outstock_cost($v['out_stock_id'], $v['out_stock_number']);
                         }
                     }
-<<<<<<< HEAD
-                    //先入先出逻辑
-                    //                $this->item->setPurchaseOrder($list);
-=======
->>>>>>> 48280cd4
                 } else {
                     //审核拒绝解除条形码绑定关系
                     $_product_bar_code_item = new ProductBarCodeItem();
@@ -951,7 +946,6 @@
             $this->error($e->getMessage());
         }
     }
-<<<<<<< HEAD
 
     public function import()
     {
@@ -1158,6 +1152,4 @@
         }
         $this->success('导入成功！');
     }
-=======
->>>>>>> 48280cd4
 }