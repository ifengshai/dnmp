--- conflicted
+++ resolved
@@ -579,11 +579,8 @@
                             $financecost->outstock_cost($v['out_stock_id'], $v['out_stock_number']);
                         }
                     }
-<<<<<<< HEAD
                     //先入先出逻辑
                     //                $this->item->setPurchaseOrder($list);
-=======
->>>>>>> 95cc439d
                 } else {
                     //审核拒绝解除条形码绑定关系
                     $_product_bar_code_item = new ProductBarCodeItem();
@@ -1115,11 +1112,6 @@
                     ];
                 }
             }
-<<<<<<< HEAD
-            //校验各站点虚拟仓库存
-            foreach ($skus as $key => $value1) {
-                if (!$stock_list[$value1['sku']]) $this->error('sku: ' . $value1['sku'] . ' 没有同步至对应平台');
-=======
             // dump($skus);die;
             //校验各站点虚拟仓库存
             foreach ($skus as $key => $value1) {
@@ -1127,7 +1119,6 @@
                 if (empty($_platform->where(['platform_type' => $out_label, 'sku' => $key])->find())){
                     $this->error(__('导入失败,商品 ' . $key . '在' . $out_plat . ' 平台没有映射关系！'));
                 }
->>>>>>> 95cc439d
                 if ($value1['out_stock_num'] > $stock_list[$value1['sku']]) $this->error('sku: ' . $value1['sku'] . ' 出库数量不能大于虚拟仓库存');
             }
             //检测条形码是否已绑定
