<?php

namespace app\admin\controller\warehouse;

use app\common\controller\Backend;
use PhpOffice\PhpSpreadsheet\Cell\Coordinate;
use PhpOffice\PhpSpreadsheet\Reader\Csv;
use PhpOffice\PhpSpreadsheet\Reader\Xls;
use PhpOffice\PhpSpreadsheet\Reader\Xlsx;
use think\Db;
use think\Exception;
use think\exception\PDOException;
use think\exception\ValidateException;
use think\Loader;

/**
 * 库位管理
 *
 * @icon fa fa-circle-o
 */
class StockHouse extends Backend
{

    /**
     * StockHouse模型对象
     * @var \app\admin\model\warehouse\StockHouse
     */
    protected $model = null;

    /**
     * 无需鉴权的方法,但需要登录
     * @var array
     */
    protected $noNeedRight = ['print_label', 'stock_print_label'];

    public function _initialize()
    {
        parent::_initialize();
        $this->model = new \app\admin\model\warehouse\StockHouse;

    }

    /**
     * 默认生成的控制器所继承的父类中有index/add/edit/del/multi五个基础方法、destroy/restore/recyclebin三个回收站方法
     * 因此在当前控制器中可不用编写增删改查的代码,除非需要自己控制这部分逻辑
     * 需要将application/admin/library/traits/Backend.php中对应的方法复制到当前控制器,然后进行修改
     */

    /**
     * 库位列表
     */
    public function index()
    {
        //设置过滤方法
        $this->request->filter(['strip_tags']);
        if ($this->request->isAjax()) {
            //如果发送的来源是Selectpage，则转发到Selectpage
            if ($this->request->request('keyField')) {
                return $this->selectpage();
            }
            $map = [];
            //自定义sku搜索
            $filter = json_decode($this->request->get('filter'), true);
            if ($filter['area_coding']) {
                $area_id = Db::name('warehouse_area')->where('coding', $filter['area_coding'])->value('id');
                $all_store_id = Db::name('store_house')->where('area_id', $area_id)->column('id');
                $map['id'] = ['in', $all_store_id];
                unset($filter['area_coding']);
                $this->request->get(['filter' => json_encode($filter)]);
            }
            list($where, $sort, $order, $offset, $limit) = $this->buildparams();
            $total = $this->model
                ->where(['type' => 1])
                ->where($where)
                ->where($map)
                ->order($sort, $order)
                ->count();

            $list = $this->model
                ->where(['type' => 1])
                ->where($where)
                ->where($map)
                ->order($sort, $order)
                ->limit($offset, $limit)
                ->select();

            $list = collection($list)->toArray();
            //所有库区编码id
            $area_coding = Db::name('warehouse_area')->column('coding', 'id');
            //获得库位所属库区编码
            foreach ($list as $k => $v) {
                $list[$k]['area_coding'] = $area_coding[$v['area_id']];
            }
            $result = array("total" => $total, "rows" => $list);

            return json($result);
        }
        return $this->view->fetch();
    }

    /**
     * 添加
     */
    public function add()
    {
        $type = input('type');
        if ($this->request->isPost()) {
            $params = $this->request->post("row/a");
            if ($params) {
                $params = $this->preExcludeFields($params);
                if ($this->dataLimit && $this->dataLimitFieldAutoFill) {
                    $params[$this->dataLimitField] = $this->auth->id;
                }
                empty($params['coding']) && $this->error('库位编码不能为空！');
                $warehouse_area = Db::name('warehouse_area')->where('id', $params['area_id'])->find();
                if ($warehouse_area['status'] == 2) {
                    $this->error('当前库区已禁用！');
                }
                //判断选择的库位是否已存在
                if (2 == $type) {
                    $params['location'] = $params['coding'];
                    $params['coding'] = $params['subarea'] . '-' . $params['location'];
                }
                $map['type'] = $type;
                $map['coding'] = $params['coding'];
                $map['area_id'] = $params['area_id'];
                $count = $this->model->where($map)->count();
                $count > 0 && $this->error('当前库区已存在此编码！');

                $result = false;
                Db::startTrans();
                try {
                    //是否采用模型验证
                    if ($this->modelValidate) {
                        $name = str_replace("\\model\\", "\\validate\\", get_class($this->model));
                        $validate = is_bool($this->modelValidate) ? ($this->modelSceneValidate ? $name . '.add' : $name) : $this->modelValidate;
                        $this->model->validateFailException(true)->validate($validate);
                    }
                    $params['create_person'] = session('admin.nickname');
                    $params['createtime'] = date('Y-m-d H:i:s', time());
                    // dump($params);die;
                    $result = $this->model->allowField(true)->save($params);
                    Db::commit();
                } catch (ValidateException $e) {
                    Db::rollback();
                    $this->error($e->getMessage());
                } catch (PDOException $e) {
                    Db::rollback();
                    $this->error($e->getMessage());
                } catch (Exception $e) {
                    Db::rollback();
                    $this->error($e->getMessage());
                }
                if ($result !== false) {
                    $this->success();
                } else {
                    $this->error(__('No rows were inserted'));
                }
            }
            $this->error(__('Parameter %s can not be empty', ''));
        }
        $this->view->assign("type", $type);
        //        $arr = [];
        //        $kuweihao = $this->shelf_number1();
        //        foreach ($kuweihao as $k=>$v){
        //            $arr[$v] = $v;
        //        }
        $arr = ['A', 'B', 'C', 'D', 'E', 'F', 'G', 'H', 'I', 'J', 'K', 'L', 'M', 'N', 'O', 'P', 'Q', 'R', 'S', 'T', 'U', 'V', 'W', 'X', 'Y', 'Z'];
        $this->assign('shelf_number', $arr);
        //所有库区编码id
<<<<<<< HEAD
        $area_coding = Db::name('warehouse_area')->column('coding','id');
        $this->assign('area_coding',$area_coding);
=======
        $area_coding = Db::name('warehouse_area')->column('coding', 'id');
        $this->assign('area_coding', $area_coding);
>>>>>>> 17eb6a9e
        return $this->view->fetch();
    }

    /**
     * 编辑
     */
    public function edit($ids = null)
    {
        $type = input('type');
        $row = $this->model->get($ids);
        if (!$row) {
            $this->error(__('No Results were found'));
        }
        $adminIds = $this->getDataLimitAdminIds();
        if (is_array($adminIds)) {
            if (!in_array($row[$this->dataLimitField], $adminIds)) {
                $this->error(__('You have no permission'));
            }
        }

        if ($this->request->isPost()) {
            $params = $this->request->post("row/a");
            if ($params) {
                $params = $this->preExcludeFields($params);
                $warehouse_area = Db::name('warehouse_area')->where('id', $params['area_id'])->find();
                if ($warehouse_area['status'] == 2) {
                    $this->error('当前库区已禁用！');
                }
                empty($params['coding']) && $this->error('库位编码不能为空！');
                //判断选择的库位是否已存在
                if (2 == $type) {
                    $params['location'] = $params['coding'];
                    $params['coding'] = $params['subarea'] . '-' . $params['location'];
                }
                $map['type'] = $type;
                $map['coding'] = $params['coding'];
                $map['id'] = ['<>', $row->id];
                $map['area_id'] = $params['area_id'];
                $count = $this->model->where($map)->count();
                $count > 0 && $this->error('当前库区已存在此编码！');

                $result = false;
                Db::startTrans();
                try {
                    //是否采用模型验证
                    if ($this->modelValidate) {
                        $name = str_replace("\\model\\", "\\validate\\", get_class($this->model));
                        $validate = is_bool($this->modelValidate) ? ($this->modelSceneValidate ? $name . '.edit' : $name) : $this->modelValidate;
                        $row->validateFailException(true)->validate($validate);
                    }

                    $result = $row->allowField(true)->save($params);
                    Db::commit();
                } catch (ValidateException $e) {
                    Db::rollback();
                    $this->error($e->getMessage());
                } catch (PDOException $e) {
                    Db::rollback();
                    $this->error($e->getMessage());
                } catch (Exception $e) {
                    Db::rollback();
                    $this->error($e->getMessage());
                }
                if ($result !== false) {
                    $this->success();
                } else {
                    $this->error(__('No rows were updated'));
                }
            }
            $this->error(__('Parameter %s can not be empty', ''));
        }
        //        $arr = [];
        //        $kuweihao = $this->shelf_number1();
        //        foreach ($kuweihao as $k=>$v){
        //            $arr[$v] = $v;
        //        }
        $arr = ['A', 'B', 'C', 'D', 'E', 'F', 'G', 'H', 'I', 'J', 'K', 'L', 'M', 'N', 'O', 'P', 'Q', 'R', 'S', 'T', 'U', 'V', 'W', 'X', 'Y', 'Z'];
        $this->assign('shelf_number', $arr);
        $this->view->assign("type", $type);
        $this->view->assign("row", $row);
        //所有库区编码id
        $area_coding = Db::name('warehouse_area')->column('coding', 'id');
        $this->assign('area_coding', $area_coding);
        return $this->view->fetch();
    }

    /**
     * 启用、禁用
     */
    public function setStatus()
    {
        $ids = $this->request->post("ids/a");
        if (!$ids) {
            $this->error('缺少参数！！');
        }
        $map['id'] = ['in', $ids];
        $data['status'] = input('status');
        $res = $this->model->allowField(true)->isUpdate(true, $map)->save($data);
        if ($res) {
            $this->success();
        } else {
            $this->error('修改失败！！');
        }
    }

    /**
     * 合单架库位列表
     */
    public function merge_shelf()
    {
        //设置过滤方法
        $this->request->filter(['strip_tags']);
        if ($this->request->isAjax()) {
            //如果发送的来源是Selectpage，则转发到Selectpage
            if ($this->request->request('keyField')) {
                return $this->selectpage();
            }
            list($where, $sort, $order, $offset, $limit) = $this->buildparams();
            $total = $this->model
                ->where(['type' => 2])
                ->where($where)
                ->order($sort, $order)
                ->count();

            $list = $this->model
                ->where(['type' => 2])
                ->where($where)
                ->order($sort, $order)
                ->limit($offset, $limit)
                ->select();

            $list = collection($list)->toArray();
            $result = array("total" => $total, "rows" => $list);

            return json($result);
        }
        return $this->view->fetch();
    }

    /**
     * 暂存架库位列表
     */
    public function temporary_shelf()
    {
        //设置过滤方法
        $this->request->filter(['strip_tags']);
        if ($this->request->isAjax()) {
            //如果发送的来源是Selectpage，则转发到Selectpage
            if ($this->request->request('keyField')) {
                return $this->selectpage();
            }
            list($where, $sort, $order, $offset, $limit) = $this->buildparams();
            $total = $this->model
                ->where(['type' => 3])
                ->where($where)
                ->order($sort, $order)
                ->count();

            $list = $this->model
                ->where(['type' => 3])
                ->where($where)
                ->order($sort, $order)
                ->limit($offset, $limit)
                ->select();

            $list = collection($list)->toArray();
            $result = array("total" => $total, "rows" => $list);

            return json($result);
        }
        return $this->view->fetch();
    }

    /**
     * 异常架库位列表
     */
    public function abnormal_shelf()
    {
        //设置过滤方法
        $this->request->filter(['strip_tags']);
        if ($this->request->isAjax()) {
            //如果发送的来源是Selectpage，则转发到Selectpage
            if ($this->request->request('keyField')) {
                return $this->selectpage();
            }
            list($where, $sort, $order, $offset, $limit) = $this->buildparams();
            $total = $this->model
                ->where(['type' => 4])
                ->where($where)
                ->order($sort, $order)
                ->count();

            $list = $this->model
                ->where(['type' => 4])
                ->where($where)
                ->order($sort, $order)
                ->limit($offset, $limit)
                ->select();

            $list = collection($list)->toArray();
            $result = array("total" => $total, "rows" => $list);

            return json($result);
        }
        return $this->view->fetch();
    }


    /**
     * 库位打印
     */
    public function stock_print_label($ids = null)
    {

        $stock_house_info = $this->model
            ->where(['id' => ['in', $ids]])
            ->field('status,subarea,coding')
            ->select();
        $stock_house_info = collection($stock_house_info)->toArray();

        $status_arr = array_column($stock_house_info, 'status');
        if (in_array(2, $status_arr)) {
            $this->error('禁用状态无法打印！');
        }
        ob_start();
        $file_header =
            <<<EOF
            <meta http-equiv="Content-Type" content="text/html; charset=utf-8" />
<style>
body{ margin:0; padding:0}
.single_box{margin:0 auto;}
table.addpro {clear: both;table-layout: fixed; margin-top:6px; border-top:1px solid #000;border-left:1px solid #000; font-size:12px;}
table.addpro .title {background: none repeat scroll 0 0 #f5f5f5; }
table.addpro .title  td {border-collapse: collapse;color: #000;text-align: center; font-weight:normal; }
table.addpro tbody td {word-break: break-all; text-align: center;border-bottom:1px solid #000;border-right:1px solid #000;}
table.addpro.re tbody td{ position:relative}
</style>
EOF;

        $file_content = '';
        foreach ($stock_house_info as $key => $value) {
            //检测文件夹
            $dir = ROOT_PATH . "public" . DS . "uploads" . DS . "stock_house" . DS . "all";
            !file_exists($dir) && mkdir($dir, 0777, true);

            //生成条形码
            $fileName = $dir . DS . $value['coding'] . ".png";
            $this->generate_barcode($value['coding'], $fileName);

            //拼接条形码
            $img_url = "/uploads/stock_house/all/{$value['coding']}.png";
            $file_content .= "
<div style='display:list-item;margin: 0mm auto;padding-top:4mm;padding-right:2mm;text-align:center;'>
<p>库位条形码</p>
<img src='" . $img_url . "' style='width:36mm'>
</div>";
        }

        echo $file_header . $file_content;
    }


    /**
     * 打印
     */
    public function print_label($ids = null)
    {

        $stock_house_info = $this->model
            ->where(['id' => ['in', $ids]])
            ->field('status,subarea,coding')
            ->select();
        $stock_house_info = collection($stock_house_info)->toArray();

        $status_arr = array_column($stock_house_info, 'status');
        if (in_array(2, $status_arr)) {
            $this->error('禁用状态无法打印！');
        }
        ob_start();
        $file_header =
            <<<EOF
            <meta http-equiv="Content-Type" content="text/html; charset=utf-8" />
<style>
body{ margin:0; padding:0}
.single_box{margin:0 auto;}
table.addpro {clear: both;table-layout: fixed; margin-top:6px; border-top:1px solid #000;border-left:1px solid #000; font-size:12px;}
table.addpro .title {background: none repeat scroll 0 0 #f5f5f5; }
table.addpro .title  td {border-collapse: collapse;color: #000;text-align: center; font-weight:normal; }
table.addpro tbody td {word-break: break-all; text-align: center;border-bottom:1px solid #000;border-right:1px solid #000;}
table.addpro.re tbody td{ position:relative}
</style>
EOF;


        foreach ($stock_house_info as $key => $value) {
            //检测文件夹
            $dir = ROOT_PATH . "public" . DS . "uploads" . DS . "stock_house" . DS . "merge_shelf";
            !file_exists($dir) && mkdir($dir, 0777, true);

            //生成条形码
            $fileName = $dir . DS . $value['coding'] . ".png";
            $this->generate_barcode($value['coding'], $fileName);

            //拼接条形码
            $img_url = "/uploads/stock_house/merge_shelf/{$value['coding']}.png";
            $file_content .= "
<div style='display:list-item;margin: 0mm auto;padding-top:4mm;padding-right:2mm;text-align:center;'>
<p>合单架库位条形码</p>
<img src='" . $img_url . "' style='width:36mm'>
</div>";
        }

        echo $file_header . $file_content;
    }

    /**
     * 生成条形码
     */
    protected function generate_barcode($text, $fileName)
    {
        // $text = '1007000000030';
        // 引用barcode文件夹对应的类
        Loader::import('BCode.BCGFontFile', EXTEND_PATH);
        //Loader::import('BCode.BCGColor',EXTEND_PATH);
        Loader::import('BCode.BCGDrawing', EXTEND_PATH);
        // 条形码的编码格式
        // Loader::import('BCode.BCGcode39',EXTEND_PATH,'.barcode.php');
        Loader::import('BCode.BCGcode128', EXTEND_PATH, '.barcode.php');

        // $code = '';
        // 加载字体大小
        $font = new \BCGFontFile(EXTEND_PATH . '/BCode/font/Arial.ttf', 20);
        //颜色条形码
        $color_black = new \BCGColor(0, 0, 0);
        $color_white = new \BCGColor(255, 255, 255);
        $drawException = null;
        try {
            // $code = new \BCGcode39();
            $code = new \BCGcode128();
            $code->setScale(2);
            $code->setThickness(60); // 条形码的厚度
            $code->setForegroundColor($color_black); // 条形码颜色
            $code->setBackgroundColor($color_white); // 空白间隙颜色
            $code->setFont($font); //设置字体
            // $code->setOffsetX(10); //设置字体
            $code->parse($text); // 条形码需要的数据内容
        } catch (\Exception $exception) {
            $drawException = $exception;
        }
        //根据以上条件绘制条形码
        $drawing = new \BCGDrawing('', $color_white);
        if ($drawException) {
            $drawing->drawException($drawException);
        } else {
            $drawing->setBarcode($code);
            if ($fileName) {
                // echo 'setFilename<br>';
                $drawing->setFilename($fileName);
            }
            $drawing->draw();
        }
        // 生成PNG格式的图片
        header('Content-Type: image/png');
        // header('Content-Disposition:attachment; filename="barcode.png"'); //自动下载
        $drawing->finish(\BCGDrawing::IMG_FORMAT_PNG);
    }

    /**
     * 导入库位数据
     */
    public function import1()
    {
        $file = $this->request->request('file');
        if (!$file) {
            $this->error(__('Parameter %s can not be empty', 'file'));
        }
        $filePath = ROOT_PATH . DS . 'public' . DS . $file;
        if (!is_file($filePath)) {
            $this->error(__('No results were found'));
        }
        //实例化reader
        $ext = pathinfo($filePath, PATHINFO_EXTENSION);
        if (!in_array($ext, ['csv', 'xls', 'xlsx'])) {
            $this->error(__('Unknown data format'));
        }
        if ($ext === 'csv') {
            $file = fopen($filePath, 'r');
            $filePath = tempnam(sys_get_temp_dir(), 'import_csv');
            $fp = fopen($filePath, "w");
            $n = 0;
            while ($line = fgets($file)) {
                $line = rtrim($line, "\n\r\0");
                $encoding = mb_detect_encoding($line, ['utf-8', 'gbk', 'latin1', 'big5']);
                if ($encoding != 'utf-8') {
                    $line = mb_convert_encoding($line, 'utf-8', $encoding);
                }
                if ($n == 0 || preg_match('/^".*"$/', $line)) {
                    fwrite($fp, $line . "\n");
                } else {
                    fwrite($fp, '"' . str_replace(['"', ','], ['""', '","'], $line) . "\"\n");
                }
                $n++;
            }
            fclose($file) || fclose($fp);

            $reader = new Csv();
        } elseif ($ext === 'xls') {
            $reader = new Xls();
        } else {
            $reader = new Xlsx();
        }

        //导入文件首行类型,默认是注释,如果需要使用字段名称请使用name
        //$importHeadType = isset($this->importHeadType) ? $this->importHeadType : 'comment';
        //模板文件列名
        //        $listName = ['折射率', '镜片类型', 'SPH', 'CYL', '库存数量', '镜片价格'];
        try {
            if (!$PHPExcel = $reader->load($filePath)) {
                $this->error(__('Unknown data format'));
            }
            $currentSheet = $PHPExcel->getSheet(0);  //读取文件中的第一个工作表
            $allColumn = $currentSheet->getHighestDataColumn(); //取得最大的列号
            $allRow = $currentSheet->getHighestRow(); //取得一共有多少行
            $maxColumnNumber = Coordinate::columnIndexFromString($allColumn);

            $fields = [];
            for ($currentRow = 1; $currentRow <= 1; $currentRow++) {
                for ($currentColumn = 1; $currentColumn <= $maxColumnNumber; $currentColumn++) {
                    $val = $currentSheet->getCellByColumnAndRow($currentColumn, $currentRow)->getValue();
                    $fields[] = $val;
                }
            }
            //模板文件不正确
            //            if ($listName !== $fields) {
            //                throw new Exception("模板文件不正确！！");
            //            }

            $data = [];
            for ($currentRow = 2; $currentRow <= $allRow; $currentRow++) {
                for ($currentColumn = 1; $currentColumn <= $maxColumnNumber; $currentColumn++) {
                    $val = $currentSheet->getCellByColumnAndRow($currentColumn, $currentRow)->getCalculatedValue();
                    $data[$currentRow - 2][$currentColumn - 1] = is_null($val) ? '' : $val;
                }
            }
        } catch (Exception $exception) {
            $this->error($exception->getMessage());
        }
        if (!$data) {
            $this->error('未导入任何数据！！');
        }
        dump($data);
        die;
        //检测库存编码是否有重复
        $list = array_column($data, '0');
        if (count($list) != count(array_unique($list))) {
            $this->error('库存编码有重复！！请仔细核对库存编码');
        }

        //批量添加产品
        foreach ($data as $k => $v) {
            //检测库存编码是否已入库
            $findDetection = $this->model->where('coding', $v[0])->find();
            if ($findDetection) {
                $result = $this->model->save(['coding' => $v[0], 'library_name' => $v[1], 'remark' => $v[2], 'create_person' => $this->auth->username, 'createtime' => date('y-m-d h:i:s', time())], ['id' => $findDetection['id']]);
            } else {
                $result = $this->model->insert(['coding' => $v[0], 'library_name' => $v[1], 'remark' => $v[2], 'createtime' => date('y-m-d h:i:s', time()), 'create_person' => $this->auth->username]);
            }
        }
        if ($result) {
            $this->success('导入成功！！');
        } else {
            $this->error('导入失败！！');
        }
    }

    /**
     * 库位列表批量导入
     * Created by Phpstorm.
     * User: jhh
     * Date: 2021/3/23
     * Time: 13:49:49
     */
    public function import()
    {
        $file = $this->request->request('file');
        if (!$file) {
            $this->error(__('Parameter %s can not be empty', 'file'));
        }
        $filePath = ROOT_PATH . DS . 'public' . DS . $file;
        if (!is_file($filePath)) {
            $this->error(__('No results were found'));
        }
        //实例化reader
        $ext = pathinfo($filePath, PATHINFO_EXTENSION);
        if (!in_array($ext, ['csv', 'xls', 'xlsx'])) {
            $this->error(__('Unknown data format'));
        }
        if ($ext === 'csv') {
            $file = fopen($filePath, 'r');
            $filePath = tempnam(sys_get_temp_dir(), 'import_csv');
            $fp = fopen($filePath, "w");
            $n = 0;
            while ($line = fgets($file)) {
                $line = rtrim($line, "\n\r\0");
                $encoding = mb_detect_encoding($line, ['utf-8', 'gbk', 'latin1', 'big5']);
                if ($encoding != 'utf-8') {
                    $line = mb_convert_encoding($line, 'utf-8', $encoding);
                }
                if ($n == 0 || preg_match('/^".*"$/', $line)) {
                    fwrite($fp, $line . "\n");
                } else {
                    fwrite($fp, '"' . str_replace(['"', ','], ['""', '","'], $line) . "\"\n");
                }
                $n++;
            }
            fclose($file) || fclose($fp);

            $reader = new Csv();
        } elseif ($ext === 'xls') {
            $reader = new Xls();
        } else {
            $reader = new Xlsx();
        }

        //导入文件首行类型,默认是注释,如果需要使用字段名称请使用name
        //$importHeadType = isset($this->importHeadType) ? $this->importHeadType : 'comment';
        //模板文件列名
        $listName = ['货架号', '库区编码', '库位编码', '库容', '库位名称', '备注','拣货顺序'];
        try {
            if (!$PHPExcel = $reader->load($filePath)) {
                $this->error(__('Unknown data format'));
            }
            $currentSheet = $PHPExcel->getSheet(0);  //读取文件中的第一个工作表
            $allColumn = $currentSheet->getHighestDataColumn(); //取得最大的列号
            $allRow = $currentSheet->getHighestRow(); //取得一共有多少行
            $maxColumnNumber = Coordinate::columnIndexFromString($allColumn);

            $fields = [];
            for ($currentRow = 1; $currentRow <= 1; $currentRow++) {
                for ($currentColumn = 1; $currentColumn <= $maxColumnNumber; $currentColumn++) {
                    $val = $currentSheet->getCellByColumnAndRow($currentColumn, $currentRow)->getValue();
                    $fields[] = $val;
                }
            }
            // 模板文件不正确
            if ($listName !== $fields) {
                throw new Exception("模板文件不正确！！");
            }
            $data = [];
            for ($currentRow = 2; $currentRow <= $allRow; $currentRow++) {
                for ($currentColumn = 1; $currentColumn <= $maxColumnNumber; $currentColumn++) {
                    $val = $currentSheet->getCellByColumnAndRow($currentColumn, $currentRow)->getCalculatedValue();
                    $data[$currentRow - 2][$currentColumn - 1] = is_null($val) ? '' : $val;
                }
            }
        } catch (Exception $exception) {
            $this->error($exception->getMessage());
        }
        if (!$data) {
            $this->error('未导入任何数据！！');
        }
        //检测库存编码是否有重复
        $list = array_column($data, '2');
        if (count($list) != count(array_unique($list))) {
            $this->error('库位编码有重复！！请仔细核对库位编码');
        }
        foreach ($data as $k => $v) {
            if (empty($v[2]) || empty($v[1])){
                $this->error('库位编码不能为空，请检查！！');
            }
            $area_id = Db::name('warehouse_area')->where('coding', $v[1])->value('id');
            if (empty($area_id)){
                $this->error('库区编码错误，请检查！！');
            }
            $is_exist_coding = $this->model->where('coding',$v[2])->where('area_id',$area_id)->find();
            if (!empty($is_exist_coding)){
                $this->error('当前库区已存在此库位编码，请检查！！');
            }
        }
        foreach ($data as $k => $v) {
            $area_id = Db::name('warehouse_area')->where('coding', $v[1])->value('id');
            $result = $this->model->insert(['coding' => $v[2], 'library_name' => $v[4], 'remark' => $v[5], 'createtime' => date('y-m-d h:i:s', time()), 'create_person' => $this->auth->username, 'shelf_number' => $v[0], 'area_id' => $area_id, 'volume' => $v[3], 'picking_sort' => $v[6]]);
        }
        if ($result) {
            $this->success('导入成功！！');
        } else {
            $this->error('导入失败！！');
        }
    }


    function getRepeat($arr)
    {
        // 获取去掉重复数据的数组
        $unique_arr = array_unique($arr);
        // 获取重复数据的数组
        $repeat_arr = array_diff_assoc($arr, $unique_arr);
        return $repeat_arr;
    }

    //跑老的库位编码添加货架号字段
    public function shelf_number()
    {
        $shelf_number = $this->model->where('status', 1)->where('type', 1)->field('id,coding')->select();
        $shelf_number = collection($shelf_number)->toArray();
        foreach ($shelf_number as $k => $v) {
            $shelf_number[$k]['shelf_number'] = preg_replace("/\\d+/", '', (explode('-', $v['coding']))[0]);
            unset($shelf_number[$k]['coding']);
        }
        $this->model->isUpdate()->saveAll($shelf_number);
    }

    public function shelf_number1()
    {
        $data = (new \app\admin\model\warehouse\StockHouse())->get_shelf_number();
        return $data;
    }

}<|MERGE_RESOLUTION|>--- conflicted
+++ resolved
@@ -168,13 +168,8 @@
         $arr = ['A', 'B', 'C', 'D', 'E', 'F', 'G', 'H', 'I', 'J', 'K', 'L', 'M', 'N', 'O', 'P', 'Q', 'R', 'S', 'T', 'U', 'V', 'W', 'X', 'Y', 'Z'];
         $this->assign('shelf_number', $arr);
         //所有库区编码id
-<<<<<<< HEAD
-        $area_coding = Db::name('warehouse_area')->column('coding','id');
-        $this->assign('area_coding',$area_coding);
-=======
         $area_coding = Db::name('warehouse_area')->column('coding', 'id');
         $this->assign('area_coding', $area_coding);
->>>>>>> 17eb6a9e
         return $this->view->fetch();
     }
 
