--- conflicted
+++ resolved
@@ -20,7 +20,7 @@
  */
 class StockHouse extends Backend
 {
-
+    
     /**
      * StockHouse模型对象
      * @var \app\admin\model\warehouse\StockHouse
@@ -33,7 +33,7 @@
         $this->model = new \app\admin\model\warehouse\StockHouse;
 
     }
-
+    
     /**
      * 默认生成的控制器所继承的父类中有index/add/edit/del/multi五个基础方法、destroy/restore/recyclebin三个回收站方法
      * 因此在当前控制器中可不用编写增删改查的代码,除非需要自己控制这部分逻辑
@@ -41,8 +41,6 @@
      */
 
     /**
-<<<<<<< HEAD
-=======
      * 库位列表
      */
     public function index()
@@ -77,7 +75,6 @@
     }
     
      /**
->>>>>>> bfcc894a
      * 添加
      */
     public function add()
@@ -132,16 +129,7 @@
             }
             $this->error(__('Parameter %s can not be empty', ''));
         }
-<<<<<<< HEAD
-        $arr = [];
-        $kuweihao = $this->shelf_number1();
-        foreach ($kuweihao as $k=>$v){
-            $arr[$v] = $v;
-        }
-        $this->assign('shelf_number',$arr);
-=======
         $this->view->assign("type", $type);
->>>>>>> bfcc894a
         return $this->view->fetch();
     }
 
@@ -176,13 +164,7 @@
                 $map['coding'] = $params['coding'];
                 $map['id'] = ['<>', $row->id];
                 $count = $this->model->where($map)->count();
-<<<<<<< HEAD
-                if ($count > 0) {
-                    $this->error('已存在此编码！！');
-                }
-=======
                 $count > 0 && $this->error('已存在此编码！');
->>>>>>> bfcc894a
 
                 $result = false;
                 Db::startTrans();
@@ -214,16 +196,7 @@
             }
             $this->error(__('Parameter %s can not be empty', ''));
         }
-<<<<<<< HEAD
-        $arr = [];
-        $kuweihao = $this->shelf_number1();
-        foreach ($kuweihao as $k=>$v){
-            $arr[$v] = $v;
-        }
-        $this->assign('shelf_number',$arr);
-=======
         $this->view->assign("type", $type);
->>>>>>> bfcc894a
         $this->view->assign("row", $row);
         return $this->view->fetch();
     }
@@ -498,7 +471,7 @@
         //导入文件首行类型,默认是注释,如果需要使用字段名称请使用name
         //$importHeadType = isset($this->importHeadType) ? $this->importHeadType : 'comment';
         //模板文件列名
-        //        $listName = ['折射率', '镜片类型', 'SPH', 'CYL', '库存数量', '镜片价格'];
+//        $listName = ['折射率', '镜片类型', 'SPH', 'CYL', '库存数量', '镜片价格'];
         try {
             if (!$PHPExcel = $reader->load($filePath)) {
                 $this->error(__('Unknown data format'));
@@ -516,9 +489,9 @@
                 }
             }
             //模板文件不正确
-            //            if ($listName !== $fields) {
-            //                throw new Exception("模板文件不正确！！");
-            //            }
+//            if ($listName !== $fields) {
+//                throw new Exception("模板文件不正确！！");
+//            }
 
             $data = [];
             for ($currentRow = 2; $currentRow <= $allRow; $currentRow++) {
@@ -534,7 +507,7 @@
             $this->error('未导入任何数据！！');
         }
         //检测库存编码是否有重复
-        $list = array_column($data, '0');
+        $list = array_column($data,'0');
         if (count($list) != count(array_unique($list))) {
             $this->error('库存编码有重复！！请仔细核对库存编码');
         }
@@ -542,11 +515,11 @@
         //批量添加产品
         foreach ($data as $k => $v) {
             //检测库存编码是否已入库
-            $findDetection = $this->model->where('coding', $v[0])->find();
-            if ($findDetection) {
-                $result = $this->model->save(['coding' => $v[0], 'library_name' => $v[1], 'remark' => $v[2], 'create_person' => $this->auth->username, 'createtime' => date('y-m-d h:i:s', time())], ['id' => $findDetection['id']]);
-            } else {
-                $result = $this->model->insert(['coding' => $v[0], 'library_name' => $v[1], 'remark' => $v[2], 'createtime' => date('y-m-d h:i:s', time()), 'create_person' => $this->auth->username]);
+            $findDetection  = $this->model->where('coding',$v[0])->find();
+            if ($findDetection){
+                $result = $this->model->save(['coding'=>$v[0],'library_name'=>$v[1],'remark'=>$v[2],'create_person'=>$this->auth->username,'createtime'=>date('y-m-d h:i:s',time())],['id'=>$findDetection['id']]);
+            }else{
+                $result = $this->model->insert(['coding'=>$v[0],'library_name'=>$v[1],'remark'=>$v[2],'createtime'=>date('y-m-d h:i:s',time()),'create_person'=>$this->auth->username]);
             }
         }
         if ($result) {
@@ -566,25 +539,4 @@
         return $repeat_arr;
     }
 
-<<<<<<< HEAD
-    //跑老的库位编码添加货架号字段
-    public function shelf_number()
-    {
-        $shelf_number = $this->model->where('status', 1)->field('id,coding')->select();
-        $shelf_number = collection($shelf_number)->toArray();
-        foreach ($shelf_number as $k => $v) {
-            $shelf_number[$k]['shelf_number'] = preg_replace("/\\d+/", '', (explode('-', $v['coding']))[0]);
-            unset($shelf_number[$k]['coding']);
-        }
-        $this->model->isUpdate()->saveAll($shelf_number);
-    }
-
-    public function shelf_number1()
-    {
-        $data = (new \app\admin\model\warehouse\StockHouse())->get_shelf_number();
-        return $data;
-    }
-
-=======
->>>>>>> bfcc894a
 }