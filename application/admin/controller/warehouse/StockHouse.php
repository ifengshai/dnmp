<?php

namespace app\admin\controller\warehouse;

use app\common\controller\Backend;
use PhpOffice\PhpSpreadsheet\Cell\Coordinate;
use PhpOffice\PhpSpreadsheet\Reader\Csv;
use PhpOffice\PhpSpreadsheet\Reader\Xls;
use PhpOffice\PhpSpreadsheet\Reader\Xlsx;
use think\Db;
use think\Exception;
use think\exception\PDOException;
use think\exception\ValidateException;
use think\Loader;
use PhpOffice\PhpSpreadsheet\Cell\Coordinate;
use PhpOffice\PhpSpreadsheet\Reader\Csv;
use PhpOffice\PhpSpreadsheet\Reader\Xls;
use PhpOffice\PhpSpreadsheet\Reader\Xlsx;

/**
 * 库位管理
 *
 * @icon fa fa-circle-o
 */
class StockHouse extends Backend
{
    
    /**
     * StockHouse模型对象
     * @var \app\admin\model\warehouse\StockHouse
     */
    protected $model = null;

    public function _initialize()
    {
        parent::_initialize();
        $this->model = new \app\admin\model\warehouse\StockHouse;

    }
    
    /**
     * 默认生成的控制器所继承的父类中有index/add/edit/del/multi五个基础方法、destroy/restore/recyclebin三个回收站方法
     * 因此在当前控制器中可不用编写增删改查的代码,除非需要自己控制这部分逻辑
     * 需要将application/admin/library/traits/Backend.php中对应的方法复制到当前控制器,然后进行修改
     */

    /**
     * 库位列表
     */
    public function index()
    {
        //设置过滤方法
        $this->request->filter(['strip_tags']);
        if ($this->request->isAjax()) {
            //如果发送的来源是Selectpage，则转发到Selectpage
            if ($this->request->request('keyField')) {
                return $this->selectpage();
            }
            list($where, $sort, $order, $offset, $limit) = $this->buildparams();
            $total = $this->model
                ->where(['type'=>1])
                ->where($where)
                ->order($sort, $order)
                ->count();

            $list = $this->model
                ->where(['type'=>1])
                ->where($where)
                ->order($sort, $order)
                ->limit($offset, $limit)
                ->select();

            $list = collection($list)->toArray();
            $result = array("total" => $total, "rows" => $list);

            return json($result);
        }
        return $this->view->fetch();
    }
    
     /**
     * 添加
     */
    public function add()
    {
        $type = input('type');
        if ($this->request->isPost()) {
            $params = $this->request->post("row/a");
            if ($params) {
                $params = $this->preExcludeFields($params);
                if ($this->dataLimit && $this->dataLimitFieldAutoFill) {
                    $params[$this->dataLimitField] = $this->auth->id;
                }

                //判断选择的库位是否已存在
                if(2 == $type){
                    $params['location'] = $params['coding'];
                    $params['coding'] = $params['subarea'].'-'.$params['location'];
                }
                $map['type'] = $type;
                $map['coding'] = $params['coding'];
                $count = $this->model->where($map)->count();
                $count > 0 && $this->error('已存在此编码！');

                $result = false;
                Db::startTrans();
                try {
                    //是否采用模型验证
                    if ($this->modelValidate) {
                        $name = str_replace("\\model\\", "\\validate\\", get_class($this->model));
                        $validate = is_bool($this->modelValidate) ? ($this->modelSceneValidate ? $name . '.add' : $name) : $this->modelValidate;
                        $this->model->validateFailException(true)->validate($validate);
                    }
                    $params['create_person'] = session('admin.nickname');
                    $params['createtime'] = date('Y-m-d H:i:s', time());
                    $result = $this->model->allowField(true)->save($params);
                    Db::commit();
                } catch (ValidateException $e) {
                    Db::rollback();
                    $this->error($e->getMessage());
                } catch (PDOException $e) {
                    Db::rollback();
                    $this->error($e->getMessage());
                } catch (Exception $e) {
                    Db::rollback();
                    $this->error($e->getMessage());
                }
                if ($result !== false) {
                    $this->success();
                } else {
                    $this->error(__('No rows were inserted'));
                }
            }
            $this->error(__('Parameter %s can not be empty', ''));
        }
        $this->view->assign("type", $type);
        return $this->view->fetch();
    }

    /**
     * 编辑
     */
    public function edit($ids = null)
    {
        $type = input('type');
        $row = $this->model->get($ids);
        if (!$row) {
            $this->error(__('No Results were found'));
        }
        $adminIds = $this->getDataLimitAdminIds();
        if (is_array($adminIds)) {
            if (!in_array($row[$this->dataLimitField], $adminIds)) {
                $this->error(__('You have no permission'));
            }
        }

        if ($this->request->isPost()) {
            $params = $this->request->post("row/a");
            if ($params) {
                $params = $this->preExcludeFields($params);

                //判断选择的库位是否已存在
                if(2 == $type){
                    $params['location'] = $params['coding'];
                    $params['coding'] = $params['subarea'].'-'.$params['location'];
                }
                $map['type'] = $type;
                $map['coding'] = $params['coding'];
                $map['id'] = ['<>', $row->id];
                $count = $this->model->where($map)->count();
                $count > 0 && $this->error('已存在此编码！');

                $result = false;
                Db::startTrans();
                try {
                    //是否采用模型验证
                    if ($this->modelValidate) {
                        $name = str_replace("\\model\\", "\\validate\\", get_class($this->model));
                        $validate = is_bool($this->modelValidate) ? ($this->modelSceneValidate ? $name . '.edit' : $name) : $this->modelValidate;
                        $row->validateFailException(true)->validate($validate);
                    }

                    $result = $row->allowField(true)->save($params);
                    Db::commit();
                } catch (ValidateException $e) {
                    Db::rollback();
                    $this->error($e->getMessage());
                } catch (PDOException $e) {
                    Db::rollback();
                    $this->error($e->getMessage());
                } catch (Exception $e) {
                    Db::rollback();
                    $this->error($e->getMessage());
                }
                if ($result !== false) {
                    $this->success();
                } else {
                    $this->error(__('No rows were updated'));
                }
            }
            $this->error(__('Parameter %s can not be empty', ''));
        }
        $this->view->assign("type", $type);
        $this->view->assign("row", $row);
        return $this->view->fetch();
    }

    /**
     * 启用、禁用
     */
    public function setStatus()
    {
        $ids = $this->request->post("ids/a");
        if (!$ids) {
            $this->error('缺少参数！！');
        }
        $map['id'] = ['in', $ids];
        $data['status'] = input('status');
        $res = $this->model->allowField(true)->isUpdate(true, $map)->save($data);
        if ($res) {
            $this->success();
        } else {
            $this->error('修改失败！！');
        }
    }

    /**
<<<<<<< HEAD
     * 合单架库位列表
     */
    public function merge_shelf()
    {
        //设置过滤方法
        $this->request->filter(['strip_tags']);
        if ($this->request->isAjax()) {
            //如果发送的来源是Selectpage，则转发到Selectpage
            if ($this->request->request('keyField')) {
                return $this->selectpage();
            }
            list($where, $sort, $order, $offset, $limit) = $this->buildparams();
            $total = $this->model
                ->where(['type'=>2])
                ->where($where)
                ->order($sort, $order)
                ->count();

            $list = $this->model
                ->where(['type'=>2])
                ->where($where)
                ->order($sort, $order)
                ->limit($offset, $limit)
                ->select();

            $list = collection($list)->toArray();
            $result = array("total" => $total, "rows" => $list);

            return json($result);
        }
        return $this->view->fetch();
    }

    /**
     * 暂存架库位列表
     */
    public function temporary_shelf()
    {
        //设置过滤方法
        $this->request->filter(['strip_tags']);
        if ($this->request->isAjax()) {
            //如果发送的来源是Selectpage，则转发到Selectpage
            if ($this->request->request('keyField')) {
                return $this->selectpage();
            }
            list($where, $sort, $order, $offset, $limit) = $this->buildparams();
            $total = $this->model
                ->where(['type'=>3])
                ->where($where)
                ->order($sort, $order)
                ->count();

            $list = $this->model
                ->where(['type'=>3])
                ->where($where)
                ->order($sort, $order)
                ->limit($offset, $limit)
                ->select();

            $list = collection($list)->toArray();
            $result = array("total" => $total, "rows" => $list);

            return json($result);
        }
        return $this->view->fetch();
    }

    /**
     * 异常架库位列表
     */
    public function abnormal_shelf()
    {
        //设置过滤方法
        $this->request->filter(['strip_tags']);
        if ($this->request->isAjax()) {
            //如果发送的来源是Selectpage，则转发到Selectpage
            if ($this->request->request('keyField')) {
                return $this->selectpage();
            }
            list($where, $sort, $order, $offset, $limit) = $this->buildparams();
            $total = $this->model
                ->where(['type'=>4])
                ->where($where)
                ->order($sort, $order)
                ->count();

            $list = $this->model
                ->where(['type'=>4])
                ->where($where)
                ->order($sort, $order)
                ->limit($offset, $limit)
                ->select();

            $list = collection($list)->toArray();
            $result = array("total" => $total, "rows" => $list);

            return json($result);
        }
        return $this->view->fetch();
    }

    /**
     * 打印
     */
    public function print_label($ids = null)
    {
        //检测状态
        $stock_house_info = $this->model
            ->where(['id' => $ids])
            ->field('status,subarea,coding')
            ->find()
        ;
        1 != $stock_house_info['status'] && $this->error('禁用状态无法打印！');
        $coding = $stock_house_info['coding'];

        ob_start();
        $file_header =
            <<<EOF
            <meta http-equiv="Content-Type" content="text/html; charset=utf-8" />
<style>
body{ margin:0; padding:0}
.single_box{margin:0 auto;}
table.addpro {clear: both;table-layout: fixed; margin-top:6px; border-top:1px solid #000;border-left:1px solid #000; font-size:12px;}
table.addpro .title {background: none repeat scroll 0 0 #f5f5f5; }
table.addpro .title  td {border-collapse: collapse;color: #000;text-align: center; font-weight:normal; }
table.addpro tbody td {word-break: break-all; text-align: center;border-bottom:1px solid #000;border-right:1px solid #000;}
table.addpro.re tbody td{ position:relative}
</style>
EOF;

        //检测文件夹
        $dir = ROOT_PATH . "public" . DS . "uploads" . DS . "stock_house" . DS . "merge_shelf";
        !file_exists($dir) && mkdir($dir, 0777, true);

        //生成条形码
        $fileName = $dir . DS . $coding .".png";
        $this->generate_barcode($coding, $fileName);

        //拼接条形码
        $img_url = "/uploads/stock_house/merge_shelf/{$coding}.png";
        $file_content = "
<div style='display:list-item;margin: 0mm auto;padding-top:4mm;padding-right:2mm;text-align:center;'>
    <p>合单架库位条形码</p>
    <img src='" . $img_url . "' style='width:36mm'>
</div>
            ";

        echo $file_header . $file_content;
    }

    /**
     * 生成条形码
     */
    protected function generate_barcode($text, $fileName)
    {
        // $text = '1007000000030';
        // 引用barcode文件夹对应的类
        Loader::import('BCode.BCGFontFile', EXTEND_PATH);
        //Loader::import('BCode.BCGColor',EXTEND_PATH);
        Loader::import('BCode.BCGDrawing', EXTEND_PATH);
        // 条形码的编码格式
        // Loader::import('BCode.BCGcode39',EXTEND_PATH,'.barcode.php');
        Loader::import('BCode.BCGcode128', EXTEND_PATH, '.barcode.php');

        // $code = '';
        // 加载字体大小
        $font = new \BCGFontFile(EXTEND_PATH . '/BCode/font/Arial.ttf', 20);
        //颜色条形码
        $color_black = new \BCGColor(0, 0, 0);
        $color_white = new \BCGColor(255, 255, 255);
        $drawException = null;
        try {
            // $code = new \BCGcode39();
            $code = new \BCGcode128();
            $code->setScale(2);
            $code->setThickness(60); // 条形码的厚度
            $code->setForegroundColor($color_black); // 条形码颜色
            $code->setBackgroundColor($color_white); // 空白间隙颜色
            $code->setFont($font); //设置字体
            // $code->setOffsetX(10); //设置字体
            $code->parse($text); // 条形码需要的数据内容
        } catch (\Exception $exception) {
            $drawException = $exception;
        }
        //根据以上条件绘制条形码
        $drawing = new \BCGDrawing('', $color_white);
        if ($drawException) {
            $drawing->drawException($drawException);
        } else {
            $drawing->setBarcode($code);
            if ($fileName) {
                // echo 'setFilename<br>';
                $drawing->setFilename($fileName);
            }
            $drawing->draw();
        }
        // 生成PNG格式的图片
        header('Content-Type: image/png');
        // header('Content-Disposition:attachment; filename="barcode.png"'); //自动下载
        $drawing->finish(\BCGDrawing::IMG_FORMAT_PNG);
    }

    /**
=======
>>>>>>> bcbc9da3
     * 导入库位数据
     */
    public function import()
    {
        $file = $this->request->request('file');
        if (!$file) {
            $this->error(__('Parameter %s can not be empty', 'file'));
        }
        $filePath = ROOT_PATH . DS . 'public' . DS . $file;
        if (!is_file($filePath)) {
            $this->error(__('No results were found'));
        }
        //实例化reader
        $ext = pathinfo($filePath, PATHINFO_EXTENSION);
        if (!in_array($ext, ['csv', 'xls', 'xlsx'])) {
            $this->error(__('Unknown data format'));
        }
        if ($ext === 'csv') {
            $file = fopen($filePath, 'r');
            $filePath = tempnam(sys_get_temp_dir(), 'import_csv');
            $fp = fopen($filePath, "w");
            $n = 0;
            while ($line = fgets($file)) {
                $line = rtrim($line, "\n\r\0");
                $encoding = mb_detect_encoding($line, ['utf-8', 'gbk', 'latin1', 'big5']);
                if ($encoding != 'utf-8') {
                    $line = mb_convert_encoding($line, 'utf-8', $encoding);
                }
                if ($n == 0 || preg_match('/^".*"$/', $line)) {
                    fwrite($fp, $line . "\n");
                } else {
                    fwrite($fp, '"' . str_replace(['"', ','], ['""', '","'], $line) . "\"\n");
                }
                $n++;
            }
            fclose($file) || fclose($fp);

            $reader = new Csv();
        } elseif ($ext === 'xls') {
            $reader = new Xls();
        } else {
            $reader = new Xlsx();
        }

        //导入文件首行类型,默认是注释,如果需要使用字段名称请使用name
        //$importHeadType = isset($this->importHeadType) ? $this->importHeadType : 'comment';
        //模板文件列名
//        $listName = ['折射率', '镜片类型', 'SPH', 'CYL', '库存数量', '镜片价格'];
        try {
            if (!$PHPExcel = $reader->load($filePath)) {
                $this->error(__('Unknown data format'));
            }
            $currentSheet = $PHPExcel->getSheet(0);  //读取文件中的第一个工作表
            $allColumn = $currentSheet->getHighestDataColumn(); //取得最大的列号
            $allRow = $currentSheet->getHighestRow(); //取得一共有多少行
            $maxColumnNumber = Coordinate::columnIndexFromString($allColumn);

            $fields = [];
            for ($currentRow = 1; $currentRow <= 1; $currentRow++) {
                for ($currentColumn = 1; $currentColumn <= $maxColumnNumber; $currentColumn++) {
                    $val = $currentSheet->getCellByColumnAndRow($currentColumn, $currentRow)->getValue();
                    $fields[] = $val;
                }
            }
            //模板文件不正确
//            if ($listName !== $fields) {
//                throw new Exception("模板文件不正确！！");
//            }

            $data = [];
            for ($currentRow = 2; $currentRow <= $allRow; $currentRow++) {
                for ($currentColumn = 1; $currentColumn <= $maxColumnNumber; $currentColumn++) {
                    $val = $currentSheet->getCellByColumnAndRow($currentColumn, $currentRow)->getCalculatedValue();
                    $data[$currentRow - 2][$currentColumn - 1] = is_null($val) ? '' : $val;
                }
            }
        } catch (Exception $exception) {
            $this->error($exception->getMessage());
        }
        if (!$data) {
            $this->error('未导入任何数据！！');
        }
        //检测库存编码是否有重复
        $list = array_column($data,'0');
        if (count($list) != count(array_unique($list))) {
            $this->error('库存编码有重复！！请仔细核对库存编码');
        }

        //批量添加产品
        foreach ($data as $k => $v) {
            //检测库存编码是否已入库
            $findDetection  = $this->model->where('coding',$v[0])->find();
            if ($findDetection){
                $result = $this->model->save(['coding'=>$v[0],'library_name'=>$v[1],'remark'=>$v[2],'create_person'=>$this->auth->username,'createtime'=>date('y-m-d h:i:s',time())],['id'=>$findDetection['id']]);
            }else{
                $result = $this->model->insert(['coding'=>$v[0],'library_name'=>$v[1],'remark'=>$v[2],'createtime'=>date('y-m-d h:i:s',time()),'create_person'=>$this->auth->username]);
            }
        }
        if ($result) {
            $this->success('导入成功！！');
        } else {
            $this->error('导入失败！！');
        }
    }


    function getRepeat($arr)
    {
        // 获取去掉重复数据的数组
        $unique_arr = array_unique($arr);
        // 获取重复数据的数组
        $repeat_arr = array_diff_assoc($arr, $unique_arr);
        return $repeat_arr;
    }

<<<<<<< HEAD
}
=======
    }
>>>>>>> bcbc9da3
<|MERGE_RESOLUTION|>--- conflicted
+++ resolved
@@ -225,7 +225,6 @@
     }
 
     /**
-<<<<<<< HEAD
      * 合单架库位列表
      */
     public function merge_shelf()
@@ -429,8 +428,6 @@
     }
 
     /**
-=======
->>>>>>> bcbc9da3
      * 导入库位数据
      */
     public function import()
@@ -546,8 +543,4 @@
         return $repeat_arr;
     }
 
-<<<<<<< HEAD
-}
-=======
-    }
->>>>>>> bcbc9da3
+}