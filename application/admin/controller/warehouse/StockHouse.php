<?php

namespace app\admin\controller\warehouse;

use app\common\controller\Backend;
use think\Db;
use think\Exception;
use think\exception\PDOException;
use think\exception\ValidateException;
use think\Loader;

/**
 * 库位管理
 *
 * @icon fa fa-circle-o
 */
class StockHouse extends Backend
{

    /**
     * StockHouse模型对象
     * @var \app\admin\model\warehouse\StockHouse
     */
    protected $model = null;

    /**
     * 无需鉴权的方法,但需要登录
     * @var array
     */
    protected $noNeedRight = ['print_label'];

    public function _initialize()
    {
        parent::_initialize();
        $this->model = new \app\admin\model\warehouse\StockHouse;

    }

    /**
     * 默认生成的控制器所继承的父类中有index/add/edit/del/multi五个基础方法、destroy/restore/recyclebin三个回收站方法
     * 因此在当前控制器中可不用编写增删改查的代码,除非需要自己控制这部分逻辑
     * 需要将application/admin/library/traits/Backend.php中对应的方法复制到当前控制器,然后进行修改
     */

    /**
     * 库位列表
     */
    public function index()
    {
        //设置过滤方法
        $this->request->filter(['strip_tags']);
        if ($this->request->isAjax()) {
            //如果发送的来源是Selectpage，则转发到Selectpage
            if ($this->request->request('keyField')) {
                return $this->selectpage();
            }
            list($where, $sort, $order, $offset, $limit) = $this->buildparams();
            $total = $this->model
                ->where(['type' => 1])
                ->where($where)
                ->order($sort, $order)
                ->count();

            $list = $this->model
                ->where(['type' => 1])
                ->where($where)
                ->order($sort, $order)
                ->limit($offset, $limit)
                ->select();

            $list = collection($list)->toArray();
            $result = array("total" => $total, "rows" => $list);

            return json($result);
        }
        return $this->view->fetch();
    }

    /**
     * 添加
     */
    public function add()
    {
        $type = input('type');
        if ($this->request->isPost()) {
            $params = $this->request->post("row/a");
            if ($params) {
                $params = $this->preExcludeFields($params);
                if ($this->dataLimit && $this->dataLimitFieldAutoFill) {
                    $params[$this->dataLimitField] = $this->auth->id;
                }

                //判断选择的库位是否已存在
                if (2 == $type) {
                    $params['location'] = $params['coding'];
                    $params['coding'] = $params['subarea'] . '-' . $params['location'];
                }
                $map['type'] = $type;
                $map['coding'] = $params['coding'];
                $count = $this->model->where($map)->count();
                $count > 0 && $this->error('已存在此编码！');

                $result = false;
                Db::startTrans();
                try {
                    //是否采用模型验证
                    if ($this->modelValidate) {
                        $name = str_replace("\\model\\", "\\validate\\", get_class($this->model));
                        $validate = is_bool($this->modelValidate) ? ($this->modelSceneValidate ? $name . '.add' : $name) : $this->modelValidate;
                        $this->model->validateFailException(true)->validate($validate);
                    }
                    $params['create_person'] = session('admin.nickname');
                    $params['createtime'] = date('Y-m-d H:i:s', time());
                    $result = $this->model->allowField(true)->save($params);
                    Db::commit();
                } catch (ValidateException $e) {
                    Db::rollback();
                    $this->error($e->getMessage());
                } catch (PDOException $e) {
                    Db::rollback();
                    $this->error($e->getMessage());
                } catch (Exception $e) {
                    Db::rollback();
                    $this->error($e->getMessage());
                }
                if ($result !== false) {
                    $this->success();
                } else {
                    $this->error(__('No rows were inserted'));
                }
            }
            $this->error(__('Parameter %s can not be empty', ''));
        }
        $this->view->assign("type", $type);
        return $this->view->fetch();
    }

    /**
     * 编辑
     */
    public function edit($ids = null)
    {
        $type = input('type');
        $row = $this->model->get($ids);
        if (!$row) {
            $this->error(__('No Results were found'));
        }
        $adminIds = $this->getDataLimitAdminIds();
        if (is_array($adminIds)) {
            if (!in_array($row[$this->dataLimitField], $adminIds)) {
                $this->error(__('You have no permission'));
            }
        }

        if ($this->request->isPost()) {
            $params = $this->request->post("row/a");
            if ($params) {
                $params = $this->preExcludeFields($params);

                //判断选择的库位是否已存在
                if (2 == $type) {
                    $params['location'] = $params['coding'];
                    $params['coding'] = $params['subarea'] . '-' . $params['location'];
                }
                $map['type'] = $type;
                $map['coding'] = $params['coding'];
                $map['id'] = ['<>', $row->id];
                $count = $this->model->where($map)->count();
                $count > 0 && $this->error('已存在此编码！');

                $result = false;
                Db::startTrans();
                try {
                    //是否采用模型验证
                    if ($this->modelValidate) {
                        $name = str_replace("\\model\\", "\\validate\\", get_class($this->model));
                        $validate = is_bool($this->modelValidate) ? ($this->modelSceneValidate ? $name . '.edit' : $name) : $this->modelValidate;
                        $row->validateFailException(true)->validate($validate);
                    }

                    $result = $row->allowField(true)->save($params);
                    Db::commit();
                } catch (ValidateException $e) {
                    Db::rollback();
                    $this->error($e->getMessage());
                } catch (PDOException $e) {
                    Db::rollback();
                    $this->error($e->getMessage());
                } catch (Exception $e) {
                    Db::rollback();
                    $this->error($e->getMessage());
                }
                if ($result !== false) {
                    $this->success();
                } else {
                    $this->error(__('No rows were updated'));
                }
            }
            $this->error(__('Parameter %s can not be empty', ''));
        }
        $this->view->assign("type", $type);
        $this->view->assign("row", $row);
        return $this->view->fetch();
    }

    /**
     * 启用、禁用
     */
    public function setStatus()
    {
        $ids = $this->request->post("ids/a");
        if (!$ids) {
            $this->error('缺少参数！！');
        }
        $map['id'] = ['in', $ids];
        $data['status'] = input('status');
        $res = $this->model->allowField(true)->isUpdate(true, $map)->save($data);
        if ($res) {
            $this->success();
        } else {
            $this->error('修改失败！！');
        }
    }

    /**
     * 合单架库位列表
     */
    public function merge_shelf()
    {
        //设置过滤方法
        $this->request->filter(['strip_tags']);
        if ($this->request->isAjax()) {
            //如果发送的来源是Selectpage，则转发到Selectpage
            if ($this->request->request('keyField')) {
                return $this->selectpage();
            }
            list($where, $sort, $order, $offset, $limit) = $this->buildparams();
            $total = $this->model
                ->where(['type' => 2])
                ->where($where)
                ->order($sort, $order)
                ->count();

            $list = $this->model
                ->where(['type' => 2])
                ->where($where)
                ->order($sort, $order)
                ->limit($offset, $limit)
                ->select();

            $list = collection($list)->toArray();
            $result = array("total" => $total, "rows" => $list);

            return json($result);
        }
        return $this->view->fetch();
    }

    /**
     * 暂存架库位列表
     */
    public function temporary_shelf()
    {
        //设置过滤方法
        $this->request->filter(['strip_tags']);
        if ($this->request->isAjax()) {
            //如果发送的来源是Selectpage，则转发到Selectpage
            if ($this->request->request('keyField')) {
                return $this->selectpage();
            }
            list($where, $sort, $order, $offset, $limit) = $this->buildparams();
            $total = $this->model
                ->where(['type' => 3])
                ->where($where)
                ->order($sort, $order)
                ->count();

            $list = $this->model
                ->where(['type' => 3])
                ->where($where)
                ->order($sort, $order)
                ->limit($offset, $limit)
                ->select();

            $list = collection($list)->toArray();
            $result = array("total" => $total, "rows" => $list);

            return json($result);
        }
        return $this->view->fetch();
    }

    /**
     * 异常架库位列表
     */
    public function abnormal_shelf()
    {
        //设置过滤方法
        $this->request->filter(['strip_tags']);
        if ($this->request->isAjax()) {
            //如果发送的来源是Selectpage，则转发到Selectpage
            if ($this->request->request('keyField')) {
                return $this->selectpage();
            }
            list($where, $sort, $order, $offset, $limit) = $this->buildparams();
            $total = $this->model
                ->where(['type' => 4])
                ->where($where)
                ->order($sort, $order)
                ->count();

            $list = $this->model
                ->where(['type' => 4])
                ->where($where)
                ->order($sort, $order)
                ->limit($offset, $limit)
                ->select();

            $list = collection($list)->toArray();
            $result = array("total" => $total, "rows" => $list);

            return json($result);
        }
        return $this->view->fetch();
    }

    /**
     * 打印
     */
    public function print_label($ids = null)
    {
        
        $stock_house_info = $this->model
            ->where(['id' => ['in',$ids]])
            ->field('status,subarea,coding')
<<<<<<< HEAD
            ->find();
        1 != $stock_house_info['status'] && $this->error('禁用状态无法打印！');
        $coding = $stock_house_info['coding'];

=======
            ->select()
        ;
        $stock_house_info = collection($stock_house_info)->toArray();
        
        $status_arr = array_column($stock_house_info, 'status');
        if (in_array(2, $status_arr)) {
            $this->error('禁用状态无法打印！');
        }
>>>>>>> 1ead0ee2
        ob_start();
        $file_header =
            <<<EOF
            <meta http-equiv="Content-Type" content="text/html; charset=utf-8" />
<style>
body{ margin:0; padding:0}
.single_box{margin:0 auto;}
table.addpro {clear: both;table-layout: fixed; margin-top:6px; border-top:1px solid #000;border-left:1px solid #000; font-size:12px;}
table.addpro .title {background: none repeat scroll 0 0 #f5f5f5; }
table.addpro .title  td {border-collapse: collapse;color: #000;text-align: center; font-weight:normal; }
table.addpro tbody td {word-break: break-all; text-align: center;border-bottom:1px solid #000;border-right:1px solid #000;}
table.addpro.re tbody td{ position:relative}
</style>
EOF;

        
        foreach ($stock_house_info as $key => $value) {
                //检测文件夹
                $dir = ROOT_PATH . "public" . DS . "uploads" . DS . "stock_house" . DS . "merge_shelf";
                !file_exists($dir) && mkdir($dir, 0777, true);

<<<<<<< HEAD
        //生成条形码
        $fileName = $dir . DS . $coding . ".png";
        $this->generate_barcode($coding, $fileName);
=======
                //生成条形码
                $fileName = $dir . DS . $value['coding'] .".png";
                $this->generate_barcode($value['coding'], $fileName);
>>>>>>> 1ead0ee2

                //拼接条形码
                $img_url = "/uploads/stock_house/merge_shelf/{$value['coding']}.png";
                $file_content .= "
<div style='display:list-item;margin: 0mm auto;padding-top:4mm;padding-right:2mm;text-align:center;'>
<p>合单架库位条形码</p>
<img src='" . $img_url . "' style='width:36mm'>
</div>";
        }

    echo $file_header . $file_content;
    }

    /**
     * 生成条形码
     */
    protected function generate_barcode($text, $fileName)
    {
        // $text = '1007000000030';
        // 引用barcode文件夹对应的类
        Loader::import('BCode.BCGFontFile', EXTEND_PATH);
        //Loader::import('BCode.BCGColor',EXTEND_PATH);
        Loader::import('BCode.BCGDrawing', EXTEND_PATH);
        // 条形码的编码格式
        // Loader::import('BCode.BCGcode39',EXTEND_PATH,'.barcode.php');
        Loader::import('BCode.BCGcode128', EXTEND_PATH, '.barcode.php');

        // $code = '';
        // 加载字体大小
        $font = new \BCGFontFile(EXTEND_PATH . '/BCode/font/Arial.ttf', 20);
        //颜色条形码
        $color_black = new \BCGColor(0, 0, 0);
        $color_white = new \BCGColor(255, 255, 255);
        $drawException = null;
        try {
            // $code = new \BCGcode39();
            $code = new \BCGcode128();
            $code->setScale(2);
            $code->setThickness(60); // 条形码的厚度
            $code->setForegroundColor($color_black); // 条形码颜色
            $code->setBackgroundColor($color_white); // 空白间隙颜色
            $code->setFont($font); //设置字体
            // $code->setOffsetX(10); //设置字体
            $code->parse($text); // 条形码需要的数据内容
        } catch (\Exception $exception) {
            $drawException = $exception;
        }
        //根据以上条件绘制条形码
        $drawing = new \BCGDrawing('', $color_white);
        if ($drawException) {
            $drawing->drawException($drawException);
        } else {
            $drawing->setBarcode($code);
            if ($fileName) {
                // echo 'setFilename<br>';
                $drawing->setFilename($fileName);
            }
            $drawing->draw();
        }
        // 生成PNG格式的图片
        header('Content-Type: image/png');
        // header('Content-Disposition:attachment; filename="barcode.png"'); //自动下载
        $drawing->finish(\BCGDrawing::IMG_FORMAT_PNG);
    }

    /**
     * 导入库位数据
     */
    public function import()
    {
        $file = $this->request->request('file');
        if (!$file) {
            $this->error(__('Parameter %s can not be empty', 'file'));
        }
        $filePath = ROOT_PATH . DS . 'public' . DS . $file;
        if (!is_file($filePath)) {
            $this->error(__('No results were found'));
        }
        //实例化reader
        $ext = pathinfo($filePath, PATHINFO_EXTENSION);
        if (!in_array($ext, ['csv', 'xls', 'xlsx'])) {
            $this->error(__('Unknown data format'));
        }
        if ($ext === 'csv') {
            $file = fopen($filePath, 'r');
            $filePath = tempnam(sys_get_temp_dir(), 'import_csv');
            $fp = fopen($filePath, "w");
            $n = 0;
            while ($line = fgets($file)) {
                $line = rtrim($line, "\n\r\0");
                $encoding = mb_detect_encoding($line, ['utf-8', 'gbk', 'latin1', 'big5']);
                if ($encoding != 'utf-8') {
                    $line = mb_convert_encoding($line, 'utf-8', $encoding);
                }
                if ($n == 0 || preg_match('/^".*"$/', $line)) {
                    fwrite($fp, $line . "\n");
                } else {
                    fwrite($fp, '"' . str_replace(['"', ','], ['""', '","'], $line) . "\"\n");
                }
                $n++;
            }
            fclose($file) || fclose($fp);

            $reader = new Csv();
        } elseif ($ext === 'xls') {
            $reader = new Xls();
        } else {
            $reader = new Xlsx();
        }

        //导入文件首行类型,默认是注释,如果需要使用字段名称请使用name
        //$importHeadType = isset($this->importHeadType) ? $this->importHeadType : 'comment';
        //模板文件列名
//        $listName = ['折射率', '镜片类型', 'SPH', 'CYL', '库存数量', '镜片价格'];
        try {
            if (!$PHPExcel = $reader->load($filePath)) {
                $this->error(__('Unknown data format'));
            }
            $currentSheet = $PHPExcel->getSheet(0);  //读取文件中的第一个工作表
            $allColumn = $currentSheet->getHighestDataColumn(); //取得最大的列号
            $allRow = $currentSheet->getHighestRow(); //取得一共有多少行
            $maxColumnNumber = Coordinate::columnIndexFromString($allColumn);

            $fields = [];
            for ($currentRow = 1; $currentRow <= 1; $currentRow++) {
                for ($currentColumn = 1; $currentColumn <= $maxColumnNumber; $currentColumn++) {
                    $val = $currentSheet->getCellByColumnAndRow($currentColumn, $currentRow)->getValue();
                    $fields[] = $val;
                }
            }
            //模板文件不正确
//            if ($listName !== $fields) {
//                throw new Exception("模板文件不正确！！");
//            }

            $data = [];
            for ($currentRow = 2; $currentRow <= $allRow; $currentRow++) {
                for ($currentColumn = 1; $currentColumn <= $maxColumnNumber; $currentColumn++) {
                    $val = $currentSheet->getCellByColumnAndRow($currentColumn, $currentRow)->getCalculatedValue();
                    $data[$currentRow - 2][$currentColumn - 1] = is_null($val) ? '' : $val;
                }
            }
        } catch (Exception $exception) {
            $this->error($exception->getMessage());
        }
        if (!$data) {
            $this->error('未导入任何数据！！');
        }
        //检测库存编码是否有重复
        $list = array_column($data, '0');
        if (count($list) != count(array_unique($list))) {
            $this->error('库存编码有重复！！请仔细核对库存编码');
        }

        //批量添加产品
        foreach ($data as $k => $v) {
            //检测库存编码是否已入库
            $findDetection = $this->model->where('coding', $v[0])->find();
            if ($findDetection) {
                $result = $this->model->save(['coding' => $v[0], 'library_name' => $v[1], 'remark' => $v[2], 'create_person' => $this->auth->username, 'createtime' => date('y-m-d h:i:s', time())], ['id' => $findDetection['id']]);
            } else {
                $result = $this->model->insert(['coding' => $v[0], 'library_name' => $v[1], 'remark' => $v[2], 'createtime' => date('y-m-d h:i:s', time()), 'create_person' => $this->auth->username]);
            }
        }
        if ($result) {
            $this->success('导入成功！！');
        } else {
            $this->error('导入失败！！');
        }
    }


    function getRepeat($arr)
    {
        // 获取去掉重复数据的数组
        $unique_arr = array_unique($arr);
        // 获取重复数据的数组
        $repeat_arr = array_diff_assoc($arr, $unique_arr);
        return $repeat_arr;
    }

}<|MERGE_RESOLUTION|>--- conflicted
+++ resolved
@@ -3,6 +3,10 @@
 namespace app\admin\controller\warehouse;
 
 use app\common\controller\Backend;
+use PhpOffice\PhpSpreadsheet\Cell\Coordinate;
+use PhpOffice\PhpSpreadsheet\Reader\Csv;
+use PhpOffice\PhpSpreadsheet\Reader\Xls;
+use PhpOffice\PhpSpreadsheet\Reader\Xlsx;
 use think\Db;
 use think\Exception;
 use think\exception\PDOException;
@@ -16,7 +20,7 @@
  */
 class StockHouse extends Backend
 {
-
+    
     /**
      * StockHouse模型对象
      * @var \app\admin\model\warehouse\StockHouse
@@ -35,7 +39,7 @@
         $this->model = new \app\admin\model\warehouse\StockHouse;
 
     }
-
+    
     /**
      * 默认生成的控制器所继承的父类中有index/add/edit/del/multi五个基础方法、destroy/restore/recyclebin三个回收站方法
      * 因此在当前控制器中可不用编写增删改查的代码,除非需要自己控制这部分逻辑
@@ -56,13 +60,13 @@
             }
             list($where, $sort, $order, $offset, $limit) = $this->buildparams();
             $total = $this->model
-                ->where(['type' => 1])
+                ->where(['type'=>1])
                 ->where($where)
                 ->order($sort, $order)
                 ->count();
 
             $list = $this->model
-                ->where(['type' => 1])
+                ->where(['type'=>1])
                 ->where($where)
                 ->order($sort, $order)
                 ->limit($offset, $limit)
@@ -75,8 +79,8 @@
         }
         return $this->view->fetch();
     }
-
-    /**
+    
+     /**
      * 添加
      */
     public function add()
@@ -91,9 +95,9 @@
                 }
 
                 //判断选择的库位是否已存在
-                if (2 == $type) {
+                if(2 == $type){
                     $params['location'] = $params['coding'];
-                    $params['coding'] = $params['subarea'] . '-' . $params['location'];
+                    $params['coding'] = $params['subarea'].'-'.$params['location'];
                 }
                 $map['type'] = $type;
                 $map['coding'] = $params['coding'];
@@ -158,9 +162,9 @@
                 $params = $this->preExcludeFields($params);
 
                 //判断选择的库位是否已存在
-                if (2 == $type) {
+                if(2 == $type){
                     $params['location'] = $params['coding'];
-                    $params['coding'] = $params['subarea'] . '-' . $params['location'];
+                    $params['coding'] = $params['subarea'].'-'.$params['location'];
                 }
                 $map['type'] = $type;
                 $map['coding'] = $params['coding'];
@@ -236,13 +240,13 @@
             }
             list($where, $sort, $order, $offset, $limit) = $this->buildparams();
             $total = $this->model
-                ->where(['type' => 2])
+                ->where(['type'=>2])
                 ->where($where)
                 ->order($sort, $order)
                 ->count();
 
             $list = $this->model
-                ->where(['type' => 2])
+                ->where(['type'=>2])
                 ->where($where)
                 ->order($sort, $order)
                 ->limit($offset, $limit)
@@ -270,13 +274,13 @@
             }
             list($where, $sort, $order, $offset, $limit) = $this->buildparams();
             $total = $this->model
-                ->where(['type' => 3])
+                ->where(['type'=>3])
                 ->where($where)
                 ->order($sort, $order)
                 ->count();
 
             $list = $this->model
-                ->where(['type' => 3])
+                ->where(['type'=>3])
                 ->where($where)
                 ->order($sort, $order)
                 ->limit($offset, $limit)
@@ -304,13 +308,13 @@
             }
             list($where, $sort, $order, $offset, $limit) = $this->buildparams();
             $total = $this->model
-                ->where(['type' => 4])
+                ->where(['type'=>4])
                 ->where($where)
                 ->order($sort, $order)
                 ->count();
 
             $list = $this->model
-                ->where(['type' => 4])
+                ->where(['type'=>4])
                 ->where($where)
                 ->order($sort, $order)
                 ->limit($offset, $limit)
@@ -333,12 +337,6 @@
         $stock_house_info = $this->model
             ->where(['id' => ['in',$ids]])
             ->field('status,subarea,coding')
-<<<<<<< HEAD
-            ->find();
-        1 != $stock_house_info['status'] && $this->error('禁用状态无法打印！');
-        $coding = $stock_house_info['coding'];
-
-=======
             ->select()
         ;
         $stock_house_info = collection($stock_house_info)->toArray();
@@ -347,7 +345,6 @@
         if (in_array(2, $status_arr)) {
             $this->error('禁用状态无法打印！');
         }
->>>>>>> 1ead0ee2
         ob_start();
         $file_header =
             <<<EOF
@@ -369,15 +366,9 @@
                 $dir = ROOT_PATH . "public" . DS . "uploads" . DS . "stock_house" . DS . "merge_shelf";
                 !file_exists($dir) && mkdir($dir, 0777, true);
 
-<<<<<<< HEAD
-        //生成条形码
-        $fileName = $dir . DS . $coding . ".png";
-        $this->generate_barcode($coding, $fileName);
-=======
                 //生成条形码
                 $fileName = $dir . DS . $value['coding'] .".png";
                 $this->generate_barcode($value['coding'], $fileName);
->>>>>>> 1ead0ee2
 
                 //拼接条形码
                 $img_url = "/uploads/stock_house/merge_shelf/{$value['coding']}.png";
@@ -527,7 +518,7 @@
             $this->error('未导入任何数据！！');
         }
         //检测库存编码是否有重复
-        $list = array_column($data, '0');
+        $list = array_column($data,'0');
         if (count($list) != count(array_unique($list))) {
             $this->error('库存编码有重复！！请仔细核对库存编码');
         }
@@ -535,11 +526,11 @@
         //批量添加产品
         foreach ($data as $k => $v) {
             //检测库存编码是否已入库
-            $findDetection = $this->model->where('coding', $v[0])->find();
-            if ($findDetection) {
-                $result = $this->model->save(['coding' => $v[0], 'library_name' => $v[1], 'remark' => $v[2], 'create_person' => $this->auth->username, 'createtime' => date('y-m-d h:i:s', time())], ['id' => $findDetection['id']]);
-            } else {
-                $result = $this->model->insert(['coding' => $v[0], 'library_name' => $v[1], 'remark' => $v[2], 'createtime' => date('y-m-d h:i:s', time()), 'create_person' => $this->auth->username]);
+            $findDetection  = $this->model->where('coding',$v[0])->find();
+            if ($findDetection){
+                $result = $this->model->save(['coding'=>$v[0],'library_name'=>$v[1],'remark'=>$v[2],'create_person'=>$this->auth->username,'createtime'=>date('y-m-d h:i:s',time())],['id'=>$findDetection['id']]);
+            }else{
+                $result = $this->model->insert(['coding'=>$v[0],'library_name'=>$v[1],'remark'=>$v[2],'createtime'=>date('y-m-d h:i:s',time()),'create_person'=>$this->auth->username]);
             }
         }
         if ($result) {
