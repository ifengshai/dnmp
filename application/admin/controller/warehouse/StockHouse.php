<?php

namespace app\admin\controller\warehouse;

use app\common\controller\Backend;
use PhpOffice\PhpSpreadsheet\Cell\Coordinate;
use PhpOffice\PhpSpreadsheet\Reader\Csv;
use PhpOffice\PhpSpreadsheet\Reader\Xls;
use PhpOffice\PhpSpreadsheet\Reader\Xlsx;
use think\Db;
use think\Exception;
use think\exception\PDOException;
use think\exception\ValidateException;
<<<<<<< HEAD
=======
use think\Loader;
use PhpOffice\PhpSpreadsheet\Cell\Coordinate;
use PhpOffice\PhpSpreadsheet\Reader\Csv;
use PhpOffice\PhpSpreadsheet\Reader\Xls;
use PhpOffice\PhpSpreadsheet\Reader\Xlsx;
>>>>>>> 5ef4351c

/**
 * 库位管理
 *
 * @icon fa fa-circle-o
 */
class StockHouse extends Backend
{
    
    /**
     * StockHouse模型对象
     * @var \app\admin\model\warehouse\StockHouse
     */
    protected $model = null;

    public function _initialize()
    {
        parent::_initialize();
        $this->model = new \app\admin\model\warehouse\StockHouse;

    }
    
    /**
     * 默认生成的控制器所继承的父类中有index/add/edit/del/multi五个基础方法、destroy/restore/recyclebin三个回收站方法
     * 因此在当前控制器中可不用编写增删改查的代码,除非需要自己控制这部分逻辑
     * 需要将application/admin/library/traits/Backend.php中对应的方法复制到当前控制器,然后进行修改
     */
    
     /**
     * 添加
     */
    public function add()
    {
        if ($this->request->isPost()) {
            $params = $this->request->post("row/a");
            if ($params) {
                $params = $this->preExcludeFields($params);

                if ($this->dataLimit && $this->dataLimitFieldAutoFill) {
                    $params[$this->dataLimitField] = $this->auth->id;
                }


                //判断选择的库位是否已存在
                $map['coding'] = $params['coding'];
                $count = $this->model->where($map)->count();
                if ($count > 0) {
                    $this->error('已存在此编码！！');
                }


                $result = false;
                Db::startTrans();
                try {
                    //是否采用模型验证
                    if ($this->modelValidate) {
                        $name = str_replace("\\model\\", "\\validate\\", get_class($this->model));
                        $validate = is_bool($this->modelValidate) ? ($this->modelSceneValidate ? $name . '.add' : $name) : $this->modelValidate;
                        $this->model->validateFailException(true)->validate($validate);
                    }
                    $params['create_person'] = session('admin.nickname');
                    $params['createtime'] = date('Y-m-d H:i:s', time());
                    $result = $this->model->allowField(true)->save($params);
                    Db::commit();
                } catch (ValidateException $e) {
                    Db::rollback();
                    $this->error($e->getMessage());
                } catch (PDOException $e) {
                    Db::rollback();
                    $this->error($e->getMessage());
                } catch (Exception $e) {
                    Db::rollback();
                    $this->error($e->getMessage());
                }
                if ($result !== false) {
                    $this->success();
                } else {
                    $this->error(__('No rows were inserted'));
                }
            }
            $this->error(__('Parameter %s can not be empty', ''));
        }
        return $this->view->fetch();
    }

    /**
     * 编辑
     */
    public function edit($ids = null)
    {
        $row = $this->model->get($ids);
        if (!$row) {
            $this->error(__('No Results were found'));
        }
        $adminIds = $this->getDataLimitAdminIds();
        if (is_array($adminIds)) {
            if (!in_array($row[$this->dataLimitField], $adminIds)) {
                $this->error(__('You have no permission'));
            }
        }

        if ($this->request->isPost()) {
            $params = $this->request->post("row/a");
            if ($params) {
                $params = $this->preExcludeFields($params);

                //判断选择的库位是否已存在
                $map['coding'] = $params['coding'];
                $map['id'] = ['<>', $row->id];
                $count = $this->model->where($map)->count();
                if ($count > 　0) {
                    $this->error('已存在此编码！！');
                }

                $result = false;
                Db::startTrans();
                try {
                    //是否采用模型验证
                    if ($this->modelValidate) {
                        $name = str_replace("\\model\\", "\\validate\\", get_class($this->model));
                        $validate = is_bool($this->modelValidate) ? ($this->modelSceneValidate ? $name . '.edit' : $name) : $this->modelValidate;
                        $row->validateFailException(true)->validate($validate);
                    }


                    $result = $row->allowField(true)->save($params);
                    Db::commit();
                } catch (ValidateException $e) {
                    Db::rollback();
                    $this->error($e->getMessage());
                } catch (PDOException $e) {
                    Db::rollback();
                    $this->error($e->getMessage());
                } catch (Exception $e) {
                    Db::rollback();
                    $this->error($e->getMessage());
                }
                if ($result !== false) {
                    $this->success();
                } else {
                    $this->error(__('No rows were updated'));
                }
            }
            $this->error(__('Parameter %s can not be empty', ''));
        }
        $this->view->assign("row", $row);
        return $this->view->fetch();
    }

    /**
     * 审核
     */
    public function setStatus()
    {
        $ids = $this->request->post("ids/a");
        if (!$ids) {
            $this->error('缺少参数！！');
        }
        $map['id'] = ['in', $ids];
        $data['status'] = input('status');
        $res = $this->model->allowField(true)->isUpdate(true, $map)->save($data);
        if ($res) {
            $this->success();
        } else {
            $this->error('修改失败！！');
        }
    }

    /**
     * 导入库位数据
     */
    public function import()
    {
        $file = $this->request->request('file');
        if (!$file) {
            $this->error(__('Parameter %s can not be empty', 'file'));
        }
        $filePath = ROOT_PATH . DS . 'public' . DS . $file;
        if (!is_file($filePath)) {
            $this->error(__('No results were found'));
        }
        //实例化reader
        $ext = pathinfo($filePath, PATHINFO_EXTENSION);
        if (!in_array($ext, ['csv', 'xls', 'xlsx'])) {
            $this->error(__('Unknown data format'));
        }
        if ($ext === 'csv') {
            $file = fopen($filePath, 'r');
            $filePath = tempnam(sys_get_temp_dir(), 'import_csv');
            $fp = fopen($filePath, "w");
            $n = 0;
            while ($line = fgets($file)) {
                $line = rtrim($line, "\n\r\0");
                $encoding = mb_detect_encoding($line, ['utf-8', 'gbk', 'latin1', 'big5']);
                if ($encoding != 'utf-8') {
                    $line = mb_convert_encoding($line, 'utf-8', $encoding);
                }
                if ($n == 0 || preg_match('/^".*"$/', $line)) {
                    fwrite($fp, $line . "\n");
                } else {
                    fwrite($fp, '"' . str_replace(['"', ','], ['""', '","'], $line) . "\"\n");
                }
                $n++;
            }
            fclose($file) || fclose($fp);

            $reader = new Csv();
        } elseif ($ext === 'xls') {
            $reader = new Xls();
        } else {
            $reader = new Xlsx();
        }

        //导入文件首行类型,默认是注释,如果需要使用字段名称请使用name
        //$importHeadType = isset($this->importHeadType) ? $this->importHeadType : 'comment';
        //模板文件列名
//        $listName = ['折射率', '镜片类型', 'SPH', 'CYL', '库存数量', '镜片价格'];
        try {
            if (!$PHPExcel = $reader->load($filePath)) {
                $this->error(__('Unknown data format'));
            }
            $currentSheet = $PHPExcel->getSheet(0);  //读取文件中的第一个工作表
            $allColumn = $currentSheet->getHighestDataColumn(); //取得最大的列号
            $allRow = $currentSheet->getHighestRow(); //取得一共有多少行
            $maxColumnNumber = Coordinate::columnIndexFromString($allColumn);

            $fields = [];
            for ($currentRow = 1; $currentRow <= 1; $currentRow++) {
                for ($currentColumn = 1; $currentColumn <= $maxColumnNumber; $currentColumn++) {
                    $val = $currentSheet->getCellByColumnAndRow($currentColumn, $currentRow)->getValue();
                    $fields[] = $val;
                }
            }
            //模板文件不正确
//            if ($listName !== $fields) {
//                throw new Exception("模板文件不正确！！");
//            }

            $data = [];
            for ($currentRow = 2; $currentRow <= $allRow; $currentRow++) {
                for ($currentColumn = 1; $currentColumn <= $maxColumnNumber; $currentColumn++) {
                    $val = $currentSheet->getCellByColumnAndRow($currentColumn, $currentRow)->getCalculatedValue();
                    $data[$currentRow - 2][$currentColumn - 1] = is_null($val) ? '' : $val;
                }
            }
        } catch (Exception $exception) {
            $this->error($exception->getMessage());
        }
        if (!$data) {
            $this->error('未导入任何数据！！');
        }
        //检测库存编码是否有重复
        $list = array_column($data,'0');
        if (count($list) != count(array_unique($list))) {
            $this->error('库存编码有重复！！请仔细核对库存编码');
        }

        //批量添加产品
        foreach ($data as $k => $v) {
            //检测库存编码是否已入库
            $findDetection  = $this->model->where('coding',$v[0])->find();
            if ($findDetection){
                $result = $this->model->save(['coding'=>$v[0],'library_name'=>$v[1],'remark'=>$v[2],'create_person'=>$this->auth->username,'createtime'=>date('y-m-d h:i:s',time())],['id'=>$findDetection['id']]);
            }else{
                $result = $this->model->insert(['coding'=>$v[0],'library_name'=>$v[1],'remark'=>$v[2],'createtime'=>date('y-m-d h:i:s',time()),'create_person'=>$this->auth->username]);
            }
        }
        if ($result) {
            $this->success('导入成功！！');
        } else {
            $this->error('导入失败！！');
        }
    }


    function getRepeat($arr)
    {
        // 获取去掉重复数据的数组
        $unique_arr = array_unique($arr);
        // 获取重复数据的数组
        $repeat_arr = array_diff_assoc($arr, $unique_arr);
        return $repeat_arr;
    }

<<<<<<< HEAD
    }
=======
    /**
     * 导入库位数据
     */
    public function import()
    {
        $file = $this->request->request('file');
        if (!$file) {
            $this->error(__('Parameter %s can not be empty', 'file'));
        }
        $filePath = ROOT_PATH . DS . 'public' . DS . $file;
        if (!is_file($filePath)) {
            $this->error(__('No results were found'));
        }
        //实例化reader
        $ext = pathinfo($filePath, PATHINFO_EXTENSION);
        if (!in_array($ext, ['csv', 'xls', 'xlsx'])) {
            $this->error(__('Unknown data format'));
        }
        if ($ext === 'csv') {
            $file = fopen($filePath, 'r');
            $filePath = tempnam(sys_get_temp_dir(), 'import_csv');
            $fp = fopen($filePath, "w");
            $n = 0;
            while ($line = fgets($file)) {
                $line = rtrim($line, "\n\r\0");
                $encoding = mb_detect_encoding($line, ['utf-8', 'gbk', 'latin1', 'big5']);
                if ($encoding != 'utf-8') {
                    $line = mb_convert_encoding($line, 'utf-8', $encoding);
                }
                if ($n == 0 || preg_match('/^".*"$/', $line)) {
                    fwrite($fp, $line . "\n");
                } else {
                    fwrite($fp, '"' . str_replace(['"', ','], ['""', '","'], $line) . "\"\n");
                }
                $n++;
            }
            fclose($file) || fclose($fp);

            $reader = new Csv();
        } elseif ($ext === 'xls') {
            $reader = new Xls();
        } else {
            $reader = new Xlsx();
        }

        //导入文件首行类型,默认是注释,如果需要使用字段名称请使用name
        //$importHeadType = isset($this->importHeadType) ? $this->importHeadType : 'comment';
        //模板文件列名
//        $listName = ['折射率', '镜片类型', 'SPH', 'CYL', '库存数量', '镜片价格'];
        try {
            if (!$PHPExcel = $reader->load($filePath)) {
                $this->error(__('Unknown data format'));
            }
            $currentSheet = $PHPExcel->getSheet(0);  //读取文件中的第一个工作表
            $allColumn = $currentSheet->getHighestDataColumn(); //取得最大的列号
            $allRow = $currentSheet->getHighestRow(); //取得一共有多少行
            $maxColumnNumber = Coordinate::columnIndexFromString($allColumn);

            $fields = [];
            for ($currentRow = 1; $currentRow <= 1; $currentRow++) {
                for ($currentColumn = 1; $currentColumn <= $maxColumnNumber; $currentColumn++) {
                    $val = $currentSheet->getCellByColumnAndRow($currentColumn, $currentRow)->getValue();
                    $fields[] = $val;
                }
            }
            //模板文件不正确
//            if ($listName !== $fields) {
//                throw new Exception("模板文件不正确！！");
//            }

            $data = [];
            for ($currentRow = 2; $currentRow <= $allRow; $currentRow++) {
                for ($currentColumn = 1; $currentColumn <= $maxColumnNumber; $currentColumn++) {
                    $val = $currentSheet->getCellByColumnAndRow($currentColumn, $currentRow)->getCalculatedValue();
                    $data[$currentRow - 2][$currentColumn - 1] = is_null($val) ? '' : $val;
                }
            }
        } catch (Exception $exception) {
            $this->error($exception->getMessage());
        }
        if (!$data) {
            $this->error('未导入任何数据！！');
        }
        //检测库存编码是否有重复
        $list = array_column($data,'0');
        if (count($list) != count(array_unique($list))) {
            $this->error('库存编码有重复！！请仔细核对库存编码');
        }

        //批量添加产品
        foreach ($data as $k => $v) {
            //检测库存编码是否已入库
            $findDetection  = $this->model->where('coding',$v[0])->find();
            if ($findDetection){
                $result = $this->model->save(['coding'=>$v[0],'library_name'=>$v[1],'remark'=>$v[2],'create_person'=>$this->auth->username,'createtime'=>date('y-m-d h:i:s',time())],['id'=>$findDetection['id']]);
            }else{
                $result = $this->model->insert(['coding'=>$v[0],'library_name'=>$v[1],'remark'=>$v[2],'createtime'=>date('y-m-d h:i:s',time()),'create_person'=>$this->auth->username]);
            }
        }
        if ($result) {
            $this->success('导入成功！！');
        } else {
            $this->error('导入失败！！');
        }
    }


    function getRepeat($arr)
    {
        // 获取去掉重复数据的数组
        $unique_arr = array_unique($arr);
        // 获取重复数据的数组
        $repeat_arr = array_diff_assoc($arr, $unique_arr);
        return $repeat_arr;
    }

}
>>>>>>> 5ef4351c
<|MERGE_RESOLUTION|>--- conflicted
+++ resolved
@@ -3,22 +3,15 @@
 namespace app\admin\controller\warehouse;
 
 use app\common\controller\Backend;
-use PhpOffice\PhpSpreadsheet\Cell\Coordinate;
-use PhpOffice\PhpSpreadsheet\Reader\Csv;
-use PhpOffice\PhpSpreadsheet\Reader\Xls;
-use PhpOffice\PhpSpreadsheet\Reader\Xlsx;
 use think\Db;
 use think\Exception;
 use think\exception\PDOException;
 use think\exception\ValidateException;
-<<<<<<< HEAD
-=======
 use think\Loader;
 use PhpOffice\PhpSpreadsheet\Cell\Coordinate;
 use PhpOffice\PhpSpreadsheet\Reader\Csv;
 use PhpOffice\PhpSpreadsheet\Reader\Xls;
 use PhpOffice\PhpSpreadsheet\Reader\Xlsx;
->>>>>>> 5ef4351c
 
 /**
  * 库位管理
@@ -27,7 +20,7 @@
  */
 class StockHouse extends Backend
 {
-    
+
     /**
      * StockHouse模型对象
      * @var \app\admin\model\warehouse\StockHouse
@@ -40,35 +33,70 @@
         $this->model = new \app\admin\model\warehouse\StockHouse;
 
     }
-    
+
     /**
      * 默认生成的控制器所继承的父类中有index/add/edit/del/multi五个基础方法、destroy/restore/recyclebin三个回收站方法
      * 因此在当前控制器中可不用编写增删改查的代码,除非需要自己控制这部分逻辑
      * 需要将application/admin/library/traits/Backend.php中对应的方法复制到当前控制器,然后进行修改
      */
-    
-     /**
+
+    /**
+     * 库位列表
+     */
+    public function index()
+    {
+        //设置过滤方法
+        $this->request->filter(['strip_tags']);
+        if ($this->request->isAjax()) {
+            //如果发送的来源是Selectpage，则转发到Selectpage
+            if ($this->request->request('keyField')) {
+                return $this->selectpage();
+            }
+            list($where, $sort, $order, $offset, $limit) = $this->buildparams();
+            $total = $this->model
+                ->where(['type' => 1])
+                ->where($where)
+                ->order($sort, $order)
+                ->count();
+
+            $list = $this->model
+                ->where(['type' => 1])
+                ->where($where)
+                ->order($sort, $order)
+                ->limit($offset, $limit)
+                ->select();
+
+            $list = collection($list)->toArray();
+            $result = array("total" => $total, "rows" => $list);
+
+            return json($result);
+        }
+        return $this->view->fetch();
+    }
+
+    /**
      * 添加
      */
     public function add()
     {
+        $type = input('type');
         if ($this->request->isPost()) {
             $params = $this->request->post("row/a");
             if ($params) {
                 $params = $this->preExcludeFields($params);
-
                 if ($this->dataLimit && $this->dataLimitFieldAutoFill) {
                     $params[$this->dataLimitField] = $this->auth->id;
                 }
 
-
                 //判断选择的库位是否已存在
+                if (2 == $type) {
+                    $params['location'] = $params['coding'];
+                    $params['coding'] = $params['subarea'] . '-' . $params['location'];
+                }
+                $map['type'] = $type;
                 $map['coding'] = $params['coding'];
                 $count = $this->model->where($map)->count();
-                if ($count > 0) {
-                    $this->error('已存在此编码！！');
-                }
-
+                $count > 0 && $this->error('已存在此编码！');
 
                 $result = false;
                 Db::startTrans();
@@ -101,6 +129,7 @@
             }
             $this->error(__('Parameter %s can not be empty', ''));
         }
+        $this->view->assign("type", $type);
         return $this->view->fetch();
     }
 
@@ -109,6 +138,7 @@
      */
     public function edit($ids = null)
     {
+        $type = input('type');
         $row = $this->model->get($ids);
         if (!$row) {
             $this->error(__('No Results were found'));
@@ -126,12 +156,15 @@
                 $params = $this->preExcludeFields($params);
 
                 //判断选择的库位是否已存在
+                if (2 == $type) {
+                    $params['location'] = $params['coding'];
+                    $params['coding'] = $params['subarea'] . '-' . $params['location'];
+                }
+                $map['type'] = $type;
                 $map['coding'] = $params['coding'];
                 $map['id'] = ['<>', $row->id];
                 $count = $this->model->where($map)->count();
-                if ($count > 　0) {
-                    $this->error('已存在此编码！！');
-                }
+                $count > 0 && $this->error('已存在此编码！');
 
                 $result = false;
                 Db::startTrans();
@@ -142,7 +175,6 @@
                         $validate = is_bool($this->modelValidate) ? ($this->modelSceneValidate ? $name . '.edit' : $name) : $this->modelValidate;
                         $row->validateFailException(true)->validate($validate);
                     }
-
 
                     $result = $row->allowField(true)->save($params);
                     Db::commit();
@@ -164,12 +196,13 @@
             }
             $this->error(__('Parameter %s can not be empty', ''));
         }
+        $this->view->assign("type", $type);
         $this->view->assign("row", $row);
         return $this->view->fetch();
     }
 
     /**
-     * 审核
+     * 启用、禁用
      */
     public function setStatus()
     {
@@ -185,6 +218,208 @@
         } else {
             $this->error('修改失败！！');
         }
+    }
+
+    /**
+     * 合单架库位列表
+     */
+    public function merge_shelf()
+    {
+        //设置过滤方法
+        $this->request->filter(['strip_tags']);
+        if ($this->request->isAjax()) {
+            //如果发送的来源是Selectpage，则转发到Selectpage
+            if ($this->request->request('keyField')) {
+                return $this->selectpage();
+            }
+            list($where, $sort, $order, $offset, $limit) = $this->buildparams();
+            $total = $this->model
+                ->where(['type' => 2])
+                ->where($where)
+                ->order($sort, $order)
+                ->count();
+
+            $list = $this->model
+                ->where(['type' => 2])
+                ->where($where)
+                ->order($sort, $order)
+                ->limit($offset, $limit)
+                ->select();
+
+            $list = collection($list)->toArray();
+            $result = array("total" => $total, "rows" => $list);
+
+            return json($result);
+        }
+        return $this->view->fetch();
+    }
+
+    /**
+     * 暂存架库位列表
+     */
+    public function temporary_shelf()
+    {
+        //设置过滤方法
+        $this->request->filter(['strip_tags']);
+        if ($this->request->isAjax()) {
+            //如果发送的来源是Selectpage，则转发到Selectpage
+            if ($this->request->request('keyField')) {
+                return $this->selectpage();
+            }
+            list($where, $sort, $order, $offset, $limit) = $this->buildparams();
+            $total = $this->model
+                ->where(['type' => 3])
+                ->where($where)
+                ->order($sort, $order)
+                ->count();
+
+            $list = $this->model
+                ->where(['type' => 3])
+                ->where($where)
+                ->order($sort, $order)
+                ->limit($offset, $limit)
+                ->select();
+
+            $list = collection($list)->toArray();
+            $result = array("total" => $total, "rows" => $list);
+
+            return json($result);
+        }
+        return $this->view->fetch();
+    }
+
+    /**
+     * 异常架库位列表
+     */
+    public function abnormal_shelf()
+    {
+        //设置过滤方法
+        $this->request->filter(['strip_tags']);
+        if ($this->request->isAjax()) {
+            //如果发送的来源是Selectpage，则转发到Selectpage
+            if ($this->request->request('keyField')) {
+                return $this->selectpage();
+            }
+            list($where, $sort, $order, $offset, $limit) = $this->buildparams();
+            $total = $this->model
+                ->where(['type' => 4])
+                ->where($where)
+                ->order($sort, $order)
+                ->count();
+
+            $list = $this->model
+                ->where(['type' => 4])
+                ->where($where)
+                ->order($sort, $order)
+                ->limit($offset, $limit)
+                ->select();
+
+            $list = collection($list)->toArray();
+            $result = array("total" => $total, "rows" => $list);
+
+            return json($result);
+        }
+        return $this->view->fetch();
+    }
+
+    /**
+     * 打印
+     */
+    public function print_label($ids = null)
+    {
+        //检测状态
+        $stock_house_info = $this->model
+            ->where(['id' => $ids])
+            ->field('status,subarea,coding')
+            ->find();
+        1 != $stock_house_info['status'] && $this->error('禁用状态无法打印！');
+        $coding = $stock_house_info['coding'];
+
+        ob_start();
+        $file_header =
+            <<<EOF
+            <meta http-equiv="Content-Type" content="text/html; charset=utf-8" />
+<style>
+body{ margin:0; padding:0}
+.single_box{margin:0 auto;}
+table.addpro {clear: both;table-layout: fixed; margin-top:6px; border-top:1px solid #000;border-left:1px solid #000; font-size:12px;}
+table.addpro .title {background: none repeat scroll 0 0 #f5f5f5; }
+table.addpro .title  td {border-collapse: collapse;color: #000;text-align: center; font-weight:normal; }
+table.addpro tbody td {word-break: break-all; text-align: center;border-bottom:1px solid #000;border-right:1px solid #000;}
+table.addpro.re tbody td{ position:relative}
+</style>
+EOF;
+
+        //检测文件夹
+        $dir = ROOT_PATH . "public" . DS . "uploads" . DS . "stock_house" . DS . "merge_shelf";
+        !file_exists($dir) && mkdir($dir, 0777, true);
+
+        //生成条形码
+        $fileName = $dir . DS . $coding . ".png";
+        $this->generate_barcode($coding, $fileName);
+
+        //拼接条形码
+        $img_url = "/uploads/stock_house/merge_shelf/{$coding}.png";
+        $file_content = "
+<div style='display:list-item;margin: 0mm auto;padding-top:4mm;padding-right:2mm;text-align:center;'>
+    <p>合单架库位条形码</p>
+    <img src='" . $img_url . "' style='width:36mm'>
+</div>
+            ";
+
+        echo $file_header . $file_content;
+    }
+
+    /**
+     * 生成条形码
+     */
+    protected function generate_barcode($text, $fileName)
+    {
+        // $text = '1007000000030';
+        // 引用barcode文件夹对应的类
+        Loader::import('BCode.BCGFontFile', EXTEND_PATH);
+        //Loader::import('BCode.BCGColor',EXTEND_PATH);
+        Loader::import('BCode.BCGDrawing', EXTEND_PATH);
+        // 条形码的编码格式
+        // Loader::import('BCode.BCGcode39',EXTEND_PATH,'.barcode.php');
+        Loader::import('BCode.BCGcode128', EXTEND_PATH, '.barcode.php');
+
+        // $code = '';
+        // 加载字体大小
+        $font = new \BCGFontFile(EXTEND_PATH . '/BCode/font/Arial.ttf', 20);
+        //颜色条形码
+        $color_black = new \BCGColor(0, 0, 0);
+        $color_white = new \BCGColor(255, 255, 255);
+        $drawException = null;
+        try {
+            // $code = new \BCGcode39();
+            $code = new \BCGcode128();
+            $code->setScale(2);
+            $code->setThickness(60); // 条形码的厚度
+            $code->setForegroundColor($color_black); // 条形码颜色
+            $code->setBackgroundColor($color_white); // 空白间隙颜色
+            $code->setFont($font); //设置字体
+            // $code->setOffsetX(10); //设置字体
+            $code->parse($text); // 条形码需要的数据内容
+        } catch (\Exception $exception) {
+            $drawException = $exception;
+        }
+        //根据以上条件绘制条形码
+        $drawing = new \BCGDrawing('', $color_white);
+        if ($drawException) {
+            $drawing->drawException($drawException);
+        } else {
+            $drawing->setBarcode($code);
+            if ($fileName) {
+                // echo 'setFilename<br>';
+                $drawing->setFilename($fileName);
+            }
+            $drawing->draw();
+        }
+        // 生成PNG格式的图片
+        header('Content-Type: image/png');
+        // header('Content-Disposition:attachment; filename="barcode.png"'); //自动下载
+        $drawing->finish(\BCGDrawing::IMG_FORMAT_PNG);
     }
 
     /**
@@ -271,7 +506,7 @@
             $this->error('未导入任何数据！！');
         }
         //检测库存编码是否有重复
-        $list = array_column($data,'0');
+        $list = array_column($data, '0');
         if (count($list) != count(array_unique($list))) {
             $this->error('库存编码有重复！！请仔细核对库存编码');
         }
@@ -279,11 +514,11 @@
         //批量添加产品
         foreach ($data as $k => $v) {
             //检测库存编码是否已入库
-            $findDetection  = $this->model->where('coding',$v[0])->find();
-            if ($findDetection){
-                $result = $this->model->save(['coding'=>$v[0],'library_name'=>$v[1],'remark'=>$v[2],'create_person'=>$this->auth->username,'createtime'=>date('y-m-d h:i:s',time())],['id'=>$findDetection['id']]);
-            }else{
-                $result = $this->model->insert(['coding'=>$v[0],'library_name'=>$v[1],'remark'=>$v[2],'createtime'=>date('y-m-d h:i:s',time()),'create_person'=>$this->auth->username]);
+            $findDetection = $this->model->where('coding', $v[0])->find();
+            if ($findDetection) {
+                $result = $this->model->save(['coding' => $v[0], 'library_name' => $v[1], 'remark' => $v[2], 'create_person' => $this->auth->username, 'createtime' => date('y-m-d h:i:s', time())], ['id' => $findDetection['id']]);
+            } else {
+                $result = $this->model->insert(['coding' => $v[0], 'library_name' => $v[1], 'remark' => $v[2], 'createtime' => date('y-m-d h:i:s', time()), 'create_person' => $this->auth->username]);
             }
         }
         if ($result) {
@@ -303,124 +538,4 @@
         return $repeat_arr;
     }
 
-<<<<<<< HEAD
-    }
-=======
-    /**
-     * 导入库位数据
-     */
-    public function import()
-    {
-        $file = $this->request->request('file');
-        if (!$file) {
-            $this->error(__('Parameter %s can not be empty', 'file'));
-        }
-        $filePath = ROOT_PATH . DS . 'public' . DS . $file;
-        if (!is_file($filePath)) {
-            $this->error(__('No results were found'));
-        }
-        //实例化reader
-        $ext = pathinfo($filePath, PATHINFO_EXTENSION);
-        if (!in_array($ext, ['csv', 'xls', 'xlsx'])) {
-            $this->error(__('Unknown data format'));
-        }
-        if ($ext === 'csv') {
-            $file = fopen($filePath, 'r');
-            $filePath = tempnam(sys_get_temp_dir(), 'import_csv');
-            $fp = fopen($filePath, "w");
-            $n = 0;
-            while ($line = fgets($file)) {
-                $line = rtrim($line, "\n\r\0");
-                $encoding = mb_detect_encoding($line, ['utf-8', 'gbk', 'latin1', 'big5']);
-                if ($encoding != 'utf-8') {
-                    $line = mb_convert_encoding($line, 'utf-8', $encoding);
-                }
-                if ($n == 0 || preg_match('/^".*"$/', $line)) {
-                    fwrite($fp, $line . "\n");
-                } else {
-                    fwrite($fp, '"' . str_replace(['"', ','], ['""', '","'], $line) . "\"\n");
-                }
-                $n++;
-            }
-            fclose($file) || fclose($fp);
-
-            $reader = new Csv();
-        } elseif ($ext === 'xls') {
-            $reader = new Xls();
-        } else {
-            $reader = new Xlsx();
-        }
-
-        //导入文件首行类型,默认是注释,如果需要使用字段名称请使用name
-        //$importHeadType = isset($this->importHeadType) ? $this->importHeadType : 'comment';
-        //模板文件列名
-//        $listName = ['折射率', '镜片类型', 'SPH', 'CYL', '库存数量', '镜片价格'];
-        try {
-            if (!$PHPExcel = $reader->load($filePath)) {
-                $this->error(__('Unknown data format'));
-            }
-            $currentSheet = $PHPExcel->getSheet(0);  //读取文件中的第一个工作表
-            $allColumn = $currentSheet->getHighestDataColumn(); //取得最大的列号
-            $allRow = $currentSheet->getHighestRow(); //取得一共有多少行
-            $maxColumnNumber = Coordinate::columnIndexFromString($allColumn);
-
-            $fields = [];
-            for ($currentRow = 1; $currentRow <= 1; $currentRow++) {
-                for ($currentColumn = 1; $currentColumn <= $maxColumnNumber; $currentColumn++) {
-                    $val = $currentSheet->getCellByColumnAndRow($currentColumn, $currentRow)->getValue();
-                    $fields[] = $val;
-                }
-            }
-            //模板文件不正确
-//            if ($listName !== $fields) {
-//                throw new Exception("模板文件不正确！！");
-//            }
-
-            $data = [];
-            for ($currentRow = 2; $currentRow <= $allRow; $currentRow++) {
-                for ($currentColumn = 1; $currentColumn <= $maxColumnNumber; $currentColumn++) {
-                    $val = $currentSheet->getCellByColumnAndRow($currentColumn, $currentRow)->getCalculatedValue();
-                    $data[$currentRow - 2][$currentColumn - 1] = is_null($val) ? '' : $val;
-                }
-            }
-        } catch (Exception $exception) {
-            $this->error($exception->getMessage());
-        }
-        if (!$data) {
-            $this->error('未导入任何数据！！');
-        }
-        //检测库存编码是否有重复
-        $list = array_column($data,'0');
-        if (count($list) != count(array_unique($list))) {
-            $this->error('库存编码有重复！！请仔细核对库存编码');
-        }
-
-        //批量添加产品
-        foreach ($data as $k => $v) {
-            //检测库存编码是否已入库
-            $findDetection  = $this->model->where('coding',$v[0])->find();
-            if ($findDetection){
-                $result = $this->model->save(['coding'=>$v[0],'library_name'=>$v[1],'remark'=>$v[2],'create_person'=>$this->auth->username,'createtime'=>date('y-m-d h:i:s',time())],['id'=>$findDetection['id']]);
-            }else{
-                $result = $this->model->insert(['coding'=>$v[0],'library_name'=>$v[1],'remark'=>$v[2],'createtime'=>date('y-m-d h:i:s',time()),'create_person'=>$this->auth->username]);
-            }
-        }
-        if ($result) {
-            $this->success('导入成功！！');
-        } else {
-            $this->error('导入失败！！');
-        }
-    }
-
-
-    function getRepeat($arr)
-    {
-        // 获取去掉重复数据的数组
-        $unique_arr = array_unique($arr);
-        // 获取重复数据的数组
-        $repeat_arr = array_diff_assoc($arr, $unique_arr);
-        return $repeat_arr;
-    }
-
-}
->>>>>>> 5ef4351c
+}