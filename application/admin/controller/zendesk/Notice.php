--- conflicted
+++ resolved
@@ -1003,11 +1003,7 @@
      */
     public function asyncUpdate()
     {
-<<<<<<< HEAD
-        $params = 'type:ticket updated_at>=20minutes order_by:updated_at sort:asc';
-=======
         $params = 'type:ticket updated_at>=2020-06-29T07:00:00Z updated_at<=2020-06-30T09:00:00Z order_by:updated_at sort:asc';
->>>>>>> 5f7fa055
          //Get all tickets
         $tickets = $this->client->search()->find($params);
 
