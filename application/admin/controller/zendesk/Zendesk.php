--- conflicted
+++ resolved
@@ -70,11 +70,7 @@
             } elseif ($me_task == 2) { //我的待处理任务
                 unset($filter['me_task']);
                 $now_admin_id = session('admin.id');
-<<<<<<< HEAD
-                $map[] = ['exp', Db::raw("(zendesk.assign_id=$now_admin_id and zendesk.due_id = 0) or zendesk.due_id=$now_admin_id")];
-=======
                 $map[] = ['exp', Db::raw("zendesk.due_id=$now_admin_id")];
->>>>>>> 421f122f
                 $map['zendesk.status'] = ['in', [1, 2]];
                 $map['zendesk.is_hide'] = 0;
                 $taskCount = ZendeskTasks::where('admin_id',session('admin.id'))->value('target_count');
@@ -944,15 +940,7 @@
                 break;
             }
         }
-<<<<<<< HEAD
-        $i = 0;
-        foreach($tickets as $ticket){
-            if ($i == 10) {
-                break;
-            }
-=======
         foreach($arr as $ticket){
->>>>>>> 421f122f
             if ($ticket['status'] == 2) {
                 //open
                 //修改zendesk的assign_id,assign_time
