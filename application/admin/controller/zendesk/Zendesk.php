--- conflicted
+++ resolved
@@ -111,15 +111,9 @@
             $this->request->get(['filter' => json_encode($filter)]);
             list($where, $sort, $order, $offset, $limit) = $this->buildparams();
             //默认使用
-<<<<<<< HEAD
-            $orderSet = 'priority desc,update_time asc,id asc';
-            if($me_task == 2){
-                $orderSet = 'priority desc,update_time asc,id asc';
-=======
             $orderSet = 'priority desc,zendesk_update_time asc,id asc';
             if($me_task == 2){
                 $orderSet = 'priority desc,zendesk_update_time asc,id asc';
->>>>>>> d922434f
             }
             if($sort != 'zendesk.id' && $sort){
                 $orderSet = "{$sort} {$order}";
@@ -861,10 +855,7 @@
     }
 
     /**
-<<<<<<< HEAD
-=======
      * 同步丢失数据使用
->>>>>>> d922434f
      * 同步未常见的工单，由于通知失败导致的
      */
     public function asycTickets()
@@ -881,8 +872,6 @@
             (new Notice(request(), ['type' => 'voogueme','id' => $i]))->create();
         }
     }
-<<<<<<< HEAD
-=======
 
     /**
      * 同步丢失数据使用
@@ -948,5 +937,4 @@
             echo $ticketId."\r\n";
         }
     }
->>>>>>> d922434f
 }