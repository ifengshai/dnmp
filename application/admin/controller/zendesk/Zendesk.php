<?php

namespace app\admin\controller\zendesk;

use app\admin\model\Admin;
use app\admin\model\zendesk\ZendeskPosts;
use app\common\controller\Backend;
use app\admin\model\zendesk\ZendeskTags;
use app\admin\model\zendesk\ZendeskAgents;
use app\admin\model\zendesk\ZendeskComments;
use app\admin\model\zendesk\ZendeskMailTemplate;
use think\Db;
use think\Exception;
use think\exception\PDOException;
use think\exception\ValidateException;
<<<<<<< HEAD

=======
>>>>>>> fc813def

/**
 *
 *
 * @icon fa fa-circle-o
 */
class Zendesk extends Backend
{
    protected $model = null;
    protected $relationSearch = true;

    public function _initialize()
    {
        parent::_initialize();
        $this->model = new \app\admin\model\zendesk\Zendesk;
        $this->view->assign('getTabList',$this->model->getTabList());
        $this->assignconfig('admin_id',session('admin.id'));
    }

    /**
     * 默认生成的控制器所继承的父类中有index/add/edit/del/multi五个基础方法、destroy/restore/recyclebin三个回收站方法
     * 因此在当前控制器中可不用编写增删改查的代码,除非需要自己控制这部分逻辑
     * 需要将application/admin/library/traits/Backend.php中对应的方法复制到当前控制器,然后进行修改
     */
    public function index()
    {
        //设置过滤方法
        $this->request->filter(['strip_tags']);
        if ($this->request->isAjax()) {
            //如果发送的来源是Selectpage，则转发到Selectpage
            if ($this->request->request('keyField')) {
                return $this->selectpage();
            }
            $filter = json_decode($this->request->get('filter'), true);
            $map = [];
            if($filter['me_task'] == 1){ //我的所有任务
                unset($filter['me_task']);
                $map['zendesk.assign_id'] = session('admin.id');
            }elseif($filter['me_task'] == 2){ //我的待处理任务
                unset($filter['me_task']);
                $map['zendesk.assign_id'] = session('admin.id');
                $map['zendesk.status'] = ['in', [1,2]];
            }
            $this->request->get(['filter' => json_encode($filter)]);
            list($where, $sort, $order, $offset, $limit) = $this->buildparams();
            $total = $this->model
                ->with(['admin', 'lastComment'])
                ->where($where)
                ->where($map)
                ->order($sort, $order)
                ->count();

            $list = $this->model
                ->with(['admin', 'lastComment'])
                ->where($where)
                ->where($map)
                ->order($sort, $order)
                ->limit($offset, $limit)
                ->select();

            $list = collection($list)->toArray();
            $result = array("total" => $total, "rows" => $list);

            return json($result);
        }
        return $this->view->fetch();
    }

    /**
     * 发送邮件
     * @param null $ids
     * @return string
     * @throws Exception
     * @throws \think\db\exception\DataNotFoundException
     * @throws \think\db\exception\ModelNotFoundException
     * @throws \think\exception\DbException
     */
    public function edit($ids = null)
    {
        $row = $this->model->get($ids);
        if (!$row) {
            $this->error(__('No Results were found'));
        }

        $adminIds = $this->getDataLimitAdminIds();
        if (is_array($adminIds)) {
            if (!in_array($row[$this->dataLimitField], $adminIds)) {
                $this->error(__('You have no permission'));
            }
        }
        //获取主的ticket
        $ticket = $this->model->where('id', $ids)->find();
        if ($this->request->isPost()) {
            $params = $this->request->post("row/a");
            if ($params) {
                $params = $this->preExcludeFields($params);
                $result = false;
                Db::startTrans();
                try {
                    //获取发送邮件的所有的参数
                    //1、tag
                    //2、priority
                    //status
                    $tags = ZendeskTags::where('id', 'in', $params['tags'])->column('name');
                    $status = config('zendesk.status')[$params['status']];
                    $author_id = $assignee_id = ZendeskAgents::where(['admin_id' => session('admin.id'), 'agent_type' => $ticket->type])->value('agent_id');
                    if (!$author_id) {
                        throw new Exception('请将用户先绑定zendesk的账号', 10001);
                    }
                    //发送邮件的参数
                    $updateData = [
                        'comment' => [
                            'author_id' => $author_id,
                        ],
                        'tags' => $tags,
                        'status' => $status,
                        'assignee_id' => $assignee_id
                    ];
                    //有抄送，添加抄送
                    if($params['email_cc']){
                        $email_ccs = $this->emailCcs($params['email_cc'],$ticket->email_cc);
                        $updateData['email_ccs'] = $email_ccs;
                    }
                    //修改主题
                    if ($params['subject'] != $ticket->subject) {
                        $updateData['subject'] = $params['subject'];
                    }
                    $priority = config('zendesk.priority')[$params['priority']];
                    $body = $params['content'];
                    if ($priority) {
                        $updateData['priority'] = $priority;
                    }
                    //由于编辑器或默认带个<br>,所以去除标签判断有无值
                    if (strip_tags($body)) {
                        $updateData['comment']['html_body'] = $body;
                    }
                    if ($params['image']) {
                        //附件上传
                        $attachments = explode(',', $params['image']);
                        $token = [];
                        foreach ($attachments as $attachment) {
                            $res = (new Notice(request(), ['type' => 'zeelool']))->attachment($attachment);
                            if (isset($res['code'])) {
                                throw new Exception($res['message'], 10001);
                            }
                            $token[] = $res;
                        }
                        if ($token) {
                            $updateData['comment']['uploads'] = $token;
                        }
                    }
                    //私有的
                    if ($params['public_type'] == 1) {
                        $updateData['comment']['public'] = false;
                    }
                    //开始发送
                    $res = (new Notice(request(), ['type' => 'zeelool']))->autoUpdate($ticket->ticket_id, $updateData);
                    if (isset($res['code'])) {
                        throw new Exception($res['message'], 10001);
                    }
                    //开始写入数据库
                    $agent_id = ZendeskAgents::where('admin_id', session('admin.id'))->value('agent_id');
                    //更新主表的状态和priority，tags,due_id，assignee_id等
                    $result = $this->model->where('id', $ids)->update([
                        'subject' => $params['subject'],
                        'priority' => $params['priority'],
                        'status' => $params['status'],
                        'tags' => join(',', $params['tags']),
                        'assignee_id' => $agent_id,
                        'due_id' => session('admin.id'),
                        'email_cc' => $params['email_cc']
                    ]);
                    //评论表添加内容,有body时添加评论，修改状态等不添加
                    if (strip_tags($params['content'])) {
                        $result = ZendeskComments::create([
                            'ticket_id' => $ticket->ticket_id,
                            'zid' => $ids,
                            'author_id' => $agent_id,
                            'body' => strip_tags($params['content']),
                            'html_body' => $params['content'],
                            'is_public' => $params['public_type'],
                            'is_admin' => 1,
                            'attachments' => $params['image']
                        ]);
                    }

                    Db::commit();
                } catch (ValidateException $e) {
                    Db::rollback();
                    $this->error($e->getMessage());
                } catch (PDOException $e) {
                    Db::rollback();
                    $this->error($e->getMessage());
                } catch (Exception $e) {
                    Db::rollback();
                    $this->error($e->getMessage());
                }
                if ($result !== false) {
                    $this->success('回复成功！！', url('zendesk/index'));
                } else {
                    $this->error(__('No rows were updated'));
                }
            }
            $this->error(__('Parameter %s can not be empty', ''));
        }
        //获取所有的tags
        $tags = ZendeskTags::column('name', 'id');

        $comments = ZendeskComments::where('zid', $ids)->order('id', 'desc')->select();
        //获取该用户的所有状态不为close，sloved的ticket
        $tickets = $this->model
            ->where(['user_id' => $ticket->user_id, 'status' => ['in', [1, 2, 3]], 'type' => $ticket->type])
            ->where('id', 'neq', $ids)
            ->field('ticket_id,id,username,subject')
            ->order('id desc')
            ->select();
        //获取该用户最新的5条ticket
        $recentTickets = $this->model
            ->where(['user_id' => $ticket->user_id, 'type' => $ticket->type])
            ->where('id', 'neq', $ids)
            ->field('ticket_id,id,username,subject,status')
            ->order('id desc')
            ->limit(5)
            ->select();
        //获取所有的消息模板
        $templateAll = ZendeskMailTemplate::where([
            'template_platform' => $ticket->type,
            'template_permission' => 1,
            'is_active' => 1])
            ->order('template_category desc,id desc')
            ->select();
        $templates = [];
        foreach($templateAll as $key => $template){
            $category = '';
            if($template['template_category']){
                $category = '【'.config('zendesk.template_category')[$template['template_category']].'】';
            }
            $templates[$template['id']] = $category . $template['template_name'];
        }
        array_unshift($templates,'Apply Macro');
        $this->view->assign(compact('tags','ticket','comments','tickets','recentTickets','templates'));
        $this->view->assign('rows', $row);
        return $this->view->fetch();
    }

    /**
     * 获取邮箱
     *
     * @Description
     * @author wpl
     * @since 2020/03/30 09:25:07 
     * @return void
     */
    public function getEmail()
    {
        $term = input('term');
        $where['email|username'] = ['like', '%' . $term . '%'];
        $data = $this->model->where($where)->column('email');
        return json(array_unique($data));
    }

    /**
     * ajax获取ticket的详情
     * @return \think\response\Json
     */
    public function getTicket()
    {
        $ticket_id = input('nid');
        $pid = input('pid');
        if($ticket_id == $pid) {
            $this->error("You selected the same ticket as source and target: #{$pid}. You cannot merge a ticket into itself.
Please close this window and try again.");
        }
        //合并到的信息
        $ticket = $this->model->where('ticket_id', $ticket_id)->field('id,ticket_id,subject')->find();
        //合并的最后一条评论
        $comment = $this->model->where('ticket_id',$pid)->with('lastComment')->find();
        if($comment->status == 5) {
            $this->error("You are unable to merge into #{$pid}. Tickets that are Closed, tickets that are shared with other accounts, and tickets you don\'t have access to cannot be merged into.
Please close this window and try again.");
        }
        $ticket['lastComment'] = $comment->lastComment[0]->html_body;
        return $this->success('success','',$ticket);
    }

    /**
     * 合并工单
     * @throws \Exception
     */
    public function setMerge()
    {
        if ($this->request->isPost()) {
            $params = $this->request->post("row/a");
            //获取所有的合并工单的参数
            $ticket = $params['merge_in_id'];
            $ids = $params['merge_to_id'];
            $target_comment = $params['merge_in'];
            $source_comment = $params['merge_to'];
            $target_comment_is_public = isset($params['merge_in_check']) ? true : false;
            $source_comment_is_public = isset($params['merge_to_check']) ? true : false;
            $data = [
                'ids' => [$ids],
                'target_comment_is_public' => $target_comment_is_public,
                'source_comment_is_public' => $source_comment_is_public,
            ];
            if ($target_comment) {
                $data['target_comment'] = $target_comment;
            }
            if ($source_comment) {
                $data['source_comment'] = $source_comment;
            }
            $result = false;
            try {
                //合并工单
                $result = (new Notice(request(), ['type' => 'zeelool']))->merge($ticket, $data);
                if (isset($result['code'])) {
                    throw new Exception($result['message'], 10001);
                }
                //修改数据库，修改状态
                //获取closed_by_merge的tag的id
                $tagId = ZendeskTags::where('name', 'closed_by_merge')->value('id');
                //获取被合并的tags
                $tagIds = $this->model->where('ticket_id', $ticket)->value('tags');
                if ($tagIds) {
                    $tagIds = explode(',', $tagIds);
                    array_unshift($tagIds, $tagId);
                    $tagIds = join(',', $tagIds);
                } else {
                    $tagIds = $tagId;
                }

                $agent_id = ZendeskAgents::where('admin_id', session('admin.id'))->value('agent_id');
                $zid = $this->model->where('ticket_id', $ids)->value('id');
                //被合并的状态closed，添加content，tag：closed_by_merge
                $this->model->where('ticket_id', $ids)->update([
                    'status' => '5',
                    'tags' => $tagIds,
                    'assignee_id' => $agent_id,
                    'due_id' => session('admin.id'),
                ]);

                ZendeskComments::create([
                    'ticket_id' => $ids,
                    'zid' => $zid,
                    'author_id' => $agent_id,
                    'body' => strip_tags($source_comment),
                    'html_body' => $source_comment,
                    'is_public' => $source_comment_is_public,
                    'is_admin' => 1
                ]);
                //合并的添加评论content
                $this->model->where('ticket_id', $ticket)->update([
                    'assignee_id' => $agent_id,
                    'due_id' => session('admin.id'),
                ]);
                $zid = $this->model->where('ticket_id', $ticket)->value('id');
                ZendeskComments::create([
                    'ticket_id' => $ticket,
                    'zid' => $zid,
                    'author_id' => $agent_id,
                    'body' => strip_tags($target_comment),
                    'html_body' => $target_comment,
                    'is_public' => $target_comment_is_public,
                    'is_admin' => 1
                ]);
            } catch (ValidateException $e) {
                Db::rollback();
                $this->error($e->getMessage());
            } catch (PDOException $e) {
                Db::rollback();
                $this->error($e->getMessage());
            } catch (Exception $e) {
                Db::rollback();
                $this->error($e->getMessage());
            }
            if ($result !== false) {
                $this->success('回复成功！！', url('zendesk/index'));
            } else {
                $this->error(__('No rows were updated'));
            }
        }
        $this->error(__('Parameter %s can not be empty', ''));
    }

    /**
     * 知识库搜索文章
     * @return \think\response\Json
     * @throws \think\db\exception\DataNotFoundException
     * @throws \think\db\exception\ModelNotFoundException
     * @throws \think\exception\DbException
     */
    public function searchPosts()
    {
        if ($this->request->isPost()) {
            $text = input('text');
            $type = input('type');
            $posts = ZendeskPosts::where('title','like','%'.$text.'%')->where('type',$type)->select();
            //拼接html
            $html = '';
            $post_html = '';
            foreach($posts as $key => $post){
                $html .= <<<DOC
<div class="card" data-num="{$key}">
                                <div class="card-body">
                                <h4 class="card-title"><a href="javascript:void(0)" style="color:#2f3941;font-weight: bold;">{$post->title}</a></h4>
                            <a href="javascript:void(0)" data-title="{$post->title}" data-link="{$post->html_url}" class="card-link">add link</a>
                            <button class="btn btn-xs btn-primary pull-right" style="display:none;">linked</button>
                            </div>
                            </div>
DOC;
                $post_html .= <<<DOC
<div class="post-row" style="display:none;">
                            <div class="mailbox-read-info">
                                <h3>{$post->title}</h3>
                            </div>
                            <div class="row  show-posts">
                            {$post->body}
                            </div>
                        </div>
DOC;

            }


            return json(['html' => $html,'post_html' => $post_html]);
        }
        $this->error('there has something wrong');
    }

    /**
     * 添加抄送，删除的目前先不做，sdk删除不能用
     * @param $emailCcs
     * @param $preEmailCcs
     * @return array
     */
    public function emailCcs($emailCcs,$preEmailCcs)
    {
        $preEmailCcs = explode(',',$preEmailCcs);
        $emailCcs = explode(',',$emailCcs);
        //pre并em，删除，
        //$del = array_diff($preEmailCcs,$emailCcs);
        //em并pre，新增
        //$add = array_diff($emailCcs,$preEmailCcs);
        $emails = [];
        foreach($emailCcs as $email){
            $emails[] = [
              'user_email' => $email,
              'action' => 'put'
            ];
        }
        return $emails;

    }
}<|MERGE_RESOLUTION|>--- conflicted
+++ resolved
@@ -3,20 +3,14 @@
 namespace app\admin\controller\zendesk;
 
 use app\admin\model\Admin;
-use app\admin\model\zendesk\ZendeskPosts;
 use app\common\controller\Backend;
 use app\admin\model\zendesk\ZendeskTags;
 use app\admin\model\zendesk\ZendeskAgents;
 use app\admin\model\zendesk\ZendeskComments;
-use app\admin\model\zendesk\ZendeskMailTemplate;
 use think\Db;
 use think\Exception;
 use think\exception\PDOException;
 use think\exception\ValidateException;
-<<<<<<< HEAD
-
-=======
->>>>>>> fc813def
 
 /**
  *
@@ -32,10 +26,9 @@
     {
         parent::_initialize();
         $this->model = new \app\admin\model\zendesk\Zendesk;
-        $this->view->assign('getTabList',$this->model->getTabList());
-        $this->assignconfig('admin_id',session('admin.id'));
-    }
-
+
+    }
+    
     /**
      * 默认生成的控制器所继承的父类中有index/add/edit/del/multi五个基础方法、destroy/restore/recyclebin三个回收站方法
      * 因此在当前控制器中可不用编写增删改查的代码,除非需要自己控制这部分逻辑
@@ -50,29 +43,16 @@
             if ($this->request->request('keyField')) {
                 return $this->selectpage();
             }
-            $filter = json_decode($this->request->get('filter'), true);
-            $map = [];
-            if($filter['me_task'] == 1){ //我的所有任务
-                unset($filter['me_task']);
-                $map['zendesk.assign_id'] = session('admin.id');
-            }elseif($filter['me_task'] == 2){ //我的待处理任务
-                unset($filter['me_task']);
-                $map['zendesk.assign_id'] = session('admin.id');
-                $map['zendesk.status'] = ['in', [1,2]];
-            }
-            $this->request->get(['filter' => json_encode($filter)]);
             list($where, $sort, $order, $offset, $limit) = $this->buildparams();
             $total = $this->model
-                ->with(['admin', 'lastComment'])
+                ->with(['admin','lastComment'])
                 ->where($where)
-                ->where($map)
                 ->order($sort, $order)
                 ->count();
 
             $list = $this->model
-                ->with(['admin', 'lastComment'])
+                ->with(['admin','lastComment'])
                 ->where($where)
-                ->where($map)
                 ->order($sort, $order)
                 ->limit($offset, $limit)
                 ->select();
@@ -82,6 +62,7 @@
 
             return json($result);
         }
+
         return $this->view->fetch();
     }
 
@@ -108,7 +89,7 @@
             }
         }
         //获取主的ticket
-        $ticket = $this->model->where('id', $ids)->find();
+        $ticket = $this->model->where('id',$ids)->find();
         if ($this->request->isPost()) {
             $params = $this->request->post("row/a");
             if ($params) {
@@ -120,10 +101,10 @@
                     //1、tag
                     //2、priority
                     //status
-                    $tags = ZendeskTags::where('id', 'in', $params['tags'])->column('name');
+                    $tags = ZendeskTags::where('id','in',$params['tags'])->column('name');
                     $status = config('zendesk.status')[$params['status']];
-                    $author_id = $assignee_id = ZendeskAgents::where(['admin_id' => session('admin.id'), 'agent_type' => $ticket->type])->value('agent_id');
-                    if (!$author_id) {
+                    $author_id = $assignee_id = ZendeskAgents::where(['admin_id' => session('admin.id'),'agent_type' => $ticket->type])->value('agent_id');
+                    if(!$author_id){
                         throw new Exception('请将用户先绑定zendesk的账号', 10001);
                     }
                     //发送邮件的参数
@@ -135,62 +116,56 @@
                         'status' => $status,
                         'assignee_id' => $assignee_id
                     ];
-                    //有抄送，添加抄送
-                    if($params['email_cc']){
-                        $email_ccs = $this->emailCcs($params['email_cc'],$ticket->email_cc);
-                        $updateData['email_ccs'] = $email_ccs;
-                    }
                     //修改主题
-                    if ($params['subject'] != $ticket->subject) {
+                    if($params['subject'] != $ticket->subject){
                         $updateData['subject'] = $params['subject'];
                     }
                     $priority = config('zendesk.priority')[$params['priority']];
                     $body = $params['content'];
-                    if ($priority) {
+                    if($priority){
                         $updateData['priority'] = $priority;
                     }
                     //由于编辑器或默认带个<br>,所以去除标签判断有无值
-                    if (strip_tags($body)) {
+                    if(strip_tags($body)){
                         $updateData['comment']['html_body'] = $body;
                     }
-                    if ($params['image']) {
+                    if($params['image']){
                         //附件上传
-                        $attachments = explode(',', $params['image']);
+                        $attachments = explode(',',$params['image']);
                         $token = [];
-                        foreach ($attachments as $attachment) {
-                            $res = (new Notice(request(), ['type' => 'zeelool']))->attachment($attachment);
-                            if (isset($res['code'])) {
+                        foreach($attachments as $attachment){
+                            $res = (new Notice(request(),['type' => 'zeelool']))->attachment($attachment);
+                            if(isset($res['code'])){
                                 throw new Exception($res['message'], 10001);
                             }
                             $token[] = $res;
                         }
-                        if ($token) {
+                        if($token){
                             $updateData['comment']['uploads'] = $token;
                         }
                     }
                     //私有的
-                    if ($params['public_type'] == 1) {
+                    if($params['public_type'] == 1){
                         $updateData['comment']['public'] = false;
                     }
                     //开始发送
-                    $res = (new Notice(request(), ['type' => 'zeelool']))->autoUpdate($ticket->ticket_id, $updateData);
-                    if (isset($res['code'])) {
+                    $res = (new Notice(request(),['type' => 'zeelool']))->autoUpdate($ticket->ticket_id,$updateData);
+                    if(isset($res['code'])){
                         throw new Exception($res['message'], 10001);
                     }
                     //开始写入数据库
-                    $agent_id = ZendeskAgents::where('admin_id', session('admin.id'))->value('agent_id');
+                    $agent_id = ZendeskAgents::where('admin_id',session('admin.id'))->value('agent_id');
                     //更新主表的状态和priority，tags,due_id，assignee_id等
-                    $result = $this->model->where('id', $ids)->update([
+                    $result = $this->model->where('id',$ids)->update([
                         'subject' => $params['subject'],
                         'priority' => $params['priority'],
                         'status' => $params['status'],
-                        'tags' => join(',', $params['tags']),
+                        'tags' => join(',',$params['tags']),
                         'assignee_id' => $agent_id,
                         'due_id' => session('admin.id'),
-                        'email_cc' => $params['email_cc']
                     ]);
                     //评论表添加内容,有body时添加评论，修改状态等不添加
-                    if (strip_tags($params['content'])) {
+                    if(strip_tags($params['content'])){
                         $result = ZendeskComments::create([
                             'ticket_id' => $ticket->ticket_id,
                             'zid' => $ids,
@@ -215,7 +190,7 @@
                     $this->error($e->getMessage());
                 }
                 if ($result !== false) {
-                    $this->success('回复成功！！', url('zendesk/index'));
+                    $this->success('回复成功！！',url('zendesk/index'));
                 } else {
                     $this->error(__('No rows were updated'));
                 }
@@ -223,59 +198,26 @@
             $this->error(__('Parameter %s can not be empty', ''));
         }
         //获取所有的tags
-        $tags = ZendeskTags::column('name', 'id');
-
-        $comments = ZendeskComments::where('zid', $ids)->order('id', 'desc')->select();
+        $tags = ZendeskTags::column('name','id');
+
+        $comments = ZendeskComments::where('zid',$ids)->order('id','desc')->select();
         //获取该用户的所有状态不为close，sloved的ticket
         $tickets = $this->model
-            ->where(['user_id' => $ticket->user_id, 'status' => ['in', [1, 2, 3]], 'type' => $ticket->type])
-            ->where('id', 'neq', $ids)
+            ->where(['user_id' => $ticket->user_id,'status' => ['in', [1,2,3]],'type' => $ticket->type])
+            ->where('id','neq',$ids)
             ->field('ticket_id,id,username,subject')
             ->order('id desc')
             ->select();
         //获取该用户最新的5条ticket
         $recentTickets = $this->model
-            ->where(['user_id' => $ticket->user_id, 'type' => $ticket->type])
-            ->where('id', 'neq', $ids)
+            ->where(['user_id' => $ticket->user_id,'type' => $ticket->type])
+            ->where('id','neq',$ids)
             ->field('ticket_id,id,username,subject,status')
             ->order('id desc')
             ->limit(5)
             ->select();
-        //获取所有的消息模板
-        $templateAll = ZendeskMailTemplate::where([
-            'template_platform' => $ticket->type,
-            'template_permission' => 1,
-            'is_active' => 1])
-            ->order('template_category desc,id desc')
-            ->select();
-        $templates = [];
-        foreach($templateAll as $key => $template){
-            $category = '';
-            if($template['template_category']){
-                $category = '【'.config('zendesk.template_category')[$template['template_category']].'】';
-            }
-            $templates[$template['id']] = $category . $template['template_name'];
-        }
-        array_unshift($templates,'Apply Macro');
-        $this->view->assign(compact('tags','ticket','comments','tickets','recentTickets','templates'));
-        $this->view->assign('rows', $row);
+        $this->view->assign(compact('tags','ticket','comments','tickets','recentTickets'));
         return $this->view->fetch();
-    }
-
-    /**
-     * 获取邮箱
-     *
-     * @Description
-     * @author wpl
-     * @since 2020/03/30 09:25:07 
-     * @return void
-     */
-    public function getEmail()
-    {
-        $term = input('term');
-        $where['email|username'] = ['like', '%' . $term . '%'];
-        $data = $this->model->where($where)->column('email');
-        return json(array_unique($data));
     }
 
     /**
@@ -286,20 +228,12 @@
     {
         $ticket_id = input('nid');
         $pid = input('pid');
-        if($ticket_id == $pid) {
-            $this->error("You selected the same ticket as source and target: #{$pid}. You cannot merge a ticket into itself.
-Please close this window and try again.");
-        }
         //合并到的信息
-        $ticket = $this->model->where('ticket_id', $ticket_id)->field('id,ticket_id,subject')->find();
+        $ticket = $this->model->where('ticket_id',$ticket_id)->field('id,ticket_id,subject')->find();
         //合并的最后一条评论
         $comment = $this->model->where('ticket_id',$pid)->with('lastComment')->find();
-        if($comment->status == 5) {
-            $this->error("You are unable to merge into #{$pid}. Tickets that are Closed, tickets that are shared with other accounts, and tickets you don\'t have access to cannot be merged into.
-Please close this window and try again.");
-        }
         $ticket['lastComment'] = $comment->lastComment[0]->html_body;
-        return $this->success('success','',$ticket);
+        return json($ticket);
     }
 
     /**
@@ -322,38 +256,38 @@
                 'target_comment_is_public' => $target_comment_is_public,
                 'source_comment_is_public' => $source_comment_is_public,
             ];
-            if ($target_comment) {
+            if($target_comment){
                 $data['target_comment'] = $target_comment;
             }
-            if ($source_comment) {
+            if($source_comment){
                 $data['source_comment'] = $source_comment;
             }
             $result = false;
             try {
                 //合并工单
-                $result = (new Notice(request(), ['type' => 'zeelool']))->merge($ticket, $data);
-                if (isset($result['code'])) {
+                $result = (new Notice(request(),['type' => 'zeelool']))->merge($ticket,$data);
+                if(isset($result['code'])){
                     throw new Exception($result['message'], 10001);
                 }
                 //修改数据库，修改状态
                 //获取closed_by_merge的tag的id
-                $tagId = ZendeskTags::where('name', 'closed_by_merge')->value('id');
+                $tagId = ZendeskTags::where('name','closed_by_merge')->value('id');
                 //获取被合并的tags
-                $tagIds = $this->model->where('ticket_id', $ticket)->value('tags');
-                if ($tagIds) {
-                    $tagIds = explode(',', $tagIds);
+                $tagIds = $this->model->where('ticket_id',$ticket)->value('tags');
+                if($tagIds){
+                    $tagIds = explode(',',$tagIds);
                     array_unshift($tagIds, $tagId);
-                    $tagIds = join(',', $tagIds);
-                } else {
+                    $tagIds = join(',',$tagIds);
+                }else{
                     $tagIds = $tagId;
                 }
 
-                $agent_id = ZendeskAgents::where('admin_id', session('admin.id'))->value('agent_id');
-                $zid = $this->model->where('ticket_id', $ids)->value('id');
+                $agent_id = ZendeskAgents::where('admin_id',session('admin.id'))->value('agent_id');
+                $zid = $this->model->where('ticket_id',$ids)->value('id');
                 //被合并的状态closed，添加content，tag：closed_by_merge
-                $this->model->where('ticket_id', $ids)->update([
+                $this->model->where('ticket_id',$ids)->update([
                     'status' => '5',
-                    'tags' => $tagIds,
+                    'tags' =>$tagIds,
                     'assignee_id' => $agent_id,
                     'due_id' => session('admin.id'),
                 ]);
@@ -368,11 +302,11 @@
                     'is_admin' => 1
                 ]);
                 //合并的添加评论content
-                $this->model->where('ticket_id', $ticket)->update([
+                $this->model->where('ticket_id',$ticket)->update([
                     'assignee_id' => $agent_id,
                     'due_id' => session('admin.id'),
                 ]);
-                $zid = $this->model->where('ticket_id', $ticket)->value('id');
+                $zid = $this->model->where('ticket_id',$ticket)->value('id');
                 ZendeskComments::create([
                     'ticket_id' => $ticket,
                     'zid' => $zid,
@@ -393,81 +327,11 @@
                 $this->error($e->getMessage());
             }
             if ($result !== false) {
-                $this->success('回复成功！！', url('zendesk/index'));
+                $this->success('回复成功！！',url('zendesk/index'));
             } else {
                 $this->error(__('No rows were updated'));
             }
         }
         $this->error(__('Parameter %s can not be empty', ''));
     }
-
-    /**
-     * 知识库搜索文章
-     * @return \think\response\Json
-     * @throws \think\db\exception\DataNotFoundException
-     * @throws \think\db\exception\ModelNotFoundException
-     * @throws \think\exception\DbException
-     */
-    public function searchPosts()
-    {
-        if ($this->request->isPost()) {
-            $text = input('text');
-            $type = input('type');
-            $posts = ZendeskPosts::where('title','like','%'.$text.'%')->where('type',$type)->select();
-            //拼接html
-            $html = '';
-            $post_html = '';
-            foreach($posts as $key => $post){
-                $html .= <<<DOC
-<div class="card" data-num="{$key}">
-                                <div class="card-body">
-                                <h4 class="card-title"><a href="javascript:void(0)" style="color:#2f3941;font-weight: bold;">{$post->title}</a></h4>
-                            <a href="javascript:void(0)" data-title="{$post->title}" data-link="{$post->html_url}" class="card-link">add link</a>
-                            <button class="btn btn-xs btn-primary pull-right" style="display:none;">linked</button>
-                            </div>
-                            </div>
-DOC;
-                $post_html .= <<<DOC
-<div class="post-row" style="display:none;">
-                            <div class="mailbox-read-info">
-                                <h3>{$post->title}</h3>
-                            </div>
-                            <div class="row  show-posts">
-                            {$post->body}
-                            </div>
-                        </div>
-DOC;
-
-            }
-
-
-            return json(['html' => $html,'post_html' => $post_html]);
-        }
-        $this->error('there has something wrong');
-    }
-
-    /**
-     * 添加抄送，删除的目前先不做，sdk删除不能用
-     * @param $emailCcs
-     * @param $preEmailCcs
-     * @return array
-     */
-    public function emailCcs($emailCcs,$preEmailCcs)
-    {
-        $preEmailCcs = explode(',',$preEmailCcs);
-        $emailCcs = explode(',',$emailCcs);
-        //pre并em，删除，
-        //$del = array_diff($preEmailCcs,$emailCcs);
-        //em并pre，新增
-        //$add = array_diff($emailCcs,$preEmailCcs);
-        $emails = [];
-        foreach($emailCcs as $email){
-            $emails[] = [
-              'user_email' => $email,
-              'action' => 'put'
-            ];
-        }
-        return $emails;
-
-    }
 }