<?php

namespace app\admin\controller\zendesk;

use app\admin\model\Admin;
use app\admin\model\zendesk\ZendeskPosts;
use app\common\controller\Backend;
use app\admin\model\zendesk\ZendeskTags;
use app\admin\model\zendesk\ZendeskAgents;
use app\admin\model\zendesk\ZendeskComments;
use app\admin\model\zendesk\ZendeskMailTemplate;
use think\Db;
use think\Exception;
use think\exception\PDOException;
use think\exception\ValidateException;


/**
 *
 *
 * @icon fa fa-circle-o
 */
class Zendesk extends Backend
{
    protected $model = null;
    protected $relationSearch = true;

    public function _initialize()
    {
        parent::_initialize();
        $this->model = new \app\admin\model\zendesk\Zendesk;
    }

    /**
     * 默认生成的控制器所继承的父类中有index/add/edit/del/multi五个基础方法、destroy/restore/recyclebin三个回收站方法
     * 因此在当前控制器中可不用编写增删改查的代码,除非需要自己控制这部分逻辑
     * 需要将application/admin/library/traits/Backend.php中对应的方法复制到当前控制器,然后进行修改
     */
    public function index()
    {
        //设置过滤方法
        $this->request->filter(['strip_tags']);
        if ($this->request->isAjax()) {
            //如果发送的来源是Selectpage，则转发到Selectpage
            if ($this->request->request('keyField')) {
                return $this->selectpage();
            }
            list($where, $sort, $order, $offset, $limit) = $this->buildparams();
            $total = $this->model
                ->with(['admin', 'lastComment'])
                ->where($where)
                ->order($sort, $order)
                ->count();

            $list = $this->model
                ->with(['admin', 'lastComment'])
                ->where($where)
                ->order($sort, $order)
                ->limit($offset, $limit)
                ->select();

            $list = collection($list)->toArray();
            $result = array("total" => $total, "rows" => $list);

            return json($result);
        }

        return $this->view->fetch();
    }

    /**
     * 发送邮件
     * @param null $ids
     * @return string
     * @throws Exception
     * @throws \think\db\exception\DataNotFoundException
     * @throws \think\db\exception\ModelNotFoundException
     * @throws \think\exception\DbException
     */
    public function edit($ids = null)
    {
        $row = $this->model->get($ids);
        if (!$row) {
            $this->error(__('No Results were found'));
        }

        $adminIds = $this->getDataLimitAdminIds();
        if (is_array($adminIds)) {
            if (!in_array($row[$this->dataLimitField], $adminIds)) {
                $this->error(__('You have no permission'));
            }
        }
        //获取主的ticket
        $ticket = $this->model->where('id', $ids)->find();
        if ($this->request->isPost()) {
            $params = $this->request->post("row/a");
            if ($params) {
                $params = $this->preExcludeFields($params);
                $result = false;
                Db::startTrans();
                try {
                    //获取发送邮件的所有的参数
                    //1、tag
                    //2、priority
                    //status
                    $tags = ZendeskTags::where('id', 'in', $params['tags'])->column('name');
                    $status = config('zendesk.status')[$params['status']];
                    $author_id = $assignee_id = ZendeskAgents::where(['admin_id' => session('admin.id'), 'agent_type' => $ticket->type])->value('agent_id');
                    if (!$author_id) {
                        throw new Exception('请将用户先绑定zendesk的账号', 10001);
                    }
                    //发送邮件的参数
                    $updateData = [
                        'comment' => [
                            'author_id' => $author_id,
                        ],
                        'tags' => $tags,
                        'status' => $status,
                        'assignee_id' => $assignee_id
                    ];
                    //修改主题
                    if ($params['subject'] != $ticket->subject) {
                        $updateData['subject'] = $params['subject'];
                    }
                    $priority = config('zendesk.priority')[$params['priority']];
                    $body = $params['content'];
                    if ($priority) {
                        $updateData['priority'] = $priority;
                    }
                    //由于编辑器或默认带个<br>,所以去除标签判断有无值
                    if (strip_tags($body)) {
                        $updateData['comment']['html_body'] = $body;
                    }
                    if ($params['image']) {
                        //附件上传
                        $attachments = explode(',', $params['image']);
                        $token = [];
                        foreach ($attachments as $attachment) {
                            $res = (new Notice(request(), ['type' => 'zeelool']))->attachment($attachment);
                            if (isset($res['code'])) {
                                throw new Exception($res['message'], 10001);
                            }
                            $token[] = $res;
                        }
                        if ($token) {
                            $updateData['comment']['uploads'] = $token;
                        }
                    }
                    //私有的
                    if ($params['public_type'] == 1) {
                        $updateData['comment']['public'] = false;
                    }
                    //开始发送
                    $res = (new Notice(request(), ['type' => 'zeelool']))->autoUpdate($ticket->ticket_id, $updateData);
                    if (isset($res['code'])) {
                        throw new Exception($res['message'], 10001);
                    }
                    //开始写入数据库
                    $agent_id = ZendeskAgents::where('admin_id', session('admin.id'))->value('agent_id');
                    //更新主表的状态和priority，tags,due_id，assignee_id等
                    $result = $this->model->where('id', $ids)->update([
                        'subject' => $params['subject'],
                        'priority' => $params['priority'],
                        'status' => $params['status'],
                        'tags' => join(',', $params['tags']),
                        'assignee_id' => $agent_id,
                        'due_id' => session('admin.id'),
                    ]);
                    //评论表添加内容,有body时添加评论，修改状态等不添加
                    if (strip_tags($params['content'])) {
                        $result = ZendeskComments::create([
                            'ticket_id' => $ticket->ticket_id,
                            'zid' => $ids,
                            'author_id' => $agent_id,
                            'body' => strip_tags($params['content']),
                            'html_body' => $params['content'],
                            'is_public' => $params['public_type'],
                            'is_admin' => 1,
                            'attachments' => $params['image']
                        ]);
                    }

                    Db::commit();
                } catch (ValidateException $e) {
                    Db::rollback();
                    $this->error($e->getMessage());
                } catch (PDOException $e) {
                    Db::rollback();
                    $this->error($e->getMessage());
                } catch (Exception $e) {
                    Db::rollback();
                    $this->error($e->getMessage());
                }
                if ($result !== false) {
                    $this->success('回复成功！！', url('zendesk/index'));
                } else {
                    $this->error(__('No rows were updated'));
                }
            }
            $this->error(__('Parameter %s can not be empty', ''));
        }
        //获取所有的tags
        $tags = ZendeskTags::column('name', 'id');

        $comments = ZendeskComments::where('zid', $ids)->order('id', 'desc')->select();
        //获取该用户的所有状态不为close，sloved的ticket
        $tickets = $this->model
            ->where(['user_id' => $ticket->user_id, 'status' => ['in', [1, 2, 3]], 'type' => $ticket->type])
            ->where('id', 'neq', $ids)
            ->field('ticket_id,id,username,subject')
            ->order('id desc')
            ->select();
        //获取该用户最新的5条ticket
        $recentTickets = $this->model
            ->where(['user_id' => $ticket->user_id, 'type' => $ticket->type])
            ->where('id', 'neq', $ids)
            ->field('ticket_id,id,username,subject,status')
            ->order('id desc')
            ->limit(5)
            ->select();
<<<<<<< HEAD
        $this->view->assign(compact('tags', 'ticket', 'comments', 'tickets', 'recentTickets'));
        $this->view->assign('rows', $row);
=======
        //获取所有的消息模板
        $templateAll = ZendeskMailTemplate::where([
            'template_platform' => $ticket->type,
            'template_permission' => 1,
            'is_active' => 1])
            ->order('template_category desc,id desc')
            ->select();
        $templates = [];
        foreach($templateAll as $key => $template){
            $category = '';
            if($template['template_category']){
                $category = '【'.config('zendesk.template_category')[$template['template_category']].'】';
            }
            $templates[$template['id']] = $category . $template['template_name'];
        }
        array_unshift($templates,'Apply Macro');
        $this->view->assign(compact('tags','ticket','comments','tickets','recentTickets','templates'));
>>>>>>> f166bf6d
        return $this->view->fetch();
    }

    /**
     * 获取邮箱
     *
     * @Description
     * @author wpl
     * @since 2020/03/30 09:25:07 
     * @return void
     */
    public function getEmail()
    {
        $term = input('term');
        $where['email'] = ['like', '%' . $term . '%'];
        $data = $this->model->where($where)->column('email');
        return json(array_unique($data));
    }

    /**
     * ajax获取ticket的详情
     * @return \think\response\Json
     */
    public function getTicket()
    {
        $ticket_id = input('nid');
        $pid = input('pid');
        if($ticket_id == $pid) {
            $this->error("You selected the same ticket as source and target: #{$pid}. You cannot merge a ticket into itself.
Please close this window and try again.");
        }
        //合并到的信息
        $ticket = $this->model->where('ticket_id', $ticket_id)->field('id,ticket_id,subject')->find();
        //合并的最后一条评论
<<<<<<< HEAD
        $comment = $this->model->where('ticket_id', $pid)->with('lastComment')->find();
=======
        $comment = $this->model->where('ticket_id',$pid)->with('lastComment')->find();
        if($comment->status == 5) {
            $this->error("You are unable to merge into #{$pid}. Tickets that are Closed, tickets that are shared with other accounts, and tickets you don\'t have access to cannot be merged into.
Please close this window and try again.");
        }
>>>>>>> f166bf6d
        $ticket['lastComment'] = $comment->lastComment[0]->html_body;
        return $this->success('success','',$ticket);
    }

    /**
     * 合并工单
     * @throws \Exception
     */
    public function setMerge()
    {
        if ($this->request->isPost()) {
            $params = $this->request->post("row/a");
            //获取所有的合并工单的参数
            $ticket = $params['merge_in_id'];
            $ids = $params['merge_to_id'];
            $target_comment = $params['merge_in'];
            $source_comment = $params['merge_to'];
            $target_comment_is_public = isset($params['merge_in_check']) ? true : false;
            $source_comment_is_public = isset($params['merge_to_check']) ? true : false;
            $data = [
                'ids' => [$ids],
                'target_comment_is_public' => $target_comment_is_public,
                'source_comment_is_public' => $source_comment_is_public,
            ];
            if ($target_comment) {
                $data['target_comment'] = $target_comment;
            }
            if ($source_comment) {
                $data['source_comment'] = $source_comment;
            }
            $result = false;
            try {
                //合并工单
                $result = (new Notice(request(), ['type' => 'zeelool']))->merge($ticket, $data);
                if (isset($result['code'])) {
                    throw new Exception($result['message'], 10001);
                }
                //修改数据库，修改状态
                //获取closed_by_merge的tag的id
                $tagId = ZendeskTags::where('name', 'closed_by_merge')->value('id');
                //获取被合并的tags
                $tagIds = $this->model->where('ticket_id', $ticket)->value('tags');
                if ($tagIds) {
                    $tagIds = explode(',', $tagIds);
                    array_unshift($tagIds, $tagId);
                    $tagIds = join(',', $tagIds);
                } else {
                    $tagIds = $tagId;
                }

                $agent_id = ZendeskAgents::where('admin_id', session('admin.id'))->value('agent_id');
                $zid = $this->model->where('ticket_id', $ids)->value('id');
                //被合并的状态closed，添加content，tag：closed_by_merge
                $this->model->where('ticket_id', $ids)->update([
                    'status' => '5',
                    'tags' => $tagIds,
                    'assignee_id' => $agent_id,
                    'due_id' => session('admin.id'),
                ]);

                ZendeskComments::create([
                    'ticket_id' => $ids,
                    'zid' => $zid,
                    'author_id' => $agent_id,
                    'body' => strip_tags($source_comment),
                    'html_body' => $source_comment,
                    'is_public' => $source_comment_is_public,
                    'is_admin' => 1
                ]);
                //合并的添加评论content
                $this->model->where('ticket_id', $ticket)->update([
                    'assignee_id' => $agent_id,
                    'due_id' => session('admin.id'),
                ]);
                $zid = $this->model->where('ticket_id', $ticket)->value('id');
                ZendeskComments::create([
                    'ticket_id' => $ticket,
                    'zid' => $zid,
                    'author_id' => $agent_id,
                    'body' => strip_tags($target_comment),
                    'html_body' => $target_comment,
                    'is_public' => $target_comment_is_public,
                    'is_admin' => 1
                ]);
            } catch (ValidateException $e) {
                Db::rollback();
                $this->error($e->getMessage());
            } catch (PDOException $e) {
                Db::rollback();
                $this->error($e->getMessage());
            } catch (Exception $e) {
                Db::rollback();
                $this->error($e->getMessage());
            }
            if ($result !== false) {
                $this->success('回复成功！！', url('zendesk/index'));
            } else {
                $this->error(__('No rows were updated'));
            }
        }
        $this->error(__('Parameter %s can not be empty', ''));
    }
    public function searchPosts()
    {
        if ($this->request->isPost()) {
            $text = input('text');
            $type = input('type');
            $posts = ZendeskPosts::where('title','like','%'.$text.'%')->where('type',$type)->select();
            //拼接html
            $html = '';
            $post_html = '';
            foreach($posts as $key => $post){
                $html .= <<<DOC
<div class="card" data-num="{$key}">
                                <div class="card-body">
                                <h4 class="card-title"><a href="javascript:void(0)" style="color:#2f3941;font-weight: bold;">{$post->title}</a></h4>
                            <a href="javascript:void(0)" data-title="{$post->title}" data-link="{$post->html_url}" class="card-link">add link</a>
                            <button class="btn btn-xs btn-primary pull-right" style="display:none;">linked</button>
                            </div>
                            </div>
DOC;
                $post_html .= <<<DOC
<div class="post-row" style="display:none;">
                            <div class="mailbox-read-info">
                                <h3>{$post->title}</h3>
                            </div>
                            <div class="row  show-posts">
                            {$post->body}
                            </div>
                        </div>
DOC;

            }


            return json(['html' => $html,'post_html' => $post_html]);
        }
        $this->error('there has something wrong');
    }
}<|MERGE_RESOLUTION|>--- conflicted
+++ resolved
@@ -218,10 +218,6 @@
             ->order('id desc')
             ->limit(5)
             ->select();
-<<<<<<< HEAD
-        $this->view->assign(compact('tags', 'ticket', 'comments', 'tickets', 'recentTickets'));
-        $this->view->assign('rows', $row);
-=======
         //获取所有的消息模板
         $templateAll = ZendeskMailTemplate::where([
             'template_platform' => $ticket->type,
@@ -239,7 +235,7 @@
         }
         array_unshift($templates,'Apply Macro');
         $this->view->assign(compact('tags','ticket','comments','tickets','recentTickets','templates'));
->>>>>>> f166bf6d
+        $this->view->assign('rows', $row);
         return $this->view->fetch();
     }
 
@@ -274,15 +270,11 @@
         //合并到的信息
         $ticket = $this->model->where('ticket_id', $ticket_id)->field('id,ticket_id,subject')->find();
         //合并的最后一条评论
-<<<<<<< HEAD
-        $comment = $this->model->where('ticket_id', $pid)->with('lastComment')->find();
-=======
         $comment = $this->model->where('ticket_id',$pid)->with('lastComment')->find();
         if($comment->status == 5) {
             $this->error("You are unable to merge into #{$pid}. Tickets that are Closed, tickets that are shared with other accounts, and tickets you don\'t have access to cannot be merged into.
 Please close this window and try again.");
         }
->>>>>>> f166bf6d
         $ticket['lastComment'] = $comment->lastComment[0]->html_body;
         return $this->success('success','',$ticket);
     }
