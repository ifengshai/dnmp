<?php

namespace app\admin\controller\zendesk;

use app\admin\model\order\order\NewOrder;
use app\admin\model\order\order\NewOrderProcess;
use app\admin\model\zendesk\ZendeskPosts;
use app\admin\model\zendesk\ZendeskTasks;
use app\common\controller\Backend;
use app\admin\model\zendesk\ZendeskTags;
use app\admin\model\zendesk\ZendeskAgents;
use app\admin\model\zendesk\ZendeskComments;
use app\admin\model\zendesk\ZendeskMailTemplate;
use PhpOffice\PhpSpreadsheet\Spreadsheet;
use think\Db;
use think\Exception;
use think\exception\PDOException;
use think\exception\ValidateException;
use League\HTMLToMarkdown\HtmlConverter;
use Think\Log;


/**
 *
 *
 * @icon fa fa-circle-o
 */
class Zendesk extends Backend
{
    protected $model = null;
    protected $relationSearch = true;
    protected $noNeedLogin = ['asycTicketsUpdate','asycTicketsVooguemeUpdate','asycTicketsAll','asycTicketsAll2','asycTicketsAll3','asyncTicketHttps'];
    protected $noNeedRight=['zendesk_export,email_toload_more,order_toload_more'];
    /**
     * 无需鉴权的方法,但需要登录
     * @var array
     */
    //protected $noNeedRight = ['edit_recipient'];

    public function _initialize()
    {
        parent::_initialize();
        $this->model = new \app\admin\model\zendesk\Zendesk;
<<<<<<< HEAD
        $this->ordernodedeltail = new \app\admin\model\order\order\Ordernodedeltail;
=======
        $this->ordernodedeltail = new \app\admin\model\order\order\Ordernodedeltail();
>>>>>>> f34cdd3c
        $this->view->assign('getTabList', $this->model->getTabList());
        $this->assignconfig('admin_id', session('admin.id'));
    }

    /**
     * 默认生成的控制器所继承的父类中有index/add/edit/del/multi五个基础方法、destroy/restore/recyclebin三个回收站方法
     * 因此在当前控制器中可不用编写增删改查的代码,除非需要自己控制这部分逻辑
     * 需要将application/admin/library/traits/Backend.php中对应的方法复制到当前控制器,然后进行修改
     */
    public function index()
    {
        //设置过滤方法
        $this->request->filter(['strip_tags']);
        $tags = ZendeskTags::column('name','id');
        $this->view->assign('tags',$tags);
        //是否有同步权限
        $artificial_synchronous = $this->auth->check('zendesk/zendesk/artificial_synchronous');
        $this->view->assign('artificial_synchronous',$artificial_synchronous);

        if ($this->request->isAjax()) {
            //如果发送的来源是Selectpage，则转发到Selectpage
            if ($this->request->request('keyField')) {
                return $this->selectpage();
            }
            $filter = json_decode($this->request->get('filter'), true);
            $map = [];
            $andWhere = '';
            $me_task = $filter['me_task'];
            if ($me_task == 1) { //我的所有任务
                unset($filter['me_task']);
                $map['zendesk.assign_id'] = session('admin.id');
            } elseif ($me_task == 2) { //我的待处理任务
                unset($filter['me_task']);
                $now_admin_id = session('admin.id');
                $map[] = ['exp', Db::raw("zendesk.due_id=$now_admin_id")];
                $map['zendesk.status'] = ['in', [1, 2]];
                $map['zendesk.is_hide'] = 0;
                $taskCount = ZendeskTasks::where('admin_id',session('admin.id'))->value('target_count');
            }
            //类型筛选
            if($filter['status_type']){
//                待处理：new;open状态下的工单
//                新增：update时间为选择时间，new、open状态的工单
//                已处理：public comment
//                待分配：没有承接人的工单
                $status_type = $filter['status_type'];
                unset($filter['status_type']);
                switch($status_type){
                    case 1:
                        $map['zendesk.status'] = ['in', [1, 2]];
                        break;
                    case 2:
                        $update_time = $filter['zendesk_update_time'] ?? '';
                        if(!$update_time){
                            $this->error('请选择更新时间');
                        }
                        $map['zendesk.status'] = ['in', [1, 2]];                      
                        break;
                    case 3:
                        //获取public =1 is_admin=1的zid列表
                        $zids = ZendeskComments::where(['is_public' => 1,'is_admin' => 1])->column('zid');
                        $map['zendesk.id'] = ['in',$zids];
                        break;
                    case 4:
                        //获取所有的账号admin_id
                        $map['zendesk.is_hide'] = 1;
                        $map['zendesk.status'] = ['in', [1, 2]];
                        break;
                }
            }
        
            //承接人筛选
            if($filter['assign_id']){
                $map['zendesk.assign_id'] = $filter['assign_id'];
                unset($filter['assign_id']);
            }
            //处理人筛选
            if($filter['due_id']){
                $map['zendesk.due_id'] = $filter['due_id'];
                unset($filter['due_id']);
            }
            if($filter['tags']) {
                $andWhere = "FIND_IN_SET({$filter['tags']},tags)";
                unset($filter['tags']);
            }
            if($filter['content']) {
                $comments = ZendeskComments::where('body','like','%'.$filter['content'].'%')->column('ticket_id');
                $tickets = $this->model->where('subject','like','%'.$filter['content'].'%')->column('ticket_id');
                $ticket_ids = array_merge($comments,$tickets);
                $map['zendesk.ticket_id'] = ['in',$ticket_ids];
                unset($filter['content']);
            }
            $this->request->get(['filter' => json_encode($filter)]);
            list($where, $sort, $order, $offset, $limit) = $this->buildparams();
            //默认使用
            //$orderSet = 'priority desc,zendesk_update_time asc,id asc';
            $orderSet = 'zendesk_update_time asc';
            if($me_task == 2){
                //$orderSet = 'priority desc,zendesk_update_time asc,id asc';
                $orderSet = 'zendesk_update_time asc';
            }
            if($sort != 'zendesk.id' && $sort){
                $orderSet = "{$sort} {$order}";
            }
            $total = $this->model
                ->with('admin')
                ->where($where)
                ->where($map)
                ->where($andWhere)
                ->where('channel','in',['email','web','chat'])
                ->count();

            $list = $this->model
                ->with('admin')
                ->where($where)
                ->where($map)
                ->where($andWhere)
                ->where('channel','in',['email','web','chat'])
                ->order($orderSet)
                ->limit($offset, $limit)
                ->select();
            $list = collection($list)->toArray();
            $admin = Db::name('admin')->column('nickname','id');
            foreach($list as $k=>$v){
                $list[$k]['assign_id_nickname'] = $admin[$v['assign_id']];
                $list[$k]['due_id_nickname'] = $admin[$v['due_id']];
            }
            $result = array("total" => $total, "rows" => $list);

            return json($result);
        }
        return $this->view->fetch();
    }

    /**
     * 新增
     * @return string
     * @throws Exception
     * @throws \think\db\exception\DataNotFoundException
     * @throws \think\db\exception\ModelNotFoundException
     * @throws \think\exception\DbException
     */
    public function add()
    {
        if ($this->request->isPost()) {
            $params = $this->request->post("row/a");
            if ($params) {
                $params = $this->preExcludeFields($params);
                if ($this->dataLimit && $this->dataLimitFieldAutoFill) {
                    $params[$this->dataLimitField] = $this->auth->id;
                }
                $result = false;
                Db::startTrans();
                try {
                    //是否采用模型验证
                    if ($this->modelValidate) {
                        $name = str_replace("\\model\\", "\\validate\\", get_class($this->model));
                        $validate = is_bool($this->modelValidate) ? ($this->modelSceneValidate ? $name . '.add' : $name) : $this->modelValidate;
                        $this->model->validateFailException(true)->validate($validate);
                    }
                    $type = input('type');
                    $siteName = 'zeelool';
                    if($type == 2) {
                        $siteName = 'voogueme';
                    }elseif($type == 3){
                        $siteName = 'nihaooptical';
                    }
                    $tags = ZendeskTags::where('id', 'in', $params['tags'])->column('name');
                    $status = config('zendesk.status')[$params['status']];
                    $author_id = $assignee_id = ZendeskAgents::where(['admin_id' => session('admin.id'), 'type' => $type])->value('agent_id');
                    if (!$author_id) {
                        throw new Exception('请将用户先绑定zendesk的账号', 10001);
                    }
                    //发送邮件的参数
                    $createData = [
                        'comment' => [
                            'author_id' => $author_id,
                        ],
                        'tags' => $tags,
                        'status' => $status,
                        'assignee_id' => $assignee_id,
                        'submitter_id' => $assignee_id
                    ];
                    if(!$params['subject']) {
                        throw new Exception('邮件标题不能为空', 10001);
                    }
                    if(!strip_tags($params['content'])) {
                        throw new Exception('内容不能为空', 10001);
                    }
                    if(!$params['email']) {
                        throw new Exception('发送人不能为空', 10001);
                    }
                    $createData['requester'] = [
                        'email' => $params['email']
                    ];
                    //判断当前邮箱是否存在
                    $findEmail = $this->model->where('email',$params['email'])->find();
                    if(!$findEmail){
                        $emailName = strstr($params['email'],'@',true);
                        $createData['requester']['name'] = $emailName;
//
//                        (new Notice(request(), ['type' => $siteName]))->createUser(
//                            ['user' => ['name' => $params['email'], 'email' => $params['email']]]
//                        );
                    }else{
                        $createData['requester']['name'] = $findEmail->username;
                    }
                    //有抄送，添加抄送
                    if ($params['email_cc']) {
                        $email_ccs = $this->emailCcs($params['email_cc'], []);
                        $createData['email_ccs'] = $email_ccs;
                    }
                    //获取签名
                    $sign = Db::name('zendesk_signvalue')->where('site',$type)->value('signvalue');
                    //获取zendesk用户的昵称
                    $zendesk_nickname = Db::name('zendesk_agents')->where('type',$type)->where('admin_id',session('admin.id'))->value('nickname');
                    $zendesk_nickname = $zendesk_nickname ? $zendesk_nickname : $siteName;
                    //替换签名中的昵称
                    if(strpos($sign,'{{agent.name}}')!==false){
                        $sign = str_replace('{{agent.name}}',$zendesk_nickname,$sign);
                    }             
                    $sign = $sign ? $sign : '';
                    //替换回复内容中的<p>为<span style="display:block">,替换</p>为</span>
                    if(strpos($sign,'<p>')!==false){
                        $sign = str_replace('<p>','<span style="display:block">',$sign);
                    } 
                    if(strpos($sign,'</p>')!==false){
                        $sign = str_replace('</p>','</span>',$sign);
                    } 
                    
                    $priority = config('zendesk.priority')[$params['priority']];
                    if ($priority) {
                        $createData['priority'] = $priority;
                    }
                    $createData['subject'] = $params['subject'];
                    //由于编辑器或默认带个<br>,所以去除标签判断有无值
                    if (strip_tags($params['content'])) {
//                        $converter = new HtmlConverter();
//                        $createData['comment']['body'] = $converter->convert($body);
                        $createData['comment']['html_body'] = $params['content'].$sign;
                    }
                    //file_put_contents('/www/wwwroot/mojing/runtime/log/111.txt','add:' . $params['content'].$sign."\r\n",FILE_APPEND);
                    if ($params['image']) {
                        //附件上传
                        $attachments = explode(',', $params['image']);
                        $token = [];
                        foreach ($attachments as $attachment) {
                            $res = (new Notice(request(), ['type' => $siteName]))->attachment($attachment);
                            if (isset($res['code'])) {
                                throw new Exception($res['message'], 10001);
                            }
                            $token[] = $res;
                        }
                        if ($token) {
                            $createData['comment']['uploads'] = $token;
                        }
                    }
                    //私有的
                    if ($params['public_type'] == 1) {
                        $createData['comment']['public'] = false;
                    }
                    //开始发送
                    $res = (new Notice(request(), ['type' => $siteName]))->createTicket($createData);
                    if (isset($res['code'])) {
                        throw new Exception($res['message'], 10001);
                    }
                    //开始写入数据库
                    $agent_id = ZendeskAgents::where(['admin_id' => session('admin.id'), 'type' => $type])->value('agent_id');
                    //对tag进行排序
                    $zendeskTags = $params['tags'];
                    sort($zendeskTags);
                    //更新主表的状态和priority，tags,due_id，assignee_id等
                    //根据用户的id获取用户的信息
                    $userInfo = (new Notice(request(), ['type' => $siteName]))->findUserById($res['requester_id']);
                    $rawSubject = $subject = $params['subject'];
                    //写入主表
                    $zendesk = \app\admin\model\zendesk\Zendesk::create([
                        'ticket_id' => $res['ticket_id'],
                        'type' => $type,
                        'channel' => 'web',
                        'email' => $userInfo->email,
                        'username' => $userInfo->name,
                        'user_id' => $res['requester_id'],
                        'to_email' => '',
                        'priority' => $params['priority'],
                        'status' => $params['status'],
                        'tags' => join(',',$zendeskTags),
                        'subject' => $subject,
                        'raw_subject' => $rawSubject,
                        'assignee_id' => $assignee_id,
                        'assign_id' => session('admin.id'),
                        'email_cc' => $params['email_cc'],
                        'zendesk_update_time' => date('Y-m-d H:i:s',time())
                    ]);
                    $zid = $zendesk->id;
                    //评论表添加内容,有body时添加评论，修改状态等不添加
                    if ($params['content']) {
                        $result = ZendeskComments::create([
                            'ticket_id' => $res['ticket_id'],
                            'comment_id' => $res['comment_id'],
                            'zid' => $zid,
                            'author_id' => $agent_id,
                            'body' => strip_tags($params['content']),
                            'html_body' => $params['content'],
                            'is_public' => $params['public_type'],
                            'is_admin' => 1,
                            'due_id' => session('admin.id'),
                            'attachments' => $params['image'],
                            'mail_template_id' => $params['mail_template_id'],
                            'platform'=>$type
                        ]);
                        ZendeskTasks::whereTime('create_time', 'today')
                            ->where([
                                'admin_id' => session('admin.id'),
                                'type' => $type,
                            ])
                            ->setInc('reply_count',1);
                    }
                    Db::commit();
                } catch (ValidateException $e) {
                    Db::rollback();
                    $this->error($e->getMessage());
                } catch (PDOException $e) {
                    Db::rollback();
                    $this->error($e->getMessage());
                } catch (Exception $e) {
                    Db::rollback();
                    $this->error($e->getMessage());
                }
                if ($result !== false) {
                    $this->success();
                } else {
                    $this->error(__('No rows were inserted'));
                }
            }
            $this->error(__('Parameter %s can not be empty', ''));
        }
        //获取所有的tags
        $tags = ZendeskTags::order('count desc')->column('name', 'id');
        //站点类型，默认zeelool，1：zeelool，2：voogueme, 3:nihao
        $type = input('type',1);
        //获取所有的消息模板
        //获取所有的消息模板
        $templateAll = ZendeskMailTemplate::where([
            'template_platform' => $type,
            'template_permission' => 1,
            'is_active' => 1])
            ->whereOr('template_permission=2 and is_active =1 and create_person = "'. session('admin.nickname').'"')
            ->order('used_time desc,template_category desc,id desc')
            ->select();

        foreach ($templateAll as $key => $template) {
            $category = '';
            if ($template['template_category']) {
                $category = '【' . config('zendesk.template_category')[$template['template_category']] . '】';
            }
            $templates[] = [
                'id' => $template['id'],
                'title' => $category . $template['template_name']
            ];

        }

        $this->view->assign(compact('tags',  'templates','type'));
        return $this->view->fetch();
    }

    /**
     * 发送邮件
     * @param null $ids
     * @return string
     * @throws Exception
     * @throws \think\db\exception\DataNotFoundException
     * @throws \think\db\exception\ModelNotFoundException
     * @throws \think\exception\DbException
     */
    public function edit($ids = null)
    {
        $row = $this->model->get($ids);
        $status = input('param.status');
        if (!$row) {
            $this->error(__('No Results were found'));
        }

        $adminIds = $this->getDataLimitAdminIds();
        if (is_array($adminIds)) {
            if (!in_array($row[$this->dataLimitField], $adminIds)) {
                $this->error(__('You have no permission'));
            }
        }
        //获取主的ticket
        $ticket = $this->model->where('id', $ids)->find();


        $siteName = 'zeelool';
        if($ticket->type == 2){
            $siteName = 'voogueme';
        } elseif($ticket->type == 3){
            $siteName = 'nihaooptical';
        }
        if ($this->request->isPost()) {
            $params = $this->request->post("row/a");
            if ($params) {
                $params = $this->preExcludeFields($params);
                $result = false;
                Db::startTrans();
                try {
                    //获取发送邮件的所有的参数
                    //1、tag
                    //2、priority
                    //status
                    $tags = ZendeskTags::where('id', 'in', $params['tags'])->column('name');
                    $status = config('zendesk.status')[$params['status']];
                    $author_id = $assignee_id = ZendeskAgents::where(['admin_id' => session('admin.id'), 'type' => $ticket->type])->value('agent_id');
                    if (!$author_id) {
                        throw new Exception('请将用户先绑定zendesk的账号', 10001);
                    }
                    //发送邮件的参数
                    $updateData = [
                        'comment' => [
                            'author_id' => $author_id,
                        ],
                        'tags' => $tags,
                        'status' => $status,
                        'assignee_id' => $assignee_id
                    ];
                    //有抄送，添加抄送
                    if ($params['email_cc']) {
                        $email_ccs = $this->emailCcs($params['email_cc'], $ticket->email_cc);
                        $updateData['email_ccs'] = $email_ccs;
                    }
                    //修改主题
                    if ($params['subject'] != $ticket->subject) {
                        $updateData['subject'] = $params['subject'];
                    }
                    //获取签名
                    $sign = Db::name('zendesk_signvalue')->where('site',$ticket->type)->value('signvalue');
                    //获取zendesk用户的昵称
                    $zendesk_nickname = Db::name('zendesk_agents')->where('admin_id',session('admin.id'))->value('nickname');
                    $zendesk_nickname = $zendesk_nickname ? $zendesk_nickname : $siteName;
                    //替换签名中的昵称
                    if(strpos($sign,'{{agent.name}}')!==false){
                        $sign = str_replace('{{agent.name}}',$zendesk_nickname,$sign);
                    }
                    $sign = $sign ? $sign : '';
                    //替换回复内容中的<p>为<span style="display:block">,替换</p>为</span>
                    if(strpos($params['content'],'<p>')!==false){
                        $params['content'] = str_replace('<p>','<span style="display:block">',$params['content']);
                    }
                    if(strpos($params['content'],'</p>')!==false){
                        $params['content'] = str_replace('</p>','</span>',$params['content']);
                    }

                    $priority = config('zendesk.priority')[$params['priority']];
                    if ($priority) {
                        $updateData['priority'] = $priority;
                    }
                    //由于编辑器或默认带个<br>,所以去除标签判断有无值
                    if (strip_tags($params['content'])) {
//                        $converter = new HtmlConverter();
//                        $updateData['comment']['body'] = $converter->convert($body);
                        $updateData['comment']['html_body'] = $params['content'].$sign;
                    }

                    //file_put_contents('/www/wwwroot/mojing/runtime/log/111.txt','edit:' . $params['content'].$sign."\r\n",FILE_APPEND);
                    if ($params['image']) {
                        //附件上传
                        $attachments = explode(',', $params['image']);
                        $token = [];
                        foreach ($attachments as $attachment) {
                            $res = (new Notice(request(), ['type' => $siteName]))->attachment($attachment);
                            if (isset($res['code'])) {
                                throw new Exception($res['message'], 10001);
                            }
                            $token[] = $res;
                        }
                        if ($token) {
                            $updateData['comment']['uploads'] = $token;
                        }
                    }
                    //私有的
                    if ($params['public_type'] == 1) {
                        $updateData['comment']['public'] = false;
                    }
                    //开始发送
                    $res = (new Notice(request(), ['type' => $siteName]))->autoUpdate($ticket->ticket_id, $updateData);
                    if (isset($res['code'])) {
                        throw new Exception($res['message'], 10001);
                    }
                    //开始写入数据库
                    $agent_id = ZendeskAgents::where(['admin_id' => session('admin.id'), 'type' => $ticket->type])->value('agent_id');
                    //对tag进行排序
                    $zendeskTags = $params['tags'];
                    sort($zendeskTags);

                    //更新主表的状态和priority，tags,due_id，assignee_id等
                    $result = $this->model->where('id', $ids)->update([
                        'subject' => $params['subject'],
                        'priority' => $params['priority'],
                        'status' => $params['status'],
                        'tags' => join(',', $zendeskTags),
                        'assignee_id' => $agent_id,
                        'due_id' => 0,
                        'email_cc' => $params['email_cc'],
                        'is_hide' => 1,
                        'zendesk_update_time' => date('Y-m-d H:i:s',time())
                    ]);
                    //评论表添加内容,有body时添加评论，修改状态等不添加
                    if (strip_tags($params['content'])) {
                        $result = ZendeskComments::create([
                            'ticket_id' => $ticket->ticket_id,
                            'comment_id' => $res,
                            'zid' => $ids,
                            'author_id' => $agent_id,
                            'body' => strip_tags($params['content']),
                            'html_body' => $params['content'],
                            'is_public' => $params['public_type'],
                            'is_admin' => 1,
                            'due_id' => session('admin.id'),
                            'attachments' => $params['image'],
                            'platform'=>$ticket->type
                        ]);
                        ZendeskTasks::whereTime('create_time', 'today')
                            ->where([
                                'admin_id' => session('admin.id'),
                                'type' => $ticket->type,
                            ])
                            ->setInc('reply_count',1);
                    }
                    Db::commit();
                } catch (ValidateException $e) {
                    Db::rollback();
                    $this->error($e->getMessage());
                } catch (PDOException $e) {
                    Db::rollback();
                    $this->error($e->getMessage());
                } catch (Exception $e) {
                    Db::rollback();
                    $this->error($e->getMessage());
                }
                if ($result !== false) {
                    $this->success('回复成功！！', url('zendesk/index'));
                } else {
                    $this->error(__('No rows were updated'));
                }
            }
            $this->error(__('Parameter %s can not be empty', ''));
        }
        //获取所有的tags
        $tags = ZendeskTags::order('count desc')->column('name', 'id');

        $comments = ZendeskComments::with(['agent' => function($query) use($ticket){
            $query->where('type',$ticket->type);
        }])->where('zid', $ids)->order('id', 'desc')->select();
        foreach ($comments as $comment){
            if($comment->is_admin == 1){
                //获取签名
                $sign = Db::name('zendesk_signvalue')->where('site',$ticket->type)->value('signvalue');
                //获取当前评论的用户的昵称
                $zendesk_nickname = Db::name('zendesk_agents')->where('admin_id',$comment->due_id)->value('nickname');
                $zendesk_nickname = $zendesk_nickname ? $zendesk_nickname : $siteName;
                //替换签名中的昵称
                if(strpos($sign,'{{agent.name}}')!==false){
                    $sign = str_replace('{{agent.name}}',$zendesk_nickname,$sign);
                }
                $comment->sign= $sign ? $sign : '';
            }
        }
        //获取该用户的所有状态不为close，sloved的ticket
        $tickets = $this->model
            ->where(['user_id' => $ticket->user_id, 'status' => ['in', [1, 2, 3]], 'type' => $ticket->type])
            ->where('id', 'neq', $ids)
            ->field('ticket_id,id,username,subject,update_time,zendesk_update_time')
            ->order('id desc')
            ->select();
        //获取该用户最新的5条ticket
        $recentTickets = $this->model
            ->where(['user_id' => $ticket->user_id, 'type' => $ticket->type])
            ->where('id', 'neq', $ids)
            ->field('ticket_id,id,username,subject,status')
            ->order('id desc')
            ->limit(5)
            ->select();
        $recentTickets_count = $this->model
            ->where(['user_id' => $ticket->user_id, 'type' => $ticket->type])
            ->where('id', 'neq', $ids)
<<<<<<< HEAD
            ->field('ticket_id,id,username,subject,status')
            ->count();
        
=======
            ->count();


>>>>>>> f34cdd3c
        //获取所有的消息模板
        $templateAll = ZendeskMailTemplate::where([
            'template_platform' => $ticket->type,
            'template_permission' => 1,
            'is_active' => 1])
            ->whereOr('template_permission=2 and is_active =1 and create_person = '. session('admin.id'))
            ->order('used_time desc,template_category desc,id desc')
            ->select();

        foreach ($templateAll as $key => $template) {
            $category = '';
            if ($template['template_category']) {
                $category = '【' . config('zendesk.template_category')[$template['template_category']] . '】';
            }
            $templates[] = [
                'id' => $template['id'],
                'title' => $category . $template['template_name']
            ];

        }
        //array_unshift($templates, 'Apply Macro');
        if($ticket->type == 1){
            $orderModel = new \app\admin\model\order\order\Zeelool;
            $customer_entity = Db::connect('database.db_zeelool');
        }elseif($ticket->type == 2){
            $orderModel = new \app\admin\model\order\order\Voogueme;
            $customer_entity = Db::connect('database.db_voogueme');
        }else{
            $orderModel = new \app\admin\model\order\order\Nihao;
            $is_vip = 0;
<<<<<<< HEAD
=======
        }

        //查询该用户是否是会员
        if ($customer_entity){
            $is_vip = $customer_entity->table('customer_entity')->where('entity_id',$ticket->user_id)->value('is_vip');
            if (empty($is_vip)){
                $is_vip = 0;
            }
>>>>>>> f34cdd3c
        }

        //查询该用户是否是会员
        if ($customer_entity){
            $is_vip = $customer_entity->table('customer_entity')->where('entity_id',$ticket->user_id)->value('is_vip');
            if (empty($is_vip)){
                $is_vip = 0;
            }
        }
        $orders = $orderModel
            ->where('customer_email',$ticket->email)
            ->order('entity_id desc')
            ->field('increment_id,created_at,order_currency_code,status')
            ->limit(5)
            ->select();
<<<<<<< HEAD

=======
        $orders_count = $orderModel
            ->where('customer_email',$ticket->email)
            ->count();
>>>>>>> f34cdd3c
        $orders = collection($orders)->toArray();
//        dump($orders);
//        foreach ($orders as $key=>$ite){
//            $model =  Db::connect('database.db_mojing_order');
//            $find_value = $model->table('fa_order')->where('increment_id',$ite['increment_id'])->select();
//            dump($find_value);die();
//
//        }

//        dump(collection($orders)->toArray());die();
        $btn = input('btn',0);

        //查询魔晶账户
        // $admin = new \app\admin\model\Admin();
        // $username = $admin->where('status','normal')->column('nickname','id');

        $this->view->assign(compact('tags', 'ticket', 'comments', 'tickets', 'recentTickets', 'templates','orders','btn'));
        $this->view->assign('rows', $row);
        $this->view->assign('is_vip', $is_vip);
<<<<<<< HEAD
=======
        $this->view->assign('ids', $ids);
        $this->view->assign('status', $status);
        $this->view->assign('orders_countds', $orders_count);
>>>>>>> f34cdd3c
        $this->view->assign('recentTickets_count', $recentTickets_count);
        // $this->view->assign('username', $username);
        $this->view->assign('orderUrl',config('zendesk.platform_url')[$ticket->type]);
        return $this->view->fetch();
    }
    //邮件加载更多
    public function email_toload_more(){
        $this->view->engine->layout(false);
        $data = input();

        $page = $data['page']?$data['page']:1;
        //获取该用户最新的5条ticket
        $recentTickets = $this->model
            ->where(['user_id' => $data['user_id'], 'type' => $data['type']])
            ->where('id', 'neq', $data['ids'])
            ->field('ticket_id,id,username,subject,status')
            ->order('id desc')
            ->paginate(5)->toArray();
        $this->assign('recentTickets',$recentTickets['data']);
        return $this->view->fetch();
    }

    //订单加载更多
    public function order_toload_more(){
        $this->view->engine->layout(false);
        $data = input();
        if($data['type'] == 1){
            $orderModel = new \app\admin\model\order\order\Zeelool;
        }elseif($data['type'] == 2){
            $orderModel = new \app\admin\model\order\order\Voogueme;
        }else{
            $orderModel = new \app\admin\model\order\order\Nihao;
        }
        $page = $data['page']?$data['page']:1;
        $orders = $orderModel
            ->where('customer_email',$data['email'])
            ->order('entity_id desc')
            ->field('increment_id,created_at,order_currency_code,status,entity_id')
            ->paginate(5)->toArray();
        $this->assign('orders',$orders['data']);
        $this->assign('entity_id',$data['entity_id']);
        $this->view->assign('orderUrl',config('zendesk.platform_url')[$data['type']]);
        return $this->view->fetch();
    }

    public function order_detail($order_number = null)
    {
        $order_number = input('param.ids');

        $new_order = new NewOrder();
        $new_order_process = new NewOrderProcess();
        if (empty($order_number)){
            $this->error('缺少重要参数');
        }
        Log::write("输出订单号");
        Log::write($order_number);
        $new_order_item_process_id =$new_order->alias('a')
            ->join(['fa_order_item_process' => 'b'], 'a.id=b.order_id')
            ->where('a.increment_id',$order_number)
            ->field('b.id,b.sku,b.distribution_status')
            ->select();
        $new_order_item_process_id2 = array_column($new_order_item_process_id,'sku','id');
        $is_shendan = $new_order_process->where('increment_id',$order_number)->field('check_time,check_status,delivery_time')->find();
        //子单节点日志
        foreach ($new_order_item_process_id as $k=>$v){
            $distribution_log[$v['id']] = Db::name('distribution_log')->where('item_process_id',$v['id'])->select();
        }

        $new_order_item_process_id1 =array_column($new_order_item_process_id, 'id');
        $distribution_log_times = Db::name('distribution_log')
            ->where('item_process_id','in',$new_order_item_process_id1)
            ->where('distribution_node',1)
            ->order('create_time asc')
            ->column('create_time');

        //查询订单详情
        $ruleList = collection($this->ordernodedeltail ->where(['order_number' => ['eq', $order_number]])->order('node_type asc')->field('node_type,create_time,handle_user_name,shipment_type,track_number')->select())->toArray();

        $new_ruleList = array_column($ruleList, NULL, 'node_type');
        $key_list = array_keys($new_ruleList);

        $id = $this->request->get('id');
        $label = $this->request->get('label', 1);

        $this->view->assign(compact('order_number', 'id', 'label'));
        $this->view->assign("list", $new_ruleList);
        $this->view->assign("is_shendan", $is_shendan);
        $this->view->assign("distribution_log_times", $distribution_log_times);
        $this->view->assign("distribution_log", $distribution_log);
        $this->view->assign("key_list", $key_list);
        $this->view->assign("new_order_item_process_id2", $new_order_item_process_id2);
        return $this->view->fetch();
    }


    //订单加载更多
    public function order_toload_more(){
        $this->view->engine->layout(false);
        $data = input();
        if($data['type'] == 1){
            $orderModel = new \app\admin\model\order\order\Zeelool;
        }elseif($data['type'] == 2){
            $orderModel = new \app\admin\model\order\order\Voogueme;
        }else{
            $orderModel = new \app\admin\model\order\order\Nihao;
        }
        $page = $data['page']?$data['page']:1;
        $orders = $orderModel
            ->where('customer_email',$data['email'])
            ->order('entity_id desc')
            ->field('increment_id,created_at,order_currency_code,status,entity_id')
            ->paginate(5)->toArray();
        $this->assign('orders',$orders['data']);
        $this->assign('entity_id',$data['entity_id']);
        $this->view->assign('orderUrl',config('zendesk.platform_url')[$data['type']]);
        return $this->view->fetch();
    }


    public function order_detail($order_number = null)
    {
        $order_number = input('ids');

        $new_order = new NewOrder();
        $new_order_process = new NewOrderProcess();
        $order_number = $order_number ?? $this->request->get('ids');

        $new_order_item_process_id =$new_order->alias('a')
            ->join(['fa_order_item_process' => 'b'], 'a.id=b.order_id')
            ->where('a.increment_id',$order_number)
            ->field('b.id,b.sku,b.distribution_status')
            ->select();
        $new_order_item_process_id2 = array_column($new_order_item_process_id,'sku','id');
        $is_shendan = $new_order_process->where('increment_id',$order_number)->field('check_time,check_status,delivery_time')->find();
        //子单节点日志
        foreach ($new_order_item_process_id as $k=>$v){
            $distribution_log[$v['id']] = Db::name('distribution_log')->where('item_process_id',$v['id'])->select();
        }

        $new_order_item_process_id1 =array_column($new_order_item_process_id, 'id');
        $distribution_log_times = Db::name('distribution_log')
            ->where('item_process_id','in',$new_order_item_process_id1)
            ->where('distribution_node',1)
            ->order('create_time asc')
            ->column('create_time');

        //查询订单详情
        $ruleList = collection($this->ordernodedeltail->where(['order_number' => ['eq', $order_number]])->order('node_type asc')->field('node_type,create_time,handle_user_name,shipment_type,track_number')->select())->toArray();

        $new_ruleList = array_column($ruleList, NULL, 'node_type');
        $key_list = array_keys($new_ruleList);

        $id = $this->request->get('id');
        $label = $this->request->get('label', 1);

        $this->view->assign(compact('order_number', 'id', 'label'));
        $this->view->assign("list", $new_ruleList);
        $this->view->assign("is_shendan", $is_shendan);
        $this->view->assign("distribution_log_times", $distribution_log_times);
        $this->view->assign("distribution_log", $distribution_log);
        $this->view->assign("key_list", $key_list);
        $this->view->assign("new_order_item_process_id2", $new_order_item_process_id2);
        return $this->view->fetch();
    }



    /**
     * 获取邮箱
     *
     * @Description
     * @author wpl
     * @since 2020/03/30 09:25:07 
     * @return void
     */
    public function getEmail()
    {
        $term = input('term');
        $where['email|username'] = ['like', '%' . $term . '%'];
        $data = $this->model->where($where)->column('email');
        return json(array_unique($data));
    }

    /**
     * ajax获取ticket的详情
     * @return \think\response\Json
     */
    public function getTicket()
    {
        $ticket_id = input('nid');
        $pid = input('pid');
        //查询原订单的站点
        $type = $this->model->where('ticket_id',$pid)->value('type');
        if ($ticket_id == $pid) {
            $this->error("You selected the same ticket as source and target: #{$ticket_id}. You cannot merge a ticket into itself.
Please close this window and try again.");
        }
        //合并到的信息
        $ticket = $this->model->where('ticket_id', $ticket_id)->where('type',$type)->field('id,ticket_id,subject')->find();
        if (!$ticket) {
            $this->error("You are unable to merge into #{$ticket_id}. Tickets don't find, tickets that are shared with other accounts, and tickets you don't have access to cannot be merged into.
Please close this window and try again.");
        }
        //合并的最后一条评论
        $comment = $this->model->where('ticket_id', $pid)->where('type',$type)->with('lastComment')->find();
        if (in_array($comment->status,[4,5])) {
            $this->error("You are unable to merge into #{$ticket_id}. Tickets that are Closed, tickets that are shared with other accounts, and tickets you don\'t have access to cannot be merged into.
Please close this window and try again.");
        }
        $ticket['lastComment'] = $comment->lastComment[0]->html_body;
        return $this->success('success', '', $ticket);
    }

    /**
     * 合并工单
     * @throws \Exception
     */
    public function setMerge()
    {
        if ($this->request->isPost()) {
            $params = $this->request->post("row/a");
            //获取所有的合并工单的参数
            $ticket = $params['merge_in_id'];
            $ids = $params['merge_to_id'];
            $target_comment = $params['merge_in'];
            $source_comment = $params['merge_to'];
            $target_comment_is_public = isset($params['merge_in_check']) ? true : false;
            $source_comment_is_public = isset($params['merge_to_check']) ? true : false;
            //获取邮件的type类型，是v还是z站
            $type = $this->model->where('ticket_id', $ticket)->value('type');
            $siteName = '';
            if($type == 1){
                $siteName = 'zeelool';
            }elseif($type == 2){
                $siteName = 'voogueme';
            }else{
                $siteName = 'nihaooptical';
            }

            $data = [
                'ids' => [$ids],
                'target_comment_is_public' => $target_comment_is_public,
                'source_comment_is_public' => $source_comment_is_public
            ];
            $converter = new HtmlConverter();
            if ($target_comment) {
                $data['target_comment'] = $converter->convert($target_comment);
            }
            if ($source_comment) {
                $data['source_comment'] = $converter->convert($source_comment);
            }
            $result = false;

            try {
                //获取当前用户绑定的账户邮箱
                $agentId = ZendeskAgents::where('admin_id',session('admin.id'))->value('agent_id');
                $username = \app\admin\model\zendesk\ZendeskAccount::where('account_id',$agentId)->value('account_email');
                //合并工单
                $result = (new Notice(request(), ['type' => $siteName,'username' => $username]))->merge($ticket, $data);
                if (isset($result['code'])) {
                    throw new Exception($result['message'], 10001);
                }
                //修改数据库，修改状态
                //获取closed_by_merge的tag的id
                $tagId = ZendeskTags::where('name', 'closed_by_merge')->value('id');
                //获取被合并的tags
                $tagIds = $this->model->where('ticket_id', $ticket)->value('tags');
                if ($tagIds) {
                    $tagIds = explode(',', $tagIds);
                    array_unshift($tagIds, $tagId);
                    $tagIds = join(',', $tagIds);
                } else {
                    $tagIds = $tagId;
                }

                $agent_id = ZendeskAgents::where(['admin_id' => session('admin.id'),'type' => $type])->value('agent_id');
                $zid = $this->model->where('ticket_id', $ids)->value('id');
                //被合并的状态closed，添加content，tag：closed_by_merge
                $this->model->where('ticket_id', $ids)->update([
                    'status' => '5',
                    'tags' => $tagIds,
                    'assignee_id' => $agent_id,
                    'assign_id' => session('admin.id'),
                    'due_id' => session('admin.id'),
                    'zendesk_update_time' => date('Y-m-d H:i:s',time())
                ]);

                ZendeskComments::create([
                    'ticket_id' => $ids,
                    'zid' => $zid,
                    'author_id' => $agent_id,
                    'body' => strip_tags($source_comment),
                    'html_body' => $source_comment,
                    'is_public' => $source_comment_is_public,
                    'platform'=>$type,
                    'is_admin' => 1
                ]);
                //合并的添加评论content
                $this->model->where('ticket_id', $ticket)->update([
                    'assignee_id' => $agent_id,
                    'assign_id' => session('admin.id'),
                    'due_id' => session('admin.id'),
                ]);
                $zid = $this->model->where('ticket_id', $ticket)->value('id');
                ZendeskComments::create([
                    'ticket_id' => $ticket,
                    'zid' => $zid,
                    'author_id' => $agent_id,
                    'body' => strip_tags($target_comment),
                    'html_body' => $target_comment,
                    'is_public' => $target_comment_is_public,
                    'platform'=>$type,
                    'is_admin' => 1
                ]);
            } catch (ValidateException $e) {
                Db::rollback();
                $this->error($e->getMessage());
            } catch (PDOException $e) {
                Db::rollback();
                $this->error($e->getMessage());
            } catch (Exception $e) {
                Db::rollback();
                $this->error($e->getMessage());
            }
            if ($result !== false) {
                $this->success('回复成功！！', url('zendesk/index'));
            } else {
                $this->error(__('No rows were updated'));
            }
        }
        $this->error(__('Parameter %s can not be empty', ''));
    }

    /**
     * 知识库搜索文章
     * @return \think\response\Json
     * @throws \think\db\exception\DataNotFoundException
     * @throws \think\db\exception\ModelNotFoundException
     * @throws \think\exception\DbException
     */
    public function searchPosts()
    {
        if ($this->request->isPost()) {
            $text = input('text');
            $type = input('type');
            $posts = ZendeskPosts::where('title', 'like', '%' . $text . '%')->where('type', $type)->select();
            //拼接html
            $html = '';
            $post_html = '';
            foreach ($posts as $key => $post) {
                $html .= <<<DOC
<div class="card" data-num="{$key}">
                                <div class="card-body">
                                <h4 class="card-title"><a href="javascript:void(0)" style="color:#2f3941;font-weight: bold;">{$post->title}</a></h4>
                            <a href="javascript:void(0)" data-title="{$post->title}" data-link="{$post->html_url}" class="card-link">add link</a>
                            <button class="btn btn-xs btn-primary pull-right" style="display:none;">linked</button>
                            </div>
                            </div>
DOC;
                $post_html .= <<<DOC
<div class="post-row" style="display:none;">
                            <div class="mailbox-read-info">
                                <h3>{$post->title}</h3>
                            </div>
                            <div class="row  show-posts">
                            {$post->body}
                            </div>
                        </div>
DOC;

            }


            return json(['html' => $html, 'post_html' => $post_html]);
        }
        $this->error('there has something wrong');
    }

    /**
     * 添加抄送，删除的目前先不做，sdk删除不能用
     * @param $emailCcs
     * @param $preEmailCcs
     * @return array
     */
    public function emailCcs($emailCcs, $preEmailCcs)
    {
        if($preEmailCcs){
            $preEmailCcs = explode(',', $preEmailCcs);
        }

        $emailCcs = explode(',', $emailCcs);
        //pre并em，删除，
        //$del = array_diff($preEmailCcs,$emailCcs);
        //em并pre，新增
        //$add = array_diff($emailCcs,$preEmailCcs);
        $emails = [];
        foreach ($emailCcs as $email) {
            $emails[] = [
                'user_email' => $email,
                'action' => 'put'
            ];
        }
        return $emails;

    }

    /**
     * 申请分配
     * @throws \think\db\exception\DataNotFoundException
     * @throws \think\db\exception\ModelNotFoundException
     * @throws \think\exception\DbException
     */
    public function moreTasks()
    {
        $admin_id = session('admin.id');
        //判断是否已完成目标且不存在未完成的
        $now = $this->model->where('due_id',$admin_id)->where('is_hide',0)->where('status', 'in', '1,2')->where('channel','in',['email','web','chat'])->count();
        if($now >= 5){
            $this->error("请先处理完成已分配的工单");
        }
        //获取用户assignee_id 以及对应站点
        $task = ZendeskTasks::whereTime('create_time', 'today')
                ->where(['admin_id' => $admin_id])
                ->find();
        //按照更新时间查询未分配的open和new的邮件
        $tickets = Db::name('zendesk')->where('status', 'in', '1,2')->where(['is_hide'=>1])->where('type',$task->type)->where('channel', '<>', 'voice')->order('zendesk_update_time','asc')->limit(10)->select();
        $i = 0;
        foreach($tickets as $item){
            if($i<10){
                $recipient = Db::name('zendesk')
                    ->alias('z')
                    ->join('fa_admin a','z.assign_id=a.id')
                    ->join('fa_zendesk_agents za','z.assign_id = za.admin_id')
                    ->where(['a.status'=>['neq','hidden'],'za.count'=>['neq',0],'za.type'=>$item['type'],'z.id'=>$item['id']])
                    ->field('z.assign_id,za.agent_id,z.id')
                    ->find();
                if($recipient['id']){
                    $this->model->where('id',$item['id'])->update([
                        'is_hide' => 0,
                        'due_id' => $admin_id,
                        'assign_time' => date('Y-m-d H:i:s', time()),
                    ]);
                    //分配数目+1
                    $task->complete_apply_count = $task->complete_apply_count + 1;
                    $task->apply_count = $task->apply_count + 1;
                    $task->save();
                    $i++;
                }else{
                    //修改zendesk的assign_id,assign_time
                    $this->model->where('id',$item['id'])->update([
                        'is_hide' => 0,
                        'due_id' => $admin_id,
                        'assign_id' => $admin_id,
                        'assignee_id' => $task->assignee_id,
                        'assign_time' => date('Y-m-d H:i:s', time()),
                    ]);
                    //分配数目+1
                    $task->complete_apply_count = $task->complete_apply_count + 1;
                    $task->apply_count = $task->apply_count + 1;
                    $task->save();
                    $i++;
                }
            }else{
                break;
            }
        }
        if ($i == 10) {
            $this->success("申请成功");
        } else {
            $this->error("申请失败");
        }
    }
    /**
     * 申请分配修改
     * @throws \think\db\exception\DataNotFoundException
     * @throws \think\db\exception\ModelNotFoundException
     * @throws \think\exception\DbException
     */
    public function moreTasksChange()
    {
        $admin_id = session('admin.id');
        //判断是否已完成目标且不存在未完成的
        $now = $this->model->where('assign_id',$admin_id)->where('status', 'in', '1,2')->where('is_hide',0)->where('channel','in',['email','web','chat'])->count();
        if($now){
            $this->error("请先处理完成近日已分配的工单");
        }
        //判断今天是否完成工作量
        $tasks = ZendeskTasks::whereTime('create_time', 'today')
            ->where(['admin_id' => $admin_id])
            ->select();
        foreach($tasks as $task){
            if($task->surplus_count > 0){
                $this->error("请先完成今天的任务量再进行申请");
            }
        }

        $user_ids = $this->model->where('assign_id','neq',$admin_id)->where('assign_id','>',0)->column('user_id');
        $tickets = $this->model->where(['status' => ['in',[1,2]]])->order('id desc')->select();
        $key = 1;
        foreach($tickets as $ticket){
            //分配10个并且状态为new或者open的分配人是自己的分配
            if($key <= 10 && ($ticket->status == 1 || $ticket->assign_id != $admin_id)){
                $task = ZendeskTasks::whereTime('create_time', 'today')
                    ->where(['admin_id' => $admin_id, 'type' => $ticket->getType()])
                    ->find();
                //修改zendesk的assign_id,assign_time
                $this->model->where('id',$ticket->id)->update([
                    'assign_id' => $admin_id,
                    'assignee_id' => $task->assignee_id,
                    'assign_time' => date('Y-m-d H:i:s', time()),
                ]);
                //分配数目+1
                $task->complete_apply_count = $task->complete_apply_count + 1;
                $task->apply_count = $task->apply_count + 1;
                $task->save();
                $this->model->where('id',$ticket->id)->setField('is_hide',0);
            }
        }
    }

    /**
     * 同步丢失数据使用
     * 同步未常见的工单，由于通知失败导致的
     */
    public function asycTickets()
    {
        set_time_limit(0);
        for($i=123018;$i<123019;$i++){
            (new Notice(request(), ['type' => 'zeelool','id' => $i]))->create();
        }
    }
    public function asycTicketsVoogueme()
    {
        set_time_limit(0);
        for($i=63382;$i<63384;$i++){
            (new Notice(request(), ['type' => 'voogueme','id' => $i]))->create();
        }
    }

    /**
     * 同步丢失数据使用
     * 更新同步未常见的工单，由于通知失败导致的
     */
    public function asycTicketsUpdate()
    {
        $ticketIds = $this->model->where(['status' => ['in','1,2'],'type' => 1])->column('ticket_id');
        foreach($ticketIds as $ticketId){
            (new Notice(request(), ['type' => 'zeelool','id' => $ticketId]))->update();
            echo $ticketId."\r\n";
        }
    }
    public function asycTicketsVooguemeUpdate()
    {
        $ticketIds = $this->model->where(['status' => ['in','1,2'],'type' => 2])->column('ticket_id');
        foreach($ticketIds as $ticketId){
            (new Notice(request(), ['type' => 'voogueme','id' => $ticketId]))->update();
            echo $ticketId."\r\n";
        }
    }

    /**
     * 同步所有数据
     * @throws \Exception
     */
    public function asycTicketsAll()
    {
        $tickets = $this->model->where('is_hide',0)->order('id asc')->select();
        foreach($tickets as $ticket){
            $ticketId = $ticket->ticket_id;
            if($ticket->type == 1){
                (new Notice(request(), ['type' => 'zeelool','id' => $ticketId]))->update();
            }elseif($ticket->type == 2){
                (new Notice(request(), ['type' => 'voogueme','id' => $ticketId]))->update();
            }
            echo $ticketId."\r\n";
        }
    }
    public function asycTicketsAll2()
    {
        $tickets = $this->model->where('id','between',[33500,34660])->order('id asc')->select();
        foreach($tickets as $ticket){
            $ticketId = $ticket->ticket_id;
            if($ticket->type == 1){
                (new Notice(request(), ['type' => 'zeelool','id' => $ticketId]))->update();
            }elseif($ticket->type == 2){
                (new Notice(request(), ['type' => 'voogueme','id' => $ticketId]))->update();
            }
            echo $ticketId."\r\n";
        }
    }
    public function asycTicketsAll3()
    {
        $tickets = $this->model->where('id','between',[35507,37937])->order('id asc')->select();
        foreach($tickets as $ticket){
            $ticketId = $ticket->ticket_id;
            if($ticket->type == 1){
                (new Notice(request(), ['type' => 'zeelool','id' => $ticketId]))->update();
            }elseif($ticket->type == 2){
                (new Notice(request(), ['type' => 'voogueme','id' => $ticketId]))->update();
            }
            echo $ticketId."\r\n";
        }
    }

    /*
     * 手动同步数据方法
     * 主管，经理有权限
     * */
    public function artificial_synchronous()
    {
        if ($this->request->isPost()) {
            $params = $this->request->post("row/a");
            switch ($params['site']) {
                case 1:
                    $site_str = 'zeelool';
                    break;
                case 2:
                    $site_str = 'voogueme';
                    break;
                case 3:
                    $site_str = 'nihaooptical';
                    break;
                default:
                    $site_str = '';
                    break;
            }

            if($site_str == ''){
                $this->error("站点匹配错误，请联系技术");
            }
            $intersects = array();
            $diffs = array();
            if(!$params['ticket_id']){
                $this->error("请点击add");
            }
            foreach ($params['ticket_id'] as $val){
                $where['ticket_id'] = $val;
                $where['type'] = $params['site'];
                $tickets = $this->model->where($where)->find();
                if($tickets->id){
                    //存在，更新
                    $intersects[] = $val;
                }else{
                    //不存在，新增
                    $diffs[] = $val;
                }
            }
            if($intersects){
                //更新
                foreach($intersects as $intersect){
                    (new Notice(request(), ['type' => $site_str,'id' => $intersect]))->update();
                }
            }
            if($diffs){
                //新增
                foreach($diffs as $diff){
                    (new Notice(request(), ['type' => $site_str,'id' => $diff]))->create();
                }
            }
            $this->success("同步完成");
        }

        return $this->view->fetch();
    }
    /**
     * https断掉的数据更新
     * @return [type] [description]
     * 1---zeelool
     * 2---voogueme
     * 3---nihaooptical
     */
    public function asyncTicketHttps()
    {
        $ticketIds = (new Notice(request(), ['type' => 'voogueme']))->asyncUpdate();

        //判断是否存在
        $nowTicketsIds = $this->model->where("type",2)->column('ticket_id');

        //求交集的更新

        $intersects = array_intersect($ticketIds, $nowTicketsIds);
        //求差集新增
        $diffs = array_diff($ticketIds, $nowTicketsIds);
        //更新

        //$intersects = array('142871','142869');//测试是否更新
        //$diffs = array('144352','144349');//测试是否新增
        foreach($intersects as $intersect){
            (new Notice(request(), ['type' => 'voogueme','id' => $intersect]))->update();
            echo $intersect.'is ok'."\n";
        }
        //新增
        foreach($diffs as $diff){
            (new Notice(request(), ['type' => 'voogueme','id' => $diff]))->create();
            echo $diff.'ok'."\n";
        }
        echo 'all ok';
        exit;
    }
    /**
     * zendesk签名
     *
     * @Description
     * @author mjj
     * @since 2020/06/18 15:25:29 
     * @return void
     */
    public function signvalue(){
        $signarr = Db::name('zendesk_signvalue')->select();
        $this->view->assign('signarr',$signarr);
        return $this->view->fetch();
    }
    /**
     * 修改zendesk签名
     *
     * @Description
     * @author mjj
     * @since 2020/06/18 16:51:27 
     * @param [type] $site
     * @return void
     */
    public function signvalue_edit(){
        $params = $this->request->post("row/a");
        //查询是否存在
        $is_exist = Db::name('zendesk_signvalue')->where('site',$params['site'])->value('id');
        if($is_exist){
            $result = Db::name('zendesk_signvalue')->where('site',$params['site'])->update(['signvalue'=>$params['signvalue']]);
        }else{
            $arr['site'] = $params['site'];
            $arr['signvalue'] = $params['signvalue'];
            $result = Db::name('zendesk_signvalue')->insert($arr);
        }
        
        if($result){
            $this->success('操作成功！！',url('zendesk/signvalue'));
        }else{
            $this->error('操作失败！！');
        }
    }
    /**
     * 修改承接人
     *
     * @Author lsw 1461069578@qq.com
     * @DateTime 2020-07-18 19:10:00
     * @return void
     */
    public function edit_recipient($ids=null)
    {
        if($this->request->isAjax()){
            $params = $this->request->post("row/a");
            if(!$params['id']){
                $this->error('承接人不存在，请重新尝试');
            }
            //查询当前邮件原本的承接人数据
            $agent_id = Db::name('zendesk_agents')->where('admin_id',$params['id'])->value('agent_id');
            if($params['type'] == 1 || $params['type'] == 3){
                //修改承接人
                $data['assign_id']  = $params['id'];
                $data['assignee_id']  = $agent_id;
            }
            if($params['type'] == 2 || $params['type'] == 3){
                //修改处理人
                $data['due_id']     = $params['id'];
            }
            $result = $this->model->where(['id'=>$ids])->update($data);
            if($result){
                $this->success('修改成功');
            }
        }
        $issueList = Db::name('zendesk_agents')->alias('z')->join('fa_admin a','z.admin_id=a.id')->column('z.admin_id,a.nickname');
        $this->assign('issueList',$issueList);
        return $this->view->fetch();
    }
    /**
     * 批量修改承接人
     *
     * @Author lsw 1461069578@qq.com
     * @DateTime 2020-08-03 10:04:18
     * @return void
     */
    public function batch_edit_recipient($ids=null)
    {
        if($this->request->isAjax()){
            $type_arr = $this->model->where('id','in',$ids)->column('type');
            $type_arr = array_unique($type_arr);
            if(count($type_arr) == 1){
                $params = $this->request->post("row/a");
                if(!$params['id']){
                    $this->error('承接人不存在，请重新尝试');
                }
                //查询当前邮件原本的承接人数据
                $agent_id = Db::name('zendesk_agents')->where('admin_id',$params['id'])->value('agent_id');
                if($params['type'] == 1 || $params['type'] == 3){
                    //修改承接人
                    $data['assign_id']  = $params['id'];
                    $data['assignee_id']  = $agent_id;
                }
                if($params['type'] == 2 || $params['type'] == 3){
                    //修改处理人
                    $data['due_id']     = $params['id'];
                }
                $result = $this->model->where('id','in',$ids)->update($data);
                if($result){
                    $this->success('修改成功');
                }
            }else{
                $this->error('不同站点的工单不能批量修改承接人');
            }
        }
        $issueList = Db::name('zendesk_agents')->alias('z')->join('fa_admin a','z.admin_id=a.id')->column('z.admin_id,a.nickname');
        $this->assign('issueList',$issueList);
        return $this->view->fetch('edit_recipient');
    }

    /**
     *  邮件工单列表导出功能
     *
     *
     */
    public function zendesk_export()
    {

        set_time_limit(0);
        ini_set('memory_limit', '512M');
        $ids = input('ids');

        $map = [];
        if ($ids) {
            $map['zendesk.id'] = ['in', $ids];
        }

        $this->request->filter(['strip_tags']);
        $tags = ZendeskTags::column('name', 'id');
        $this->view->assign('tags', $tags);

        //如果发送的来源是Selectpage，则转发到Selectpage
        if ($this->request->request('keyField')) {
            return $this->selectpage();
        }
        $filter = json_decode($this->request->get('filter'), true);

        $andWhere = '';
        $me_task = $filter['me_task'];
        if ($me_task == 1) { //我的所有任务
            unset($filter['me_task']);
            $map['zendesk.assign_id'] = session('admin.id');
        } elseif ($me_task == 2) { //我的待处理任务
            unset($filter['me_task']);
            $now_admin_id = session('admin.id');
            $map[] = ['exp', Db::raw("zendesk.due_id=$now_admin_id")];
            $map['zendesk.status'] = ['in', [1, 2]];
            $map['zendesk.is_hide'] = 0;
            $taskCount = ZendeskTasks::where('admin_id', session('admin.id'))->value('target_count');
        }
        //类型筛选
        if ($filter['status_type']) {
//                待处理：new;open状态下的工单
//                新增：update时间为选择时间，new、open状态的工单
//                已处理：public comment
//                待分配：没有承接人的工单
            $status_type = $filter['status_type'];
            unset($filter['status_type']);
            switch ($status_type) {
                case 1:
                    $map['zendesk.status'] = ['in', [1, 2]];
                    break;
                case 2:
                    $update_time = $filter['zendesk_update_time'] ?? '';
                    if (!$update_time) {
                        $this->error('请选择更新时间');
                    }
                    $map['zendesk.status'] = ['in', [1, 2]];
                    break;
                case 3:
                    //获取public =1 is_admin=1的zid列表
                    $zids = ZendeskComments::where(['is_public' => 1, 'is_admin' => 1])->column('zid');
                    $map['zendesk.id'] = ['in', $zids];
                    break;
                case 4:
                    //获取所有的账号admin_id
                    $map['zendesk.is_hide'] = 1;
                    $map['zendesk.status'] = ['in', [1, 2]];
                    break;
            }
        }

        //承接人筛选
        if ($filter['assign_id']) {
            $map['zendesk.assign_id'] = $filter['assign_id'];
            unset($filter['assign_id']);
        }
        //处理人筛选
        if ($filter['due_id']) {
            $map['zendesk.due_id'] = $filter['due_id'];
            unset($filter['due_id']);
        }
        if ($filter['tags']) {
            $andWhere = "FIND_IN_SET({$filter['tags']},tags)";
            unset($filter['tags']);
        }
        if ($filter['content']) {
            $comments = ZendeskComments::where('body', 'like', '%' . $filter['content'] . '%')->column('ticket_id');
            $tickets = $this->model->where('subject', 'like', '%' . $filter['content'] . '%')->column('ticket_id');
            $ticket_ids = array_merge($comments, $tickets);
            $map['zendesk.ticket_id'] = ['in', $ticket_ids];
            unset($filter['content']);
        }
        $this->request->get(['filter' => json_encode($filter)]);
        list($where, $sort, $order, $offset, $limit) = $this->buildparams();
        //默认使用
        $orderSet = 'zendesk_update_time asc';
        if ($me_task == 2) {
            $orderSet = 'zendesk_update_time asc';
        }
        if ($sort != 'zendesk.id' && $sort) {
            $orderSet = "{$sort} {$order}";
        }

        $list = Db::table("fa_zendesk")->alias("zendesk")
            ->join(['fa_admin' => 'admin'], 'zendesk.assign_id=admin.id','LEFT')
            ->join(['fa_admin' => 'admin_due'], 'zendesk.due_id=admin_due.id','LEFT')
            ->where($where)
            ->where($map)
            ->where($andWhere)
            ->where('channel', 'in', ['email', 'web', 'chat'])
            ->field("zendesk.id,zendesk.ticket_id,zendesk.type,zendesk.channel,zendesk.email,zendesk.username,zendesk.user_id,zendesk.to_email,zendesk.priority,zendesk.status,zendesk.tags,zendesk.subject,zendesk.raw_subject,zendesk.assignee_id,zendesk.assign_id,zendesk.due_id,zendesk.email_cc,zendesk.rating,zendesk.rating_type,zendesk.comment,zendesk.reason,zendesk.create_time,zendesk.update_time,zendesk.assign_time,zendesk.shell,zendesk.is_hide,zendesk.zendesk_update_time,zendesk.recipient
            ,admin.nickname as 'assign_nickname' ,admin_due.nickname as 'due_nickname'")
            ->order($orderSet)
            ->select();
         //获取所有tags数据
        $tags_list=(new ZendeskTags())->tags_list();
        $template_list=(new ZendeskMailTemplate())->template_list();
        $list = collection($list)->toArray();

        $spreadsheet = new Spreadsheet();
        //常规方式：利用setCellValue()填充数据
        $spreadsheet->setActiveSheetIndex(0)->setCellValue("A1", "站点")
            ->setCellValue("B1", "Ticket ID")
            ->setCellValue("C1", "发送人");
        $spreadsheet->setActiveSheetIndex(0)->setCellValue("D1", "承接人")
            ->setCellValue("E1", "处理人");
        $spreadsheet->setActiveSheetIndex(0)->setCellValue("F1", "Subject")
            ->setCellValue("G1", "Tags");
        $spreadsheet->setActiveSheetIndex(0)->setCellValue("H1", "Status")
            ->setCellValue("I1", "Priority")
            ->setCellValue("J1", "渠道");
        $spreadsheet->setActiveSheetIndex(0)->setCellValue("K1", "创建时间");
        $spreadsheet->setActiveSheetIndex(0)->setCellValue("L1", "更新时间");
        $spreadsheet->setActiveSheetIndex(0)->setCellValue("M1", "回复次数");
        $spreadsheet->setActiveSheetIndex(0)->setCellValue("N1", "首次响应时长");
        $spreadsheet->setActiveSheetIndex(0)->setCellValue("O1", "是否客服发出");
        $spreadsheet->setActiveSheetIndex(0)->setCellValue("P1", "kf首次回复时间");
        $spreadsheet->setActiveSheetIndex(0)->setCellValue("Q1", "回复模板");
        foreach ($list as $key => $value) {
            $arr=explode(",",$value['tags']);
            $tags_name="";
            foreach ($arr as $arrK=>$arrV){
                $tags_name.= $tags_list[$arrV].',';
            }
            if (!empty($tags_name)){
                $tags_name = rtrim($tags_name, ',');
            }
            $value['tags_name'] = $tags_name;

            switch ($value['type']) {
                case 1:
                    $value['site_type'] = 'Zeelool';
                    break;
                case 2:
                    $value['site_type'] = 'Voogueme';
                    break;
                case 3:
                    $value['site_type'] = 'Nihao';
                    break;
                case 4:
                    $value['site_type'] = 'meeloog';
                    break;
                case 5:
                    $value['site_type'] = 'wesee';
                    break;
                case 6:
                    $value['site_type'] = 'Wesee';
                    break;
                case 9:
                    $value['site_type'] = 'zeelool_es';
                    break;
                case 10:
                    $value['site_type'] = 'zeelool_de';
                    break;
                case 11:
                    $value['site_type'] = 'zeelool_jp';
                    break;
                default:
                    $value['site_type'] = '';
                    break;
            }


            switch ($value['priority']) {
                case 0:
                    $value['priority_name'] = '无';
                    break;
                case 1:
                    $value['priority_name'] = 'Low';
                    break;
                case 2:
                    $value['priority_name'] = 'Normal';
                    break;
                case 3:
                    $value['priority_name'] = 'High';
                    break;
                case 4:
                    $value['priority_name'] = 'Urgent';
                    break;
                default:
                    $value['priority_name'] = '';
                    break;
            }
            switch ($value['status']) {
                case 1:
                    $value['status_name'] = 'New';
                    break;
                case 2:
                    $value['status_name'] = 'Open';
                    break;
                case 3:
                    $value['status_name'] = 'Pending';
                    break;
                case 4:
                    $value['status_name'] = 'Solved';
                    break;
                case 5:
                    $value['status_name'] = 'Close';
                    break;
                default:
                    $value['status_name'] = '';
                    break;
            }


            //处理回复数据
            $comments_map['zid'] = $value['id'];
            $comments_list=Db::table('fa_zendesk_comments')
                ->alias('zendesk_comments')
                ->join(['fa_admin' => 'admin_due'], 'zendesk_comments.due_id=admin_due.id','LEFT')
                ->where($comments_map)
                ->field("zendesk_comments.is_admin,zendesk_comments.create_time,zendesk_comments.is_created,zendesk_comments.mail_template_id,zendesk_comments.due_id,admin_due.nickname as 'due_nickname'")//处理人拼接
                ->order("zendesk_comments.id  ")
                ->select();

            $due_name=array();
            //邮件工单处理人+回复处理人
            array_push($due_name,$value['due_nickname']);
            //有回复数据时,计算回复数据
            if (!empty($comments_list)){
                //回复次数
                $replies=0;
                $admin_data=array();
                $template_info="";
                foreach ($comments_list as $commentsK=>$commentsV){
                    if ($commentsV['is_admin']=='1'){
                        $replies+=1;//客服人员回复次数
                        array_push($admin_data,$commentsV['create_time']);
                        array_push($due_name,$commentsV['due_nickname']);
                    }
                    $template_info.=$template_list[$commentsV['mail_template_id']].",";
                }
                $is_admin=$comments_list[0]['is_admin']=='1'?'是':'否';
                //预防没有客服人员回复,首次回复时间处理
                if (!empty($admin_data)) {
                    $value['reply_minutes'] = round((strtotime($admin_data[0]) - strtotime($value['create_time'])) / 60, 1);
                    //客服首次回复时间
                    $value['fist_time']=$admin_data[0];
                }

                if (!empty($template_info)){
                    $template_info = rtrim($template_info, ',');
                }
                //回复模板
                $value['template_info']=$template_info;
                $value['replies']=$replies;
                $value['is_admin']=$is_admin;
            }

            if (!empty($due_name)){
                //对处理人进行去重复
                $due_name=array_unique($due_name);
                $due_name_trim = rtrim(implode(",", $due_name), ',');
                $value['due_nickname']=$due_name_trim;
            }
            $spreadsheet->getActiveSheet()->setCellValueExplicit("A" . ($key * 1 + 2), $value['site_type'], \PhpOffice\PhpSpreadsheet\Cell\DataType::TYPE_STRING);
            $spreadsheet->getActiveSheet()->setCellValue("B" . ($key * 1 + 2), $value['ticket_id']);
            $spreadsheet->getActiveSheet()->setCellValue("C" . ($key * 1 + 2), $value['email']);
            $spreadsheet->getActiveSheet()->setCellValue("D" . ($key * 1 + 2), $value['assign_nickname']);
            $spreadsheet->getActiveSheet()->setCellValue("E" . ($key * 1 + 2), $value['due_nickname']);
            $spreadsheet->getActiveSheet()->setCellValue("F" . ($key * 1 + 2), $value['subject']);
            $spreadsheet->getActiveSheet()->setCellValue("G" . ($key * 1 + 2), $value['tags_name']);
            $spreadsheet->getActiveSheet()->setCellValue("H" . ($key * 1 + 2), $value['status_name']);
            $spreadsheet->getActiveSheet()->setCellValue("I" . ($key * 1 + 2), $value['priority_name']);
            $spreadsheet->getActiveSheet()->setCellValue("J" . ($key * 1 + 2), $value['channel']);
            $spreadsheet->getActiveSheet()->setCellValue("K" . ($key * 1 + 2), $value['create_time']);
            $spreadsheet->getActiveSheet()->setCellValue("L" . ($key * 1 + 2), $value['update_time']);
            $spreadsheet->getActiveSheet()->setCellValue("M" . ($key * 1 + 2), $value['replies']);
            $spreadsheet->getActiveSheet()->setCellValue("N" . ($key * 1 + 2), $value['reply_minutes']);
            $spreadsheet->getActiveSheet()->setCellValue("O" . ($key * 1 + 2), $value['is_admin']);
            $spreadsheet->getActiveSheet()->setCellValue("P" . ($key * 1 + 2), $value['fist_time']);
            $spreadsheet->getActiveSheet()->setCellValue("Q" . ($key * 1 + 2), $value['template_info']);
        }

        //设置宽度
        $spreadsheet->getActiveSheet()->getColumnDimension('A')->setWidth(10);
        $spreadsheet->getActiveSheet()->getColumnDimension('B')->setWidth(10);
        $spreadsheet->getActiveSheet()->getColumnDimension('C')->setWidth(30);
        $spreadsheet->getActiveSheet()->getColumnDimension('D')->setWidth(15);
        $spreadsheet->getActiveSheet()->getColumnDimension('E')->setWidth(15);
        $spreadsheet->getActiveSheet()->getColumnDimension('F')->setWidth(30);
        $spreadsheet->getActiveSheet()->getColumnDimension('G')->setWidth(30);

        $spreadsheet->getActiveSheet()->getColumnDimension('H')->setWidth(15);
        $spreadsheet->getActiveSheet()->getColumnDimension('I')->setWidth(15);

        $spreadsheet->getActiveSheet()->getColumnDimension('J')->setWidth(10);
        $spreadsheet->getActiveSheet()->getColumnDimension('K')->setWidth(20);
        $spreadsheet->getActiveSheet()->getColumnDimension('L')->setWidth(20);
        $spreadsheet->getActiveSheet()->getColumnDimension('M')->setWidth(10);
        $spreadsheet->getActiveSheet()->getColumnDimension('N')->setWidth(15);
        $spreadsheet->getActiveSheet()->getColumnDimension('O')->setWidth(10);
        $spreadsheet->getActiveSheet()->getColumnDimension('P')->setWidth(20);
        $spreadsheet->getActiveSheet()->getColumnDimension('Q')->setWidth(50);


        //设置边框
        $border = [
            'borders' => [
                'allBorders' => [
                    'borderStyle' => \PhpOffice\PhpSpreadsheet\Style\Border::BORDER_THIN, // 设置border样式
                    'color' => ['argb' => 'FF000000'], // 设置border颜色
                ],
            ],
        ];

        $spreadsheet->getDefaultStyle()->getFont()->setName('微软雅黑')->setSize(12);


        $setBorder = 'A1:' . $spreadsheet->getActiveSheet()->getHighestColumn() . $spreadsheet->getActiveSheet()->getHighestRow();
        $spreadsheet->getActiveSheet()->getStyle($setBorder)->applyFromArray($border);

        $spreadsheet->getActiveSheet()->getStyle('A1:Q' . $spreadsheet->getActiveSheet()->getHighestRow())->getAlignment()->setHorizontal(\PhpOffice\PhpSpreadsheet\Style\Alignment::HORIZONTAL_CENTER);
        $spreadsheet->setActiveSheetIndex(0);

        $format = 'xlsx';
        $savename = '邮件工单列表' . date("YmdHis", time());;

        if ($format == 'xls') {
            //输出Excel03版本
            header('Content-Type:application/vnd.ms-excel');
            $class = "\PhpOffice\PhpSpreadsheet\Writer\Xls";
        } elseif ($format == 'xlsx') {
            //输出07Excel版本
            header('Content-Type: application/vnd.openxmlformats-officedocument.spreadsheetml.sheet');
            $class = "\PhpOffice\PhpSpreadsheet\Writer\Xlsx";
        }

        //输出名称
        header('Content-Disposition: attachment;filename="' . $savename . '.' . $format . '"');
        //禁止缓存
        header('Cache-Control: max-age=0');
        $writer = new $class($spreadsheet);

        $writer->save('php://output');
    }


    function uniquArr($array){
        $result = array();
        foreach($array as $k=>$val){
            $code = false;
            foreach($result as $_val){
                if($_val['id'] == $val['id']){
                    $code = true;
                    break;
                }
            }
            if(!$code){
                $result[]=$val;
            }
        }
        return $result;
    }



}<|MERGE_RESOLUTION|>--- conflicted
+++ resolved
@@ -41,11 +41,7 @@
     {
         parent::_initialize();
         $this->model = new \app\admin\model\zendesk\Zendesk;
-<<<<<<< HEAD
-        $this->ordernodedeltail = new \app\admin\model\order\order\Ordernodedeltail;
-=======
         $this->ordernodedeltail = new \app\admin\model\order\order\Ordernodedeltail();
->>>>>>> f34cdd3c
         $this->view->assign('getTabList', $this->model->getTabList());
         $this->assignconfig('admin_id', session('admin.id'));
     }
@@ -632,15 +628,9 @@
         $recentTickets_count = $this->model
             ->where(['user_id' => $ticket->user_id, 'type' => $ticket->type])
             ->where('id', 'neq', $ids)
-<<<<<<< HEAD
-            ->field('ticket_id,id,username,subject,status')
             ->count();
-        
-=======
-            ->count();
-
-
->>>>>>> f34cdd3c
+
+
         //获取所有的消息模板
         $templateAll = ZendeskMailTemplate::where([
             'template_platform' => $ticket->type,
@@ -662,6 +652,7 @@
 
         }
         //array_unshift($templates, 'Apply Macro');
+        //获取当前用户的最新5个的订单
         if($ticket->type == 1){
             $orderModel = new \app\admin\model\order\order\Zeelool;
             $customer_entity = Db::connect('database.db_zeelool');
@@ -671,8 +662,6 @@
         }else{
             $orderModel = new \app\admin\model\order\order\Nihao;
             $is_vip = 0;
-<<<<<<< HEAD
-=======
         }
 
         //查询该用户是否是会员
@@ -681,29 +670,17 @@
             if (empty($is_vip)){
                 $is_vip = 0;
             }
->>>>>>> f34cdd3c
-        }
-
-        //查询该用户是否是会员
-        if ($customer_entity){
-            $is_vip = $customer_entity->table('customer_entity')->where('entity_id',$ticket->user_id)->value('is_vip');
-            if (empty($is_vip)){
-                $is_vip = 0;
-            }
-        }
+        }
+
         $orders = $orderModel
             ->where('customer_email',$ticket->email)
             ->order('entity_id desc')
             ->field('increment_id,created_at,order_currency_code,status')
             ->limit(5)
             ->select();
-<<<<<<< HEAD
-
-=======
         $orders_count = $orderModel
             ->where('customer_email',$ticket->email)
             ->count();
->>>>>>> f34cdd3c
         $orders = collection($orders)->toArray();
 //        dump($orders);
 //        foreach ($orders as $key=>$ite){
@@ -723,12 +700,9 @@
         $this->view->assign(compact('tags', 'ticket', 'comments', 'tickets', 'recentTickets', 'templates','orders','btn'));
         $this->view->assign('rows', $row);
         $this->view->assign('is_vip', $is_vip);
-<<<<<<< HEAD
-=======
         $this->view->assign('ids', $ids);
         $this->view->assign('status', $status);
         $this->view->assign('orders_countds', $orders_count);
->>>>>>> f34cdd3c
         $this->view->assign('recentTickets_count', $recentTickets_count);
         // $this->view->assign('username', $username);
         $this->view->assign('orderUrl',config('zendesk.platform_url')[$ticket->type]);
@@ -822,78 +796,6 @@
         $this->view->assign("new_order_item_process_id2", $new_order_item_process_id2);
         return $this->view->fetch();
     }
-
-
-    //订单加载更多
-    public function order_toload_more(){
-        $this->view->engine->layout(false);
-        $data = input();
-        if($data['type'] == 1){
-            $orderModel = new \app\admin\model\order\order\Zeelool;
-        }elseif($data['type'] == 2){
-            $orderModel = new \app\admin\model\order\order\Voogueme;
-        }else{
-            $orderModel = new \app\admin\model\order\order\Nihao;
-        }
-        $page = $data['page']?$data['page']:1;
-        $orders = $orderModel
-            ->where('customer_email',$data['email'])
-            ->order('entity_id desc')
-            ->field('increment_id,created_at,order_currency_code,status,entity_id')
-            ->paginate(5)->toArray();
-        $this->assign('orders',$orders['data']);
-        $this->assign('entity_id',$data['entity_id']);
-        $this->view->assign('orderUrl',config('zendesk.platform_url')[$data['type']]);
-        return $this->view->fetch();
-    }
-
-
-    public function order_detail($order_number = null)
-    {
-        $order_number = input('ids');
-
-        $new_order = new NewOrder();
-        $new_order_process = new NewOrderProcess();
-        $order_number = $order_number ?? $this->request->get('ids');
-
-        $new_order_item_process_id =$new_order->alias('a')
-            ->join(['fa_order_item_process' => 'b'], 'a.id=b.order_id')
-            ->where('a.increment_id',$order_number)
-            ->field('b.id,b.sku,b.distribution_status')
-            ->select();
-        $new_order_item_process_id2 = array_column($new_order_item_process_id,'sku','id');
-        $is_shendan = $new_order_process->where('increment_id',$order_number)->field('check_time,check_status,delivery_time')->find();
-        //子单节点日志
-        foreach ($new_order_item_process_id as $k=>$v){
-            $distribution_log[$v['id']] = Db::name('distribution_log')->where('item_process_id',$v['id'])->select();
-        }
-
-        $new_order_item_process_id1 =array_column($new_order_item_process_id, 'id');
-        $distribution_log_times = Db::name('distribution_log')
-            ->where('item_process_id','in',$new_order_item_process_id1)
-            ->where('distribution_node',1)
-            ->order('create_time asc')
-            ->column('create_time');
-
-        //查询订单详情
-        $ruleList = collection($this->ordernodedeltail->where(['order_number' => ['eq', $order_number]])->order('node_type asc')->field('node_type,create_time,handle_user_name,shipment_type,track_number')->select())->toArray();
-
-        $new_ruleList = array_column($ruleList, NULL, 'node_type');
-        $key_list = array_keys($new_ruleList);
-
-        $id = $this->request->get('id');
-        $label = $this->request->get('label', 1);
-
-        $this->view->assign(compact('order_number', 'id', 'label'));
-        $this->view->assign("list", $new_ruleList);
-        $this->view->assign("is_shendan", $is_shendan);
-        $this->view->assign("distribution_log_times", $distribution_log_times);
-        $this->view->assign("distribution_log", $distribution_log);
-        $this->view->assign("key_list", $key_list);
-        $this->view->assign("new_order_item_process_id2", $new_order_item_process_id2);
-        return $this->view->fetch();
-    }
-
 
 
     /**
