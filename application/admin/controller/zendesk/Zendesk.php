--- conflicted
+++ resolved
@@ -654,8 +654,6 @@
         //获取当前用户的最新5个的订单
         if($ticket->type == 1){
             $site =1;
-<<<<<<< HEAD
-=======
             $orderModel = new \app\admin\model\order\order\Zeelool;
             $customer_entity = Db::connect('database.db_zeelool');
         }elseif($ticket->type == 2){
@@ -824,15 +822,12 @@
         //array_unshift($templates, 'Apply Macro');
         //获取当前用户的最新5个的订单
         if($ticket->type == 1){
->>>>>>> f97c9a4d
             $orderModel = new \app\admin\model\order\order\Zeelool;
             $customer_entity = Db::connect('database.db_zeelool');
         }elseif($ticket->type == 2){
-            $site =2;
             $orderModel = new \app\admin\model\order\order\Voogueme;
             $customer_entity = Db::connect('database.db_voogueme');
         }else{
-            $site =3;
             $orderModel = new \app\admin\model\order\order\Nihao;
             $is_vip = 0;
         }
@@ -846,31 +841,21 @@
         }
 
         $orders = $orderModel
-//            ->alias('ord')
-//            ->join(['fa_order_process=>pro'],'ord.id = pro.order_id')
             ->where('customer_email',$ticket->email)
             ->order('entity_id desc')
-            ->field('increment_id,created_at,order_currency_code,status,entity_id')
+            ->field('increment_id,created_at,order_currency_code,status')
             ->limit(5)
             ->select();
         $orders_count = $orderModel
             ->where('customer_email',$ticket->email)
             ->count();
         $orders = collection($orders)->toArray();
-        foreach ($orders as $key=>$item){
-            $orders[$key]['track_number'] = Db::connect('database.db_mojing_order')->table('fa_order_process')->where('entity_id',$item['entity_id'])->value('track_number');
-            //查询该订单下是否有工单
-            $workorder = new \app\admin\model\saleaftermanage\WorkOrderList();
-            $swhere = [];
-            $swhere['platform_order'] = ['eq', $item['increment_id']];
-            $swhere['work_platform'] = $site;
-            $swhere['work_status'] = ['not in', [0, 4, 6]];
-            $orders[$key]['workorder_list'] = $workorder->where($swhere)->select();
-        }
+//        dump($orders);
 //        foreach ($orders as $key=>$ite){
 //            $model =  Db::connect('database.db_mojing_order');
 //            $find_value = $model->table('fa_order')->where('increment_id',$ite['increment_id'])->select();
 //            dump($find_value);die();
+//
 //        }
 
 //        dump(collection($orders)->toArray());die();
@@ -879,15 +864,12 @@
         //查询魔晶账户
         // $admin = new \app\admin\model\Admin();
         // $username = $admin->where('status','normal')->column('nickname','id');
-        $order_platform =1;
-        $this->view->assign('order_platform', $order_platform);
 
         $this->view->assign(compact('tags', 'ticket', 'comments', 'tickets', 'recentTickets', 'templates','orders','btn'));
         $this->view->assign('rows', $row);
         $this->view->assign('is_vip', $is_vip);
         $this->view->assign('ids', $ids);
         $this->view->assign('status', $status);
-
         $this->view->assign('orders_countds', $orders_count);
         $this->view->assign('recentTickets_count', $recentTickets_count);
         // $this->view->assign('username', $username);
@@ -943,13 +925,8 @@
      */
     public function logistics_node(){
         $entity_id = input('param.entity_id');
-<<<<<<< HEAD
-//        $site = input('param.order_platform');
-        $site = 1;
-=======
         $site = input('param.order_platform');
 
->>>>>>> f97c9a4d
 
         //获取订单信息对应的所有物流信息
         $courier = Db::name('order_node_courier')
@@ -969,10 +946,7 @@
 
 
 
-<<<<<<< HEAD
-=======
-
->>>>>>> f97c9a4d
+
     public function order_detail($order_number = null)
     {
         $order_number = input('param.ids');
