--- conflicted
+++ resolved
@@ -349,17 +349,6 @@
             $order_node_message = Db::connect('database.db_mojing_order')
                 ->table('fa_order_process')
                 ->where('increment_id',$increment_id)
-<<<<<<< HEAD
-                ->field('track_number,complete_time')
-                ->find();
-            if (!empty($order_node_message['track_number'])){
-                $shipment_last_msg  = Db::table('fa_order_node')->where('track_number ',$order_node_message['track_number'])->value('shipment_last_msg');
-            }else{
-                $shipment_last_msg = '';
-            }
-            //替换模板内容
-            $template['template_content'] = str_replace(['{{username}}','{{email}}','{{ticket_id}}','{{track_number}}','{{complete_time}}','{{shipment_last_msg}}','{{increment_id}}'],[$ticket->username,$ticket->email,$ticket->ticket_id,$order_node_message['track_number'],$order_node_message['complete_time'],$shipment_last_msg,$increment_id],$template['template_content']);
-=======
                 ->field('track_number,site,complete_time')
                 ->find();
             if (!empty($order_node_message['track_number'])){
@@ -374,7 +363,6 @@
 
             //替换模板内容
             $template['template_content'] = str_replace(['{{username}}','{{email}}','{{ticket_id}}','{{track_number}}','{{complete_time}}','{{shipment_last_msg}}','{{increment_id}}'],[$ticket->username,$ticket->email,$ticket->ticket_id,$order_node_message['track_number'],date('Y-m-d H:i:s',$order_node_message['complete_time']),$shipment_last_msg,$increment_id],$template['template_content']);
->>>>>>> f97c9a4d
             //tags合并
             $template['mail_tag'] = array_filter(array_merge(explode(',',$template['mail_tag']),explode(',',$ticket->tags)));
             //使用次数+1
@@ -383,7 +371,6 @@
         }
         $this->error('404 Not found');
     }
-
 
     /**
      * 新增的ticket添加模板
