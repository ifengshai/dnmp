--- conflicted
+++ resolved
@@ -98,13 +98,10 @@
         if (!empty($user['department'])) {
             $departmentIds = $user['department'];
         }
-<<<<<<< HEAD
-=======
         $depatmentId = '';
         if($departmentIds){
             $depatmentId = $departmentIds[0];
         }
->>>>>>> c70dd3ec
         $username = str_replace(' ', '', pinyin($user['name']));
         //排除用户名拼音一样的问题
         $count = self::where('username', $username)->count();
@@ -122,23 +119,6 @@
             'position' => $user['position'],
             'mobile' => $user['mobile'],
             'userid' => $user['userid'],
-<<<<<<< HEAD
-            'unionid' => $user['unionid']
-        ];
-        $userAdd = self::create($data);
-        //存在部门id则绑定角色
-        if ($departmentIds) {
-            foreach ($departmentIds as $departmentId) {
-                $groupId = AuthGroup::where('department_id', $departmentId)->value('id');
-                AuthGroupAccess::create([
-                    'uid' => $userAdd->id,
-                    'group_id' => $groupId
-                ]);
-
-            }
-
-        }
-=======
             'unionid' => $user['unionid'],
             'department_id' => $depatmentId
         ];
@@ -155,7 +135,6 @@
 //            }
 //
 //        }
->>>>>>> c70dd3ec
         return $userAdd->id;
     }
 
@@ -167,53 +146,21 @@
      */
     public static function userUpdate($user, $id = '')
     {
-<<<<<<< HEAD
-        $departmentIds = '';
-=======
         $departmentIds = [];
->>>>>>> c70dd3ec
         //判断有无部门，有则去第一个
         if (!empty($user['department'])) {
             $departmentIds = $user['department'];
         }
-<<<<<<< HEAD
-=======
         $depatmentId = '';
         if($departmentIds){
             $depatmentId = $departmentIds[0];
         }
->>>>>>> c70dd3ec
         $data = [
             'avatar' => $user['avatar'] ?: '/assets/img/avatar.png',
             'email' => $user['email'] ?? '',
             'position' => $user['position'],
             'mobile' => $user['mobile'],
             'userid' => $user['userid'],
-<<<<<<< HEAD
-            'unionid' => $user['unionid']
-        ];
-        self::update($data, ['id' => $id]);
-        //获取用户原始的departmentId
-        $preGroupIds = AuthGroupAccess::where('uid', $id)->column('group_id');
-        //现在新分配的权限
-        $groupIds = AuthGroup::where('department_id', 'in', $departmentIds)->column('id');
-        //求差集，如果无差则不操作，否则删除之前，新增之后
-        if (array_diff($preGroupIds, $groupIds) || array_diff($groupIds, $preGroupIds)) {
-            Db::startTrans();
-            try {
-                AuthGroupAccess::where('uid', $id)->delete();
-                foreach ($groupIds as $groupId) {
-                    AuthGroupAccess::create([
-                        'uid' => $id,
-                        'group_id' => $groupId
-                    ]);
-                }
-                Db::commit();
-            } catch (Exception $e) {
-                Db::rollback();
-            }
-        }
-=======
             'unionid' => $user['unionid'],
             'department_id' => $depatmentId
         ];
@@ -238,7 +185,6 @@
 //                Db::rollback();
 //            }
 //        }
->>>>>>> c70dd3ec
         return $id;
     }
 }