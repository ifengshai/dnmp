--- conflicted
+++ resolved
@@ -104,11 +104,7 @@
         $item = new \app\admin\model\itemmanage\Item;
         $map['m.is_del'] = 1;
         $map['m.sku'] = $sku;
-<<<<<<< HEAD
-        $result = $item->alias('m')->where($map)->join('item_attribute a', 'm.id=a.item_id')->find();
-=======
         $result = $item->alias('m')->where($map)->join('item_attribute a', 'm.id=a.item_id', 'left')->find();
->>>>>>> 1cf71359
         if (!$result) {
             return false;
         }
