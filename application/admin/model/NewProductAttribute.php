--- conflicted
+++ resolved
@@ -12,10 +12,7 @@
 
     /**
      * 自定义s3获取器
-<<<<<<< HEAD
-=======
      *
->>>>>>> d3dbd366
      * @param $value
      * @param $data
      *
@@ -23,17 +20,9 @@
      * @author crasphb
      * @date   2021/4/1 10:36
      */
-<<<<<<< HEAD
-    public function getS3FrameImagesAttr($value,$data)
-    {
-        return 'https://mojing.s3-us-west-2.amazonaws.com' . $data['frame_images'];
-    }
-    
-=======
     public function getS3FrameImagesAttr($value, $data)
     {
         return 'https://mojing.s3-us-west-2.amazonaws.com'.$data['frame_images'];
     }
 
->>>>>>> d3dbd366
 }