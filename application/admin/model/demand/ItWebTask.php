--- conflicted
+++ resolved
@@ -39,10 +39,6 @@
 
     public function itwebtaskitem()
     {
-<<<<<<< HEAD
-        return $this->belongsTo('ItWebTaskItem', 'id', 'task_id', [], 'LEFT')->setEagerlyType(0);
-=======
         return $this->belongsTo('app\admin\model\demand\ItWebTaskItem', 'id', 'task_id','', 'LEFT')->setEagerlyType(0);
->>>>>>> 8fbcff4a
     }
 }