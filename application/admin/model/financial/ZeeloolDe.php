--- conflicted
+++ resolved
@@ -163,11 +163,8 @@
         $whereFrame['o.status'] = ['in', ['complete', 'processing', 'creditcard_proccessing', 'free_proccessing']];
         $whereFrame['o.created_at'] = ['between', [$start_time, $end_time]];
         //Db::connect('database.db_zeelool')->query("SET time_zone = '+8:00'");
-<<<<<<< HEAD
         $all_frame_result = Db::connect('database.zeelool_de')->table('sales_flat_order_item m')->join('sales_flat_order o', 'm.order_id=o.entity_id', 'left')
-=======
-        $all_frame_result = Db::connect('database.db_zeelool_de')->table('sales_flat_order_item m')->join('sales_flat_order o', 'm.order_id=o.entity_id', 'left')
->>>>>>> 7c41b02f
+
             ->where($whereFrame)->field('m.sku,round(sum(m.qty_ordered),0) counter')->group('m.sku')->select();
         //镜架成本
         $all_frame_price = 0;
@@ -186,11 +183,8 @@
         $all_lens_price = 0;
 
         //求销售额、运费、毛利润
-<<<<<<< HEAD
-        $base_grand_total_result = Db::connect('database.zeelool_de')->table('sales_flat_order o')->where($whereFrame)
-=======
+
         $base_grand_total_result = Db::connect('database.db_zeelool_de')->table('sales_flat_order o')->where($whereFrame)
->>>>>>> 7c41b02f
             ->field('sum(o.base_grand_total) base_grand_total,sum(o.shipping_amount) shipping_amount')->select();
         //销售额
         $all_base_grand_total = round($base_grand_total_result[0]['base_grand_total'], 2);
