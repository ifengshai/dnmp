<?php

namespace app\admin\model\itemmanage;

use think\Db;
use think\Model;
use app\admin\model\platformmanage\MagentoPlatform;

class ItemPlatformSku extends Model
{

    //制定数据库连接
    protected $connection = 'database.db_stock';
    // 表名
    protected $name = 'item_platform_sku';

    // 自动写入时间戳字段
    protected $autoWriteTimestamp = false;

    // 定义时间戳字段名
    protected $createTime = false;
    protected $updateTime = false;
    protected $deleteTime = false;

    // 追加属性
    protected $append = [];
    
    //关联item
    public function item()
    {
<<<<<<< HEAD
        return $this->belongsTo('app\admin\model\itemmanage\Item', 'sku', 'sku','','left')->setEagerlyType(0);
=======
        return $this->belongsTo('app\admin\model\itemmanage\Item', 'sku', 'sku')->setEagerlyType(0);
>>>>>>> 98084005
    }

    //添加商品平台sku
    public function addPlatformSku($row)
    {
        $res = $this->where('sku',$row['sku'])->field('sku,name')->find();
        if($res){
            return false;
        }
        $platform = (new MagentoPlatform())->getOrderPlatformList();
        if (!empty($platform) && is_array($platform)) {
            $arr = [];
            foreach ($platform as $k => $v) {
                switch ($v) {
                    case 'zeelool':
                        $prefix = 'Z';
                        break;
                    case 'voogueme':
                        $prefix = 'G';
                        break;
                    case 'nihao':
                        $prefix = 'N';
                        break;
                    case 'amazon':
                        $prefix = 'A';
                        break;
                }
                $arr[$k]['sku'] = $row['sku'];
                $arr[$k]['platform_sku'] = $prefix . $row['sku'];
                $arr[$k]['name'] = $row['name'];
                $arr[$k]['platform_type'] = $k;
                $arr[$k]['create_person'] = session('admin.nickname') ? session('admin.nickname') : 'Admin';
                $arr[$k]['create_time'] = date("Y-m-d H:i:s", time());
            }
            $result = $this->allowField(true)->saveAll($arr);
            return $result ? $result : false;
        } else {
            return false;
        }
    }
    /***
     * 查找平台SKU
     */
    public function likePlatformSku($sku)
    {
        $result = $this->where('platform_sku', 'like', "%{$sku}%")->field('platform_sku')->limit(10)->select();
        if (!$result) {
            return false;
        }
        $arr = [];
        foreach ($result as $k => $v) {
            $arr[] = $v['platform_sku'];
        }
        return $arr;
    }
    /***
     * 查看用户输入的sku是否存在
     */
    public function getPlatformSku($platform_sku)
    {
        $result = $this->where('platform_sku', 'eq', $platform_sku)->field('id,platform_sku,presell_num')->find();
        if($result['presell_num']>0){
            return -1;
        }
        return $result ? $result : false;
    }
    /***
     * 查看平台sku对应的平台信息(原先，没有分库之前)
     */
    public function findItemPlatform_yuan($id)
    {
        $result = $this->alias('g')->where('g.id', '=', $id)->join('magento_platform p', 'g.platform_type=p.id')
            ->field('g.id,g.sku,g.platform_sku,g.platform_type,g.magento_id,g.is_upload,g.is_upload_images,g.uploaded_images,p.id as platform_id,p.status,p.magento_account,p.magento_key,p.magento_url,p.is_upload_item,p.is_del,p.name,p.item_attr_name,p.item_type,p.upload_field')->find();
        return $result ? $result : false;
    }
    /***
     * 查看平台sku对应的平台信息(分库之后)
     */
    public function findItemPlatform($id)
    {
        $resultItem = $this->where('id', '=', $id)->field('id,sku,platform_sku,platform_type,magento_id,is_upload,is_upload_images,uploaded_images')->find();
        if (!$resultItem) {
            return false;
        }
        $resultPlatform = Db::name('magento_platform')->where('id', '=', $resultItem['platform_type'])->field('id as platform_id,status,magento_account,magento_key,magento_url,is_upload_item,is_del,name,item_attr_name,item_type,upload_field')->find();
        if (!$resultPlatform) {
            return $resultItem;
        }
        $resultItem['platform_id']      = $resultPlatform['platform_id'];
        $resultItem['status']           = $resultPlatform['status'];
        $resultItem['magento_account']  = $resultPlatform['magento_account'];
        $resultItem['magento_key']      = $resultPlatform['magento_key'];
        $resultItem['magento_url']      = $resultPlatform['magento_url'];
        $resultItem['is_upload_item']   = $resultPlatform['is_upload_item'];
        $resultItem['is_del']           = $resultPlatform['is_del'];
        $resultItem['name']             = $resultPlatform['name'];
        $resultItem['item_attr_name']   = $resultPlatform['item_attr_name'];
        $resultItem['item_type']        = $resultPlatform['item_type'];
        $resultItem['upload_field']     = $resultPlatform['upload_field'];
        return $resultItem;
    }
    /**
     * 查询平台sku库存是否充足
     */
    public function check_platform_sku_qty($change_sku,$order_platform)
    {
        $where['platform_sku'] = $change_sku;
        $where['platform_type'] = $order_platform;
        $where['is_open'] = 1;
        $where['is_del']  = 1;
        $result = $this->alias('g')->join('item m','g.sku=m.sku')->where($where)->field('m.id,m.sku,m.available_stock')->find();
        return $result;
    }

    /**
     * 根据平台SKU查出仓库SKU
     * @param $sku 平台SKU
     * @param $platform_type 对应平台 1 Zeelool 2 Voogueme 3 Nihao
     * @return string
     */
    public function getTrueSku($sku = '', $platform_type = '')
    { 
        $map['platform_sku'] = $sku;
        $map['platform_type'] = $platform_type;
        return $this->where($map)->value('sku');
    }
}<|MERGE_RESOLUTION|>--- conflicted
+++ resolved
@@ -28,11 +28,7 @@
     //关联item
     public function item()
     {
-<<<<<<< HEAD
-        return $this->belongsTo('app\admin\model\itemmanage\Item', 'sku', 'sku','','left')->setEagerlyType(0);
-=======
         return $this->belongsTo('app\admin\model\itemmanage\Item', 'sku', 'sku')->setEagerlyType(0);
->>>>>>> 98084005
     }
 
     //添加商品平台sku
