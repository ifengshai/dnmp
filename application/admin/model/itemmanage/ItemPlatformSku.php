--- conflicted
+++ resolved
@@ -61,15 +61,10 @@
         $result = $this->allowField(true)->isUpdate(false)->data($arr)->save();
         return $result ? $result : false;
     }
-<<<<<<< HEAD
+
     public function addPlatformSku_copy($row)
     {
-=======
-
-    public function addPlatformSku_copy($row)
-    {
-
->>>>>>> abfe491d
+
         //查询前缀
         $magento_platform = new \app\admin\model\platformManage\MagentoPlatform();
         $prefix = $magento_platform->getMagentoPrefix($row['site']);
@@ -98,17 +93,11 @@
         $arr['create_time'] = date("Y-m-d H:i:s", time());
         $arr['platform_frame_is_rimless'] = $row['frame_is_rimless'];
         $arr['category_id'] = $row['category_id'];
-<<<<<<< HEAD
+
         $result = $this->allowField(true)->isUpdate(false)->data($arr)->save();
         return $result ? $result : false;
     }
-=======
-
-        $result = $this->allowField(true)->isUpdate(false)->data($arr)->save();
-        return $result ? $result : false;
-    }
-
->>>>>>> abfe491d
+
     /***
      * 查找平台SKU
      */
