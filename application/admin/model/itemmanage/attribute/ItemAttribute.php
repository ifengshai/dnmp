<?php

namespace app\admin\model\itemmanage\attribute;

use think\Db;
use think\Model;


class ItemAttribute extends Model
{





    // 表名
    protected $name = 'item_attribute';
    protected $pk = 'id';

    // 自动写入时间戳字段
    protected $autoWriteTimestamp = false;

    // 定义时间戳字段名
    protected $createTime = false;
    protected $updateTime = false;
    protected $deleteTime = false;

    // 追加属性
    protected $append = [];
    /***
     * 获取所有眼镜形状(原先)
     */
//    public function getAllFrameShape()
//    {
//        return [0=>'请选择',1=>'长方形', 2=>'正方形', 3 =>'猫眼', 4 =>'圆形', 5 =>'飞行款', 6 =>'多边形', 7=>'蝴蝶款'];
//    }
    public function getAllFrameShape()
    {
<<<<<<< HEAD
        return [0 => '请选择', 1 => '长方形', 2 => '正方形', 3 => '猫眼', 4 => '圆形', 5 => '飞行款', 6 => '多边形', 7 => '蝴蝶款'];
=======
        return [0=>'请选择',1=>'rectangle', 2=>'square', 3 =>'cateye', 4 =>'oval', 5 =>'aviator', 6 =>'geometric', 7=>'蝴蝶款'];
>>>>>>> 305d4532
    }
    /***
     * 获得所有框型(原先)
     */
//    public function getAllShape()
//    {
//        return [0=>'请选择',1=>'全框',2=>'半框',3=>'无框'];
//    }
    public function getAllShape()
    {
<<<<<<< HEAD
        return [0 => '请选择', 1 => '全框', 2 => '半框', 3 => '无框'];
=======
        return [0=>'请选择',1=>'full_rim',2=>'semi_rim',3=>'rimless'];
>>>>>>> 305d4532
    }
    /***
     * 获取所有材质(原先)
     */
//    public function getAllTexture()
//    {
//        return [ 0=>'请选择',1 => '塑料', 2 =>'板材', 3 =>'TR90', 4 =>'金属', 5 =>'钛', 6 =>'尼龙', 7=>'木质',8=>'混合材质',9=>'合金',10=>'其他材质'];
//    }
    public function getAllTexture()
    {
<<<<<<< HEAD
        return [0 => '请选择', 1 => '塑料', 2 => '板材', 3 => 'TR90', 4 => '金属', 5 => '钛', 6 => '尼龙', 7 => '木质', 8 => '混合材质'];
=======
        return [ 0=>'请选择',1 => 'plastic', 2 =>'acetate', 3 =>'tr90', 4 =>'metal',5=>'titanium', 6 =>'尼龙', 7=>'木质',8=>'混合材质',9=>'alloy',10=>'other_material'];
>>>>>>> 305d4532
    }
    /***
     * 获取材质对应的编码 和 getAllTexture下标对应
     */
    public function getTextureEncode($id)
    {
        $arr = [1 => 'P', 2 => 'A', 3 => 'T', 4 => 'M', 5 => 'I', 6 => 'N', 7 => 'W', 8 => 'X'];
        return $arr[$id];
    }
    /***
     * 获取适合类型(原先)
     */
//    public function getFrameGender()
//    {
//        return [0=>'请选择',1 =>'男', 2 =>'女', 3 =>'都适合'];
//    }
    public function getFrameGender()
    {
<<<<<<< HEAD
        return [0 => '请选择', 1 => '男', 2 => '女', 3 => '都适合'];
=======
        return [0=>'请选择',1 =>'man', 2 =>'woman', 3 =>'neutral'];
>>>>>>> 305d4532
    }
    /***
     * 获取尺寸型号
     * @return array
     */
    public function getFrameSize()
    {
        //Z站尺寸型号
        return [0 => '请选择', 1 => 'N', 2 => 'M', 3 => 'W'];
        //V站尺寸型号
        //return [0=>'请选择',1=>'S',2=>'M',3=>'L'];
    }

    /***
     * 获取镜架所有的颜色(原先)
     */
//    public function getFrameColor()
//    {
//        return [0=>'请选择',1=>'红', 2=> '橙', 3=>'黄', 4=>'绿', 5=>'蓝', 6=>'紫', 7=>'黑', 8=>'白', 9=>'灰', 10=>'褐'];
//    }
    public function getFrameColor()
    {
<<<<<<< HEAD
        return [0 => '请选择', 1 => '红', 2 => '橙', 3 => '黄', 4 => '绿', 5 => '蓝', 6 => '紫', 7 => '黑', 8 => '白', 9 => '灰', 10 => '褐'];
=======
        return [0=>'请选择',1=>'red', 2=> 'orange', 3=>'yellow', 4=>'green', 5=>'blue', 6=>'purple', 7=>'black', 8=>'white', 9=>'gray', 10=>'brown'];
>>>>>>> 305d4532
    }
    /***
     * 获取眼镜类型(原先)
     */
//    public function getGlassesType()
//    {
//        return [0=>'请选择',1=>'处方镜',  2 =>'太阳镜', 3=>'老花镜'];
//    }
    public function getGlassesType()
    {
<<<<<<< HEAD
        return [0 => '请选择', 1 => '处方镜',  2 => '太阳镜', 3 => '老花镜'];
=======
        return [0=>'请选择',1=>'progressive', 2 =>'sunglasses', 3=>'readers'];
>>>>>>> 305d4532
    }
    /***
     * 获取所有线下采购产地
     */
    public function getOrigin()
    {
        return ['O' => '线上采购', 'S' => '深圳', 'W' => '温州', 'T' => '台州', 'X' => '厦门', 'Y' => '鹰潭', 'D' => '丹阳', 'G' => '广州', 'C' => '重庆'];
    }
    /***
     * 配镜类型(原先)
     */
//    public function getFrameType()
//    {
//        return [0=>'请选择',1=>'单焦点',2=>'多焦点'];
//    }
    public function getFrameType()
    {
<<<<<<< HEAD
        return [0 => '请选择', 1 => '单焦点', 2 => '多焦点'];
=======
        return [0=>'请选择',1=>'Single vision',2=>'Progressive'];
>>>>>>> 305d4532
    }
    //追加字段
    /***
     * @param $type 输入类型  1 单选 2 多选 3 输入
     * @param $value 字段英文名称
     * @param $comment 字段注释
     * @param string $str 如果单选设定的enum类型
     */
    public function appendField($type, $value, $comment, $str = '')
    {
        $attrArr = $this->getTableFields();
        if (!in_array($value, $attrArr)) {
            if ($type == 1) {
                $sql = "alter table fa_item_attribute add {$value} enum ({$str}) comment '{$comment}'";
            } else {
                $sql = "alter table fa_item_attribute add {$value} VARCHAR(100) NOT NULL DEFAULT '' comment '{$comment}'";
            }
            $result = Db::execute($sql);
            if ($result !== false) {
                return true;
            } else {
                return false;
            }
        } else {
            return 1;
        }
    }
}<|MERGE_RESOLUTION|>--- conflicted
+++ resolved
@@ -36,11 +36,7 @@
 //    }
     public function getAllFrameShape()
     {
-<<<<<<< HEAD
-        return [0 => '请选择', 1 => '长方形', 2 => '正方形', 3 => '猫眼', 4 => '圆形', 5 => '飞行款', 6 => '多边形', 7 => '蝴蝶款'];
-=======
         return [0=>'请选择',1=>'rectangle', 2=>'square', 3 =>'cateye', 4 =>'oval', 5 =>'aviator', 6 =>'geometric', 7=>'蝴蝶款'];
->>>>>>> 305d4532
     }
     /***
      * 获得所有框型(原先)
@@ -51,11 +47,7 @@
 //    }
     public function getAllShape()
     {
-<<<<<<< HEAD
-        return [0 => '请选择', 1 => '全框', 2 => '半框', 3 => '无框'];
-=======
         return [0=>'请选择',1=>'full_rim',2=>'semi_rim',3=>'rimless'];
->>>>>>> 305d4532
     }
     /***
      * 获取所有材质(原先)
@@ -66,11 +58,7 @@
 //    }
     public function getAllTexture()
     {
-<<<<<<< HEAD
-        return [0 => '请选择', 1 => '塑料', 2 => '板材', 3 => 'TR90', 4 => '金属', 5 => '钛', 6 => '尼龙', 7 => '木质', 8 => '混合材质'];
-=======
         return [ 0=>'请选择',1 => 'plastic', 2 =>'acetate', 3 =>'tr90', 4 =>'metal',5=>'titanium', 6 =>'尼龙', 7=>'木质',8=>'混合材质',9=>'alloy',10=>'other_material'];
->>>>>>> 305d4532
     }
     /***
      * 获取材质对应的编码 和 getAllTexture下标对应
@@ -89,11 +77,7 @@
 //    }
     public function getFrameGender()
     {
-<<<<<<< HEAD
-        return [0 => '请选择', 1 => '男', 2 => '女', 3 => '都适合'];
-=======
         return [0=>'请选择',1 =>'man', 2 =>'woman', 3 =>'neutral'];
->>>>>>> 305d4532
     }
     /***
      * 获取尺寸型号
@@ -116,11 +100,7 @@
 //    }
     public function getFrameColor()
     {
-<<<<<<< HEAD
-        return [0 => '请选择', 1 => '红', 2 => '橙', 3 => '黄', 4 => '绿', 5 => '蓝', 6 => '紫', 7 => '黑', 8 => '白', 9 => '灰', 10 => '褐'];
-=======
         return [0=>'请选择',1=>'red', 2=> 'orange', 3=>'yellow', 4=>'green', 5=>'blue', 6=>'purple', 7=>'black', 8=>'white', 9=>'gray', 10=>'brown'];
->>>>>>> 305d4532
     }
     /***
      * 获取眼镜类型(原先)
@@ -131,11 +111,7 @@
 //    }
     public function getGlassesType()
     {
-<<<<<<< HEAD
-        return [0 => '请选择', 1 => '处方镜',  2 => '太阳镜', 3 => '老花镜'];
-=======
         return [0=>'请选择',1=>'progressive', 2 =>'sunglasses', 3=>'readers'];
->>>>>>> 305d4532
     }
     /***
      * 获取所有线下采购产地
@@ -153,11 +129,7 @@
 //    }
     public function getFrameType()
     {
-<<<<<<< HEAD
-        return [0 => '请选择', 1 => '单焦点', 2 => '多焦点'];
-=======
         return [0=>'请选择',1=>'Single vision',2=>'Progressive'];
->>>>>>> 305d4532
     }
     //追加字段
     /***
