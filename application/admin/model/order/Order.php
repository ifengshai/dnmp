--- conflicted
+++ resolved
@@ -37,8 +37,6 @@
      */
     public  static  function rulesto_adjust($order_id=null,$order_number=null,$site=null,$order_node=null,$node_type=null)
     {
-<<<<<<< HEAD
-=======
 
 //        $order_count = (new OrderNode())->where([
 //            'order_number' => $order_number,
@@ -55,7 +53,6 @@
 //            ], ['order_id' => $order_id, 'site' => $site]);
 //        }
 
->>>>>>> 030f3661
         switch ($node_type){
             //已打印标签
             case 2:
