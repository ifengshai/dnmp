--- conflicted
+++ resolved
@@ -29,9 +29,6 @@
 
     // 追加属性
     protected $append = [];
-<<<<<<< HEAD
-    
-=======
     /**
      * @throws \think\Exception
      * 网站物流接口调整
@@ -121,13 +118,12 @@
 
     }
 
->>>>>>> 95cc439d
     /**
      * @throws \think\Exception
      * 网站物流接口调整
      *$order_id 订单id   $order_number  订单号  $site 站点   $status 状态 $order_node订单大节点 $node_type 订单小节点
      */
-    public  static  function rulesto_adjust($order_id=null,$order_number=null,$site=null,$order_node=null,$node_type=null)
+    public function rulesto_adjust($order_id=null,$order_number=null,$site=null,$order_node=null,$node_type=null)
     {
 
             //判断如果子节点大于等于1时  不更新
