--- conflicted
+++ resolved
@@ -89,18 +89,6 @@
      * @param [type] $map 筛选条件
      * @return object
      */
-<<<<<<< HEAD
-    public function getOrderSalesNum($map)
-    {
-        $res = $this->where($map)
-        ->alias('a')
-        ->field('b.sku,round(sum(b.qty_ordered),0) qty_ordered')
-        ->join(['sales_flat_order_item' => 'b'],'a.entity_id=b.order_id')
-        ->select();
-        return $res;
-    }
-    
-=======
     public function getOrderSalesNum($sku, $where)
     {
         if ($sku) {
@@ -117,7 +105,6 @@
     }
 
 
->>>>>>> bef9913b
     /***
      * 获取nihao订单的成本信息  create@lsw
      * @param totalId 所有的
@@ -292,8 +279,6 @@
             }
         }
         return $arr;
-<<<<<<< HEAD
-=======
     }
 
     /**
@@ -436,6 +421,5 @@
         $where['custom_print_label_new'] = 0;
         $where['status'] = ['in', ['processing', 'free_processing']];
         return $this->where($where)->count(1);
->>>>>>> bef9913b
     }
 }