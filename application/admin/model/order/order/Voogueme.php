--- conflicted
+++ resolved
@@ -26,38 +26,11 @@
 
     // 追加属性
     protected $append = [];
-<<<<<<< HEAD
 
     //名称获取器
     public function getCustomerFirstnameAttr($value, $data)
     {
         return $data['customer_firstname'] . ' ' . $data['customer_lastname'];
-    }
-
-    /**
-     * 统计订单SKU销量
-     *
-     * @Description
-     * @author wpl
-     * @since 2020/02/06 16:42:25 
-     * @param [type] $map 筛选条件
-     * @return object
-     */
-    public function getOrderSalesNum($map)
-    {
-        $res = $this->where($map)
-            ->alias('a')
-            ->field('b.sku,round(sum(b.qty_ordered),0) qty_ordered')
-            ->join(['sales_flat_order_item' => 'b'], 'a.entity_id=b.order_id')
-            ->select();
-        return $res;
-=======
-
-    //名称获取器
-    public function getCustomerFirstnameAttr($value, $data)
-    {
-        return $data['customer_firstname'] . ' ' . $data['customer_lastname'];
->>>>>>> bef9913b
     }
 
     /***
@@ -232,11 +205,6 @@
                     $arr['thisPageProcessCost'][$pv['order_id']] += round($pv['qty_ordered'] * $process_price, 2);
                 }
             }
-<<<<<<< HEAD
-        }
-        return $arr;
-    }
-=======
         }
         return $arr;
     }
@@ -406,5 +374,4 @@
         $where['status'] = ['in', ['processing', 'free_processing']];
         return $this->where($where)->count(1);
     }
->>>>>>> bef9913b
 }