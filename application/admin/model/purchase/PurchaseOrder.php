--- conflicted
+++ resolved
@@ -31,11 +31,7 @@
      */
     public function getPurchaseData()
     {
-<<<<<<< HEAD
-        $where['purchase_status'] = ['in', [6, 7,8, 9]];
-=======
         $where['purchase_status'] = ['in', [6, 7, 8, 9]];
->>>>>>> 9410f354
         $where['is_del'] = 1;
         $data = $this->where($where)->order('createtime desc')->column('purchase_number', 'id');
         return $data;
