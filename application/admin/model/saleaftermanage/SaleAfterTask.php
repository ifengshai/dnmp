<?php

namespace app\admin\model\saleaftermanage;

use think\Model;
use think\Db;
use Util\NihaoPrescriptionDetailHelper;
use Util\ZeeloolPrescriptionDetailHelper;
use Util\ZeeloolDePrescriptionDetailHelper;
use Util\ZeeloolEsPrescriptionDetailHelper;
use Util\ZeeloolJpPrescriptionDetailHelper;
use Util\VooguemePrescriptionDetailHelper;
use Util\MeeloogPrescriptionDetailHelper;
use app\admin\model\order\order\NewOrder;

class SaleAfterTask extends Model
{
    //数据库
    protected $connection = 'database';

    // 表名
    protected $name = 'sale_after_task';

    // 自动写入时间戳字段
    protected $autoWriteTimestamp = 'int';

    // 定义时间戳字段名
    protected $createTime = false;
    protected $updateTime = false;
    protected $deleteTime = false;
    //定义任务记录属性
    protected $task_remark = '';
    // 追加属性
    protected $append = [];
    //关联模型
    public function saleAfterIssue()
    {
        return $this->belongsTo('sale_after_issue', 'problem_id')->setEagerlyType(0);
    }
    public function getOrderPlatformList()
    {
        //return config('site.order_platform');
        return [0 => '请选择', 1 => 'zeelool站', 2 => 'Voogueme站', 3 => 'nihao', 4 => 'amazon', 5 => 'App'];
    }

    public function getOrderStatusList()
    {
        //return config('site.order_status');
        return [0 => '未付款', 1 => '已付款'];
    }
    //优先级返回数据
    public function getPrtyIdList()
    {
        //return [1=>'高',2=>'中',3=>'低'];
        return [3 => '低', 2 => '中', 1 => '高'];
    }
    //获取选项卡列表
    public function getTabList()
    {
        return [
            ['name' => '我创建的任务', 'field' => 'create_person', 'value' => session('admin.nickname')],
            ['name' => '我的任务', 'field' => 'rep_id', 'value' => session('admin.id')],
        ];
    }
    //获取解决方案列表
    public function getSolveScheme()
    {
        return  [
            0 => "请选择",
            1 => "部分退款",
            2 => "退全款",
            3 => "补发",
            4 => "加钱补发",
            5 => "退款+补发",
            6 => "折扣买新",
            7 => "发放积分",
            8 => "安抚",
            9 => "长时间未回复"
        ];
    }
    /***
     * 根据订单平台和订单号获取订单和订单购买的商品信息
     * @param $ordertype
     * @param $order_number
     * @return array|bool|false|\PDOStatement|string|Model
     */
    public function getOrderInfo($ordertype, $order_number)
    {
        switch ($ordertype) {
            case 1:
                $db = 'database.db_zeelool';
                break;
            case 2:
                $db = 'database.db_voogueme';
                break;
            case 3:
                $db = 'database.db_nihao';
                break;
            default:
                return false;
                break;
        }
        // switch ($ordertype) {
        //     case 1:
        //         $db = 'database.db_zeelool_online';
        //         break;
        //     case 2:
        //         $db = 'database.db_voogueme_online';
        //         break;
        //     case 3:
        //         $db = 'database.db_nihao_online';
        //         break;
        //     default:
        //         return false;
        //         break;
        // }
        $result = Db::connect($db)->table('sales_flat_order')->where('increment_id', '=', $order_number)->field('entity_id,status,store_id,increment_id,customer_email,customer_firstname,customer_lastname,total_item_count')->find();
        if (!$result) {
            return false;
        }
        $item = Db::connect($db)->table('sales_flat_order_item')->where('order_id', '=', $result['entity_id'])->field('item_id,name,sku,qty_ordered,product_options')->select();
        if (!$item) {
            return false;
        }
        $arr = [];
        foreach ($item as $key => $val) {
            $arr[$key]['item_id'] = $val['item_id'];
            $arr[$key]['name']    = $val['name'];
            $arr[$key]['sku']     = $val['sku'];
            $arr[$key]['qty_ordered']     = $val['qty_ordered'];
            $tmp_product_options = unserialize($val['product_options']);
            $arr[$key]['index_type'] = isset($tmp_product_options['info_buyRequest']['tmplens']['index_type']) ? $tmp_product_options['info_buyRequest']['tmplens']['index_type'] : '';
            $arr[$key]['coatiing_name'] = isset($tmp_product_options['info_buyRequest']['tmplens']['coatiing_name']) ? $tmp_product_options['info_buyRequest']['tmplens']['coatiing_name'] : "";
            $tmp_prescription_params = isset($tmp_product_options['info_buyRequest']['tmplens']['prescription']) ? $tmp_product_options['info_buyRequest']['tmplens']['prescription'] : '';
            if (!empty($tmp_prescription_params)) {
                if ($ordertype <= 2) {
                    $tmp_prescription_params = explode("&", $tmp_prescription_params);
                    $tmp_lens_params = array();
                    foreach ($tmp_prescription_params as $tmp_key => $tmp_value) {
                        $arr_value = explode("=", $tmp_value);
                        $tmp_lens_params[$arr_value[0]] = $arr_value[1];
                    }
                } elseif ($ordertype == 3) {
                    $tmp_lens_params = json_decode($tmp_prescription_params, true);
                }

                $arr[$key]['prescription_type'] = $tmp_lens_params['prescription_type'];
                $arr[$key]['od_sph']   = isset($tmp_lens_params['od_sph']) ? $tmp_lens_params['od_sph'] : '';
                $arr[$key]['od_cyl']   = isset($tmp_lens_params['od_cyl']) ? $tmp_lens_params['od_cyl'] : '';
                $arr[$key]['od_axis']  = isset($tmp_lens_params['od_axis']) ? $tmp_lens_params['od_axis'] : '';
                if ($ordertype <= 2) {
                    $arr[$key]['od_add']   = isset($tmp_lens_params['os_add']) ? $tmp_lens_params['os_add'] : '';
                    $arr[$key]['os_add']   = isset($tmp_lens_params['od_add']) ? $tmp_lens_params['od_add'] : '';
                } else {
                    $arr[$key]['od_add']   = isset($tmp_lens_params['od_add']) ? $tmp_lens_params['od_add'] : '';
                    $arr[$key]['os_add']   = isset($tmp_lens_params['os_add']) ? $tmp_lens_params['os_add'] : '';
                }

                $arr[$key]['os_sph']   = isset($tmp_lens_params['os_sph']) ? $tmp_lens_params['os_sph'] : '';
                $arr[$key]['os_cyl']   = isset($tmp_lens_params['os_cyl']) ? $tmp_lens_params['os_cyl'] : '';
                $arr[$key]['os_axis']  = isset($tmp_lens_params['os_axis']) ? $tmp_lens_params['os_axis'] : '';
                if (isset($tmp_lens_params['pdcheck']) && $tmp_lens_params['pdcheck'] == 'on') {  //双pd值
                    $arr[$key]['pd_r'] = isset($tmp_lens_params['pd_r']) ? $tmp_lens_params['pd_r'] : '';
                    $arr[$key]['pd_l'] = isset($tmp_lens_params['pd_l']) ? $tmp_lens_params['pd_l'] : '';
                } else {
                    $arr[$key]['pd_r'] = $arr[$key]['pd_l'] = isset($tmp_lens_params['pd']) ? $tmp_lens_params['pd'] : '';
                }
                if (isset($tmp_lens_params['prismcheck']) && $tmp_lens_params['prismcheck'] == 'on') { //存在斜视
                    $arr[$key]['od_bd'] = isset($tmp_lens_params['od_bd']) ? $tmp_lens_params['od_bd'] : '';
                    $arr[$key]['od_pv'] = isset($tmp_lens_params['od_pv']) ? $tmp_lens_params['od_pv'] : '';
                    $arr[$key]['os_pv'] = isset($tmp_lens_params['os_pv']) ? $tmp_lens_params['os_pv'] : '';
                    $arr[$key]['os_bd'] = isset($tmp_lens_params['os_bd']) ? $tmp_lens_params['os_bd'] : '';
                    $arr[$key]['od_pv_r'] = isset($tmp_lens_params['od_pv_r']) ? $tmp_lens_params['od_pv_r'] : '';
                    $arr[$key]['od_bd_r'] = isset($tmp_lens_params['od_bd_r']) ? $tmp_lens_params['od_bd_r'] : '';
                    $arr[$key]['os_pv_r'] = isset($tmp_lens_params['os_pv_r']) ? $tmp_lens_params['os_pv_r'] : '';
                    $arr[$key]['os_bd_r'] = isset($tmp_lens_params['os_bd_r']) ? $tmp_lens_params['os_bd_r'] : '';
                } else {
                    $arr[$key]['od_bd'] = "";
                    $arr[$key]['od_pv'] = "";
                    $arr[$key]['os_pv'] = "";
                    $arr[$key]['os_bd'] = "";
                    $arr[$key]['od_pv_r'] = "";
                    $arr[$key]['od_bd_r'] = "";
                    $arr[$key]['os_pv_r'] = "";
                    $arr[$key]['os_bd_r'] = "";
                }
            } else {
                $arr[$key]['prescription_type'] = "";
                $arr[$key]['od_sph']   = "";
                $arr[$key]['od_cyl']   = "";
                $arr[$key]['od_axis']   = "";
                $arr[$key]['od_add']   = "";
                $arr[$key]['os_sph']   = "";
                $arr[$key]['os_cyl']   = "";
                $arr[$key]['os_axis']   = "";
                $arr[$key]['os_add']   = "";
                $arr[$key]['pd_r'] = "";
                $arr[$key]['pd_l'] = "";
                $arr[$key]['od_bd'] = "";
                $arr[$key]['od_pv'] = "";
                $arr[$key]['os_pv'] = "";
                $arr[$key]['os_bd'] = "";
                $arr[$key]['od_pv_r'] = "";
                $arr[$key]['od_bd_r'] = "";
                $arr[$key]['os_pv_r'] = "";
                $arr[$key]['os_bd_r'] = "";
            }
        }
        $result['item'] = $arr;
        return $result ? $result : false;
    }

    /***
     * 任务详情信息
     * @param id  任务id
     */
    public function getTaskDetail($id)
    {
        $result = $this->alias('t')->join(' sale_after_issue s', 't.problem_id = s.id')->where('t.id', '=', $id)->field('t.id,task_status,task_number,order_platform,
        order_number,order_status,order_skus,order_source,dept_id,rep_id,prty_id,problem_id,problem_desc,upload_photos,create_person,customer_name,handle_scheme,
        customer_email,refund_money,refund_way,give_coupon,tariff,make_up_price_order,replacement_order,integral,t.create_time,s.name')->find();
        if (!$result) {
            return false;
        }
        //$result['problem_desc'] = strip_tags($result['problem_desc']);
        $result['task_remark'] = (new SaleAfterTaskRemark())->getRelevanceRecord($id);
        //$result['orderInfo'] = $this->getOrderInfo($result['order_platform'],$result['order_number']);
        return $result ? $result : false;
    }

    /***
     * 模糊查询订单
     * @param $order_platform
     * @param $increment_id
     */
    public function getLikeOrder($order_platform, $increment_id)
    {
        switch ($order_platform) {
            case 1:
                $db = 'database.db_zeelool';
                break;
            case 2:
                $db = 'database.db_voogueme';
                break;
            case 3:
                $db = 'database.db_nihao';
                break;
            case 4:
                $db = 'database.db_meeloog';
                break;
            case 5:
                $db = 'database.db_weseeoptical';
                break;
            case 9:
                $db = 'database.db_zeelool_es';
                break;
            case 10:
                $db = 'database.db_zeelool_de';
                break;
            case 11:
                $db = 'database.db_zeelool_jp';
                break;
            default:
                return false;
                break;
        }
        $result = Db::connect($db)->table('sales_flat_order')->where('increment_id', 'like', "%{$increment_id}%")->field('increment_id')->limit(10)->select();
        if (!$result) {
            return [];
        }
        $arr = [];
        foreach ($result as $k => $v) {
            $arr[] = $v['increment_id'];
        }
        return $arr;
    }

    /**
     * 模糊查询订单-新
     *
     * @param string $increment_id  订单号
     * @author lzh
     * @return array
     */
    public function getLikeOrderNew($increment_id)
    {
        $_new_order = new NewOrder();
        $result = $_new_order
            ->where('increment_id', 'like', "%{$increment_id}%")
            ->limit(10)
            ->column('increment_id')
        ;
        return $result;
    }

    /***
     * @param $order_platform 订单平台
     * @param $email  用户邮箱
     */
    public function getLikeEmail($order_platform, $email)
    {
        switch ($order_platform) {
            case 1:
                $db = 'database.db_zeelool';
                break;
            case 2:
                $db = 'database.db_voogueme';
                break;
            case 3:
                $db = 'database.db_nihao';
                break;
            case 4:
                $db = 'database.db_meeloog';
                break;
            case 9:
                $db = 'database.db_zeelool_es';
                break;
            case 10:
                $db = 'database.db_zeelool_de';
                break;
            case 11:
                $db = 'database.db_zeelool_jp';
                break;
            default:
                return false;
                break;
        }
        $result = Db::connect($db)->table('sales_flat_order')->where('customer_email', 'like', "%{$email}%")->field('customer_email')->group('customer_email')->limit(10)->select();
        if (!$result) {
            return false;
        }
        $arr = [];
        foreach ($result as $k => $v) {
            $arr[] = $v['customer_email'];
        }
        return $arr;
    }
    /***
     * @param $order_platform 订单平台
     * @param $customer_phone  用户电话
     */
    public function getLikePhone($order_platform, $customer_phone)
    {
        switch ($order_platform) {
            case 1:
                $db = 'database.db_zeelool';
                break;
            case 2:
                $db = 'database.db_voogueme';
                break;
            case 3:
                $db = 'database.db_nihao';
                break;
            case 4:
                $db = 'database.db_meeloog';
                break;
            case 9:
                $db = 'database.db_zeelool_es';
                break;
            case 10:
                $db = 'database.db_zeelool_de';
                break;
            case 11:
                $db = 'database.db_zeelool_jp';
                break;
            default:
                return false;
                break;
        }
        $map[] = ['exp', Db::raw("replace(telephone,'-','') like '%{$customer_phone}%'")];
        $result = Db::connect($db)->table('sales_flat_order_address')->where($map)->field('telephone')->limit(10)->select();
        if (!$result) {
            return false;
        }
        $arr = [];
        foreach ($result as $k => $v) {
            $arr[] = $v['telephone'];
        }
        return $arr;
    }

    /***
     * 模糊查询用户姓名
     * @param $orderType
     * @param $customer_name
     */
    public function getLikeName($order_platform, $customer_name)
    {
        switch ($order_platform) {
            case 1:
                $db = 'database.db_zeelool';
                break;
            case 2:
                $db = 'database.db_voogueme';
                break;
            case 3:
                $db = 'database.db_nihao';
                break;
            case 4:
                $db = 'database.db_meeloog';
                break;
            case 9:
                $db = 'database.db_zeelool_es';
                break;
            case 10:
                $db = 'database.db_zeelool_de';
                break;
            case 11:
                $db = 'database.db_zeelool_jp';
                break;
            default:
                return false;
                break;
        }
        $result = Db::connect($db)->table('sales_flat_order')->where('customer_firstname', 'like', "%{$customer_name}%")->whereOr('customer_lastname', 'like', "%{$customer_name}%")->field('customer_firstname,customer_lastname')->limit(10)->select();
        if (!$result) {
            return false;
        }
        $arr = [];
        foreach ($result as $k => $v) {
            $arr[] = $v['customer_firstname'] . ' ' . $v['customer_lastname'];
        }
        return $arr;
    }

    /***
     * 模糊查询运单号
     * @param $orderType
     * @param $track_number
     */
    public function getLikeTrackNumber($order_platform, $track_number)
    {
        switch ($order_platform) {
            case 1:
                $db = 'database.db_zeelool';
                break;
            case 2:
                $db = 'database.db_voogueme';
                break;
            case 3:
                $db = 'database.db_nihao';
                break;
            case 4:
                $db = 'database.db_meeloog';
                break;
            case 9:
                $db = 'database.db_zeelool_es';
                break;
            case 10:
                $db = 'database.db_zeelool_de';
                break;
            case 11:
                $db = 'database.db_zeelool_jp';
                break;
            default:
                return false;
                break;
        }
        $result = Db::connect($db)->table('sales_flat_shipment_track')->where('track_number', 'like', "%{$track_number}%")->field('track_number')->limit(10)->select();
        if (!$result) {
            return false;
        }
        $arr = [];
        foreach ($result as $k => $v) {
            $arr[] = $v['track_number'];
        }
        return $arr;
    }

    /***
     * 模糊查询交易号
     * @param $order_platform
     * @param $transaction_id
     */
    public function getLikeTransaction($order_platform, $transaction_id)
    {
        switch ($order_platform) {
            case 1:
                $db = 'database.db_zeelool';
                break;
            case 2:
                $db = 'database.db_voogueme';
                break;
            case 3:
                $db = 'database.db_nihao';
                break;
            case 4:
                $db = 'database.db_meeloog';
                break;
            case 9:
                $db = 'database.db_zeelool_es';
                break;
            case 10:
                $db = 'database.db_zeelool_de';
                break;
            case 11:
                $db = 'database.db_zeelool_jp';
                break;
            default:
                return false;
                break;
        }
        $result = Db::connect($db)->table('sales_flat_order_payment')->where('last_trans_id', 'like', "%{$transaction_id}%")->field('last_trans_id')->limit(10)->select();
        if (!$result) {
            return false;
        }
        $arr = [];
        foreach ($result as $k => $v) {
            $arr[] = $v['last_trans_id'];
        }
        return $arr;
    }

    /****
     * @param $order_platform  订单平台
     * @param string $increment_id  订单号
     * @param array $customer_name  用户名
     * @param string $customer_phone 用户电话
     * @param string $track_number  运单号
     * @param $email
     * @return false|\PDOStatement|string|\think\Collection
     */
    // public function getCustomerEmail($order_platform,$increment_id='',$customer_name=[],$customer_phone='',$track_number='',$email)
    // {
    //     switch ($order_platform){
    //         case 1:
    //             $db = 'database.db_zeelool';
    //             break;
    //         case 2:
    //             $db = 'database.db_voogueme';
    //             break;
    //         case 3:
    //             $db = 'database.db_nihao';
    //             break;
    //         default:
    //             return false;
    //             break;
    //     }
    //     //求出用户的邮箱
    //     $customer_email = '';
    //     if($increment_id){
    //         $customer_email = Db::connect($db)->table('sales_flat_order')->where('increment_id',$increment_id)->
    //         value('customer_email');
    //     }
    //     if(!empty($customer_name)){
    //         $customer_email = Db::connect($db)->table('sales_flat_order')->where('customer_firstname',$customer_name[0])
    //             ->where('customer_lastname',$customer_name[1])->value('customer_email');
    //     }
    //     if($customer_phone){
    //         $customer_email = Db::connect($db)->table('sales_flat_order_address')->where('telephone',$customer_phone)
    //             ->value('email');
    //     }
    //     if($track_number){
    //         $customer_email = Db::connect($db)->table('sales_flat_shipment_track s')->join('sales_flat_order o ',' s.order_id = o.entity_id','left')
    //             ->where('s.track_number',$track_number)->value('o.customer_email');
    //     }
    //     //根据用户邮箱求出用户的所有订单
    //     if(!empty($email)){
    //         $customer_email = $email;
    //         //$result = Db::connect($db)->table('sales_flat_order')->where('customer_email',$customer_email)->field('entity_id,status,store_id,increment_id,customer_email,customer_firstname,customer_lastname,order_currency_code,total_item_count,total_paid')->select();
    //     }
    //     if(!empty($customer_email)){
    //         // return $customer_email;
    //         $result = Db::connect($db)->table('sales_flat_order o')->join('sales_flat_shipment_track s','o.entity_id=s.order_id','left')->join('sales_flat_order_payment p','o.entity_id=p.parent_id','left')->join('sales_flat_order_address a','o.entity_id=a.parent_id')->where('customer_email',$customer_email)->where('a.address_type','shipping')
    //             ->field('o.entity_id,o.status,o.coupon_code,o.store_id,o.increment_id,o.customer_email,o.customer_firstname,o.customer_lastname,o.order_currency_code,o.total_item_count,o.base_grand_total,o.total_paid,o.created_at,s.track_number,s.title,p.base_amount_paid,p.base_amount_ordered,p.base_shipping_amount,p.method,p.last_trans_id,p.additional_information,a.telephone,a.postcode,a.street,a.city,a.region,a.country_id')->select();
    //         //return $result;
    //         if(!$result){
    //             return false;
    //         }
    //         //return $result;
    //         foreach($result as $k => $v){
    //             $result[$k]['item'] = Db::connect($db)->table('sales_flat_order_item')->where('order_id','=',$v['entity_id'])->field('item_id,name,sku,qty_ordered,product_options')->select();
    //         }
    //         $customer['customer_email'] = $customer_email;
    //         $customer['customer_name'] = $result[0]['customer_firstname'].' '.$result[0]['customer_lastname'];
    //         $customer['success_counter'] = $customer['success_total'] = $customer['failed_counter'] = $customer['failed_total']= 0;
    //         $orderStatus = array('complete','processing','free_processing');
    //         foreach($result as $key=> $val){
    //             //计算支付成功和失败次数
    //             if(in_array($val['status'], $orderStatus)){
    //                 $customer['success_counter']++;
    //                 $customer['success_total'] += $val['base_grand_total'];
    //             }else{
    //                 $customer['failed_counter']++;
    //                 $customer['failed_total'] += $val['base_grand_total'];
    //             }
    //             //求出所有的订单号
    //             $result['increment_id'][] = $val['increment_id'];
    //             $result[$key]['additional_information'] = unserialize($val['additional_information']);
    //             $result[$key]['additional_information']['paypal_payer_email'] = isset($result[$key]['additional_information']['paypal_payer_email']) ? $result[$key]['additional_information']['paypal_payer_email']  : '';
    //             $result[$key]['additional_information']['paypal_payer_id'] = isset($result[$key]['additional_information']['paypal_payer_id']) ? $result[$key]['additional_information']['paypal_payer_id']  : '';
    //             $result[$key]['additional_information']['paypal_payer_status'] = isset($result[$key]['additional_information']['paypal_payer_status']) ? $result[$key]['additional_information']['paypal_payer_status']  : '';
    //             $result[$key]['additional_information']['paypal_payment_status'] = isset($result[$key]['additional_information']['paypal_payment_status']) ? $result[$key]['additional_information']['paypal_payment_status']  : '';
    //             //求出订单下的商品信息
    //             $result[$key]['arr'] = [];
    //             foreach ($val['item'] as $keys =>$vals){
    //                 $result[$key]['arr'][$keys]['item_id'] = $vals['item_id'];
    //                 $result[$key]['arr'][$keys]['name']    = $vals['name'];
    //                 $result[$key]['arr'][$keys]['sku']     = $vals['sku'];
    //                 $result[$key]['arr'][$keys]['qty_ordered']     = $vals['qty_ordered'];
    //                 $tmp_product_options = unserialize($vals['product_options']);
    //                 $result[$key]['arr'][$keys]['index_type'] = isset($tmp_product_options['info_buyRequest']['tmplens']['index_type']) ? $tmp_product_options['info_buyRequest']['tmplens']['index_type'] : '';
    //                 $result[$key]['arr'][$keys]['coatiing_name'] = isset($tmp_product_options['info_buyRequest']['tmplens']['coatiing_name']) ? $tmp_product_options['info_buyRequest']['tmplens']['coatiing_name'] : "";
    //                 $tmp_prescription_params = isset($tmp_product_options['info_buyRequest']['tmplens']['prescription']) ? $tmp_product_options['info_buyRequest']['tmplens']['prescription'] : '';
    //                 if(!empty($tmp_prescription_params)){
    //                     $tmp_prescription_params = explode("&", $tmp_prescription_params);
    //                     $tmp_lens_params = array();
    //                     foreach ($tmp_prescription_params as $tmp_key => $tmp_value) {
    //                         $arr_value = explode("=", $tmp_value);
    //                         $tmp_lens_params[$arr_value[0]] = $arr_value[1];
    //                     }
    //                     $result[$key]['arr'][$keys]['prescription_type'] = $tmp_lens_params['prescription_type'];
    //                     $result[$key]['arr'][$keys]['od_sph']   = isset($tmp_lens_params['od_sph']) ? $tmp_lens_params['od_sph'] : '';
    //                     $result[$key]['arr'][$keys]['od_cyl']   = isset($tmp_lens_params['od_cyl']) ? $tmp_lens_params['od_cyl'] : '';
    //                     $result[$key]['arr'][$keys]['od_axis']  = isset($tmp_lens_params['od_axis']) ? $tmp_lens_params['od_axis'] : '';
    //                     if($order_platform<=2){
    //                         $result[$key]['arr'][$keys]['od_add']   = isset($tmp_lens_params['os_add']) ? $tmp_lens_params['os_add'] : '';
    //                         $result[$key]['arr'][$keys]['os_add']   = isset($tmp_lens_params['od_add']) ? $tmp_lens_params['od_add'] : '';
    //                     }else{
    //                         $result[$key]['arr'][$keys]['od_add']   = isset($tmp_lens_params['od_add']) ? $tmp_lens_params['od_add'] : '';
    //                         $result[$key]['arr'][$keys]['os_add']   = isset($tmp_lens_params['os_add']) ? $tmp_lens_params['os_add'] : '';
    //                     }

    //                     $result[$key]['arr'][$keys]['os_sph']   = isset($tmp_lens_params['os_sph']) ? $tmp_lens_params['os_sph'] : '';
    //                     $result[$key]['arr'][$keys]['os_cyl']   = isset($tmp_lens_params['os_cyl']) ? $tmp_lens_params['os_cyl'] : '';
    //                     $result[$key]['arr'][$keys]['os_axis']  = isset($tmp_lens_params['os_axis']) ? $tmp_lens_params['os_axis'] : '';
    //                     if(isset($tmp_lens_params['pdcheck']) && $tmp_lens_params['pdcheck'] == 'on'){  //双pd值
    //                         $result[$key]['arr'][$keys]['pd_r'] = isset($tmp_lens_params['pd_r']) ? $tmp_lens_params['pd_r'] : '';
    //                         $result[$key]['arr'][$keys]['pd_l'] = isset($tmp_lens_params['pd_l']) ? $tmp_lens_params['pd_l'] : '';
    //                     }else{
    //                         $result[$key]['arr'][$keys]['pd_r'] = $result[$key]['arr'][$keys]['pd_l'] = isset($tmp_lens_params['pd']) ? $tmp_lens_params['pd'] : '';
    //                     }
    //                     if(isset($tmp_lens_params['prismcheck']) && $tmp_lens_params['prismcheck'] == 'on'){ //存在斜视
    //                         $result[$key]['arr'][$keys]['od_bd'] = isset($tmp_lens_params['od_bd']) ? $tmp_lens_params['od_bd'] : '';
    //                         $result[$key]['arr'][$keys]['od_pv'] = isset($tmp_lens_params['od_pv']) ? $tmp_lens_params['od_pv'] : '';
    //                         $result[$key]['arr'][$keys]['os_pv'] = isset($tmp_lens_params['os_pv']) ? $tmp_lens_params['os_pv'] : '';
    //                         $result[$key]['arr'][$keys]['os_bd'] = isset($tmp_lens_params['os_bd']) ? $tmp_lens_params['os_bd'] : '';
    //                         $result[$key]['arr'][$keys]['od_pv_r'] = isset($tmp_lens_params['od_pv_r']) ? $tmp_lens_params['od_pv_r'] : '';
    //                         $result[$key]['arr'][$keys]['od_bd_r'] = isset($tmp_lens_params['od_bd_r']) ? $tmp_lens_params['od_bd_r'] : '';
    //                         $result[$key]['arr'][$keys]['os_pv_r'] = isset($tmp_lens_params['os_pv_r']) ? $tmp_lens_params['os_pv_r'] : '';
    //                         $result[$key]['arr'][$keys]['os_bd_r'] = isset($tmp_lens_params['os_bd_r']) ? $tmp_lens_params['os_bd_r'] : '';
    //                     }else{
    //                         $result[$key]['arr'][$keys]['od_bd'] = "";
    //                         $result[$key]['arr'][$keys]['od_pv'] = "";
    //                         $result[$key]['arr'][$keys]['os_pv'] = "";
    //                         $result[$key]['arr'][$keys]['os_bd'] = "";
    //                         $result[$key]['arr'][$keys]['od_pv_r'] = "";
    //                         $result[$key]['arr'][$keys]['od_bd_r'] = "";
    //                         $result[$key]['arr'][$keys]['os_pv_r'] = "";
    //                         $result[$key]['arr'][$keys]['os_bd_r'] = "";
    //                     }
    //                 }else{
    //                     $result[$key]['arr'][$keys]['prescription_type'] = "";
    //                     $result[$key]['arr'][$keys]['od_sph']   = "";
    //                     $result[$key]['arr'][$keys]['od_cyl']   = "";
    //                     $result[$key]['arr'][$keys]['od_axis']   = "";
    //                     $result[$key]['arr'][$keys]['od_add']   = "";
    //                     $result[$key]['arr'][$keys]['os_sph']   = "";
    //                     $result[$key]['arr'][$keys]['os_cyl']   = "";
    //                     $result[$key]['arr'][$keys]['os_axis']   = "";
    //                     $result[$key]['arr'][$keys]['os_add']   = "";
    //                     $result[$key]['arr'][$keys]['pd_r'] = "";
    //                     $result[$key]['arr'][$keys]['pd_l'] = "";
    //                     $result[$key]['arr'][$keys]['od_bd'] = "";
    //                     $result[$key]['arr'][$keys]['od_pv'] = "";
    //                     $result[$key]['arr'][$keys]['os_pv'] = "";
    //                     $result[$key]['arr'][$keys]['os_bd'] = "";
    //                     $result[$key]['arr'][$keys]['od_pv_r'] = "";
    //                     $result[$key]['arr'][$keys]['od_bd_r'] = "";
    //                     $result[$key]['arr'][$keys]['os_pv_r'] = "";
    //                     $result[$key]['arr'][$keys]['os_bd_r'] = "";
    //                 }
    //             }
    //             unset($result[$key]['item']);
    //         }
    //         $result['info'] = $customer;
    //     }else{
    //         $result = false;
    //     }

    //     return $result;
    // }
    /****
     * @param $order_platform  订单平台
     * @param string $increment_id  订单号
     * @param array $customer_name  用户名
     * @param string $customer_phone 用户电话
     * @param string $track_number  运单号
     * @param string $transaction_id  交易号
     * @param $email
     * @return false|\PDOStatement|string|\think\Collection
     */
    public function getCustomerEmail($order_platform, $increment_id = '', $customer_name = [], $customer_phone = '', $track_number = '', $transaction_id = '', $email)
    {
        switch ($order_platform) {
            case 1:
                $db = 'database.db_zeelool';
                $db_online = 'database.db_zeelool_online';
                break;
            case 2:
                $db = 'database.db_voogueme';
                $db_online = 'database.db_voogueme_online';
                break;
            case 3:
                $db = 'database.db_nihao';
                $db_online = '';
                break;
            case 4:
                $db = 'database.db_meeloog';
                $db_online = '';
                break;
            case 9:
                $db = 'database.db_zeelool_es';
                break;
            case 10:
                $db = 'database.db_zeelool_de';
                break;
            case 11:
                $db = 'database.db_zeelool_jp';
                break;
            default:
                return false;
                break;
        }
        //求出用户的邮箱
        $customer_email = '';
        //根据订单号搜索
        if ($increment_id) {
            //如果输入的是订单号
            $customer_email = Db::connect($db)->table('sales_flat_order')->where('increment_id', $increment_id)->value('customer_email');
            //如果输入的是vip订单号
            if (!$customer_email && $order_platform < 3) {
                $customer_email = Db::connect($db_online)->table('oc_vip_order')->where('order_number', $increment_id)->value('customer_email');
            }
        }
        //根据客户姓名搜索
        if (!empty($customer_name)) {
            $customer_email = Db::connect($db)->table('sales_flat_order')->where('customer_firstname', $customer_name[0])
                ->where('customer_lastname', $customer_name[1])->value('customer_email');
        }
        //根据客户电话搜索
        if ($customer_phone) {
            $customer_email = Db::connect($db)->table('sales_flat_order_address')->where('telephone', $customer_phone)
                ->value('email');
        }
        //根据物流单号搜索
        if ($track_number) {
            $customer_email = Db::connect($db)->table('sales_flat_shipment_track s')->join('sales_flat_order o ', ' s.order_id = o.entity_id', 'left')
                ->where('s.track_number', $track_number)->value('o.customer_email');
        }

        //根据交易号搜索
        if ($transaction_id) {
            $customer_email = Db::connect($db)->table('sales_flat_order_payment p')->join('sales_flat_order o ', ' p.parent_id = o.entity_id', 'left')
                ->where('p.last_trans_id', $transaction_id)->value('o.customer_email');
        }

        //根据用户邮箱求出用户的所有订单
        if (!empty($email)) {
            $customer_email = $email;
        }
        if (!empty($customer_email)) {
            //求出用户的等级
            $customer_group_code = Db::connect($db)->table('customer_entity c')->join('customer_group g', ' c.group_id = g.customer_group_id')->where(['c.email' => $customer_email])->value('g.customer_group_code');
            //如果是z站或者v站的话求出是否存在VIP订单
            if ($db_online) {
                $order_vip = Db::connect($db_online)->table('oc_vip_order')->where(['customer_email' => $customer_email])->field('id,customer_email,order_number,order_amount,order_status,order_type,start_time,end_time,is_active_status,admin_name')->select();
            }
            $result = Db::connect($db)->table('sales_flat_order o')
                ->join('sales_flat_shipment_track s', 'o.entity_id=s.order_id', 'left')
                ->join('sales_flat_order_payment p', 'o.entity_id=p.parent_id', 'left')
                ->where('customer_email', $customer_email)
                ->field('o.is_modify_address,o.base_to_order_rate,o.base_total_paid,o.base_total_due,o.entity_id,o.mw_rewardpoint,o.mw_rewardpoint_discount_show,o.status,o.coupon_code,o.coupon_rule_name,o.store_id,o.increment_id,o.customer_email,o.customer_firstname,o.customer_lastname,o.order_currency_code,o.total_item_count,o.grand_total,o.base_grand_total,o.base_shipping_amount,o.shipping_description,o.base_total_paid,o.base_total_due,o.created_at,round(o.total_qty_ordered,0) total_qty_ordered,o.order_type,s.track_number,s.title,p.base_amount_paid,p.base_amount_ordered,p.base_amount_authorized,p.method,p.last_trans_id,p.additional_information')
                ->group('o.entity_id')
                ->order('o.entity_id desc')->select();
            if (!$result) {
                return false;
            }
            foreach ($result as $k => $v) {
                //$result[$k]['item'] = Db::connect($db)->table('sales_flat_order_item')->where('order_id','=',$v['entity_id'])->field('item_id,name,sku,qty_ordered,product_options')->select();
                if ($order_platform == 1) {
                    $result[$k]['item'] = ZeeloolPrescriptionDetailHelper::get_one_by_increment_id($v['increment_id']);
                } elseif ($order_platform == 2) {
                    $result[$k]['item'] = VooguemePrescriptionDetailHelper::get_one_by_increment_id($v['increment_id']);
                } elseif ($order_platform == 3) {
                    $result[$k]['item'] = NihaoPrescriptionDetailHelper::get_one_by_increment_id($v['increment_id']);
                } elseif ($order_platform == 4) {
                    $result[$k]['item'] = MeeloogPrescriptionDetailHelper::get_one_by_increment_id($v['increment_id']);
                } elseif ($order_platform == 9) {
                    $result[$k]['item'] = ZeeloolEsPrescriptionDetailHelper::get_one_by_increment_id($v['increment_id']);
                } elseif ($order_platform == 10) {
                    $result[$k]['item'] = ZeeloolDePrescriptionDetailHelper::get_one_by_increment_id($v['increment_id']);
                } elseif ($order_platform == 11) {
                    $result[$k]['item'] = ZeeloolJpPrescriptionDetailHelper::get_one_by_increment_id($v['increment_id']);
                }
<<<<<<< HEAD
                if (!empty($result[$k]['item'][$k]['sku'])){
                    foreach ($result[$k]['item'] as $key=>$value){
                        $result[$k]['item'][$k]['order_number'] = Db::connect('database.db_mojing_order')->table('fa_order')->where('id',$value['order_id'])->value('increment_id');
                        $result[$k]['item'][$k]['stock'] = Db::connect('database.db_stock')->table('fa_item_platform_sku')
                            ->where('sku',$value['sku'])->where('platform_type',$order_platform)->value('stock');
                    }
                }
=======


//                if (!empty($result[$k]['item'][$k]['sku'])){
                foreach ($result[$k]['item'] as $key=>$value){
                    $result[$k]['item'][$key]['order_number'] = Db::connect('database.db_mojing_order')->table('fa_order')->where('id',$value['order_id'])->value('increment_id');
                    //子订单号
                    $result[$k]['item'][$key]['item_order_number'] = Db::connect('database.db_mojing_order')->table('fa_order_item_process')
                        ->where('magento_order_id',$value['order_id'])->where('site',$order_platform)->where('item_id',$value['item_id'])->value('item_order_number');

                    //虚拟库存
                    $result[$k]['item'][$key]['stock'] = Db::connect('database.db_stock')->table('fa_item_platform_sku')
                        ->where('platform_sku',$value['sku'])->where('platform_type',$order_platform)->value('stock');
                }
//                }

>>>>>>> f34cdd3c
                //订单地址表
                $address = Db::connect($db)->table('sales_flat_order_address')->where(['parent_id' => $v['entity_id']])->field('address_type,telephone,postcode,street,city,region,country_id,firstname,lastname')->select();
                $result[$k]['address'] = $address;

                //工单列表
                $workOrderListResult = \app\admin\model\saleaftermanage\WorkOrderList::workOrderListInfo($v['increment_id']);

                //补差价列表
                $differencePriceList = Db::connect($db)->table('oc_difference_price_order')->where(['origin_order_number' => $v['increment_id']])->select();

                $result[$k]['workOrderList'] = $workOrderListResult['list'];
                $result[$k]['differencePriceList'] = $differencePriceList;
                switch ($v['order_type']) {
                    case 2:
                        $result[$k]['order_type'] = '<span style="color:#f39c12">批发</span>';
                        break;
                    case 3:
                        $result[$k]['order_type'] = '<span style="color:#18bc9c">网红</span>';
                        break;
                    case 4:
                        $result[$k]['order_type'] = '<span style="color:#e74c3c">补发</span>';
                        break;
                    default:
                        $result[$k]['order_type'] = '<span style="color:#0073b7">普通</span>';
                        break;
                }
                $result[$k]['real_papid'] = round(($v['base_total_paid'] + $v['base_total_due']) * $v['base_to_order_rate'], 3);
            }
            //用户的等级
            if ($customer_group_code) {
                $customer['customer_group_code'] = $customer_group_code;
            } else {
                $customer['customer_group_code'] = '';
            }
            //用户的vip订单
            if ($order_vip) {
                //把vip订单查询出来放到数组当中
                $arr_order_vip = [];
                foreach ($order_vip as $v) {
                    $arr_order_vip[] = $v['order_number'];
                }
                $customer['order_vip'] = $order_vip;
                $customer['arr_order_vip'] = $arr_order_vip;
            } else {
                $customer['order_vip'] = '';
                $customer['arr_order_vip'] = '';
            }
            $customer['customer_email'] = $customer_email;
            $customer['customer_name'] = $result[0]['customer_firstname'] . ' ' . $result[0]['customer_lastname'];
            $customer['success_counter'] = $customer['success_total'] = $customer['failed_counter'] = $customer['failed_total'] = 0;
            $orderStatus = array('complete', 'processing', 'free_processing');
            foreach ($result as $key => $val) {
                //计算支付成功和失败次数
                if (in_array($val['status'], $orderStatus)) {
                    $customer['success_counter']++;
                    $customer['success_total'] += $val['base_grand_total'];
                } else {
                    $customer['failed_counter']++;
                    $customer['failed_total'] += $val['base_grand_total'];
                }
                //求出所有的订单号
                $result['increment_id'][] = $val['increment_id'];
                $result[$key]['additional_information'] = unserialize($val['additional_information']);
                $result[$key]['additional_information']['paypal_payer_email'] = isset($result[$key]['additional_information']['paypal_payer_email']) ? $result[$key]['additional_information']['paypal_payer_email']  : '';
                $result[$key]['additional_information']['paypal_payer_id'] = isset($result[$key]['additional_information']['paypal_payer_id']) ? $result[$key]['additional_information']['paypal_payer_id']  : '';
                $result[$key]['additional_information']['paypal_payer_status'] = isset($result[$key]['additional_information']['paypal_payer_status']) ? $result[$key]['additional_information']['paypal_payer_status']  : '';
                $result[$key]['additional_information']['paypal_payment_status'] = isset($result[$key]['additional_information']['paypal_payment_status']) ? $result[$key]['additional_information']['paypal_payment_status']  : '';
                //求出订单下的商品信息
                $result[$key]['arr'] = [];
            }
            $result['info'] = $customer;
        } else {
            $result = false;
        }

        return $result;
    }
    /***
     *检查订单是否重复
     */
    public function checkOrderInfo($order_number, $problem_id)
    {
        $where['order_number'] = $order_number;
        $where['problem_id']   = $problem_id;
        $where['task_status']  = ['in', [0, 1]];
        $result = $this->where($where)->field('id,order_number')->find();
        return $result ? $result : false;
    }

    /**
     * 获取未处理售后事件数量
     *
     * @Description
     * @author wpl
     * @since 2020/03/02 14:27:30
     * @return void
     */
    public function getTaskNum()
    {
        $map['is_del'] = 1;
        $map['task_status'] = 0;
        return $this->where($map)->count(1);
    }
}<|MERGE_RESOLUTION|>--- conflicted
+++ resolved
@@ -793,15 +793,6 @@
                 } elseif ($order_platform == 11) {
                     $result[$k]['item'] = ZeeloolJpPrescriptionDetailHelper::get_one_by_increment_id($v['increment_id']);
                 }
-<<<<<<< HEAD
-                if (!empty($result[$k]['item'][$k]['sku'])){
-                    foreach ($result[$k]['item'] as $key=>$value){
-                        $result[$k]['item'][$k]['order_number'] = Db::connect('database.db_mojing_order')->table('fa_order')->where('id',$value['order_id'])->value('increment_id');
-                        $result[$k]['item'][$k]['stock'] = Db::connect('database.db_stock')->table('fa_item_platform_sku')
-                            ->where('sku',$value['sku'])->where('platform_type',$order_platform)->value('stock');
-                    }
-                }
-=======
 
 
 //                if (!empty($result[$k]['item'][$k]['sku'])){
@@ -817,7 +808,6 @@
                 }
 //                }
 
->>>>>>> f34cdd3c
                 //订单地址表
                 $address = Db::connect($db)->table('sales_flat_order_address')->where(['parent_id' => $v['entity_id']])->field('address_type,telephone,postcode,street,city,region,country_id,firstname,lastname')->select();
                 $result[$k]['address'] = $address;
